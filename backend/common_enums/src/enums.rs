use serde::{Deserialize, Serialize};
use utoipa::ToSchema;

/// Currency related errors.
#[derive(Debug, thiserror::Error)]
pub enum CurrencyError {
    /// The provided currency is not supported for amount conversion
    #[error("Unsupported currency: {currency}. Please add this currency to the supported currency list with appropriate decimal configuration.")]
    UnsupportedCurrency { currency: String },
}

/// The three-letter ISO 4217 currency code (e.g., "USD", "EUR") for the payment amount. This field is mandatory for creating a payment.
#[allow(clippy::upper_case_acronyms)]
#[derive(
    Clone,
    Copy,
    Debug,
    Default,
    Eq,
    Hash,
    PartialEq,
    serde::Deserialize,
    serde::Serialize,
    strum::Display,
    strum::EnumString,
    strum::EnumIter,
    strum::VariantNames,
    ToSchema,
)]
#[serde(rename_all = "UPPERCASE")]
#[strum(serialize_all = "UPPERCASE")]
pub enum Currency {
    AED,
    AFN,
    ALL,
    AMD,
    ANG,
    AOA,
    ARS,
    AUD,
    AWG,
    AZN,
    BAM,
    BBD,
    BDT,
    BGN,
    BHD,
    BIF,
    BMD,
    BND,
    BOB,
    BRL,
    BSD,
    BTN,
    BWP,
    BYN,
    BZD,
    CAD,
    CDF,
    CHF,
    CLF,
    CLP,
    CNY,
    COP,
    CRC,
    CUC,
    CUP,
    CVE,
    CZK,
    DJF,
    DKK,
    DOP,
    DZD,
    EGP,
    ERN,
    ETB,
    EUR,
    FJD,
    FKP,
    GBP,
    GEL,
    GHS,
    GIP,
    GMD,
    GNF,
    GTQ,
    GYD,
    HKD,
    HNL,
    HRK,
    HTG,
    HUF,
    IDR,
    ILS,
    INR,
    IQD,
    IRR,
    ISK,
    JMD,
    JOD,
    JPY,
    KES,
    KGS,
    KHR,
    KMF,
    KPW,
    KRW,
    KWD,
    KYD,
    KZT,
    LAK,
    LBP,
    LKR,
    LRD,
    LSL,
    LYD,
    MAD,
    MDL,
    MGA,
    MKD,
    MMK,
    MNT,
    MOP,
    MRU,
    MUR,
    MVR,
    MWK,
    MXN,
    MYR,
    MZN,
    NAD,
    NGN,
    NIO,
    NOK,
    NPR,
    NZD,
    OMR,
    PAB,
    PEN,
    PGK,
    PHP,
    PKR,
    PLN,
    PYG,
    QAR,
    RON,
    RSD,
    RUB,
    RWF,
    SAR,
    SBD,
    SCR,
    SDG,
    SEK,
    SGD,
    SHP,
    SLE,
    SLL,
    SOS,
    SRD,
    SSP,
    STD,
    STN,
    SVC,
    SYP,
    SZL,
    THB,
    TJS,
    TMT,
    TND,
    TOP,
    TRY,
    TTD,
    TWD,
    TZS,
    UAH,
    UGX,
    #[default]
    USD,
    UYU,
    UZS,
    VES,
    VND,
    VUV,
    WST,
    XAF,
    XCD,
    XOF,
    XPF,
    YER,
    ZAR,
    ZMW,
    ZWL,
}

#[derive(Eq, PartialEq, Clone, Debug, serde::Deserialize, serde::Serialize, strum::Display)]
#[serde(rename_all = "lowercase")]
pub enum SamsungPayCardBrand {
    Visa,
    MasterCard,
    Amex,
    Discover,
    Unknown,
}

#[derive(
    Clone,
    Copy,
    Debug,
    Eq,
    Hash,
    PartialEq,
    serde::Deserialize,
    serde::Serialize,
    strum::Display,
    strum::EnumString,
    ToSchema,
)]
#[strum(serialize_all = "snake_case")]
#[serde(rename_all = "snake_case")]
pub enum BankType {
    Checking,
    Savings,
}

#[derive(
    Clone,
    Copy,
    Debug,
    Eq,
    Hash,
    PartialEq,
    serde::Deserialize,
    serde::Serialize,
    strum::Display,
    strum::EnumString,
    ToSchema,
)]
#[strum(serialize_all = "snake_case")]
#[serde(rename_all = "snake_case")]
pub enum BankHolderType {
    Personal,
    Business,
}

#[derive(
    Clone,
    Copy,
    Debug,
    Eq,
    Hash,
    PartialEq,
    serde::Deserialize,
    serde::Serialize,
    strum::Display,
    strum::EnumString,
    ToSchema,
)]
#[strum(serialize_all = "snake_case")]
#[serde(rename_all = "snake_case")]
pub enum BankNames {
    AmericanExpress,
    AffinBank,
    AgroBank,
    AllianceBank,
    AmBank,
    BankOfAmerica,
    BankOfChina,
    BankIslam,
    BankMuamalat,
    BankRakyat,
    BankSimpananNasional,
    Barclays,
    BlikPSP,
    CapitalOne,
    Chase,
    Citi,
    CimbBank,
    Discover,
    NavyFederalCreditUnion,
    PentagonFederalCreditUnion,
    SynchronyBank,
    WellsFargo,
    AbnAmro,
    AsnBank,
    Bunq,
    Handelsbanken,
    HongLeongBank,
    HsbcBank,
    Ing,
    Knab,
    KuwaitFinanceHouse,
    Moneyou,
    Rabobank,
    Regiobank,
    Revolut,
    SnsBank,
    TriodosBank,
    VanLanschot,
    ArzteUndApothekerBank,
    AustrianAnadiBankAg,
    BankAustria,
    Bank99Ag,
    BankhausCarlSpangler,
    BankhausSchelhammerUndSchatteraAg,
    BankMillennium,
    BankPEKAOSA,
    BawagPskAg,
    BksBankAg,
    BrullKallmusBankAg,
    BtvVierLanderBank,
    CapitalBankGraweGruppeAg,
    CeskaSporitelna,
    Dolomitenbank,
    EasybankAg,
    EPlatbyVUB,
    ErsteBankUndSparkassen,
    FrieslandBank,
    HypoAlpeadriabankInternationalAg,
    HypoNoeLbFurNiederosterreichUWien,
    HypoOberosterreichSalzburgSteiermark,
    HypoTirolBankAg,
    HypoVorarlbergBankAg,
    HypoBankBurgenlandAktiengesellschaft,
    KomercniBanka,
    MBank,
    MarchfelderBank,
    Maybank,
    OberbankAg,
    OsterreichischeArzteUndApothekerbank,
    OcbcBank,
    PayWithING,
    PlaceZIPKO,
    PlatnoscOnlineKartaPlatnicza,
    PosojilnicaBankEGen,
    PostovaBanka,
    PublicBank,
    RaiffeisenBankengruppeOsterreich,
    RhbBank,
    SchelhammerCapitalBankAg,
    StandardCharteredBank,
    SchoellerbankAg,
    SpardaBankWien,
    SporoPay,
    SantanderPrzelew24,
    TatraPay,
    Viamo,
    VolksbankGruppe,
    VolkskreditbankAg,
    VrBankBraunau,
    UobBank,
    PayWithAliorBank,
    BankiSpoldzielcze,
    PayWithInteligo,
    BNPParibasPoland,
    BankNowySA,
    CreditAgricole,
    PayWithBOS,
    PayWithCitiHandlowy,
    PayWithPlusBank,
    ToyotaBank,
    VeloBank,
    ETransferPocztowy24,
    PlusBank,
    EtransferPocztowy24,
    BankiSpbdzielcze,
    BankNowyBfgSa,
    GetinBank,
    Blik,
    NoblePay,
    IdeaBank,
    EnveloBank,
    NestPrzelew,
    MbankMtransfer,
    Inteligo,
    PbacZIpko,
    BnpParibas,
    BankPekaoSa,
    VolkswagenBank,
    AliorBank,
    Boz,
    BangkokBank,
    KrungsriBank,
    KrungThaiBank,
    TheSiamCommercialBank,
    KasikornBank,
    OpenBankSuccess,
    OpenBankFailure,
    OpenBankCancelled,
    Aib,
    BankOfScotland,
    DanskeBank,
    FirstDirect,
    FirstTrust,
    Halifax,
    Lloyds,
    Monzo,
    NatWest,
    NationwideBank,
    RoyalBankOfScotland,
    Starling,
    TsbBank,
    TescoBank,
    UlsterBank,
    Yoursafe,
    N26,
    NationaleNederlanden,
}

/// Specifies the regulated name for a card network, primarily used for US debit card routing regulations.
/// This helps identify specific regulatory categories that cards may fall under.
#[derive(
    Clone,
    Debug,
    Eq,
    Hash,
    PartialEq,
    serde::Deserialize,
    serde::Serialize,
    strum::Display,
    strum::EnumIter,
    strum::EnumString,
    ToSchema,
)]
#[serde(rename_all = "snake_case")]
pub enum RegulatedName {
    #[serde(rename = "GOVERNMENT NON-EXEMPT INTERCHANGE FEE (WITH FRAUD)")]
    #[strum(serialize = "GOVERNMENT NON-EXEMPT INTERCHANGE FEE (WITH FRAUD)")]
    NonExemptWithFraud,

    #[serde(untagged)]
    #[strum(default)]
    Unknown(String),
}

impl Currency {
    pub fn to_currency_base_unit(self, amount: i64) -> Result<String, CurrencyError> {
        let amount_f64 = self.to_currency_base_unit_asf64(amount)?;
        Ok(format!("{amount_f64:.2}"))
    }

    pub fn to_currency_base_unit_asf64(self, amount: i64) -> Result<f64, CurrencyError> {
        let exponent = self.number_of_digits_after_decimal_point()?;
        let divisor = 10_u32.pow(exponent.into());
        let amount_f64 = amount as f64 / f64::from(divisor);
        Ok(amount_f64)
    }

    pub fn to_currency_lower_unit(self, amount: String) -> Result<String, CurrencyError> {
        let amount_decimal =
            amount
                .parse::<f64>()
                .map_err(|_| CurrencyError::UnsupportedCurrency {
                    currency: format!("Invalid amount format: {amount}"),
                })?;
        let exponent = self.number_of_digits_after_decimal_point()?;
        let multiplier = 10_u32.pow(exponent.into());
        let final_amount = amount_decimal * f64::from(multiplier);
        Ok(final_amount.to_string())
    }

    pub fn to_currency_base_unit_with_zero_decimal_check(
        self,
        amount: i64,
    ) -> Result<String, CurrencyError> {
        if self.is_zero_decimal_currency() {
            Ok(amount.to_string())
        } else {
            self.to_currency_base_unit(amount)
        }
    }

    pub fn iso_4217(self) -> &'static str {
        match self {
            Self::AED => "784",
            Self::AFN => "971",
            Self::ALL => "008",
            Self::AMD => "051",
            Self::ANG => "532",
            Self::AOA => "973",
            Self::ARS => "032",
            Self::AUD => "036",
            Self::AWG => "533",
            Self::AZN => "944",
            Self::BAM => "977",
            Self::BBD => "052",
            Self::BDT => "050",
            Self::BGN => "975",
            Self::BHD => "048",
            Self::BIF => "108",
            Self::BMD => "060",
            Self::BND => "096",
            Self::BOB => "068",
            Self::BRL => "986",
            Self::BSD => "044",
            Self::BTN => "064",
            Self::BWP => "072",
            Self::BYN => "933",
            Self::BZD => "084",
            Self::CAD => "124",
            Self::CDF => "976",
            Self::CHF => "756",
            Self::CLF => "990",
            Self::CLP => "152",
            Self::CNY => "156",
            Self::COP => "170",
            Self::CRC => "188",
            Self::CUC => "931",
            Self::CUP => "192",
            Self::CVE => "132",
            Self::CZK => "203",
            Self::DJF => "262",
            Self::DKK => "208",
            Self::DOP => "214",
            Self::DZD => "012",
            Self::EGP => "818",
            Self::ERN => "232",
            Self::ETB => "230",
            Self::EUR => "978",
            Self::FJD => "242",
            Self::FKP => "238",
            Self::GBP => "826",
            Self::GEL => "981",
            Self::GHS => "936",
            Self::GIP => "292",
            Self::GMD => "270",
            Self::GNF => "324",
            Self::GTQ => "320",
            Self::GYD => "328",
            Self::HKD => "344",
            Self::HNL => "340",
            Self::HRK => "191",
            Self::HTG => "332",
            Self::HUF => "348",
            Self::IDR => "360",
            Self::ILS => "376",
            Self::INR => "356",
            Self::IQD => "368",
            Self::IRR => "364",
            Self::ISK => "352",
            Self::JMD => "388",
            Self::JOD => "400",
            Self::JPY => "392",
            Self::KES => "404",
            Self::KGS => "417",
            Self::KHR => "116",
            Self::KMF => "174",
            Self::KPW => "408",
            Self::KRW => "410",
            Self::KWD => "414",
            Self::KYD => "136",
            Self::KZT => "398",
            Self::LAK => "418",
            Self::LBP => "422",
            Self::LKR => "144",
            Self::LRD => "430",
            Self::LSL => "426",
            Self::LYD => "434",
            Self::MAD => "504",
            Self::MDL => "498",
            Self::MGA => "969",
            Self::MKD => "807",
            Self::MMK => "104",
            Self::MNT => "496",
            Self::MOP => "446",
            Self::MRU => "929",
            Self::MUR => "480",
            Self::MVR => "462",
            Self::MWK => "454",
            Self::MXN => "484",
            Self::MYR => "458",
            Self::MZN => "943",
            Self::NAD => "516",
            Self::NGN => "566",
            Self::NIO => "558",
            Self::NOK => "578",
            Self::NPR => "524",
            Self::NZD => "554",
            Self::OMR => "512",
            Self::PAB => "590",
            Self::PEN => "604",
            Self::PGK => "598",
            Self::PHP => "608",
            Self::PKR => "586",
            Self::PLN => "985",
            Self::PYG => "600",
            Self::QAR => "634",
            Self::RON => "946",
            Self::RSD => "941",
            Self::RUB => "643",
            Self::RWF => "646",
            Self::SAR => "682",
            Self::SBD => "090",
            Self::SCR => "690",
            Self::SDG => "938",
            Self::SEK => "752",
            Self::SGD => "702",
            Self::SHP => "654",
            Self::SLE => "925",
            Self::SLL => "694",
            Self::SOS => "706",
            Self::SRD => "968",
            Self::SSP => "728",
            Self::STD => "678",
            Self::STN => "930",
            Self::SVC => "222",
            Self::SYP => "760",
            Self::SZL => "748",
            Self::THB => "764",
            Self::TJS => "972",
            Self::TMT => "934",
            Self::TND => "788",
            Self::TOP => "776",
            Self::TRY => "949",
            Self::TTD => "780",
            Self::TWD => "901",
            Self::TZS => "834",
            Self::UAH => "980",
            Self::UGX => "800",
            Self::USD => "840",
            Self::UYU => "858",
            Self::UZS => "860",
            Self::VES => "928",
            Self::VND => "704",
            Self::VUV => "548",
            Self::WST => "882",
            Self::XAF => "950",
            Self::XCD => "951",
            Self::XOF => "952",
            Self::XPF => "953",
            Self::YER => "886",
            Self::ZAR => "710",
            Self::ZMW => "967",
            Self::ZWL => "932",
        }
    }

    pub fn is_zero_decimal_currency(self) -> bool {
        matches!(
            self,
            Self::BIF
                | Self::CLP
                | Self::DJF
                | Self::GNF
                | Self::JPY
                | Self::KMF
                | Self::KRW
                | Self::MGA
                | Self::PYG
                | Self::RWF
                | Self::UGX
                | Self::VND
                | Self::VUV
                | Self::XAF
                | Self::XOF
                | Self::XPF
        )
    }

    pub fn is_three_decimal_currency(self) -> bool {
        matches!(
            self,
            Self::BHD | Self::JOD | Self::KWD | Self::OMR | Self::TND
        )
    }

    pub fn is_four_decimal_currency(self) -> bool {
        matches!(self, Self::CLF)
    }

    /// Returns the number of decimal places for the currency based on ISO 4217 standard.
    ///
    /// **Reference**: <https://www.iso.org/iso-4217-currency-codes.html>
    ///
    /// **To add new currency**: Add to appropriate method (`is_zero_decimal_currency`, `is_two_decimal_currency`, etc.)
    pub fn number_of_digits_after_decimal_point(self) -> Result<u8, CurrencyError> {
        if self.is_zero_decimal_currency() {
            Ok(0)
        } else if self.is_three_decimal_currency() {
            Ok(3)
        } else if self.is_four_decimal_currency() {
            Ok(4)
        } else if self.is_two_decimal_currency() {
            Ok(2)
        } else {
            Err(CurrencyError::UnsupportedCurrency {
                currency: format!("{self:?}"),
            })
        }
    }

    /// Checks if the currency uses 2 decimal places (most common case).
    /// This replaces the implicit default fallback with explicit validation.
    pub fn is_two_decimal_currency(self) -> bool {
        matches!(
            self,
            Self::AED
                | Self::AFN
                | Self::ALL
                | Self::AMD
                | Self::ANG
                | Self::AOA
                | Self::ARS
                | Self::AUD
                | Self::AWG
                | Self::AZN
                | Self::BAM
                | Self::BBD
                | Self::BDT
                | Self::BGN
                | Self::BMD
                | Self::BND
                | Self::BOB
                | Self::BRL
                | Self::BSD
                | Self::BTN
                | Self::BWP
                | Self::BYN
                | Self::BZD
                | Self::CAD
                | Self::CDF
                | Self::CHF
                | Self::CNY
                | Self::COP
                | Self::CRC
                | Self::CUC
                | Self::CUP
                | Self::CVE
                | Self::CZK
                | Self::DKK
                | Self::DOP
                | Self::DZD
                | Self::EGP
                | Self::ERN
                | Self::ETB
                | Self::EUR
                | Self::FJD
                | Self::FKP
                | Self::GBP
                | Self::GEL
                | Self::GHS
                | Self::GIP
                | Self::GMD
                | Self::GTQ
                | Self::GYD
                | Self::HKD
                | Self::HNL
                | Self::HRK
                | Self::HTG
                | Self::HUF
                | Self::IDR
                | Self::ILS
                | Self::INR
                | Self::IQD
                | Self::IRR
                | Self::ISK
                | Self::JMD
                | Self::KES
                | Self::KGS
                | Self::KHR
                | Self::KPW
                | Self::KYD
                | Self::KZT
                | Self::LAK
                | Self::LBP
                | Self::LKR
                | Self::LRD
                | Self::LSL
                | Self::LYD
                | Self::MAD
                | Self::MDL
                | Self::MKD
                | Self::MMK
                | Self::MNT
                | Self::MOP
                | Self::MRU
                | Self::MUR
                | Self::MVR
                | Self::MWK
                | Self::MXN
                | Self::MYR
                | Self::MZN
                | Self::NAD
                | Self::NGN
                | Self::NIO
                | Self::NOK
                | Self::NPR
                | Self::NZD
                | Self::PAB
                | Self::PEN
                | Self::PGK
                | Self::PHP
                | Self::PKR
                | Self::PLN
                | Self::QAR
                | Self::RON
                | Self::RSD
                | Self::RUB
                | Self::SAR
                | Self::SBD
                | Self::SCR
                | Self::SDG
                | Self::SEK
                | Self::SGD
                | Self::SHP
                | Self::SLE
                | Self::SLL
                | Self::SOS
                | Self::SRD
                | Self::SSP
                | Self::STD
                | Self::STN
                | Self::SVC
                | Self::SYP
                | Self::SZL
                | Self::THB
                | Self::TJS
                | Self::TMT
                | Self::TOP
                | Self::TRY
                | Self::TTD
                | Self::TWD
                | Self::TZS
                | Self::UAH
                | Self::USD
                | Self::UYU
                | Self::UZS
                | Self::VES
                | Self::WST
                | Self::XCD
                | Self::YER
                | Self::ZAR
                | Self::ZMW
                | Self::ZWL
        )
    }
}

/// Specifies how the payment is captured.
/// - `automatic`: Funds are captured immediately after successful authorization. This is the default behavior if the field is omitted.
/// - `manual`: Funds are authorized but not captured. A separate request to the `/payments/{payment_id}/capture` endpoint is required to capture the funds.
#[derive(
    Clone,
    Copy,
    Debug,
    Default,
    Eq,
    Hash,
    PartialEq,
    serde::Deserialize,
    serde::Serialize,
    strum::Display,
    strum::VariantNames,
    strum::EnumIter,
    strum::EnumString,
    ToSchema,
)]
#[serde(rename_all = "snake_case")]
#[strum(serialize_all = "snake_case")]
pub enum CaptureMethod {
    #[default]
    Automatic,
    Manual,
    ManualMultiple,
    Scheduled,
    SequentialAutomatic,
}

/// Specifies how the payment method can be used for future payments.
/// - `off_session`: The payment method can be used for future payments when the customer is not present.
/// - `on_session`: The payment method is intended for use only when the customer is present during checkout.
///   If omitted, defaults to `on_session`.
#[derive(
    Clone,
    Copy,
    Debug,
    Default,
    Eq,
    Hash,
    PartialEq,
    serde::Deserialize,
    serde::Serialize,
    strum::Display,
    strum::VariantNames,
    strum::EnumIter,
    strum::EnumString,
    ToSchema,
)]
#[serde(rename_all = "snake_case")]
#[strum(serialize_all = "snake_case")]
pub enum FutureUsage {
    OffSession,
    #[default]
    OnSession,
}

/// To indicate the type of payment experience that the customer would go through
#[derive(
    Eq,
    strum::EnumString,
    PartialEq,
    Hash,
    Copy,
    Clone,
    Debug,
    serde::Serialize,
    serde::Deserialize,
    strum::Display,
    ToSchema,
    Default,
)]
#[strum(serialize_all = "snake_case")]
#[serde(rename_all = "snake_case")]
pub enum PaymentExperience {
    #[default]
    RedirectToUrl,
    InvokeSdkClient,
    DisplayQrCode,
    OneClick,
    LinkWallet,
    InvokePaymentApp,
    DisplayWaitScreen,
    CollectOtp,
}

/// Indicates the sub type of payment method. Eg: 'google_pay' & 'apple_pay' for wallets.
#[derive(
    Clone,
    Copy,
    Debug,
    Eq,
    Hash,
    PartialEq,
    serde::Deserialize,
    serde::Serialize,
    strum::Display,
    strum::VariantNames,
    strum::EnumIter,
    strum::EnumString,
    ToSchema,
)]
#[serde(rename_all = "snake_case")]
#[strum(serialize_all = "snake_case")]
pub enum PaymentMethodType {
    Ach,
    Affirm,
    AfterpayClearpay,
    Alfamart,
    AliPay,
    AliPayHk,
    Alma,
    AmazonPay,
    ApplePay,
    Atome,
    Bluecode,
    Bacs,
    BancontactCard,
    Becs,
    Benefit,
    Bizum,
    Blik,
    Boleto,
    BcaBankTransfer,
    BniVa,
    BriVa,
    CardRedirect,
    CimbVa,
    #[serde(rename = "classic")]
    ClassicReward,
    Card,
    CryptoCurrency,
    Cashapp,
    Dana,
    DanamonVa,
    DuitNow,
    Efecty,
    Eft,
    Eps,
    Fps,
    Evoucher,
    Giropay,
    Givex,
    GooglePay,
    GoPay,
    Gcash,
    Ideal,
    Interac,
    Indomaret,
    Klarna,
    KakaoPay,
    LocalBankRedirect,
    MandiriVa,
    Knet,
    MbWay,
    MobilePay,
    Momo,
    MomoAtm,
    Multibanco,
    OnlineBankingThailand,
    OnlineBankingCzechRepublic,
    OnlineBankingFinland,
    OnlineBankingFpx,
    OnlineBankingPoland,
    OnlineBankingSlovakia,
    Oxxo,
    PagoEfectivo,
    PermataBankTransfer,
    OpenBankingUk,
    PayBright,
    Paypal,
    Paze,
    Pix,
    PaySafeCard,
    Przelewy24,
    PromptPay,
    Pse,
    RedCompra,
    RedPagos,
    SamsungPay,
    Sepa,
    SepaBankTransfer,
    Sofort,
    Swish,
    TouchNGo,
    Trustly,
    Twint,
    UpiCollect,
    UpiIntent,
    Vipps,
    VietQr,
    Venmo,
    Walley,
    WeChatPay,
    SevenEleven,
    Lawson,
    MiniStop,
    FamilyMart,
    Seicomart,
    PayEasy,
    LocalBankTransfer,
    Mifinity,
    #[serde(rename = "open_banking_pis")]
    OpenBankingPIS,
    DirectCarrierBilling,
    InstantBankTransfer,
    InstantBankTransferFinland,
    InstantBankTransferPoland,
    RevolutPay,
}

impl PaymentMethodType {
    pub fn should_check_for_customer_saved_payment_method_type(self) -> bool {
        matches!(self, Self::Card)
    }

    pub fn to_display_name(&self) -> String {
        match self {
            Self::ApplePay => "Apple Pay".to_string(),
            Self::GooglePay => "Google Pay".to_string(),
            Self::SamsungPay => "Samsung Pay".to_string(),
            Self::AliPay => "AliPay".to_string(),
            Self::WeChatPay => "WeChat Pay".to_string(),
            Self::KakaoPay => "Kakao Pay".to_string(),
            Self::GoPay => "GoPay".to_string(),
            Self::Gcash => "GCash".to_string(),
            _ => format!("{self:?}"),
        }
    }
}

/// Connector accepted currency unit as either "Base" or "Minor"
#[derive(Debug)]
pub enum CurrencyUnit {
    /// Base currency unit
    Base,
    /// Minor currency unit
    Minor,
}

#[derive(
    Clone,
    Copy,
    Debug,
    Default,
    Eq,
    Hash,
    PartialEq,
    strum::Display,
    strum::EnumString,
    strum::EnumIter,
    serde::Serialize,
    serde::Deserialize,
)]
#[strum(serialize_all = "snake_case")]
#[serde(rename_all = "snake_case")]
pub enum RefundStatus {
    #[serde(alias = "Failure")]
    Failure,
    #[serde(alias = "ManualReview")]
    ManualReview,
    #[default]
    #[serde(alias = "Pending")]
    Pending,
    #[serde(alias = "Success")]
    Success,
    #[serde(alias = "TransactionFailure")]
    TransactionFailure,
}

/// The status of the attempt
#[derive(
    Clone,
    Copy,
    Debug,
    Default,
    Hash,
    Eq,
    PartialEq,
    serde::Deserialize,
    serde::Serialize,
    strum::Display,
    strum::EnumString,
    ToSchema,
)]
#[serde(rename_all = "snake_case")]
#[strum(serialize_all = "snake_case")]
pub enum AttemptStatus {
    Started,
    AuthenticationFailed,
    RouterDeclined,
    AuthenticationPending,
    AuthenticationSuccessful,
    Authorized,
    PartiallyAuthorized,
    AuthorizationFailed,
    Charged,
    Authorizing,
    CodInitiated,
    Expired,
    Voided,
    VoidedPostCapture,
    VoidInitiated,
    VoidPostCaptureInitiated,
    CaptureInitiated,
    CaptureFailed,
    VoidFailed,
    AutoRefunded,
    PartialCharged,
    PartialChargedAndChargeable,
    Unresolved,
    #[default]
    Pending,
    Failure,
    PaymentMethodAwaited,
    ConfirmationAwaited,
    DeviceDataCollectionPending,
    IntegrityFailure,
    Unknown,
}

impl TryFrom<u32> for AttemptStatus {
    type Error = String;

    fn try_from(value: u32) -> Result<Self, Self::Error> {
        Ok(match value {
            1 => AttemptStatus::Started,
            2 => AttemptStatus::AuthenticationFailed,
            3 => AttemptStatus::RouterDeclined,
            4 => AttemptStatus::AuthenticationPending,
            5 => AttemptStatus::AuthenticationSuccessful,
            6 => AttemptStatus::Authorized,
            7 => AttemptStatus::AuthorizationFailed,
            8 => AttemptStatus::Charged,
            9 => AttemptStatus::Authorizing,
            10 => AttemptStatus::CodInitiated,
            11 => AttemptStatus::Voided,
            12 => AttemptStatus::VoidedPostCapture,
            13 => AttemptStatus::VoidInitiated,
            14 => AttemptStatus::VoidPostCaptureInitiated,
            15 => AttemptStatus::CaptureInitiated,
            16 => AttemptStatus::CaptureFailed,
            17 => AttemptStatus::VoidFailed,
            18 => AttemptStatus::AutoRefunded,
            19 => AttemptStatus::PartialCharged,
            20 => AttemptStatus::PartialChargedAndChargeable,
            21 => AttemptStatus::Unresolved,
            22 => AttemptStatus::Pending,
            23 => AttemptStatus::Failure,
            24 => AttemptStatus::PaymentMethodAwaited,
            25 => AttemptStatus::ConfirmationAwaited,
            26 => AttemptStatus::DeviceDataCollectionPending,
            _ => AttemptStatus::Unknown,
        })
    }
}

impl AttemptStatus {
    pub fn is_terminal_status(self) -> bool {
        matches!(
            self,
            Self::Charged
                | Self::AutoRefunded
                | Self::Voided
                | Self::VoidedPostCapture
                | Self::PartialCharged
                | Self::AuthenticationFailed
                | Self::AuthorizationFailed
                | Self::VoidFailed
                | Self::CaptureFailed
                | Self::Failure
                | Self::IntegrityFailure
        )
    }
}

/// Status of the dispute
#[derive(
    Clone,
    Debug,
    Copy,
    Default,
    Eq,
    Hash,
    PartialEq,
    serde::Deserialize,
    serde::Serialize,
    strum::Display,
    strum::EnumString,
    strum::EnumIter,
    ToSchema,
)]
#[serde(rename_all = "snake_case")]
#[strum(serialize_all = "snake_case")]
pub enum DisputeStatus {
    #[default]
    DisputeOpened,
    DisputeExpired,
    DisputeAccepted,
    DisputeCancelled,
    DisputeChallenged,
    DisputeWon,
    DisputeLost,
}

/// Stage of the dispute
#[derive(
    Clone,
    Copy,
    Default,
    Debug,
    Eq,
    Hash,
    PartialEq,
    serde::Deserialize,
    serde::Serialize,
    strum::Display,
    strum::EnumIter,
    strum::EnumString,
    ToSchema,
)]
#[serde(rename_all = "snake_case")]
#[strum(serialize_all = "snake_case")]
pub enum DisputeStage {
    PreDispute,
    #[default]
    Dispute,
    PreArbitration,
}

/// Indicates the card network.
#[derive(
    Clone,
    Debug,
    Eq,
    Hash,
    PartialEq,
    serde::Deserialize,
    serde::Serialize,
    strum::Display,
    strum::VariantNames,
    strum::EnumIter,
    strum::EnumString,
    ToSchema,
)]
pub enum CardNetwork {
    #[serde(alias = "VISA")]
    Visa,
    #[serde(alias = "MASTERCARD")]
    Mastercard,
    #[serde(alias = "AMERICANEXPRESS")]
    #[serde(alias = "AMEX")]
    AmericanExpress,
    JCB,
    #[serde(alias = "DINERSCLUB")]
    DinersClub,
    #[serde(alias = "DISCOVER")]
    Discover,
    #[serde(alias = "CARTESBANCAIRES")]
    CartesBancaires,
    #[serde(alias = "UNIONPAY")]
    UnionPay,
    #[serde(alias = "INTERAC")]
    Interac,
    #[serde(alias = "RUPAY")]
    RuPay,
    #[serde(alias = "MAESTRO")]
    Maestro,
    #[serde(alias = "STAR")]
    Star,
    #[serde(alias = "PULSE")]
    Pulse,
    #[serde(alias = "ACCEL")]
    Accel,
    #[serde(alias = "NYCE")]
    Nyce,
}

impl CardNetwork {
    pub fn is_global_network(&self) -> bool {
        matches!(
            self,
            Self::Visa
                | Self::Mastercard
                | Self::AmericanExpress
                | Self::JCB
                | Self::DinersClub
                | Self::Discover
                | Self::CartesBancaires
                | Self::UnionPay
        )
    }

    pub fn is_us_local_network(&self) -> bool {
        matches!(self, Self::Star | Self::Pulse | Self::Accel | Self::Nyce)
    }
}

/// Indicates the type of payment method. Eg: 'card', 'wallet', etc.
#[derive(
    Clone,
    Copy,
    Debug,
    Default,
    Eq,
    Hash,
    PartialEq,
    serde::Deserialize,
    serde::Serialize,
    strum::Display,
    strum::VariantNames,
    strum::EnumIter,
    strum::EnumString,
    ToSchema,
)]
#[serde(rename_all = "snake_case")]
#[strum(serialize_all = "snake_case")]
pub enum PaymentMethod {
    #[default]
    Card,
    CardRedirect,
    PayLater,
    Wallet,
    BankRedirect,
    BankTransfer,
    Crypto,
    BankDebit,
    Reward,
    RealTimePayment,
    Upi,
    Voucher,
    GiftCard,
    OpenBanking,
    MobilePayment,
}

/// Specifies the type of cardholder authentication to be applied for a payment.
///
/// - `ThreeDs`: Requests 3D Secure (3DS) authentication. If the card is enrolled, 3DS authentication will be activated, potentially shifting chargeback liability to the issuer.
/// - `NoThreeDs`: Indicates that 3D Secure authentication should not be performed. The liability for chargebacks typically remains with the merchant. This is often the default if not specified.
///
/// Note: The actual authentication behavior can also be influenced by merchant configuration and specific connector defaults. Some connectors might still enforce 3DS or bypass it regardless of this parameter.
#[derive(
    Clone,
    Copy,
    Debug,
    Default,
    Eq,
    Hash,
    PartialEq,
    serde::Deserialize,
    serde::Serialize,
    strum::Display,
    strum::VariantNames,
    strum::EnumIter,
    strum::EnumString,
    ToSchema,
)]
#[serde(rename_all = "snake_case")]
#[strum(serialize_all = "snake_case")]
pub enum AuthenticationType {
    ThreeDs,
    #[default]
    NoThreeDs,
}

#[derive(
    Clone,
    Copy,
    Debug,
    Hash,
    Eq,
    PartialEq,
    serde::Deserialize,
    serde::Serialize,
    strum::Display,
    strum::EnumString,
    ToSchema,
)]
#[serde(rename_all = "snake_case")]
#[strum(serialize_all = "snake_case")]
pub enum EventClass {
    Payments,
    Refunds,
    Disputes,
}

#[derive(
    Clone,
    Debug,
    Eq,
    Default,
    Hash,
    PartialEq,
    serde::Deserialize,
    serde::Serialize,
    strum::Display,
    strum::EnumIter,
    strum::EnumString,
    utoipa::ToSchema,
    Copy,
)]

#[rustfmt::skip]
pub enum CountryAlpha2 {
    AF, AX, AL, DZ, AS, AD, AO, AI, AQ, AG, AR, AM, AW, AU, AT,
    AZ, BS, BH, BD, BB, BY, BE, BZ, BJ, BM, BT, BO, BQ, BA, BW,
    BV, BR, IO, BN, BG, BF, BI, KH, CM, CA, CV, KY, CF, TD, CL,
    CN, CX, CC, CO, KM, CG, CD, CK, CR, CI, HR, CU, CW, CY, CZ,
    DK, DJ, DM, DO, EC, EG, SV, GQ, ER, EE, ET, FK, FO, FJ, FI,
    FR, GF, PF, TF, GA, GM, GE, DE, GH, GI, GR, GL, GD, GP, GU,
    GT, GG, GN, GW, GY, HT, HM, VA, HN, HK, HU, IS, IN, ID, IR,
    IQ, IE, IM, IL, IT, JM, JP, JE, JO, KZ, KE, KI, KP, KR, KW,
    KG, LA, LV, LB, LS, LR, LY, LI, LT, LU, MO, MK, MG, MW, MY,
    MV, ML, MT, MH, MQ, MR, MU, YT, MX, FM, MD, MC, MN, ME, MS,
    MA, MZ, MM, NA, NR, NP, NL, NC, NZ, NI, NE, NG, NU, NF, MP,
    NO, OM, PK, PW, PS, PA, PG, PY, PE, PH, PN, PL, PT, PR, QA,
    RE, RO, RU, RW, BL, SH, KN, LC, MF, PM, VC, WS, SM, ST, SA,
    SN, RS, SC, SL, SG, SX, SK, SI, SB, SO, ZA, GS, SS, ES, LK,
    SD, SR, SJ, SZ, SE, CH, SY, TW, TJ, TZ, TH, TL, TG, TK, TO,
    TT, TN, TR, TM, TC, TV, UG, UA, AE, GB, UM, UY, UZ, VU,
    VE, VN, VG, VI, WF, EH, YE, ZM, ZW,
    #[default]
    US
}

#[derive(Debug, thiserror::Error, PartialEq, Clone)]
pub enum ApiClientError {
    #[error("Header map construction failed")]
    HeaderMapConstructionFailed,
    #[error("Invalid proxy configuration")]
    InvalidProxyConfiguration,
    #[error("Client construction failed")]
    ClientConstructionFailed,
    #[error("Certificate decode failed")]
    CertificateDecodeFailed,
    #[error("Request body serialization failed")]
    BodySerializationFailed,
    #[error("Unexpected state reached/Invariants conflicted")]
    UnexpectedState,

    #[error("Failed to parse URL")]
    UrlParsingFailed,
    #[error("URL encoding of request payload failed")]
    UrlEncodingFailed,
    #[error("Failed to send request to connector {0}")]
    RequestNotSent(String),
    #[error("Failed to decode response")]
    ResponseDecodingFailed,

    #[error("Server responded with Request Timeout")]
    RequestTimeoutReceived,

    #[error("connection closed before a message could complete")]
    ConnectionClosedIncompleteMessage,

    #[error("Server responded with Internal Server Error")]
    InternalServerErrorReceived,
    #[error("Server responded with Bad Gateway")]
    BadGatewayReceived,
    #[error("Server responded with Service Unavailable")]
    ServiceUnavailableReceived,
    #[error("Server responded with Gateway Timeout")]
    GatewayTimeoutReceived,
    #[error("Server responded with unexpected response")]
    UnexpectedServerResponse,
}
impl ApiClientError {
    pub fn is_upstream_timeout(&self) -> bool {
        self == &Self::RequestTimeoutReceived
    }
    pub fn is_connection_closed_before_message_could_complete(&self) -> bool {
        self == &Self::ConnectionClosedIncompleteMessage
    }
}

#[derive(
    serde::Serialize,
    serde::Deserialize,
    Clone,
    Copy,
    Debug,
    PartialEq,
    Eq,
    strum::EnumString,
    strum::Display,
)]
#[serde(rename_all = "SCREAMING_SNAKE_CASE")]
#[strum(serialize_all = "SCREAMING_SNAKE_CASE")]
pub enum ProcessTrackerRunner {
    PaymentsSyncWorkflow,
    RefundWorkflowRouter,
    DeleteTokenizeDataWorkflow,
    ApiKeyExpiryWorkflow,
    OutgoingWebhookRetryWorkflow,
    AttachPayoutAccountWorkflow,
    PaymentMethodStatusUpdateWorkflow,
    PassiveRecoveryWorkflow,
}

#[derive(
    Clone,
    Copy,
    Debug,
    Eq,
    Hash,
    PartialEq,
    serde::Serialize,
    serde::Deserialize,
    strum::Display,
    strum::EnumString,
    strum::EnumIter,
    strum::VariantNames,
    ToSchema,
)]
#[serde(rename_all = "snake_case")]
#[strum(serialize_all = "snake_case")]
/// RoutableConnectors are the subset of Connectors that are eligible for payments routing
pub enum RoutableConnectors {
    Adyenplatform,
    Aci,
    Adyen,
    Airwallex,
    // Amazonpay,
    Archipel,
    Authorizedotnet,
    Bluecode,
    Bankofamerica,
    Barclaycard,
    Billwerk,
    Bitpay,
    Bambora,
    Bamboraapac,
    Bluesnap,
    Boku,
    Braintree,
    Cashtocode,
    Chargebee,
    Checkout,
    Coinbase,
    Coingate,
    Cryptopay,
    Cybersource,
    Datatrans,
    Deutschebank,
    Digitalvirgo,
    Dlocal,
    Ebanx,
    Elavon,
    Facilitapay,
    Fiserv,
    Fiservemea,
    Fiuu,
    Forte,
    Getnet,
    Globalpay,
    Globepay,
    Gocardless,
    Hipay,
    Helcim,
    Iatapay,
    Inespay,
    Itaubank,
    Jpmorgan,
    Klarna,
    Mifinity,
    Mollie,
    Moneris,
    Multisafepay,
    Nexinets,
    Nexixpay,
    Nmi,
    Nomupay,
    Noon,
    // Nordea,
    Novalnet,
    Nuvei,
    // Opayo, added as template code for future usage
    Opennode,
    // Payeezy, As psync and rsync are not supported by this connector, it is added as template code for future usage
    Paybox,
    Payme,
    Payone,
    Paypal,
    Paystack,
    Payu,
    Placetopay,
    Powertranz,
    Prophetpay,
    Rapyd,
    Razorpay,
    Recurly,
    Redsys,
    Riskified,
    Shift4,
    Signifyd,
    Square,
    Stax,
    Stripe,
    Stripebilling,
    // Taxjar,
    Trustpay,
    // Thunes
    Tokenio,
    // Tsys,
    Tsys,
    // UnifiedAuthenticationService,
    // Vgs
    Volt,
    Wellsfargo,
    // Wellsfargopayout,
    Wise,
    Worldline,
    Worldpay,
    Worldpayvantiv,
    Worldpayxml,
    Xendit,
    Zen,
    Plaid,
    Zsl,
}

/// Indicates the transaction status
#[derive(
    Clone,
    Default,
    Debug,
    serde::Serialize,
    serde::Deserialize,
    Eq,
    Hash,
    PartialEq,
    ToSchema,
    strum::Display,
    strum::EnumString,
)]

pub enum TransactionStatus {
    /// Authentication/ Account Verification Successful
    #[serde(rename = "Y")]
    Success,
    /// Not Authenticated /Account Not Verified; Transaction denied
    #[default]
    #[serde(rename = "N")]
    Failure,
    /// Authentication/ Account Verification Could Not Be Performed; Technical or other problem, as indicated in Authentication Response(ARes) or Result Request (RReq)
    #[serde(rename = "U")]
    VerificationNotPerformed,
    /// Attempts Processing Performed; Not Authenticated/Verified , but a proof of attempted authentication/verification is provided
    #[serde(rename = "A")]
    NotVerified,
    /// Authentication/ Account Verification Rejected; Issuer is rejecting authentication/verification and request that authorisation not be attempted.
    #[serde(rename = "R")]
    Rejected,
    /// Challenge Required; Additional authentication is required using the Challenge Request (CReq) / Challenge Response (CRes)
    #[serde(rename = "C")]
    ChallengeRequired,
    /// Challenge Required; Decoupled Authentication confirmed.
    #[serde(rename = "D")]
    ChallengeRequiredDecoupledAuthentication,
    /// Informational Only; 3DS Requestor challenge preference acknowledged.
    #[serde(rename = "I")]
    InformationOnly,
}

#[derive(Clone, Copy, Debug, Deserialize, Serialize)]
#[serde(rename_all = "SCREAMING_SNAKE_CASE")]
pub enum GooglePayAuthMethod {
    /// Contain pan data only
    PanOnly,
    /// Contain cryptogram data along with pan data
    #[serde(rename = "CRYPTOGRAM_3DS")]
    Cryptogram,
}

#[derive(Debug, Default, Eq, PartialEq, serde::Deserialize, serde::Serialize, Clone, ToSchema)]
#[serde(rename_all = "snake_case")]
pub enum ProductType {
    #[default]
    Physical,
    Digital,
    Travel,
    Ride,
    Event,
    Accommodation,
}

#[derive(Debug, Clone, PartialEq, Eq, Serialize, Deserialize)]
pub enum WebhookTransformationStatus {
    /// Transformation completed successfully, no further action needed
    Complete,
    /// Transformation incomplete, requires second call for final status
    Incomplete,
}

#[derive(Clone, Debug, PartialEq)]
pub enum CallConnectorAction {
    Trigger,
    HandleResponse(Vec<u8>),
}

#[derive(
    Clone,
    Debug,
    Eq,
    PartialEq,
    serde::Deserialize,
    serde::Serialize,
    strum::Display,
    strum::EnumString,
    Hash,
)]
pub enum PaymentChargeType {
    #[serde(untagged)]
    Stripe(StripeChargeType),
}

#[derive(
    Clone,
    Debug,
    Default,
    Hash,
    Eq,
    PartialEq,
    serde::Serialize,
    serde::Deserialize,
    strum::Display,
    strum::EnumString,
)]
#[serde(rename_all = "lowercase")]
#[strum(serialize_all = "lowercase")]
pub enum StripeChargeType {
    #[default]
    Direct,
    Destination,
}

#[derive(
    Default,
    Clone,
    Debug,
    Eq,
    PartialEq,
    serde::Deserialize,
    serde::Serialize,
    strum::Display,
    strum::EnumString,
    ToSchema,
    Hash,
)]
#[serde(rename_all = "snake_case")]
#[strum(serialize_all = "snake_case")]
pub enum AuthorizationStatus {
    Success,
    Failure,
    // Processing state is before calling connector
    #[default]
    Processing,
    // Requires merchant action
    Unresolved,
}

#[derive(Debug, Default, Eq, PartialEq, serde::Deserialize, serde::Serialize, Clone, ToSchema)]
#[serde(rename_all = "snake_case")]
pub enum DecoupledAuthenticationType {
    #[default]
    Challenge,
    Frictionless,
}

<<<<<<< HEAD
#[derive(Debug, Default, Clone, PartialEq, Eq, Serialize, Deserialize)]
#[serde(rename_all = "snake_case")]
pub enum MandateStatus {
    #[default]
    Active,
    Inactive,
    Pending,
    Revoked,
=======
/// Enum representing the different content types that can be dynamically selected
/// for connector requests based on runtime conditions (e.g., payment method).
#[derive(Debug, Clone, Copy, PartialEq, Eq)]
pub enum DynamicContentType {
    Json,
    FormUrlEncoded,
    FormData,
>>>>>>> dfa0d60f
}<|MERGE_RESOLUTION|>--- conflicted
+++ resolved
@@ -1807,16 +1807,6 @@
     Frictionless,
 }
 
-<<<<<<< HEAD
-#[derive(Debug, Default, Clone, PartialEq, Eq, Serialize, Deserialize)]
-#[serde(rename_all = "snake_case")]
-pub enum MandateStatus {
-    #[default]
-    Active,
-    Inactive,
-    Pending,
-    Revoked,
-=======
 /// Enum representing the different content types that can be dynamically selected
 /// for connector requests based on runtime conditions (e.g., payment method).
 #[derive(Debug, Clone, Copy, PartialEq, Eq)]
@@ -1824,5 +1814,14 @@
     Json,
     FormUrlEncoded,
     FormData,
->>>>>>> dfa0d60f
+}
+
+#[derive(Debug, Default, Clone, PartialEq, Eq, Serialize, Deserialize)]
+#[serde(rename_all = "snake_case")]
+pub enum MandateStatus {
+    #[default]
+    Active,
+    Inactive,
+    Pending,
+    Revoked,
 }