use serde::{Deserialize, Serialize};
use utoipa::ToSchema;

/// Currency related errors.
#[derive(Debug, thiserror::Error)]
pub enum CurrencyError {
    /// The provided currency is not supported for amount conversion
    #[error("Unsupported currency: {currency}. Please add this currency to the supported currency list with appropriate decimal configuration.")]
    UnsupportedCurrency { currency: String },
}

/// The three-letter ISO 4217 currency code (e.g., "USD", "EUR") for the payment amount. This field is mandatory for creating a payment.
#[allow(clippy::upper_case_acronyms)]
#[derive(
    Clone,
    Copy,
    Debug,
    Default,
    Eq,
    Hash,
    PartialEq,
    serde::Deserialize,
    serde::Serialize,
    strum::Display,
    strum::EnumString,
    strum::EnumIter,
    strum::VariantNames,
    ToSchema,
)]
#[serde(rename_all = "UPPERCASE")]
#[strum(serialize_all = "UPPERCASE")]
pub enum Currency {
    AED,
    AFN,
    ALL,
    AMD,
    ANG,
    AOA,
    ARS,
    AUD,
    AWG,
    AZN,
    BAM,
    BBD,
    BDT,
    BGN,
    BHD,
    BIF,
    BMD,
    BND,
    BOB,
    BRL,
    BSD,
    BTN,
    BWP,
    BYN,
    BZD,
    CAD,
    CDF,
    CHF,
    CLF,
    CLP,
    CNY,
    COP,
    CRC,
    CUC,
    CUP,
    CVE,
    CZK,
    DJF,
    DKK,
    DOP,
    DZD,
    EGP,
    ERN,
    ETB,
    EUR,
    FJD,
    FKP,
    GBP,
    GEL,
    GHS,
    GIP,
    GMD,
    GNF,
    GTQ,
    GYD,
    HKD,
    HNL,
    HRK,
    HTG,
    HUF,
    IDR,
    ILS,
    INR,
    IQD,
    IRR,
    ISK,
    JMD,
    JOD,
    JPY,
    KES,
    KGS,
    KHR,
    KMF,
    KPW,
    KRW,
    KWD,
    KYD,
    KZT,
    LAK,
    LBP,
    LKR,
    LRD,
    LSL,
    LYD,
    MAD,
    MDL,
    MGA,
    MKD,
    MMK,
    MNT,
    MOP,
    MRU,
    MUR,
    MVR,
    MWK,
    MXN,
    MYR,
    MZN,
    NAD,
    NGN,
    NIO,
    NOK,
    NPR,
    NZD,
    OMR,
    PAB,
    PEN,
    PGK,
    PHP,
    PKR,
    PLN,
    PYG,
    QAR,
    RON,
    RSD,
    RUB,
    RWF,
    SAR,
    SBD,
    SCR,
    SDG,
    SEK,
    SGD,
    SHP,
    SLE,
    SLL,
    SOS,
    SRD,
    SSP,
    STD,
    STN,
    SVC,
    SYP,
    SZL,
    THB,
    TJS,
    TMT,
    TND,
    TOP,
    TRY,
    TTD,
    TWD,
    TZS,
    UAH,
    UGX,
    #[default]
    USD,
    UYU,
    UZS,
    VES,
    VND,
    VUV,
    WST,
    XAF,
    XCD,
    XOF,
    XPF,
    YER,
    ZAR,
    ZMW,
    ZWL,
}

#[derive(Eq, PartialEq, Clone, Debug, serde::Deserialize, serde::Serialize, strum::Display)]
#[serde(rename_all = "lowercase")]
pub enum SamsungPayCardBrand {
    Visa,
    MasterCard,
    Amex,
    Discover,
    Unknown,
}

#[derive(
    Clone,
    Copy,
    Debug,
    Eq,
    Hash,
    PartialEq,
    serde::Deserialize,
    serde::Serialize,
    strum::Display,
    strum::EnumString,
    ToSchema,
)]
#[strum(serialize_all = "snake_case")]
#[serde(rename_all = "snake_case")]
pub enum BankType {
    Checking,
    Savings,
}

#[derive(
    Clone,
    Copy,
    Debug,
    Eq,
    Hash,
    PartialEq,
    serde::Deserialize,
    serde::Serialize,
    strum::Display,
    strum::EnumString,
    ToSchema,
)]
#[strum(serialize_all = "snake_case")]
#[serde(rename_all = "snake_case")]
pub enum BankHolderType {
    Personal,
    Business,
}

#[derive(
    Clone,
    Copy,
    Debug,
    Eq,
    Hash,
    PartialEq,
    serde::Deserialize,
    serde::Serialize,
    strum::Display,
    strum::EnumString,
    ToSchema,
)]
#[strum(serialize_all = "snake_case")]
#[serde(rename_all = "snake_case")]
pub enum BankNames {
    AmericanExpress,
    AffinBank,
    AgroBank,
    AllianceBank,
    AmBank,
    BankOfAmerica,
    BankOfChina,
    BankIslam,
    BankMuamalat,
    BankRakyat,
    BankSimpananNasional,
    Barclays,
    BlikPSP,
    CapitalOne,
    Chase,
    Citi,
    CimbBank,
    Discover,
    NavyFederalCreditUnion,
    PentagonFederalCreditUnion,
    SynchronyBank,
    WellsFargo,
    AbnAmro,
    AsnBank,
    Bunq,
    Handelsbanken,
    HongLeongBank,
    HsbcBank,
    Ing,
    Knab,
    KuwaitFinanceHouse,
    Moneyou,
    Rabobank,
    Regiobank,
    Revolut,
    SnsBank,
    TriodosBank,
    VanLanschot,
    ArzteUndApothekerBank,
    AustrianAnadiBankAg,
    BankAustria,
    Bank99Ag,
    BankhausCarlSpangler,
    BankhausSchelhammerUndSchatteraAg,
    BankMillennium,
    BankPEKAOSA,
    BawagPskAg,
    BksBankAg,
    BrullKallmusBankAg,
    BtvVierLanderBank,
    CapitalBankGraweGruppeAg,
    CeskaSporitelna,
    Dolomitenbank,
    EasybankAg,
    EPlatbyVUB,
    ErsteBankUndSparkassen,
    FrieslandBank,
    HypoAlpeadriabankInternationalAg,
    HypoNoeLbFurNiederosterreichUWien,
    HypoOberosterreichSalzburgSteiermark,
    HypoTirolBankAg,
    HypoVorarlbergBankAg,
    HypoBankBurgenlandAktiengesellschaft,
    KomercniBanka,
    MBank,
    MarchfelderBank,
    Maybank,
    OberbankAg,
    OsterreichischeArzteUndApothekerbank,
    OcbcBank,
    PayWithING,
    PlaceZIPKO,
    PlatnoscOnlineKartaPlatnicza,
    PosojilnicaBankEGen,
    PostovaBanka,
    PublicBank,
    RaiffeisenBankengruppeOsterreich,
    RhbBank,
    SchelhammerCapitalBankAg,
    StandardCharteredBank,
    SchoellerbankAg,
    SpardaBankWien,
    SporoPay,
    SantanderPrzelew24,
    TatraPay,
    Viamo,
    VolksbankGruppe,
    VolkskreditbankAg,
    VrBankBraunau,
    UobBank,
    PayWithAliorBank,
    BankiSpoldzielcze,
    PayWithInteligo,
    BNPParibasPoland,
    BankNowySA,
    CreditAgricole,
    PayWithBOS,
    PayWithCitiHandlowy,
    PayWithPlusBank,
    ToyotaBank,
    VeloBank,
    ETransferPocztowy24,
    PlusBank,
    EtransferPocztowy24,
    BankiSpbdzielcze,
    BankNowyBfgSa,
    GetinBank,
    Blik,
    NoblePay,
    IdeaBank,
    EnveloBank,
    NestPrzelew,
    MbankMtransfer,
    Inteligo,
    PbacZIpko,
    BnpParibas,
    BankPekaoSa,
    VolkswagenBank,
    AliorBank,
    Boz,
    BangkokBank,
    KrungsriBank,
    KrungThaiBank,
    TheSiamCommercialBank,
    KasikornBank,
    OpenBankSuccess,
    OpenBankFailure,
    OpenBankCancelled,
    Aib,
    BankOfScotland,
    DanskeBank,
    FirstDirect,
    FirstTrust,
    Halifax,
    Lloyds,
    Monzo,
    NatWest,
    NationwideBank,
    RoyalBankOfScotland,
    Starling,
    TsbBank,
    TescoBank,
    UlsterBank,
    Yoursafe,
    N26,
    NationaleNederlanden,
}

/// Specifies the regulated name for a card network, primarily used for US debit card routing regulations.
/// This helps identify specific regulatory categories that cards may fall under.
#[derive(
    Clone,
    Debug,
    Eq,
    Hash,
    PartialEq,
    serde::Deserialize,
    serde::Serialize,
    strum::Display,
    strum::EnumIter,
    strum::EnumString,
    ToSchema,
)]
#[serde(rename_all = "snake_case")]
pub enum RegulatedName {
    #[serde(rename = "GOVERNMENT NON-EXEMPT INTERCHANGE FEE (WITH FRAUD)")]
    #[strum(serialize = "GOVERNMENT NON-EXEMPT INTERCHANGE FEE (WITH FRAUD)")]
    NonExemptWithFraud,

    #[serde(untagged)]
    #[strum(default)]
    Unknown(String),
}

impl Currency {
    pub fn to_currency_base_unit(self, amount: i64) -> Result<String, CurrencyError> {
        let amount_f64 = self.to_currency_base_unit_asf64(amount)?;
        Ok(format!("{amount_f64:.2}"))
    }

    pub fn to_currency_base_unit_asf64(self, amount: i64) -> Result<f64, CurrencyError> {
        let exponent = self.number_of_digits_after_decimal_point()?;
        let divisor = 10_u32.pow(exponent.into());
        let amount_f64 = amount as f64 / f64::from(divisor);
        Ok(amount_f64)
    }

    pub fn to_currency_lower_unit(self, amount: String) -> Result<String, CurrencyError> {
        let amount_decimal =
            amount
                .parse::<f64>()
                .map_err(|_| CurrencyError::UnsupportedCurrency {
                    currency: format!("Invalid amount format: {amount}"),
                })?;
        let exponent = self.number_of_digits_after_decimal_point()?;
        let multiplier = 10_u32.pow(exponent.into());
        let final_amount = amount_decimal * f64::from(multiplier);
        Ok(final_amount.to_string())
    }

    pub fn to_currency_base_unit_with_zero_decimal_check(
        self,
        amount: i64,
    ) -> Result<String, CurrencyError> {
        if self.is_zero_decimal_currency() {
            Ok(amount.to_string())
        } else {
            self.to_currency_base_unit(amount)
        }
    }

    pub fn iso_4217(self) -> &'static str {
        match self {
            Self::AED => "784",
            Self::AFN => "971",
            Self::ALL => "008",
            Self::AMD => "051",
            Self::ANG => "532",
            Self::AOA => "973",
            Self::ARS => "032",
            Self::AUD => "036",
            Self::AWG => "533",
            Self::AZN => "944",
            Self::BAM => "977",
            Self::BBD => "052",
            Self::BDT => "050",
            Self::BGN => "975",
            Self::BHD => "048",
            Self::BIF => "108",
            Self::BMD => "060",
            Self::BND => "096",
            Self::BOB => "068",
            Self::BRL => "986",
            Self::BSD => "044",
            Self::BTN => "064",
            Self::BWP => "072",
            Self::BYN => "933",
            Self::BZD => "084",
            Self::CAD => "124",
            Self::CDF => "976",
            Self::CHF => "756",
            Self::CLF => "990",
            Self::CLP => "152",
            Self::CNY => "156",
            Self::COP => "170",
            Self::CRC => "188",
            Self::CUC => "931",
            Self::CUP => "192",
            Self::CVE => "132",
            Self::CZK => "203",
            Self::DJF => "262",
            Self::DKK => "208",
            Self::DOP => "214",
            Self::DZD => "012",
            Self::EGP => "818",
            Self::ERN => "232",
            Self::ETB => "230",
            Self::EUR => "978",
            Self::FJD => "242",
            Self::FKP => "238",
            Self::GBP => "826",
            Self::GEL => "981",
            Self::GHS => "936",
            Self::GIP => "292",
            Self::GMD => "270",
            Self::GNF => "324",
            Self::GTQ => "320",
            Self::GYD => "328",
            Self::HKD => "344",
            Self::HNL => "340",
            Self::HRK => "191",
            Self::HTG => "332",
            Self::HUF => "348",
            Self::IDR => "360",
            Self::ILS => "376",
            Self::INR => "356",
            Self::IQD => "368",
            Self::IRR => "364",
            Self::ISK => "352",
            Self::JMD => "388",
            Self::JOD => "400",
            Self::JPY => "392",
            Self::KES => "404",
            Self::KGS => "417",
            Self::KHR => "116",
            Self::KMF => "174",
            Self::KPW => "408",
            Self::KRW => "410",
            Self::KWD => "414",
            Self::KYD => "136",
            Self::KZT => "398",
            Self::LAK => "418",
            Self::LBP => "422",
            Self::LKR => "144",
            Self::LRD => "430",
            Self::LSL => "426",
            Self::LYD => "434",
            Self::MAD => "504",
            Self::MDL => "498",
            Self::MGA => "969",
            Self::MKD => "807",
            Self::MMK => "104",
            Self::MNT => "496",
            Self::MOP => "446",
            Self::MRU => "929",
            Self::MUR => "480",
            Self::MVR => "462",
            Self::MWK => "454",
            Self::MXN => "484",
            Self::MYR => "458",
            Self::MZN => "943",
            Self::NAD => "516",
            Self::NGN => "566",
            Self::NIO => "558",
            Self::NOK => "578",
            Self::NPR => "524",
            Self::NZD => "554",
            Self::OMR => "512",
            Self::PAB => "590",
            Self::PEN => "604",
            Self::PGK => "598",
            Self::PHP => "608",
            Self::PKR => "586",
            Self::PLN => "985",
            Self::PYG => "600",
            Self::QAR => "634",
            Self::RON => "946",
            Self::RSD => "941",
            Self::RUB => "643",
            Self::RWF => "646",
            Self::SAR => "682",
            Self::SBD => "090",
            Self::SCR => "690",
            Self::SDG => "938",
            Self::SEK => "752",
            Self::SGD => "702",
            Self::SHP => "654",
            Self::SLE => "925",
            Self::SLL => "694",
            Self::SOS => "706",
            Self::SRD => "968",
            Self::SSP => "728",
            Self::STD => "678",
            Self::STN => "930",
            Self::SVC => "222",
            Self::SYP => "760",
            Self::SZL => "748",
            Self::THB => "764",
            Self::TJS => "972",
            Self::TMT => "934",
            Self::TND => "788",
            Self::TOP => "776",
            Self::TRY => "949",
            Self::TTD => "780",
            Self::TWD => "901",
            Self::TZS => "834",
            Self::UAH => "980",
            Self::UGX => "800",
            Self::USD => "840",
            Self::UYU => "858",
            Self::UZS => "860",
            Self::VES => "928",
            Self::VND => "704",
            Self::VUV => "548",
            Self::WST => "882",
            Self::XAF => "950",
            Self::XCD => "951",
            Self::XOF => "952",
            Self::XPF => "953",
            Self::YER => "886",
            Self::ZAR => "710",
            Self::ZMW => "967",
            Self::ZWL => "932",
        }
    }

    pub fn is_zero_decimal_currency(self) -> bool {
        matches!(
            self,
            Self::BIF
                | Self::CLP
                | Self::DJF
                | Self::GNF
                | Self::JPY
                | Self::KMF
                | Self::KRW
                | Self::MGA
                | Self::PYG
                | Self::RWF
                | Self::UGX
                | Self::VND
                | Self::VUV
                | Self::XAF
                | Self::XOF
                | Self::XPF
        )
    }

    pub fn is_three_decimal_currency(self) -> bool {
        matches!(
            self,
            Self::BHD | Self::JOD | Self::KWD | Self::OMR | Self::TND
        )
    }

    pub fn is_four_decimal_currency(self) -> bool {
        matches!(self, Self::CLF)
    }

    /// Returns the number of decimal places for the currency based on ISO 4217 standard.
    ///
    /// **Reference**: <https://www.iso.org/iso-4217-currency-codes.html>
    ///
    /// **To add new currency**: Add to appropriate method (`is_zero_decimal_currency`, `is_two_decimal_currency`, etc.)
    pub fn number_of_digits_after_decimal_point(self) -> Result<u8, CurrencyError> {
        if self.is_zero_decimal_currency() {
            Ok(0)
        } else if self.is_three_decimal_currency() {
            Ok(3)
        } else if self.is_four_decimal_currency() {
            Ok(4)
        } else if self.is_two_decimal_currency() {
            Ok(2)
        } else {
            Err(CurrencyError::UnsupportedCurrency {
                currency: format!("{self:?}"),
            })
        }
    }

    /// Checks if the currency uses 2 decimal places (most common case).
    /// This replaces the implicit default fallback with explicit validation.
    pub fn is_two_decimal_currency(self) -> bool {
        matches!(
            self,
            Self::AED
                | Self::AFN
                | Self::ALL
                | Self::AMD
                | Self::ANG
                | Self::AOA
                | Self::ARS
                | Self::AUD
                | Self::AWG
                | Self::AZN
                | Self::BAM
                | Self::BBD
                | Self::BDT
                | Self::BGN
                | Self::BMD
                | Self::BND
                | Self::BOB
                | Self::BRL
                | Self::BSD
                | Self::BTN
                | Self::BWP
                | Self::BYN
                | Self::BZD
                | Self::CAD
                | Self::CDF
                | Self::CHF
                | Self::CNY
                | Self::COP
                | Self::CRC
                | Self::CUC
                | Self::CUP
                | Self::CVE
                | Self::CZK
                | Self::DKK
                | Self::DOP
                | Self::DZD
                | Self::EGP
                | Self::ERN
                | Self::ETB
                | Self::EUR
                | Self::FJD
                | Self::FKP
                | Self::GBP
                | Self::GEL
                | Self::GHS
                | Self::GIP
                | Self::GMD
                | Self::GTQ
                | Self::GYD
                | Self::HKD
                | Self::HNL
                | Self::HRK
                | Self::HTG
                | Self::HUF
                | Self::IDR
                | Self::ILS
                | Self::INR
                | Self::IQD
                | Self::IRR
                | Self::ISK
                | Self::JMD
                | Self::KES
                | Self::KGS
                | Self::KHR
                | Self::KPW
                | Self::KYD
                | Self::KZT
                | Self::LAK
                | Self::LBP
                | Self::LKR
                | Self::LRD
                | Self::LSL
                | Self::LYD
                | Self::MAD
                | Self::MDL
                | Self::MKD
                | Self::MMK
                | Self::MNT
                | Self::MOP
                | Self::MRU
                | Self::MUR
                | Self::MVR
                | Self::MWK
                | Self::MXN
                | Self::MYR
                | Self::MZN
                | Self::NAD
                | Self::NGN
                | Self::NIO
                | Self::NOK
                | Self::NPR
                | Self::NZD
                | Self::PAB
                | Self::PEN
                | Self::PGK
                | Self::PHP
                | Self::PKR
                | Self::PLN
                | Self::QAR
                | Self::RON
                | Self::RSD
                | Self::RUB
                | Self::SAR
                | Self::SBD
                | Self::SCR
                | Self::SDG
                | Self::SEK
                | Self::SGD
                | Self::SHP
                | Self::SLE
                | Self::SLL
                | Self::SOS
                | Self::SRD
                | Self::SSP
                | Self::STD
                | Self::STN
                | Self::SVC
                | Self::SYP
                | Self::SZL
                | Self::THB
                | Self::TJS
                | Self::TMT
                | Self::TOP
                | Self::TRY
                | Self::TTD
                | Self::TWD
                | Self::TZS
                | Self::UAH
                | Self::USD
                | Self::UYU
                | Self::UZS
                | Self::VES
                | Self::WST
                | Self::XCD
                | Self::YER
                | Self::ZAR
                | Self::ZMW
                | Self::ZWL
        )
    }
}

/// Specifies how the payment is captured.
/// - `automatic`: Funds are captured immediately after successful authorization. This is the default behavior if the field is omitted.
/// - `manual`: Funds are authorized but not captured. A separate request to the `/payments/{payment_id}/capture` endpoint is required to capture the funds.
#[derive(
    Clone,
    Copy,
    Debug,
    Default,
    Eq,
    Hash,
    PartialEq,
    serde::Deserialize,
    serde::Serialize,
    strum::Display,
    strum::VariantNames,
    strum::EnumIter,
    strum::EnumString,
    ToSchema,
)]
#[serde(rename_all = "snake_case")]
#[strum(serialize_all = "snake_case")]
pub enum CaptureMethod {
    #[default]
    Automatic,
    Manual,
    ManualMultiple,
    Scheduled,
    SequentialAutomatic,
}

/// Specifies how the payment method can be used for future payments.
/// - `off_session`: The payment method can be used for future payments when the customer is not present.
/// - `on_session`: The payment method is intended for use only when the customer is present during checkout.
///   If omitted, defaults to `on_session`.
#[derive(
    Clone,
    Copy,
    Debug,
    Default,
    Eq,
    Hash,
    PartialEq,
    serde::Deserialize,
    serde::Serialize,
    strum::Display,
    strum::VariantNames,
    strum::EnumIter,
    strum::EnumString,
    ToSchema,
)]
#[serde(rename_all = "snake_case")]
#[strum(serialize_all = "snake_case")]
pub enum FutureUsage {
    OffSession,
    #[default]
    OnSession,
}

/// To indicate the type of payment experience that the customer would go through
#[derive(
    Eq,
    strum::EnumString,
    PartialEq,
    Hash,
    Copy,
    Clone,
    Debug,
    serde::Serialize,
    serde::Deserialize,
    strum::Display,
    ToSchema,
    Default,
)]
#[strum(serialize_all = "snake_case")]
#[serde(rename_all = "snake_case")]
pub enum PaymentExperience {
    #[default]
    RedirectToUrl,
    InvokeSdkClient,
    DisplayQrCode,
    OneClick,
    LinkWallet,
    InvokePaymentApp,
    DisplayWaitScreen,
    CollectOtp,
}

/// Indicates the sub type of payment method. Eg: 'google_pay' & 'apple_pay' for wallets.
#[derive(
    Clone,
    Copy,
    Debug,
    Eq,
    Hash,
    PartialEq,
    serde::Deserialize,
    serde::Serialize,
    strum::Display,
    strum::VariantNames,
    strum::EnumIter,
    strum::EnumString,
    ToSchema,
)]
#[serde(rename_all = "snake_case")]
#[strum(serialize_all = "snake_case")]
pub enum PaymentMethodType {
    Ach,
    Affirm,
    AfterpayClearpay,
    Alfamart,
    AliPay,
    AliPayHk,
    Alma,
    AmazonPay,
    ApplePay,
    Atome,
    Bluecode,
    Bacs,
    BancontactCard,
    Becs,
    Benefit,
    Bizum,
    Blik,
    Boleto,
    BcaBankTransfer,
    BniVa,
    BriVa,
    CardRedirect,
    CimbVa,
    #[serde(rename = "classic")]
    ClassicReward,
    Credit,
    CryptoCurrency,
    Cashapp,
    Dana,
    DanamonVa,
    Debit,
    DuitNow,
    Efecty,
    Eft,
    Eps,
    Fps,
    Evoucher,
    Giropay,
    Givex,
    GooglePay,
    GoPay,
    Gcash,
    Ideal,
    Interac,
    Indomaret,
    Klarna,
    KakaoPay,
    LocalBankRedirect,
    MandiriVa,
    Knet,
    MbWay,
    MobilePay,
    Momo,
    MomoAtm,
    Multibanco,
    OnlineBankingThailand,
    OnlineBankingCzechRepublic,
    OnlineBankingFinland,
    OnlineBankingFpx,
    OnlineBankingPoland,
    OnlineBankingSlovakia,
    Oxxo,
    PagoEfectivo,
    PermataBankTransfer,
    OpenBankingUk,
    PayBright,
    Paypal,
    Paze,
    Pix,
    PaySafeCard,
    Przelewy24,
    PromptPay,
    Pse,
    RedCompra,
    RedPagos,
    SamsungPay,
    Sepa,
    SepaBankTransfer,
    Sofort,
    Swish,
    TouchNGo,
    Trustly,
    Twint,
    UpiCollect,
    UpiIntent,
    Vipps,
    VietQr,
    Venmo,
    Walley,
    WeChatPay,
    SevenEleven,
    Lawson,
    MiniStop,
    FamilyMart,
    Seicomart,
    PayEasy,
    LocalBankTransfer,
    Mifinity,
    #[serde(rename = "open_banking_pis")]
    OpenBankingPIS,
    DirectCarrierBilling,
    InstantBankTransfer,
    InstantBankTransferFinland,
    InstantBankTransferPoland,
    RevolutPay,
}

impl PaymentMethodType {
    pub fn should_check_for_customer_saved_payment_method_type(self) -> bool {
        matches!(self, Self::Credit | Self::Debit)
    }

    pub fn to_display_name(&self) -> String {
        match self {
            Self::ApplePay => "Apple Pay".to_string(),
            Self::GooglePay => "Google Pay".to_string(),
            Self::SamsungPay => "Samsung Pay".to_string(),
            Self::AliPay => "AliPay".to_string(),
            Self::WeChatPay => "WeChat Pay".to_string(),
            Self::KakaoPay => "Kakao Pay".to_string(),
            Self::GoPay => "GoPay".to_string(),
            Self::Gcash => "GCash".to_string(),
            _ => format!("{self:?}"),
        }
    }
}

/// Connector accepted currency unit as either "Base" or "Minor"
#[derive(Debug)]
pub enum CurrencyUnit {
    /// Base currency unit
    Base,
    /// Minor currency unit
    Minor,
}

#[derive(
    Clone,
    Copy,
    Debug,
    Default,
    Eq,
    Hash,
    PartialEq,
    strum::Display,
    strum::EnumString,
    strum::EnumIter,
    serde::Serialize,
    serde::Deserialize,
)]
#[strum(serialize_all = "snake_case")]
#[serde(rename_all = "snake_case")]
pub enum RefundStatus {
    #[serde(alias = "Failure")]
    Failure,
    #[serde(alias = "ManualReview")]
    ManualReview,
    #[default]
    #[serde(alias = "Pending")]
    Pending,
    #[serde(alias = "Success")]
    Success,
    #[serde(alias = "TransactionFailure")]
    TransactionFailure,
}

/// The status of the attempt
#[derive(
    Clone,
    Copy,
    Debug,
    Default,
    Hash,
    Eq,
    PartialEq,
    serde::Deserialize,
    serde::Serialize,
    strum::Display,
    strum::EnumString,
    ToSchema,
)]
#[serde(rename_all = "snake_case")]
#[strum(serialize_all = "snake_case")]
pub enum AttemptStatus {
    Started,
    AuthenticationFailed,
    RouterDeclined,
    AuthenticationPending,
    AuthenticationSuccessful,
    Authorized,
    AuthorizationFailed,
    Charged,
    Authorizing,
    CodInitiated,
    Voided,
    VoidInitiated,
    CaptureInitiated,
    CaptureFailed,
    VoidFailed,
    AutoRefunded,
    PartialCharged,
    PartialChargedAndChargeable,
    Unresolved,
    #[default]
    Pending,
    Failure,
    PaymentMethodAwaited,
    ConfirmationAwaited,
    DeviceDataCollectionPending,
    IntegrityFailure,
    Unknown,
}

impl TryFrom<u32> for AttemptStatus {
    type Error = String;

    fn try_from(value: u32) -> Result<Self, Self::Error> {
        Ok(match value {
            1 => AttemptStatus::Started,
            2 => AttemptStatus::AuthenticationFailed,
            3 => AttemptStatus::RouterDeclined,
            4 => AttemptStatus::AuthenticationPending,
            5 => AttemptStatus::AuthenticationSuccessful,
            6 => AttemptStatus::Authorized,
            7 => AttemptStatus::AuthorizationFailed,
            8 => AttemptStatus::Charged,
            9 => AttemptStatus::Authorizing,
            10 => AttemptStatus::CodInitiated,
            11 => AttemptStatus::Voided,
            12 => AttemptStatus::VoidInitiated,
            13 => AttemptStatus::CaptureInitiated,
            14 => AttemptStatus::CaptureFailed,
            15 => AttemptStatus::VoidFailed,
            16 => AttemptStatus::AutoRefunded,
            17 => AttemptStatus::PartialCharged,
            18 => AttemptStatus::PartialChargedAndChargeable,
            19 => AttemptStatus::Unresolved,
            20 => AttemptStatus::Pending,
            21 => AttemptStatus::Failure,
            22 => AttemptStatus::PaymentMethodAwaited,
            23 => AttemptStatus::ConfirmationAwaited,
            24 => AttemptStatus::DeviceDataCollectionPending,
            _ => AttemptStatus::Unknown,
        })
    }
}

impl AttemptStatus {
    pub fn is_terminal_status(self) -> bool {
        matches!(
            self,
            Self::Charged
                | Self::AutoRefunded
                | Self::Voided
                | Self::PartialCharged
                | Self::AuthenticationFailed
                | Self::AuthorizationFailed
                | Self::VoidFailed
                | Self::CaptureFailed
                | Self::Failure
                | Self::IntegrityFailure
        )
    }
}

/// Status of the dispute
#[derive(
    Clone,
    Debug,
    Copy,
    Default,
    Eq,
    Hash,
    PartialEq,
    serde::Deserialize,
    serde::Serialize,
    strum::Display,
    strum::EnumString,
    strum::EnumIter,
    ToSchema,
)]
#[serde(rename_all = "snake_case")]
#[strum(serialize_all = "snake_case")]
pub enum DisputeStatus {
    #[default]
    DisputeOpened,
    DisputeExpired,
    DisputeAccepted,
    DisputeCancelled,
    DisputeChallenged,
    DisputeWon,
    DisputeLost,
}

/// Stage of the dispute
#[derive(
    Clone,
    Copy,
    Default,
    Debug,
    Eq,
    Hash,
    PartialEq,
    serde::Deserialize,
    serde::Serialize,
    strum::Display,
    strum::EnumIter,
    strum::EnumString,
    ToSchema,
)]
#[serde(rename_all = "snake_case")]
#[strum(serialize_all = "snake_case")]
pub enum DisputeStage {
    PreDispute,
    #[default]
    Dispute,
    PreArbitration,
}

/// Indicates the card network.
#[derive(
    Clone,
    Debug,
    Eq,
    Hash,
    PartialEq,
    serde::Deserialize,
    serde::Serialize,
    strum::Display,
    strum::VariantNames,
    strum::EnumIter,
    strum::EnumString,
    ToSchema,
)]
pub enum CardNetwork {
    #[serde(alias = "VISA")]
    Visa,
    #[serde(alias = "MASTERCARD")]
    Mastercard,
    #[serde(alias = "AMERICANEXPRESS")]
    #[serde(alias = "AMEX")]
    AmericanExpress,
    JCB,
    #[serde(alias = "DINERSCLUB")]
    DinersClub,
    #[serde(alias = "DISCOVER")]
    Discover,
    #[serde(alias = "CARTESBANCAIRES")]
    CartesBancaires,
    #[serde(alias = "UNIONPAY")]
    UnionPay,
    #[serde(alias = "INTERAC")]
    Interac,
    #[serde(alias = "RUPAY")]
    RuPay,
    #[serde(alias = "MAESTRO")]
    Maestro,
    #[serde(alias = "STAR")]
    Star,
    #[serde(alias = "PULSE")]
    Pulse,
    #[serde(alias = "ACCEL")]
    Accel,
    #[serde(alias = "NYCE")]
    Nyce,
}

impl CardNetwork {
    pub fn is_global_network(&self) -> bool {
        matches!(
            self,
            Self::Visa
                | Self::Mastercard
                | Self::AmericanExpress
                | Self::JCB
                | Self::DinersClub
                | Self::Discover
                | Self::CartesBancaires
                | Self::UnionPay
        )
    }

    pub fn is_us_local_network(&self) -> bool {
        matches!(self, Self::Star | Self::Pulse | Self::Accel | Self::Nyce)
    }
}

/// Indicates the type of payment method. Eg: 'card', 'wallet', etc.
#[derive(
    Clone,
    Copy,
    Debug,
    Default,
    Eq,
    Hash,
    PartialEq,
    serde::Deserialize,
    serde::Serialize,
    strum::Display,
    strum::VariantNames,
    strum::EnumIter,
    strum::EnumString,
    ToSchema,
)]
#[serde(rename_all = "snake_case")]
#[strum(serialize_all = "snake_case")]
pub enum PaymentMethod {
    #[default]
    Card,
    CardRedirect,
    PayLater,
    Wallet,
    BankRedirect,
    BankTransfer,
    Crypto,
    BankDebit,
    Reward,
    RealTimePayment,
    Upi,
    Voucher,
    GiftCard,
    OpenBanking,
    MobilePayment,
}

/// Specifies the type of cardholder authentication to be applied for a payment.
///
/// - `ThreeDs`: Requests 3D Secure (3DS) authentication. If the card is enrolled, 3DS authentication will be activated, potentially shifting chargeback liability to the issuer.
/// - `NoThreeDs`: Indicates that 3D Secure authentication should not be performed. The liability for chargebacks typically remains with the merchant. This is often the default if not specified.
///
/// Note: The actual authentication behavior can also be influenced by merchant configuration and specific connector defaults. Some connectors might still enforce 3DS or bypass it regardless of this parameter.
#[derive(
    Clone,
    Copy,
    Debug,
    Default,
    Eq,
    Hash,
    PartialEq,
    serde::Deserialize,
    serde::Serialize,
    strum::Display,
    strum::VariantNames,
    strum::EnumIter,
    strum::EnumString,
    ToSchema,
)]
#[serde(rename_all = "snake_case")]
#[strum(serialize_all = "snake_case")]
pub enum AuthenticationType {
    ThreeDs,
    #[default]
    NoThreeDs,
}

#[derive(
    Clone,
    Copy,
    Debug,
    Hash,
    Eq,
    PartialEq,
    serde::Deserialize,
    serde::Serialize,
    strum::Display,
    strum::EnumString,
    ToSchema,
)]
#[serde(rename_all = "snake_case")]
#[strum(serialize_all = "snake_case")]
pub enum EventClass {
    Payments,
    Refunds,
    Disputes,
}

#[derive(
    Clone,
    Debug,
    Eq,
    Default,
    Hash,
    PartialEq,
    serde::Deserialize,
    serde::Serialize,
    strum::Display,
    strum::EnumIter,
    strum::EnumString,
    utoipa::ToSchema,
    Copy,
)]

#[rustfmt::skip]
pub enum CountryAlpha2 {
    AF, AX, AL, DZ, AS, AD, AO, AI, AQ, AG, AR, AM, AW, AU, AT,
    AZ, BS, BH, BD, BB, BY, BE, BZ, BJ, BM, BT, BO, BQ, BA, BW,
    BV, BR, IO, BN, BG, BF, BI, KH, CM, CA, CV, KY, CF, TD, CL,
    CN, CX, CC, CO, KM, CG, CD, CK, CR, CI, HR, CU, CW, CY, CZ,
    DK, DJ, DM, DO, EC, EG, SV, GQ, ER, EE, ET, FK, FO, FJ, FI,
    FR, GF, PF, TF, GA, GM, GE, DE, GH, GI, GR, GL, GD, GP, GU,
    GT, GG, GN, GW, GY, HT, HM, VA, HN, HK, HU, IS, IN, ID, IR,
    IQ, IE, IM, IL, IT, JM, JP, JE, JO, KZ, KE, KI, KP, KR, KW,
    KG, LA, LV, LB, LS, LR, LY, LI, LT, LU, MO, MK, MG, MW, MY,
    MV, ML, MT, MH, MQ, MR, MU, YT, MX, FM, MD, MC, MN, ME, MS,
    MA, MZ, MM, NA, NR, NP, NL, NC, NZ, NI, NE, NG, NU, NF, MP,
    NO, OM, PK, PW, PS, PA, PG, PY, PE, PH, PN, PL, PT, PR, QA,
    RE, RO, RU, RW, BL, SH, KN, LC, MF, PM, VC, WS, SM, ST, SA,
    SN, RS, SC, SL, SG, SX, SK, SI, SB, SO, ZA, GS, SS, ES, LK,
    SD, SR, SJ, SZ, SE, CH, SY, TW, TJ, TZ, TH, TL, TG, TK, TO,
    TT, TN, TR, TM, TC, TV, UG, UA, AE, GB, UM, UY, UZ, VU,
    VE, VN, VG, VI, WF, EH, YE, ZM, ZW,
    #[default]
    US
}

#[derive(Debug, thiserror::Error, PartialEq, Clone)]
pub enum ApiClientError {
    #[error("Header map construction failed")]
    HeaderMapConstructionFailed,
    #[error("Invalid proxy configuration")]
    InvalidProxyConfiguration,
    #[error("Client construction failed")]
    ClientConstructionFailed,
    #[error("Certificate decode failed")]
    CertificateDecodeFailed,
    #[error("Request body serialization failed")]
    BodySerializationFailed,
    #[error("Unexpected state reached/Invariants conflicted")]
    UnexpectedState,

    #[error("Failed to parse URL")]
    UrlParsingFailed,
    #[error("URL encoding of request payload failed")]
    UrlEncodingFailed,
    #[error("Failed to send request to connector {0}")]
    RequestNotSent(String),
    #[error("Failed to decode response")]
    ResponseDecodingFailed,

    #[error("Server responded with Request Timeout")]
    RequestTimeoutReceived,

    #[error("connection closed before a message could complete")]
    ConnectionClosedIncompleteMessage,

    #[error("Server responded with Internal Server Error")]
    InternalServerErrorReceived,
    #[error("Server responded with Bad Gateway")]
    BadGatewayReceived,
    #[error("Server responded with Service Unavailable")]
    ServiceUnavailableReceived,
    #[error("Server responded with Gateway Timeout")]
    GatewayTimeoutReceived,
    #[error("Server responded with unexpected response")]
    UnexpectedServerResponse,
}
impl ApiClientError {
    pub fn is_upstream_timeout(&self) -> bool {
        self == &Self::RequestTimeoutReceived
    }
    pub fn is_connection_closed_before_message_could_complete(&self) -> bool {
        self == &Self::ConnectionClosedIncompleteMessage
    }
}

#[derive(
    serde::Serialize,
    serde::Deserialize,
    Clone,
    Copy,
    Debug,
    PartialEq,
    Eq,
    strum::EnumString,
    strum::Display,
)]
#[serde(rename_all = "SCREAMING_SNAKE_CASE")]
#[strum(serialize_all = "SCREAMING_SNAKE_CASE")]
pub enum ProcessTrackerRunner {
    PaymentsSyncWorkflow,
    RefundWorkflowRouter,
    DeleteTokenizeDataWorkflow,
    ApiKeyExpiryWorkflow,
    OutgoingWebhookRetryWorkflow,
    AttachPayoutAccountWorkflow,
    PaymentMethodStatusUpdateWorkflow,
    PassiveRecoveryWorkflow,
}

#[derive(
    Clone,
    Copy,
    Debug,
    Eq,
    Hash,
    PartialEq,
    serde::Serialize,
    serde::Deserialize,
    strum::Display,
    strum::EnumString,
    strum::EnumIter,
    strum::VariantNames,
    ToSchema,
)]
#[serde(rename_all = "snake_case")]
#[strum(serialize_all = "snake_case")]
/// RoutableConnectors are the subset of Connectors that are eligible for payments routing
pub enum RoutableConnectors {
    Adyenplatform,
    Aci,
    Adyen,
    Airwallex,
    // Amazonpay,
    Archipel,
    Authorizedotnet,
    Bluecode,
    Bankofamerica,
    Barclaycard,
    Billwerk,
    Bitpay,
    Bambora,
    Bamboraapac,
    Bluesnap,
    Boku,
    Braintree,
    Cashtocode,
    Chargebee,
    Checkout,
    Coinbase,
    Coingate,
    Cryptopay,
    Cybersource,
    Datatrans,
    Deutschebank,
    Digitalvirgo,
    Dlocal,
    Ebanx,
    Elavon,
    Facilitapay,
    Fiserv,
    Fiservemea,
    Fiuu,
    Forte,
    Getnet,
    Globalpay,
    Globepay,
    Gocardless,
    Hipay,
    Helcim,
    Iatapay,
    Inespay,
    Itaubank,
    Jpmorgan,
    Klarna,
    Mifinity,
    Mollie,
    Moneris,
    Multisafepay,
    Nexinets,
    Nexixpay,
    Nmi,
    Nomupay,
    Noon,
    // Nordea,
    Novalnet,
    Nuvei,
    // Opayo, added as template code for future usage
    Opennode,
    // Payeezy, As psync and rsync are not supported by this connector, it is added as template code for future usage
    Paybox,
    Payme,
    Payone,
    Paypal,
    Paystack,
    Payu,
    Placetopay,
    Powertranz,
    Prophetpay,
    Rapyd,
    Razorpay,
    Recurly,
    Redsys,
    Riskified,
    Shift4,
    Signifyd,
    Square,
    Stax,
    Stripe,
    Stripebilling,
    // Taxjar,
    Trustpay,
    // Thunes
    Tokenio,
    // Tsys,
    Tsys,
    // UnifiedAuthenticationService,
    // Vgs
    Volt,
    Wellsfargo,
    // Wellsfargopayout,
    Wise,
    Worldline,
    Worldpay,
    Worldpayvantiv,
    Worldpayxml,
    Xendit,
    Zen,
    Plaid,
    Zsl,
}

/// Indicates the transaction status
#[derive(
    Clone,
    Default,
    Debug,
    serde::Serialize,
    serde::Deserialize,
    Eq,
    Hash,
    PartialEq,
    ToSchema,
    strum::Display,
    strum::EnumString,
)]

pub enum TransactionStatus {
    /// Authentication/ Account Verification Successful
    #[serde(rename = "Y")]
    Success,
    /// Not Authenticated /Account Not Verified; Transaction denied
    #[default]
    #[serde(rename = "N")]
    Failure,
    /// Authentication/ Account Verification Could Not Be Performed; Technical or other problem, as indicated in Authentication Response(ARes) or Result Request (RReq)
    #[serde(rename = "U")]
    VerificationNotPerformed,
    /// Attempts Processing Performed; Not Authenticated/Verified , but a proof of attempted authentication/verification is provided
    #[serde(rename = "A")]
    NotVerified,
    /// Authentication/ Account Verification Rejected; Issuer is rejecting authentication/verification and request that authorisation not be attempted.
    #[serde(rename = "R")]
    Rejected,
    /// Challenge Required; Additional authentication is required using the Challenge Request (CReq) / Challenge Response (CRes)
    #[serde(rename = "C")]
    ChallengeRequired,
    /// Challenge Required; Decoupled Authentication confirmed.
    #[serde(rename = "D")]
    ChallengeRequiredDecoupledAuthentication,
    /// Informational Only; 3DS Requestor challenge preference acknowledged.
    #[serde(rename = "I")]
    InformationOnly,
}

#[derive(Clone, Copy, Debug, Deserialize, Serialize)]
#[serde(rename_all = "SCREAMING_SNAKE_CASE")]
pub enum GooglePayAuthMethod {
    /// Contain pan data only
    PanOnly,
    /// Contain cryptogram data along with pan data
    #[serde(rename = "CRYPTOGRAM_3DS")]
    Cryptogram,
}

#[derive(Debug, Default, Eq, PartialEq, serde::Deserialize, serde::Serialize, Clone, ToSchema)]
#[serde(rename_all = "snake_case")]
pub enum ProductType {
    #[default]
    Physical,
    Digital,
    Travel,
    Ride,
    Event,
    Accommodation,
}

#[derive(Debug, Clone, PartialEq, Eq, Serialize, Deserialize)]
pub enum WebhookTransformationStatus {
    /// Transformation completed successfully, no further action needed
    Complete,
    /// Transformation incomplete, requires second call for final status
    Incomplete,
}

#[derive(Clone, Debug, PartialEq)]
pub enum CallConnectorAction {
    Trigger,
    HandleResponse(Vec<u8>),
}

<<<<<<< HEAD
#[derive(Debug, Default, Clone, PartialEq, Eq, Serialize, Deserialize)]
#[serde(rename_all = "snake_case")]
pub enum MandateStatus {
    #[default]
    Active,
    Inactive,
    Pending,
    Revoked,
=======
#[derive(
    Clone,
    Debug,
    Eq,
    PartialEq,
    serde::Deserialize,
    serde::Serialize,
    strum::Display,
    strum::EnumString,
    Hash,
)]
pub enum PaymentChargeType {
    #[serde(untagged)]
    Stripe(StripeChargeType),
}

#[derive(
    Clone,
    Debug,
    Default,
    Hash,
    Eq,
    PartialEq,
    serde::Serialize,
    serde::Deserialize,
    strum::Display,
    strum::EnumString,
)]
#[serde(rename_all = "lowercase")]
#[strum(serialize_all = "lowercase")]
pub enum StripeChargeType {
    #[default]
    Direct,
    Destination,
}

#[derive(
    Default,
    Clone,
    Debug,
    Eq,
    PartialEq,
    serde::Deserialize,
    serde::Serialize,
    strum::Display,
    strum::EnumString,
    ToSchema,
    Hash,
)]
#[serde(rename_all = "snake_case")]
#[strum(serialize_all = "snake_case")]
pub enum AuthorizationStatus {
    Success,
    Failure,
    // Processing state is before calling connector
    #[default]
    Processing,
    // Requires merchant action
    Unresolved,
}

#[derive(Debug, Default, Eq, PartialEq, serde::Deserialize, serde::Serialize, Clone, ToSchema)]
#[serde(rename_all = "snake_case")]
pub enum DecoupledAuthenticationType {
    #[default]
    Challenge,
    Frictionless,
>>>>>>> 922d1c3f
}<|MERGE_RESOLUTION|>--- conflicted
+++ resolved
@@ -1732,16 +1732,6 @@
     HandleResponse(Vec<u8>),
 }
 
-<<<<<<< HEAD
-#[derive(Debug, Default, Clone, PartialEq, Eq, Serialize, Deserialize)]
-#[serde(rename_all = "snake_case")]
-pub enum MandateStatus {
-    #[default]
-    Active,
-    Inactive,
-    Pending,
-    Revoked,
-=======
 #[derive(
     Clone,
     Debug,
@@ -1809,5 +1799,14 @@
     #[default]
     Challenge,
     Frictionless,
->>>>>>> 922d1c3f
+}
+
+#[derive(Debug, Default, Clone, PartialEq, Eq, Serialize, Deserialize)]
+#[serde(rename_all = "snake_case")]
+pub enum MandateStatus {
+    #[default]
+    Active,
+    Inactive,
+    Pending,
+    Revoked,
 }