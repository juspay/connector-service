--- conflicted
+++ resolved
@@ -1724,13 +1724,10 @@
     Complete,
     /// Transformation incomplete, requires second call for final status
     Incomplete,
-<<<<<<< HEAD
-=======
 }
 
 #[derive(Clone, Debug, PartialEq)]
 pub enum CallConnectorAction {
     Trigger,
     HandleResponse(Vec<u8>),
->>>>>>> c3241847
 }