syntax = "proto3";

package ucs.v2;


option go_package = "github.com/juspay/connector-service/backend/grpc-api-types/proto;proto";

// ============================================================================
// COMMON MESSAGES
// ============================================================================

// Card network types for card payments
enum CardNetwork {
  CARD_NETWORK_UNSPECIFIED = 0;
  VISA = 1;
  MASTERCARD = 2;
  AMEX = 3;
  DISCOVER = 4;
  JCB = 5;
  DINERS = 6;
  UNIONPAY = 7;
  MAESTRO = 8;
  CARTES_BANCAIRES = 9;
  RUPAY = 10;
}

// ============================================================================
// COMPOSITE MESSAGES
// ============================================================================

// PaymentMethod represents a payment instrument used to process a payment
// It contains a oneof field with all possible payment method categories
message PaymentMethod {
  oneof payment_method {
    CardPaymentMethodType card = 1;                      // Card-based payment methods - SUPPORTED
<<<<<<< HEAD
    WalletPaymentMethodType wallet = 2;                  // Digital wallet payment methods - SUPPORTED
=======
    WalletPaymentMethodType wallet = 2;                  // Digital wallet payment methods - TODO: SUPPORTED
>>>>>>> bf718441
    UpiCollect upi_collect = 3;                          // UPI Collect payment method - SUPPORTED
    UpiIntent upi_intent = 4;                            // UPI Intent payment method - SUPPORTED
    UpiQr upi_qr = 6;                                    // UPI QR payment method - SUPPORTED
    TokenPaymentMethodType token = 5;                    // Tokenized payment methods - SUPPORTED
    // BankTransferPaymentMethodType bank_transfer = 6;     // Bank transfer payment methods - TODO: Not yet supported
    // OnlineBankingPaymentMethodType online_banking = 7;   // Online banking payment methods - TODO: Not yet supported
    // BNPLPaymentMethodType bnpl = 8;                      // Buy now, pay later payment methods - TODO: Not yet supported
    // MobilePaymentMethodType mobile_payment = 9;          // Mobile payment methods - TODO: Not yet supported
    // CryptoCurrencyPaymentMethodType crypto = 10;         // Cryptocurrency payment methods - TODO: Not yet supported
    // CashVoucherPaymentMethodType cash_voucher = 11;      // Cash and voucher payment methods - TODO: Not yet supported
    // DirectDebitPaymentMethodType direct_debit = 12;      // Direct debit payment methods - TODO: Not yet supported
    // OtherPaymentMethodType other = 13;                   // Other payment methods - TODO: Not yet supported
    RewardPaymentMethodType reward = 14;
  }
}

// ============================================================================
// PAYMENT METHOD CATEGORIES
// ============================================================================

// Card payment methods category
// Includes credit cards, debit cards, and card redirect flows
message CardPaymentMethodType {
  oneof card_type {
    CardDetails credit = 1;                // Credit card payment details
    CardDetails debit = 2;                 // Debit card payment details
    CardRedirect card_redirect = 3;        // Card payment via redirect flow
    CardDetails credit_proxy = 4;       // Credit card details for proxy payments
    CardDetails debit_proxy = 5;        // Debit card details for proxy payments
  }
}

// UPI payment methods are now directly included in PaymentMethod oneof
// No wrapper message needed - UpiCollect and UpiIntent are direct variants

// Digital wallet payment methods category
// Includes mobile wallets and digital payment platforms
<<<<<<< HEAD
message WalletPaymentMethodType {
  oneof wallet_type {
    AppleWallet apple_pay = 1;                          // Apple Pay
    GoogleWallet google_pay = 2;                        // Google Pay
    // SamsungWallet samsung_pay = 3;                      // Samsung Pay
    // AliPayWallet ali_pay = 4;                           // Alipay
    // AliPayHKWallet ali_pay_hk = 5;                      // Alipay Hong Kong
    // WeChatPayWallet we_chat_pay = 6;                    // WeChat Pay
    // VenmoWallet venmo = 7;                              // Venmo
    CashappQrWallet cashapp_qr = 8;                     // Cash App
    AmazonPayRedirectWallet amazon_pay_redirect = 9;    // Amazon Pay  
    // PazeWallet paze = 10;                               // Paze
    PaypalRedirectWallet paypal_redirect = 11;          // Paypal Redirect
    WeChatPayQrWallet we_chat_pay_qr = 12;              // WeChat Pay Qr
    AliPayRedirectWallet ali_pay_redirect = 13;         // AliPay Redirect
    RevolutPayWallet revolut_pay = 14;                  // Revolut Pay
=======

message WalletPaymentMethodType {
  oneof wallet_type {
    /*
    AppleWallet apple_pay = 1;             // Apple Pay
    GoogleWallet google_pay = 2;           // Google Pay
    SamsungWallet samsung_pay = 3;         // Samsung Pay
    AliPayWallet ali_pay = 4;              // Alipay
    AliPayHKWallet ali_pay_hk = 5;         // Alipay Hong Kong
    WeChatPayWallet we_chat_pay = 6;       // WeChat Pay
    VenmoWallet venmo = 7;                 // Venmo
    CashAppWallet cash_app = 8;            // Cash App
    AmazonPayWallet amazon_pay = 9;        // Amazon Pay
    PazeWallet paze = 10;                  // Paze
    */
    MifinityWallet mifinity = 11;          // Mifinity
>>>>>>> bf718441
  }
}

// Real-time payment methods category - TODO: Not yet supported
// Includes instant payment systems and QR code-based payments
/*
message RTPPaymentMethodType {
  oneof rtp_type {
    UPI upi_collect = 1;                   // UPI Collect - Indian real-time payment system (collect flow)
    UPI upi_intent = 2;                    // UPI Intent - Indian real-time payment system (intent flow)
    PIX pix = 3;                           // PIX - Brazilian instant payment system
    PromptPay prompt_pay = 4;              // PromptPay - Thai QR code payment system
    VietQR viet_qr = 5;                    // VietQR - Vietnamese QR code payment system
  }
}
*/

// Bank transfer payment methods category - TODO: Not yet supported
// Includes various bank transfer systems across different regions
/*
message BankTransferPaymentMethodType {
  oneof bank_transfer_type {
    ACH ach = 1;                           // Automated Clearing House - US bank transfer system
    BACS bacs = 2;                         // Bankers' Automated Clearing Services - UK bank transfer
    SEPA sepa = 3;                         // Single Euro Payments Area direct debit
    SEPABankTransfer sepa_bank_transfer = 4; // SEPA credit transfer
    EFT eft = 5;                           // Electronic Funds Transfer - Generic bank transfer
    FPS fps = 6;                           // Faster Payments Service - UK real-time payments
    LocalBankTransfer local_bank_transfer = 7; // Generic local bank transfer
    InstantBankTransfer instant_bank_transfer = 8; // Generic instant bank transfer
    BCABankTransfer bca_bank_transfer = 9; // Bank Central Asia transfer in Indonesia
    PermataBankTransfer permata_bank_transfer = 10; // Permata Bank transfer in Indonesia
  }
}
*/

// Online banking payment methods category - TODO: Not yet supported
// Includes online banking systems and open banking initiatives
/*
message OnlineBankingPaymentMethodType {
  oneof online_banking_type {
    OnlineBankingThailand online_banking_thailand = 1;       // Thai online banking
    OnlineBankingCzechRepublic online_banking_czech_republic = 2; // Czech Republic online banking
    OnlineBankingFinland online_banking_finland = 3;         // Finnish online banking
    OnlineBankingFPX online_banking_fpx = 4;                 // Financial Process Exchange - Malaysian online banking
    OnlineBankingPoland online_banking_poland = 5;           // Polish online banking
    OnlineBankingSlovakia online_banking_slovakia = 6;       // Slovak online banking
    OpenBankingUK open_banking_uk = 7;                       // UK Open Banking
    OpenBankingPIS open_banking_pis = 8;                     // Open Banking Payment Initiation Service
    LocalBankRedirect local_bank_redirect = 9;               // Generic local bank redirect payment
    Ideal ideal = 10;                                        // iDEAL - Dutch online banking payment method
    Sofort sofort = 11;                                      // Sofort - German online banking payment method
    Trustly trustly = 12;                                    // Trustly - European online banking payment method
    Giropay giropay = 13;                                    // Giropay - German bank transfer payment method
    EPS eps = 14;                                            // EPS - Austrian bank transfer system
    Przelewy24 przelewy24 = 15;                              // Przelewy24 - Polish payment system
    PSE pse = 16;                                            // PSE - Pagos Seguros en Línea - Colombian online banking
  }
}
*/

// Buy now, pay later payment methods category - TODO: Not yet supported
// Includes installment payment services
/*
message BNPLPaymentMethodType {
  oneof bnpl_type {
    Affirm affirm = 1;                                       // Affirm - US BNPL service
    AfterpayClearpay afterpay_clearpay = 2;                  // Afterpay/Clearpay - BNPL service
    Alma alma = 3;                                           // Alma - French BNPL service
    Atome atome = 4;                                         // Atome - Asian BNPL service
    PayBright pay_bright = 5;                                // PayBright - Canadian BNPL service
    Walley walley = 6;                                       // Walley - Nordic BNPL service
  }
}
*/

// Mobile payment methods category - TODO: Not yet supported
// Includes mobile-specific payment solutions
/*
message MobilePaymentMethodType {
  oneof mobile_payment_type {
    Blik blik = 1;                                           // BLIK - Polish mobile payment system
    Bizum bizum = 2;                                         // Bizum - Spanish mobile payment solution
    Dana dana = 3;                                           // DANA - Indonesian digital wallet
    DuitNow duit_now = 4;                                    // DuitNow - Malaysian real-time payment platform
    GoPay go_pay = 5;                                        // GoPay - Indonesian digital wallet by Gojek
    GCash gcash = 6;                                         // GCash - Filipino mobile wallet
    KakaoPay kakao_pay = 7;                                  // KakaoPay - South Korean mobile payment service
    MBWay mb_way = 8;                                        // MB WAY - Portuguese mobile payment solution
    MobilePay mobile_pay = 9;                                // MobilePay - Nordic mobile payment platform
    Momo momo = 10;                                          // MoMo - Vietnamese digital wallet
    MomoATM momo_atm = 11;                                   // MoMo ATM - MoMo ATM transfer in Vietnam
    Swish swish = 12;                                        // Swish - Swedish mobile payment system
    TouchNGo touch_n_go = 13;                                // Touch 'n Go - Malaysian e-wallet
    Twint twint = 14;                                        // TWINT - Swiss mobile payment app
    Vipps vipps = 15;                                        // Vipps - Norwegian mobile payment application
  }
}
*/

// Cryptocurrency payment methods category - TODO: Not yet supported
/*
message CryptoCurrencyPaymentMethodType {
  oneof crypto_type {
    CryptoCurrency crypto_currency = 1;                      // Generic cryptocurrency payment
  }
}
*/

// Cash and voucher payment methods category - TODO: Not yet supported
// Includes convenience store payments and voucher systems
/*
message CashVoucherPaymentMethodType {
  oneof cash_voucher_type {
    Alfamart alfamart = 1;                                   // Alfamart - Indonesian convenience store payment
    Boleto boleto = 2;                                       // Boleto - Brazilian payment method
    Efecty efecty = 3;                                       // Efecty - Colombian cash payment network
    EVoucher evoucher = 4;                                   // E-Voucher - Generic electronic voucher payment
    Givex givex = 5;                                         // Givex - Gift card and loyalty program provider
    Indomaret indomaret = 6;                                 // Indomaret - Indonesian convenience store payment
    OXXO oxxo = 7;                                           // OXXO - Mexican convenience store payment
    PagoEfectivo pago_efectivo = 8;                          // PagoEfectivo - Peruvian cash payment method
    PaySafeCard pay_safe_card = 9;                           // Paysafecard - Prepaid payment method
    SevenEleven seven_eleven = 10;                           // 7-Eleven - Convenience store payment
    Lawson lawson = 11;                                      // Lawson - Japanese convenience store payment
    MiniStop mini_stop = 12;                                 // Ministop - Japanese convenience store payment
    FamilyMart family_mart = 13;                             // FamilyMart - Japanese convenience store payment
    Seicomart seicomart = 14;                                // Seicomart - Japanese convenience store payment
    PayEasy pay_easy = 15;                                   // Pay-easy - Japanese bill payment service
  }
}
*/

// Direct debit payment methods category - TODO: Not yet supported
// Includes direct debit systems across different regions
/*
message DirectDebitPaymentMethodType {
  oneof direct_debit_type {
    BancontactCard bancontact_card = 1;                      // Bancontact - Belgian debit card scheme
    BECS becs = 2;                                           // BECS - Bulk Electronic Clearing System - Australian direct debit
    Benefit benefit = 3;                                     // Benefit - Bahrain's national electronic wallet
    BNIVA bni_va = 4;                                        // BNI VA - Bank Negara Indonesia Virtual Account
    BRIVA bri_va = 5;                                        // BRI VA - Bank Rakyat Indonesia Virtual Account
    CIMBVA cimb_va = 6;                                      // CIMB VA - CIMB Bank Virtual Account
    DanamonVA danamon_va = 7;                                // Danamon VA - Bank Danamon Virtual Account
    MandiriVA mandiri_va = 8;                                // Mandiri VA - Bank Mandiri Virtual Account
    KNET knet = 9;                                           // KNET - Kuwait's national electronic banking service
  }
}
*/

// Other payment methods category - TODO: Not yet supported
// Includes payment methods that don't fit in other categories
/*
message OtherPaymentMethodType {
  oneof other_type {
    ClassicReward classic_reward = 1;                        // Classic Reward - Loyalty/reward points payment
    DirectCarrierBilling direct_carrier_billing = 2;         // Direct Carrier Billing - Mobile carrier billing
    Interac interac = 3;                                     // Interac - Canadian debit card system
    Multibanco multibanco = 4;                               // Multibanco - Portuguese payment method
    RedCompra red_compra = 5;                                // RedCompra - Chilean debit card network
    RedPagos red_pagos = 6;                                  // RedPagos - Uruguayan payment network
  }
}
*/

// ============================================================================
// PAYMENT METHOD DETAILS
// ============================================================================

// Payment method token details.
message TokenPaymentMethodType {
  // The token string representing a payment method.
  string token = 1;
}

// Details of a payment card.
message CardDetails {
  // Card Identification
  string card_number = 1;
  string card_exp_month = 2;
  string card_exp_year = 3;
  string card_cvc = 4;
  
  // Cardholder Information
  optional string card_holder_name = 5;
  
  // Card Metadata
  optional string card_issuer = 6;
  optional CardNetwork card_network = 7;
  optional string card_type = 8;
  optional string card_issuing_country_alpha2 = 9;
  optional string bank_code = 10;
  optional string nick_name = 11;
}

// Card redirect payment method
// Used for card payments that require a redirect to a 3DS page or issuer site
message CardRedirect {
  enum CardRedirectType {
    CARD_REDIRECT_TYPE_UNSPECIFIED = 0;
    KNET = 1;
    BENEFIT = 2;
    MOMO_ATM = 3;
    CARD_REDIRECT = 4;
  }
  CardRedirectType type = 1;
}

// ============================================================================
<<<<<<< HEAD
// WALLET PAYMENT METHODS
=======
// WALLET PAYMENT METHODS - TODO: SUPPORTED
>>>>>>> bf718441
// ============================================================================

// Apple Pay - Apple's mobile payment and digital wallet service
message AppleWallet {
  // Apple Pay payment data - can be encrypted string or decrypted data
  message PaymentData{
    oneof payment_data {
      string encrypted_data = 1;     // Encrypted Apple Pay payment data as string
      ApplePayPredecryptData decrypted_data = 2;  // Decrypted Apple Pay payment data
    }
  }
  PaymentData payment_data = 1;
  
  // Payment method details
  message PaymentMethod {
    string display_name = 1;
    string network = 2;
    string type = 3;
  }
  PaymentMethod payment_method = 2;
  
  // Transaction identifier
  string transaction_identifier = 3;
}

// Apple Pay predecrypted data structure
message ApplePayPredecryptData {
  // The primary account number
  string application_primary_account_number = 1;
  
  // The application expiration date (PAN expiry month)
  string application_expiration_month = 2;
  
  // The application expiration date (PAN expiry year)
  string application_expiration_year = 3;
  
  // Cryptogram data for Apple Pay transactions
  ApplePayCryptogramData payment_data = 4;
}

// Apple Pay cryptogram data structure
message ApplePayCryptogramData {
  // The online payment cryptogram
  string online_payment_cryptogram = 1;
  
  // The ECI (Electronic Commerce Indicator) value
  string eci_indicator = 2;
}

// Google Pay - Google's mobile payment platform
message GoogleWallet {
  // Type of payment method
  string type = 1;
  
  // User-facing description of the payment method
  string description = 2;
  
  // Payment method information
  message PaymentMethodInfo {
    // Card network name
    string card_network = 1;
    
    // Card details (usually last 4 digits)
    string card_details = 2;
    
    // Assurance details
    message AssuranceDetails {
      // Indicates that cardholder possession validation has been performed
      bool card_holder_authenticated = 1;
      
      // Indicates that identification and verification was performed
      bool account_verified = 2;
    }
    optional AssuranceDetails assurance_details = 3;
  }
  PaymentMethodInfo info = 3;
  
  // Tokenization data - can be either encrypted or predecrypted
  message TokenizationData {
    oneof tokenization_data {
      GPayPredecryptData decrypted_data = 1;     // Predecrypted Google Pay payment data
      GpayEncryptedTokenizationData encrypted_data = 2;  // Encrypted Google Pay payment data
    }
  }
  TokenizationData tokenization_data = 4;
}

// Google Pay predecrypted data structure
message GPayPredecryptData {
  // The card's expiry month
  string card_exp_month = 1;
  
  // The card's expiry year
  string card_exp_year = 2;
  
  // The Primary Account Number (PAN) of the card
  string application_primary_account_number = 3;
  
  // Cryptogram generated by the Network
  string cryptogram = 4;
  
  // Electronic Commerce Indicator
  optional string eci_indicator = 5;
}

// Google Pay encrypted tokenization data structure
message GpayEncryptedTokenizationData {
  // The type of the token
  string token_type = 1;
  
  // Token generated for the wallet
  string token = 2;
}

// Samsung Pay - Samsung's mobile payment service
message SamsungWallet {
  message PaymentCredential {
    // Method type
    optional string method = 1;
    
    // Whether this is a recurring payment
    optional bool recurring_payment = 2;
    
    // Card brand
    enum CardBrand {
      CARD_BRAND_UNSPECIFIED = 0;
      VISA = 1;
      MASTERCARD = 2;
      AMEX = 3;
      DISCOVER = 4;
      JCB = 5;
    }
    CardBrand card_brand = 3;
    
    // Last four digits of DPAN (Device Primary Account Number)
    optional string dpan_last_four_digits = 4;
    
    // Last four digits of card
    string card_last_four_digits = 5;
    
    // 3DS token data
    message TokenData {
      // 3DS type
      optional string type = 1;
      
      // 3DS version
      string version = 2;
      
      // Token data
      string data = 3;
    }
    TokenData token_data = 6;
  }
  PaymentCredential payment_credential = 1;
}

// Alipay - Chinese digital wallet platform by Ant Group
message AliPayWallet {
  // Fields will be added as needed for Alipay integration
}

// Alipay Hong Kong - Hong Kong version of Alipay
message AliPayHKWallet {
  // Fields will be added as needed for Alipay HK integration
}

// WeChat Pay - Chinese digital wallet service by Tencent
message WeChatPayWallet {
  // Fields will be added as needed for WeChat Pay integration
}

// Venmo - US mobile payment service owned by PayPal
message VenmoWallet {
  // Fields will be added as needed for Venmo integration
}

// Amazon Pay - Online payment service by Amazon
message AmazonPayRedirectWallet {
  // Fields will be added as needed for Amazon Pay integration
}

// Paze - Digital wallet payment service
message PazeWallet {
  // Complete response from Paze
  string complete_response = 1;
}

// PayPal Redirect - PayPal redirect payment service
message PaypalRedirectWallet {
  // PayPal's email address
  optional string email = 1;
}

// WeChat Pay QR - WeChat Pay QR code payment
message WeChatPayQrWallet {
  // Fields will be added as needed for WeChat Pay QR integration
}

// Alipay Redirect - Alipay redirect payment service
message AliPayRedirectWallet {
  // Fields will be added as needed for Alipay redirect integration
}

// Cash App - Mobile payment service by Block, Inc.
message CashappQrWallet {
  // Fields will be added as needed for Cash App QR integration
}

// Revolut Pay - Revolut digital wallet payment service
message RevolutPayWallet {
}

// Mifinity - Online payment service by Mifinity
message MifinityWallet {
  // Date of birth from Mifinity
  string date_of_birth = 1;
  // Language preference
  optional string language_preference = 2;
}

// ============================================================================
// REAL-TIME PAYMENT METHODS
// ============================================================================

// UPI (Unified Payments Interface) - Indian instant real-time payment system
message UpiCollect {
  // Virtual Payment Address
  optional string vpa_id = 1;
}

message UpiIntent {
  // No additional fields required for UPI Intent
    optional string app_name = 1;

}

message UpiQr {
  // No additional fields required for UPI QR
}

// PIX - Brazilian instant payment ecosystem
message PixPayment {
  // Unique key for PIX transfer
  optional string pix_key = 1;
  
  // CPF (Brazilian tax identification number)
  optional string cpf = 2;
  
  // CNPJ (Brazilian company tax identification number)
  optional string cnpj = 3;
  
  // Source bank account ID
  optional string source_bank_account_id = 4;
  
  // Destination bank account ID
  optional string destination_bank_account_id = 5;
}

// PromptPay - Thai QR code payment system
message PromptPay {
  // Fields will be added as needed for PromptPay integration
}

// VietQR - Vietnamese QR code payment system
message VietQR {
  // Fields will be added as needed for VietQR integration
}

// ============================================================================
// BANK TRANSFER PAYMENT METHODS - TODO: Not yet supported
// ============================================================================

/*

// ACH (Automated Clearing House) - US electronic funds transfer system
message ACH {
  // Fields will be added as needed for ACH integration
}

// BACS (Bankers' Automated Clearing Services) - UK bank transfer system
message BACS {
  // Fields will be added as needed for BACS integration
}

// SEPA (Single Euro Payments Area) - EU payment integration initiative
message SEPA {
  // Fields will be added as needed for SEPA direct debit integration
}

// SEPA Bank Transfer - Credit transfer within the SEPA network
message SEPABankTransfer {
  // Fields will be added as needed for SEPA credit transfer integration
}

// EFT (Electronic Funds Transfer) - Generic electronic transfer of funds
message EFT {
  // Fields will be added as needed for EFT integration
}

// FPS (Faster Payments Service) - UK real-time payments
message FPS {
  // Fields will be added as needed for FPS integration
}

// Local Bank Transfer - Generic local bank transfer method
message LocalBankTransfer {
  // Fields will be added as needed for local bank transfers
}

// Instant Bank Transfer - Generic instant bank transfer method
message InstantBankTransfer {
  // Fields will be added as needed for instant bank transfers
}

// BCA Bank Transfer - Bank Central Asia transfer in Indonesia
message BCABankTransfer {
  // Fields will be added as needed for BCA Bank Transfer integration
}

// Permata Bank Transfer - Permata Bank transfer in Indonesia
message PermataBankTransfer {
  // Fields will be added as needed for Permata Bank Transfer integration
}
*/

// ============================================================================
// ONLINE BANKING PAYMENT METHODS - TODO: Not yet supported
// ============================================================================

/*

// Thai online banking systems
message OnlineBankingThailand {
  // Fields will be added as needed for Thai online banking integration
}

// Czech Republic online banking systems
message OnlineBankingCzechRepublic {
  // Fields will be added as needed for Czech online banking integration
}

// Finnish online banking systems
message OnlineBankingFinland {
  // Fields will be added as needed for Finnish online banking integration
}

// FPX (Financial Process Exchange) - Malaysian online banking
message OnlineBankingFPX {
  // Fields will be added as needed for FPX integration
}

// Polish online banking systems
message OnlineBankingPoland {
  // Fields will be added as needed for Polish online banking integration
}

// Slovak online banking systems
message OnlineBankingSlovakia {
  // Fields will be added as needed for Slovak online banking integration
}

// UK Open Banking - Open Banking implementation in the UK
message OpenBankingUK {
  // Fields will be added as needed for UK Open Banking integration
}

// Open Banking Payment Initiation Service
message OpenBankingPIS {
  // Fields will be added as needed for Open Banking PIS integration
}

// Generic local bank redirect payment
message LocalBankRedirect {
  // Fields will be added as needed for local bank redirect payments
}

// iDEAL - Dutch online banking payment method
message Ideal {
  // Fields will be added as needed for iDEAL integration
}

// Sofort - German online banking payment method
message Sofort {
  // Fields will be added as needed for Sofort integration
}

// Trustly - European online banking payment method
message Trustly {
  // Fields will be added as needed for Trustly integration
}

// Giropay - German bank transfer payment method
message Giropay {
  // Fields will be added as needed for Giropay integration
}

// EPS (Electronic Payment Standard) - Austrian bank transfer system
message EPS {
  // Fields will be added as needed for EPS integration
}

// Przelewy24 - Polish payment system
message Przelewy24 {
  // Fields will be added as needed for Przelewy24 integration
}

// PSE (Pagos Seguros en Línea) - Colombian online banking
message PSE {
  // Fields will be added as needed for PSE integration
}
*/

// ============================================================================
// BUY NOW, PAY LATER PAYMENT METHODS - TODO: Not yet supported
// ============================================================================

/*

// Affirm - US BNPL service
message Affirm {
  // Fields will be added as needed for Affirm integration
}

// Afterpay/Clearpay - BNPL service (Afterpay in US/AU, Clearpay in UK/EU)
message AfterpayClearpay {
  // Fields will be added as needed for Afterpay/Clearpay integration
}

// Alma - French BNPL service
message Alma {
  // Fields will be added as needed for Alma integration
}

// Atome - Asian BNPL service
message Atome {
  // Fields will be added as needed for Atome integration
}

// PayBright - Canadian BNPL service
message PayBright {
  // Fields will be added as needed for PayBright integration
}

// Walley - Nordic BNPL service
message Walley {
  // Fields will be added as needed for Walley integration
}
*/

// ============================================================================
// MOBILE PAYMENT METHODS - TODO: Not yet supported
// ============================================================================

/*

// BLIK - Polish mobile payment system
message Blik {
  // Fields will be added as needed for BLIK integration
}

// Bizum - Spanish mobile payment solution
message Bizum {
  // Fields will be added as needed for Bizum integration
}

// DANA - Indonesian digital wallet
message Dana {
  // Fields will be added as needed for DANA integration
}

// DuitNow - Malaysian real-time payment platform
message DuitNow {
  // Fields will be added as needed for DuitNow integration
}

// GoPay - Indonesian digital wallet by Gojek
message GoPay {
  // Fields will be added as needed for GoPay integration
}

// GCash - Filipino mobile wallet and payment platform
message GCash {
  // Fields will be added as needed for GCash integration
}

// KakaoPay - South Korean mobile payment service
message KakaoPay {
  // Fields will be added as needed for KakaoPay integration
}

// MB WAY - Portuguese mobile payment solution
message MBWay {
  // Fields will be added as needed for MB WAY integration
}

// MobilePay - Nordic mobile payment platform
message MobilePay {
  // Fields will be added as needed for MobilePay integration
}

// MoMo - Vietnamese digital wallet
message Momo {
  // Fields will be added as needed for MoMo integration
}

// MoMo ATM - MoMo ATM transfer in Vietnam
message MomoATM {
  // Fields will be added as needed for MoMo ATM integration
}

// Swish - Swedish mobile payment system
message Swish {
  // Fields will be added as needed for Swish integration
}

// Touch 'n Go - Malaysian e-wallet
message TouchNGo {
  // Fields will be added as needed for Touch 'n Go integration
}

// TWINT - Swiss mobile payment app
message Twint {
  // Fields will be added as needed for TWINT integration
}

// Vipps - Norwegian mobile payment application
message Vipps {
  // Fields will be added as needed for Vipps integration
}
*/

// ============================================================================
// CRYPTOCURRENCY PAYMENT METHODS - TODO: Not yet supported
// ============================================================================

/*

// Generic cryptocurrency payment
message CryptoCurrency {
  // Currency to pay with
  optional string pay_currency = 1;
  
  // Blockchain network
  optional string network = 2;
}
*/

// ============================================================================
// CASH/VOUCHER PAYMENT METHODS - TODO: Not yet supported
// ============================================================================

/*

// Alfamart - Indonesian convenience store payment
message Alfamart {
  // Fields will be added as needed for Alfamart integration
}

// Boleto - Brazilian payment method
message Boleto {
  // The shopper's social security number
  optional string social_security_number = 1 [(validate.rules).string = {min_len: 11, max_len: 11, pattern: "^[0-9]{11}$"}];
}

// Efecty - Colombian cash payment network
message Efecty {
  // Fields will be added as needed for Efecty integration
}

// E-Voucher - Generic electronic voucher payment
message EVoucher {
  // Fields will be added as needed for E-Voucher integration
}

// Givex - Gift card and loyalty program provider
message Givex {
  // The gift card number
  string number = 1 [(validate.rules).string = {min_len: 1}];
  
  // The card verification code
  string cvc = 2;
}

// Indomaret - Indonesian convenience store payment
message Indomaret {
  // Fields will be added as needed for Indomaret integration
}

// OXXO - Mexican convenience store payment
message OXXO {
  // Fields will be added as needed for OXXO integration
}

// PagoEfectivo - Peruvian cash payment method
message PagoEfectivo {
  // Fields will be added as needed for PagoEfectivo integration
}

// Paysafecard - Prepaid payment method
message PaySafeCard {
  // Fields will be added as needed for Paysafecard integration
}

// 7-Eleven - Convenience store payment
message SevenEleven {
  // Fields will be added as needed for 7-Eleven integration
}

// Lawson - Japanese convenience store payment
message Lawson {
  // Fields will be added as needed for Lawson integration
}

// Ministop - Japanese convenience store payment
message MiniStop {
  // Fields will be added as needed for Ministop integration
}

// FamilyMart - Japanese convenience store payment
message FamilyMart {
  // Fields will be added as needed for FamilyMart integration
}

// Seicomart - Japanese convenience store payment
message Seicomart {
  // Fields will be added as needed for Seicomart integration
}

// Pay-easy - Japanese bill payment service
message PayEasy {
  // Fields will be added as needed for Pay-easy integration
}
*/

// ============================================================================
// DIRECT DEBIT PAYMENT METHODS - TODO: Not yet supported
// ============================================================================

/*

// Bancontact - Belgian debit card scheme
message BancontactCard {
  // Fields will be added as needed for Bancontact integration
}

// BECS - Bulk Electronic Clearing System - Australian direct debit
message BECS {
  // Fields will be added as needed for BECS integration
}

// Benefit - Bahrain's national electronic wallet
message Benefit {
  // Fields will be added as needed for Benefit integration
}

// BNI VA - Bank Negara Indonesia Virtual Account
message BNIVA {
  // Fields will be added as needed for BNI VA integration
}

// BRI VA - Bank Rakyat Indonesia Virtual Account
message BRIVA {
  // Fields will be added as needed for BRI VA integration
}

// CIMB VA - CIMB Bank Virtual Account
message CIMBVA {
  // Fields will be added as needed for CIMB VA integration
}

// Danamon VA - Bank Danamon Virtual Account
message DanamonVA {
  // Fields will be added as needed for Danamon VA integration
}

// Mandiri VA - Bank Mandiri Virtual Account
message MandiriVA {
  // Fields will be added as needed for Mandiri VA integration
}

// KNET - Kuwait's national electronic banking service
message KNET {
  // Fields will be added as needed for KNET integration
}
*/

// ============================================================================
// OTHER PAYMENT METHODS - TODO: Not yet supported
// ============================================================================

/*

// Classic Reward - Loyalty/reward points payment
message ClassicReward {
  // Fields will be added as needed for Classic Reward integration
}

// Direct Carrier Billing - Mobile carrier billing
message DirectCarrierBilling {
  // The phone number of the user
  string msisdn = 1 [(validate.rules).string = {min_len: 5}];
  
  // Unique user identifier
  optional string client_uid = 2;
}

// Interac - Canadian debit card system
message Interac {
  // Fields will be added as needed for Interac integration
}

// Multibanco - Portuguese payment method
message Multibanco {
  // Fields will be added as needed for Multibanco integration
}

// RedCompra - Chilean debit card network
message RedCompra {
  // Fields will be added as needed for RedCompra integration
}

// RedPagos - Uruguayan payment network
message RedPagos {
  // Fields will be added as needed for RedPagos integration
}
*/

message RewardPaymentMethodType {
  RewardType reward_type = 1;
}

enum RewardType {
  REWARD_TYPE_UNSPECIFIED = 0;
  CLASSICREWARD = 1;
  E_VOUCHER = 2;
}<|MERGE_RESOLUTION|>--- conflicted
+++ resolved
@@ -33,11 +33,7 @@
 message PaymentMethod {
   oneof payment_method {
     CardPaymentMethodType card = 1;                      // Card-based payment methods - SUPPORTED
-<<<<<<< HEAD
     WalletPaymentMethodType wallet = 2;                  // Digital wallet payment methods - SUPPORTED
-=======
-    WalletPaymentMethodType wallet = 2;                  // Digital wallet payment methods - TODO: SUPPORTED
->>>>>>> bf718441
     UpiCollect upi_collect = 3;                          // UPI Collect payment method - SUPPORTED
     UpiIntent upi_intent = 4;                            // UPI Intent payment method - SUPPORTED
     UpiQr upi_qr = 6;                                    // UPI QR payment method - SUPPORTED
@@ -75,7 +71,6 @@
 
 // Digital wallet payment methods category
 // Includes mobile wallets and digital payment platforms
-<<<<<<< HEAD
 message WalletPaymentMethodType {
   oneof wallet_type {
     AppleWallet apple_pay = 1;                          // Apple Pay
@@ -92,24 +87,7 @@
     WeChatPayQrWallet we_chat_pay_qr = 12;              // WeChat Pay Qr
     AliPayRedirectWallet ali_pay_redirect = 13;         // AliPay Redirect
     RevolutPayWallet revolut_pay = 14;                  // Revolut Pay
-=======
-
-message WalletPaymentMethodType {
-  oneof wallet_type {
-    /*
-    AppleWallet apple_pay = 1;             // Apple Pay
-    GoogleWallet google_pay = 2;           // Google Pay
-    SamsungWallet samsung_pay = 3;         // Samsung Pay
-    AliPayWallet ali_pay = 4;              // Alipay
-    AliPayHKWallet ali_pay_hk = 5;         // Alipay Hong Kong
-    WeChatPayWallet we_chat_pay = 6;       // WeChat Pay
-    VenmoWallet venmo = 7;                 // Venmo
-    CashAppWallet cash_app = 8;            // Cash App
-    AmazonPayWallet amazon_pay = 9;        // Amazon Pay
-    PazeWallet paze = 10;                  // Paze
-    */
-    MifinityWallet mifinity = 11;          // Mifinity
->>>>>>> bf718441
+    MifinityWallet mifinity = 15;                       // Mifinity
   }
 }
 
@@ -320,11 +298,7 @@
 }
 
 // ============================================================================
-<<<<<<< HEAD
 // WALLET PAYMENT METHODS
-=======
-// WALLET PAYMENT METHODS - TODO: SUPPORTED
->>>>>>> bf718441
 // ============================================================================
 
 // Apple Pay - Apple's mobile payment and digital wallet service
@@ -511,32 +485,6 @@
   // Complete response from Paze
   string complete_response = 1;
 }
-
-// PayPal Redirect - PayPal redirect payment service
-message PaypalRedirectWallet {
-  // PayPal's email address
-  optional string email = 1;
-}
-
-// WeChat Pay QR - WeChat Pay QR code payment
-message WeChatPayQrWallet {
-  // Fields will be added as needed for WeChat Pay QR integration
-}
-
-// Alipay Redirect - Alipay redirect payment service
-message AliPayRedirectWallet {
-  // Fields will be added as needed for Alipay redirect integration
-}
-
-// Cash App - Mobile payment service by Block, Inc.
-message CashappQrWallet {
-  // Fields will be added as needed for Cash App QR integration
-}
-
-// Revolut Pay - Revolut digital wallet payment service
-message RevolutPayWallet {
-}
-
 // Mifinity - Online payment service by Mifinity
 message MifinityWallet {
   // Date of birth from Mifinity
@@ -545,6 +493,31 @@
   optional string language_preference = 2;
 }
 
+// PayPal Redirect - PayPal redirect payment service
+message PaypalRedirectWallet {
+  // PayPal's email address
+  optional string email = 1;
+}
+
+// WeChat Pay QR - WeChat Pay QR code payment
+message WeChatPayQrWallet {
+  // Fields will be added as needed for WeChat Pay QR integration
+}
+
+// Alipay Redirect - Alipay redirect payment service
+message AliPayRedirectWallet {
+  // Fields will be added as needed for Alipay redirect integration
+}
+
+// Cash App - Mobile payment service by Block, Inc.
+message CashappQrWallet {
+  // Fields will be added as needed for Cash App QR integration
+}
+
+// Revolut Pay - Revolut digital wallet payment service
+message RevolutPayWallet {
+}
+
 // ============================================================================
 // REAL-TIME PAYMENT METHODS
 // ============================================================================
