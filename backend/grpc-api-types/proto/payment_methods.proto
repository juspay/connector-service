syntax = "proto3";

package ucs.v2;


option go_package = "github.com/juspay/connector-service/backend/grpc-api-types/proto;proto";

// ============================================================================
// COMMON MESSAGES
// ============================================================================

// Card network types for card payments
enum CardNetwork {
  CARD_NETWORK_UNSPECIFIED = 0;
  VISA = 1;
  MASTERCARD = 2;
  AMEX = 3;
  DISCOVER = 4;
  JCB = 5;
  DINERS = 6;
  UNIONPAY = 7;
  MAESTRO = 8;
  CARTES_BANCAIRES = 9;
  RUPAY = 10;
}

// ============================================================================
// COMPOSITE MESSAGES
// ============================================================================

// PaymentMethod represents a payment instrument used to process a payment
// It contains a oneof field with all possible payment method categories
message PaymentMethod {
  oneof payment_method {
    CardPaymentMethodType card = 1;                      // Card-based payment methods - SUPPORTED
    WalletPaymentMethodType wallet = 2;                  // Digital wallet payment methods - SUPPORTED
    UpiCollect upi_collect = 3;                          // UPI Collect payment method - SUPPORTED
    UpiIntent upi_intent = 4;                            // UPI Intent payment method - SUPPORTED
    TokenPaymentMethodType token = 5;                    // Tokenized payment methods - SUPPORTED
    BankTransferPaymentMethodType bank_transfer = 6;     // Bank transfer payment methods - SUPPORTED
    OnlineBankingPaymentMethodType online_banking = 7;   // Online banking payment methods - SUPPORTED
    BNPLPaymentMethodType bnpl = 8;                      // Buy now, pay later payment methods - SUPPORTED
    MobilePaymentMethodType mobile_payment = 9;          // Mobile payment methods - SUPPORTED
    // CryptoCurrencyPaymentMethodType crypto = 10;         // Cryptocurrency payment methods - TODO: Not yet supported
    // CashVoucherPaymentMethodType cash_voucher = 11;      // Cash and voucher payment methods - TODO: Not yet supported
    DirectDebitPaymentMethodType direct_debit = 12;      // Direct debit payment methods - SUPPORTED
    // OtherPaymentMethodType other = 13;                   // Other payment methods - TODO: Not yet supported
    RewardPaymentMethodType reward = 14;                 // Reward payment methods - SUPPORTED
    UpiQr upi_qr = 15;                                   // UPI QR payment method - SUPPORTED
  }
}

// ============================================================================
// PAYMENT METHOD CATEGORIES
// ============================================================================

// Card payment methods category
// Includes credit cards, debit cards, and card redirect flows
message CardPaymentMethodType {
  oneof card_type {
    CardDetails credit = 1;                // Credit card payment details
    CardDetails debit = 2;                 // Debit card payment details
    CardRedirect card_redirect = 3;        // Card payment via redirect flow
    CardDetails credit_proxy = 4;       // Credit card details for proxy payments
    CardDetails debit_proxy = 5;        // Debit card details for proxy payments
  }
}

// UPI payment methods are now directly included in PaymentMethod oneof
// No wrapper message needed - UpiCollect and UpiIntent are direct variants

// Digital wallet payment methods category
// Includes mobile wallets and digital payment platforms
message WalletPaymentMethodType {
  oneof wallet_type {
    AppleWallet apple_pay = 1;                          // Apple Pay
    GoogleWallet google_pay = 2;                        // Google Pay
    // SamsungWallet samsung_pay = 3;                      // Samsung Pay
    // AliPayWallet ali_pay = 4;                           // Alipay
    // AliPayHKWallet ali_pay_hk = 5;                      // Alipay Hong Kong
    // WeChatPayWallet we_chat_pay = 6;                    // WeChat Pay
    // VenmoWallet venmo = 7;                              // Venmo
    CashappQrWallet cashapp_qr = 8;                     // Cash App
    AmazonPayRedirectWallet amazon_pay_redirect = 9;    // Amazon Pay  
    // PazeWallet paze = 10;                               // Paze
    PaypalRedirectWallet paypal_redirect = 11;          // Paypal Redirect
    WeChatPayQrWallet we_chat_pay_qr = 12;              // WeChat Pay Qr
    AliPayRedirectWallet ali_pay_redirect = 13;         // AliPay Redirect
    RevolutPayWallet revolut_pay = 14;                  // Revolut Pay
    MifinityWallet mifinity = 15;                       // Mifinity
  }
}

// Real-time payment methods category - TODO: Not yet supported
// Includes instant payment systems and QR code-based payments
/*
message RTPPaymentMethodType {
  oneof rtp_type {
    UPI upi_collect = 1;                   // UPI Collect - Indian real-time payment system (collect flow)
    UPI upi_intent = 2;                    // UPI Intent - Indian real-time payment system (intent flow)
    PIX pix = 3;                           // PIX - Brazilian instant payment system
    PromptPay prompt_pay = 4;              // PromptPay - Thai QR code payment system
    VietQR viet_qr = 5;                    // VietQR - Vietnamese QR code payment system
  }
}
*/

// Bank transfer payment methods category
// Includes various bank transfer systems across different regions
message BankTransferPaymentMethodType {
  oneof bank_transfer_type {
    AchBankTransfer ach_bank_transfer = 1;                     // Automated Clearing House - US bank transfer system
    SepaBankTransfer sepa_bank_transfer = 2;                   // SEPA credit transfer
    BacsBankTransfer bacs_bank_transfer = 3;                   // Bankers' Automated Clearing Services - UK bank transfer
    Eft eft = 4;                                               // Electronic Funds Transfer - Generic bank transfer
    Fps fps = 5;                                               // Faster Payments Service - UK real-time payments
    LocalBankTransfer local_bank_transfer = 6;                 // Generic local bank transfer
    InstantBankTransfer instant_bank_transfer = 7;             // Generic instant bank transfer
    BCABankTransfer bca_bank_transfer = 8;                     // Bank Central Asia transfer in Indonesia
    PermataBankTransfer permata_bank_transfer = 9;             // Permata Bank transfer in Indonesia
    MultibancoBankTransfer multibanco_bank_transfer = 10;      // Multibanco - Portuguese payment method
  }
}

// Online banking payment methods category
// Includes online banking systems and open banking initiatives
message OnlineBankingPaymentMethodType {
  oneof online_banking_type {
    OnlineBankingThailand online_banking_thailand = 1;       // Thai online banking
    OnlineBankingCzechRepublic online_banking_czech_republic = 2; // Czech Republic online banking
    OnlineBankingFinland online_banking_finland = 3;         // Finnish online banking
    OnlineBankingFPX online_banking_fpx = 4;                 // Financial Process Exchange - Malaysian online banking
    OnlineBankingPoland online_banking_poland = 5;           // Polish online banking
    OnlineBankingSlovakia online_banking_slovakia = 6;       // Slovak online banking
    OpenBankingUK open_banking_uk = 7;                       // UK Open Banking
    OpenBankingPIS open_banking_pis = 8;                     // Open Banking Payment Initiation Service
    LocalBankRedirect local_bank_redirect = 9;               // Generic local bank redirect payment
    Ideal ideal = 10;                                        // iDEAL - Dutch online banking payment method
    Sofort sofort = 11;                                      // Sofort - German online banking payment method
    Trustly trustly = 12;                                    // Trustly - European online banking payment method
    Giropay giropay = 13;                                    // Giropay - German bank transfer payment method
    Eps eps = 14;                                            // Eps - Austrian bank transfer system
    Przelewy24 przelewy24 = 15;                              // Przelewy24 - Polish payment system
    Pse pse = 16;                                            // Pse - Pagos Seguros en Línea - Colombian online banking
  }
}

// Buy now, pay later payment methods category
// Includes installment payment services
message BNPLPaymentMethodType {
  oneof bnpl_type {
    Affirm affirm = 1;                                       // Affirm - US BNPL service
    AfterpayClearpay afterpay_clearpay = 2;                  // Afterpay/Clearpay - BNPL service
    Alma alma = 3;                                           // Alma - French BNPL service
    Atome atome = 4;                                         // Atome - Asian BNPL service
    PayBright pay_bright = 5;                                // PayBright - Canadian BNPL service
    Walley walley = 6;                                       // Walley - Nordic BNPL service
    Klarna klarna = 7;                                       // Klarna - Swedish BNPL service
  }
}

// Mobile payment methods category
// Includes mobile-specific payment solutions
message MobilePaymentMethodType {
  oneof mobile_payment_type {
    Blik blik = 1;                                           // BLIK - Polish mobile payment system
    Bizum bizum = 2;                                         // Bizum - Spanish mobile payment solution
    Dana dana = 3;                                           // DANA - Indonesian digital wallet
    DuitNow duit_now = 4;                                    // DuitNow - Malaysian real-time payment platform
    GoPay go_pay = 5;                                        // GoPay - Indonesian digital wallet by Gojek
    GCash gcash = 6;                                         // GCash - Filipino mobile wallet
    KakaoPay kakao_pay = 7;                                  // KakaoPay - South Korean mobile payment service
    MBWay mb_way = 8;                                        // MB WAY - Portuguese mobile payment solution
    MobilePay mobile_pay = 9;                                // MobilePay - Nordic mobile payment platform
    Momo momo = 10;                                          // MoMo - Vietnamese digital wallet
    MomoATM momo_atm = 11;                                   // MoMo ATM - MoMo ATM transfer in Vietnam
    Swish swish = 12;                                        // Swish - Swedish mobile payment system
    TouchNGo touch_n_go = 13;                                // Touch 'n Go - Malaysian e-wallet
    Twint twint = 14;                                        // TWINT - Swiss mobile payment app
    Vipps vipps = 15;                                        // Vipps - Norwegian mobile payment application
  }
}

// Cryptocurrency payment methods category - TODO: Not yet supported
/*
message CryptoCurrencyPaymentMethodType {
  oneof crypto_type {
    CryptoCurrency crypto_currency = 1;                      // Generic cryptocurrency payment
  }
}
*/

// Cash and voucher payment methods category - TODO: Not yet supported
// Includes convenience store payments and voucher systems
/*
message CashVoucherPaymentMethodType {
  oneof cash_voucher_type {
    Alfamart alfamart = 1;                                   // Alfamart - Indonesian convenience store payment
    Boleto boleto = 2;                                       // Boleto - Brazilian payment method
    Efecty efecty = 3;                                       // Efecty - Colombian cash payment network
    EVoucher evoucher = 4;                                   // E-Voucher - Generic electronic voucher payment
    Givex givex = 5;                                         // Givex - Gift card and loyalty program provider
    Indomaret indomaret = 6;                                 // Indomaret - Indonesian convenience store payment
    OXXO oxxo = 7;                                           // OXXO - Mexican convenience store payment
    PagoEfectivo pago_efectivo = 8;                          // PagoEfectivo - Peruvian cash payment method
    PaySafeCard pay_safe_card = 9;                           // Paysafecard - Prepaid payment method
    SevenEleven seven_eleven = 10;                           // 7-Eleven - Convenience store payment
    Lawson lawson = 11;                                      // Lawson - Japanese convenience store payment
    MiniStop mini_stop = 12;                                 // Ministop - Japanese convenience store payment
    FamilyMart family_mart = 13;                             // FamilyMart - Japanese convenience store payment
    Seicomart seicomart = 14;                                // Seicomart - Japanese convenience store payment
    PayEasy pay_easy = 15;                                   // Pay-easy - Japanese bill payment service
  }
}
*/

// Direct debit payment methods category
// Includes direct debit systems across different regions
message DirectDebitPaymentMethodType {
  oneof direct_debit_type {
    BancontactCard bancontact_card = 1;                      // Bancontact - Belgian debit card scheme
    Becs becs = 2;                                           // Becs - Bulk Electronic Clearing System - Australian direct debit
    Benefit benefit = 3;                                     // Benefit - Bahrain's national electronic wallet
    BNIVA bni_va = 4;                                        // BNI VA - Bank Negara Indonesia Virtual Account
    BRIVA bri_va = 5;                                        // BRI VA - Bank Rakyat Indonesia Virtual Account
    CIMBVA cimb_va = 6;                                      // CIMB VA - CIMB Bank Virtual Account
    DanamonVA danamon_va = 7;                                // Danamon VA - Bank Danamon Virtual Account
    MandiriVA mandiri_va = 8;                                // Mandiri VA - Bank Mandiri Virtual Account
    Knet knet = 9;                                           // KNET - Kuwait's national electronic banking service
    Ach ach = 10;                                            // Ach - Automated Clearing House
    Sepa sepa = 11;                                          // Sepa - Single Euro Payments Area direct debit
    Bacs bacs = 12;                                          // Bacs - Bankers' Automated Clearing Services
  }
}

// Other payment methods category - TODO: Not yet supported
// Includes payment methods that don't fit in other categories
/*
message OtherPaymentMethodType {
  oneof other_type {
    ClassicReward classic_reward = 1;                        // Classic Reward - Loyalty/reward points payment
    DirectCarrierBilling direct_carrier_billing = 2;         // Direct Carrier Billing - Mobile carrier billing
    Interac interac = 3;                                     // Interac - Canadian debit card system
    Multibanco multibanco = 4;                               // Multibanco - Portuguese payment method
    RedCompra red_compra = 5;                                // RedCompra - Chilean debit card network
    RedPagos red_pagos = 6;                                  // RedPagos - Uruguayan payment network
  }
}
*/

// ============================================================================
// PAYMENT METHOD DETAILS
// ============================================================================

// Payment method token details.
message TokenPaymentMethodType {
  // The token string representing a payment method.
  SecretString token = 1;
}

// Details of a payment card.
message CardDetails {
  // Card Identification
  CardNumberType card_number = 1;
  SecretString card_exp_month = 2;
  SecretString card_exp_year = 3;
  SecretString card_cvc = 4;
  
  // Cardholder Information
  optional SecretString card_holder_name = 5;
  
  // Card Metadata
  optional string card_issuer = 6;
  optional CardNetwork card_network = 7;
  optional string card_type = 8;
  optional string card_issuing_country_alpha2 = 9;
  optional string bank_code = 10;
  optional string nick_name = 11;
}

message CardNumberType {
  string value = 1;
}

// Card redirect payment method
// Used for card payments that require a redirect to a 3DS page or issuer site
message CardRedirect {
  enum CardRedirectType {
    CARD_REDIRECT_TYPE_UNSPECIFIED = 0;
    KNET = 1;
    BENEFIT = 2;
    MOMO_ATM = 3;
    CARD_REDIRECT = 4;
  }
  CardRedirectType type = 1;
}

// ============================================================================
// WALLET PAYMENT METHODS
// ============================================================================

// Apple Pay - Apple's mobile payment and digital wallet service
message AppleWallet {
  // Apple Pay payment data - can be encrypted string or decrypted data
  message PaymentData{
    oneof payment_data {
      string encrypted_data = 1;     // Encrypted Apple Pay payment data as string
      ApplePayPredecryptData decrypted_data = 2;  // Decrypted Apple Pay payment data
    }
  }
  PaymentData payment_data = 1;
  
  // Payment method details
  message PaymentMethod {
    string display_name = 1;
    string network = 2;
    string type = 3;
  }
  PaymentMethod payment_method = 2;
  
  // Transaction identifier
  string transaction_identifier = 3;
}

// Apple Pay predecrypted data structure
message ApplePayPredecryptData {
  // The primary account number
  string application_primary_account_number = 1;
  
  // The application expiration date (PAN expiry month)
  string application_expiration_month = 2;
  
  // The application expiration date (PAN expiry year)
  string application_expiration_year = 3;
  
  // Cryptogram data for Apple Pay transactions
  ApplePayCryptogramData payment_data = 4;
}

// Apple Pay cryptogram data structure
message ApplePayCryptogramData {
  // The online payment cryptogram
  string online_payment_cryptogram = 1;
  
  // The ECI (Electronic Commerce Indicator) value
  string eci_indicator = 2;
}

// Google Pay - Google's mobile payment platform
message GoogleWallet {
  // Type of payment method
  string type = 1;
  
  // User-facing description of the payment method
  string description = 2;
  
  // Payment method information
  message PaymentMethodInfo {
    // Card network name
    string card_network = 1;
    
    // Card details (usually last 4 digits)
    string card_details = 2;
    
    // Assurance details
    message AssuranceDetails {
      // Indicates that cardholder possession validation has been performed
      bool card_holder_authenticated = 1;
      
      // Indicates that identification and verification was performed
      bool account_verified = 2;
    }
    optional AssuranceDetails assurance_details = 3;
  }
  PaymentMethodInfo info = 3;
  
  // Tokenization data - can be either encrypted or predecrypted
  message TokenizationData {
    oneof tokenization_data {
      GPayPredecryptData decrypted_data = 1;     // Predecrypted Google Pay payment data
      GpayEncryptedTokenizationData encrypted_data = 2;  // Encrypted Google Pay payment data
    }
  }
  TokenizationData tokenization_data = 4;
}

// Google Pay predecrypted data structure
message GPayPredecryptData {
  // The card's expiry month
  string card_exp_month = 1;
  
  // The card's expiry year
  string card_exp_year = 2;
  
  // The Primary Account Number (PAN) of the card
  string application_primary_account_number = 3;
  
  // Cryptogram generated by the Network
  string cryptogram = 4;
  
  // Electronic Commerce Indicator
  optional string eci_indicator = 5;
}

// Google Pay encrypted tokenization data structure
message GpayEncryptedTokenizationData {
  // The type of the token
  string token_type = 1;
  
  // Token generated for the wallet
  string token = 2;
}

// Samsung Pay - Samsung's mobile payment service
message SamsungWallet {
  message PaymentCredential {
    // Method type
    optional string method = 1;
    
    // Whether this is a recurring payment
    optional bool recurring_payment = 2;
    
    // Card brand
    enum CardBrand {
      CARD_BRAND_UNSPECIFIED = 0;
      VISA = 1;
      MASTERCARD = 2;
      AMEX = 3;
      DISCOVER = 4;
      JCB = 5;
    }
    CardBrand card_brand = 3;
    
    // Last four digits of DPAN (Device Primary Account Number)
    optional string dpan_last_four_digits = 4;
    
    // Last four digits of card
    string card_last_four_digits = 5;
    
    // 3DS token data
    message TokenData {
      // 3DS type
      optional string type = 1;
      
      // 3DS version
      string version = 2;
      
      // Token data
      string data = 3;
    }
    TokenData token_data = 6;
  }
  PaymentCredential payment_credential = 1;
}

// Alipay - Chinese digital wallet platform by Ant Group
message AliPayWallet {
  // Fields will be added as needed for Alipay integration
}

// Alipay Hong Kong - Hong Kong version of Alipay
message AliPayHKWallet {
  // Fields will be added as needed for Alipay HK integration
}

// WeChat Pay - Chinese digital wallet service by Tencent
message WeChatPayWallet {
  // Fields will be added as needed for WeChat Pay integration
}

// Venmo - US mobile payment service owned by PayPal
message VenmoWallet {
  // Fields will be added as needed for Venmo integration
}

// Amazon Pay - Online payment service by Amazon
message AmazonPayRedirectWallet {
  // Fields will be added as needed for Amazon Pay integration
}

// Paze - Digital wallet payment service
message PazeWallet {
  // Complete response from Paze
  string complete_response = 1;
}
// Mifinity - Online payment service by Mifinity
message MifinityWallet {
  // Date of birth from Mifinity
  SecretString date_of_birth = 1;
  // Language preference
  optional string language_preference = 2;
}

// PayPal Redirect - PayPal redirect payment service
message PaypalRedirectWallet {
  // PayPal's email address
  optional string email = 1;
}

// WeChat Pay QR - WeChat Pay QR code payment
message WeChatPayQrWallet {
  // Fields will be added as needed for WeChat Pay QR integration
}

// Alipay Redirect - Alipay redirect payment service
message AliPayRedirectWallet {
  // Fields will be added as needed for Alipay redirect integration
}

// Cash App - Mobile payment service by Block, Inc.
message CashappQrWallet {
  // Fields will be added as needed for Cash App QR integration
}

// Revolut Pay - Revolut digital wallet payment service
message RevolutPayWallet {
}

// ============================================================================
// REAL-TIME PAYMENT METHODS
// ============================================================================

// UPI (Unified Payments Interface) - Indian instant real-time payment system
message UpiCollect {
  // Virtual Payment Address
  optional SecretString vpa_id = 1;
}

message UpiIntent {
  // No additional fields required for UPI Intent
    optional string app_name = 1;

}

message UpiQr {
  // No additional fields required for UPI QR
}

// PIX - Brazilian instant payment ecosystem
message PixPayment {
  // Unique key for PIX transfer
  optional SecretString pix_key = 1;
  
  // CPF (Brazilian tax identification number)
  optional SecretString cpf = 2;
  
  // CNPJ (Brazilian company tax identification number)
  optional SecretString cnpj = 3;
  
  // Source bank account ID
  optional string source_bank_account_id = 4;
  
  // Destination bank account ID
  optional string destination_bank_account_id = 5;
}

// PromptPay - Thai QR code payment system
message PromptPay {
  // Fields will be added as needed for PromptPay integration
}

// VietQR - Vietnamese QR code payment system
message VietQR {
  // Fields will be added as needed for VietQR integration
}

// ============================================================================
// BANK TRANSFER PAYMENT METHODS
// ============================================================================

// ACH (Automated Clearing House) - US electronic funds transfer system
message AchBankTransfer {
  // Fields will be added as needed for ACH integration
}

// SEPA Bank Transfer - Credit transfer within the SEPA network
message SepaBankTransfer {
  // The country for bank payment
  optional CountryAlpha2 country = 1;
}

// BACS (Bankers' Automated Clearing Services) - UK bank transfer system
message BacsBankTransfer {
  // Fields will be added as needed for BACS integration
}

// EFT (Electronic Funds Transfer) - Generic electronic transfer of funds
message Eft {
  // Fields will be added as needed for EFT integration
}

// FPS (Faster Payments Service) - UK real-time payments
message Fps {
  // Fields will be added as needed for FPS integration
}

// Local Bank Transfer - Generic local bank transfer method
message LocalBankTransfer {
  // Fields will be added as needed for local bank transfers
}

// Instant Bank Transfer - Generic instant bank transfer method
message InstantBankTransfer {
  // Fields will be added as needed for instant bank transfers
}

// BCA Bank Transfer - Bank Central Asia transfer in Indonesia
message BCABankTransfer {
  // Fields will be added as needed for BCA Bank Transfer integration
}

// Permata Bank Transfer - Permata Bank transfer in Indonesia
message PermataBankTransfer {
  // Fields will be added as needed for Permata Bank Transfer integration
}

// Multibanco Bank Transfer - Portuguese payment method
message MultibancoBankTransfer {
  // Fields will be added as needed for Multibanco Bank Transfer integration
}

// ============================================================================
// ONLINE BANKING PAYMENT METHODS
// ============================================================================

// Thai online banking systems
message OnlineBankingThailand {
  // Fields will be added as needed for Thai online banking integration
}

// Czech Republic online banking systems
message OnlineBankingCzechRepublic {
  // Fields will be added as needed for Czech online banking integration
}

// Finnish online banking systems
message OnlineBankingFinland {
  // Fields will be added as needed for Finnish online banking integration
}

// FPX (Financial Process Exchange) - Malaysian online banking
message OnlineBankingFPX {
  // Fields will be added as needed for FPX integration
}

// Polish online banking systems
message OnlineBankingPoland {
  // Fields will be added as needed for Polish online banking integration
}

// Slovak online banking systems
message OnlineBankingSlovakia {
  // Fields will be added as needed for Slovak online banking integration
}

// UK Open Banking - Open Banking implementation in the UK
message OpenBankingUK {
  // Fields will be added as needed for UK Open Banking integration
}

// Open Banking Payment Initiation Service
message OpenBankingPIS {
  // Fields will be added as needed for Open Banking PIS integration
}

// Generic local bank redirect payment
message LocalBankRedirect {
  // Fields will be added as needed for local bank redirect payments
}

// iDEAL - Dutch online banking payment method
message Ideal {  
  // The hyperswitch bank code for ideal
  optional BankNames bank_name = 2;
  
  // The country for bank payment
  optional string country = 3;
}

// Sofort - German online banking payment method
message Sofort {
  // The country for bank payment
  optional CountryAlpha2 country = 2;
  
  // The preferred language
  optional string preferred_language = 3;
}

// Trustly - European online banking payment method
message Trustly {
  // Fields will be added as needed for Trustly integration
}

// Giropay - German bank transfer payment method
message Giropay {
  // Bank account bic code
  optional string bank_account_bic = 2;
  
  // Bank account iban
  optional string bank_account_iban = 3;
  
  // The country for bank payment
  optional CountryAlpha2 country = 4;
}

// EPS (Electronic Payment Standard) - Austrian bank transfer system
message Eps {  
  // The hyperswitch bank code for eps
  optional BankNames bank_name = 2;
  
  // The country for bank payment
  optional CountryAlpha2 country = 3;
}

// Przelewy24 - Polish payment system
message Przelewy24 {
  // Issuer banks
  optional BankNames bank_name = 1;
}

// PSE (Pagos Seguros en Línea) - Colombian online banking
message Pse {
  // Fields will be added as needed for PSE integration
}

// ============================================================================
// BUY NOW, PAY LATER PAYMENT METHODS
// ============================================================================

// Affirm - US BNPL service
message Affirm {
  AffirmRedirect affirm_redirect = 1;
}

// Afterpay/Clearpay - BNPL service (Afterpay in US/AU, Clearpay in UK/EU)
message AfterpayClearpay {
  AfterpayClearpayRedirect afterpay_clearpay_redirect = 1;
}

// Alma - French BNPL service
message Alma {
  // Fields will be added as needed for Alma integration
}

// Atome - Asian BNPL service
message Atome {
  // Fields will be added as needed for Atome integration
}

// PayBright - Canadian BNPL service
message PayBright {
  // Fields will be added as needed for PayBright integration
}

// Walley - Nordic BNPL service
message Walley {
  // Fields will be added as needed for Walley integration
}

message Klarna {
  oneof klarna_type {
    KlarnaRedirect klarna_redirect = 1;
    KlarnaSdk klarna_sdk = 2;
  }
}

message AffirmRedirect {
  // Fields will be added as needed
}

message AfterpayClearpayRedirect {
  // Fields will be added as needed
}

message KlarnaRedirect {
  // Fields will be added as needed
}

message KlarnaSdk {
  // Fields will be added as needed
}

// ============================================================================
// MOBILE PAYMENT METHODS
// ============================================================================

// BLIK - Polish mobile payment system
message Blik {
  optional string blik_code = 1; 
}

// Bizum - Spanish mobile payment solution
message Bizum {
  // Fields will be added as needed for Bizum integration
}

// DANA - Indonesian digital wallet
message Dana {
  // Fields will be added as needed for DANA integration
}

// DuitNow - Malaysian real-time payment platform
message DuitNow {
  // Fields will be added as needed for DuitNow integration
}

// GoPay - Indonesian digital wallet by Gojek
message GoPay {
  // Fields will be added as needed for GoPay integration
}

// GCash - Filipino mobile wallet and payment platform
message GCash {
  // Fields will be added as needed for GCash integration
}

// KakaoPay - South Korean mobile payment service
message KakaoPay {
  // Fields will be added as needed for KakaoPay integration
}

// MB WAY - Portuguese mobile payment solution
message MBWay {
  // Fields will be added as needed for MB WAY integration
}

// MobilePay - Nordic mobile payment platform
message MobilePay {
  // Fields will be added as needed for MobilePay integration
}

// MoMo - Vietnamese digital wallet
message Momo {
  // Fields will be added as needed for MoMo integration
}

// MoMo ATM - MoMo ATM transfer in Vietnam
message MomoATM {
  // Fields will be added as needed for MoMo ATM integration
}

// Swish - Swedish mobile payment system
message Swish {
  // Fields will be added as needed for Swish integration
}

// Touch 'n Go - Malaysian e-wallet
message TouchNGo {
  // Fields will be added as needed for Touch 'n Go integration
}

// TWINT - Swiss mobile payment app
message Twint {
  // Fields will be added as needed for TWINT integration
}

// Vipps - Norwegian mobile payment application
message Vipps {
  // Fields will be added as needed for Vipps integration
}

// ============================================================================
// CRYPTOCURRENCY PAYMENT METHODS - TODO: Not yet supported
// ============================================================================

/*

// Generic cryptocurrency payment
message CryptoCurrency {
  // Currency to pay with
  optional string pay_currency = 1;
  
  // Blockchain network
  optional string network = 2;
}
*/

// ============================================================================
// CASH/VOUCHER PAYMENT METHODS - TODO: Not yet supported
// ============================================================================

/*

// Alfamart - Indonesian convenience store payment
message Alfamart {
  // Fields will be added as needed for Alfamart integration
}

// Boleto - Brazilian payment method
message Boleto {
  // The shopper's social security number
  optional string social_security_number = 1 [(validate.rules).string = {min_len: 11, max_len: 11, pattern: "^[0-9]{11}$"}];
}

// Efecty - Colombian cash payment network
message Efecty {
  // Fields will be added as needed for Efecty integration
}

// E-Voucher - Generic electronic voucher payment
message EVoucher {
  // Fields will be added as needed for E-Voucher integration
}

// Givex - Gift card and loyalty program provider
message Givex {
  // The gift card number
  SecretString number = 1 [(validate.rules).string = {min_len: 1}];
  
  // The card verification code
  SecretString cvc = 2;
}

// Indomaret - Indonesian convenience store payment
message Indomaret {
  // Fields will be added as needed for Indomaret integration
}

// OXXO - Mexican convenience store payment
message OXXO {
  // Fields will be added as needed for OXXO integration
}

// PagoEfectivo - Peruvian cash payment method
message PagoEfectivo {
  // Fields will be added as needed for PagoEfectivo integration
}

// Paysafecard - Prepaid payment method
message PaySafeCard {
  // Fields will be added as needed for Paysafecard integration
}

// 7-Eleven - Convenience store payment
message SevenEleven {
  // Fields will be added as needed for 7-Eleven integration
}

// Lawson - Japanese convenience store payment
message Lawson {
  // Fields will be added as needed for Lawson integration
}

// Ministop - Japanese convenience store payment
message MiniStop {
  // Fields will be added as needed for Ministop integration
}

// FamilyMart - Japanese convenience store payment
message FamilyMart {
  // Fields will be added as needed for FamilyMart integration
}

// Seicomart - Japanese convenience store payment
message Seicomart {
  // Fields will be added as needed for Seicomart integration
}

// Pay-easy - Japanese bill payment service
message PayEasy {
  // Fields will be added as needed for Pay-easy integration
}
*/

// ============================================================================
// DIRECT DEBIT PAYMENT METHODS
// ============================================================================

// Bancontact - Belgian debit card scheme
message BancontactCard {
  // The card number
  string card_number = 1;
  
  // The card's expiry month
  string card_exp_month = 2;
  
  // The card's expiry year
  string card_exp_year = 3;
  
  // The card holder's name
  string card_holder_name = 4;
}

// BECS - Bulk Electronic Clearing System - Australian direct debit
message Becs {
  // Account number for Becs payment method
  string account_number = 1;
  
  // Bank-State-Branch (bsb) number
  string bsb_number = 2;

  // Owner name for bank debit
  optional string bank_account_holder_name = 3;
}

// Benefit - Bahrain's national electronic wallet
message Benefit {
  // Fields will be added as needed for Benefit integration
}

// BNI VA - Bank Negara Indonesia Virtual Account
message BNIVA {
  // Fields will be added as needed for BNI VA integration
}

// BRI VA - Bank Rakyat Indonesia Virtual Account
message BRIVA {
  // Fields will be added as needed for BRI VA integration
}

// CIMB VA - CIMB Bank Virtual Account
message CIMBVA {
  // Fields will be added as needed for CIMB VA integration
}

// Danamon VA - Bank Danamon Virtual Account
message DanamonVA {
  // Fields will be added as needed for Danamon VA integration
}

// Mandiri VA - Bank Mandiri Virtual Account
message MandiriVA {
  // Fields will be added as needed for Mandiri VA integration
}

// KNET - Kuwait's national electronic banking service
message Knet {
  // Fields will be added as needed for KNET integration
}

// ACH (Automated Clearing House) - US electronic funds transfer system for direct debit
message Ach {
  // Account number for ach bank debit payment
  string account_number = 1;
  
  // Routing number for ach bank debit payment
  string routing_number = 2;
  
  // Card holder name
  string card_holder_name = 3;
  
  // Bank account holder name
  string bank_account_holder_name = 4;
  
  // Bank name
  BankNames bank_name = 5;
  
  // Bank type
  BankType bank_type = 6;
  
  // Bank holder type
  BankHolderType bank_holder_type = 7;
}

// SEPA (Single Euro Payments Area) - EU payment integration initiative for direct debit
message Sepa {
  // International bank account number (iban) for SEPA
  string iban = 1;
  
  // Owner name for bank debit
  string bank_account_holder_name = 2;
}

// BACS (Bankers' Automated Clearing Services) - UK bank transfer system for direct debit
message Bacs {
  // Account number for Bacs payment method
  string account_number = 1;
  
  // Sort code for Bacs payment method
  string sort_code = 2;
  
  // Holder name for bank debit
  string bank_account_holder_name = 3;
}

// ============================================================================
// OTHER PAYMENT METHODS - TODO: Not yet supported
// ============================================================================

/*

// Classic Reward - Loyalty/reward points payment
message ClassicReward {
  // Fields will be added as needed for Classic Reward integration
}

// Direct Carrier Billing - Mobile carrier billing
message DirectCarrierBilling {
  // The phone number of the user
  SecretString msisdn = 1 [(validate.rules).string = {min_len: 5}];
  
  // Unique user identifier
  optional string client_uid = 2;
}

// Interac - Canadian debit card system
message Interac {
  // Fields will be added as needed for Interac integration
}

// Multibanco - Portuguese payment method
message Multibanco {
  // Fields will be added as needed for Multibanco integration
}

// RedCompra - Chilean debit card network
message RedCompra {
  // Fields will be added as needed for RedCompra integration
}

// RedPagos - Uruguayan payment network
message RedPagos {
  // Fields will be added as needed for RedPagos integration
}
*/

message RewardPaymentMethodType {
  RewardType reward_type = 1;
}

enum RewardType {
  REWARD_TYPE_UNSPECIFIED = 0;
  CLASSICREWARD = 1;
  E_VOUCHER = 2;
}

<<<<<<< HEAD
enum BankNames {
  BankNames_UNSPECIFIED = 0; // Default value must be first
  AmericanExpress = 1;
  AffinBank = 2;
  AgroBank = 3;
  AllianceBank = 4;
  AmBank = 5;
  BankOfAmerica = 6;
  BankOfChina = 7;
  BankIslam = 8;
  BankMuamalat = 9;
  BankRakyat = 10;
  BankSimpananNasional = 11;
  Barclays = 12;
  BlikPSP = 13;
  CapitalOne = 14;
  Chase = 15;
  Citi = 16;
  CimbBank = 17;
  Discover = 18;
  NavyFederalCreditUnion = 19;
  PentagonFederalCreditUnion = 20;
  SynchronyBank = 21;
  WellsFargo = 22;
  AbnAmro = 23;
  AsnBank = 24;
  Bunq = 25;
  Handelsbanken = 26;
  HongLeongBank = 27;
  HsbcBank = 28;
  Ing = 29;
  Knab = 30;
  KuwaitFinanceHouse = 31;
  Moneyou = 32;
  Rabobank = 33;
  Regiobank = 34;
  Revolut = 35;
  SnsBank = 36;
  TriodosBank = 37;
  VanLanschot = 38;
  ArzteUndApothekerBank = 39;
  AustrianAnadiBankAg = 40;
  BankAustria = 41;
  Bank99Ag = 42;
  BankhausCarlSpangler = 43;
  BankhausSchelhammerUndSchatteraAg = 44;
  BankMillennium = 45;
  BawagPskAg = 47;
  BksBankAg = 48;
  BrullKallmusBankAg = 49;
  BtvVierLanderBank = 50;
  CapitalBankGraweGruppeAg = 51;
  CeskaSporitelna = 52;
  Dolomitenbank = 53;
  EasybankAg = 54;
  EPlatbyVUB = 55;
  ErsteBankUndSparkassen = 56;
  FrieslandBank = 57;
  HypoAlpeadriabankInternationalAg = 58;
  HypoNoeLbFurNiederosterreichUWien = 59;
  HypoOberosterreichSalzburgSteiermark = 60;
  HypoTirolBankAg = 61;
  HypoVorarlbergBankAg = 62;
  HypoBankBurgenlandAktiengesellschaft = 63;
  KomercniBanka = 64;
  MBank = 65;
  MarchfelderBank = 66;
  Maybank = 67;
  OberbankAg = 68;
  OsterreichischeArzteUndApothekerbank = 69;
  OcbcBank = 70;
  PayWithING = 71;
  PlaceZIPKO = 72;
  PlatnoscOnlineKartaPlatnicza = 73;
  PosojilnicaBankEGen = 74;
  PostovaBanka = 75;
  PublicBank = 76;
  RaiffeisenBankengruppeOsterreich = 77;
  RhbBank = 78;
  SchelhammerCapitalBankAg = 79;
  StandardCharteredBank = 80;
  SchoellerbankAg = 81;
  SpardaBankWien = 82;
  SporoPay = 83;
  SantanderPrzelew24 = 84;
  TatraPay = 85;
  Viamo = 86;
  VolksbankGruppe = 87;
  VolkskreditbankAg = 88;
  VrBankBraunau = 89;
  UobBank = 90;
  PayWithAliorBank = 91;
  BankiSpoldzielcze = 92;
  PayWithInteligo = 93;
  BNPParibasPoland = 94;
  BankNowySA = 95;
  CreditAgricole = 96;
  PayWithBOS = 97;
  PayWithCitiHandlowy = 98;
  PayWithPlusBank = 99;
  ToyotaBank = 100;
  VeloBank = 101;
  ETransferPocztowy24 = 102;
  PlusBank = 103;
  BankiSpbdzielcze = 105;
  BankNowyBfgSa = 106;
  GetinBank = 107;
  BlikPoland = 108;
  NoblePay = 109;
  IdeaBank = 110;
  EnveloBank = 111;
  NestPrzelew = 112;
  MbankMtransfer = 113;
  Inteligo = 114;
  PbacZIpko = 115;
  BnpParibas = 116;
  BankPekaoSa = 117;
  VolkswagenBank = 118;
  AliorBank = 119;
  Boz = 120;
  BangkokBank = 121;
  KrungsriBank = 122;
  KrungThaiBank = 123;
  TheSiamCommercialBank = 124;
  KasikornBank = 125;
  OpenBankSuccess = 126;
  OpenBankFailure = 127;
  OpenBankCancelled = 128;
  Aib = 129;
  BankOfScotland = 130;
  DanskeBank = 131;
  FirstDirect = 132;
  FirstTrust = 133;
  Halifax = 134;
  Lloyds = 135;
  Monzo = 136;
  NatWest = 137;
  NationwideBank = 138;
  RoyalBankOfScotland = 139;
  Starling = 140;
  TsbBank = 141;
  TescoBank = 142;
  UlsterBank = 143;
  Yoursafe = 144;
  N26 = 145;
  NationaleNederlanden = 146;
}

// Country Alpha-2 code enumeration.
enum CountryAlpha2 {
  COUNTRY_ALPHA2_UNSPECIFIED = 0; // Default value must be first
  US = 1;
  AF = 2;
  AX = 3;
  AL = 4;
  DZ = 5;
  AS = 6;
  AD = 7;
  AO = 8;
  AI = 9;
  AQ = 10;
  AG = 11;
  AR = 12;
  AM = 13;
  AW = 14;
  AU = 15;
  AT = 16;
  AZ = 17;
  BS = 18;
  BH = 19;
  BD = 20;
  BB = 21;
  BY = 22;
  BE = 23;
  BZ = 24;
  BJ = 25;
  BM = 26;
  BT = 27;
  BO = 28;
  BQ = 29;
  BA = 30;
  BW = 31;
  BV = 32;
  BR = 33;
  IO = 34;
  BN = 35;
  BG = 36;
  BF = 37;
  BI = 38;
  KH = 39;
  CM = 40;
  CA = 41;
  CV = 42;
  KY = 43;
  CF = 44;
  TD = 45;
  CL = 46;
  CN = 47;
  CX = 48;
  CC = 49;
  CO = 50;
  KM = 51;
  CG = 52;
  CD = 53;
  CK = 54;
  CR = 55;
  CI = 56;
  HR = 57;
  CU = 58;
  CW = 59;
  CY = 60;
  CZ = 61;
  DK = 62;
  DJ = 63;
  DM = 64;
  DO = 65;
  EC = 66;
  EG = 67;
  SV = 68;
  GQ = 69;
  ER = 70;
  EE = 71;
  ET = 72;
  FK = 73;
  FO = 74;
  FJ = 75;
  FI = 76;
  FR = 77;
  GF = 78;
  PF = 79;
  TF = 80;
  GA = 81;
  GM = 82;
  GE = 83;
  DE = 84;
  GH = 85;
  GI = 86;
  GR = 87;
  GL = 88;
  GD = 89;
  GP = 90;
  GU = 91;
  GT = 92;
  GG = 93;
  GN = 94;
  GW = 95;
  GY = 96;
  HT = 97;
  HM = 98;
  VA = 99;
  HN = 100;
  HK = 101;
  HU = 102;
  IS = 103;
  IN = 104;
  ID = 105;
  IR = 106;
  IQ = 107;
  IE = 108;
  IM = 109;
  IL = 110;
  IT = 111;
  JM = 112;
  JP = 113;
  JE = 114;
  JO = 115;
  KZ = 116;
  KE = 117;
  KI = 118;
  KP = 119;
  KR = 120;
  KW = 121;
  KG = 122;
  LA = 123;
  LV = 124;
  LB = 125;
  LS = 126;
  LR = 127;
  LY = 128;
  LI = 129;
  LT = 130;
  LU = 131;
  MO = 132;
  MK = 133;
  MG = 134;
  MW = 135;
  MY = 136;
  MV = 137;
  ML = 138;
  MT = 139;
  MH = 140;
  MQ = 141;
  MR = 142;
  MU = 143;
  YT = 144;
  MX = 145;
  FM = 146;
  MD = 147;
  MC = 148;
  MN = 149;
  ME = 150;
  MS = 151;
  MA = 152;
  MZ = 153;
  MM = 154;
  NA = 155;
  NR = 156;
  NP = 157;
  NL = 158;
  NC = 159;
  NZ = 160;
  NI = 161;
  NE = 162;
  NG = 163;
  NU = 164;
  NF = 165;
  MP = 166;
  NO = 167;
  OM = 168;
  PK = 169;
  PW = 170;
  PS = 171;
  PA = 172;
  PG = 173;
  PY = 174;
  PE = 175;
  PH = 176;
  PN = 177;
  PL = 178;
  PT = 179;
  PR = 180;
  QA = 181;
  RE = 182;
  RO = 183;
  RU = 184;
  RW = 185;
  BL = 186;
  SH = 187;
  KN = 188;
  LC = 189;
  MF = 190;
  PM = 191;
  VC = 192;
  WS = 193;
  SM = 194;
  ST = 195;
  SA = 196;
  SN = 197;
  RS = 198;
  SC = 199;
  SL = 200;
  SG = 201;
  SX = 202;
  SK = 203;
  SI = 204;
  SB = 205;
  SO = 206;
  ZA = 207;
  GS = 208;
  SS = 209;
  ES = 210;
  LK = 211;
  SD = 212;
  SR = 213;
  SJ = 214;
  SZ = 215;
  SE = 216;
  CH = 217;
  SY = 218;
  TW = 219;
  TJ = 220;
  TZ = 221;
  TH = 222;
  TL = 223;
  TG = 224;
  TK = 225;
  TO = 226;
  TT = 227;
  TN = 228;
  TR = 229;
  TM = 230;
  TC = 231;
  TV = 232;
  UG = 233;
  UA = 234;
  AE = 235;
  GB = 236;
  UM = 237;
  UY = 238;
  UZ = 239;
  VU = 240;
  VE = 241;
  VN = 242;
  VG = 243;
  VI = 244;
  WF = 245;
  EH = 246;
  YE = 247;
  ZM = 248;
  ZW = 249;
}

enum BankType {
  BankType_UNSPECIFIED = 0; // Default value must be first
  Checking = 1;
  Savings = 2;
}

enum BankHolderType {
  BankHolderType_UNSPECIFIED = 0; // Default value must be first
  Personal = 1;
  Business = 2;
=======
message SecretString {
  string value = 1;
>>>>>>> 87a20a7b
}<|MERGE_RESOLUTION|>--- conflicted
+++ resolved
@@ -1124,7 +1124,10 @@
   E_VOUCHER = 2;
 }
 
-<<<<<<< HEAD
+message SecretString {
+  string value = 1;
+}
+
 enum BankNames {
   BankNames_UNSPECIFIED = 0; // Default value must be first
   AmericanExpress = 1;
@@ -1537,8 +1540,4 @@
   BankHolderType_UNSPECIFIED = 0; // Default value must be first
   Personal = 1;
   Business = 2;
-=======
-message SecretString {
-  string value = 1;
->>>>>>> 87a20a7b
 }