--- conflicted
+++ resolved
@@ -533,11 +533,8 @@
   TRUSTPAYMENTS = 100;
   PAYSAFE = 101;
   BARCLAYCARD = 102;
-<<<<<<< HEAD
-  REVOLUT = 103;
-=======
   WORLDPAYXML = 103;
->>>>>>> 116c3b6d
+  REVOLUT = 104;
 }
 
 // Payment method types.
