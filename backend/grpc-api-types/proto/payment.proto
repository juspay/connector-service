syntax = "proto3";

package ucs.v2;

import "google/protobuf/empty.proto";
import "payment_methods.proto";

option go_package = "github.com/juspay/connector-service/backend/grpc-api-types/proto;proto";

// ============================================================================
// COMMON MESSAGES
// ============================================================================

// HTTP methods.
enum HttpMethod {
  HTTP_METHOD_UNSPECIFIED = 0; // Default, unspecified HTTP method.
  GET = 1;                     // HTTP GET method.
  POST = 2;                    // HTTP POST method.
  PUT = 3;                     // HTTP PUT method.
  DELETE = 4;                  // HTTP DELETE method.
}

// Status of a payment attempt.
enum PaymentStatus {
  ATTEMPT_STATUS_UNSPECIFIED = 0; // Default value

  // Initial states
  STARTED = 1;
  PAYMENT_METHOD_AWAITED = 22;    // Waiting for customer to provide payment method
  DEVICE_DATA_COLLECTION_PENDING = 24; // Waiting for device data collection
  CONFIRMATION_AWAITED = 23;      // Waiting for customer confirmation

  // Authentication flow
  AUTHENTICATION_PENDING = 4;
  AUTHENTICATION_SUCCESSFUL = 5;
  AUTHENTICATION_FAILED = 2;

  // Authorization flow
  AUTHORIZING = 9;
  AUTHORIZED = 6;
  AUTHORIZATION_FAILED = 7;
  PARTIALLY_AUTHORIZED = 25;

  // Charging flow
  CHARGED = 8;
  PARTIAL_CHARGED = 17;
  PARTIAL_CHARGED_AND_CHARGEABLE = 18; // Partially charged, remaining amount can be captured
  AUTO_REFUNDED = 16;

  // Capture flow
  CAPTURE_INITIATED = 13;
  CAPTURE_FAILED = 14;

  // Void flow
  VOID_INITIATED = 12;
  VOIDED = 11;
  VOID_FAILED = 15;
  VOIDED_POST_CAPTURE = 57;

  // Other payment flows
  COD_INITIATED = 10; // Cash on Delivery initiated
  EXPIRED = 26; // Payment expired before it could be captured

  // Terminal/fallback states
  ROUTER_DECLINED = 3;
  PENDING = 20;       // General pending state
  FAILURE = 21;       // General failure state
  UNRESOLVED = 19;    // Status could not be determined
}

// Status of generic operations (non-payment specific).
enum OperationStatus {
  OPERATION_STATUS_UNSPECIFIED = 0; // Default value
  OPERATION_STATUS_SUCCESS = 1;     // Operation completed successfully
  OPERATION_STATUS_FAILURE = 2;     // Operation failed
  OPERATION_STATUS_PENDING = 3;     // Operation is in progress
  OPERATION_STATUS_AUTHENTICATION_FAILED = 4; // Authentication/authorization failed
  OPERATION_STATUS_RATE_LIMITED = 5; // Rate limit exceeded
  OPERATION_STATUS_INVALID_REQUEST = 6; // Invalid request parameters
}

// Note: MandateStatus enum removed - mandate setup now uses PaymentStatus with optional sub_status for detailed information

// Status of a refund.
enum RefundStatus {
  REFUND_STATUS_UNSPECIFIED = 0; // Default value
  REFUND_FAILURE = 1;
  REFUND_MANUAL_REVIEW = 2;      // Refund requires manual review
  REFUND_PENDING = 3;
  REFUND_SUCCESS = 4;
  REFUND_TRANSACTION_FAILURE = 5; // Failure at the transaction level for the refund
}

// Status of a dispute.
enum DisputeStatus {
  DISPUTE_STATUS_UNSPECIFIED = 0; // Default value
  DISPUTE_OPENED = 1;
  DISPUTE_EXPIRED = 2;
  DISPUTE_ACCEPTED = 3;
  DISPUTE_CANCELLED = 4;
  DISPUTE_CHALLENGED = 5;         // Dispute is being challenged with evidence
  DISPUTE_WON = 6;
  DISPUTE_LOST = 7;
}

// Method for capturing a payment.
enum CaptureMethod {
  CAPTURE_METHOD_UNSPECIFIED = 0; // Default value
  AUTOMATIC = 1;                  // Capture is done automatically after authorization.
  MANUAL = 2;                     // Capture must be triggered manually.
  MANUAL_MULTIPLE = 3;            // Multiple manual captures are possible.
  SCHEDULED = 4;                  // Capture is scheduled for a later time.
  SEQUENTIAL_AUTOMATIC = 5;       // Sequential automatic captures.
}

// Indicates how a payment method might be used in the future.
enum FutureUsage {
  FUTURE_USAGE_UNSPECIFIED = 0;   // Default value
  OFF_SESSION = 1;                // For merchant-initiated transactions (e.g., subscriptions).
  ON_SESSION = 2;                 // For customer-initiated transactions.
}

// Indicates the category of MIT.
enum MitCategory {
  MIT_CATEGORY_UNSPECIFIED = 0;   // Default value
  // A fixed purchase amount split into multiple scheduled payments until the total is paid.
  INSTALLMENT_MIT = 1;
  // Merchant-initiated transaction using stored credentials, but not tied to a fixed schedule
  UNSCHEDULED_MIT = 2;
  // Merchant-initiated payments that happen at regular intervals (usually the same amount each time).
  RECURRING_MIT = 3;
  // A retried MIT after a previous transaction failed or was declined.
  RESUBMISSION_MIT = 4;
}

// Indicates the type of payment sync request.
enum SyncRequestType {
  SYNC_REQUEST_TYPE_UNSPECIFIED = 0;   // Default value
  SINGLE_PAYMENT_SYNC = 1;
  MULTIPLE_CAPTURE_SYNC = 2;
}

// Type of acceptance.
enum AcceptanceType {
  ACCEPTANCE_TYPE_UNSPECIFIED = 0; // Default value
  ONLINE = 1;                      // Acceptance was given online.
  OFFLINE = 2;                     // Acceptance was given offline.
}

// Type of authentication used for a payment.
enum AuthenticationType {
  AUTHENTICATION_TYPE_UNSPECIFIED = 0; // Default value
  THREE_DS = 1;                        // 3D Secure authentication.
  NO_THREE_DS = 2;                     // No 3D Secure, or 3DS explicitly bypassed.
}

// Indicates the transaction status from authentication/verification process.
enum TransactionStatus {
  // Authentication/Account Verification Successful
  TRANSACTION_STATUS_SUCCESS = 0;        // "Y"

  // Not Authenticated/Account Not Verified; Transaction denied
  TRANSACTION_STATUS_FAILURE = 1;        // "N"

  // Authentication/Account Verification Could Not Be Performed; Technical or other problem
  TRANSACTION_STATUS_VERIFICATION_NOT_PERFORMED = 2; // "U"

  // Attempts Processing Performed; Not Authenticated/Verified, but proof of attempted authentication/verification is provided
  TRANSACTION_STATUS_NOT_VERIFIED = 3;   // "A"

  // Authentication/Account Verification Rejected; Issuer is rejecting authentication/verification
  TRANSACTION_STATUS_REJECTED = 4;       // "R"

  // Challenge Required; Additional authentication is required using the Challenge Request (CReq) / Challenge Response (CRes)
  TRANSACTION_STATUS_CHALLENGE_REQUIRED = 5; // "C"

  // Challenge Required; Decoupled Authentication confirmed
  TRANSACTION_STATUS_CHALLENGE_REQUIRED_DECOUPLED_AUTHENTICATION = 6; // "D"

  // Informational Only; 3DS Requestor challenge preference acknowledged
  TRANSACTION_STATUS_INFORMATION_ONLY = 7; // "I"
}

// Preferred payment experience for the customer.
enum PaymentExperience {
  PAYMENT_EXPERIENCE_UNSPECIFIED = 0; // Default value
  REDIRECT_TO_URL = 1;                // Redirect customer to a URL.
  INVOKE_SDK_CLIENT = 2;              // Invoke a client-side SDK.
  DISPLAY_QR_CODE = 3;                // Display a QR code.
  ONE_CLICK = 4;                      // One-click payment experience.
  LINK_WALLET = 5;                    // Link a digital wallet.
  INVOKE_PAYMENT_APP = 6;             // Invoke a payment application.
  DISPLAY_WAIT_SCREEN = 7;            // Display a waiting screen.
  COLLECT_OTP = 8;                    // Collect an OTP from the customer.
}

// Describes the channel through which the payment was initiated..
enum PaymentChannel {
  PAYMENT_CHANNEL_UNSPECIFIED = 0; // Default value
  ECOMMERCE = 1;
  MAIL_ORDER = 2;
  TELEPHONE_ORDER = 3;
}

// Type of event that a webhook can represent.
enum WebhookEventType {
  INCOMING_WEBHOOK_EVENT_UNSPECIFIED = 0; // Default unspecified event

  // Payment intent events
  PAYMENT_INTENT_FAILURE = 1;              // Authorization + Capture failure
  PAYMENT_INTENT_SUCCESS = 2;              // Authorization + Capture success
  PAYMENT_INTENT_PROCESSING = 3;           // Payment intent is processing
  PAYMENT_INTENT_PARTIALLY_FUNDED = 4;     // Payment intent is partially funded
  PAYMENT_INTENT_CANCELLED = 5;            // Payment intent cancelled
  PAYMENT_INTENT_CANCEL_FAILURE = 6;       // Payment intent cancel failure
  PAYMENT_INTENT_AUTHORIZATION_SUCCESS = 7; // Authorization success
  PAYMENT_INTENT_AUTHORIZATION_FAILURE = 8; // Authorization failure
  PAYMENT_INTENT_CAPTURE_SUCCESS = 9;      // Capture success
  PAYMENT_INTENT_CAPTURE_FAILURE = 10;     // Capture failure
  PAYMENT_INTENT_EXPIRED = 11;             // Payment intent expired
  PAYMENT_ACTION_REQUIRED = 12;            // Payment requires additional action

  SOURCE_CHARGEABLE = 13;                  // Source is chargeable
  SOURCE_TRANSACTION_CREATED = 14;         // Source transaction created

  // Refund events
  WEBHOOK_REFUND_FAILURE = 15;                     // Refund failure
  WEBHOOK_REFUND_SUCCESS = 16;                     // Refund success

  // Dispute events
  WEBHOOK_DISPUTE_OPENED = 17;                     // Dispute opened
  WEBHOOK_DISPUTE_EXPIRED = 18;                    // Dispute expired
  WEBHOOK_DISPUTE_ACCEPTED = 19;                   // Dispute accepted
  WEBHOOK_DISPUTE_CANCELLED = 20;                  // Dispute cancelled
  WEBHOOK_DISPUTE_CHALLENGED = 21;                 // Dispute challenged
  WEBHOOK_DISPUTE_WON = 22;                        // Dispute successfully challenged by merchant
  WEBHOOK_DISPUTE_LOST = 23;                       // Dispute unsuccessfully challenged

  // Mandate events
  MANDATE_ACTIVE = 24;                     // Mandate is active
  MANDATE_REVOKED = 25;                    // Mandate revoked

  // Misc events
  ENDPOINT_VERIFICATION = 26;              // Endpoint verification
  EXTERNAL_AUTHENTICATION_ARES = 27;       // External authentication ARes
  FRM_APPROVED = 28;                       // Fraud risk management approved
  FRM_REJECTED = 29;                       // Fraud risk management rejected

  // Payout events
  PAYOUT_SUCCESS = 30;                     // Payout success
  PAYOUT_FAILURE = 31;                     // Payout failure
  PAYOUT_PROCESSING = 32;                  // Payout processing
  PAYOUT_CANCELLED = 33;                   // Payout cancelled
  PAYOUT_CREATED = 34;                     // Payout created
  PAYOUT_EXPIRED = 35;                     // Payout expired
  PAYOUT_REVERSED = 36;                    // Payout reversed

  // Recovery events
  RECOVERY_PAYMENT_FAILURE = 37;           // Recovery payment failure
  RECOVERY_PAYMENT_SUCCESS = 38;           // Recovery payment success
  RECOVERY_PAYMENT_PENDING = 39;           // Recovery payment pending
  RECOVERY_INVOICE_CANCEL = 40;            // Recovery invoice cancelled
}


// Enum for currency codes (ISO 4217).
enum Currency {
  CURRENCY_UNSPECIFIED = 0; // Default value
  AED = 1;
  AFN = 2;
  ALL = 3;
  AMD = 4;
  ANG = 5;
  AOA = 6;
  ARS = 7;
  AUD = 8;
  AWG = 9;
  AZN = 10;
  BAM = 11;
  BBD = 12;
  BDT = 13;
  BGN = 14;
  BHD = 15;
  BIF = 16;
  BMD = 17;
  BND = 18;
  BOB = 19;
  BRL = 20;
  BSD = 21;
  BTN = 22;
  BWP = 23;
  BYN = 24;
  BZD = 25;
  CAD = 26;
  CDF = 27;
  CHF = 28;
  CLF = 29;
  CLP = 30;
  CNY = 31;
  COP = 32;
  CRC = 33;
  CUC = 34;
  CUP = 35;
  CVE = 36;
  CZK = 37;
  DJF = 38;
  DKK = 39;
  DOP = 40;
  DZD = 41;
  EGP = 42;
  ERN = 43;
  ETB = 44;
  EUR = 45;
  FJD = 46;
  FKP = 47;
  GBP = 48;
  GEL = 49;
  GHS = 50;
  GIP = 51;
  GMD = 52;
  GNF = 53;
  GTQ = 54;
  GYD = 55;
  HKD = 56;
  HNL = 57;
  HRK = 58;
  HTG = 59;
  HUF = 60;
  IDR = 61;
  ILS = 62;
  INR = 63;
  IQD = 64;
  IRR = 65;
  ISK = 66;
  JMD = 67;
  JOD = 68;
  JPY = 69;
  KES = 70;
  KGS = 71;
  KHR = 72;
  KMF = 73;
  KPW = 74;
  KRW = 75;
  KWD = 76;
  KYD = 77;
  KZT = 78;
  LAK = 79;
  LBP = 80;
  LKR = 81;
  LRD = 82;
  LSL = 83;
  LYD = 84;
  MAD = 85;
  MDL = 86;
  MGA = 87;
  MKD = 88;
  MMK = 89;
  MNT = 90;
  MOP = 91;
  MRU = 92;
  MUR = 93;
  MVR = 94;
  MWK = 95;
  MXN = 96;
  MYR = 97;
  MZN = 98;
  NAD = 99;
  NGN = 100;
  NIO = 101;
  NOK = 102;
  NPR = 103;
  NZD = 104;
  OMR = 105;
  PAB = 106;
  PEN = 107;
  PGK = 108;
  PHP = 109;
  PKR = 110;
  PLN = 111;
  PYG = 112;
  QAR = 113;
  RON = 114;
  RSD = 115;
  RUB = 116;
  RWF = 117;
  SAR = 118;
  SBD = 119;
  SCR = 120;
  SDG = 121;
  SEK = 122;
  SGD = 123;
  SHP = 124;
  SLE = 125;
  SLL = 126;
  SOS = 127;
  SRD = 128;
  SSP = 129;
  STD = 130; // Obsolete, use STN
  STN = 131;
  SVC = 132;
  SYP = 133;
  SZL = 134;
  THB = 135;
  TJS = 136;
  TMT = 137;
  TND = 138;
  TOP = 139;
  TRY = 140;
  TTD = 141;
  TWD = 142;
  TZS = 143;
  UAH = 144;
  UGX = 145;
  USD = 146;
  UYU = 147;
  UZS = 148;
  VES = 149;
  VND = 150;
  VUV = 151;
  WST = 152;
  XAF = 153;
  XCD = 154;
  XOF = 155;
  XPF = 156;
  YER = 157;
  ZAR = 158;
  ZMW = 159;
  ZWL = 160;
}

// Connector enumeration.
enum Connector {
  CONNECTOR_UNSPECIFIED = 0; // Default value
  ADYENPLATFORM = 1;
  ACI = 2;
  ADYEN = 3;
  AIRWALLEX = 4;
  AUTHORIZEDOTNET = 5;
  BAMBORA = 6;
  BAMBORAAPAC = 7;
  BANKOFAMERICA = 8;
  BILLWERK = 9;
  BITPAY = 10;
  BLUESNAP = 11;
  BOKU = 12;
  BRAINTREE = 13;
  CASHTOCODE = 14;
  CHARGEBEE = 15;
  CHECKOUT = 16;
  COINBASE = 17;
  COINGATE = 18;
  CRYPTOPAY = 19;
  CTP_MASTERCARD = 20;
  CTP_VISA = 21;
  CYBERSOURCE = 22;
  DATATRANS = 23;
  DEUTSCHEBANK = 24;
  DIGITALVIRGO = 25;
  DLOCAL = 26;
  EBANX = 27;
  ELAVON = 28;
  FISERV = 29;
  FISERVEMEA = 30;
  FIUU = 31;
  FORTE = 32;
  GETNET = 33;
  GLOBALPAY = 34;
  GLOBEPAY = 35;
  GOCARDLESS = 36;
  GPAYMENTS = 37;
  HIPAY = 38;
  HELCIM = 39;
  INESPAY = 40;
  IATAPAY = 41;
  ITAUBANK = 42;
  JPMORGAN = 43;
  JUSPAYTHREEDSSERVER = 44;
  KLARNA = 45;
  MIFINITY = 46;
  MOLLIE = 47;
  MONERIS = 48;
  MULTISAFEPAY = 49;
  NETCETERA = 50;
  NEXINETS = 51;
  NEXIXPAY = 52;
  NMI = 53;
  NOMUPAY = 54;
  NOON = 55;
  NOVALNET = 56;
  NUVEI = 57;
  OPENNODE = 58;
  PAYBOX = 59;
  PAYME = 60;
  PAYONE = 61;
  PAYPAL = 62;
  PAYSTACK = 63;
  PAYU = 64;
  PLACETOPAY = 65;
  POWERTRANZ = 66;
  PROPHETPAY = 67;
  RAPYD = 68;
  RAZORPAY = 69;
  RECURLY = 70;
  REDSYS = 71;
  SHIFT4 = 72;
  SQUARE = 73;
  STAX = 74;
  STRIPE = 75;
  TAXJAR = 76;
  THREEDSECUREIO = 77;
  TRUSTPAY = 78;
  TSYS = 79;
  VOLT = 80;
  WELLSFARGO = 81;
  WISE = 82;
  WORLDLINE = 83;
  WORLDPAY = 84;
  WORLDPAYVANTIV = 85;
  SIGNIFYD = 86;
  PLAID = 87;
  RISKIFIED = 88;
  XENDIT = 89;
  ZEN = 90;
  ZSL = 91;
  PHONEPE = 92;
  CASHFREE = 93;
  PAYTM = 94;
  BLUECODE = 95;
  PAYLOAD = 96;
  AUTHIPAY = 97;
  SILVERFLOW = 98;
  CELERO = 99;
  TRUSTPAYMENTS = 100;
  PAYSAFE = 101;
  BARCLAYCARD = 102;
  WORLDPAYXML = 103;
}

// Payment method types.
enum PaymentMethodType {
  PAYMENT_METHOD_TYPE_UNSPECIFIED = 0; // Default value
  ACH = 1;
  AFFIRM = 2;
  AFTERPAY_CLEARPAY = 3;
  ALFAMART = 4;
  ALI_PAY = 5;
  ALI_PAY_HK = 6;
  ALMA = 7;
  AMAZON_PAY = 8;
  APPLE_PAY = 9;
  ATOME = 10;
  BACS = 11;
  BANCONTACT_CARD = 12;
  BECS = 13;
  BENEFIT = 14;
  BIZUM = 15;
  BLIK = 16;
  BOLETO = 17;
  BCA_BANK_TRANSFER = 18;
  BNI_VA = 19;
  BRI_VA = 20;
  CARD_REDIRECT = 21;
  CIMB_VA = 22;
  CLASSIC_REWARD = 23;
  CREDIT = 24;
  CRYPTO_CURRENCY = 25;
  CASHAPP = 26;
  DANA = 27;
  DANAMON_VA = 28;
  DEBIT = 29;
  DUIT_NOW = 30;
  EFECTY = 31;
  EFT = 32;
  EPS = 33;
  FPS = 34;
  EVOUCHER = 35;
  GIROPAY = 36;
  GIVEX = 37;
  GOOGLE_PAY = 38;
  GO_PAY = 39;
  GCASH = 40;
  IDEAL = 41;
  INTERAC = 42;
  INDOMARET = 43;
  KAKAO_PAY = 44;
  LOCAL_BANK_REDIRECT = 45;
  MANDIRI_VA = 46;
  KNET = 47;
  MB_WAY = 48;
  MOBILE_PAY = 49;
  MOMO = 50;
  MOMO_ATM = 51;
  MULTIBANCO = 52;
  ONLINE_BANKING_THAILAND = 53;
  ONLINE_BANKING_CZECH_REPUBLIC = 54;
  ONLINE_BANKING_FINLAND = 55;
  ONLINE_BANKING_FPX = 56;
  ONLINE_BANKING_POLAND = 57;
  ONLINE_BANKING_SLOVAKIA = 58;
  OXXO = 59;
  PAGO_EFECTIVO = 60;
  PERMATA_BANK_TRANSFER = 61;
  OPEN_BANKING_UK = 62;
  PAY_BRIGHT = 63;
  PAZE = 64;
  PIX = 65;
  PAY_SAFE_CARD = 66;
  PRZELEWY24 = 67;
  PROMPT_PAY = 68;
  PSE = 69;
  RED_COMPRA = 70;
  RED_PAGOS = 71;
  SAMSUNG_PAY = 72;
  SEPA = 73;
  SEPA_BANK_TRANSFER = 74;
  SOFORT = 75;
  SWISH = 76;
  TOUCH_N_GO = 77;
  TRUSTLY = 78;
  TWINT = 79;
  UPI_COLLECT = 80;
  UPI_INTENT = 81;
  UPI_QR = 82;
  VIPPS = 83;
  VIET_QR = 84;
  VENMO = 85;
  WALLEY = 86;
  WE_CHAT_PAY = 87;
  SEVEN_ELEVEN = 88;
  LAWSON = 89;
  MINI_STOP = 90;
  FAMILY_MART = 91;
  SEICOMART = 92;
  PAY_EASY = 93;
  LOCAL_BANK_TRANSFER = 94;
  OPEN_BANKING_PIS = 95;
  DIRECT_CARRIER_BILLING = 96;
  INSTANT_BANK_TRANSFER = 97;
  PAY_PAL = 98;
  REVOLUT_PAY = 99;
}

// Product type enumeration.
enum ProductType {
  PHYSICAL = 0;
  DIGITAL = 1;
  TRAVEL = 2;
  RIDE = 3;
  EVENT = 4;
  ACCOMMODATION = 5;
}

// Dispute stage enumeration.
enum DisputeStage {
  DISPUTE_STAGE_UNSPECIFIED = 0; // Default value
  PRE_DISPUTE = 1;
  ACTIVE_DISPUTE = 2;
  PRE_ARBITRATION = 3;
}

// Represents a physical address with contact information.
message Address {
  // Personal Information
  optional SecretString first_name = 1;
  optional SecretString last_name = 2;

  // Address Details
  optional SecretString line1 = 3;
  optional SecretString line2 = 4;
  optional SecretString line3 = 5;
  optional SecretString city = 6;
  optional SecretString state = 7;
  optional SecretString zip_code = 8;
  optional CountryAlpha2 country_alpha2_code = 9;

  // Contact Information
  optional SecretString email = 10;
  optional SecretString phone_number = 11;
  optional string phone_country_code = 12;
}

// Details of a single product in an order
message OrderDetailsWithAmount {
  // Name of the product that is being purchased
  string product_name = 1;

  // The quantity of the product to be purchased
  uint32 quantity = 2;

  // The amount per quantity of product (in minor currency units)
  int64 amount = 3;

  // Tax rate applicable to the product
  optional double tax_rate = 4;

  // Total tax amount applicable to the product (in minor currency units)
  optional int64 total_tax_amount = 5;

  // Does the order include shipping
  optional bool requires_shipping = 6;

  // The image URL of the product
  optional string product_img_link = 7;

  // ID of the product that is being purchased
  optional string product_id = 8;

  // Category of the product that is being purchased
  optional string category = 9;

  // Sub category of the product that is being purchased
  optional string sub_category = 10;

  // Brand of the product that is being purchased
  optional string brand = 11;

  // Description for the item
  optional string description = 14;

  // Unit of measure used for the item quantity.
  optional string unit_of_measure = 15;

  // Type of the product that is being purchased
  optional ProductType product_type = 16;

  // The tax code for the product
  optional string product_tax_code = 17;
}

// Access token details.
message AccessToken {
  // The token string.
  string token = 1;

  // Expiration timestamp of the token (seconds since epoch).
  optional int64 expires_in_seconds = 2;

  // Token type (e.g., "Bearer", "Basic").
  optional string token_type = 3;
}

// State data to be sent back to Hyperswitch for storage
message ConnectorState {
  // Access token obtained from connector
  optional AccessToken access_token = 1;

  // Connector's customer ID (e.g., Authorize.net customer profile ID)
  optional string connector_customer_id = 2;
}

message BillingDescriptor {
  // Customer's billing name
  optional SecretString name = 1;

  // Customer's billing email
  optional SecretString city = 2;

  // Customer's billing phone number
  optional SecretString phone = 3;

  // Complete description that appears on customers' statements
  optional string statement_descriptor = 4;

  // Provides information about a card payment that customers see on their statements
  optional string statement_descriptor_suffix = 5;

  // A reference to be shown on billing description
  optional string reference = 6;
}

// Additional authentication data, typically from 3DS.
message AuthenticationData {
  // Electronic Commerce Indicator (ECI) from 3DS.
  optional string eci = 1;

  // Cardholder Authentication Verification Value (CAVV).
  optional string cavv = 2;

  // 3DS Server Transaction ID.
  optional Identifier threeds_server_transaction_id = 3;

  // 3DS Message Version (e.g., "2.1.0", "2.2.0").
  optional string message_version = 4;

  // Directory Server Transaction ID (DS Trans ID).
  optional string ds_transaction_id = 5;

  // Transaction status from authentication/verification process.
  optional TransactionStatus trans_status = 6;

  // ACS Transaction ID (ACS Trans ID).
  optional string acs_transaction_id = 7;

  // Transaction identifier generated by the 3DS system.
  optional string transaction_id = 8;

  // UCAF (Universal Cardholder Authentication Field) collection indicator.
  optional string ucaf_collection_indicator = 9;
}

// Details of customer acceptance for mandates or terms.
message CustomerAcceptance {
  // Type of acceptance (e.g., online, offline).
  AcceptanceType acceptance_type = 1;

  // Unix timestamp (seconds since epoch) of when the acceptance was given.
  int64 accepted_at = 2;

  // Details if the acceptance was an online mandate.
  optional OnlineMandate online_mandate_details = 3;
}

// Details for an online mandate acceptance.
message OnlineMandate {
  // IP address from which the mandate was accepted.
  optional string ip_address = 1;

  // User agent string of the browser used for mandate acceptance.
  string user_agent = 2;
}

// Setup mandate details for payment authorization
message SetupMandateDetails {
  // A way to update the mandate's payment method details
  optional string update_mandate_id = 1;

  // Details of customer acceptance
  optional CustomerAcceptance customer_acceptance = 2;
}

// Information about the customer's browser.
message BrowserInformation {
  // Display Information
  optional uint32 color_depth = 1;
  optional uint32 screen_height = 5;
  optional uint32 screen_width = 6;

  // Browser Settings
  optional bool java_enabled = 2;
  optional bool java_script_enabled = 3;
  optional string language = 4;
  optional int32 time_zone_offset_minutes = 7;

  // Browser Headers
  optional string accept_header = 9;
  optional string user_agent = 10;
  optional string accept_language = 14;
  optional string referer = 15;

  // Device Information
  optional string ip_address = 8;
  optional string os_type = 11;
  optional string os_version = 12;
  optional string device_model = 13;
}

// Represents an identifier, which can be one of several types.
message Identifier {
  oneof id_type {
    // Connector's transaction ID.
    string id = 1;

    // Encoded data representing the ID or related information.
    string encoded_data = 2;

    // Indicates that no specific ID is returned or applicable.
    google.protobuf.Empty no_response_id_marker = 3;
  }
}


// Reference to a payment mandate.
message MandateReference {
  // Connector's unique identifier for the mandate.
  optional string mandate_id = 1;
  optional string payment_method_id = 2;
  optional string connector_mandate_request_reference_id = 3;
}

// Container for various address types related to a payment.
message PaymentAddress {
  // Shipping address.
  Address shipping_address = 1;

  // Customer Billing address.
  Address billing_address = 2;
}

message RedirectionResponse {
  // query params
  optional string params = 1;
  // Body content
  map<string, string> payload = 2;
}

// Data for a redirection, can be either form data, raw HTML, or URI.
message RedirectForm {
  oneof form_type {
    // Data for constructing an HTML form for redirection.
    FormData form = 1;

    // Raw HTML data for redirection.
    HtmlData html = 2;

    // URI for direct redirection (e.g., UPI deep links).
    UriData uri = 3;
  }
}

// Represents data for an HTML form to be submitted.
message FormData {
  // The endpoint URL where the form should be submitted.
  string endpoint = 1;

  // HTTP method to be used for form submission (e.g., POST).
  HttpMethod method = 2;

  // Key-value pairs representing the form fields.
  map<string, string> form_fields = 3;
}

// Represents raw HTML data.
message HtmlData {
  // The HTML content as a string.
  string html_data = 1;
}

// Represents URI data for direct redirection.
message UriData {
  // The URI for redirection (e.g., UPI deep link).
  string uri = 1;
}

// Details of an HTTP request, typically for incoming webhooks.
message RequestDetails {
  // HTTP method of the request (e.g., GET, POST).
  HttpMethod method = 1;

  // URI of the request.
  optional string uri = 2;

  // Headers of the HTTP request.
  map<string, string> headers = 3;

  // Body of the HTTP request.
  bytes body = 4;

  // Query parameters of the request.
  optional string query_params = 5;
}

// Secrets used for verifying connector webhooks.
message WebhookSecrets {
  // Primary secret for webhook verification.
  string secret = 1;

  // Additional secret, if required by the connector.
  optional string additional_secret = 2;
}

message IncompleteTransformationResponse {
  // The resource object bytes that should be sent in PSync call
  bytes resource_object = 1;

  // Reason why transformation is incomplete
  string reason = 2;
}

// Content of a webhook response, can be one of several types.
message WebhookResponseContent {
  oneof content {
    // Content if the webhook is for a payment synchronization.
    PaymentServiceGetResponse payments_response = 1;

    // Content if the webhook is for a refund synchronization.
    RefundResponse refunds_response = 2;

    // Content if the webhook is for a dispute synchronization.
    DisputeResponse disputes_response = 3;

    // Content if the payment webhook transformation is incomplete and requires psync call.
    IncompleteTransformationResponse incomplete_transformation = 4;
  }
}

// Data for a multiple capture request.
message MultipleCaptureRequestData {
  // Sequence number for this capture in a series of multiple captures.
  int64 capture_sequence = 1;

  // Reference for this specific capture.
  string capture_reference = 2;
}

// Type of evidence that can be submitted for a dispute.
enum EvidenceType {
  EVIDENCE_TYPE_UNSPECIFIED = 0;              // Default value
  CANCELLATION_POLICY = 1;                    // Cancellation policy document
  CUSTOMER_COMMUNICATION = 2;                 // Communication with customer
  CUSTOMER_SIGNATURE = 3;                     // Customer signature document
  RECEIPT = 4;                                // Receipt or proof of purchase
  REFUND_POLICY = 5;                         // Refund policy document
  SERVICE_DOCUMENTATION = 6;                  // Service documentation
  SHIPPING_DOCUMENTATION = 7;                // Shipping documentation
  INVOICE_SHOWING_DISTINCT_TRANSACTIONS = 8;  // Invoice showing distinct transactions
  RECURRING_TRANSACTION_AGREEMENT = 9;        // Recurring transaction agreement
  UNCATEGORIZED_FILE = 10;                   // Uncategorized evidence file
}

// Represents a single piece of evidence for a dispute.
message EvidenceDocument {
  // Type of the evidence.
  EvidenceType evidence_type = 1;

  // Content Options
  // Content of the document, if it's a file.
  optional bytes file_content = 2;

  // MIME type of the file (e.g., "application/pdf", "image/png"), if file_content is provided.
  optional string file_mime_type = 3;

  // Identifier for the file if stored with an external provider.
  optional string provider_file_id = 4;

  // Textual content of the evidence, if it's not a file or in addition to a file.
  optional string text_content = 5;
}

// Extended authorization response data
message ExtendedAuthorizationResponseData {
  optional bool extended_authentication_applied = 1; // Whether extended authentication was applied
  optional int64 capture_before = 2; // Unix timestamp before which capture must occur
  optional int64 extended_authorization_last_applied_at = 3; // Unix timestamp of when extended authentication was last applied
}

// Additional payment method data for card payments
message CardConnectorResponse {
  optional bytes authentication_data = 1; // Authentication details as JSON bytes
  optional bytes payment_checks = 2; // Payment checks as JSON bytes
  optional string card_network = 3; // Card network returned by the processor
  optional string domestic_network = 4; // Domestic (co-branded) card network
}

// Additional payment method connector response
message AdditionalPaymentMethodConnectorResponse {
  CardConnectorResponse card = 1; // Card-specific response data
}

// Connector response data containing various information from the connector
message ConnectorResponseData {
  optional AdditionalPaymentMethodConnectorResponse additional_payment_method_data = 1; // Additional payment method specific data
  optional ExtendedAuthorizationResponseData extended_authorization_response_data = 2; // Extended authorization data
  optional bool is_overcapture_enabled = 3; // Whether overcapture is enabled
}

// ============================================================================
// SESSION TOKEN MESSAGES
// ============================================================================

message SessionToken {
  oneof wallet_name {
    GpaySessionTokenResponse google_pay = 1;
    PaypalSessionTokenResponse paypal = 2;
    ApplepaySessionTokenResponse apple_pay = 3;
  }
}

// -------------------------
// Google Pay Session Token
// -------------------------

message GpaySessionTokenResponse {
  GooglePaySessionResponse google_pay_session = 1;
}

message GooglePayThirdPartySdk {
  bool delayed_session_token = 1;
  string connector = 2;
  SdkNextAction sdk_next_action = 3;
}

message GooglePaySessionResponse {
  GpayMerchantInfo merchant_info = 1;
  bool shipping_address_required = 2;
  bool email_required = 3;
  GpayShippingAddressParameters shipping_address_parameters = 4;
  repeated GpayAllowedPaymentMethods allowed_payment_methods = 5;
  GpayTransactionInfo transaction_info = 6;
  bool delayed_session_token = 7;
  string connector = 8;
  SdkNextAction sdk_next_action = 9;
  optional SecretInfoToInitiateSdk secrets = 10;
}

message GpayMerchantInfo {
  optional string merchant_id = 1;
  string merchant_name = 2;
}

message GpayShippingAddressParameters {
  bool phone_number_required = 1;
}

message GpayAllowedPaymentMethods {
  string payment_method_type = 1;
  GpayAllowedMethodsParameters parameters = 2;
  GpayTokenizationSpecification tokenization_specification = 3;
}

message GpayAllowedMethodsParameters {
  repeated string allowed_auth_methods = 1;
  repeated string allowed_card_networks = 2;
  optional bool billing_address_required = 3;
  optional GpayBillingAddressParameters billing_address_parameters = 4;
  optional bool assurance_details_required = 5;
}

message GpayBillingAddressParameters {
  bool phone_number_required = 1;
  GpayBillingAddressFormat format = 2;
}

enum GpayBillingAddressFormat {
  BILLING_ADDRESS_FORMAT_UNSPECIFIED = 0;
  FULL = 1;
  MIN = 2;
}

message GpayTokenizationSpecification {
  string token_specification_type = 1;
  GpayTokenParameters parameters = 2;
}

message GpayTokenParameters {
  optional string gateway = 1;
  optional string gateway_merchant_id = 2;
  optional string protocol_version = 3;
  optional SecretString public_key = 4;
}

message GpayTransactionInfo {
  CountryAlpha2 country_code = 1;
  Currency currency_code = 2;
  string total_price_status = 3;
  int64 total_price = 4; // MinorUnit
}

// -------------------------
// Apple Pay Session Token
// -------------------------

message ApplepaySessionTokenResponse {
  optional ApplePaySessionResponse session_token_data = 1;
  optional ApplePayPaymentRequest payment_request_data = 2;
  string connector = 3;
  bool delayed_session_token = 4;
  SdkNextAction sdk_next_action = 5;
  optional string connector_reference_id = 6;
  optional string connector_sdk_public_key = 7;
  optional string connector_merchant_id = 8;
}

message ApplePaySessionResponse {
  ThirdPartySdkSessionResponse third_party_sdk = 1;
}

message ThirdPartySdkSessionResponse {
  SecretInfoToInitiateSdk secrets = 1;
}

message NoThirdPartySdkSessionResponse {
  uint64 epoch_timestamp = 1;
  uint64 expires_at = 2;
  string merchant_session_identifier = 3;
  string nonce = 4;
  string merchant_identifier = 5;
  string domain_name = 6;
  string display_name = 7;
  string signature = 8;
  string operational_analytics_identifier = 9;
  uint32 retries = 10; // u8 in rust
  string psp_id = 11;
}

message ApplePayPaymentRequest {
  CountryAlpha2 country_code = 1;
  Currency currency_code = 2;
  AmountInfo total = 3;
  repeated string merchant_capabilities = 4;
  repeated string supported_networks = 5;
  optional string merchant_identifier = 6;
}

message AmountInfo {
  string label = 1;
  optional string total_type = 2;
  int64 amount = 3; // MinorUnit
}

message ApplePayBillingContactFields {
  repeated ApplePayAddressParameters fields = 1;
}

message ApplePayShippingContactFields {
  repeated ApplePayAddressParameters fields = 1;
}

enum ApplePayAddressParameters {
  APPLE_PAY_ADDRESS_PARAMETERS_UNSPECIFIED = 0;
  POSTAL_ADDRESS = 1;
  PHONE = 2;
  EMAIL = 3;
}

message ApplePayRecurringPaymentRequest {
  string payment_description = 1;
  ApplePayRegularBillingRequest regular_billing = 2;
  optional string billing_agreement = 3;
  string management_url = 4;
}

message ApplePayRegularBillingRequest {
  int64 amount = 1; // MinorUnit
  string label = 2;
  ApplePayPaymentTiming payment_timing = 3;
  optional int64 recurring_payment_start_date = 4;
  optional int64 recurring_payment_end_date = 5;
  optional RecurringPaymentIntervalUnit recurring_payment_interval_unit = 6;
  optional int32 recurring_payment_interval_count = 7;
}

enum ApplePayPaymentTiming {
  APPLE_PAY_PAYMENT_TIMING_UNSPECIFIED = 0;
  IMMEDIATE = 1;
  RECURRING = 2;
}

enum RecurringPaymentIntervalUnit {
  RECURRING_PAYMENT_INTERVAL_UNIT_UNSPECIFIED = 0;
  YEAR = 1;
  MONTH = 2;
  DAY = 3;
  HOUR = 4;
  MINUTE = 5;
}

// -------------------------
// PayPal Session Token
// -------------------------

message PaypalSessionTokenResponse {
  string connector = 1;
  string session_token = 2;
  SdkNextAction sdk_next_action = 3;
  optional string client_token = 4;
  optional PaypalTransactionInfo transaction_info = 5;
}

message PaypalTransactionInfo {
  PaypalFlow flow = 1;
  Currency currency_code = 2;
  int64 total_price = 3; // MinorUnit
}

enum PaypalFlow {
  PAYPAL_FLOW_UNSPECIFIED = 0;
  Checkout = 1;
}

// -------------------------
// Common Session Token Types
// -------------------------

enum SdkNextAction {
  NEXT_ACTION_UNSPECIFIED = 0;
  POST_SESSION_TOKENS = 1;
  CONFIRM = 2;
}

message SecretInfoToInitiateSdk {
  SecretString display = 1;
  optional SecretString payment = 2;
}

// ============================================================================
// SERVICE-SPECIFIC MESSAGES
// ============================================================================

// -------------------------
// PaymentService Messages
// -------------------------

// Request message for creating an access token.
message PaymentServiceCreateAccessTokenRequest {
  // Session Token create Identification
  Identifier request_ref_id = 1; // Renamed from connector_request_reference_id

  // Connector Selection
  Connector connector = 2; // The connector to create the access token for

  // Account-Specific Configuration
  map<string, string> merchant_account_metadata = 3; // Account-level configuration metadata (e.g., merchant_name, brand_id)

  // Metadata
  map<string, string> metadata = 4; // Additional metadata for the connector
  map<string, string> connector_metadata = 5; // Connector-specific metadata for the transaction
}

// Response message for creating an access token.
message PaymentServiceCreateAccessTokenResponse {
  // Core token information
  string access_token = 1; // The access token string
  optional string token_type = 2; // Token type (e.g., "Bearer", "Basic")
  optional int64 expires_in_seconds = 3; // Expiration timestamp of the token (seconds since epoch)

  // Status information
  OperationStatus status = 4; // Status of the access token creation attempt
  optional string error_code = 5; // Error code if the access token creation failed
  optional string error_message = 6; // Error message if the access token creation failed
  uint32 status_code = 7; // HTTP status code from the connector

  optional Identifier response_ref_id = 8; // Renamed from connector_response_reference_id
}

// Request message for authorizing a payment.
message PaymentServiceAuthorizeRequest {
  // Payment Identification
  Identifier request_ref_id = 1; // Renamed from connector_request_reference_id

  // Amount Information
  int64 amount = 2; // The amount for the payment in major currency units
  Currency currency = 3; // The currency for the payment, in ISO 4217 three-letter code
  int64 minor_amount = 4; // The minor amount for the payment (e.g., cents)
  optional int64 order_tax_amount = 5; // Tax amount for the order
  optional int64 shipping_cost = 6; // Cost of shipping for the order

  // Payment Method and Capture Settings
  PaymentMethod payment_method = 7; // Payment method to be used
  optional CaptureMethod capture_method = 8; // Method for capturing the payment

  // Customer Information
  optional SecretString email = 9; // Email address of the customer
  optional string customer_name = 10; // Name of the customer
  optional string customer_id = 32; // Merchant's customer ID
  optional string connector_customer_id = 11; // Customer ID as recognized by the connector

  // Address Information
  PaymentAddress address = 12; // Billing and shipping address details

  // Authentication Details
  AuthenticationType auth_type = 13; // Type of authentication to be used
  bool enrolled_for_3ds = 14; // Indicates if the customer is enrolled for 3D Secure
  optional AuthenticationData authentication_data = 15; // Additional authentication data

  // Metadata
  map<string, string> metadata = 16; // Additional metadata for the connector
  map<string, string> connector_metadata = 41; // Connector-specific metadata for the transaction

  // URLs for Redirection and Webhooks
  optional string return_url = 17; // URL to redirect after payment
  optional string webhook_url = 18; // URL for webhook notifications
  optional string complete_authorize_url = 19; // URL to complete authorization

  // Session and Token Information
  optional string session_token = 21; // Session token, if applicable

  // Order Details
  optional string order_category = 22; // Category of the order
  optional string merchant_order_reference_id = 23; // Merchant's internal reference ID
  optional string connector_order_reference_id = 40; // Connector's reference id for order

  // Behavioral Flags and Preferences
  optional FutureUsage setup_future_usage = 24; // Indicates future usage intention
  optional bool off_session = 25; // Indicates if off-session transaction
  bool request_incremental_authorization = 26; // Indicates if incremental authorization is requested
  optional bool request_extended_authorization = 27; // Indicates if extended authorization is requested
  optional bool enable_partial_authorization = 43; // Indicates if partial authorization is enabled

  // Contextual Information
  optional CustomerAcceptance customer_acceptance = 28; // Details of customer acceptance
  optional BrowserInformation browser_info = 29; // Information about the customer's browser
  optional PaymentExperience payment_experience = 30; // Preferred payment experience
  optional string description = 35; // An arbitrary string attached to the payment. Often useful for displaying to users or for your internal record-keeping
  optional PaymentChannel payment_channel = 44; // Describes the channel through which the payment was initiated

  optional bool test_mode = 31; // A boolean value to indicate if the connector is in Test mode

  // Account-Specific Configuration
  map<string, string> merchant_account_metadata = 33; // Account-level configuration metadata (e.g., merchant_name, brand_id)

  // Mandate Setup Details
  optional SetupMandateDetails setup_mandate_details = 34; // Setup mandate details for the authorization

  optional string statement_descriptor_name = 36; // Complete description that appears on customers' statements
  optional string statement_descriptor_suffix = 37; // Provides information about a card payment that customers see on their statements
  optional BillingDescriptor billing_descriptor = 42; // Billing Descriptor information to be sent to the payment gateway

  // State Information
  optional ConnectorState state = 38; // State data for access token storage and other connector-specific state

  // Order Details
  repeated OrderDetailsWithAmount order_details = 39; // Details about the different products for which the payment is being made
}

// Request message for authorizing a payment only (without setup flows).
message PaymentServiceAuthorizeOnlyRequest {
  // Payment Identification
  Identifier request_ref_id = 1; // Renamed from connector_request_reference_id

  // Amount Information
  int64 amount = 2; // The amount for the payment in major currency units
  Currency currency = 3; // The currency for the payment, in ISO 4217 three-letter code
  int64 minor_amount = 4; // The minor amount for the payment (e.g., cents)
  optional int64 order_tax_amount = 5; // Tax amount for the order
  optional int64 shipping_cost = 6; // Cost of shipping for the order

  // Payment Method and Capture Settings
  PaymentMethod payment_method = 7; // Payment method to be used
  optional CaptureMethod capture_method = 8; // Method for capturing the payment

  // Customer Information
  optional SecretString email = 9; // Email address of the customer
  optional string customer_name = 10; // Name of the customer
  optional string customer_id = 32; // Merchant's customer ID
  optional string connector_customer_id = 11; // Customer ID as recognized by the connector

  // Address Information
  PaymentAddress address = 12; // Billing and shipping address details

  // Authentication Details
  AuthenticationType auth_type = 13; // Type of authentication to be used
  bool enrolled_for_3ds = 14; // Indicates if the customer is enrolled for 3D Secure
  optional AuthenticationData authentication_data = 15; // Additional authentication data

  // Metadata
  map<string, string> metadata = 16; // Additional metadata for the connector
  map<string, string> connector_metadata = 20; // Connector-specific metadata for the transaction

  // URLs for Redirection and Webhooks
  optional string return_url = 17; // URL to redirect after payment
  optional string webhook_url = 18; // URL for webhook notifications
  optional string complete_authorize_url = 19; // URL to complete authorization

  // Session and Token Information
  optional string session_token = 21; // Session token, if applicable

  // Order Details
  optional string order_category = 22; // Category of the order
  optional string merchant_order_reference_id = 23; // Merchant's internal reference ID

  // Behavioral Flags and Preferences
  optional FutureUsage setup_future_usage = 24; // Indicates future usage intention
  optional bool off_session = 25; // Indicates if off-session transaction
  bool request_incremental_authorization = 26; // Indicates if incremental authorization is requested
  optional bool request_extended_authorization = 27; // Indicates if extended authorization is requested
  optional bool enable_partial_authorization = 43; // Indicates if partial authorization is enabled

  // Contextual Information
  optional CustomerAcceptance customer_acceptance = 28; // Details of customer acceptance
  optional BrowserInformation browser_info = 29; // Information about the customer's browser
  optional PaymentExperience payment_experience = 30; // Preferred payment experience
  optional string description = 35; // An arbitrary string attached to the payment. Often useful for displaying to users or for your internal record-keeping
  optional PaymentChannel payment_channel = 44; // Describes the channel through which the payment was initiated

  optional bool test_mode = 31; // A boolean value to indicate if the connector is in Test mode

  // Account-Specific Configuration
  map<string, string> merchant_account_metadata = 33; // Account-level configuration metadata (e.g., merchant_name, brand_id)

  // Mandate Setup Details
  optional SetupMandateDetails setup_mandate_details = 34; // Setup mandate details for the authorization

  optional string statement_descriptor_name = 36; // Complete description that appears on customers' statements
  optional string statement_descriptor_suffix = 37; // Provides information about a card payment that customers see on their statements
  optional BillingDescriptor billing_descriptor = 42; // Billing Descriptor information to be sent to the payment gateway

  // State Information
  optional ConnectorState state = 38; // State data for access token storage and other connector-specific state

  // Order Details
  repeated OrderDetailsWithAmount order_details = 39; // Details about the different products for which the payment is being made

  // Payment Method Token
  optional string payment_method_token = 40;

  // Send the connector order identifier here if an order was created before authorize
  optional string connector_order_reference_id = 41; // Connector's reference id for order
}

// Response message for a payment authorization.
message PaymentServiceAuthorizeResponse {
  // Identification
  Identifier transaction_id = 1; // Identifier for the resource created

  // Status Information
  PaymentStatus status = 2; // Status of the payment attempt
  optional string error_code = 3; // Error code if the authorization failed
  optional string error_message = 4; // Error message if the authorization failed
  optional string error_reason = 20; // Detailed reason for the error
  uint32 status_code = 10; // HTTP status code from the connector
  map<string, string> response_headers = 11; // Optional HTTP response headers from the connector

  // Redirection and Transaction Details
  optional RedirectForm redirection_data = 5; // Data for redirecting the customer's browser
  optional string network_txn_id = 6; // Transaction ID from the payment network
  optional Identifier response_ref_id = 7; // Renamed from connector_response_reference_id

  // Authorization Details
  optional bool incremental_authorization_allowed = 8; // Indicates if incremental authorization is allowed

  // Metadata
  map<string, string> connector_metadata = 12; // Connector-specific metadata for the transaction

  // State Information
  optional ConnectorState state = 13; // State data for access token storage and other connector-specific state

  // Raw Response
  optional SecretString raw_connector_response = 9; // Raw response from the connector for debugging

  // Raw Request
  optional SecretString raw_connector_request = 14; // Raw request from the connector for debugging

  // Payment Details
  optional int64 captured_amount = 15; // Amount that has been captured
  optional int64 minor_captured_amount = 16; // Captured amount in minor currency units
  optional int64 minor_capturable_amount = 17; // Capturable amount in minor currency units
  optional int64 minor_authorized_amount = 21; // Authorized amount in minor currency units

  optional MandateReference mandate_reference = 18; // Mandate reference, if applicable
  optional ConnectorResponseData connector_response = 19; // Various data regarding the response from connector
}

// Request message for synchronizing payment status.
message PaymentServiceGetRequest {
  // Identification
  Identifier transaction_id = 1; // The resource ID to synchronize

  optional string encoded_data = 9; // Encoded context data for redirect flows, etc if applicable

  // Reference
  optional Identifier request_ref_id = 2; // Renamed from connector_request_reference_id

  // Capture Settings
  optional CaptureMethod capture_method = 8; // Method for capturing the payment

  // Body of the response
  optional bytes handle_response = 4;

  // Amount Information
  int64 amount = 5; // The amount for the payment in minor currency units
  Currency currency = 6; // The currency for the payment, in ISO 4217 three-letter code

  // Behavioral Flags of the payment
  optional FutureUsage setup_future_usage = 11; // Indicates future usage intention

  // State Information
  optional ConnectorState state = 3; // State data for access token storage and other connector-specific state

  // Metadata
  map<string, string> metadata = 10; // Additional metadata for the connector
  map<string, string> merchant_account_metadata = 12; // Account-level configuration metadata (e.g., merchant_name, brand_id)
  optional SecretString connector_metadata = 13; // Connector-specific metadata for the transaction
  optional SyncRequestType sync_type = 14; // Indicates the type of payment sync request
}

// Response message for a payment status synchronization.
message PaymentServiceGetResponse {
  // Identification
  Identifier transaction_id = 1; // Identifier for the synchronized resource

  // Status Information
  PaymentStatus status = 2; // Current status of the payment attempt
  optional string error_code = 3; // Error code if synchronization encountered an issue
  optional string error_message = 4; // Error message if synchronization encountered an issue
  optional string error_reason = 31; // Detailed reason for the error
  uint32 status_code = 26; // HTTP status code from the connector
  map<string, string> response_headers = 27; // Optional HTTP response headers from the connector

  // Transaction Details
  optional MandateReference mandate_reference = 5; // Mandate reference, if applicable
  optional string network_txn_id = 6; // Transaction ID from the payment network
  optional Identifier response_ref_id = 7; // Renamed from connector_response_reference_id

  // Payment Details
  optional int64 amount = 8; // Payment amount in major currency units
  optional int64 minor_amount = 9; // Payment amount in minor currency units
  optional Currency currency = 10; // Currency of the payment
  optional int64 captured_amount = 11; // Amount that has been captured
  optional int64 minor_captured_amount = 12; // Captured amount in minor currency units
  optional PaymentMethodType payment_method_type = 13; // Type of payment method used
  optional CaptureMethod capture_method = 14; // Capture method for the payment
  optional AuthenticationType auth_type = 15; // Type of authentication used

  // Timestamps
  optional int64 created_at = 16; // Unix timestamp when the payment was created
  optional int64 updated_at = 17; // Unix timestamp when the payment was last updated
  optional int64 authorized_at = 18; // Unix timestamp when the payment was authorized
  optional int64 captured_at = 19; // Unix timestamp when the payment was captured

  // Additional Context
  optional string customer_name = 20; // Name of the customer
  optional SecretString email = 21; // Email address of the customer
  optional string connector_customer_id = 22; // Customer ID as recognized by the connector
  optional string merchant_order_reference_id = 23; // Merchant's internal reference ID
  map<string, string> metadata = 24; // Additional metadata from the connector
  optional ConnectorResponseData connector_response = 30; // Various data regarding the response from connector

  // State Information
  optional ConnectorState state = 28; // State data for access token storage and other connector-specific state

  // Raw Response
  optional SecretString raw_connector_response = 25; // Raw response from the connector for debugging

  // Raw Request
  optional SecretString raw_connector_request = 29; // Raw request to the connector for debugging
}

// Request message for voiding a payment.
message PaymentServiceVoidRequest {
  // Identification
  Identifier request_ref_id = 1; // Reference ID for tracking
  Identifier transaction_id = 2; // Renamed from connector_request_reference_id

  // Void Details
  optional string cancellation_reason = 3; // Reason for cancelling/voiding the payment
  optional bool all_keys_required = 4;

  // Browser Information
  optional BrowserInformation browser_info = 5; // Information about the customer's browser

  // Amount Information
  optional int64 amount = 7; // Amount to void
  optional Currency currency = 8; // Currency of the void amount

  // Metadata
  map<string, string> connector_metadata = 9; // Additional metadata for the connector
  map<string, string> metadata = 12; // Additional metadata for the connector

  // State Information
  optional ConnectorState state = 10; // State data for access token storage and other connector-specific state

  // Account-Specific Configuration
  map<string, string> merchant_account_metadata = 11; // Account-level configuration metadata (e.g., merchant_name, brand_id)
}

// Response message for a payment void operation.
message PaymentServiceVoidResponse {
  // Identification
  Identifier transaction_id = 1; // Identifier for the voided resource

  // Status Information
  PaymentStatus status = 2; // Status of the payment attempt after voiding
  optional string error_code = 3; // Error code if the void operation failed
  optional string error_message = 4; // Error message if the void operation failed
  optional string error_reason = 13; // Detailed reason for the error
  uint32 status_code = 6; // HTTP status code from the connector
  map<string, string> response_headers = 7; // Optional HTTP response headers from the connector

  // Reference
  optional Identifier response_ref_id = 5; // Renamed from connector_response_reference_id

  // State Information
  optional ConnectorState state = 8; // State data for access token storage and other connector-specific state

  // Raw Request
  optional SecretString raw_connector_request = 9; // Raw request to the connector for debugging

  // Mandate Details
  optional MandateReference mandate_reference = 10; // Reference to the mandate, if applicable

  // Authorization Details
  optional bool incremental_authorization_allowed = 11; // Indicates if incremental authorization is allowed

  // Metadata
  map<string, string> connector_metadata = 12; // Connector-specific metadata for the transaction
}

// Request message for voiding a payment post-capture.
message PaymentServiceVoidPostCaptureRequest {
  // Identification
  Identifier request_ref_id = 1; // Reference ID for tracking
  Identifier transaction_id = 2; // Transaction ID to void post-capture

  // Void Details
  optional string cancellation_reason = 3; // Reason for cancelling/voiding the payment
  optional bool all_keys_required = 4;

  // Browser Information
  optional BrowserInformation browser_info = 5; // Information about the customer's browser

  // Metadata
  map<string, string> metadata = 6; // Additional metadata for the connector
  map<string, string> merchant_account_metadata = 7; // Account-level configuration metadata (e.g., merchant_name, brand_id)
  map<string, string> connector_metadata = 8; // Connector-specific metadata for the transaction
}

// Response message for a payment void post-capture operation.
message PaymentServiceVoidPostCaptureResponse {
  // Identification
  Identifier transaction_id = 1; // Identifier for the voided resource

  // Status Information
  PaymentStatus status = 2; // Status of the payment attempt after void post-capture
  optional string error_code = 3; // Error code if the void post-capture operation failed
  optional string error_message = 4; // Error message if the void post-capture operation failed
  optional string error_reason = 8; // Detailed reason for the error
  uint32 status_code = 6; // HTTP status code from the connector
  map<string, string> response_headers = 7; // Optional HTTP response headers from the connector

  // Reference
  optional Identifier response_ref_id = 5; // Response reference ID for tracking
}

// Creates a session object or a session token for wallets like Apple Pay, Google Pay, etc.
message PaymentServiceSdkSessionTokenRequest {
  // Identification
  Identifier request_ref_id = 1; // Reference ID for tracking

  // Amount Information
  int64 amount = 2; // The amount for the payment in major currency units
  Currency currency = 3; // The currency for the payment, in ISO 4217 three-letter code
  int64 minor_amount = 4; // The minor amount for the payment (e.g., cents)
  optional int64 order_tax_amount = 5; // Tax amount for the order
  optional int64 shipping_cost = 6; // Cost of shipping for the order
  
  // Payment Method Type
  optional PaymentMethodType payment_method_type = 7; // Indicates the sub type of payment method. Eg: 'google_pay' & 'apple_pay'

  optional CountryAlpha2 country_alpha2_code = 8;

  // Customer Information
  optional SecretString email = 9; // Email address of the customer
  optional SecretString customer_name = 10; // Name of the customer

  // Account-Specific Configuration
<<<<<<< HEAD
  SecretString merchant_account_metadata = 17; // Account-level configuration metadata (e.g., merchant_name, brand_id)
=======
  optional SecretString merchant_account_metadata = 17; // Account-level configuration metadata (e.g., merchant_name, brand_id)

  // Metadata
  map<string, string> metadata = 18; // Additional metadata for the connector
  map<string, string> connector_metadata = 19; // Connector-specific metadata for the transaction
>>>>>>> 12be14bc
}

// Response message for a sdk session token operation.
message PaymentServiceSdkSessionTokenResponse {
  SessionToken session_token = 1;
  optional string error_code = 2; // Error code if the post-authentication failed
  optional string error_message = 3; // Error message if the post-authentication failed
  optional string error_reason = 7; // Detailed reason for the error
  uint32 status_code = 4; // HTTP status code from the connector
  // Raw Response
  optional SecretString raw_connector_response = 5; // Raw response from the connector for debugging
  // Raw Request
  optional SecretString raw_connector_request = 6; // Raw request to the connector for debugging
}

// Request message for capturing a payment.
message PaymentServiceCaptureRequest {
  // Identification
  Identifier request_ref_id = 1; // Reference ID for tracking
  Identifier transaction_id = 2; // Renamed from connector_transaction_id

  // Capture Details
  int64 amount_to_capture = 3; // Amount to capture, in minor currency units
  Currency currency = 4; // Currency of the amount to capture

  // Metadata
  map<string, string> connector_metadata = 5; // Additional metadata for the connector
  map<string, string> metadata = 13; // Additional metadata for the connector

  // Multiple Capture Information
  optional MultipleCaptureRequestData multiple_capture_data = 6; // Data for multiple capture scenarios

  // Browser Information
  optional BrowserInformation browser_info = 7; // Browser information, if relevant

  // Capture Settings
  optional CaptureMethod capture_method = 9; // Method for capturing the payment

  // State Information
  optional ConnectorState state = 10; // State data for access token storage and other connector-specific state

  // Account-Specific Configuration
  map<string, string> merchant_account_metadata = 12; // Account-level configuration metadata (e.g., merchant_name, brand_id)
}

// Response message for a payment capture operation.
message PaymentServiceCaptureResponse {
  // Identification
  Identifier transaction_id = 1; // Identifier for the captured resource

  // Status Information
  PaymentStatus status = 2; // Status of the payment after the capture attempt
  optional string error_code = 3; // Error code if the capture failed
  optional string error_message = 4; // Error message if the capture failed
  optional string error_reason = 15; // Detailed reason for the error
  uint32 status_code = 6; // HTTP status code from the connector
  map<string, string> response_headers = 7; // Optional HTTP response headers from the connector

  // Reference
  optional Identifier response_ref_id = 5; // Renamed from response_reference_id

  // State Information
  optional ConnectorState state = 8; // State data for access token storage and other connector-specific state

  // Raw Request
  optional SecretString raw_connector_request = 9; // Raw request to the connector for debugging

  // Payment Details
  optional int64 captured_amount = 10; // Amount that has been captured
  optional int64 minor_captured_amount = 11; // Captured amount in minor currency units

  // Mandate Details
  MandateReference mandate_reference = 12; // Reference to the created mandate

  // Authorization Details
  optional bool incremental_authorization_allowed = 13; // Indicates if incremental authorization is allowed

  // Metadata
  map<string, string> connector_metadata = 14; // Connector-specific metadata for the transaction
}

// Request message for creating an order.
message PaymentServiceCreateOrderRequest {
  // Identification
  Identifier request_ref_id = 1; // Reference ID for tracking

  // Amount Information
  int64 amount = 2; // The amount for the order creation in major currency units
  Currency currency = 3; // The currency for the order creation, in ISO 4217 three-letter code

  // URLs for Redirection and Webhooks
  optional string webhook_url = 4; // URL for webhook notifications

  // Metadata
  map<string, string> metadata = 5; // Additional metadata for the connector
  map<string, string> merchant_account_metadata = 7; // Account-level configuration metadata (e.g., merchant_name, brand_id)
  map<string, string> connector_metadata = 8; // Connector-specific metadata for the transaction

  // State Information
  optional ConnectorState state = 6; // State data for access token storage and other connector-specific state
}

// Response message for create order operation.
message PaymentServiceCreateOrderResponse {
// Identification
  Identifier order_id = 1; // Identifier for the create order response

// Status Information
  PaymentStatus status = 2; // Status of the payment after the capture attempt
  optional string error_code = 3; // Error code if the capture failed
  optional string error_message = 4; // Error message if the capture failed
  uint32 status_code = 5; // HTTP status code from the connector
  map<string, string> response_headers = 6; // Optional HTTP response headers from the connector

  // Reference
  optional Identifier response_ref_id = 7; //  Response reference ID for tracking

  // Raw Request
  optional SecretString raw_connector_request = 8; // Raw request to the connector for debugging

  // Raw Response
  optional SecretString raw_connector_response = 9; // Raw response from the connector for debugging
}

// Request message for processing a refund.
message PaymentServiceRefundRequest {
  // Identification
  Identifier request_ref_id = 1; // Reference ID for tracking
  string refund_id = 2; // Unique identifier for the refund
  Identifier transaction_id = 3; // Renamed from connector_transaction_id

  // Amount Information
  int64 payment_amount = 4; // Amount to be refunded, in major currency units
  Currency currency = 5; // Currency of the refund, ISO 4217 code
  int64 minor_payment_amount = 6; // Amount to be refunded, in minor currency units
  int64 refund_amount = 7; // Actual amount to refund, in major units
  int64 minor_refund_amount = 8; // Actual amount to refund in minor units

  // Refund Context
  optional string reason = 9; // Reason for the refund
  optional string webhook_url = 10; // URL for webhook notifications
  optional string merchant_account_id = 11; // Merchant account ID for the refund
  optional CaptureMethod capture_method = 12; // Capture method related to the original payment

  // Metadata
  map<string, string> metadata = 13; // Metadata specific to the connector
  map<string, string> refund_metadata = 14; // Metadata specific to the refund
  map<string, string> connector_metadata = 21; // Connector-specific metadata for the transaction

  // Browser Information
  optional BrowserInformation browser_info = 15; // Browser information, if relevant

  // State Information
  optional ConnectorState state = 17; // State data for access token storage and other connector-specific state

  // Account-Specific Configuration
  map<string, string> merchant_account_metadata = 18; // Account-level configuration metadata (e.g., merchant_name, brand_id)
  
  // Environment Configuration
  optional bool test_mode = 19; // A boolean value to indicate if the connector is in Test mode

  // Payment Method Type
  optional PaymentMethodType payment_method_type = 20; // Indicates the sub type of payment method. (e.g., card, bank_redirect, bank_transfer)
  optional string customer_id = 22; // Merchant's customer ID
}

// Response message for a refund operation (unified for both Create and Get).
message RefundResponse {
  // Identification
  Identifier transaction_id = 1; // Identifier for the synchronized resource
  string refund_id = 2; // Connector's ID for the refund

  // Status Information
  RefundStatus status = 3; // Current status of the refund
  optional string error_code = 4; // Error code if synchronization encountered an issue
  optional string error_message = 5; // Error message if synchronization encountered an issue
  optional string error_reason = 26; // Detailed reason for the error
  uint32 status_code = 22; // HTTP status code from the connector
  map<string, string> response_headers = 23; // Optional HTTP response headers from the connector

  // Reference
  optional Identifier response_ref_id = 6; // Response reference ID for tracking

  // Refund Details
  optional int64 refund_amount = 7; // Refunded amount in major currency units
  optional int64 minor_refund_amount = 8; // Refunded amount in minor currency units
  optional Currency refund_currency = 9; // Currency of the refund
  optional int64 payment_amount = 10; // Original payment amount in major currency units
  optional int64 minor_payment_amount = 11; // Original payment amount in minor currency units
  optional string refund_reason = 12; // Reason for the refund

  // Timestamps
  optional int64 created_at = 13; // Unix timestamp when the refund was created
  optional int64 updated_at = 14; // Unix timestamp when the refund was last updated
  optional int64 processed_at = 15; // Unix timestamp when the refund was processed

  // Additional Context
  optional string customer_name = 16; // Name of the customer
  optional SecretString email = 17; // Email address of the customer
  optional string merchant_order_reference_id = 18; // Merchant's internal reference ID
  map<string, string> metadata = 19; // Additional metadata from the connector
  map<string, string> refund_metadata = 20; // Refund-specific metadata from the connector

  // State Information
  optional ConnectorState state = 24; // State data for access token storage and other connector-specific state

  // Raw Response
  optional SecretString raw_connector_response = 21; // Raw response from the connector for debugging

  // Raw Request
  optional SecretString raw_connector_request = 25; // Raw request to the connector for debugging
}

// Request message for creating a dispute.
message PaymentServiceDisputeRequest {
  // Identification
  Identifier request_ref_id = 1; // Reference ID for tracking
  Identifier transaction_id = 2; // Transaction ID to raise the dispute for
  string dispute_id = 3; // Connector's unique identifier

  // State Information
  optional ConnectorState state = 5; // State data for access token storage and other connector-specific state
}

// Response message for dispute operations (unified for both Create and Get).
message DisputeResponse {
  // Identification
  optional string dispute_id = 1; // Connector's unique identifier for the dispute
  optional Identifier transaction_id = 2; // Transaction ID associated with the dispute

  // Status Information
  DisputeStatus dispute_status = 3; // Status of the dispute
  DisputeStage dispute_stage = 4; // Current stage of the dispute
  optional string connector_status_code = 5; // Connector status code
  optional string error_code = 6; // Error code if retrieval failed
  optional string error_message = 7; // Error message if retrieval failed
  optional string error_reason = 21; // Detailed reason for the error
  uint32 status_code = 18; // HTTP status code from the connector
  map<string, string> response_headers = 19; // Optional HTTP response headers from the connector

  // Dispute Details
  optional int64 dispute_amount = 8; // Amount in dispute (minor currency units)
  optional Currency dispute_currency = 9; // Currency of the disputed amount
  optional int64 dispute_date = 10; // Unix timestamp when dispute was created
  optional int64 service_date = 11; // Unix timestamp of service date, if applicable
  optional int64 shipping_date = 12; // Unix timestamp of shipping date, if applicable
  optional int64 due_date = 13; // Unix timestamp of due date for response to dispute

  // Evidence
  repeated EvidenceDocument evidence_documents = 14; // Collection of evidence documents submitted

  // Additional Context
  optional string dispute_reason = 15; // Reason for the dispute
  optional string dispute_message = 16; // Message from the disputor

  // Reference
  optional Identifier response_ref_id = 17; // Response reference ID for tracking

  // Raw Request
  optional SecretString raw_connector_request = 20; // Raw request to the connector for debugging
}

// Request message for setting up a mandate.
message PaymentServiceRegisterRequest {
  // Identification
  Identifier request_ref_id = 1; // Renamed from connector_request_reference_id

  // Mandate Details
  Currency currency = 2; // The currency for the mandate
  PaymentMethod payment_method = 3; // Payment method to be used for the mandate
  optional int64 minor_amount = 4; // Optional: Amount to authorize during mandate setup

  // Customer Information
  optional SecretString email = 5; // Email address of the customer
  optional string customer_name = 6; // Name of the customer
  optional string connector_customer_id = 7; // Customer ID as recognized by the connector
  optional string customer_id = 29; // Merchant's customer ID

  // Address Information
  PaymentAddress address = 8; // Billing address details for the mandate

  // Authentication Details
  AuthenticationType auth_type = 9; // Type of authentication to be used
  bool enrolled_for_3ds = 10; // Indicates if the customer is enrolled for 3D Secure
  optional AuthenticationData authentication_data = 11; // Additional authentication data

  // Metadata
  map<string, string> metadata = 12; // Additional metadata for the connector
  map<string, string> connector_metadata = 34; // Connector-specific metadata for the transaction

  // URLs for Redirection and Webhooks
  optional string return_url = 13; // URL to redirect after setup
  optional string webhook_url = 14; // URL for webhook notifications
  optional string complete_authorize_url = 15; // URL to complete authorization

  // Session and Token Information
  optional string session_token = 17; // Session token, if applicable

  // Order Details
  optional int64 order_tax_amount = 18; // Tax amount, if an initial payment is part of setup
  optional string order_category = 19; // Category of the order/service related to the mandate
  optional string merchant_order_reference_id = 20; // Merchant's internal reference ID
  optional int64 shipping_cost = 21; // Shipping cost, if an initial payment is part of setup

  // Behavioral Flags and Preferences
  optional FutureUsage setup_future_usage = 22; // Indicates future usage intention
  optional bool off_session = 23; // Indicates if off-session process
  bool request_incremental_authorization = 24; // Indicates if incremental authorization is requested
  optional bool request_extended_authorization = 25; // Indicates if extended authorization is requested
  optional bool enable_partial_authorization = 43; // Indicates if partial authorization is enabled

  // Contextual Information
  optional CustomerAcceptance customer_acceptance = 26; // Details of customer acceptance
  optional BrowserInformation browser_info = 27; // Information about the customer's browser
  optional PaymentExperience payment_experience = 28; // Preferred payment experience
  optional PaymentChannel payment_channel = 44; // Describes the channel through which the payment was initiated

  // Account-Specific Configuration
  map<string, string> merchant_account_metadata = 30; // Account-level configuration metadata (e.g., merchant_name, brand_id)
  
  optional BillingDescriptor billing_descriptor = 42; // Billing Descriptor information to be sent to the payment gateway

  // State Information
  optional ConnectorState state = 31; // State data for access token storage and other connector-specific state

  // Payment Method Token
  optional string payment_method_token = 32;
  // Send the connector order identifier here if an order was created before authorize
  optional string order_id = 33;
}

// Response message for a mandate setup operation.
message PaymentServiceRegisterResponse {
  // Identification
  Identifier registration_id = 1; // Identifier for the mandate registration

  // Status Information
  PaymentStatus status = 2; // Status of the mandate setup attempt (using PaymentStatus with mandate values)
  optional string error_code = 3; // Error code if the mandate setup failed
  optional string error_message = 4; // Error message if the mandate setup failed
  optional string error_reason = 15; // Detailed reason for the error
  uint32 status_code = 10; // HTTP status code from the connector
  map<string, string> response_headers = 11; // Optional HTTP response headers from the connector

  // Mandate Details
  MandateReference mandate_reference = 5; // Reference to the created mandate

  // Redirection and Transaction Details
  optional RedirectForm redirection_data = 6; // Data for redirecting the customer's browser
  optional string network_txn_id = 7; // Renamed from network_transaction_id
  optional Identifier response_ref_id = 8; // Renamed from connector_response_reference_id
  optional ConnectorResponseData connector_response = 14; // Various data regarding the response from connector

  // Authorization Details
  optional bool incremental_authorization_allowed = 9; // Indicates if incremental authorization is allowed

  // State Information
  optional ConnectorState state = 12; // State data for access token storage and other connector-specific state

  // Raw Request
  optional SecretString raw_connector_request = 13; // Raw request to the connector for debugging

  // Metadata
  map<string, string> connector_metadata = 16; // Connector-specific metadata for the transaction
}

// Request message for repeat payment (MIT - Merchant Initiated Transaction).
message PaymentServiceRepeatEverythingRequest {
  // Identification
  Identifier request_ref_id = 1; // Reference ID for tracking

  // Mandate Information (required for MIT)
  MandateReference mandate_reference = 2; // Reference to existing mandate

  // Amount Information
  int64 amount = 3; // The amount for the payment in major currency units
  Currency currency = 4; // The currency for the payment, in ISO 4217 three-letter code
  int64 minor_amount = 5; // The minor amount for the payment (e.g., cents)

  // Optional fields
  optional string merchant_order_reference_id = 6; // Merchant's reference ID for the order
  map<string, string> metadata = 7; // Additional metadata for the connector
  map<string, string> connector_metadata = 10; // Connector-specific metadata for the transaction
  optional string webhook_url = 8; // URL for webhook notifications
  optional string return_url = 17; // URL to redirect after payment
  optional string description = 18; // An arbitrary string attached to the payment. Often useful for displaying to users or for your internal record-keeping

  // Address Information
  optional PaymentAddress address = 19; // Billing and shipping address details

  // Capture Settings
  optional CaptureMethod capture_method = 11; // Method for capturing the payment

  // Customer Information
  optional SecretString email = 12; // Email address of the customer
  optional string connector_customer_id = 21; // Customer ID as recognized by the connector

  // Browser Information
  optional BrowserInformation browser_info = 13; // Browser information, if relevant

  optional bool test_mode = 14; // A boolean value to indicate if the connector is in Test mode
  optional PaymentMethodType payment_method_type = 15; // Indicates the sub type of payment method. Eg: 'google_pay' & 'apple_pay'

  // Account-Specific Configuration
  map<string, string> merchant_account_metadata = 33; // Account-level configuration metadata (e.g., merchant_name, brand_id)

  // Behavioral Flags and Preferences
  optional bool off_session = 16; // Indicates if off-session process
  optional bool enable_partial_authorization = 23; // Indicates if partial authorization is enabled

  // State Information
  optional ConnectorState state = 22; // State data for access token storage and other connector-specific state

  optional RecurringMandatePaymentData recurring_mandate_payment_data = 9; // Mandate payment details
  
  // Shipping Cost
  optional int64 shipping_cost = 34; // Shipping cost in minor units (e.g., cents)

  optional BillingDescriptor billing_descriptor = 24; // Billing Descriptor information to be sent to the payment gateway

  optional MitCategory mit_category = 25; // Category of the MIT
}

// Container for recurring mandate payment data
message RecurringMandatePaymentData {
  // Shipping address.
  optional int64 original_payment_authorized_amount = 1;

  // Customer Billing address.
  optional Currency original_payment_authorized_currency = 2;
}

// Response message for repeat payment operation.
message PaymentServiceRepeatEverythingResponse {
  // Identification
  Identifier transaction_id = 1; // Identifier for the resource created

  // Status Information
  PaymentStatus status = 2; // Status of the payment attempt
  optional string error_code = 3; // Error code if the payment failed
  optional string error_message = 4; // Error message if the payment failed
  optional string error_reason = 17; // Detailed reason for the error
  uint32 status_code = 8; // HTTP status code from the connector
  map<string, string> response_headers = 9; // Optional HTTP response headers from the connector

    // Metadata
  map<string, string> connector_metadata = 13; // Connector-specific metadata for the transaction

  // Transaction Details
  optional string network_txn_id = 5; // Transaction ID from the payment network
  optional Identifier response_ref_id = 6; // Reference ID from the connector response
  optional MandateReference mandate_reference = 12; // Mandate reference from the response (profile info)

  // State Information
  optional ConnectorState state = 10; // State data for access token storage and other connector-specific state

  // Raw Response
  optional SecretString raw_connector_response = 7; // Raw response from the connector for debugging

  // Raw Request
  optional SecretString raw_connector_request = 11; // Raw request to the connector for debugging

  // Payment Details
  optional int64 captured_amount = 15; // Amount that has been captured
  optional int64 minor_captured_amount = 16; // Captured amount in minor currency units

  optional ConnectorResponseData connector_response = 14; // Various data regarding the response from connector
}

// -------------------------
// 3DS Authentication Flow Messages
// -------------------------

// Request message for pre-authentication step
message PaymentServicePreAuthenticateRequest {
  // Payment Identification
  Identifier request_ref_id = 1; // Reference ID for tracking

  // Amount Information
  int64 amount = 2; // The amount for the payment in major currency units
  Currency currency = 3; // The currency for the payment, in ISO 4217 three-letter code
  int64 minor_amount = 4; // The minor amount for the payment (e.g., cents)

  // Payment Method
  PaymentMethod payment_method = 5; // Payment method to be used

  // Customer Information
  optional SecretString email = 6; // Email address of the customer
  optional string customer_name = 7; // Name of the customer

  // Address Information
  PaymentAddress address = 8; // Billing and shipping address details

  // Authentication Details
  bool enrolled_for_3ds = 9; // Indicates if the customer is enrolled for 3D Secure

  // Metadata
  map<string, string> metadata = 10; // Additional metadata for the connector
  map<string, string> connector_metadata = 17; // Connector-specific metadata for the transaction

  // URLs for Redirection
  optional string return_url = 11; // URL to redirect after authentication
  optional string continue_redirection_url = 12; // URL to complete authorization

  // Contextual Information
  optional BrowserInformation browser_info = 14; // Information about the customer's browser

  // State Information
  optional ConnectorState state = 15; // State data for access token storage and other connector-specific state

  // Account-Specific Configuration
  map<string, string> merchant_account_metadata = 16; // Account-level configuration metadata (e.g., merchant_name, brand_id)
}

// Response message for pre-authentication step
message PaymentServicePreAuthenticateResponse {
  // Identification
  Identifier transaction_id = 1; // Identifier for the resource created

  // Status Information
  PaymentStatus status = 2; // Status of the pre-authentication attempt
  optional string error_code = 3; // Error code if the pre-authentication failed
  optional string error_message = 4; // Error message if the pre-authentication failed
  optional string error_reason = 14; // Detailed reason for the error
  uint32 status_code = 10; // HTTP status code from the connector
  map<string, string> response_headers = 11; // Optional HTTP response headers from the connector

  // Redirection and Transaction Details
  optional RedirectForm redirection_data = 5; // Data for redirecting the customer's browser
  optional string network_txn_id = 6; // Transaction ID from the payment network
  optional Identifier response_ref_id = 7; // Response reference ID for tracking

  // Metadata
  map<string, string> connector_metadata = 12; // Connector-specific metadata for the transaction

  // State Information
  optional ConnectorState state = 13; // State data for access token storage and other connector-specific state

  // Raw Response
  optional SecretString raw_connector_response = 9; // Raw response from the connector for debugging
}

// Request message for authentication step
message PaymentServiceAuthenticateRequest {
  // Payment Identification
  Identifier request_ref_id = 1; // Reference ID for tracking

  // Amount Information
  int64 amount = 2; // The amount for the payment in major currency units
  Currency currency = 3; // The currency for the payment, in ISO 4217 three-letter code
  int64 minor_amount = 4; // The minor amount for the payment (e.g., cents)

  // Payment Method
  PaymentMethod payment_method = 5; // Payment method to be used

  // Customer Information
  optional SecretString email = 6; // Email address of the customer
  optional string customer_name = 7; // Name of the customer

  // Address Information
  PaymentAddress address = 8; // Billing and shipping address details

  // Authentication Details
  optional AuthenticationData authentication_data = 9; // Additional authentication data from previous steps

  // Metadata
  map<string, string> metadata = 10; // Additional metadata for the connector
  map<string, string> connector_metadata = 18; // Connector-specific metadata for the transaction

  // URLs for Redirection
  optional string return_url = 11; // URL to redirect after authentication
  optional string continue_redirection_url = 12; // URL to complete authorization

  // Contextual Information
  optional BrowserInformation browser_info = 14; // Information about the customer's browser

  // State Information
  optional ConnectorState state = 15; // State data for access token storage and other connector-specific state

  // Redirection Information after DDC step
  optional RedirectionResponse redirection_response = 16; // Redirection Response from client browser

  // Account-Specific Configuration
  map<string, string> merchant_account_metadata = 17; // Account-level configuration metadata (e.g., merchant_name, brand_id)
}

// Response message for authentication step
message PaymentServiceAuthenticateResponse {
  // Identification
  Identifier transaction_id = 1; // Identifier for the resource created

  // Status Information
  PaymentStatus status = 2; // Status of the authentication attempt
  optional string error_code = 3; // Error code if the authentication failed
  optional string error_message = 4; // Error message if the authentication failed
  optional string error_reason = 14; // Detailed reason for the error
  uint32 status_code = 10; // HTTP status code from the connector
  map<string, string> response_headers = 11; // Optional HTTP response headers from the connector

  // Redirection and Transaction Details
  optional RedirectForm redirection_data = 5; // Data for redirecting the customer's browser
  optional string network_txn_id = 6; // Transaction ID from the payment network
  optional Identifier response_ref_id = 7; // Response reference ID for tracking

  // Authentication Results
  optional AuthenticationData authentication_data = 8; // Authentication data from the connector

  // Metadata
  map<string, string> connector_metadata = 12; // Connector-specific metadata for the transaction

  // State Information
  optional ConnectorState state = 13; // State data for access token storage and other connector-specific state

  // Raw Response
  optional SecretString raw_connector_response = 9; // Raw response from the connector for debugging
}

// Request message for post-authentication step
message PaymentServicePostAuthenticateRequest {
  // Payment Identification
  Identifier request_ref_id = 1; // Reference ID for tracking

  // Amount Information
  int64 amount = 2; // The amount for the payment in major currency units
  Currency currency = 3; // The currency for the payment, in ISO 4217 three-letter code
  int64 minor_amount = 4; // The minor amount for the payment (e.g., cents)

  // Payment Method
  PaymentMethod payment_method = 5; // Payment method to be used

  // Customer Information
  optional SecretString email = 6; // Email address of the customer
  optional string customer_name = 7; // Name of the customer

  // Address Information
  PaymentAddress address = 8; // Billing and shipping address details

  // Authentication Details
  optional AuthenticationData authentication_data = 9; // Authentication data from previous steps
  optional string connector_order_reference_id = 18; // Authenticated order id

  // Metadata
  map<string, string> metadata = 10; // Additional metadata for the connector

  // URLs for Redirection
  optional string return_url = 11; // URL to redirect after authentication
  optional string continue_redirection_url = 12; // URL to complete authorization

  // Contextual Information
  optional BrowserInformation browser_info = 14; // Information about the customer's browser

  // State Information
  optional ConnectorState state = 15; // State data for access token storage and other connector-specific state

  // Redirection Information after DDC step
  optional RedirectionResponse redirection_response = 16; // Redirection Response from client browser

  // Account-Specific Configuration
  map<string, string> merchant_account_metadata = 17; // Account-level configuration metadata (e.g., merchant_name, brand_id)
  map<string, string> connector_metadata = 19; // Connector-specific metadata for the transaction
}

// Response message for post-authentication step
message PaymentServicePostAuthenticateResponse {
  // Identification
  Identifier transaction_id = 1; // Identifier for the resource created

  // Status Information
  PaymentStatus status = 2; // Status of the post-authentication attempt
  optional string error_code = 3; // Error code if the post-authentication failed
  optional string error_message = 4; // Error message if the post-authentication failed
  optional string error_reason = 15; // Detailed reason for the error
  uint32 status_code = 10; // HTTP status code from the connector
  map<string, string> response_headers = 11; // Optional HTTP response headers from the connector

  // Redirection and Transaction Details
  optional RedirectForm redirection_data = 5; // Data for redirecting the customer's browser
  optional string network_txn_id = 6; // Transaction ID from the payment network
  optional Identifier response_ref_id = 7; // Response reference ID for tracking

  // Authentication Results
  optional AuthenticationData authentication_data = 8; // Final authentication data

  // Authorization Details
  optional bool incremental_authorization_allowed = 9; // Indicates if incremental authorization is allowed

  // Metadata
  map<string, string> connector_metadata = 12; // Connector-specific metadata for the transaction

  // State Information
  optional ConnectorState state = 13; // State data for access token storage and other connector-specific state

  // Raw Response
  optional SecretString raw_connector_response = 14; // Raw response from the connector for debugging
}

// Request message for creating a session token
message PaymentServiceCreateSessionTokenRequest {
  // Identification
  Identifier request_ref_id = 1; // Reference ID for tracking

  // Amount Information (required by SessionTokenRequestData)
  int64 amount = 2; // The amount for the payment in major currency units
  Currency currency = 3; // The currency for the payment, in ISO 4217 three-letter code
  int64 minor_amount = 4; // The minor amount for the payment (e.g., cents)

  // Optional metadata for the connector
  map<string, string> metadata = 5; // Additional metadata for the connector
  map<string, string> merchant_account_metadata = 8; // Account-level configuration metadata (e.g., merchant_name, brand_id)
  map<string, string> connector_metadata = 9; // Connector-specific metadata for the transaction

  // State Information
  optional ConnectorState state = 6; // State data for access token storage and other connector-specific state

  // Browser Information
  optional BrowserInformation browser_info = 7; // Information about the customer's browser
}

// Response message for creating a session token
message PaymentServiceCreateSessionTokenResponse {
  // Error Information
  optional string error_code = 3; // Error code if the session token creation failed
  optional string error_message = 4; // Error message if the session token creation failed
  uint32 status_code = 10; // HTTP status code from the connector

  // Session Token Details
  string session_token = 5; // The created session token
}

// Request message for PaymentService.Transform RPC
message PaymentServiceTransformRequest {
  // Identification
  Identifier request_ref_id = 1; // Reference ID for tracking

  // Request Details
  RequestDetails request_details = 2; // Details of the incoming HTTP request

  // Security
  optional WebhookSecrets webhook_secrets = 3; // Secrets for verifying authenticity

  // State Information
  optional ConnectorState state = 5; // State data for access token storage and other connector-specific state
}

// Status of webhook transformation process
enum WebhookTransformationStatus {
  WEBHOOK_TRANSFORMATION_STATUS_UNSPECIFIED = 0; // Default value
  COMPLETE = 1;     // Transformation completed successfully
  INCOMPLETE = 2;   // Transformation incomplete, requires psync call
}

// Response message for PaymentService.Transform RPC
message PaymentServiceTransformResponse {
  // Event Information
  WebhookEventType event_type = 1; // Type of event indicated by the webhook

  // Content
  WebhookResponseContent content = 2; // Content of the webhook, parsed into a specific response type

  // Verification
  bool source_verified = 3; // Indicates if the source was successfully verified

  // Reference
  optional Identifier response_ref_id = 4; // Response reference ID for tracking

  // Transformation Status
  WebhookTransformationStatus transformation_status = 5; // Status of the webhook transformation
}

// -------------------------
// RefundService Messages
// -------------------------

// Request message for synchronizing refund status.
message RefundServiceGetRequest {
  // Identification
  Identifier request_ref_id = 1; // Reference ID for tracking
  Identifier transaction_id = 2; // Renamed from connector_transaction_id
  string refund_id = 3; // Refund identifier

  // Refund Details
  optional string refund_reason = 4; // Reason for the refund, if provided during sync

  // Browser Information
  optional BrowserInformation browser_info = 5; // Information about the customer's browser

// Metadata
  map<string, string> refund_metadata = 7; // Metadata specific to the refund sync

// State Information
  optional ConnectorState state = 8; // State data for access token storage and other connector-specific state

// Account-Specific Configuration
  map<string, string> merchant_account_metadata = 9; // Account-level configuration metadata (e.g., merchant_name, brand_id)
  
  // Environment Configuration
  optional bool test_mode = 10; // A boolean value to indicate if the connector is in Test mode

  // Payment Method Type
  optional PaymentMethodType payment_method_type = 11; // Indicates the sub type of payment method. (e.g., card, bank_redirect, bank_transfer)
}

// Legacy alias for backward compatibility - use RefundResponse instead
message PaymentServiceRefundResponse {
  // Identification
  Identifier transaction_id = 1; // Identifier for the synchronized resource
  string refund_id = 2; // Connector's ID for the refund

  // Status Information
  RefundStatus status = 3; // Current status of the refund
  optional string error_code = 4; // Error code if synchronization encountered an issue
  optional string error_message = 5; // Error message if synchronization encountered an issue

  // Reference
  optional Identifier response_ref_id = 6; // Response reference ID for tracking

  // Refund Details
  optional int64 refund_amount = 7; // Refunded amount in major currency units
  optional int64 minor_refund_amount = 8; // Refunded amount in minor currency units
  optional Currency refund_currency = 9; // Currency of the refund
  optional int64 payment_amount = 10; // Original payment amount in major currency units
  optional int64 minor_payment_amount = 11; // Original payment amount in minor currency units
  optional string refund_reason = 12; // Reason for the refund

  // Timestamps
  optional int64 created_at = 13; // Unix timestamp when the refund was created
  optional int64 updated_at = 14; // Unix timestamp when the refund was last updated
  optional int64 processed_at = 15; // Unix timestamp when the refund was processed

  // Additional Context
  optional string customer_name = 16; // Name of the customer
  optional SecretString email = 17; // Email address of the customer
  optional string merchant_order_reference_id = 18; // Merchant's internal reference ID
  map<string, string> metadata = 19; // Additional metadata from the connector
  map<string, string> refund_metadata = 20; // Refund-specific metadata from the connector

  // State Information
  optional ConnectorState state = 21; // State data for access token storage and other connector-specific state
}

// Legacy alias for backward compatibility - use RefundResponse instead
message RefundServiceGetResponse {
  // Identification
  Identifier transaction_id = 1; // Identifier for the synchronized resource
  string refund_id = 2; // Renamed from connector_refund_id

  // Status Information
  RefundStatus status = 3; // Current status of the refund
  optional string error_code = 4; // Error code if synchronization encountered an issue
  optional string error_message = 5; // Error message if synchronization encountered an issue

  // Reference
  optional Identifier response_ref_id = 6; // Renamed from connector_response_reference_id

  // Refund Details
  optional int64 refund_amount = 7; // Refunded amount in major currency units
  optional int64 minor_refund_amount = 8; // Refunded amount in minor currency units
  optional Currency refund_currency = 9; // Currency of the refund
  optional int64 payment_amount = 10; // Original payment amount in major currency units
  optional int64 minor_payment_amount = 11; // Original payment amount in minor currency units
  optional string refund_reason = 12; // Reason for the refund

  // Timestamps
  optional int64 created_at = 13; // Unix timestamp when the refund was created
  optional int64 updated_at = 14; // Unix timestamp when the refund was last updated
  optional int64 processed_at = 15; // Unix timestamp when the refund was processed

  // Additional Context
  optional string customer_name = 16; // Name of the customer
  optional SecretString email = 17; // Email address of the customer
  optional string merchant_order_reference_id = 18; // Merchant's internal reference ID
  map<string, string> metadata = 19; // Additional metadata from the connector
  map<string, string> refund_metadata = 20; // Refund-specific metadata from the connector
}

// Request message for RefundService.Transform RPC
message RefundServiceTransformRequest {
  // Identification
  Identifier request_ref_id = 1; // Reference ID for tracking

  // Request Details
  RequestDetails request_details = 2; // Details of the incoming HTTP request

  // Security
  optional WebhookSecrets webhook_secrets = 3; // Secrets for verifying authenticity
}

// Response message for RefundService.Transform RPC
message RefundServiceTransformResponse {
  // Event Information
  WebhookEventType event_type = 1; // Type of event indicated by the webhook

  // Content
  WebhookResponseContent content = 2; // Content of the webhook, parsed into a specific response type

  // Verification
  bool source_verified = 3; // Indicates if the source was successfully verified

  // Reference
  optional Identifier response_ref_id = 4; // Response reference ID for tracking
}

// -------------------------
// DisputeService Messages
// -------------------------

// Request message for submitting evidence for a dispute.
message DisputeServiceSubmitEvidenceRequest {
  // Identification
  Identifier request_ref_id = 1; // Reference ID for tracking
  optional Identifier transaction_id = 2; // Merchant's unique identifier for the dispute
  string dispute_id = 3; // Merchant's unique identifier for the dispute

  // Dates
  optional int64 service_date = 4; // Unix timestamp of service date, if applicable
  optional int64 shipping_date = 5; // Unix timestamp of shipping date, if applicable

  // Evidence
  repeated EvidenceDocument evidence_documents = 6; // Collection of evidence documents
}

// Response message for a submit evidence operation.
message DisputeServiceSubmitEvidenceResponse {
  // Identification
  optional string dispute_id = 1; // Connector's unique identifier for the dispute
  repeated string submitted_evidence_ids = 2; // IDs of the submitted evidence documents

  // Status Information
  DisputeStatus dispute_status = 3; // Status of the dispute after submitting evidence
  optional string connector_status_code = 4; // Renamed from connector_dispute_status_code
  optional string error_code = 5; // Error code if submitting evidence failed
  optional string error_message = 6; // Error message if submitting evidence failed
  optional string error_reason = 11; // Detailed reason for the error
  uint32 status_code = 8; // HTTP status code from the connector
  map<string, string> response_headers = 9; // Optional HTTP response headers from the connector

  // Reference
  optional Identifier response_ref_id = 7; // Response reference ID for tracking

  // Raw Request
  optional SecretString raw_connector_request = 10; // Raw request to the connector for debugging
}

// Request message for retrieving dispute information.
message DisputeServiceGetRequest {
  // Identification
  Identifier request_ref_id = 1; // Reference ID for tracking
  optional string dispute_id = 2; // Merchant's unique identifier for the dispute
  string connector_dispute_id = 3; // Connector's unique identifier
}

// Legacy alias for backward compatibility - use DisputeResponse instead
message PaymentServiceDisputeResponse {
  // Identification
  optional string dispute_id = 1; // Connector's unique identifier for the dispute
  optional Identifier transaction_id = 2; // Transaction ID associated with the dispute

  // Status Information
  DisputeStatus dispute_status = 3; // Status of the dispute
  DisputeStage dispute_stage = 4; // Current stage of the dispute
  optional string connector_status_code = 5; // Connector status code
  optional string error_code = 6; // Error code if retrieval failed
  optional string error_message = 7; // Error message if retrieval failed

  // Dispute Details
  optional int64 dispute_amount = 8; // Amount in dispute (minor currency units)
  optional Currency dispute_currency = 9; // Currency of the disputed amount
  optional int64 dispute_date = 10; // Unix timestamp when dispute was created
  optional int64 service_date = 11; // Unix timestamp of service date, if applicable
  optional int64 shipping_date = 12; // Unix timestamp of shipping date, if applicable
  optional int64 due_date = 13; // Unix timestamp of due date for response to dispute

  // Evidence
  repeated EvidenceDocument evidence_documents = 14; // Collection of evidence documents submitted

  // Additional Context
  optional string dispute_reason = 15; // Reason for the dispute
  optional string dispute_message = 16; // Message from the disputor

  // Reference
  optional Identifier response_ref_id = 17; // Response reference ID for tracking
}

// Legacy alias for backward compatibility - use DisputeResponse instead
message DisputeServiceGetResponse {
  // Identification
  optional string dispute_id = 1; // Connector's unique identifier for the dispute
  optional Identifier transaction_id = 2; // Transaction ID associated with the dispute

  // Status Information
  DisputeStatus dispute_status = 3; // Status of the dispute
  DisputeStage dispute_stage = 4; // Current stage of the dispute
  optional string connector_status_code = 5; // Renamed from connector_dispute_status_code
  optional string error_code = 6; // Error code if retrieval failed
  optional string error_message = 7; // Error message if retrieval failed

  // Dispute Details
  optional int64 dispute_amount = 8; // Amount in dispute (minor currency units)
  optional Currency dispute_currency = 9; // Currency of the disputed amount
  optional int64 dispute_date = 10; // Unix timestamp when dispute was created
  optional int64 service_date = 11; // Unix timestamp of service date, if applicable
  optional int64 shipping_date = 12; // Unix timestamp of shipping date, if applicable
  optional int64 due_date = 13; // Unix timestamp of due date for response to dispute

  // Evidence
  repeated EvidenceDocument evidence_documents = 14; // Collection of evidence documents submitted

  // Additional Context
  optional string dispute_reason = 15; // Reason for the dispute
  optional string dispute_message = 16; // Message from the disputor

  // Reference
  optional Identifier response_ref_id = 17; // Response reference ID for tracking
}

// Request message for DisputeService.Transform RPC
message DisputeServiceTransformRequest {
  // Identification
  Identifier request_ref_id = 1; // Reference ID for tracking

  // Request Details
  RequestDetails request_details = 2; // Details of the incoming HTTP request

  // Security
  optional WebhookSecrets webhook_secrets = 3; // Secrets for verifying authenticity
}

// Response message for DisputeService.Transform RPC
message DisputeServiceTransformResponse {
  // Event Information
  WebhookEventType event_type = 1; // Type of event indicated by the webhook

  // Content
  WebhookResponseContent content = 2; // Content of the webhook, parsed into a specific response type

  // Verification
  bool source_verified = 3; // Indicates if the source was successfully verified

  // Reference
  optional Identifier response_ref_id = 4; // Response reference ID for tracking
}

// -------------------------
// Missing Dispute Service Messages
// -------------------------

// Request message for defending a dispute.
message DisputeDefendRequest {
  // Identification
  Identifier request_ref_id = 1; // Reference ID for tracking
  Identifier transaction_id = 2; // Transaction ID to defend dispute for
  string dispute_id = 3; // Connector's unique identifier

  // Defend Details
  optional string reason_code = 4; // Reason code for defending the dispute
}

// Response message for defending a dispute.
message DisputeDefendResponse {
  // Identification
  string dispute_id = 1; // Connector's unique identifier for the dispute

  // Status Information
  DisputeStatus dispute_status = 2; // Status of the dispute after defending
  optional string connector_status_code = 3; // Connector status code
  optional string error_code = 4; // Error code if defending failed
  optional string error_message = 5; // Error message if defending failed
  optional string error_reason = 10; // Detailed reason for the error
  uint32 status_code = 7; // HTTP status code from the connector
  map<string, string> response_headers = 8; // Optional HTTP response headers from the connector

  // Reference
  optional Identifier response_ref_id = 6; // Response reference ID for tracking

  // Raw Request
  optional SecretString raw_connector_request = 9; // Raw request to the connector for debugging
}

// Request message for accepting a dispute.
message AcceptDisputeRequest {
  // Identification
  Identifier request_ref_id = 1; // Reference ID for tracking
  Identifier transaction_id = 2; // Transaction ID to accept dispute for
  string dispute_id = 3; // Connector's unique identifier
}

// Response message for accepting a dispute.
message AcceptDisputeResponse {
  // Identification
  string dispute_id = 1; // Connector's unique identifier for the dispute

  // Status Information
  DisputeStatus dispute_status = 2; // Status of the dispute after accepting
  optional string connector_status_code = 3; // Connector status code
  optional string error_code = 4; // Error code if accepting failed
  optional string error_message = 5; // Error message if accepting failed
  optional string error_reason = 10; // Detailed reason for the error
  uint32 status_code = 7; // HTTP status code from the connector
  map<string, string> response_headers = 8; // Optional HTTP response headers from the connector

  // Reference
  optional Identifier response_ref_id = 6; // Response reference ID for tracking

  // Raw Request
  optional SecretString raw_connector_request = 9; // Raw request to the connector for debugging
}

// Request message for creating a payment method token.
message PaymentServiceCreatePaymentMethodTokenRequest {
  // Identification
  Identifier request_ref_id = 1; // Reference ID for tracking

  // Account-Specific Configuration
  map<string, string> merchant_account_metadata = 3; // Account-level configuration metadata (e.g., merchant_name, brand_id)

  // Payment Information
  int64 amount = 4; // The amount for the payment in major currency units
  Currency currency = 5; // The currency for the payment, in ISO 4217 three-letter code
  int64 minor_amount = 6; // The minor amount for the payment (e.g., cents)
  PaymentMethod payment_method = 7; // Payment method to be tokenized

  // Customer Information
  optional string customer_name = 8; // Name of the customer
  optional SecretString email = 9; // Email address of the customer
  optional string customer_id = 10; // Merchant's customer ID

  // Address Information
  optional PaymentAddress address = 11; // Customer address details

  // Additional Metadata
  map<string, string> metadata = 12; // Additional metadata for the connector

  // URLs for Redirection
  optional string return_url = 13; // URL to redirect after payment method token creation
  map<string, string> connector_metadata = 14; // Connector-specific metadata for the transaction
}

// Response message for creating a payment method token.
message PaymentServiceCreatePaymentMethodTokenResponse {
  // Token Information
  string payment_method_token = 1; // The created payment method token

  optional string error_code = 3; // Error code if the token creation failed
  optional string error_message = 4; // Error message if the token creation failed
  optional string error_reason = 10; // Detailed reason for the error
  uint32 status_code = 5; // HTTP status code from the connector
  map<string, string> response_headers = 6; // Optional HTTP response headers from the connector

  // Reference
  optional Identifier response_ref_id = 7; // Response reference ID for tracking

  // State Information
  optional ConnectorState state = 8; // State data for token storage and other connector-specific state
}

// Request message for creating a connector customer.
message PaymentServiceCreateConnectorCustomerRequest {
  // Identification
  Identifier request_ref_id = 1; // Reference ID for tracking

  // Account-Specific Configuration
  map<string, string> merchant_account_metadata = 3; // Account-level configuration metadata (e.g., merchant_name, brand_id)

  // Customer Information
  optional string customer_name = 4; // Name of the customer
  optional SecretString email = 5; // Email address of the customer
  optional string customer_id = 6; // Merchant's customer ID
  optional string phone_number = 7; // Phone number of the customer

  // Address Information
  optional PaymentAddress address = 8; // Customer address details

  // Additional Metadata
  map<string, string> metadata = 9; // Additional metadata for the connector
  map<string, string> connector_metadata = 10; // Connector-specific metadata for the transaction
}

// Response message for creating a connector customer.
message PaymentServiceCreateConnectorCustomerResponse {
  // Customer Information
  string connector_customer_id = 1; // The created connector customer ID

  optional string error_code = 2; // Error code if the customer creation failed
  optional string error_message = 3; // Error message if the customer creation failed
  optional string error_reason = 4; // Detailed reason for the error
  uint32 status_code = 5; // HTTP status code from the connector
  map<string, string> response_headers = 6; // Optional HTTP response headers from the connector

  // Reference
  optional Identifier response_ref_id = 7; // Response reference ID for tracking
}

// ============================================================================
// COMPATIBILITY MESSAGES (from main branch)
// ============================================================================

// Legacy messages for backward compatibility
message DisputesSyncResponse {
  string dispute_id = 1;
  optional string connector_response_reference_id = 2;
  optional string dispute_message = 3;
  DisputeStatus status = 4;
  DisputeStage stage = 5;
}<|MERGE_RESOLUTION|>--- conflicted
+++ resolved
@@ -1733,15 +1733,11 @@
   optional SecretString customer_name = 10; // Name of the customer
 
   // Account-Specific Configuration
-<<<<<<< HEAD
-  SecretString merchant_account_metadata = 17; // Account-level configuration metadata (e.g., merchant_name, brand_id)
-=======
   optional SecretString merchant_account_metadata = 17; // Account-level configuration metadata (e.g., merchant_name, brand_id)
 
   // Metadata
   map<string, string> metadata = 18; // Additional metadata for the connector
   map<string, string> connector_metadata = 19; // Connector-specific metadata for the transaction
->>>>>>> 12be14bc
 }
 
 // Response message for a sdk session token operation.
