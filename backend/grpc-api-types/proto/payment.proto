syntax = "proto3";

package ucs.v2;

import "google/protobuf/empty.proto";
import "payment_methods.proto";

option go_package = "github.com/juspay/connector-service/backend/grpc-api-types/proto;proto";

// ============================================================================
// COMMON MESSAGES
// ============================================================================

// HTTP methods.
enum HttpMethod {
  HTTP_METHOD_UNSPECIFIED = 0; // Default, unspecified HTTP method.
  GET = 1;                     // HTTP GET method.
  POST = 2;                    // HTTP POST method.
  PUT = 3;                     // HTTP PUT method.
  DELETE = 4;                  // HTTP DELETE method.
}

// Status of a payment attempt.
enum PaymentStatus {
  ATTEMPT_STATUS_UNSPECIFIED = 0; // Default value

  // Initial states
  STARTED = 1;
  PAYMENT_METHOD_AWAITED = 22;    // Waiting for customer to provide payment method
  DEVICE_DATA_COLLECTION_PENDING = 24; // Waiting for device data collection
  CONFIRMATION_AWAITED = 23;      // Waiting for customer confirmation

  // Authentication flow
  AUTHENTICATION_PENDING = 4;
  AUTHENTICATION_SUCCESSFUL = 5;
  AUTHENTICATION_FAILED = 2;

  // Authorization flow
  AUTHORIZING = 9;
  AUTHORIZED = 6;
  AUTHORIZATION_FAILED = 7;

  // Charging flow
  CHARGED = 8;
  PARTIAL_CHARGED = 17;
  PARTIAL_CHARGED_AND_CHARGEABLE = 18; // Partially charged, remaining amount can be captured
  AUTO_REFUNDED = 16;

  // Capture flow
  CAPTURE_INITIATED = 13;
  CAPTURE_FAILED = 14;

  // Void flow
  VOID_INITIATED = 12;
  VOIDED = 11;
  VOID_FAILED = 15;

  // Other payment flows
  COD_INITIATED = 10; // Cash on Delivery initiated

  // Terminal/fallback states
  ROUTER_DECLINED = 3;
  PENDING = 20;       // General pending state
  FAILURE = 21;       // General failure state
  UNRESOLVED = 19;    // Status could not be determined
}

// Note: MandateStatus enum removed - mandate setup now uses PaymentStatus with optional sub_status for detailed information

// Status of a refund.
enum RefundStatus {
  REFUND_STATUS_UNSPECIFIED = 0; // Default value
  REFUND_FAILURE = 1;
  REFUND_MANUAL_REVIEW = 2;      // Refund requires manual review
  REFUND_PENDING = 3;
  REFUND_SUCCESS = 4;
  REFUND_TRANSACTION_FAILURE = 5; // Failure at the transaction level for the refund
}

// Status of a dispute.
enum DisputeStatus {
  DISPUTE_STATUS_UNSPECIFIED = 0; // Default value
  DISPUTE_OPENED = 1;
  DISPUTE_EXPIRED = 2;
  DISPUTE_ACCEPTED = 3;
  DISPUTE_CANCELLED = 4;
  DISPUTE_CHALLENGED = 5;         // Dispute is being challenged with evidence
  DISPUTE_WON = 6;
  DISPUTE_LOST = 7;
}

// Method for capturing a payment.
enum CaptureMethod {
  CAPTURE_METHOD_UNSPECIFIED = 0; // Default value
  AUTOMATIC = 1;                  // Capture is done automatically after authorization.
  MANUAL = 2;                     // Capture must be triggered manually.
  MANUAL_MULTIPLE = 3;            // Multiple manual captures are possible.
  SCHEDULED = 4;                  // Capture is scheduled for a later time.
  SEQUENTIAL_AUTOMATIC = 5;       // Sequential automatic captures.
}

// Indicates how a payment method might be used in the future.
enum FutureUsage {
  FUTURE_USAGE_UNSPECIFIED = 0;   // Default value
  OFF_SESSION = 1;                // For merchant-initiated transactions (e.g., subscriptions).
  ON_SESSION = 2;                 // For customer-initiated transactions.
}

// Type of acceptance.
enum AcceptanceType {
  ACCEPTANCE_TYPE_UNSPECIFIED = 0; // Default value
  ONLINE = 1;                      // Acceptance was given online.
  OFFLINE = 2;                     // Acceptance was given offline.
}

// Type of authentication used for a payment.
enum AuthenticationType {
  AUTHENTICATION_TYPE_UNSPECIFIED = 0; // Default value
  THREE_DS = 1;                        // 3D Secure authentication.
  NO_THREE_DS = 2;                     // No 3D Secure, or 3DS explicitly bypassed.
}

// Preferred payment experience for the customer.
enum PaymentExperience {
  PAYMENT_EXPERIENCE_UNSPECIFIED = 0; // Default value
  REDIRECT_TO_URL = 1;                // Redirect customer to a URL.
  INVOKE_SDK_CLIENT = 2;              // Invoke a client-side SDK.
  DISPLAY_QR_CODE = 3;                // Display a QR code.
  ONE_CLICK = 4;                      // One-click payment experience.
  LINK_WALLET = 5;                    // Link a digital wallet.
  INVOKE_PAYMENT_APP = 6;             // Invoke a payment application.
  DISPLAY_WAIT_SCREEN = 7;            // Display a waiting screen.
  COLLECT_OTP = 8;                    // Collect an OTP from the customer.
}

// Type of event that a webhook can represent.
enum WebhookEventType {
  WEBHOOK_EVENT_TYPE_UNSPECIFIED = 0;  // Default, unspecified webhook event type.
  WEBHOOK_PAYMENT = 1;                 // Webhook event related to a payment.
  WEBHOOK_REFUND = 2;                  // Webhook event related to a refund.
  WEBHOOK_DISPUTE = 3;                 // Webhook event related to a dispute.
}

// Enum for currency codes (ISO 4217).
enum Currency {
  CURRENCY_UNSPECIFIED = 0; // Default value
  AED = 1;
  AFN = 2;
  ALL = 3;
  AMD = 4;
  ANG = 5;
  AOA = 6;
  ARS = 7;
  AUD = 8;
  AWG = 9;
  AZN = 10;
  BAM = 11;
  BBD = 12;
  BDT = 13;
  BGN = 14;
  BHD = 15;
  BIF = 16;
  BMD = 17;
  BND = 18;
  BOB = 19;
  BRL = 20;
  BSD = 21;
  BTN = 22;
  BWP = 23;
  BYN = 24;
  BZD = 25;
  CAD = 26;
  CDF = 27;
  CHF = 28;
  CLF = 29;
  CLP = 30;
  CNY = 31;
  COP = 32;
  CRC = 33;
  CUC = 34;
  CUP = 35;
  CVE = 36;
  CZK = 37;
  DJF = 38;
  DKK = 39;
  DOP = 40;
  DZD = 41;
  EGP = 42;
  ERN = 43;
  ETB = 44;
  EUR = 45;
  FJD = 46;
  FKP = 47;
  GBP = 48;
  GEL = 49;
  GHS = 50;
  GIP = 51;
  GMD = 52;
  GNF = 53;
  GTQ = 54;
  GYD = 55;
  HKD = 56;
  HNL = 57;
  HRK = 58;
  HTG = 59;
  HUF = 60;
  IDR = 61;
  ILS = 62;
  INR = 63;
  IQD = 64;
  IRR = 65;
  ISK = 66;
  JMD = 67;
  JOD = 68;
  JPY = 69;
  KES = 70;
  KGS = 71;
  KHR = 72;
  KMF = 73;
  KPW = 74;
  KRW = 75;
  KWD = 76;
  KYD = 77;
  KZT = 78;
  LAK = 79;
  LBP = 80;
  LKR = 81;
  LRD = 82;
  LSL = 83;
  LYD = 84;
  MAD = 85;
  MDL = 86;
  MGA = 87;
  MKD = 88;
  MMK = 89;
  MNT = 90;
  MOP = 91;
  MRU = 92;
  MUR = 93;
  MVR = 94;
  MWK = 95;
  MXN = 96;
  MYR = 97;
  MZN = 98;
  NAD = 99;
  NGN = 100;
  NIO = 101;
  NOK = 102;
  NPR = 103;
  NZD = 104;
  OMR = 105;
  PAB = 106;
  PEN = 107;
  PGK = 108;
  PHP = 109;
  PKR = 110;
  PLN = 111;
  PYG = 112;
  QAR = 113;
  RON = 114;
  RSD = 115;
  RUB = 116;
  RWF = 117;
  SAR = 118;
  SBD = 119;
  SCR = 120;
  SDG = 121;
  SEK = 122;
  SGD = 123;
  SHP = 124;
  SLE = 125;
  SLL = 126;
  SOS = 127;
  SRD = 128;
  SSP = 129;
  STD = 130; // Obsolete, use STN
  STN = 131;
  SVC = 132;
  SYP = 133;
  SZL = 134;
  THB = 135;
  TJS = 136;
  TMT = 137;
  TND = 138;
  TOP = 139;
  TRY = 140;
  TTD = 141;
  TWD = 142;
  TZS = 143;
  UAH = 144;
  UGX = 145;
  USD = 146;
  UYU = 147;
  UZS = 148;
  VES = 149;
  VND = 150;
  VUV = 151;
  WST = 152;
  XAF = 153;
  XCD = 154;
  XOF = 155;
  XPF = 156;
  YER = 157;
  ZAR = 158;
  ZMW = 159;
  ZWL = 160;
}

// Connector enumeration.
enum Connector {
  CONNECTOR_UNSPECIFIED = 0; // Default value
  ADYENPLATFORM = 1;
  ACI = 2;
  ADYEN = 3;
  AIRWALLEX = 4;
  AUTHORIZEDOTNET = 5;
  BAMBORA = 6;
  BAMBORAAPAC = 7;
  BANKOFAMERICA = 8;
  BILLWERK = 9;
  BITPAY = 10;
  BLUESNAP = 11;
  BOKU = 12;
  BRAINTREE = 13;
  CASHTOCODE = 14;
  CHARGEBEE = 15;
  CHECKOUT = 16;
  COINBASE = 17;
  COINGATE = 18;
  CRYPTOPAY = 19;
  CTP_MASTERCARD = 20;
  CTP_VISA = 21;
  CYBERSOURCE = 22;
  DATATRANS = 23;
  DEUTSCHEBANK = 24;
  DIGITALVIRGO = 25;
  DLOCAL = 26;
  EBANX = 27;
  ELAVON = 28;
  FISERV = 29;
  FISERVEMEA = 30;
  FIUU = 31;
  FORTE = 32;
  GETNET = 33;
  GLOBALPAY = 34;
  GLOBEPAY = 35;
  GOCARDLESS = 36;
  GPAYMENTS = 37;
  HIPAY = 38;
  HELCIM = 39;
  INESPAY = 40;
  IATAPAY = 41;
  ITAUBANK = 42;
  JPMORGAN = 43;
  JUSPAYTHREEDSSERVER = 44;
  KLARNA = 45;
  MIFINITY = 46;
  MOLLIE = 47;
  MONERIS = 48;
  MULTISAFEPAY = 49;
  NETCETERA = 50;
  NEXINETS = 51;
  NEXIXPAY = 52;
  NMI = 53;
  NOMUPAY = 54;
  NOON = 55;
  NOVALNET = 56;
  NUVEI = 57;
  OPENNODE = 58;
  PAYBOX = 59;
  PAYME = 60;
  PAYONE = 61;
  PAYPAL = 62;
  PAYSTACK = 63;
  PAYU = 64;
  PLACETOPAY = 65;
  POWERTRANZ = 66;
  PROPHETPAY = 67;
  RAPYD = 68;
  RAZORPAY = 69;
  RECURLY = 70;
  REDSYS = 71;
  SHIFT4 = 72;
  SQUARE = 73;
  STAX = 74;
  STRIPE = 75;
  TAXJAR = 76;
  THREEDSECUREIO = 77;
  TRUSTPAY = 78;
  TSYS = 79;
  VOLT = 80;
  WELLSFARGO = 81;
  WISE = 82;
  WORLDLINE = 83;
  WORLDPAY = 84;
  SIGNIFYD = 85;
  PLAID = 86;
  RISKIFIED = 87;
  XENDIT = 88;
  ZEN = 89;
  ZSL = 90;
  PHONEPE = 91;
  CASHFREE = 92;
  PAYTM = 93;
}

// Payment method types.
enum PaymentMethodType {
  PAYMENT_METHOD_TYPE_UNSPECIFIED = 0; // Default value
  ACH = 1;
  AFFIRM = 2;
  AFTERPAY_CLEARPAY = 3;
  ALFAMART = 4;
  ALI_PAY = 5;
  ALI_PAY_HK = 6;
  ALMA = 7;
  AMAZON_PAY = 8;
  APPLE_PAY = 9;
  ATOME = 10;
  BACS = 11;
  BANCONTACT_CARD = 12;
  BECS = 13;
  BENEFIT = 14;
  BIZUM = 15;
  BLIK = 16;
  BOLETO = 17;
  BCA_BANK_TRANSFER = 18;
  BNI_VA = 19;
  BRI_VA = 20;
  CARD_REDIRECT = 21;
  CIMB_VA = 22;
  CLASSIC_REWARD = 23;
  CREDIT = 24;
  CRYPTO_CURRENCY = 25;
  CASHAPP = 26;
  DANA = 27;
  DANAMON_VA = 28;
  DEBIT = 29;
  DUIT_NOW = 30;
  EFECTY = 31;
  EFT = 32;
  EPS = 33;
  FPS = 34;
  EVOUCHER = 35;
  GIROPAY = 36;
  GIVEX = 37;
  GOOGLE_PAY = 38;
  GO_PAY = 39;
  GCASH = 40;
  IDEAL = 41;
  INTERAC = 42;
  INDOMARET = 43;
  KAKAO_PAY = 44;
  LOCAL_BANK_REDIRECT = 45;
  MANDIRI_VA = 46;
  KNET = 47;
  MB_WAY = 48;
  MOBILE_PAY = 49;
  MOMO = 50;
  MOMO_ATM = 51;
  MULTIBANCO = 52;
  ONLINE_BANKING_THAILAND = 53;
  ONLINE_BANKING_CZECH_REPUBLIC = 54;
  ONLINE_BANKING_FINLAND = 55;
  ONLINE_BANKING_FPX = 56;
  ONLINE_BANKING_POLAND = 57;
  ONLINE_BANKING_SLOVAKIA = 58;
  OXXO = 59;
  PAGO_EFECTIVO = 60;
  PERMATA_BANK_TRANSFER = 61;
  OPEN_BANKING_UK = 62;
  PAY_BRIGHT = 63;
  PAZE = 64;
  PIX = 65;
  PAY_SAFE_CARD = 66;
  PRZELEWY24 = 67;
  PROMPT_PAY = 68;
  PSE = 69;
  RED_COMPRA = 70;
  RED_PAGOS = 71;
  SAMSUNG_PAY = 72;
  SEPA = 73;
  SEPA_BANK_TRANSFER = 74;
  SOFORT = 75;
  SWISH = 76;
  TOUCH_N_GO = 77;
  TRUSTLY = 78;
  TWINT = 79;
  UPI_COLLECT = 80;
  UPI_INTENT = 81;
  UPI_QR = 82;
  VIPPS = 83;
  VIET_QR = 84;
  VENMO = 85;
  WALLEY = 86;
  WE_CHAT_PAY = 87;
  SEVEN_ELEVEN = 88;
  LAWSON = 89;
  MINI_STOP = 90;
  FAMILY_MART = 91;
  SEICOMART = 92;
  PAY_EASY = 93;
  LOCAL_BANK_TRANSFER = 94;
  OPEN_BANKING_PIS = 95;
  DIRECT_CARRIER_BILLING = 96;
  INSTANT_BANK_TRANSFER = 97;
}



// Dispute stage enumeration.
enum DisputeStage {
  DISPUTE_STAGE_UNSPECIFIED = 0; // Default value
  PRE_DISPUTE = 1;
  ACTIVE_DISPUTE = 2;
  PRE_ARBITRATION = 3;
}

// Country Alpha-2 code enumeration.
enum CountryAlpha2 {
  COUNTRY_ALPHA2_UNSPECIFIED = 0; // Default value must be first
  US = 1;
  AF = 2;
  AX = 3;
  AL = 4;
  DZ = 5;
  AS = 6;
  AD = 7;
  AO = 8;
  AI = 9;
  AQ = 10;
  AG = 11;
  AR = 12;
  AM = 13;
  AW = 14;
  AU = 15;
  AT = 16;
  AZ = 17;
  BS = 18;
  BH = 19;
  BD = 20;
  BB = 21;
  BY = 22;
  BE = 23;
  BZ = 24;
  BJ = 25;
  BM = 26;
  BT = 27;
  BO = 28;
  BQ = 29;
  BA = 30;
  BW = 31;
  BV = 32;
  BR = 33;
  IO = 34;
  BN = 35;
  BG = 36;
  BF = 37;
  BI = 38;
  KH = 39;
  CM = 40;
  CA = 41;
  CV = 42;
  KY = 43;
  CF = 44;
  TD = 45;
  CL = 46;
  CN = 47;
  CX = 48;
  CC = 49;
  CO = 50;
  KM = 51;
  CG = 52;
  CD = 53;
  CK = 54;
  CR = 55;
  CI = 56;
  HR = 57;
  CU = 58;
  CW = 59;
  CY = 60;
  CZ = 61;
  DK = 62;
  DJ = 63;
  DM = 64;
  DO = 65;
  EC = 66;
  EG = 67;
  SV = 68;
  GQ = 69;
  ER = 70;
  EE = 71;
  ET = 72;
  FK = 73;
  FO = 74;
  FJ = 75;
  FI = 76;
  FR = 77;
  GF = 78;
  PF = 79;
  TF = 80;
  GA = 81;
  GM = 82;
  GE = 83;
  DE = 84;
  GH = 85;
  GI = 86;
  GR = 87;
  GL = 88;
  GD = 89;
  GP = 90;
  GU = 91;
  GT = 92;
  GG = 93;
  GN = 94;
  GW = 95;
  GY = 96;
  HT = 97;
  HM = 98;
  VA = 99;
  HN = 100;
  HK = 101;
  HU = 102;
  IS = 103;
  IN = 104;
  ID = 105;
  IR = 106;
  IQ = 107;
  IE = 108;
  IM = 109;
  IL = 110;
  IT = 111;
  JM = 112;
  JP = 113;
  JE = 114;
  JO = 115;
  KZ = 116;
  KE = 117;
  KI = 118;
  KP = 119;
  KR = 120;
  KW = 121;
  KG = 122;
  LA = 123;
  LV = 124;
  LB = 125;
  LS = 126;
  LR = 127;
  LY = 128;
  LI = 129;
  LT = 130;
  LU = 131;
  MO = 132;
  MK = 133;
  MG = 134;
  MW = 135;
  MY = 136;
  MV = 137;
  ML = 138;
  MT = 139;
  MH = 140;
  MQ = 141;
  MR = 142;
  MU = 143;
  YT = 144;
  MX = 145;
  FM = 146;
  MD = 147;
  MC = 148;
  MN = 149;
  ME = 150;
  MS = 151;
  MA = 152;
  MZ = 153;
  MM = 154;
  NA = 155;
  NR = 156;
  NP = 157;
  NL = 158;
  NC = 159;
  NZ = 160;
  NI = 161;
  NE = 162;
  NG = 163;
  NU = 164;
  NF = 165;
  MP = 166;
  NO = 167;
  OM = 168;
  PK = 169;
  PW = 170;
  PS = 171;
  PA = 172;
  PG = 173;
  PY = 174;
  PE = 175;
  PH = 176;
  PN = 177;
  PL = 178;
  PT = 179;
  PR = 180;
  QA = 181;
  RE = 182;
  RO = 183;
  RU = 184;
  RW = 185;
  BL = 186;
  SH = 187;
  KN = 188;
  LC = 189;
  MF = 190;
  PM = 191;
  VC = 192;
  WS = 193;
  SM = 194;
  ST = 195;
  SA = 196;
  SN = 197;
  RS = 198;
  SC = 199;
  SL = 200;
  SG = 201;
  SX = 202;
  SK = 203;
  SI = 204;
  SB = 205;
  SO = 206;
  ZA = 207;
  GS = 208;
  SS = 209;
  ES = 210;
  LK = 211;
  SD = 212;
  SR = 213;
  SJ = 214;
  SZ = 215;
  SE = 216;
  CH = 217;
  SY = 218;
  TW = 219;
  TJ = 220;
  TZ = 221;
  TH = 222;
  TL = 223;
  TG = 224;
  TK = 225;
  TO = 226;
  TT = 227;
  TN = 228;
  TR = 229;
  TM = 230;
  TC = 231;
  TV = 232;
  UG = 233;
  UA = 234;
  AE = 235;
  GB = 236;
  UM = 237;
  UY = 238;
  UZ = 239;
  VU = 240;
  VE = 241;
  VN = 242;
  VG = 243;
  VI = 244;
  WF = 245;
  EH = 246;
  YE = 247;
  ZM = 248;
  ZW = 249;
}

// Represents a physical address with contact information.
message Address {
  // Personal Information
  optional string first_name = 1;
  optional string last_name = 2;
  
  // Address Details
  optional string line1 = 3;
  optional string line2 = 4;
  optional string line3 = 5;
  optional string city = 6;
  optional string state = 7;
  optional string zip_code = 8;
  optional CountryAlpha2 country_alpha2_code = 9;

  // Contact Information
  optional string email = 10;
  optional string phone_number = 11;
  optional string phone_country_code = 12;
}

// Access token details.
message AccessToken {
  // The token string.
  string token = 1;
  
  // Expiration timestamp of the token (seconds since epoch).
  int64 expires_in_seconds = 2;
  
  // Token type (e.g., "Bearer", "Basic").
  string token_type = 3;
}

// Additional authentication data, typically from 3DS.
message AuthenticationData {
  // Electronic Commerce Indicator (ECI) from 3DS.
  optional string eci = 1;
  
  // Cardholder Authentication Verification Value (CAVV).
  string cavv = 2;
  
  // 3DS Server Transaction ID.
  optional Identifier threeds_server_transaction_id = 3;
  
  // 3DS Message Version (e.g., "2.1.0", "2.2.0").
  optional string message_version = 4;
  
  // Directory Server Transaction ID (DS Trans ID).
  optional string ds_transaction_id = 5;
}

// Details of customer acceptance for mandates or terms.
message CustomerAcceptance {
  // Type of acceptance (e.g., online, offline).
  AcceptanceType acceptance_type = 1;
  
  // Unix timestamp (seconds since epoch) of when the acceptance was given.
  int64 accepted_at = 2;
  
  // Details if the acceptance was an online mandate.
  optional OnlineMandate online_mandate_details = 3;
}

// Details for an online mandate acceptance.
message OnlineMandate {
  // IP address from which the mandate was accepted.
  optional string ip_address = 1;
  
  // User agent string of the browser used for mandate acceptance.
  string user_agent = 2;
}

// Information about the customer's browser.
message BrowserInformation {
  // Display Information
  optional uint32 color_depth = 1;
  optional uint32 screen_height = 5;
  optional uint32 screen_width = 6;
  
  // Browser Settings
  optional bool java_enabled = 2;
  optional bool java_script_enabled = 3;
  optional string language = 4;
  optional int32 time_zone_offset_minutes = 7;
  
  // Browser Headers
  optional string accept_header = 9;
  optional string user_agent = 10;
  optional string accept_language = 14;
  
  // Device Information
  optional string ip_address = 8;
  optional string os_type = 11;
  optional string os_version = 12;
  optional string device_model = 13;
}

// Represents an identifier, which can be one of several types.
message Identifier {
  oneof id_type {
    // Connector's transaction ID.
    string id = 1;
    
    // Encoded data representing the ID or related information.
    string encoded_data = 2;
    
    // Indicates that no specific ID is returned or applicable.
    google.protobuf.Empty no_response_id_marker = 3;
  }
}


// Reference to a payment mandate.
message MandateReference {
  // Connector's unique identifier for the mandate.
  optional string mandate_id = 1;
}

// Container for various address types related to a payment.
message PaymentAddress {
  // Shipping address.
  Address shipping_address = 1;
  
  // Customer Billing address.
  Address billing_address = 2;
}

// Data for a redirection, can be either form data, raw HTML, or URI.
message RedirectForm {
  oneof form_type {
    // Data for constructing an HTML form for redirection.
    FormData form = 1;
    
    // Raw HTML data for redirection.
    HtmlData html = 2;
    
    // URI for direct redirection (e.g., UPI deep links).
    UriData uri = 3;
  }
}

// Represents data for an HTML form to be submitted.
message FormData {
  // The endpoint URL where the form should be submitted.
  string endpoint = 1;
  
  // HTTP method to be used for form submission (e.g., POST).
  HttpMethod method = 2;
  
  // Key-value pairs representing the form fields.
  map<string, string> form_fields = 3;
}

// Represents raw HTML data.
message HtmlData {
  // The HTML content as a string.
  string html_data = 1;
}

// Represents URI data for direct redirection.
message UriData {
  // The URI for redirection (e.g., UPI deep link).
  string uri = 1;
}

// Connector- Specific State data persisted by the client and returned for subsequent requests.
message ConnectorState {
  // Access token obtained from connector
  optional AccessToken access_token = 1;
}

// Details of an HTTP request, typically for incoming webhooks.
message RequestDetails {
  // HTTP method of the request (e.g., GET, POST).
  HttpMethod method = 1;
  
  // URI of the request.
  optional string uri = 2;
  
  // Headers of the HTTP request.
  map<string, string> headers = 3;
  
  // Body of the HTTP request.
  bytes body = 4;
  
  // Query parameters of the request.
  optional string query_params = 5;
}

// Secrets used for verifying connector webhooks.
message WebhookSecrets {
  // Primary secret for webhook verification.
  string secret = 1;
  
  // Additional secret, if required by the connector.
  optional string additional_secret = 2;
}

// Content of a webhook response, can be one of several types.
message WebhookResponseContent {
  oneof content {
    // Content if the webhook is for a payment synchronization.
    PaymentServiceGetResponse payments_response = 1;
    
    // Content if the webhook is for a refund synchronization.
    RefundResponse refunds_response = 2;
    
    // Content if the webhook is for a dispute synchronization.
    DisputeResponse disputes_response = 3;
  }
}

// Data for a multiple capture request.
message MultipleCaptureRequestData {
  // Sequence number for this capture in a series of multiple captures.
  int64 capture_sequence = 1;
  
  // Reference for this specific capture.
  string capture_reference = 2;
}

// Type of evidence that can be submitted for a dispute.
enum EvidenceType {
  EVIDENCE_TYPE_UNSPECIFIED = 0;              // Default value
  CANCELLATION_POLICY = 1;                    // Cancellation policy document
  CUSTOMER_COMMUNICATION = 2;                 // Communication with customer
  CUSTOMER_SIGNATURE = 3;                     // Customer signature document
  RECEIPT = 4;                                // Receipt or proof of purchase
  REFUND_POLICY = 5;                         // Refund policy document
  SERVICE_DOCUMENTATION = 6;                  // Service documentation
  SHIPPING_DOCUMENTATION = 7;                // Shipping documentation
  INVOICE_SHOWING_DISTINCT_TRANSACTIONS = 8;  // Invoice showing distinct transactions
  RECURRING_TRANSACTION_AGREEMENT = 9;        // Recurring transaction agreement
  UNCATEGORIZED_FILE = 10;                   // Uncategorized evidence file
}

// Represents a single piece of evidence for a dispute.
message EvidenceDocument {
  // Type of the evidence.
  EvidenceType evidence_type = 1;

  // Content Options
  // Content of the document, if it's a file.
  optional bytes file_content = 2;
  
  // MIME type of the file (e.g., "application/pdf", "image/png"), if file_content is provided.
  optional string file_mime_type = 3;
  
  // Identifier for the file if stored with an external provider.
  optional string provider_file_id = 4;

  // Textual content of the evidence, if it's not a file or in addition to a file.
  optional string text_content = 5;
}


// ============================================================================
// SERVICE-SPECIFIC MESSAGES
// ============================================================================

// -------------------------
// PaymentService Messages
// -------------------------

// Request message for authorizing a payment.
message PaymentServiceAuthorizeRequest {
  // Payment Identification
  Identifier request_ref_id = 1; // Renamed from connector_request_reference_id
  
  // Amount Information
  int64 amount = 2; // The amount for the payment in major currency units
  Currency currency = 3; // The currency for the payment, in ISO 4217 three-letter code
  int64 minor_amount = 4; // The minor amount for the payment (e.g., cents)
  optional int64 order_tax_amount = 5; // Tax amount for the order
  optional int64 shipping_cost = 6; // Cost of shipping for the order
  
  // Payment Method and Capture Settings
  PaymentMethod payment_method = 7; // Payment method to be used
  optional CaptureMethod capture_method = 8; // Method for capturing the payment
  
  // Customer Information
  optional string email = 9; // Email address of the customer
  optional string customer_name = 10; // Name of the customer
  optional string connector_customer_id = 11; // Customer ID as recognized by the connector
  
  // Address Information
  PaymentAddress address = 12; // Billing and shipping address details
  
  // Authentication Details
  AuthenticationType auth_type = 13; // Type of authentication to be used
  bool enrolled_for_3ds = 14; // Indicates if the customer is enrolled for 3D Secure
  optional AuthenticationData authentication_data = 15; // Additional authentication data
  
  // Metadata
  map<string, string> metadata = 16; // Additional metadata for the connector
  
  // URLs for Redirection and Webhooks
  optional string return_url = 17; // URL to redirect after payment
  optional string webhook_url = 18; // URL for webhook notifications
  optional string complete_authorize_url = 19; // URL to complete authorization
  
  // Session and Token Information
  optional AccessToken access_token = 20; // Access token for secure communication
  optional string session_token = 21; // Session token, if applicable
  
  // Order Details
  optional string order_category = 22; // Category of the order
  optional string merchant_order_reference_id = 23; // Merchant's internal reference ID
  
  // Behavioral Flags and Preferences
  optional FutureUsage setup_future_usage = 24; // Indicates future usage intention
  optional bool off_session = 25; // Indicates if off-session transaction
  bool request_incremental_authorization = 26; // Indicates if incremental authorization is requested
  optional bool request_extended_authorization = 27; // Indicates if extended authorization is requested
  
  // Contextual Information
  optional CustomerAcceptance customer_acceptance = 28; // Details of customer acceptance
  optional BrowserInformation browser_info = 29; // Information about the customer's browser
  optional PaymentExperience payment_experience = 30; // Preferred payment experience
}

// Response message for a payment authorization.
message PaymentServiceAuthorizeResponse {
  // Identification
  Identifier transaction_id = 1; // Identifier for the resource created
  
  // Status Information
  PaymentStatus status = 2; // Status of the payment attempt
  optional string error_code = 3; // Error code if the authorization failed
  optional string error_message = 4; // Error message if the authorization failed
  uint32 status_code = 10; // HTTP status code from the connector
  
  // Redirection and Transaction Details
  optional RedirectForm redirection_data = 5; // Data for redirecting the customer's browser
  optional string network_txn_id = 6; // Transaction ID from the payment network
  optional Identifier response_ref_id = 7; // Renamed from connector_response_reference_id
  
  // Authorization Details
  optional bool incremental_authorization_allowed = 8; // Indicates if incremental authorization is allowed
  
  // Raw Response
  optional string raw_connector_response = 9; // Raw response from the connector for debugging
  
  // State
  optional ConnectorState state = 11; // State data to be stored by Hyperswitch
  
  // Additional fields added later
  map<string, string> response_headers = 12; // Optional HTTP response headers from the connector
  map<string, string> connector_metadata = 13; // Connector-specific metadata for the transaction
}

// Request message for synchronizing payment status.
message PaymentServiceGetRequest {
  // Identification
  Identifier transaction_id = 1; // The resource ID to synchronize
  
  // Reference
  optional Identifier request_ref_id = 2; // Renamed from connector_request_reference_id
  
  // Session and Token Information
  optional AccessToken access_token = 3; // Access token for secure communication
}

// Response message for a payment status synchronization.
message PaymentServiceGetResponse {
  // Identification
  Identifier transaction_id = 1; // Identifier for the synchronized resource
  
  // Status Information
  PaymentStatus status = 2; // Current status of the payment attempt
  optional string error_code = 3; // Error code if synchronization encountered an issue
  optional string error_message = 4; // Error message if synchronization encountered an issue
  uint32 status_code = 26; // HTTP status code from the connector
  
  // Transaction Details
  optional MandateReference mandate_reference = 5; // Mandate reference, if applicable
  optional string network_txn_id = 6; // Transaction ID from the payment network
  optional Identifier response_ref_id = 7; // Renamed from connector_response_reference_id
  
  // Payment Details
  optional int64 amount = 8; // Payment amount in major currency units
  optional int64 minor_amount = 9; // Payment amount in minor currency units
  optional Currency currency = 10; // Currency of the payment
  optional int64 captured_amount = 11; // Amount that has been captured
  optional int64 minor_captured_amount = 12; // Captured amount in minor currency units
  optional PaymentMethodType payment_method_type = 13; // Type of payment method used
  optional CaptureMethod capture_method = 14; // Capture method for the payment
  optional AuthenticationType auth_type = 15; // Type of authentication used
  
  // Timestamps
  optional int64 created_at = 16; // Unix timestamp when the payment was created
  optional int64 updated_at = 17; // Unix timestamp when the payment was last updated
  optional int64 authorized_at = 18; // Unix timestamp when the payment was authorized
  optional int64 captured_at = 19; // Unix timestamp when the payment was captured
  
  // Additional Context
  optional string customer_name = 20; // Name of the customer
  optional string email = 21; // Email address of the customer
  optional string connector_customer_id = 22; // Customer ID as recognized by the connector
  optional string merchant_order_reference_id = 23; // Merchant's internal reference ID
  map<string, string> metadata = 24; // Additional metadata from the connector
  
  // Raw Response
  optional string raw_connector_response = 25; // Raw response from the connector for debugging
  
  // State
  optional ConnectorState state = 27; // State data to be stored by Hyperswitch
  
  // Additional fields added later
  map<string, string> response_headers = 28; // Optional HTTP response headers from the connector
}

// Request message for voiding a payment.
message PaymentServiceVoidRequest {
  // Identification
  Identifier request_ref_id = 1; // Reference ID for tracking
  Identifier transaction_id = 2; // Renamed from connector_request_reference_id
  
  // Void Details
  optional string cancellation_reason = 3; // Reason for cancelling/voiding the payment
  optional bool all_keys_required = 4;

  // Browser Information
  optional BrowserInformation browser_info = 5; // Information about the customer's browser
  
  // Session and Token Information
  optional AccessToken access_token = 6; // Access token for secure communication
}

// Response message for a payment void operation.
message PaymentServiceVoidResponse {
  // Identification
  Identifier transaction_id = 1; // Identifier for the voided resource
  
  // Status Information
  PaymentStatus status = 2; // Status of the payment attempt after voiding
  optional string error_code = 3; // Error code if the void operation failed
  optional string error_message = 4; // Error message if the void operation failed
  uint32 status_code = 6; // HTTP status code from the connector
  map<string, string> response_headers = 7; // Optional HTTP response headers from the connector
  
  // Reference
  optional Identifier response_ref_id = 5; // Renamed from connector_response_reference_id
  
  // State
  optional ConnectorState state = 8; // State data to be stored by Hyperswitch
}

// Request message for capturing a payment.
message PaymentServiceCaptureRequest {
  // Identification
  Identifier request_ref_id = 1; // Reference ID for tracking
  Identifier transaction_id = 2; // Renamed from connector_transaction_id
  
  // Capture Details
  int64 amount_to_capture = 3; // Amount to capture, in minor currency units
  Currency currency = 4; // Currency of the amount to capture
  
  // Metadata
  map<string, string> metadata = 5; // Additional metadata for the connector
  
  // Multiple Capture Information
  optional MultipleCaptureRequestData multiple_capture_data = 6; // Data for multiple capture scenarios

  // Browser Information
  optional BrowserInformation browser_info = 7; // Browser information, if relevant
  
  // Session and Token Information
  optional AccessToken access_token = 8; // Access token for secure communication
}

// Response message for a payment capture operation.
message PaymentServiceCaptureResponse {
  // Identification
  Identifier transaction_id = 1; // Identifier for the captured resource
  
  // Status Information
  PaymentStatus status = 2; // Status of the payment after the capture attempt
  optional string error_code = 3; // Error code if the capture failed
  optional string error_message = 4; // Error message if the capture failed
  uint32 status_code = 6; // HTTP status code from the connector
  map<string, string> response_headers = 7; // Optional HTTP response headers from the connector
  
  // Reference
  optional Identifier response_ref_id = 5; // Renamed from response_reference_id
  
  // State
  optional ConnectorState state = 8; // State data to be stored by Hyperswitch
}

// Request message for processing a refund.
message PaymentServiceRefundRequest {
  // Identification
  Identifier request_ref_id = 1; // Reference ID for tracking
  string refund_id = 2; // Unique identifier for the refund
  Identifier transaction_id = 3; // Renamed from connector_transaction_id
  
  // Amount Information
  int64 payment_amount = 4; // Amount to be refunded, in major currency units
  Currency currency = 5; // Currency of the refund, ISO 4217 code
  int64 minor_payment_amount = 6; // Amount to be refunded, in minor currency units
  int64 refund_amount = 7; // Actual amount to refund, in major units
  int64 minor_refund_amount = 8; // Actual amount to refund in minor units
  
  // Refund Context
  optional string reason = 9; // Reason for the refund
  optional string webhook_url = 10; // URL for webhook notifications
  optional string merchant_account_id = 11; // Merchant account ID for the refund
  optional CaptureMethod capture_method = 12; // Capture method related to the original payment
  
  // Metadata
  map<string, string> metadata = 13; // Metadata specific to the connector
  map<string, string> refund_metadata = 14; // Metadata specific to the refund
  
  // Browser Information
  optional BrowserInformation browser_info = 15; // Browser information, if relevant
  
  // Session and Token Information
  optional AccessToken access_token = 16; // Access token for secure communication
}

// Response message for a refund operation (unified for both Create and Get).
message RefundResponse {
  // Identification
  Identifier transaction_id = 1; // Identifier for the synchronized resource
  string refund_id = 2; // Connector's ID for the refund
  
  // Status Information
  RefundStatus status = 3; // Current status of the refund
  optional string error_code = 4; // Error code if synchronization encountered an issue
  optional string error_message = 5; // Error message if synchronization encountered an issue
  uint32 status_code = 22; // HTTP status code from the connector
  map<string, string> response_headers = 23; // Optional HTTP response headers from the connector
  
  // Reference
  optional Identifier response_ref_id = 6; // Response reference ID for tracking
  
  // Refund Details
  optional int64 refund_amount = 7; // Refunded amount in major currency units
  optional int64 minor_refund_amount = 8; // Refunded amount in minor currency units
  optional Currency refund_currency = 9; // Currency of the refund
  optional int64 payment_amount = 10; // Original payment amount in major currency units
  optional int64 minor_payment_amount = 11; // Original payment amount in minor currency units
  optional string refund_reason = 12; // Reason for the refund
  
  // Timestamps
  optional int64 created_at = 13; // Unix timestamp when the refund was created
  optional int64 updated_at = 14; // Unix timestamp when the refund was last updated
  optional int64 processed_at = 15; // Unix timestamp when the refund was processed
  
  // Additional Context
  optional string customer_name = 16; // Name of the customer
  optional string email = 17; // Email address of the customer
  optional string merchant_order_reference_id = 18; // Merchant's internal reference ID
  map<string, string> metadata = 19; // Additional metadata from the connector
  map<string, string> refund_metadata = 20; // Refund-specific metadata from the connector
  
  // Raw Response
  optional string raw_connector_response = 21; // Raw response from the connector for debugging
  
  // State
  optional ConnectorState state = 24; // State data to be stored by Hyperswitch
}

// Request message for creating a dispute.
message PaymentServiceDisputeRequest {
  // Identification
  Identifier request_ref_id = 1; // Reference ID for tracking
  Identifier transaction_id = 2; // Transaction ID to raise the dispute for
  string dispute_id = 3; // Connector's unique identifier
}

// Response message for dispute operations (unified for both Create and Get).
message DisputeResponse {
  // Identification
  optional string dispute_id = 1; // Connector's unique identifier for the dispute
  optional Identifier transaction_id = 2; // Transaction ID associated with the dispute
  
  // Status Information
  DisputeStatus dispute_status = 3; // Status of the dispute
  DisputeStage dispute_stage = 4; // Current stage of the dispute
  optional string connector_status_code = 5; // Connector status code
  optional string error_code = 6; // Error code if retrieval failed
  optional string error_message = 7; // Error message if retrieval failed
  uint32 status_code = 18; // HTTP status code from the connector
  map<string, string> response_headers = 19; // Optional HTTP response headers from the connector
  
  // Dispute Details
  optional int64 dispute_amount = 8; // Amount in dispute (minor currency units)
  optional Currency dispute_currency = 9; // Currency of the disputed amount
  optional int64 dispute_date = 10; // Unix timestamp when dispute was created
  optional int64 service_date = 11; // Unix timestamp of service date, if applicable
  optional int64 shipping_date = 12; // Unix timestamp of shipping date, if applicable
  optional int64 due_date = 13; // Unix timestamp of due date for response to dispute
  
  // Evidence
  repeated EvidenceDocument evidence_documents = 14; // Collection of evidence documents submitted
  
  // Additional Context
  optional string dispute_reason = 15; // Reason for the dispute
  optional string dispute_message = 16; // Message from the disputor
  
  // Reference
  optional Identifier response_ref_id = 17; // Response reference ID for tracking
}

// Request message for setting up a mandate.
message PaymentServiceRegisterRequest {
  // Identification
  Identifier request_ref_id = 1; // Renamed from connector_request_reference_id
  
  // Mandate Details
  Currency currency = 2; // The currency for the mandate
  PaymentMethod payment_method = 3; // Payment method to be used for the mandate
  optional int64 minor_amount = 4; // Optional: Amount to authorize during mandate setup
  
  // Customer Information
  optional string email = 5; // Email address of the customer
  optional string customer_name = 6; // Name of the customer
  optional string connector_customer_id = 7; // Customer ID as recognized by the connector
  
  // Address Information
  PaymentAddress address = 8; // Billing address details for the mandate
  
  // Authentication Details
  AuthenticationType auth_type = 9; // Type of authentication to be used
  bool enrolled_for_3ds = 10; // Indicates if the customer is enrolled for 3D Secure
  optional AuthenticationData authentication_data = 11; // Additional authentication data
  
  // Metadata
  map<string, string> metadata = 12; // Additional metadata for the connector
  
  // URLs for Redirection and Webhooks
  optional string return_url = 13; // URL to redirect after setup
  optional string webhook_url = 14; // URL for webhook notifications
  optional string complete_authorize_url = 15; // URL to complete authorization
  
  // Session and Token Information
  optional AccessToken access_token = 16; // Access token for secure communication
  optional string session_token = 17; // Session token, if applicable
  
  // Order Details
  optional int64 order_tax_amount = 18; // Tax amount, if an initial payment is part of setup
  optional string order_category = 19; // Category of the order/service related to the mandate
  optional string merchant_order_reference_id = 20; // Merchant's internal reference ID
  optional int64 shipping_cost = 21; // Shipping cost, if an initial payment is part of setup
  
  // Behavioral Flags and Preferences
  optional FutureUsage setup_future_usage = 22; // Indicates future usage intention
  optional bool off_session = 23; // Indicates if off-session process
  bool request_incremental_authorization = 24; // Indicates if incremental authorization is requested
  optional bool request_extended_authorization = 25; // Indicates if extended authorization is requested
  
  // Contextual Information
  optional CustomerAcceptance customer_acceptance = 26; // Details of customer acceptance
  optional BrowserInformation browser_info = 27; // Information about the customer's browser
  optional PaymentExperience payment_experience = 28; // Preferred payment experience
}

// Response message for a mandate setup operation.
message PaymentServiceRegisterResponse {
  // Identification
  Identifier registration_id = 1; // Identifier for the mandate registration
  
  // Status Information
  PaymentStatus status = 2; // Status of the mandate setup attempt (using PaymentStatus with mandate values)
  optional string error_code = 3; // Error code if the mandate setup failed
  optional string error_message = 4; // Error message if the mandate setup failed
  uint32 status_code = 10; // HTTP status code from the connector
  map<string, string> response_headers = 11; // Optional HTTP response headers from the connector
  
  // Mandate Details
  MandateReference mandate_reference = 5; // Reference to the created mandate
  
  // Redirection and Transaction Details
  optional RedirectForm redirection_data = 6; // Data for redirecting the customer's browser
  optional string network_txn_id = 7; // Renamed from network_transaction_id
  optional Identifier response_ref_id = 8; // Renamed from connector_response_reference_id
  
  // Authorization Details
  optional bool incremental_authorization_allowed = 9; // Indicates if incremental authorization is allowed
  
  // Connector State
  optional ConnectorState state = 12; // State data to be stored by Hyperswitch
}

// Request message for repeat payment (MIT - Merchant Initiated Transaction).
message PaymentServiceRepeatEverythingRequest {
  // Identification
  Identifier request_ref_id = 1; // Reference ID for tracking
  
  // Mandate Information (required for MIT)
  MandateReference mandate_reference = 2; // Reference to existing mandate
  
  // Amount Information
  int64 amount = 3; // The amount for the payment in major currency units
  Currency currency = 4; // The currency for the payment, in ISO 4217 three-letter code
  int64 minor_amount = 5; // The minor amount for the payment (e.g., cents)
  
  // Optional fields
  optional string merchant_order_reference_id = 6; // Merchant's reference ID for the order
  map<string, string> metadata = 7; // Additional metadata for the connector
  optional string webhook_url = 8; // URL for webhook notifications

  // Capture Settings
  optional CaptureMethod capture_method = 11; // Method for capturing the payment

  // Customer Information
  optional string email = 12; // Email address of the customer

  // Browser Information
  optional BrowserInformation browser_info = 13; // Browser information, if relevant
<<<<<<< HEAD
  
  // Session and Token Information
  optional AccessToken access_token = 14; // Access token for secure communication
=======
>>>>>>> 33ad8478
}

// Response message for repeat payment operation.
message PaymentServiceRepeatEverythingResponse {
  // Identification
  Identifier transaction_id = 1; // Identifier for the resource created
  
  // Status Information
  PaymentStatus status = 2; // Status of the payment attempt
  optional string error_code = 3; // Error code if the payment failed
  optional string error_message = 4; // Error message if the payment failed
  uint32 status_code = 8; // HTTP status code from the connector
  map<string, string> response_headers = 9; // Optional HTTP response headers from the connector
  
  // Transaction Details
  optional string network_txn_id = 5; // Transaction ID from the payment network
  optional Identifier response_ref_id = 6; // Reference ID from the connector response
  
  // Raw Response
  optional string raw_connector_response = 7; // Raw response from the connector for debugging
  
  // Connector State
  optional ConnectorState state = 10; // State information that needs to be passed back to the caller
}

// Request message for PaymentService.Transform RPC
message PaymentServiceTransformRequest {
  // Identification
  Identifier request_ref_id = 1; // Reference ID for tracking
  
  // Request Details
  RequestDetails request_details = 2; // Details of the incoming HTTP request
  
  // Security
  optional WebhookSecrets webhook_secrets = 3; // Secrets for verifying authenticity
}

// Response message for PaymentService.Transform RPC
message PaymentServiceTransformResponse {
  // Event Information
  WebhookEventType event_type = 1; // Type of event indicated by the webhook
  
  // Content
  WebhookResponseContent content = 2; // Content of the webhook, parsed into a specific response type
  
  // Verification
  bool source_verified = 3; // Indicates if the source was successfully verified
  
  // Reference
  optional Identifier response_ref_id = 4; // Response reference ID for tracking
}

// -------------------------
// RefundService Messages
// -------------------------

// Request message for synchronizing refund status.
message RefundServiceGetRequest {
  // Identification
  Identifier request_ref_id = 1; // Reference ID for tracking
  Identifier transaction_id = 2; // Renamed from connector_transaction_id
  string refund_id = 3; // Refund identifier
  
  // Refund Details
  optional string refund_reason = 4; // Reason for the refund, if provided during sync

  // Browser Information
  optional BrowserInformation browser_info = 5; // Information about the customer's browser
  
  // Session and Token Information
  optional AccessToken access_token = 6; // Access token for secure communication
}

// Legacy alias for backward compatibility - use RefundResponse instead
message PaymentServiceRefundResponse {
  // Identification
  Identifier transaction_id = 1; // Identifier for the synchronized resource
  string refund_id = 2; // Connector's ID for the refund
  
  // Status Information
  RefundStatus status = 3; // Current status of the refund
  optional string error_code = 4; // Error code if synchronization encountered an issue
  optional string error_message = 5; // Error message if synchronization encountered an issue
  
  // Reference
  optional Identifier response_ref_id = 6; // Response reference ID for tracking
  
  // Refund Details
  optional int64 refund_amount = 7; // Refunded amount in major currency units
  optional int64 minor_refund_amount = 8; // Refunded amount in minor currency units
  optional Currency refund_currency = 9; // Currency of the refund
  optional int64 payment_amount = 10; // Original payment amount in major currency units
  optional int64 minor_payment_amount = 11; // Original payment amount in minor currency units
  optional string refund_reason = 12; // Reason for the refund
  
  // Timestamps
  optional int64 created_at = 13; // Unix timestamp when the refund was created
  optional int64 updated_at = 14; // Unix timestamp when the refund was last updated
  optional int64 processed_at = 15; // Unix timestamp when the refund was processed
  
  // Additional Context
  optional string customer_name = 16; // Name of the customer
  optional string email = 17; // Email address of the customer
  optional string merchant_order_reference_id = 18; // Merchant's internal reference ID
  map<string, string> metadata = 19; // Additional metadata from the connector
  map<string, string> refund_metadata = 20; // Refund-specific metadata from the connector
}

// Legacy alias for backward compatibility - use RefundResponse instead
message RefundServiceGetResponse {
  // Identification
  Identifier transaction_id = 1; // Identifier for the synchronized resource
  string refund_id = 2; // Renamed from connector_refund_id
  
  // Status Information
  RefundStatus status = 3; // Current status of the refund
  optional string error_code = 4; // Error code if synchronization encountered an issue
  optional string error_message = 5; // Error message if synchronization encountered an issue
  
  // Reference
  optional Identifier response_ref_id = 6; // Renamed from connector_response_reference_id
  
  // Refund Details
  optional int64 refund_amount = 7; // Refunded amount in major currency units
  optional int64 minor_refund_amount = 8; // Refunded amount in minor currency units
  optional Currency refund_currency = 9; // Currency of the refund
  optional int64 payment_amount = 10; // Original payment amount in major currency units
  optional int64 minor_payment_amount = 11; // Original payment amount in minor currency units
  optional string refund_reason = 12; // Reason for the refund
  
  // Timestamps
  optional int64 created_at = 13; // Unix timestamp when the refund was created
  optional int64 updated_at = 14; // Unix timestamp when the refund was last updated
  optional int64 processed_at = 15; // Unix timestamp when the refund was processed
  
  // Additional Context
  optional string customer_name = 16; // Name of the customer
  optional string email = 17; // Email address of the customer
  optional string merchant_order_reference_id = 18; // Merchant's internal reference ID
  map<string, string> metadata = 19; // Additional metadata from the connector
  map<string, string> refund_metadata = 20; // Refund-specific metadata from the connector
}

// Request message for RefundService.Transform RPC
message RefundServiceTransformRequest {
  // Identification
  Identifier request_ref_id = 1; // Reference ID for tracking
  
  // Request Details
  RequestDetails request_details = 2; // Details of the incoming HTTP request
  
  // Security
  optional WebhookSecrets webhook_secrets = 3; // Secrets for verifying authenticity
}

// Response message for RefundService.Transform RPC
message RefundServiceTransformResponse {
  // Event Information
  WebhookEventType event_type = 1; // Type of event indicated by the webhook
  
  // Content
  WebhookResponseContent content = 2; // Content of the webhook, parsed into a specific response type
  
  // Verification
  bool source_verified = 3; // Indicates if the source was successfully verified
  
  // Reference
  optional Identifier response_ref_id = 4; // Response reference ID for tracking
}

// -------------------------
// DisputeService Messages
// -------------------------

// Request message for submitting evidence for a dispute.
message DisputeServiceSubmitEvidenceRequest {
  // Identification
  Identifier request_ref_id = 1; // Reference ID for tracking
  optional Identifier transaction_id = 2; // Merchant's unique identifier for the dispute
  string dispute_id = 3; // Merchant's unique identifier for the dispute
  
  // Dates
  optional int64 service_date = 4; // Unix timestamp of service date, if applicable
  optional int64 shipping_date = 5; // Unix timestamp of shipping date, if applicable
  
  // Evidence
  repeated EvidenceDocument evidence_documents = 6; // Collection of evidence documents
}

// Response message for a submit evidence operation.
message DisputeServiceSubmitEvidenceResponse {
  // Identification
  optional string dispute_id = 1; // Connector's unique identifier for the dispute
  repeated string submitted_evidence_ids = 2; // IDs of the submitted evidence documents
  
  // Status Information
  DisputeStatus dispute_status = 3; // Status of the dispute after submitting evidence
  optional string connector_status_code = 4; // Renamed from connector_dispute_status_code
  optional string error_code = 5; // Error code if submitting evidence failed
  optional string error_message = 6; // Error message if submitting evidence failed
  uint32 status_code = 8; // HTTP status code from the connector
  map<string, string> response_headers = 9; // Optional HTTP response headers from the connector
  
  // Reference
  optional Identifier response_ref_id = 7; // Response reference ID for tracking
}

// Request message for retrieving dispute information.
message DisputeServiceGetRequest {
  // Identification
  Identifier request_ref_id = 1; // Reference ID for tracking
  optional string dispute_id = 2; // Merchant's unique identifier for the dispute
  string connector_dispute_id = 3; // Connector's unique identifier
}

// Legacy alias for backward compatibility - use DisputeResponse instead
message PaymentServiceDisputeResponse {
  // Identification
  optional string dispute_id = 1; // Connector's unique identifier for the dispute
  optional Identifier transaction_id = 2; // Transaction ID associated with the dispute
  
  // Status Information
  DisputeStatus dispute_status = 3; // Status of the dispute
  DisputeStage dispute_stage = 4; // Current stage of the dispute
  optional string connector_status_code = 5; // Connector status code
  optional string error_code = 6; // Error code if retrieval failed
  optional string error_message = 7; // Error message if retrieval failed
  
  // Dispute Details
  optional int64 dispute_amount = 8; // Amount in dispute (minor currency units)
  optional Currency dispute_currency = 9; // Currency of the disputed amount
  optional int64 dispute_date = 10; // Unix timestamp when dispute was created
  optional int64 service_date = 11; // Unix timestamp of service date, if applicable
  optional int64 shipping_date = 12; // Unix timestamp of shipping date, if applicable
  optional int64 due_date = 13; // Unix timestamp of due date for response to dispute
  
  // Evidence
  repeated EvidenceDocument evidence_documents = 14; // Collection of evidence documents submitted
  
  // Additional Context
  optional string dispute_reason = 15; // Reason for the dispute
  optional string dispute_message = 16; // Message from the disputor
  
  // Reference
  optional Identifier response_ref_id = 17; // Response reference ID for tracking
}

// Legacy alias for backward compatibility - use DisputeResponse instead
message DisputeServiceGetResponse {
  // Identification
  optional string dispute_id = 1; // Connector's unique identifier for the dispute
  optional Identifier transaction_id = 2; // Transaction ID associated with the dispute
  
  // Status Information
  DisputeStatus dispute_status = 3; // Status of the dispute
  DisputeStage dispute_stage = 4; // Current stage of the dispute
  optional string connector_status_code = 5; // Renamed from connector_dispute_status_code
  optional string error_code = 6; // Error code if retrieval failed
  optional string error_message = 7; // Error message if retrieval failed
  
  // Dispute Details
  optional int64 dispute_amount = 8; // Amount in dispute (minor currency units)
  optional Currency dispute_currency = 9; // Currency of the disputed amount
  optional int64 dispute_date = 10; // Unix timestamp when dispute was created
  optional int64 service_date = 11; // Unix timestamp of service date, if applicable
  optional int64 shipping_date = 12; // Unix timestamp of shipping date, if applicable
  optional int64 due_date = 13; // Unix timestamp of due date for response to dispute
  
  // Evidence
  repeated EvidenceDocument evidence_documents = 14; // Collection of evidence documents submitted
  
  // Additional Context
  optional string dispute_reason = 15; // Reason for the dispute
  optional string dispute_message = 16; // Message from the disputor
  
  // Reference
  optional Identifier response_ref_id = 17; // Response reference ID for tracking
}

// Request message for DisputeService.Transform RPC
message DisputeServiceTransformRequest {
  // Identification
  Identifier request_ref_id = 1; // Reference ID for tracking
  
  // Request Details
  RequestDetails request_details = 2; // Details of the incoming HTTP request
  
  // Security
  optional WebhookSecrets webhook_secrets = 3; // Secrets for verifying authenticity
}

// Response message for DisputeService.Transform RPC
message DisputeServiceTransformResponse {
  // Event Information
  WebhookEventType event_type = 1; // Type of event indicated by the webhook
  
  // Content
  WebhookResponseContent content = 2; // Content of the webhook, parsed into a specific response type
  
  // Verification
  bool source_verified = 3; // Indicates if the source was successfully verified
  
  // Reference
  optional Identifier response_ref_id = 4; // Response reference ID for tracking
}

// -------------------------
// Missing Dispute Service Messages
// -------------------------

// Request message for defending a dispute.
message DisputeDefendRequest {
  // Identification
  Identifier request_ref_id = 1; // Reference ID for tracking
  Identifier transaction_id = 2; // Transaction ID to defend dispute for
  string dispute_id = 3; // Connector's unique identifier
  
  // Defend Details
  optional string reason_code = 4; // Reason code for defending the dispute
}

// Response message for defending a dispute.
message DisputeDefendResponse {
  // Identification
  string dispute_id = 1; // Connector's unique identifier for the dispute
  
  // Status Information
  DisputeStatus dispute_status = 2; // Status of the dispute after defending
  optional string connector_status_code = 3; // Connector status code
  optional string error_code = 4; // Error code if defending failed
  optional string error_message = 5; // Error message if defending failed
  uint32 status_code = 7; // HTTP status code from the connector
  map<string, string> response_headers = 8; // Optional HTTP response headers from the connector
  
  // Reference
  optional Identifier response_ref_id = 6; // Response reference ID for tracking
}

// Request message for accepting a dispute.
message AcceptDisputeRequest {
  // Identification
  Identifier request_ref_id = 1; // Reference ID for tracking
  Identifier transaction_id = 2; // Transaction ID to accept dispute for
  string dispute_id = 3; // Connector's unique identifier
}

// Response message for accepting a dispute.
message AcceptDisputeResponse {
  // Identification
  string dispute_id = 1; // Connector's unique identifier for the dispute
  
  // Status Information
  DisputeStatus dispute_status = 2; // Status of the dispute after accepting
  optional string connector_status_code = 3; // Connector status code
  optional string error_code = 4; // Error code if accepting failed
  optional string error_message = 5; // Error message if accepting failed
  uint32 status_code = 7; // HTTP status code from the connector
  map<string, string> response_headers = 8; // Optional HTTP response headers from the connector
  
  // Reference
  optional Identifier response_ref_id = 6; // Response reference ID for tracking
}

// ============================================================================
// COMPATIBILITY MESSAGES (from main branch)
// ============================================================================

// Legacy messages for backward compatibility
message DisputesSyncResponse {
  string dispute_id = 1;
  optional string connector_response_reference_id = 2;
  optional string dispute_message = 3;
  DisputeStatus status = 4;
  DisputeStage stage = 5;
}<|MERGE_RESOLUTION|>--- conflicted
+++ resolved
@@ -1482,12 +1482,9 @@
 
   // Browser Information
   optional BrowserInformation browser_info = 13; // Browser information, if relevant
-<<<<<<< HEAD
-  
-  // Session and Token Information
+  
+  // Token Information
   optional AccessToken access_token = 14; // Access token for secure communication
-=======
->>>>>>> 33ad8478
 }
 
 // Response message for repeat payment operation.
