--- conflicted
+++ resolved
@@ -1680,13 +1680,11 @@
   // State Information
   optional ConnectorState state = 10; // State data for access token storage and other connector-specific state
 
-<<<<<<< HEAD
-    // Account-Specific Configuration
-  map<string, string> merchant_account_metadata = 11; // Account-level configuration metadata (e.g., merchant_name, brand_id)
-=======
   // Merchant's original payment ID for connectors that need it (e.g., Worldpay)
   optional string merchant_reference_payment_id = 11;
->>>>>>> 353a686b
+
+    // Account-Specific Configuration
+  map<string, string> merchant_account_metadata = 12; // Account-level configuration metadata (e.g., merchant_name, brand_id)
 }
 
 // Response message for a payment capture operation.
