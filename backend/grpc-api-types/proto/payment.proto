--- conflicted
+++ resolved
@@ -455,11 +455,8 @@
   PHONEPE = 91;
   CASHFREE = 92;
   PAYTM = 93;
-<<<<<<< HEAD
-  PEACHPAYMENTS = 94;
-=======
   BLUECODE = 94;
->>>>>>> 316aa942
+  PEACHPAYMENTS = 95;
 }
 
 // Payment method types.
