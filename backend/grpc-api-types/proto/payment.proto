--- conflicted
+++ resolved
@@ -1726,13 +1726,9 @@
   optional bool off_session = 16; // Indicates if off-session process
 
   // State Information
-<<<<<<< HEAD
-  optional ConnectorState state = 14; // State data for access token storage and other connector-specific state
-
-  // Address Information
-  optional PaymentAddress address = 17; // Billing and shipping address details
-
-  optional RecurringMandatePaymentData recurring_mandate_payment_data = 18; // Mandate payment details
+  optional ConnectorState state = 22; // State data for access token storage and other connector-specific state
+
+  optional RecurringMandatePaymentData recurring_mandate_payment_data = 9; // Mandate payment details
 }
 
 // Container for recurring mandate payment data
@@ -1742,9 +1738,6 @@
   
   // Customer Billing address.
   optional Currency original_payment_authorized_currency = 2;
-=======
-  optional ConnectorState state = 22; // State data for access token storage and other connector-specific state
->>>>>>> 3ded3017
 }
 
 // Response message for repeat payment operation.
