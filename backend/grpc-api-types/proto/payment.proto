--- conflicted
+++ resolved
@@ -1810,15 +1810,10 @@
   optional ConnectorState state = 3; // State data for access token storage and other connector-specific state
 
   // Metadata
-<<<<<<< HEAD
   map<string, string> metadata = 10; // Additional metadata for the connector
   map<string, string> merchant_account_metadata = 12; // Account-level configuration metadata (e.g., merchant_name, brand_id)
   optional SecretString connector_metadata = 13; // Connector-specific metadata for the transaction
-=======
-  map<string, string> connector_metadata = 10; // Additional metadata for the connector
-
-  optional SyncRequestType sync_type = 12; // Indicates the type of payment sync request
->>>>>>> 8665908b
+  optional SyncRequestType sync_type = 14; // Indicates the type of payment sync request
 }
 
 // Response message for a payment status synchronization.
