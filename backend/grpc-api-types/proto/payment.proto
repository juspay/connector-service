syntax = "proto3";

package ucs.v2;

import "google/protobuf/empty.proto";
import "payment_methods.proto";

option go_package = "github.com/juspay/connector-service/backend/grpc-api-types/proto;proto";

// ============================================================================
// COMMON MESSAGES
// ============================================================================

// HTTP methods.
enum HttpMethod {
  HTTP_METHOD_UNSPECIFIED = 0; // Default, unspecified HTTP method.
  GET = 1;                     // HTTP GET method.
  POST = 2;                    // HTTP POST method.
  PUT = 3;                     // HTTP PUT method.
  DELETE = 4;                  // HTTP DELETE method.
}

// Status of a payment attempt.
enum PaymentStatus {
  ATTEMPT_STATUS_UNSPECIFIED = 0; // Default value

  // Initial states
  STARTED = 1;
  PAYMENT_METHOD_AWAITED = 22;    // Waiting for customer to provide payment method
  DEVICE_DATA_COLLECTION_PENDING = 24; // Waiting for device data collection
  CONFIRMATION_AWAITED = 23;      // Waiting for customer confirmation

  // Authentication flow
  AUTHENTICATION_PENDING = 4;
  AUTHENTICATION_SUCCESSFUL = 5;
  AUTHENTICATION_FAILED = 2;

  // Authorization flow
  AUTHORIZING = 9;
  AUTHORIZED = 6;
  AUTHORIZATION_FAILED = 7;

  // Charging flow
  CHARGED = 8;
  PARTIAL_CHARGED = 17;
  PARTIAL_CHARGED_AND_CHARGEABLE = 18; // Partially charged, remaining amount can be captured
  AUTO_REFUNDED = 16;

  // Capture flow
  CAPTURE_INITIATED = 13;
  CAPTURE_FAILED = 14;

  // Void flow
  VOID_INITIATED = 12;
  VOIDED = 11;
  VOID_FAILED = 15;

  // Other payment flows
  COD_INITIATED = 10; // Cash on Delivery initiated

  // Terminal/fallback states
  ROUTER_DECLINED = 3;
  PENDING = 20;       // General pending state
  FAILURE = 21;       // General failure state
  UNRESOLVED = 19;    // Status could not be determined
}

// Note: MandateStatus enum removed - mandate setup now uses PaymentStatus with optional sub_status for detailed information

// Status of a refund.
enum RefundStatus {
  REFUND_STATUS_UNSPECIFIED = 0; // Default value
  REFUND_FAILURE = 1;
  REFUND_MANUAL_REVIEW = 2;      // Refund requires manual review
  REFUND_PENDING = 3;
  REFUND_SUCCESS = 4;
  REFUND_TRANSACTION_FAILURE = 5; // Failure at the transaction level for the refund
}

// Status of a dispute.
enum DisputeStatus {
  DISPUTE_STATUS_UNSPECIFIED = 0; // Default value
  DISPUTE_OPENED = 1;
  DISPUTE_EXPIRED = 2;
  DISPUTE_ACCEPTED = 3;
  DISPUTE_CANCELLED = 4;
  DISPUTE_CHALLENGED = 5;         // Dispute is being challenged with evidence
  DISPUTE_WON = 6;
  DISPUTE_LOST = 7;
}

// Method for capturing a payment.
enum CaptureMethod {
  CAPTURE_METHOD_UNSPECIFIED = 0; // Default value
  AUTOMATIC = 1;                  // Capture is done automatically after authorization.
  MANUAL = 2;                     // Capture must be triggered manually.
  MANUAL_MULTIPLE = 3;            // Multiple manual captures are possible.
  SCHEDULED = 4;                  // Capture is scheduled for a later time.
  SEQUENTIAL_AUTOMATIC = 5;       // Sequential automatic captures.
}

// Indicates how a payment method might be used in the future.
enum FutureUsage {
  FUTURE_USAGE_UNSPECIFIED = 0;   // Default value
  OFF_SESSION = 1;                // For merchant-initiated transactions (e.g., subscriptions).
  ON_SESSION = 2;                 // For customer-initiated transactions.
}

// Type of acceptance.
enum AcceptanceType {
  ACCEPTANCE_TYPE_UNSPECIFIED = 0; // Default value
  ONLINE = 1;                      // Acceptance was given online.
  OFFLINE = 2;                     // Acceptance was given offline.
}

// Type of authentication used for a payment.
enum AuthenticationType {
  AUTHENTICATION_TYPE_UNSPECIFIED = 0; // Default value
  THREE_DS = 1;                        // 3D Secure authentication.
  NO_THREE_DS = 2;                     // No 3D Secure, or 3DS explicitly bypassed.
}

// Preferred payment experience for the customer.
enum PaymentExperience {
  PAYMENT_EXPERIENCE_UNSPECIFIED = 0; // Default value
  REDIRECT_TO_URL = 1;                // Redirect customer to a URL.
  INVOKE_SDK_CLIENT = 2;              // Invoke a client-side SDK.
  DISPLAY_QR_CODE = 3;                // Display a QR code.
  ONE_CLICK = 4;                      // One-click payment experience.
  LINK_WALLET = 5;                    // Link a digital wallet.
  INVOKE_PAYMENT_APP = 6;             // Invoke a payment application.
  DISPLAY_WAIT_SCREEN = 7;            // Display a waiting screen.
  COLLECT_OTP = 8;                    // Collect an OTP from the customer.
}

// Type of event that a webhook can represent.
enum WebhookEventType {
  INCOMING_WEBHOOK_EVENT_UNSPECIFIED = 0; // Default unspecified event

  // Payment intent events
  PAYMENT_INTENT_FAILURE = 1;              // Authorization + Capture failure
  PAYMENT_INTENT_SUCCESS = 2;              // Authorization + Capture success
  PAYMENT_INTENT_PROCESSING = 3;           // Payment intent is processing
  PAYMENT_INTENT_PARTIALLY_FUNDED = 4;     // Payment intent is partially funded
  PAYMENT_INTENT_CANCELLED = 5;            // Payment intent cancelled
  PAYMENT_INTENT_CANCEL_FAILURE = 6;       // Payment intent cancel failure
  PAYMENT_INTENT_AUTHORIZATION_SUCCESS = 7; // Authorization success
  PAYMENT_INTENT_AUTHORIZATION_FAILURE = 8; // Authorization failure
  PAYMENT_INTENT_CAPTURE_SUCCESS = 9;      // Capture success
  PAYMENT_INTENT_CAPTURE_FAILURE = 10;     // Capture failure
  PAYMENT_INTENT_EXPIRED = 11;             // Payment intent expired
  PAYMENT_ACTION_REQUIRED = 12;            // Payment requires additional action

  SOURCE_CHARGEABLE = 13;                  // Source is chargeable
  SOURCE_TRANSACTION_CREATED = 14;         // Source transaction created

  // Refund events
  WEBHOOK_REFUND_FAILURE = 15;                     // Refund failure
  WEBHOOK_REFUND_SUCCESS = 16;                     // Refund success

  // Dispute events
  WEBHOOK_DISPUTE_OPENED = 17;                     // Dispute opened
  WEBHOOK_DISPUTE_EXPIRED = 18;                    // Dispute expired
  WEBHOOK_DISPUTE_ACCEPTED = 19;                   // Dispute accepted
  WEBHOOK_DISPUTE_CANCELLED = 20;                  // Dispute cancelled
  WEBHOOK_DISPUTE_CHALLENGED = 21;                 // Dispute challenged
  WEBHOOK_DISPUTE_WON = 22;                        // Dispute successfully challenged by merchant
  WEBHOOK_DISPUTE_LOST = 23;                       // Dispute unsuccessfully challenged

  // Mandate events
  MANDATE_ACTIVE = 24;                     // Mandate is active
  MANDATE_REVOKED = 25;                    // Mandate revoked

  // Misc events
  ENDPOINT_VERIFICATION = 26;              // Endpoint verification
  EXTERNAL_AUTHENTICATION_ARES = 27;       // External authentication ARes
  FRM_APPROVED = 28;                       // Fraud risk management approved
  FRM_REJECTED = 29;                       // Fraud risk management rejected

  // Payout events
  PAYOUT_SUCCESS = 30;                     // Payout success
  PAYOUT_FAILURE = 31;                     // Payout failure
  PAYOUT_PROCESSING = 32;                  // Payout processing
  PAYOUT_CANCELLED = 33;                   // Payout cancelled
  PAYOUT_CREATED = 34;                     // Payout created
  PAYOUT_EXPIRED = 35;                     // Payout expired
  PAYOUT_REVERSED = 36;                    // Payout reversed

  // Recovery events
  RECOVERY_PAYMENT_FAILURE = 37;           // Recovery payment failure
  RECOVERY_PAYMENT_SUCCESS = 38;           // Recovery payment success
  RECOVERY_PAYMENT_PENDING = 39;           // Recovery payment pending
  RECOVERY_INVOICE_CANCEL = 40;            // Recovery invoice cancelled
}


// Enum for currency codes (ISO 4217).
enum Currency {
  CURRENCY_UNSPECIFIED = 0; // Default value
  AED = 1;
  AFN = 2;
  ALL = 3;
  AMD = 4;
  ANG = 5;
  AOA = 6;
  ARS = 7;
  AUD = 8;
  AWG = 9;
  AZN = 10;
  BAM = 11;
  BBD = 12;
  BDT = 13;
  BGN = 14;
  BHD = 15;
  BIF = 16;
  BMD = 17;
  BND = 18;
  BOB = 19;
  BRL = 20;
  BSD = 21;
  BTN = 22;
  BWP = 23;
  BYN = 24;
  BZD = 25;
  CAD = 26;
  CDF = 27;
  CHF = 28;
  CLF = 29;
  CLP = 30;
  CNY = 31;
  COP = 32;
  CRC = 33;
  CUC = 34;
  CUP = 35;
  CVE = 36;
  CZK = 37;
  DJF = 38;
  DKK = 39;
  DOP = 40;
  DZD = 41;
  EGP = 42;
  ERN = 43;
  ETB = 44;
  EUR = 45;
  FJD = 46;
  FKP = 47;
  GBP = 48;
  GEL = 49;
  GHS = 50;
  GIP = 51;
  GMD = 52;
  GNF = 53;
  GTQ = 54;
  GYD = 55;
  HKD = 56;
  HNL = 57;
  HRK = 58;
  HTG = 59;
  HUF = 60;
  IDR = 61;
  ILS = 62;
  INR = 63;
  IQD = 64;
  IRR = 65;
  ISK = 66;
  JMD = 67;
  JOD = 68;
  JPY = 69;
  KES = 70;
  KGS = 71;
  KHR = 72;
  KMF = 73;
  KPW = 74;
  KRW = 75;
  KWD = 76;
  KYD = 77;
  KZT = 78;
  LAK = 79;
  LBP = 80;
  LKR = 81;
  LRD = 82;
  LSL = 83;
  LYD = 84;
  MAD = 85;
  MDL = 86;
  MGA = 87;
  MKD = 88;
  MMK = 89;
  MNT = 90;
  MOP = 91;
  MRU = 92;
  MUR = 93;
  MVR = 94;
  MWK = 95;
  MXN = 96;
  MYR = 97;
  MZN = 98;
  NAD = 99;
  NGN = 100;
  NIO = 101;
  NOK = 102;
  NPR = 103;
  NZD = 104;
  OMR = 105;
  PAB = 106;
  PEN = 107;
  PGK = 108;
  PHP = 109;
  PKR = 110;
  PLN = 111;
  PYG = 112;
  QAR = 113;
  RON = 114;
  RSD = 115;
  RUB = 116;
  RWF = 117;
  SAR = 118;
  SBD = 119;
  SCR = 120;
  SDG = 121;
  SEK = 122;
  SGD = 123;
  SHP = 124;
  SLE = 125;
  SLL = 126;
  SOS = 127;
  SRD = 128;
  SSP = 129;
  STD = 130; // Obsolete, use STN
  STN = 131;
  SVC = 132;
  SYP = 133;
  SZL = 134;
  THB = 135;
  TJS = 136;
  TMT = 137;
  TND = 138;
  TOP = 139;
  TRY = 140;
  TTD = 141;
  TWD = 142;
  TZS = 143;
  UAH = 144;
  UGX = 145;
  USD = 146;
  UYU = 147;
  UZS = 148;
  VES = 149;
  VND = 150;
  VUV = 151;
  WST = 152;
  XAF = 153;
  XCD = 154;
  XOF = 155;
  XPF = 156;
  YER = 157;
  ZAR = 158;
  ZMW = 159;
  ZWL = 160;
}

// Connector enumeration.
enum Connector {
  CONNECTOR_UNSPECIFIED = 0; // Default value
  ADYENPLATFORM = 1;
  ACI = 2;
  ADYEN = 3;
  AIRWALLEX = 4;
  AUTHORIZEDOTNET = 5;
  BAMBORA = 6;
  BAMBORAAPAC = 7;
  BANKOFAMERICA = 8;
  BILLWERK = 9;
  BITPAY = 10;
  BLUESNAP = 11;
  BOKU = 12;
  BRAINTREE = 13;
  CASHTOCODE = 14;
  CHARGEBEE = 15;
  CHECKOUT = 16;
  COINBASE = 17;
  COINGATE = 18;
  CRYPTOPAY = 19;
  CTP_MASTERCARD = 20;
  CTP_VISA = 21;
  CYBERSOURCE = 22;
  DATATRANS = 23;
  DEUTSCHEBANK = 24;
  DIGITALVIRGO = 25;
  DLOCAL = 26;
  EBANX = 27;
  ELAVON = 28;
  FISERV = 29;
  FISERVEMEA = 30;
  FIUU = 31;
  FORTE = 32;
  GETNET = 33;
  GLOBALPAY = 34;
  GLOBEPAY = 35;
  GOCARDLESS = 36;
  GPAYMENTS = 37;
  HIPAY = 38;
  HELCIM = 39;
  INESPAY = 40;
  IATAPAY = 41;
  ITAUBANK = 42;
  JPMORGAN = 43;
  JUSPAYTHREEDSSERVER = 44;
  KLARNA = 45;
  MIFINITY = 46;
  MOLLIE = 47;
  MONERIS = 48;
  MULTISAFEPAY = 49;
  NETCETERA = 50;
  NEXINETS = 51;
  NEXIXPAY = 52;
  NMI = 53;
  NOMUPAY = 54;
  NOON = 55;
  NOVALNET = 56;
  NUVEI = 57;
  OPENNODE = 58;
  PAYBOX = 59;
  PAYME = 60;
  PAYONE = 61;
  PAYPAL = 62;
  PAYSTACK = 63;
  PAYU = 64;
  PLACETOPAY = 65;
  POWERTRANZ = 66;
  PROPHETPAY = 67;
  RAPYD = 68;
  RAZORPAY = 69;
  RECURLY = 70;
  REDSYS = 71;
  SHIFT4 = 72;
  SQUARE = 73;
  STAX = 74;
  STRIPE = 75;
  TAXJAR = 76;
  THREEDSECUREIO = 77;
  TRUSTPAY = 78;
  TSYS = 79;
  VOLT = 80;
  WELLSFARGO = 81;
  WISE = 82;
  WORLDLINE = 83;
  WORLDPAY = 84;
  SIGNIFYD = 85;
  PLAID = 86;
  RISKIFIED = 87;
  XENDIT = 88;
  ZEN = 89;
  ZSL = 90;
  PHONEPE = 91;
  CASHFREE = 92;
  PAYTM = 93;
}

// Payment method types.
enum PaymentMethodType {
  PAYMENT_METHOD_TYPE_UNSPECIFIED = 0; // Default value
  ACH = 1;
  AFFIRM = 2;
  AFTERPAY_CLEARPAY = 3;
  ALFAMART = 4;
  ALI_PAY = 5;
  ALI_PAY_HK = 6;
  ALMA = 7;
  AMAZON_PAY = 8;
  APPLE_PAY = 9;
  ATOME = 10;
  BACS = 11;
  BANCONTACT_CARD = 12;
  BECS = 13;
  BENEFIT = 14;
  BIZUM = 15;
  BLIK = 16;
  BOLETO = 17;
  BCA_BANK_TRANSFER = 18;
  BNI_VA = 19;
  BRI_VA = 20;
  CARD_REDIRECT = 21;
  CIMB_VA = 22;
  CLASSIC_REWARD = 23;
  CREDIT = 24;
  CRYPTO_CURRENCY = 25;
  CASHAPP = 26;
  DANA = 27;
  DANAMON_VA = 28;
  DEBIT = 29;
  DUIT_NOW = 30;
  EFECTY = 31;
  EFT = 32;
  EPS = 33;
  FPS = 34;
  EVOUCHER = 35;
  GIROPAY = 36;
  GIVEX = 37;
  GOOGLE_PAY = 38;
  GO_PAY = 39;
  GCASH = 40;
  IDEAL = 41;
  INTERAC = 42;
  INDOMARET = 43;
  KAKAO_PAY = 44;
  LOCAL_BANK_REDIRECT = 45;
  MANDIRI_VA = 46;
  KNET = 47;
  MB_WAY = 48;
  MOBILE_PAY = 49;
  MOMO = 50;
  MOMO_ATM = 51;
  MULTIBANCO = 52;
  ONLINE_BANKING_THAILAND = 53;
  ONLINE_BANKING_CZECH_REPUBLIC = 54;
  ONLINE_BANKING_FINLAND = 55;
  ONLINE_BANKING_FPX = 56;
  ONLINE_BANKING_POLAND = 57;
  ONLINE_BANKING_SLOVAKIA = 58;
  OXXO = 59;
  PAGO_EFECTIVO = 60;
  PERMATA_BANK_TRANSFER = 61;
  OPEN_BANKING_UK = 62;
  PAY_BRIGHT = 63;
  PAZE = 64;
  PIX = 65;
  PAY_SAFE_CARD = 66;
  PRZELEWY24 = 67;
  PROMPT_PAY = 68;
  PSE = 69;
  RED_COMPRA = 70;
  RED_PAGOS = 71;
  SAMSUNG_PAY = 72;
  SEPA = 73;
  SEPA_BANK_TRANSFER = 74;
  SOFORT = 75;
  SWISH = 76;
  TOUCH_N_GO = 77;
  TRUSTLY = 78;
  TWINT = 79;
  UPI_COLLECT = 80;
  UPI_INTENT = 81;
  UPI_QR = 82;
  VIPPS = 83;
  VIET_QR = 84;
  VENMO = 85;
  WALLEY = 86;
  WE_CHAT_PAY = 87;
  SEVEN_ELEVEN = 88;
  LAWSON = 89;
  MINI_STOP = 90;
  FAMILY_MART = 91;
  SEICOMART = 92;
  PAY_EASY = 93;
  LOCAL_BANK_TRANSFER = 94;
  OPEN_BANKING_PIS = 95;
  DIRECT_CARRIER_BILLING = 96;
  INSTANT_BANK_TRANSFER = 97;
  PAY_PAL = 98;
  REVOLUT_PAY = 99;
}



// Dispute stage enumeration.
enum DisputeStage {
  DISPUTE_STAGE_UNSPECIFIED = 0; // Default value
  PRE_DISPUTE = 1;
  ACTIVE_DISPUTE = 2;
  PRE_ARBITRATION = 3;
}

// Country Alpha-2 code enumeration.
enum CountryAlpha2 {
  COUNTRY_ALPHA2_UNSPECIFIED = 0; // Default value must be first
  US = 1;
  AF = 2;
  AX = 3;
  AL = 4;
  DZ = 5;
  AS = 6;
  AD = 7;
  AO = 8;
  AI = 9;
  AQ = 10;
  AG = 11;
  AR = 12;
  AM = 13;
  AW = 14;
  AU = 15;
  AT = 16;
  AZ = 17;
  BS = 18;
  BH = 19;
  BD = 20;
  BB = 21;
  BY = 22;
  BE = 23;
  BZ = 24;
  BJ = 25;
  BM = 26;
  BT = 27;
  BO = 28;
  BQ = 29;
  BA = 30;
  BW = 31;
  BV = 32;
  BR = 33;
  IO = 34;
  BN = 35;
  BG = 36;
  BF = 37;
  BI = 38;
  KH = 39;
  CM = 40;
  CA = 41;
  CV = 42;
  KY = 43;
  CF = 44;
  TD = 45;
  CL = 46;
  CN = 47;
  CX = 48;
  CC = 49;
  CO = 50;
  KM = 51;
  CG = 52;
  CD = 53;
  CK = 54;
  CR = 55;
  CI = 56;
  HR = 57;
  CU = 58;
  CW = 59;
  CY = 60;
  CZ = 61;
  DK = 62;
  DJ = 63;
  DM = 64;
  DO = 65;
  EC = 66;
  EG = 67;
  SV = 68;
  GQ = 69;
  ER = 70;
  EE = 71;
  ET = 72;
  FK = 73;
  FO = 74;
  FJ = 75;
  FI = 76;
  FR = 77;
  GF = 78;
  PF = 79;
  TF = 80;
  GA = 81;
  GM = 82;
  GE = 83;
  DE = 84;
  GH = 85;
  GI = 86;
  GR = 87;
  GL = 88;
  GD = 89;
  GP = 90;
  GU = 91;
  GT = 92;
  GG = 93;
  GN = 94;
  GW = 95;
  GY = 96;
  HT = 97;
  HM = 98;
  VA = 99;
  HN = 100;
  HK = 101;
  HU = 102;
  IS = 103;
  IN = 104;
  ID = 105;
  IR = 106;
  IQ = 107;
  IE = 108;
  IM = 109;
  IL = 110;
  IT = 111;
  JM = 112;
  JP = 113;
  JE = 114;
  JO = 115;
  KZ = 116;
  KE = 117;
  KI = 118;
  KP = 119;
  KR = 120;
  KW = 121;
  KG = 122;
  LA = 123;
  LV = 124;
  LB = 125;
  LS = 126;
  LR = 127;
  LY = 128;
  LI = 129;
  LT = 130;
  LU = 131;
  MO = 132;
  MK = 133;
  MG = 134;
  MW = 135;
  MY = 136;
  MV = 137;
  ML = 138;
  MT = 139;
  MH = 140;
  MQ = 141;
  MR = 142;
  MU = 143;
  YT = 144;
  MX = 145;
  FM = 146;
  MD = 147;
  MC = 148;
  MN = 149;
  ME = 150;
  MS = 151;
  MA = 152;
  MZ = 153;
  MM = 154;
  NA = 155;
  NR = 156;
  NP = 157;
  NL = 158;
  NC = 159;
  NZ = 160;
  NI = 161;
  NE = 162;
  NG = 163;
  NU = 164;
  NF = 165;
  MP = 166;
  NO = 167;
  OM = 168;
  PK = 169;
  PW = 170;
  PS = 171;
  PA = 172;
  PG = 173;
  PY = 174;
  PE = 175;
  PH = 176;
  PN = 177;
  PL = 178;
  PT = 179;
  PR = 180;
  QA = 181;
  RE = 182;
  RO = 183;
  RU = 184;
  RW = 185;
  BL = 186;
  SH = 187;
  KN = 188;
  LC = 189;
  MF = 190;
  PM = 191;
  VC = 192;
  WS = 193;
  SM = 194;
  ST = 195;
  SA = 196;
  SN = 197;
  RS = 198;
  SC = 199;
  SL = 200;
  SG = 201;
  SX = 202;
  SK = 203;
  SI = 204;
  SB = 205;
  SO = 206;
  ZA = 207;
  GS = 208;
  SS = 209;
  ES = 210;
  LK = 211;
  SD = 212;
  SR = 213;
  SJ = 214;
  SZ = 215;
  SE = 216;
  CH = 217;
  SY = 218;
  TW = 219;
  TJ = 220;
  TZ = 221;
  TH = 222;
  TL = 223;
  TG = 224;
  TK = 225;
  TO = 226;
  TT = 227;
  TN = 228;
  TR = 229;
  TM = 230;
  TC = 231;
  TV = 232;
  UG = 233;
  UA = 234;
  AE = 235;
  GB = 236;
  UM = 237;
  UY = 238;
  UZ = 239;
  VU = 240;
  VE = 241;
  VN = 242;
  VG = 243;
  VI = 244;
  WF = 245;
  EH = 246;
  YE = 247;
  ZM = 248;
  ZW = 249;
}

// Represents a physical address with contact information.
message Address {
  // Personal Information
  optional SecretString first_name = 1;
  optional SecretString last_name = 2;
  
  // Address Details
  optional SecretString line1 = 3;
  optional SecretString line2 = 4;
  optional SecretString line3 = 5;
  optional SecretString city = 6;
  optional SecretString state = 7;
  optional SecretString zip_code = 8;
  optional CountryAlpha2 country_alpha2_code = 9;

  // Contact Information
  optional SecretString email = 10;
  optional SecretString phone_number = 11;
  optional string phone_country_code = 12;
}

// Access token details.
message AccessToken {
  // The token string.
  string token = 1;
  
  // Expiration timestamp of the token (seconds since epoch).
  optional int64 expires_in_seconds = 2;
<<<<<<< HEAD

=======
  
>>>>>>> 8ee4de2a
  // Token type (e.g., "Bearer", "Basic").
  optional string token_type = 3;
}

// State data to be sent back to Hyperswitch for storage
message ConnectorState {
  // Access token obtained from connector
  optional AccessToken access_token = 1;
}

// Additional authentication data, typically from 3DS.
message AuthenticationData {
  // Electronic Commerce Indicator (ECI) from 3DS.
  optional string eci = 1;
  
  // Cardholder Authentication Verification Value (CAVV).
  string cavv = 2;
  
  // 3DS Server Transaction ID.
  optional Identifier threeds_server_transaction_id = 3;
  
  // 3DS Message Version (e.g., "2.1.0", "2.2.0").
  optional string message_version = 4;
  
  // Directory Server Transaction ID (DS Trans ID).
  optional string ds_transaction_id = 5;
}

// Details of customer acceptance for mandates or terms.
message CustomerAcceptance {
  // Type of acceptance (e.g., online, offline).
  AcceptanceType acceptance_type = 1;
  
  // Unix timestamp (seconds since epoch) of when the acceptance was given.
  int64 accepted_at = 2;
  
  // Details if the acceptance was an online mandate.
  optional OnlineMandate online_mandate_details = 3;
}

// Details for an online mandate acceptance.
message OnlineMandate {
  // IP address from which the mandate was accepted.
  optional string ip_address = 1;
  
  // User agent string of the browser used for mandate acceptance.
  string user_agent = 2;
}

// Information about the customer's browser.
message BrowserInformation {
  // Display Information
  optional uint32 color_depth = 1;
  optional uint32 screen_height = 5;
  optional uint32 screen_width = 6;
  
  // Browser Settings
  optional bool java_enabled = 2;
  optional bool java_script_enabled = 3;
  optional string language = 4;
  optional int32 time_zone_offset_minutes = 7;
  
  // Browser Headers
  optional string accept_header = 9;
  optional string user_agent = 10;
  optional string accept_language = 14;
  
  // Device Information
  optional string ip_address = 8;
  optional string os_type = 11;
  optional string os_version = 12;
  optional string device_model = 13;
}

// Represents an identifier, which can be one of several types.
message Identifier {
  oneof id_type {
    // Connector's transaction ID.
    string id = 1;
    
    // Encoded data representing the ID or related information.
    string encoded_data = 2;
    
    // Indicates that no specific ID is returned or applicable.
    google.protobuf.Empty no_response_id_marker = 3;
  }
}


// Reference to a payment mandate.
message MandateReference {
  // Connector's unique identifier for the mandate.
  optional string mandate_id = 1;
}

// Container for various address types related to a payment.
message PaymentAddress {
  // Shipping address.
  Address shipping_address = 1;
  
  // Customer Billing address.
  Address billing_address = 2;
}

// Data for a redirection, can be either form data, raw HTML, or URI.
message RedirectForm {
  oneof form_type {
    // Data for constructing an HTML form for redirection.
    FormData form = 1;
    
    // Raw HTML data for redirection.
    HtmlData html = 2;
    
    // URI for direct redirection (e.g., UPI deep links).
    UriData uri = 3;
  }
}

// Represents data for an HTML form to be submitted.
message FormData {
  // The endpoint URL where the form should be submitted.
  string endpoint = 1;
  
  // HTTP method to be used for form submission (e.g., POST).
  HttpMethod method = 2;
  
  // Key-value pairs representing the form fields.
  map<string, string> form_fields = 3;
}

// Represents raw HTML data.
message HtmlData {
  // The HTML content as a string.
  string html_data = 1;
}

// Represents URI data for direct redirection.
message UriData {
  // The URI for redirection (e.g., UPI deep link).
  string uri = 1;
}

// Details of an HTTP request, typically for incoming webhooks.
message RequestDetails {
  // HTTP method of the request (e.g., GET, POST).
  HttpMethod method = 1;
  
  // URI of the request.
  optional string uri = 2;
  
  // Headers of the HTTP request.
  map<string, string> headers = 3;
  
  // Body of the HTTP request.
  bytes body = 4;
  
  // Query parameters of the request.
  optional string query_params = 5;
}

// Secrets used for verifying connector webhooks.
message WebhookSecrets {
  // Primary secret for webhook verification.
  string secret = 1;
  
  // Additional secret, if required by the connector.
  optional string additional_secret = 2;
}

// Content of a webhook response, can be one of several types.
message WebhookResponseContent {
  oneof content {
    // Content if the webhook is for a payment synchronization.
    PaymentServiceGetResponse payments_response = 1;
    
    // Content if the webhook is for a refund synchronization.
    RefundResponse refunds_response = 2;
    
    // Content if the webhook is for a dispute synchronization.
    DisputeResponse disputes_response = 3;
  }
}

// Data for a multiple capture request.
message MultipleCaptureRequestData {
  // Sequence number for this capture in a series of multiple captures.
  int64 capture_sequence = 1;
  
  // Reference for this specific capture.
  string capture_reference = 2;
}

// Type of evidence that can be submitted for a dispute.
enum EvidenceType {
  EVIDENCE_TYPE_UNSPECIFIED = 0;              // Default value
  CANCELLATION_POLICY = 1;                    // Cancellation policy document
  CUSTOMER_COMMUNICATION = 2;                 // Communication with customer
  CUSTOMER_SIGNATURE = 3;                     // Customer signature document
  RECEIPT = 4;                                // Receipt or proof of purchase
  REFUND_POLICY = 5;                         // Refund policy document
  SERVICE_DOCUMENTATION = 6;                  // Service documentation
  SHIPPING_DOCUMENTATION = 7;                // Shipping documentation
  INVOICE_SHOWING_DISTINCT_TRANSACTIONS = 8;  // Invoice showing distinct transactions
  RECURRING_TRANSACTION_AGREEMENT = 9;        // Recurring transaction agreement
  UNCATEGORIZED_FILE = 10;                   // Uncategorized evidence file
}

// Represents a single piece of evidence for a dispute.
message EvidenceDocument {
  // Type of the evidence.
  EvidenceType evidence_type = 1;

  // Content Options
  // Content of the document, if it's a file.
  optional bytes file_content = 2;
  
  // MIME type of the file (e.g., "application/pdf", "image/png"), if file_content is provided.
  optional string file_mime_type = 3;
  
  // Identifier for the file if stored with an external provider.
  optional string provider_file_id = 4;

  // Textual content of the evidence, if it's not a file or in addition to a file.
  optional string text_content = 5;
}


// ============================================================================
// SERVICE-SPECIFIC MESSAGES
// ============================================================================

// -------------------------
// PaymentService Messages
// -------------------------

// Request message for authorizing a payment.
message PaymentServiceAuthorizeRequest {
  // Payment Identification
  Identifier request_ref_id = 1; // Renamed from connector_request_reference_id
  
  // Amount Information
  int64 amount = 2; // The amount for the payment in major currency units
  Currency currency = 3; // The currency for the payment, in ISO 4217 three-letter code
  int64 minor_amount = 4; // The minor amount for the payment (e.g., cents)
  optional int64 order_tax_amount = 5; // Tax amount for the order
  optional int64 shipping_cost = 6; // Cost of shipping for the order
  
  // Payment Method and Capture Settings
  PaymentMethod payment_method = 7; // Payment method to be used
  optional CaptureMethod capture_method = 8; // Method for capturing the payment
  
  // Customer Information
  optional SecretString email = 9; // Email address of the customer
  optional string customer_name = 10; // Name of the customer
  optional string connector_customer_id = 11; // Customer ID as recognized by the connector
  
  // Address Information
  PaymentAddress address = 12; // Billing and shipping address details
  
  // Authentication Details
  AuthenticationType auth_type = 13; // Type of authentication to be used
  bool enrolled_for_3ds = 14; // Indicates if the customer is enrolled for 3D Secure
  optional AuthenticationData authentication_data = 15; // Additional authentication data
  
  // Metadata
  map<string, string> metadata = 16; // Additional metadata for the connector
  
  // URLs for Redirection and Webhooks
  optional string return_url = 17; // URL to redirect after payment
  optional string webhook_url = 18; // URL for webhook notifications
  optional string complete_authorize_url = 19; // URL to complete authorization
  
  // Session and Token Information
  optional string access_token = 20; // Access token for secure communication
  optional string session_token = 21; // Session token, if applicable
  
  // Order Details
  optional string order_category = 22; // Category of the order
  optional string merchant_order_reference_id = 23; // Merchant's internal reference ID
  
  // Behavioral Flags and Preferences
  optional FutureUsage setup_future_usage = 24; // Indicates future usage intention
  optional bool off_session = 25; // Indicates if off-session transaction
  bool request_incremental_authorization = 26; // Indicates if incremental authorization is requested
  optional bool request_extended_authorization = 27; // Indicates if extended authorization is requested
  
  // Contextual Information
  optional CustomerAcceptance customer_acceptance = 28; // Details of customer acceptance
  optional BrowserInformation browser_info = 29; // Information about the customer's browser
  optional PaymentExperience payment_experience = 30; // Preferred payment experience

  optional bool test_mode = 31; // A boolean value to indicate if the connector is in Test mode
}

// Response message for a payment authorization.
message PaymentServiceAuthorizeResponse {
  // Identification
  Identifier transaction_id = 1; // Identifier for the resource created
  
  // Status Information
  PaymentStatus status = 2; // Status of the payment attempt
  optional string error_code = 3; // Error code if the authorization failed
  optional string error_message = 4; // Error message if the authorization failed
  uint32 status_code = 10; // HTTP status code from the connector
  map<string, string> response_headers = 11; // Optional HTTP response headers from the connector
  
  // Redirection and Transaction Details
  optional RedirectForm redirection_data = 5; // Data for redirecting the customer's browser
  optional string network_txn_id = 6; // Transaction ID from the payment network
  optional Identifier response_ref_id = 7; // Renamed from connector_response_reference_id
  
  // Authorization Details
  optional bool incremental_authorization_allowed = 8; // Indicates if incremental authorization is allowed
  
  // Metadata
  map<string, string> connector_metadata = 12; // Connector-specific metadata for the transaction

  // State Information
  optional ConnectorState state = 13; // State data for access token storage and other connector-specific state

  
  // State Information
  optional ConnectorState state = 13; // State data for access token storage and other connector-specific state
  
  // Raw Response
  optional string raw_connector_response = 9; // Raw response from the connector for debugging
}

// Request message for synchronizing payment status.
message PaymentServiceGetRequest {
  // Identification
  Identifier transaction_id = 1; // The resource ID to synchronize
  
  // Reference
  optional Identifier request_ref_id = 2; // Renamed from connector_request_reference_id

  // Session and Token Information
  optional string access_token = 3; // Access token for secure communication
<<<<<<< HEAD

=======
>>>>>>> 8ee4de2a
}

// Response message for a payment status synchronization.
message PaymentServiceGetResponse {
  // Identification
  Identifier transaction_id = 1; // Identifier for the synchronized resource
  
  // Status Information
  PaymentStatus status = 2; // Current status of the payment attempt
  optional string error_code = 3; // Error code if synchronization encountered an issue
  optional string error_message = 4; // Error message if synchronization encountered an issue
  uint32 status_code = 26; // HTTP status code from the connector
  map<string, string> response_headers = 27; // Optional HTTP response headers from the connector
  
  // Transaction Details
  optional MandateReference mandate_reference = 5; // Mandate reference, if applicable
  optional string network_txn_id = 6; // Transaction ID from the payment network
  optional Identifier response_ref_id = 7; // Renamed from connector_response_reference_id
  
  // Payment Details
  optional int64 amount = 8; // Payment amount in major currency units
  optional int64 minor_amount = 9; // Payment amount in minor currency units
  optional Currency currency = 10; // Currency of the payment
  optional int64 captured_amount = 11; // Amount that has been captured
  optional int64 minor_captured_amount = 12; // Captured amount in minor currency units
  optional PaymentMethodType payment_method_type = 13; // Type of payment method used
  optional CaptureMethod capture_method = 14; // Capture method for the payment
  optional AuthenticationType auth_type = 15; // Type of authentication used
  
  // Timestamps
  optional int64 created_at = 16; // Unix timestamp when the payment was created
  optional int64 updated_at = 17; // Unix timestamp when the payment was last updated
  optional int64 authorized_at = 18; // Unix timestamp when the payment was authorized
  optional int64 captured_at = 19; // Unix timestamp when the payment was captured
  
  // Additional Context
  optional string customer_name = 20; // Name of the customer
  optional SecretString email = 21; // Email address of the customer
  optional string connector_customer_id = 22; // Customer ID as recognized by the connector
  optional string merchant_order_reference_id = 23; // Merchant's internal reference ID
  map<string, string> metadata = 24; // Additional metadata from the connector

  // State Information
  optional ConnectorState state = 28; // State data for access token storage and other connector-specific state

  
  // State Information
  optional ConnectorState state = 28; // State data for access token storage and other connector-specific state

  // Raw Response
  optional string raw_connector_response = 25; // Raw response from the connector for debugging
}

// Request message for voiding a payment.
message PaymentServiceVoidRequest {
  // Identification
  Identifier request_ref_id = 1; // Reference ID for tracking
  Identifier transaction_id = 2; // Renamed from connector_request_reference_id
  
  // Void Details
  optional string cancellation_reason = 3; // Reason for cancelling/voiding the payment
  optional bool all_keys_required = 4;

  // Browser Information
  optional BrowserInformation browser_info = 5; // Information about the customer's browser

  // Session and Token Information
  optional string access_token = 6; // Access token for secure communication
}

// Response message for a payment void operation.
message PaymentServiceVoidResponse {
  // Identification
  Identifier transaction_id = 1; // Identifier for the voided resource
  
  // Status Information
  PaymentStatus status = 2; // Status of the payment attempt after voiding
  optional string error_code = 3; // Error code if the void operation failed
  optional string error_message = 4; // Error message if the void operation failed
  uint32 status_code = 6; // HTTP status code from the connector
  map<string, string> response_headers = 7; // Optional HTTP response headers from the connector
  
  // Reference
  optional Identifier response_ref_id = 5; // Renamed from connector_response_reference_id

<<<<<<< HEAD
   // State Information
=======
  // State Information
>>>>>>> 8ee4de2a
  optional ConnectorState state = 8; // State data for access token storage and other connector-specific state
}

// Request message for capturing a payment.
message PaymentServiceCaptureRequest {
  // Identification
  Identifier request_ref_id = 1; // Reference ID for tracking
  Identifier transaction_id = 2; // Renamed from connector_transaction_id
  
  // Capture Details
  int64 amount_to_capture = 3; // Amount to capture, in minor currency units
  Currency currency = 4; // Currency of the amount to capture
  
  // Metadata
  map<string, string> metadata = 5; // Additional metadata for the connector
  
  // Multiple Capture Information
  optional MultipleCaptureRequestData multiple_capture_data = 6; // Data for multiple capture scenarios

  // Browser Information
  optional BrowserInformation browser_info = 7; // Browser information, if relevant

  // Session and Token Information
  optional string access_token = 8; // Access token for secure communication
}

// Response message for a payment capture operation.
message PaymentServiceCaptureResponse {
  // Identification
  Identifier transaction_id = 1; // Identifier for the captured resource
  
  // Status Information
  PaymentStatus status = 2; // Status of the payment after the capture attempt
  optional string error_code = 3; // Error code if the capture failed
  optional string error_message = 4; // Error message if the capture failed
  uint32 status_code = 6; // HTTP status code from the connector
  map<string, string> response_headers = 7; // Optional HTTP response headers from the connector
  
  // Reference
  optional Identifier response_ref_id = 5; // Renamed from response_reference_id

  // State Information
  optional ConnectorState state = 8; // State data for access token storage and other connector-specific state
}

// Request message for processing a refund.
message PaymentServiceRefundRequest {
  // Identification
  Identifier request_ref_id = 1; // Reference ID for tracking
  string refund_id = 2; // Unique identifier for the refund
  Identifier transaction_id = 3; // Renamed from connector_transaction_id
  
  // Amount Information
  int64 payment_amount = 4; // Amount to be refunded, in major currency units
  Currency currency = 5; // Currency of the refund, ISO 4217 code
  int64 minor_payment_amount = 6; // Amount to be refunded, in minor currency units
  int64 refund_amount = 7; // Actual amount to refund, in major units
  int64 minor_refund_amount = 8; // Actual amount to refund in minor units
  
  // Refund Context
  optional string reason = 9; // Reason for the refund
  optional string webhook_url = 10; // URL for webhook notifications
  optional string merchant_account_id = 11; // Merchant account ID for the refund
  optional CaptureMethod capture_method = 12; // Capture method related to the original payment
  
  // Metadata
  map<string, string> metadata = 13; // Metadata specific to the connector
  map<string, string> refund_metadata = 14; // Metadata specific to the refund
  
  // Browser Information
  optional BrowserInformation browser_info = 15; // Browser information, if relevant

  // Session and Token Information
  optional string access_token = 16; // Access token for secure communication
}

// Response message for a refund operation (unified for both Create and Get).
message RefundResponse {
  // Identification
  Identifier transaction_id = 1; // Identifier for the synchronized resource
  string refund_id = 2; // Connector's ID for the refund
  
  // Status Information
  RefundStatus status = 3; // Current status of the refund
  optional string error_code = 4; // Error code if synchronization encountered an issue
  optional string error_message = 5; // Error message if synchronization encountered an issue
  uint32 status_code = 22; // HTTP status code from the connector
  map<string, string> response_headers = 23; // Optional HTTP response headers from the connector
  
  // Reference
  optional Identifier response_ref_id = 6; // Response reference ID for tracking
  
  // Refund Details
  optional int64 refund_amount = 7; // Refunded amount in major currency units
  optional int64 minor_refund_amount = 8; // Refunded amount in minor currency units
  optional Currency refund_currency = 9; // Currency of the refund
  optional int64 payment_amount = 10; // Original payment amount in major currency units
  optional int64 minor_payment_amount = 11; // Original payment amount in minor currency units
  optional string refund_reason = 12; // Reason for the refund
  
  // Timestamps
  optional int64 created_at = 13; // Unix timestamp when the refund was created
  optional int64 updated_at = 14; // Unix timestamp when the refund was last updated
  optional int64 processed_at = 15; // Unix timestamp when the refund was processed
  
  // Additional Context
  optional string customer_name = 16; // Name of the customer
  optional SecretString email = 17; // Email address of the customer
  optional string merchant_order_reference_id = 18; // Merchant's internal reference ID
  map<string, string> metadata = 19; // Additional metadata from the connector
  map<string, string> refund_metadata = 20; // Refund-specific metadata from the connector

  // State Information
  optional ConnectorState state = 24; // State data for access token storage and other connector-specific state
  
  // State Information
  optional ConnectorState state = 24; // State data for access token storage and other connector-specific state

  // Raw Response
  optional string raw_connector_response = 21; // Raw response from the connector for debugging
}

// Request message for creating a dispute.
message PaymentServiceDisputeRequest {
  // Identification
  Identifier request_ref_id = 1; // Reference ID for tracking
  Identifier transaction_id = 2; // Transaction ID to raise the dispute for
  string dispute_id = 3; // Connector's unique identifier

  // Session and Token Information
  optional string access_token = 4; // Access token for secure communication
}

// Response message for dispute operations (unified for both Create and Get).
message DisputeResponse {
  // Identification
  optional string dispute_id = 1; // Connector's unique identifier for the dispute
  optional Identifier transaction_id = 2; // Transaction ID associated with the dispute
  
  // Status Information
  DisputeStatus dispute_status = 3; // Status of the dispute
  DisputeStage dispute_stage = 4; // Current stage of the dispute
  optional string connector_status_code = 5; // Connector status code
  optional string error_code = 6; // Error code if retrieval failed
  optional string error_message = 7; // Error message if retrieval failed
  uint32 status_code = 18; // HTTP status code from the connector
  map<string, string> response_headers = 19; // Optional HTTP response headers from the connector
  
  // Dispute Details
  optional int64 dispute_amount = 8; // Amount in dispute (minor currency units)
  optional Currency dispute_currency = 9; // Currency of the disputed amount
  optional int64 dispute_date = 10; // Unix timestamp when dispute was created
  optional int64 service_date = 11; // Unix timestamp of service date, if applicable
  optional int64 shipping_date = 12; // Unix timestamp of shipping date, if applicable
  optional int64 due_date = 13; // Unix timestamp of due date for response to dispute
  
  // Evidence
  repeated EvidenceDocument evidence_documents = 14; // Collection of evidence documents submitted
  
  // Additional Context
  optional string dispute_reason = 15; // Reason for the dispute
  optional string dispute_message = 16; // Message from the disputor
  
  // Reference
  optional Identifier response_ref_id = 17; // Response reference ID for tracking
}

// Request message for setting up a mandate.
message PaymentServiceRegisterRequest {
  // Identification
  Identifier request_ref_id = 1; // Renamed from connector_request_reference_id
  
  // Mandate Details
  Currency currency = 2; // The currency for the mandate
  PaymentMethod payment_method = 3; // Payment method to be used for the mandate
  optional int64 minor_amount = 4; // Optional: Amount to authorize during mandate setup
  
  // Customer Information
  optional SecretString email = 5; // Email address of the customer
  optional string customer_name = 6; // Name of the customer
  optional string connector_customer_id = 7; // Customer ID as recognized by the connector
  
  // Address Information
  PaymentAddress address = 8; // Billing address details for the mandate
  
  // Authentication Details
  AuthenticationType auth_type = 9; // Type of authentication to be used
  bool enrolled_for_3ds = 10; // Indicates if the customer is enrolled for 3D Secure
  optional AuthenticationData authentication_data = 11; // Additional authentication data
  
  // Metadata
  map<string, string> metadata = 12; // Additional metadata for the connector
  
  // URLs for Redirection and Webhooks
  optional string return_url = 13; // URL to redirect after setup
  optional string webhook_url = 14; // URL for webhook notifications
  optional string complete_authorize_url = 15; // URL to complete authorization
  
  // Session and Token Information
  optional string access_token = 16; // Access token for secure communication
  optional string session_token = 17; // Session token, if applicable
  
  // Order Details
  optional int64 order_tax_amount = 18; // Tax amount, if an initial payment is part of setup
  optional string order_category = 19; // Category of the order/service related to the mandate
  optional string merchant_order_reference_id = 20; // Merchant's internal reference ID
  optional int64 shipping_cost = 21; // Shipping cost, if an initial payment is part of setup
  
  // Behavioral Flags and Preferences
  optional FutureUsage setup_future_usage = 22; // Indicates future usage intention
  optional bool off_session = 23; // Indicates if off-session process
  bool request_incremental_authorization = 24; // Indicates if incremental authorization is requested
  optional bool request_extended_authorization = 25; // Indicates if extended authorization is requested
  
  // Contextual Information
  optional CustomerAcceptance customer_acceptance = 26; // Details of customer acceptance
  optional BrowserInformation browser_info = 27; // Information about the customer's browser
  optional PaymentExperience payment_experience = 28; // Preferred payment experience
}

// Response message for a mandate setup operation.
message PaymentServiceRegisterResponse {
  // Identification
  Identifier registration_id = 1; // Identifier for the mandate registration
  
  // Status Information
  PaymentStatus status = 2; // Status of the mandate setup attempt (using PaymentStatus with mandate values)
  optional string error_code = 3; // Error code if the mandate setup failed
  optional string error_message = 4; // Error message if the mandate setup failed
  uint32 status_code = 10; // HTTP status code from the connector
  map<string, string> response_headers = 11; // Optional HTTP response headers from the connector
  
  // Mandate Details
  MandateReference mandate_reference = 5; // Reference to the created mandate
  
  // Redirection and Transaction Details
  optional RedirectForm redirection_data = 6; // Data for redirecting the customer's browser
  optional string network_txn_id = 7; // Renamed from network_transaction_id
  optional Identifier response_ref_id = 8; // Renamed from connector_response_reference_id
  
  // Authorization Details
  optional bool incremental_authorization_allowed = 9; // Indicates if incremental authorization is allowed
<<<<<<< HEAD

=======
  
>>>>>>> 8ee4de2a
  // State Information
  optional ConnectorState state = 12; // State data for access token storage and other connector-specific state
}

// Request message for repeat payment (MIT - Merchant Initiated Transaction).
message PaymentServiceRepeatEverythingRequest {
  // Identification
  Identifier request_ref_id = 1; // Reference ID for tracking
  
  // Mandate Information (required for MIT)
  MandateReference mandate_reference = 2; // Reference to existing mandate
  
  // Amount Information
  int64 amount = 3; // The amount for the payment in major currency units
  Currency currency = 4; // The currency for the payment, in ISO 4217 three-letter code
  int64 minor_amount = 5; // The minor amount for the payment (e.g., cents)
  
  // Optional fields
  optional string merchant_order_reference_id = 6; // Merchant's reference ID for the order
  map<string, string> metadata = 7; // Additional metadata for the connector
  optional string webhook_url = 8; // URL for webhook notifications

  // Capture Settings
  optional CaptureMethod capture_method = 11; // Method for capturing the payment

  // Customer Information
  optional SecretString email = 12; // Email address of the customer

  // Session and Token Information
  optional string access_token = 20; // Access token for secure communication

  // Browser Information
  optional BrowserInformation browser_info = 13; // Browser information, if relevant

  optional bool test_mode = 31; // A boolean value to indicate if the connector is in Test mode
  optional PaymentMethodType payment_method_type = 32; // Indicates the sub type of payment method. Eg: 'google_pay' & 'apple_pay'
}

// Response message for repeat payment operation.
message PaymentServiceRepeatEverythingResponse {
  // Identification
  Identifier transaction_id = 1; // Identifier for the resource created
  
  // Status Information
  PaymentStatus status = 2; // Status of the payment attempt
  optional string error_code = 3; // Error code if the payment failed
  optional string error_message = 4; // Error message if the payment failed
  uint32 status_code = 8; // HTTP status code from the connector
  map<string, string> response_headers = 9; // Optional HTTP response headers from the connector
  
  // Transaction Details
  optional string network_txn_id = 5; // Transaction ID from the payment network
  optional Identifier response_ref_id = 6; // Reference ID from the connector response

  // State Information
  optional ConnectorState state = 10; // State data for access token storage and other connector-specific state

  
  // State Information
  optional ConnectorState state = 10; // State data for access token storage and other connector-specific state
  
  // Raw Response
  optional string raw_connector_response = 7; // Raw response from the connector for debugging
}

// Request message for PaymentService.Transform RPC
message PaymentServiceTransformRequest {
  // Identification
  Identifier request_ref_id = 1; // Reference ID for tracking
  
  // Request Details
  RequestDetails request_details = 2; // Details of the incoming HTTP request
  
  // Security
  optional WebhookSecrets webhook_secrets = 3; // Secrets for verifying authenticity

  // Session and Token Information
  optional string access_token = 4; // Access token for secure communication
}

// Response message for PaymentService.Transform RPC
message PaymentServiceTransformResponse {
  // Event Information
  WebhookEventType event_type = 1; // Type of event indicated by the webhook
  
  // Content
  WebhookResponseContent content = 2; // Content of the webhook, parsed into a specific response type
  
  // Verification
  bool source_verified = 3; // Indicates if the source was successfully verified
  
  // Reference
  optional Identifier response_ref_id = 4; // Response reference ID for tracking
}

// -------------------------
// RefundService Messages
// -------------------------

// Request message for synchronizing refund status.
message RefundServiceGetRequest {
  // Identification
  Identifier request_ref_id = 1; // Reference ID for tracking
  Identifier transaction_id = 2; // Renamed from connector_transaction_id
  string refund_id = 3; // Refund identifier
  
  // Refund Details
  optional string refund_reason = 4; // Reason for the refund, if provided during sync

  // Browser Information
  optional BrowserInformation browser_info = 5; // Information about the customer's browser

<<<<<<< HEAD
  // Metadata
  map<string, string> refund_metadata = 6; // Metadata specific to the refund sync  

  // Session and Token Information
  optional string access_token = 7; // Access token for secure communication
=======
  // Session and Token Information
  optional string access_token = 6; // Access token for secure communication

// Metadata
  map<string, string> refund_metadata = 7; // Metadata specific to the refund sync  
>>>>>>> 8ee4de2a
}

// Legacy alias for backward compatibility - use RefundResponse instead
message PaymentServiceRefundResponse {
  // Identification
  Identifier transaction_id = 1; // Identifier for the synchronized resource
  string refund_id = 2; // Connector's ID for the refund
  
  // Status Information
  RefundStatus status = 3; // Current status of the refund
  optional string error_code = 4; // Error code if synchronization encountered an issue
  optional string error_message = 5; // Error message if synchronization encountered an issue
  
  // Reference
  optional Identifier response_ref_id = 6; // Response reference ID for tracking
  
  // Refund Details
  optional int64 refund_amount = 7; // Refunded amount in major currency units
  optional int64 minor_refund_amount = 8; // Refunded amount in minor currency units
  optional Currency refund_currency = 9; // Currency of the refund
  optional int64 payment_amount = 10; // Original payment amount in major currency units
  optional int64 minor_payment_amount = 11; // Original payment amount in minor currency units
  optional string refund_reason = 12; // Reason for the refund
  
  // Timestamps
  optional int64 created_at = 13; // Unix timestamp when the refund was created
  optional int64 updated_at = 14; // Unix timestamp when the refund was last updated
  optional int64 processed_at = 15; // Unix timestamp when the refund was processed
  
  // Additional Context
  optional string customer_name = 16; // Name of the customer
  optional SecretString email = 17; // Email address of the customer
  optional string merchant_order_reference_id = 18; // Merchant's internal reference ID
  map<string, string> metadata = 19; // Additional metadata from the connector
  map<string, string> refund_metadata = 20; // Refund-specific metadata from the connector

  // State Information
  optional ConnectorState state = 21; // State data for access token storage and other connector-specific state
}

// Legacy alias for backward compatibility - use RefundResponse instead
message RefundServiceGetResponse {
  // Identification
  Identifier transaction_id = 1; // Identifier for the synchronized resource
  string refund_id = 2; // Renamed from connector_refund_id
  
  // Status Information
  RefundStatus status = 3; // Current status of the refund
  optional string error_code = 4; // Error code if synchronization encountered an issue
  optional string error_message = 5; // Error message if synchronization encountered an issue
  
  // Reference
  optional Identifier response_ref_id = 6; // Renamed from connector_response_reference_id
  
  // Refund Details
  optional int64 refund_amount = 7; // Refunded amount in major currency units
  optional int64 minor_refund_amount = 8; // Refunded amount in minor currency units
  optional Currency refund_currency = 9; // Currency of the refund
  optional int64 payment_amount = 10; // Original payment amount in major currency units
  optional int64 minor_payment_amount = 11; // Original payment amount in minor currency units
  optional string refund_reason = 12; // Reason for the refund
  
  // Timestamps
  optional int64 created_at = 13; // Unix timestamp when the refund was created
  optional int64 updated_at = 14; // Unix timestamp when the refund was last updated
  optional int64 processed_at = 15; // Unix timestamp when the refund was processed
  
  // Additional Context
  optional string customer_name = 16; // Name of the customer
  optional SecretString email = 17; // Email address of the customer
  optional string merchant_order_reference_id = 18; // Merchant's internal reference ID
  map<string, string> metadata = 19; // Additional metadata from the connector
  map<string, string> refund_metadata = 20; // Refund-specific metadata from the connector
}

// Request message for RefundService.Transform RPC
message RefundServiceTransformRequest {
  // Identification
  Identifier request_ref_id = 1; // Reference ID for tracking
  
  // Request Details
  RequestDetails request_details = 2; // Details of the incoming HTTP request
  
  // Security
  optional WebhookSecrets webhook_secrets = 3; // Secrets for verifying authenticity
}

// Response message for RefundService.Transform RPC
message RefundServiceTransformResponse {
  // Event Information
  WebhookEventType event_type = 1; // Type of event indicated by the webhook
  
  // Content
  WebhookResponseContent content = 2; // Content of the webhook, parsed into a specific response type
  
  // Verification
  bool source_verified = 3; // Indicates if the source was successfully verified
  
  // Reference
  optional Identifier response_ref_id = 4; // Response reference ID for tracking
}

// -------------------------
// DisputeService Messages
// -------------------------

// Request message for submitting evidence for a dispute.
message DisputeServiceSubmitEvidenceRequest {
  // Identification
  Identifier request_ref_id = 1; // Reference ID for tracking
  optional Identifier transaction_id = 2; // Merchant's unique identifier for the dispute
  string dispute_id = 3; // Merchant's unique identifier for the dispute
  
  // Dates
  optional int64 service_date = 4; // Unix timestamp of service date, if applicable
  optional int64 shipping_date = 5; // Unix timestamp of shipping date, if applicable
  
  // Evidence
  repeated EvidenceDocument evidence_documents = 6; // Collection of evidence documents
}

// Response message for a submit evidence operation.
message DisputeServiceSubmitEvidenceResponse {
  // Identification
  optional string dispute_id = 1; // Connector's unique identifier for the dispute
  repeated string submitted_evidence_ids = 2; // IDs of the submitted evidence documents
  
  // Status Information
  DisputeStatus dispute_status = 3; // Status of the dispute after submitting evidence
  optional string connector_status_code = 4; // Renamed from connector_dispute_status_code
  optional string error_code = 5; // Error code if submitting evidence failed
  optional string error_message = 6; // Error message if submitting evidence failed
  uint32 status_code = 8; // HTTP status code from the connector
  map<string, string> response_headers = 9; // Optional HTTP response headers from the connector
  
  // Reference
  optional Identifier response_ref_id = 7; // Response reference ID for tracking
}

// Request message for retrieving dispute information.
message DisputeServiceGetRequest {
  // Identification
  Identifier request_ref_id = 1; // Reference ID for tracking
  optional string dispute_id = 2; // Merchant's unique identifier for the dispute
  string connector_dispute_id = 3; // Connector's unique identifier
}

// Legacy alias for backward compatibility - use DisputeResponse instead
message PaymentServiceDisputeResponse {
  // Identification
  optional string dispute_id = 1; // Connector's unique identifier for the dispute
  optional Identifier transaction_id = 2; // Transaction ID associated with the dispute
  
  // Status Information
  DisputeStatus dispute_status = 3; // Status of the dispute
  DisputeStage dispute_stage = 4; // Current stage of the dispute
  optional string connector_status_code = 5; // Connector status code
  optional string error_code = 6; // Error code if retrieval failed
  optional string error_message = 7; // Error message if retrieval failed
  
  // Dispute Details
  optional int64 dispute_amount = 8; // Amount in dispute (minor currency units)
  optional Currency dispute_currency = 9; // Currency of the disputed amount
  optional int64 dispute_date = 10; // Unix timestamp when dispute was created
  optional int64 service_date = 11; // Unix timestamp of service date, if applicable
  optional int64 shipping_date = 12; // Unix timestamp of shipping date, if applicable
  optional int64 due_date = 13; // Unix timestamp of due date for response to dispute
  
  // Evidence
  repeated EvidenceDocument evidence_documents = 14; // Collection of evidence documents submitted
  
  // Additional Context
  optional string dispute_reason = 15; // Reason for the dispute
  optional string dispute_message = 16; // Message from the disputor
  
  // Reference
  optional Identifier response_ref_id = 17; // Response reference ID for tracking
}

// Legacy alias for backward compatibility - use DisputeResponse instead
message DisputeServiceGetResponse {
  // Identification
  optional string dispute_id = 1; // Connector's unique identifier for the dispute
  optional Identifier transaction_id = 2; // Transaction ID associated with the dispute
  
  // Status Information
  DisputeStatus dispute_status = 3; // Status of the dispute
  DisputeStage dispute_stage = 4; // Current stage of the dispute
  optional string connector_status_code = 5; // Renamed from connector_dispute_status_code
  optional string error_code = 6; // Error code if retrieval failed
  optional string error_message = 7; // Error message if retrieval failed
  
  // Dispute Details
  optional int64 dispute_amount = 8; // Amount in dispute (minor currency units)
  optional Currency dispute_currency = 9; // Currency of the disputed amount
  optional int64 dispute_date = 10; // Unix timestamp when dispute was created
  optional int64 service_date = 11; // Unix timestamp of service date, if applicable
  optional int64 shipping_date = 12; // Unix timestamp of shipping date, if applicable
  optional int64 due_date = 13; // Unix timestamp of due date for response to dispute
  
  // Evidence
  repeated EvidenceDocument evidence_documents = 14; // Collection of evidence documents submitted
  
  // Additional Context
  optional string dispute_reason = 15; // Reason for the dispute
  optional string dispute_message = 16; // Message from the disputor
  
  // Reference
  optional Identifier response_ref_id = 17; // Response reference ID for tracking
}

// Request message for DisputeService.Transform RPC
message DisputeServiceTransformRequest {
  // Identification
  Identifier request_ref_id = 1; // Reference ID for tracking
  
  // Request Details
  RequestDetails request_details = 2; // Details of the incoming HTTP request
  
  // Security
  optional WebhookSecrets webhook_secrets = 3; // Secrets for verifying authenticity
}

// Response message for DisputeService.Transform RPC
message DisputeServiceTransformResponse {
  // Event Information
  WebhookEventType event_type = 1; // Type of event indicated by the webhook
  
  // Content
  WebhookResponseContent content = 2; // Content of the webhook, parsed into a specific response type
  
  // Verification
  bool source_verified = 3; // Indicates if the source was successfully verified
  
  // Reference
  optional Identifier response_ref_id = 4; // Response reference ID for tracking
}

// -------------------------
// Missing Dispute Service Messages
// -------------------------

// Request message for defending a dispute.
message DisputeDefendRequest {
  // Identification
  Identifier request_ref_id = 1; // Reference ID for tracking
  Identifier transaction_id = 2; // Transaction ID to defend dispute for
  string dispute_id = 3; // Connector's unique identifier
  
  // Defend Details
  optional string reason_code = 4; // Reason code for defending the dispute
}

// Response message for defending a dispute.
message DisputeDefendResponse {
  // Identification
  string dispute_id = 1; // Connector's unique identifier for the dispute
  
  // Status Information
  DisputeStatus dispute_status = 2; // Status of the dispute after defending
  optional string connector_status_code = 3; // Connector status code
  optional string error_code = 4; // Error code if defending failed
  optional string error_message = 5; // Error message if defending failed
  uint32 status_code = 7; // HTTP status code from the connector
  map<string, string> response_headers = 8; // Optional HTTP response headers from the connector
  
  // Reference
  optional Identifier response_ref_id = 6; // Response reference ID for tracking
}

// Request message for accepting a dispute.
message AcceptDisputeRequest {
  // Identification
  Identifier request_ref_id = 1; // Reference ID for tracking
  Identifier transaction_id = 2; // Transaction ID to accept dispute for
  string dispute_id = 3; // Connector's unique identifier
}

// Response message for accepting a dispute.
message AcceptDisputeResponse {
  // Identification
  string dispute_id = 1; // Connector's unique identifier for the dispute
  
  // Status Information
  DisputeStatus dispute_status = 2; // Status of the dispute after accepting
  optional string connector_status_code = 3; // Connector status code
  optional string error_code = 4; // Error code if accepting failed
  optional string error_message = 5; // Error message if accepting failed
  uint32 status_code = 7; // HTTP status code from the connector
  map<string, string> response_headers = 8; // Optional HTTP response headers from the connector
  
  // Reference
  optional Identifier response_ref_id = 6; // Response reference ID for tracking
}

// ============================================================================
// COMPATIBILITY MESSAGES (from main branch)
// ============================================================================

// Legacy messages for backward compatibility
message DisputesSyncResponse {
  string dispute_id = 1;
  optional string connector_response_reference_id = 2;
  optional string dispute_message = 3;
  DisputeStatus status = 4;
  DisputeStage stage = 5;
}<|MERGE_RESOLUTION|>--- conflicted
+++ resolved
@@ -853,11 +853,7 @@
   
   // Expiration timestamp of the token (seconds since epoch).
   optional int64 expires_in_seconds = 2;
-<<<<<<< HEAD
-
-=======
-  
->>>>>>> 8ee4de2a
+  
   // Token type (e.g., "Bearer", "Basic").
   optional string token_type = 3;
 }
@@ -1174,13 +1170,9 @@
   
   // Metadata
   map<string, string> connector_metadata = 12; // Connector-specific metadata for the transaction
-
+  
   // State Information
   optional ConnectorState state = 13; // State data for access token storage and other connector-specific state
-
-  
-  // State Information
-  optional ConnectorState state = 13; // State data for access token storage and other connector-specific state
   
   // Raw Response
   optional string raw_connector_response = 9; // Raw response from the connector for debugging
@@ -1196,10 +1188,6 @@
 
   // Session and Token Information
   optional string access_token = 3; // Access token for secure communication
-<<<<<<< HEAD
-
-=======
->>>>>>> 8ee4de2a
 }
 
 // Response message for a payment status synchronization.
@@ -1241,10 +1229,6 @@
   optional string connector_customer_id = 22; // Customer ID as recognized by the connector
   optional string merchant_order_reference_id = 23; // Merchant's internal reference ID
   map<string, string> metadata = 24; // Additional metadata from the connector
-
-  // State Information
-  optional ConnectorState state = 28; // State data for access token storage and other connector-specific state
-
   
   // State Information
   optional ConnectorState state = 28; // State data for access token storage and other connector-specific state
@@ -1285,11 +1269,7 @@
   // Reference
   optional Identifier response_ref_id = 5; // Renamed from connector_response_reference_id
 
-<<<<<<< HEAD
-   // State Information
-=======
   // State Information
->>>>>>> 8ee4de2a
   optional ConnectorState state = 8; // State data for access token storage and other connector-specific state
 }
 
@@ -1401,9 +1381,6 @@
   optional string merchant_order_reference_id = 18; // Merchant's internal reference ID
   map<string, string> metadata = 19; // Additional metadata from the connector
   map<string, string> refund_metadata = 20; // Refund-specific metadata from the connector
-
-  // State Information
-  optional ConnectorState state = 24; // State data for access token storage and other connector-specific state
   
   // State Information
   optional ConnectorState state = 24; // State data for access token storage and other connector-specific state
@@ -1532,11 +1509,7 @@
   
   // Authorization Details
   optional bool incremental_authorization_allowed = 9; // Indicates if incremental authorization is allowed
-<<<<<<< HEAD
-
-=======
-  
->>>>>>> 8ee4de2a
+  
   // State Information
   optional ConnectorState state = 12; // State data for access token storage and other connector-specific state
 }
@@ -1590,10 +1563,6 @@
   // Transaction Details
   optional string network_txn_id = 5; // Transaction ID from the payment network
   optional Identifier response_ref_id = 6; // Reference ID from the connector response
-
-  // State Information
-  optional ConnectorState state = 10; // State data for access token storage and other connector-specific state
-
   
   // State Information
   optional ConnectorState state = 10; // State data for access token storage and other connector-specific state
@@ -1649,19 +1618,11 @@
   // Browser Information
   optional BrowserInformation browser_info = 5; // Information about the customer's browser
 
-<<<<<<< HEAD
-  // Metadata
-  map<string, string> refund_metadata = 6; // Metadata specific to the refund sync  
-
-  // Session and Token Information
-  optional string access_token = 7; // Access token for secure communication
-=======
   // Session and Token Information
   optional string access_token = 6; // Access token for secure communication
 
 // Metadata
   map<string, string> refund_metadata = 7; // Metadata specific to the refund sync  
->>>>>>> 8ee4de2a
 }
 
 // Legacy alias for backward compatibility - use RefundResponse instead
