syntax = "proto3";

package ucs.v2;

import "google/protobuf/empty.proto";
import "payment_methods.proto";

option go_package = "github.com/juspay/connector-service/backend/grpc-api-types/proto;proto";

// ============================================================================
// COMMON MESSAGES
// ============================================================================

// HTTP methods.
enum HttpMethod {
  HTTP_METHOD_UNSPECIFIED = 0; // Default, unspecified HTTP method.
  GET = 1;                     // HTTP GET method.
  POST = 2;                    // HTTP POST method.
  PUT = 3;                     // HTTP PUT method.
  DELETE = 4;                  // HTTP DELETE method.
}

// Status of a payment attempt.
enum PaymentStatus {
  ATTEMPT_STATUS_UNSPECIFIED = 0; // Default value

  // Initial states
  STARTED = 1;
  PAYMENT_METHOD_AWAITED = 22;    // Waiting for customer to provide payment method
  DEVICE_DATA_COLLECTION_PENDING = 24; // Waiting for device data collection
  CONFIRMATION_AWAITED = 23;      // Waiting for customer confirmation

  // Authentication flow
  AUTHENTICATION_PENDING = 4;
  AUTHENTICATION_SUCCESSFUL = 5;
  AUTHENTICATION_FAILED = 2;

  // Authorization flow
  AUTHORIZING = 9;
  AUTHORIZED = 6;
  AUTHORIZATION_FAILED = 7;

  // Charging flow
  CHARGED = 8;
  PARTIAL_CHARGED = 17;
  PARTIAL_CHARGED_AND_CHARGEABLE = 18; // Partially charged, remaining amount can be captured
  AUTO_REFUNDED = 16;

  // Capture flow
  CAPTURE_INITIATED = 13;
  CAPTURE_FAILED = 14;

  // Void flow
  VOID_INITIATED = 12;
  VOIDED = 11;
  VOID_FAILED = 15;

  // Other payment flows
  COD_INITIATED = 10; // Cash on Delivery initiated

  // Terminal/fallback states
  ROUTER_DECLINED = 3;
  PENDING = 20;       // General pending state
  FAILURE = 21;       // General failure state
  UNRESOLVED = 19;    // Status could not be determined
}

// Note: MandateStatus enum removed - mandate setup now uses PaymentStatus with optional sub_status for detailed information

// Status of a refund.
enum RefundStatus {
  REFUND_STATUS_UNSPECIFIED = 0; // Default value
  REFUND_FAILURE = 1;
  REFUND_MANUAL_REVIEW = 2;      // Refund requires manual review
  REFUND_PENDING = 3;
  REFUND_SUCCESS = 4;
  REFUND_TRANSACTION_FAILURE = 5; // Failure at the transaction level for the refund
}

// Status of a dispute.
enum DisputeStatus {
  DISPUTE_STATUS_UNSPECIFIED = 0; // Default value
  DISPUTE_OPENED = 1;
  DISPUTE_EXPIRED = 2;
  DISPUTE_ACCEPTED = 3;
  DISPUTE_CANCELLED = 4;
  DISPUTE_CHALLENGED = 5;         // Dispute is being challenged with evidence
  DISPUTE_WON = 6;
  DISPUTE_LOST = 7;
}

// Method for capturing a payment.
enum CaptureMethod {
  CAPTURE_METHOD_UNSPECIFIED = 0; // Default value
  AUTOMATIC = 1;                  // Capture is done automatically after authorization.
  MANUAL = 2;                     // Capture must be triggered manually.
  MANUAL_MULTIPLE = 3;            // Multiple manual captures are possible.
  SCHEDULED = 4;                  // Capture is scheduled for a later time.
  SEQUENTIAL_AUTOMATIC = 5;       // Sequential automatic captures.
}

// Indicates how a payment method might be used in the future.
enum FutureUsage {
  FUTURE_USAGE_UNSPECIFIED = 0;   // Default value
  OFF_SESSION = 1;                // For merchant-initiated transactions (e.g., subscriptions).
  ON_SESSION = 2;                 // For customer-initiated transactions.
}

// Type of acceptance.
enum AcceptanceType {
  ACCEPTANCE_TYPE_UNSPECIFIED = 0; // Default value
  ONLINE = 1;                      // Acceptance was given online.
  OFFLINE = 2;                     // Acceptance was given offline.
}

// Type of authentication used for a payment.
enum AuthenticationType {
  AUTHENTICATION_TYPE_UNSPECIFIED = 0; // Default value
  THREE_DS = 1;                        // 3D Secure authentication.
  NO_THREE_DS = 2;                     // No 3D Secure, or 3DS explicitly bypassed.
}

// Preferred payment experience for the customer.
enum PaymentExperience {
  PAYMENT_EXPERIENCE_UNSPECIFIED = 0; // Default value
  REDIRECT_TO_URL = 1;                // Redirect customer to a URL.
  INVOKE_SDK_CLIENT = 2;              // Invoke a client-side SDK.
  DISPLAY_QR_CODE = 3;                // Display a QR code.
  ONE_CLICK = 4;                      // One-click payment experience.
  LINK_WALLET = 5;                    // Link a digital wallet.
  INVOKE_PAYMENT_APP = 6;             // Invoke a payment application.
  DISPLAY_WAIT_SCREEN = 7;            // Display a waiting screen.
  COLLECT_OTP = 8;                    // Collect an OTP from the customer.
}

// Type of event that a webhook can represent.
enum WebhookEventType {
  INCOMING_WEBHOOK_EVENT_UNSPECIFIED = 0; // Default unspecified event

  // Payment intent events
  PAYMENT_INTENT_FAILURE = 1;              // Authorization + Capture failure
  PAYMENT_INTENT_SUCCESS = 2;              // Authorization + Capture success
  PAYMENT_INTENT_PROCESSING = 3;           // Payment intent is processing
  PAYMENT_INTENT_PARTIALLY_FUNDED = 4;     // Payment intent is partially funded
  PAYMENT_INTENT_CANCELLED = 5;            // Payment intent cancelled
  PAYMENT_INTENT_CANCEL_FAILURE = 6;       // Payment intent cancel failure
  PAYMENT_INTENT_AUTHORIZATION_SUCCESS = 7; // Authorization success
  PAYMENT_INTENT_AUTHORIZATION_FAILURE = 8; // Authorization failure
  PAYMENT_INTENT_CAPTURE_SUCCESS = 9;      // Capture success
  PAYMENT_INTENT_CAPTURE_FAILURE = 10;     // Capture failure
  PAYMENT_INTENT_EXPIRED = 11;             // Payment intent expired
  PAYMENT_ACTION_REQUIRED = 12;            // Payment requires additional action

  SOURCE_CHARGEABLE = 13;                  // Source is chargeable
  SOURCE_TRANSACTION_CREATED = 14;         // Source transaction created

  // Refund events
  WEBHOOK_REFUND_FAILURE = 15;                     // Refund failure
  WEBHOOK_REFUND_SUCCESS = 16;                     // Refund success

  // Dispute events
  WEBHOOK_DISPUTE_OPENED = 17;                     // Dispute opened
  WEBHOOK_DISPUTE_EXPIRED = 18;                    // Dispute expired
  WEBHOOK_DISPUTE_ACCEPTED = 19;                   // Dispute accepted
  WEBHOOK_DISPUTE_CANCELLED = 20;                  // Dispute cancelled
  WEBHOOK_DISPUTE_CHALLENGED = 21;                 // Dispute challenged
  WEBHOOK_DISPUTE_WON = 22;                        // Dispute successfully challenged by merchant
  WEBHOOK_DISPUTE_LOST = 23;                       // Dispute unsuccessfully challenged

  // Mandate events
  MANDATE_ACTIVE = 24;                     // Mandate is active
  MANDATE_REVOKED = 25;                    // Mandate revoked

  // Misc events
  ENDPOINT_VERIFICATION = 26;              // Endpoint verification
  EXTERNAL_AUTHENTICATION_ARES = 27;       // External authentication ARes
  FRM_APPROVED = 28;                       // Fraud risk management approved
  FRM_REJECTED = 29;                       // Fraud risk management rejected

  // Payout events
  PAYOUT_SUCCESS = 30;                     // Payout success
  PAYOUT_FAILURE = 31;                     // Payout failure
  PAYOUT_PROCESSING = 32;                  // Payout processing
  PAYOUT_CANCELLED = 33;                   // Payout cancelled
  PAYOUT_CREATED = 34;                     // Payout created
  PAYOUT_EXPIRED = 35;                     // Payout expired
  PAYOUT_REVERSED = 36;                    // Payout reversed

  // Recovery events
  RECOVERY_PAYMENT_FAILURE = 37;           // Recovery payment failure
  RECOVERY_PAYMENT_SUCCESS = 38;           // Recovery payment success
  RECOVERY_PAYMENT_PENDING = 39;           // Recovery payment pending
  RECOVERY_INVOICE_CANCEL = 40;            // Recovery invoice cancelled
}


// Enum for currency codes (ISO 4217).
enum Currency {
  CURRENCY_UNSPECIFIED = 0; // Default value
  AED = 1;
  AFN = 2;
  ALL = 3;
  AMD = 4;
  ANG = 5;
  AOA = 6;
  ARS = 7;
  AUD = 8;
  AWG = 9;
  AZN = 10;
  BAM = 11;
  BBD = 12;
  BDT = 13;
  BGN = 14;
  BHD = 15;
  BIF = 16;
  BMD = 17;
  BND = 18;
  BOB = 19;
  BRL = 20;
  BSD = 21;
  BTN = 22;
  BWP = 23;
  BYN = 24;
  BZD = 25;
  CAD = 26;
  CDF = 27;
  CHF = 28;
  CLF = 29;
  CLP = 30;
  CNY = 31;
  COP = 32;
  CRC = 33;
  CUC = 34;
  CUP = 35;
  CVE = 36;
  CZK = 37;
  DJF = 38;
  DKK = 39;
  DOP = 40;
  DZD = 41;
  EGP = 42;
  ERN = 43;
  ETB = 44;
  EUR = 45;
  FJD = 46;
  FKP = 47;
  GBP = 48;
  GEL = 49;
  GHS = 50;
  GIP = 51;
  GMD = 52;
  GNF = 53;
  GTQ = 54;
  GYD = 55;
  HKD = 56;
  HNL = 57;
  HRK = 58;
  HTG = 59;
  HUF = 60;
  IDR = 61;
  ILS = 62;
  INR = 63;
  IQD = 64;
  IRR = 65;
  ISK = 66;
  JMD = 67;
  JOD = 68;
  JPY = 69;
  KES = 70;
  KGS = 71;
  KHR = 72;
  KMF = 73;
  KPW = 74;
  KRW = 75;
  KWD = 76;
  KYD = 77;
  KZT = 78;
  LAK = 79;
  LBP = 80;
  LKR = 81;
  LRD = 82;
  LSL = 83;
  LYD = 84;
  MAD = 85;
  MDL = 86;
  MGA = 87;
  MKD = 88;
  MMK = 89;
  MNT = 90;
  MOP = 91;
  MRU = 92;
  MUR = 93;
  MVR = 94;
  MWK = 95;
  MXN = 96;
  MYR = 97;
  MZN = 98;
  NAD = 99;
  NGN = 100;
  NIO = 101;
  NOK = 102;
  NPR = 103;
  NZD = 104;
  OMR = 105;
  PAB = 106;
  PEN = 107;
  PGK = 108;
  PHP = 109;
  PKR = 110;
  PLN = 111;
  PYG = 112;
  QAR = 113;
  RON = 114;
  RSD = 115;
  RUB = 116;
  RWF = 117;
  SAR = 118;
  SBD = 119;
  SCR = 120;
  SDG = 121;
  SEK = 122;
  SGD = 123;
  SHP = 124;
  SLE = 125;
  SLL = 126;
  SOS = 127;
  SRD = 128;
  SSP = 129;
  STD = 130; // Obsolete, use STN
  STN = 131;
  SVC = 132;
  SYP = 133;
  SZL = 134;
  THB = 135;
  TJS = 136;
  TMT = 137;
  TND = 138;
  TOP = 139;
  TRY = 140;
  TTD = 141;
  TWD = 142;
  TZS = 143;
  UAH = 144;
  UGX = 145;
  USD = 146;
  UYU = 147;
  UZS = 148;
  VES = 149;
  VND = 150;
  VUV = 151;
  WST = 152;
  XAF = 153;
  XCD = 154;
  XOF = 155;
  XPF = 156;
  YER = 157;
  ZAR = 158;
  ZMW = 159;
  ZWL = 160;
}

// Connector enumeration.
enum Connector {
  CONNECTOR_UNSPECIFIED = 0; // Default value
  ADYENPLATFORM = 1;
  ACI = 2;
  ADYEN = 3;
  AIRWALLEX = 4;
  AUTHORIZEDOTNET = 5;
  BAMBORA = 6;
  BAMBORAAPAC = 7;
  BANKOFAMERICA = 8;
  BILLWERK = 9;
  BITPAY = 10;
  BLUESNAP = 11;
  BOKU = 12;
  BRAINTREE = 13;
  CASHTOCODE = 14;
  CHARGEBEE = 15;
  CHECKOUT = 16;
  COINBASE = 17;
  COINGATE = 18;
  CRYPTOPAY = 19;
  CTP_MASTERCARD = 20;
  CTP_VISA = 21;
  CYBERSOURCE = 22;
  DATATRANS = 23;
  DEUTSCHEBANK = 24;
  DIGITALVIRGO = 25;
  DLOCAL = 26;
  EBANX = 27;
  ELAVON = 28;
  FISERV = 29;
  FISERVEMEA = 30;
  FIUU = 31;
  FORTE = 32;
  GETNET = 33;
  GLOBALPAY = 34;
  GLOBEPAY = 35;
  GOCARDLESS = 36;
  GPAYMENTS = 37;
  HIPAY = 38;
  HELCIM = 39;
  INESPAY = 40;
  IATAPAY = 41;
  ITAUBANK = 42;
  JPMORGAN = 43;
  JUSPAYTHREEDSSERVER = 44;
  KLARNA = 45;
  MIFINITY = 46;
  MOLLIE = 47;
  MONERIS = 48;
  MULTISAFEPAY = 49;
  NETCETERA = 50;
  NEXINETS = 51;
  NEXIXPAY = 52;
  NMI = 53;
  NOMUPAY = 54;
  NOON = 55;
  NOVALNET = 56;
  NUVEI = 57;
  OPENNODE = 58;
  PAYBOX = 59;
  PAYME = 60;
  PAYONE = 61;
  PAYPAL = 62;
  PAYSTACK = 63;
  PAYU = 64;
  PLACETOPAY = 65;
  POWERTRANZ = 66;
  PROPHETPAY = 67;
  RAPYD = 68;
  RAZORPAY = 69;
  RECURLY = 70;
  REDSYS = 71;
  SHIFT4 = 72;
  SQUARE = 73;
  STAX = 74;
  STRIPE = 75;
  TAXJAR = 76;
  THREEDSECUREIO = 77;
  TRUSTPAY = 78;
  TSYS = 79;
  VOLT = 80;
  WELLSFARGO = 81;
  WISE = 82;
  WORLDLINE = 83;
  WORLDPAY = 84;
  SIGNIFYD = 85;
  PLAID = 86;
  RISKIFIED = 87;
  XENDIT = 88;
  ZEN = 89;
  ZSL = 90;
  PHONEPE = 91;
  CASHFREE = 92;
  PAYTM = 93;
}

// Payment method types.
enum PaymentMethodType {
  PAYMENT_METHOD_TYPE_UNSPECIFIED = 0; // Default value
  ACH = 1;
  AFFIRM = 2;
  AFTERPAY_CLEARPAY = 3;
  ALFAMART = 4;
  ALI_PAY = 5;
  ALI_PAY_HK = 6;
  ALMA = 7;
  AMAZON_PAY = 8;
  APPLE_PAY = 9;
  ATOME = 10;
  BACS = 11;
  BANCONTACT_CARD = 12;
  BECS = 13;
  BENEFIT = 14;
  BIZUM = 15;
  BLIK = 16;
  BOLETO = 17;
  BCA_BANK_TRANSFER = 18;
  BNI_VA = 19;
  BRI_VA = 20;
  CARD_REDIRECT = 21;
  CIMB_VA = 22;
  CLASSIC_REWARD = 23;
  CREDIT = 24;
  CRYPTO_CURRENCY = 25;
  CASHAPP = 26;
  DANA = 27;
  DANAMON_VA = 28;
  DEBIT = 29;
  DUIT_NOW = 30;
  EFECTY = 31;
  EFT = 32;
  EPS = 33;
  FPS = 34;
  EVOUCHER = 35;
  GIROPAY = 36;
  GIVEX = 37;
  GOOGLE_PAY = 38;
  GO_PAY = 39;
  GCASH = 40;
  IDEAL = 41;
  INTERAC = 42;
  INDOMARET = 43;
  KAKAO_PAY = 44;
  LOCAL_BANK_REDIRECT = 45;
  MANDIRI_VA = 46;
  KNET = 47;
  MB_WAY = 48;
  MOBILE_PAY = 49;
  MOMO = 50;
  MOMO_ATM = 51;
  MULTIBANCO = 52;
  ONLINE_BANKING_THAILAND = 53;
  ONLINE_BANKING_CZECH_REPUBLIC = 54;
  ONLINE_BANKING_FINLAND = 55;
  ONLINE_BANKING_FPX = 56;
  ONLINE_BANKING_POLAND = 57;
  ONLINE_BANKING_SLOVAKIA = 58;
  OXXO = 59;
  PAGO_EFECTIVO = 60;
  PERMATA_BANK_TRANSFER = 61;
  OPEN_BANKING_UK = 62;
  PAY_BRIGHT = 63;
  PAZE = 64;
  PIX = 65;
  PAY_SAFE_CARD = 66;
  PRZELEWY24 = 67;
  PROMPT_PAY = 68;
  PSE = 69;
  RED_COMPRA = 70;
  RED_PAGOS = 71;
  SAMSUNG_PAY = 72;
  SEPA = 73;
  SEPA_BANK_TRANSFER = 74;
  SOFORT = 75;
  SWISH = 76;
  TOUCH_N_GO = 77;
  TRUSTLY = 78;
  TWINT = 79;
  UPI_COLLECT = 80;
  UPI_INTENT = 81;
  UPI_QR = 82;
  VIPPS = 83;
  VIET_QR = 84;
  VENMO = 85;
  WALLEY = 86;
  WE_CHAT_PAY = 87;
  SEVEN_ELEVEN = 88;
  LAWSON = 89;
  MINI_STOP = 90;
  FAMILY_MART = 91;
  SEICOMART = 92;
  PAY_EASY = 93;
  LOCAL_BANK_TRANSFER = 94;
  OPEN_BANKING_PIS = 95;
  DIRECT_CARRIER_BILLING = 96;
  INSTANT_BANK_TRANSFER = 97;
  PAY_PAL = 98;
  REVOLUT_PAY = 99;
}



// Dispute stage enumeration.
enum DisputeStage {
  DISPUTE_STAGE_UNSPECIFIED = 0; // Default value
  PRE_DISPUTE = 1;
  ACTIVE_DISPUTE = 2;
  PRE_ARBITRATION = 3;
}

// Country Alpha-2 code enumeration.
enum CountryAlpha2 {
  COUNTRY_ALPHA2_UNSPECIFIED = 0; // Default value must be first
  US = 1;
  AF = 2;
  AX = 3;
  AL = 4;
  DZ = 5;
  AS = 6;
  AD = 7;
  AO = 8;
  AI = 9;
  AQ = 10;
  AG = 11;
  AR = 12;
  AM = 13;
  AW = 14;
  AU = 15;
  AT = 16;
  AZ = 17;
  BS = 18;
  BH = 19;
  BD = 20;
  BB = 21;
  BY = 22;
  BE = 23;
  BZ = 24;
  BJ = 25;
  BM = 26;
  BT = 27;
  BO = 28;
  BQ = 29;
  BA = 30;
  BW = 31;
  BV = 32;
  BR = 33;
  IO = 34;
  BN = 35;
  BG = 36;
  BF = 37;
  BI = 38;
  KH = 39;
  CM = 40;
  CA = 41;
  CV = 42;
  KY = 43;
  CF = 44;
  TD = 45;
  CL = 46;
  CN = 47;
  CX = 48;
  CC = 49;
  CO = 50;
  KM = 51;
  CG = 52;
  CD = 53;
  CK = 54;
  CR = 55;
  CI = 56;
  HR = 57;
  CU = 58;
  CW = 59;
  CY = 60;
  CZ = 61;
  DK = 62;
  DJ = 63;
  DM = 64;
  DO = 65;
  EC = 66;
  EG = 67;
  SV = 68;
  GQ = 69;
  ER = 70;
  EE = 71;
  ET = 72;
  FK = 73;
  FO = 74;
  FJ = 75;
  FI = 76;
  FR = 77;
  GF = 78;
  PF = 79;
  TF = 80;
  GA = 81;
  GM = 82;
  GE = 83;
  DE = 84;
  GH = 85;
  GI = 86;
  GR = 87;
  GL = 88;
  GD = 89;
  GP = 90;
  GU = 91;
  GT = 92;
  GG = 93;
  GN = 94;
  GW = 95;
  GY = 96;
  HT = 97;
  HM = 98;
  VA = 99;
  HN = 100;
  HK = 101;
  HU = 102;
  IS = 103;
  IN = 104;
  ID = 105;
  IR = 106;
  IQ = 107;
  IE = 108;
  IM = 109;
  IL = 110;
  IT = 111;
  JM = 112;
  JP = 113;
  JE = 114;
  JO = 115;
  KZ = 116;
  KE = 117;
  KI = 118;
  KP = 119;
  KR = 120;
  KW = 121;
  KG = 122;
  LA = 123;
  LV = 124;
  LB = 125;
  LS = 126;
  LR = 127;
  LY = 128;
  LI = 129;
  LT = 130;
  LU = 131;
  MO = 132;
  MK = 133;
  MG = 134;
  MW = 135;
  MY = 136;
  MV = 137;
  ML = 138;
  MT = 139;
  MH = 140;
  MQ = 141;
  MR = 142;
  MU = 143;
  YT = 144;
  MX = 145;
  FM = 146;
  MD = 147;
  MC = 148;
  MN = 149;
  ME = 150;
  MS = 151;
  MA = 152;
  MZ = 153;
  MM = 154;
  NA = 155;
  NR = 156;
  NP = 157;
  NL = 158;
  NC = 159;
  NZ = 160;
  NI = 161;
  NE = 162;
  NG = 163;
  NU = 164;
  NF = 165;
  MP = 166;
  NO = 167;
  OM = 168;
  PK = 169;
  PW = 170;
  PS = 171;
  PA = 172;
  PG = 173;
  PY = 174;
  PE = 175;
  PH = 176;
  PN = 177;
  PL = 178;
  PT = 179;
  PR = 180;
  QA = 181;
  RE = 182;
  RO = 183;
  RU = 184;
  RW = 185;
  BL = 186;
  SH = 187;
  KN = 188;
  LC = 189;
  MF = 190;
  PM = 191;
  VC = 192;
  WS = 193;
  SM = 194;
  ST = 195;
  SA = 196;
  SN = 197;
  RS = 198;
  SC = 199;
  SL = 200;
  SG = 201;
  SX = 202;
  SK = 203;
  SI = 204;
  SB = 205;
  SO = 206;
  ZA = 207;
  GS = 208;
  SS = 209;
  ES = 210;
  LK = 211;
  SD = 212;
  SR = 213;
  SJ = 214;
  SZ = 215;
  SE = 216;
  CH = 217;
  SY = 218;
  TW = 219;
  TJ = 220;
  TZ = 221;
  TH = 222;
  TL = 223;
  TG = 224;
  TK = 225;
  TO = 226;
  TT = 227;
  TN = 228;
  TR = 229;
  TM = 230;
  TC = 231;
  TV = 232;
  UG = 233;
  UA = 234;
  AE = 235;
  GB = 236;
  UM = 237;
  UY = 238;
  UZ = 239;
  VU = 240;
  VE = 241;
  VN = 242;
  VG = 243;
  VI = 244;
  WF = 245;
  EH = 246;
  YE = 247;
  ZM = 248;
  ZW = 249;
}

// Represents a physical address with contact information.
message Address {
  // Personal Information
  optional SecretString first_name = 1;
  optional SecretString last_name = 2;
  
  // Address Details
  optional SecretString line1 = 3;
  optional SecretString line2 = 4;
  optional SecretString line3 = 5;
  optional SecretString city = 6;
  optional SecretString state = 7;
  optional SecretString zip_code = 8;
  optional CountryAlpha2 country_alpha2_code = 9;

  // Contact Information
  optional SecretString email = 10;
  optional SecretString phone_number = 11;
  optional string phone_country_code = 12;
}

// Access token details.
message AccessToken {
  // The token string.
  string token = 1;
  
  // Expiration timestamp of the token (seconds since epoch).
  optional int64 expires_in_seconds = 2;
  
  // Token type (e.g., "Bearer", "Basic").
  optional string token_type = 3;
}

// State data to be sent back to Hyperswitch for storage
message ConnectorState {
  // Access token obtained from connector
  optional AccessToken access_token = 1;
}

// Additional authentication data, typically from 3DS.
message AuthenticationData {
  // Electronic Commerce Indicator (ECI) from 3DS.
  optional string eci = 1;
  
  // Cardholder Authentication Verification Value (CAVV).
  string cavv = 2;
  
  // 3DS Server Transaction ID.
  optional Identifier threeds_server_transaction_id = 3;
  
  // 3DS Message Version (e.g., "2.1.0", "2.2.0").
  optional string message_version = 4;
  
  // Directory Server Transaction ID (DS Trans ID).
  optional string ds_transaction_id = 5;
}

// Details of customer acceptance for mandates or terms.
message CustomerAcceptance {
  // Type of acceptance (e.g., online, offline).
  AcceptanceType acceptance_type = 1;
  
  // Unix timestamp (seconds since epoch) of when the acceptance was given.
  int64 accepted_at = 2;
  
  // Details if the acceptance was an online mandate.
  optional OnlineMandate online_mandate_details = 3;
}

// Details for an online mandate acceptance.
message OnlineMandate {
  // IP address from which the mandate was accepted.
  optional string ip_address = 1;
  
  // User agent string of the browser used for mandate acceptance.
  string user_agent = 2;
}

// Information about the customer's browser.
message BrowserInformation {
  // Display Information
  optional uint32 color_depth = 1;
  optional uint32 screen_height = 5;
  optional uint32 screen_width = 6;
  
  // Browser Settings
  optional bool java_enabled = 2;
  optional bool java_script_enabled = 3;
  optional string language = 4;
  optional int32 time_zone_offset_minutes = 7;
  
  // Browser Headers
  optional string accept_header = 9;
  optional string user_agent = 10;
  optional string accept_language = 14;
  
  // Device Information
  optional string ip_address = 8;
  optional string os_type = 11;
  optional string os_version = 12;
  optional string device_model = 13;
}

// Represents an identifier, which can be one of several types.
message Identifier {
  oneof id_type {
    // Connector's transaction ID.
    string id = 1;
    
    // Encoded data representing the ID or related information.
    string encoded_data = 2;
    
    // Indicates that no specific ID is returned or applicable.
    google.protobuf.Empty no_response_id_marker = 3;
  }
}


// Reference to a payment mandate.
message MandateReference {
  // Connector's unique identifier for the mandate.
  optional string mandate_id = 1;
}

// Container for various address types related to a payment.
message PaymentAddress {
  // Shipping address.
  Address shipping_address = 1;
  
  // Customer Billing address.
  Address billing_address = 2;
}

// Data for a redirection, can be either form data, raw HTML, or URI.
message RedirectForm {
  oneof form_type {
    // Data for constructing an HTML form for redirection.
    FormData form = 1;
    
    // Raw HTML data for redirection.
    HtmlData html = 2;
    
    // URI for direct redirection (e.g., UPI deep links).
    UriData uri = 3;
  }
}

// Represents data for an HTML form to be submitted.
message FormData {
  // The endpoint URL where the form should be submitted.
  string endpoint = 1;
  
  // HTTP method to be used for form submission (e.g., POST).
  HttpMethod method = 2;
  
  // Key-value pairs representing the form fields.
  map<string, string> form_fields = 3;
}

// Represents raw HTML data.
message HtmlData {
  // The HTML content as a string.
  string html_data = 1;
}

// Represents URI data for direct redirection.
message UriData {
  // The URI for redirection (e.g., UPI deep link).
  string uri = 1;
}

// Details of an HTTP request, typically for incoming webhooks.
message RequestDetails {
  // HTTP method of the request (e.g., GET, POST).
  HttpMethod method = 1;
  
  // URI of the request.
  optional string uri = 2;
  
  // Headers of the HTTP request.
  map<string, string> headers = 3;
  
  // Body of the HTTP request.
  bytes body = 4;
  
  // Query parameters of the request.
  optional string query_params = 5;
}

// Secrets used for verifying connector webhooks.
message WebhookSecrets {
  // Primary secret for webhook verification.
  string secret = 1;
  
  // Additional secret, if required by the connector.
  optional string additional_secret = 2;
}

// Content of a webhook response, can be one of several types.
message WebhookResponseContent {
  oneof content {
    // Content if the webhook is for a payment synchronization.
    PaymentServiceGetResponse payments_response = 1;
    
    // Content if the webhook is for a refund synchronization.
    RefundResponse refunds_response = 2;
    
    // Content if the webhook is for a dispute synchronization.
    DisputeResponse disputes_response = 3;
  }
}

// Data for a multiple capture request.
message MultipleCaptureRequestData {
  // Sequence number for this capture in a series of multiple captures.
  int64 capture_sequence = 1;
  
  // Reference for this specific capture.
  string capture_reference = 2;
}

// Type of evidence that can be submitted for a dispute.
enum EvidenceType {
  EVIDENCE_TYPE_UNSPECIFIED = 0;              // Default value
  CANCELLATION_POLICY = 1;                    // Cancellation policy document
  CUSTOMER_COMMUNICATION = 2;                 // Communication with customer
  CUSTOMER_SIGNATURE = 3;                     // Customer signature document
  RECEIPT = 4;                                // Receipt or proof of purchase
  REFUND_POLICY = 5;                         // Refund policy document
  SERVICE_DOCUMENTATION = 6;                  // Service documentation
  SHIPPING_DOCUMENTATION = 7;                // Shipping documentation
  INVOICE_SHOWING_DISTINCT_TRANSACTIONS = 8;  // Invoice showing distinct transactions
  RECURRING_TRANSACTION_AGREEMENT = 9;        // Recurring transaction agreement
  UNCATEGORIZED_FILE = 10;                   // Uncategorized evidence file
}

// Represents a single piece of evidence for a dispute.
message EvidenceDocument {
  // Type of the evidence.
  EvidenceType evidence_type = 1;

  // Content Options
  // Content of the document, if it's a file.
  optional bytes file_content = 2;
  
  // MIME type of the file (e.g., "application/pdf", "image/png"), if file_content is provided.
  optional string file_mime_type = 3;
  
  // Identifier for the file if stored with an external provider.
  optional string provider_file_id = 4;

  // Textual content of the evidence, if it's not a file or in addition to a file.
  optional string text_content = 5;
}


// ============================================================================
// SERVICE-SPECIFIC MESSAGES
// ============================================================================

// -------------------------
// PaymentService Messages
// -------------------------

// Request message for authorizing a payment.
message PaymentServiceAuthorizeRequest {
  // Payment Identification
  Identifier request_ref_id = 1; // Renamed from connector_request_reference_id
  
  // Amount Information
  int64 amount = 2; // The amount for the payment in major currency units
  Currency currency = 3; // The currency for the payment, in ISO 4217 three-letter code
  int64 minor_amount = 4; // The minor amount for the payment (e.g., cents)
  optional int64 order_tax_amount = 5; // Tax amount for the order
  optional int64 shipping_cost = 6; // Cost of shipping for the order
  
  // Payment Method and Capture Settings
  PaymentMethod payment_method = 7; // Payment method to be used
  optional CaptureMethod capture_method = 8; // Method for capturing the payment
  
  // Customer Information
  optional SecretString email = 9; // Email address of the customer
  optional string customer_name = 10; // Name of the customer
  optional string connector_customer_id = 11; // Customer ID as recognized by the connector
  
  // Address Information
  PaymentAddress address = 12; // Billing and shipping address details
  
  // Authentication Details
  AuthenticationType auth_type = 13; // Type of authentication to be used
  bool enrolled_for_3ds = 14; // Indicates if the customer is enrolled for 3D Secure
  optional AuthenticationData authentication_data = 15; // Additional authentication data
  
  // Metadata
  map<string, string> metadata = 16; // Additional metadata for the connector
  
  // URLs for Redirection and Webhooks
  optional string return_url = 17; // URL to redirect after payment
  optional string webhook_url = 18; // URL for webhook notifications
  optional string complete_authorize_url = 19; // URL to complete authorization
  
  // Session and Token Information
  optional string access_token = 20; // Access token for secure communication
  optional string session_token = 21; // Session token, if applicable
  
  // Order Details
  optional string order_category = 22; // Category of the order
  optional string merchant_order_reference_id = 23; // Merchant's internal reference ID
  
  // Behavioral Flags and Preferences
  optional FutureUsage setup_future_usage = 24; // Indicates future usage intention
  optional bool off_session = 25; // Indicates if off-session transaction
  bool request_incremental_authorization = 26; // Indicates if incremental authorization is requested
  optional bool request_extended_authorization = 27; // Indicates if extended authorization is requested
  
  // Contextual Information
  optional CustomerAcceptance customer_acceptance = 28; // Details of customer acceptance
  optional BrowserInformation browser_info = 29; // Information about the customer's browser
  optional PaymentExperience payment_experience = 30; // Preferred payment experience

  optional bool test_mode = 31; // A boolean value to indicate if the connector is in Test mode
}

// Response message for a payment authorization.
message PaymentServiceAuthorizeResponse {
  // Identification
  Identifier transaction_id = 1; // Identifier for the resource created
  
  // Status Information
  PaymentStatus status = 2; // Status of the payment attempt
  optional string error_code = 3; // Error code if the authorization failed
  optional string error_message = 4; // Error message if the authorization failed
  uint32 status_code = 10; // HTTP status code from the connector
  map<string, string> response_headers = 11; // Optional HTTP response headers from the connector
  
  // Redirection and Transaction Details
  optional RedirectForm redirection_data = 5; // Data for redirecting the customer's browser
  optional string network_txn_id = 6; // Transaction ID from the payment network
  optional Identifier response_ref_id = 7; // Renamed from connector_response_reference_id
  
  // Authorization Details
  optional bool incremental_authorization_allowed = 8; // Indicates if incremental authorization is allowed
  
  // Metadata
  map<string, string> connector_metadata = 12; // Connector-specific metadata for the transaction
  
  // State Information
  optional ConnectorState state = 13; // State data for access token storage and other connector-specific state
  
  // Raw Response
  optional string raw_connector_response = 9; // Raw response from the connector for debugging
}

// Request message for synchronizing payment status.
message PaymentServiceGetRequest {
  // Identification
  Identifier transaction_id = 1; // The resource ID to synchronize
  
  // Reference
  optional Identifier request_ref_id = 2; // Renamed from connector_request_reference_id

  // Session and Token Information
  optional string access_token = 3; // Access token for secure communication
}

// Response message for a payment status synchronization.
message PaymentServiceGetResponse {
  // Identification
  Identifier transaction_id = 1; // Identifier for the synchronized resource
  
  // Status Information
  PaymentStatus status = 2; // Current status of the payment attempt
  optional string error_code = 3; // Error code if synchronization encountered an issue
  optional string error_message = 4; // Error message if synchronization encountered an issue
  uint32 status_code = 26; // HTTP status code from the connector
  map<string, string> response_headers = 27; // Optional HTTP response headers from the connector
  
  // Transaction Details
  optional MandateReference mandate_reference = 5; // Mandate reference, if applicable
  optional string network_txn_id = 6; // Transaction ID from the payment network
  optional Identifier response_ref_id = 7; // Renamed from connector_response_reference_id
  
  // Payment Details
  optional int64 amount = 8; // Payment amount in major currency units
  optional int64 minor_amount = 9; // Payment amount in minor currency units
  optional Currency currency = 10; // Currency of the payment
  optional int64 captured_amount = 11; // Amount that has been captured
  optional int64 minor_captured_amount = 12; // Captured amount in minor currency units
  optional PaymentMethodType payment_method_type = 13; // Type of payment method used
  optional CaptureMethod capture_method = 14; // Capture method for the payment
  optional AuthenticationType auth_type = 15; // Type of authentication used
  
  // Timestamps
  optional int64 created_at = 16; // Unix timestamp when the payment was created
  optional int64 updated_at = 17; // Unix timestamp when the payment was last updated
  optional int64 authorized_at = 18; // Unix timestamp when the payment was authorized
  optional int64 captured_at = 19; // Unix timestamp when the payment was captured
  
  // Additional Context
  optional string customer_name = 20; // Name of the customer
  optional SecretString email = 21; // Email address of the customer
  optional string connector_customer_id = 22; // Customer ID as recognized by the connector
  optional string merchant_order_reference_id = 23; // Merchant's internal reference ID
  map<string, string> metadata = 24; // Additional metadata from the connector
  
  // State Information
  optional ConnectorState state = 28; // State data for access token storage and other connector-specific state

  // Raw Response
  optional string raw_connector_response = 25; // Raw response from the connector for debugging
}

// Request message for voiding a payment.
message PaymentServiceVoidRequest {
  // Identification
  Identifier request_ref_id = 1; // Reference ID for tracking
  Identifier transaction_id = 2; // Renamed from connector_request_reference_id
  
  // Void Details
  optional string cancellation_reason = 3; // Reason for cancelling/voiding the payment
  optional bool all_keys_required = 4;

  // Browser Information
  optional BrowserInformation browser_info = 5; // Information about the customer's browser

  // Session and Token Information
  optional string access_token = 6; // Access token for secure communication
}

// Response message for a payment void operation.
message PaymentServiceVoidResponse {
  // Identification
  Identifier transaction_id = 1; // Identifier for the voided resource
  
  // Status Information
  PaymentStatus status = 2; // Status of the payment attempt after voiding
  optional string error_code = 3; // Error code if the void operation failed
  optional string error_message = 4; // Error message if the void operation failed
  uint32 status_code = 6; // HTTP status code from the connector
  map<string, string> response_headers = 7; // Optional HTTP response headers from the connector
  
  // Reference
  optional Identifier response_ref_id = 5; // Renamed from connector_response_reference_id

  // State Information
  optional ConnectorState state = 8; // State data for access token storage and other connector-specific state
}

// Request message for capturing a payment.
message PaymentServiceCaptureRequest {
  // Identification
  Identifier request_ref_id = 1; // Reference ID for tracking
  Identifier transaction_id = 2; // Renamed from connector_transaction_id
  
  // Capture Details
  int64 amount_to_capture = 3; // Amount to capture, in minor currency units
  Currency currency = 4; // Currency of the amount to capture
  
  // Metadata
  map<string, string> metadata = 5; // Additional metadata for the connector
  
  // Multiple Capture Information
  optional MultipleCaptureRequestData multiple_capture_data = 6; // Data for multiple capture scenarios

  // Browser Information
  optional BrowserInformation browser_info = 7; // Browser information, if relevant

  // Session and Token Information
  optional string access_token = 8; // Access token for secure communication
}

// Response message for a payment capture operation.
message PaymentServiceCaptureResponse {
  // Identification
  Identifier transaction_id = 1; // Identifier for the captured resource
  
  // Status Information
  PaymentStatus status = 2; // Status of the payment after the capture attempt
  optional string error_code = 3; // Error code if the capture failed
  optional string error_message = 4; // Error message if the capture failed
  uint32 status_code = 6; // HTTP status code from the connector
  map<string, string> response_headers = 7; // Optional HTTP response headers from the connector
  
  // Reference
  optional Identifier response_ref_id = 5; // Renamed from response_reference_id

  // State Information
  optional ConnectorState state = 8; // State data for access token storage and other connector-specific state
}

// Request message for processing a refund.
message PaymentServiceRefundRequest {
  // Identification
  Identifier request_ref_id = 1; // Reference ID for tracking
  string refund_id = 2; // Unique identifier for the refund
  Identifier transaction_id = 3; // Renamed from connector_transaction_id
  
  // Amount Information
  int64 payment_amount = 4; // Amount to be refunded, in major currency units
  Currency currency = 5; // Currency of the refund, ISO 4217 code
  int64 minor_payment_amount = 6; // Amount to be refunded, in minor currency units
  int64 refund_amount = 7; // Actual amount to refund, in major units
  int64 minor_refund_amount = 8; // Actual amount to refund in minor units
  
  // Refund Context
  optional string reason = 9; // Reason for the refund
  optional string webhook_url = 10; // URL for webhook notifications
  optional string merchant_account_id = 11; // Merchant account ID for the refund
  optional CaptureMethod capture_method = 12; // Capture method related to the original payment
  
  // Metadata
  map<string, string> metadata = 13; // Metadata specific to the connector
  map<string, string> refund_metadata = 14; // Metadata specific to the refund
  
  // Browser Information
  optional BrowserInformation browser_info = 15; // Browser information, if relevant

  // Session and Token Information
  optional string access_token = 16; // Access token for secure communication
}

// Response message for a refund operation (unified for both Create and Get).
message RefundResponse {
  // Identification
  Identifier transaction_id = 1; // Identifier for the synchronized resource
  string refund_id = 2; // Connector's ID for the refund
  
  // Status Information
  RefundStatus status = 3; // Current status of the refund
  optional string error_code = 4; // Error code if synchronization encountered an issue
  optional string error_message = 5; // Error message if synchronization encountered an issue
  uint32 status_code = 22; // HTTP status code from the connector
  map<string, string> response_headers = 23; // Optional HTTP response headers from the connector
  
  // Reference
  optional Identifier response_ref_id = 6; // Response reference ID for tracking
  
  // Refund Details
  optional int64 refund_amount = 7; // Refunded amount in major currency units
  optional int64 minor_refund_amount = 8; // Refunded amount in minor currency units
  optional Currency refund_currency = 9; // Currency of the refund
  optional int64 payment_amount = 10; // Original payment amount in major currency units
  optional int64 minor_payment_amount = 11; // Original payment amount in minor currency units
  optional string refund_reason = 12; // Reason for the refund
  
  // Timestamps
  optional int64 created_at = 13; // Unix timestamp when the refund was created
  optional int64 updated_at = 14; // Unix timestamp when the refund was last updated
  optional int64 processed_at = 15; // Unix timestamp when the refund was processed
  
  // Additional Context
  optional string customer_name = 16; // Name of the customer
  optional SecretString email = 17; // Email address of the customer
  optional string merchant_order_reference_id = 18; // Merchant's internal reference ID
  map<string, string> metadata = 19; // Additional metadata from the connector
  map<string, string> refund_metadata = 20; // Refund-specific metadata from the connector
  
  // State Information
  optional ConnectorState state = 24; // State data for access token storage and other connector-specific state

  // Raw Response
  optional string raw_connector_response = 21; // Raw response from the connector for debugging
}

// Request message for creating a dispute.
message PaymentServiceDisputeRequest {
  // Identification
  Identifier request_ref_id = 1; // Reference ID for tracking
  Identifier transaction_id = 2; // Transaction ID to raise the dispute for
  string dispute_id = 3; // Connector's unique identifier

  // Session and Token Information
  optional string access_token = 4; // Access token for secure communication
}

// Response message for dispute operations (unified for both Create and Get).
message DisputeResponse {
  // Identification
  optional string dispute_id = 1; // Connector's unique identifier for the dispute
  optional Identifier transaction_id = 2; // Transaction ID associated with the dispute
  
  // Status Information
  DisputeStatus dispute_status = 3; // Status of the dispute
  DisputeStage dispute_stage = 4; // Current stage of the dispute
  optional string connector_status_code = 5; // Connector status code
  optional string error_code = 6; // Error code if retrieval failed
  optional string error_message = 7; // Error message if retrieval failed
  uint32 status_code = 18; // HTTP status code from the connector
  map<string, string> response_headers = 19; // Optional HTTP response headers from the connector
  
  // Dispute Details
  optional int64 dispute_amount = 8; // Amount in dispute (minor currency units)
  optional Currency dispute_currency = 9; // Currency of the disputed amount
  optional int64 dispute_date = 10; // Unix timestamp when dispute was created
  optional int64 service_date = 11; // Unix timestamp of service date, if applicable
  optional int64 shipping_date = 12; // Unix timestamp of shipping date, if applicable
  optional int64 due_date = 13; // Unix timestamp of due date for response to dispute
  
  // Evidence
  repeated EvidenceDocument evidence_documents = 14; // Collection of evidence documents submitted
  
  // Additional Context
  optional string dispute_reason = 15; // Reason for the dispute
  optional string dispute_message = 16; // Message from the disputor
  
  // Reference
  optional Identifier response_ref_id = 17; // Response reference ID for tracking
}

// Request message for setting up a mandate.
message PaymentServiceRegisterRequest {
  // Identification
  Identifier request_ref_id = 1; // Renamed from connector_request_reference_id
  
  // Mandate Details
  Currency currency = 2; // The currency for the mandate
  PaymentMethod payment_method = 3; // Payment method to be used for the mandate
  optional int64 minor_amount = 4; // Optional: Amount to authorize during mandate setup
  
  // Customer Information
  optional SecretString email = 5; // Email address of the customer
  optional string customer_name = 6; // Name of the customer
  optional string connector_customer_id = 7; // Customer ID as recognized by the connector
  
  // Address Information
  PaymentAddress address = 8; // Billing address details for the mandate
  
  // Authentication Details
  AuthenticationType auth_type = 9; // Type of authentication to be used
  bool enrolled_for_3ds = 10; // Indicates if the customer is enrolled for 3D Secure
  optional AuthenticationData authentication_data = 11; // Additional authentication data
  
  // Metadata
  map<string, string> metadata = 12; // Additional metadata for the connector
  
  // URLs for Redirection and Webhooks
  optional string return_url = 13; // URL to redirect after setup
  optional string webhook_url = 14; // URL for webhook notifications
  optional string complete_authorize_url = 15; // URL to complete authorization
  
  // Session and Token Information
  optional string access_token = 16; // Access token for secure communication
  optional string session_token = 17; // Session token, if applicable
  
  // Order Details
  optional int64 order_tax_amount = 18; // Tax amount, if an initial payment is part of setup
  optional string order_category = 19; // Category of the order/service related to the mandate
  optional string merchant_order_reference_id = 20; // Merchant's internal reference ID
  optional int64 shipping_cost = 21; // Shipping cost, if an initial payment is part of setup
  
  // Behavioral Flags and Preferences
  optional FutureUsage setup_future_usage = 22; // Indicates future usage intention
  optional bool off_session = 23; // Indicates if off-session process
  bool request_incremental_authorization = 24; // Indicates if incremental authorization is requested
  optional bool request_extended_authorization = 25; // Indicates if extended authorization is requested
  
  // Contextual Information
  optional CustomerAcceptance customer_acceptance = 26; // Details of customer acceptance
  optional BrowserInformation browser_info = 27; // Information about the customer's browser
  optional PaymentExperience payment_experience = 28; // Preferred payment experience
}

// Response message for a mandate setup operation.
message PaymentServiceRegisterResponse {
  // Identification
  Identifier registration_id = 1; // Identifier for the mandate registration
  
  // Status Information
  PaymentStatus status = 2; // Status of the mandate setup attempt (using PaymentStatus with mandate values)
  optional string error_code = 3; // Error code if the mandate setup failed
  optional string error_message = 4; // Error message if the mandate setup failed
  uint32 status_code = 10; // HTTP status code from the connector
  map<string, string> response_headers = 11; // Optional HTTP response headers from the connector
  
  // Mandate Details
  MandateReference mandate_reference = 5; // Reference to the created mandate
  
  // Redirection and Transaction Details
  optional RedirectForm redirection_data = 6; // Data for redirecting the customer's browser
  optional string network_txn_id = 7; // Renamed from network_transaction_id
  optional Identifier response_ref_id = 8; // Renamed from connector_response_reference_id
  
  // Authorization Details
  optional bool incremental_authorization_allowed = 9; // Indicates if incremental authorization is allowed
  
  // State Information
  optional ConnectorState state = 12; // State data for access token storage and other connector-specific state
}

// Request message for repeat payment (MIT - Merchant Initiated Transaction).
message PaymentServiceRepeatEverythingRequest {
  // Identification
  Identifier request_ref_id = 1; // Reference ID for tracking
  
  // Mandate Information (required for MIT)
  MandateReference mandate_reference = 2; // Reference to existing mandate
  
  // Amount Information
  int64 amount = 3; // The amount for the payment in major currency units
  Currency currency = 4; // The currency for the payment, in ISO 4217 three-letter code
  int64 minor_amount = 5; // The minor amount for the payment (e.g., cents)
  
  // Optional fields
  optional string merchant_order_reference_id = 6; // Merchant's reference ID for the order
  map<string, string> metadata = 7; // Additional metadata for the connector
  optional string webhook_url = 8; // URL for webhook notifications

  // Capture Settings
  optional CaptureMethod capture_method = 11; // Method for capturing the payment

  // Customer Information
  optional SecretString email = 12; // Email address of the customer

  // Session and Token Information
  optional string access_token = 20; // Access token for secure communication

  // Browser Information
  optional BrowserInformation browser_info = 13; // Browser information, if relevant

  optional bool test_mode = 31; // A boolean value to indicate if the connector is in Test mode
  optional PaymentMethodType payment_method_type = 32; // Indicates the sub type of payment method. Eg: 'google_pay' & 'apple_pay'
}

// Response message for repeat payment operation.
message PaymentServiceRepeatEverythingResponse {
  // Identification
  Identifier transaction_id = 1; // Identifier for the resource created
  
  // Status Information
  PaymentStatus status = 2; // Status of the payment attempt
  optional string error_code = 3; // Error code if the payment failed
  optional string error_message = 4; // Error message if the payment failed
  uint32 status_code = 8; // HTTP status code from the connector
  map<string, string> response_headers = 9; // Optional HTTP response headers from the connector
  
  // Transaction Details
  optional string network_txn_id = 5; // Transaction ID from the payment network
  optional Identifier response_ref_id = 6; // Reference ID from the connector response
  
  // State Information
  optional ConnectorState state = 10; // State data for access token storage and other connector-specific state
  
  // Raw Response
  optional string raw_connector_response = 7; // Raw response from the connector for debugging
}

// Request message for PaymentService.Transform RPC
message PaymentServiceTransformRequest {
  // Identification
  Identifier request_ref_id = 1; // Reference ID for tracking
  
  // Request Details
  RequestDetails request_details = 2; // Details of the incoming HTTP request
  
  // Security
  optional WebhookSecrets webhook_secrets = 3; // Secrets for verifying authenticity

  // Session and Token Information
  optional string access_token = 4; // Access token for secure communication
}

// Response message for PaymentService.Transform RPC
message PaymentServiceTransformResponse {
  // Event Information
  WebhookEventType event_type = 1; // Type of event indicated by the webhook
  
  // Content
  WebhookResponseContent content = 2; // Content of the webhook, parsed into a specific response type
  
  // Verification
  bool source_verified = 3; // Indicates if the source was successfully verified
  
  // Reference
  optional Identifier response_ref_id = 4; // Response reference ID for tracking
}

// -------------------------
// RefundService Messages
// -------------------------

// Request message for synchronizing refund status.
message RefundServiceGetRequest {
  // Identification
  Identifier request_ref_id = 1; // Reference ID for tracking
  Identifier transaction_id = 2; // Renamed from connector_transaction_id
  string refund_id = 3; // Refund identifier
  
  // Refund Details
  optional string refund_reason = 4; // Reason for the refund, if provided during sync

  // Browser Information
  optional BrowserInformation browser_info = 5; // Information about the customer's browser

<<<<<<< HEAD
  // Session and Token Information
  optional string access_token = 6; // Access token for secure communication
=======
// Metadata
  map<string, string> refund_metadata = 6; // Metadata specific to the refund sync  
>>>>>>> 7bdb34fc
}

// Legacy alias for backward compatibility - use RefundResponse instead
message PaymentServiceRefundResponse {
  // Identification
  Identifier transaction_id = 1; // Identifier for the synchronized resource
  string refund_id = 2; // Connector's ID for the refund
  
  // Status Information
  RefundStatus status = 3; // Current status of the refund
  optional string error_code = 4; // Error code if synchronization encountered an issue
  optional string error_message = 5; // Error message if synchronization encountered an issue
  
  // Reference
  optional Identifier response_ref_id = 6; // Response reference ID for tracking
  
  // Refund Details
  optional int64 refund_amount = 7; // Refunded amount in major currency units
  optional int64 minor_refund_amount = 8; // Refunded amount in minor currency units
  optional Currency refund_currency = 9; // Currency of the refund
  optional int64 payment_amount = 10; // Original payment amount in major currency units
  optional int64 minor_payment_amount = 11; // Original payment amount in minor currency units
  optional string refund_reason = 12; // Reason for the refund
  
  // Timestamps
  optional int64 created_at = 13; // Unix timestamp when the refund was created
  optional int64 updated_at = 14; // Unix timestamp when the refund was last updated
  optional int64 processed_at = 15; // Unix timestamp when the refund was processed
  
  // Additional Context
  optional string customer_name = 16; // Name of the customer
  optional SecretString email = 17; // Email address of the customer
  optional string merchant_order_reference_id = 18; // Merchant's internal reference ID
  map<string, string> metadata = 19; // Additional metadata from the connector
  map<string, string> refund_metadata = 20; // Refund-specific metadata from the connector

  // State Information
  optional ConnectorState state = 21; // State data for access token storage and other connector-specific state
}

// Legacy alias for backward compatibility - use RefundResponse instead
message RefundServiceGetResponse {
  // Identification
  Identifier transaction_id = 1; // Identifier for the synchronized resource
  string refund_id = 2; // Renamed from connector_refund_id
  
  // Status Information
  RefundStatus status = 3; // Current status of the refund
  optional string error_code = 4; // Error code if synchronization encountered an issue
  optional string error_message = 5; // Error message if synchronization encountered an issue
  
  // Reference
  optional Identifier response_ref_id = 6; // Renamed from connector_response_reference_id
  
  // Refund Details
  optional int64 refund_amount = 7; // Refunded amount in major currency units
  optional int64 minor_refund_amount = 8; // Refunded amount in minor currency units
  optional Currency refund_currency = 9; // Currency of the refund
  optional int64 payment_amount = 10; // Original payment amount in major currency units
  optional int64 minor_payment_amount = 11; // Original payment amount in minor currency units
  optional string refund_reason = 12; // Reason for the refund
  
  // Timestamps
  optional int64 created_at = 13; // Unix timestamp when the refund was created
  optional int64 updated_at = 14; // Unix timestamp when the refund was last updated
  optional int64 processed_at = 15; // Unix timestamp when the refund was processed
  
  // Additional Context
  optional string customer_name = 16; // Name of the customer
  optional SecretString email = 17; // Email address of the customer
  optional string merchant_order_reference_id = 18; // Merchant's internal reference ID
  map<string, string> metadata = 19; // Additional metadata from the connector
  map<string, string> refund_metadata = 20; // Refund-specific metadata from the connector
}

// Request message for RefundService.Transform RPC
message RefundServiceTransformRequest {
  // Identification
  Identifier request_ref_id = 1; // Reference ID for tracking
  
  // Request Details
  RequestDetails request_details = 2; // Details of the incoming HTTP request
  
  // Security
  optional WebhookSecrets webhook_secrets = 3; // Secrets for verifying authenticity
}

// Response message for RefundService.Transform RPC
message RefundServiceTransformResponse {
  // Event Information
  WebhookEventType event_type = 1; // Type of event indicated by the webhook
  
  // Content
  WebhookResponseContent content = 2; // Content of the webhook, parsed into a specific response type
  
  // Verification
  bool source_verified = 3; // Indicates if the source was successfully verified
  
  // Reference
  optional Identifier response_ref_id = 4; // Response reference ID for tracking
}

// -------------------------
// DisputeService Messages
// -------------------------

// Request message for submitting evidence for a dispute.
message DisputeServiceSubmitEvidenceRequest {
  // Identification
  Identifier request_ref_id = 1; // Reference ID for tracking
  optional Identifier transaction_id = 2; // Merchant's unique identifier for the dispute
  string dispute_id = 3; // Merchant's unique identifier for the dispute
  
  // Dates
  optional int64 service_date = 4; // Unix timestamp of service date, if applicable
  optional int64 shipping_date = 5; // Unix timestamp of shipping date, if applicable
  
  // Evidence
  repeated EvidenceDocument evidence_documents = 6; // Collection of evidence documents
}

// Response message for a submit evidence operation.
message DisputeServiceSubmitEvidenceResponse {
  // Identification
  optional string dispute_id = 1; // Connector's unique identifier for the dispute
  repeated string submitted_evidence_ids = 2; // IDs of the submitted evidence documents
  
  // Status Information
  DisputeStatus dispute_status = 3; // Status of the dispute after submitting evidence
  optional string connector_status_code = 4; // Renamed from connector_dispute_status_code
  optional string error_code = 5; // Error code if submitting evidence failed
  optional string error_message = 6; // Error message if submitting evidence failed
  uint32 status_code = 8; // HTTP status code from the connector
  map<string, string> response_headers = 9; // Optional HTTP response headers from the connector
  
  // Reference
  optional Identifier response_ref_id = 7; // Response reference ID for tracking
}

// Request message for retrieving dispute information.
message DisputeServiceGetRequest {
  // Identification
  Identifier request_ref_id = 1; // Reference ID for tracking
  optional string dispute_id = 2; // Merchant's unique identifier for the dispute
  string connector_dispute_id = 3; // Connector's unique identifier
}

// Legacy alias for backward compatibility - use DisputeResponse instead
message PaymentServiceDisputeResponse {
  // Identification
  optional string dispute_id = 1; // Connector's unique identifier for the dispute
  optional Identifier transaction_id = 2; // Transaction ID associated with the dispute
  
  // Status Information
  DisputeStatus dispute_status = 3; // Status of the dispute
  DisputeStage dispute_stage = 4; // Current stage of the dispute
  optional string connector_status_code = 5; // Connector status code
  optional string error_code = 6; // Error code if retrieval failed
  optional string error_message = 7; // Error message if retrieval failed
  
  // Dispute Details
  optional int64 dispute_amount = 8; // Amount in dispute (minor currency units)
  optional Currency dispute_currency = 9; // Currency of the disputed amount
  optional int64 dispute_date = 10; // Unix timestamp when dispute was created
  optional int64 service_date = 11; // Unix timestamp of service date, if applicable
  optional int64 shipping_date = 12; // Unix timestamp of shipping date, if applicable
  optional int64 due_date = 13; // Unix timestamp of due date for response to dispute
  
  // Evidence
  repeated EvidenceDocument evidence_documents = 14; // Collection of evidence documents submitted
  
  // Additional Context
  optional string dispute_reason = 15; // Reason for the dispute
  optional string dispute_message = 16; // Message from the disputor
  
  // Reference
  optional Identifier response_ref_id = 17; // Response reference ID for tracking
}

// Legacy alias for backward compatibility - use DisputeResponse instead
message DisputeServiceGetResponse {
  // Identification
  optional string dispute_id = 1; // Connector's unique identifier for the dispute
  optional Identifier transaction_id = 2; // Transaction ID associated with the dispute
  
  // Status Information
  DisputeStatus dispute_status = 3; // Status of the dispute
  DisputeStage dispute_stage = 4; // Current stage of the dispute
  optional string connector_status_code = 5; // Renamed from connector_dispute_status_code
  optional string error_code = 6; // Error code if retrieval failed
  optional string error_message = 7; // Error message if retrieval failed
  
  // Dispute Details
  optional int64 dispute_amount = 8; // Amount in dispute (minor currency units)
  optional Currency dispute_currency = 9; // Currency of the disputed amount
  optional int64 dispute_date = 10; // Unix timestamp when dispute was created
  optional int64 service_date = 11; // Unix timestamp of service date, if applicable
  optional int64 shipping_date = 12; // Unix timestamp of shipping date, if applicable
  optional int64 due_date = 13; // Unix timestamp of due date for response to dispute
  
  // Evidence
  repeated EvidenceDocument evidence_documents = 14; // Collection of evidence documents submitted
  
  // Additional Context
  optional string dispute_reason = 15; // Reason for the dispute
  optional string dispute_message = 16; // Message from the disputor
  
  // Reference
  optional Identifier response_ref_id = 17; // Response reference ID for tracking
}

// Request message for DisputeService.Transform RPC
message DisputeServiceTransformRequest {
  // Identification
  Identifier request_ref_id = 1; // Reference ID for tracking
  
  // Request Details
  RequestDetails request_details = 2; // Details of the incoming HTTP request
  
  // Security
  optional WebhookSecrets webhook_secrets = 3; // Secrets for verifying authenticity
}

// Response message for DisputeService.Transform RPC
message DisputeServiceTransformResponse {
  // Event Information
  WebhookEventType event_type = 1; // Type of event indicated by the webhook
  
  // Content
  WebhookResponseContent content = 2; // Content of the webhook, parsed into a specific response type
  
  // Verification
  bool source_verified = 3; // Indicates if the source was successfully verified
  
  // Reference
  optional Identifier response_ref_id = 4; // Response reference ID for tracking
}

// -------------------------
// Missing Dispute Service Messages
// -------------------------

// Request message for defending a dispute.
message DisputeDefendRequest {
  // Identification
  Identifier request_ref_id = 1; // Reference ID for tracking
  Identifier transaction_id = 2; // Transaction ID to defend dispute for
  string dispute_id = 3; // Connector's unique identifier
  
  // Defend Details
  optional string reason_code = 4; // Reason code for defending the dispute
}

// Response message for defending a dispute.
message DisputeDefendResponse {
  // Identification
  string dispute_id = 1; // Connector's unique identifier for the dispute
  
  // Status Information
  DisputeStatus dispute_status = 2; // Status of the dispute after defending
  optional string connector_status_code = 3; // Connector status code
  optional string error_code = 4; // Error code if defending failed
  optional string error_message = 5; // Error message if defending failed
  uint32 status_code = 7; // HTTP status code from the connector
  map<string, string> response_headers = 8; // Optional HTTP response headers from the connector
  
  // Reference
  optional Identifier response_ref_id = 6; // Response reference ID for tracking
}

// Request message for accepting a dispute.
message AcceptDisputeRequest {
  // Identification
  Identifier request_ref_id = 1; // Reference ID for tracking
  Identifier transaction_id = 2; // Transaction ID to accept dispute for
  string dispute_id = 3; // Connector's unique identifier
}

// Response message for accepting a dispute.
message AcceptDisputeResponse {
  // Identification
  string dispute_id = 1; // Connector's unique identifier for the dispute
  
  // Status Information
  DisputeStatus dispute_status = 2; // Status of the dispute after accepting
  optional string connector_status_code = 3; // Connector status code
  optional string error_code = 4; // Error code if accepting failed
  optional string error_message = 5; // Error message if accepting failed
  uint32 status_code = 7; // HTTP status code from the connector
  map<string, string> response_headers = 8; // Optional HTTP response headers from the connector
  
  // Reference
  optional Identifier response_ref_id = 6; // Response reference ID for tracking
}

// ============================================================================
// COMPATIBILITY MESSAGES (from main branch)
// ============================================================================

// Legacy messages for backward compatibility
message DisputesSyncResponse {
  string dispute_id = 1;
  optional string connector_response_reference_id = 2;
  optional string dispute_message = 3;
  DisputeStatus status = 4;
  DisputeStage stage = 5;
}<|MERGE_RESOLUTION|>--- conflicted
+++ resolved
@@ -1618,13 +1618,11 @@
   // Browser Information
   optional BrowserInformation browser_info = 5; // Information about the customer's browser
 
-<<<<<<< HEAD
   // Session and Token Information
   optional string access_token = 6; // Access token for secure communication
-=======
+
 // Metadata
-  map<string, string> refund_metadata = 6; // Metadata specific to the refund sync  
->>>>>>> 7bdb34fc
+  map<string, string> refund_metadata = 7; // Metadata specific to the refund sync  
 }
 
 // Legacy alias for backward compatibility - use RefundResponse instead
