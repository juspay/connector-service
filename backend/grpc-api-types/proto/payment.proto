syntax = "proto3";

package ucs.v2;

import "google/protobuf/empty.proto";
import "payment_methods.proto";

option go_package = "github.com/juspay/connector-service/backend/grpc-api-types/proto;proto";

// ============================================================================
// COMMON MESSAGES
// ============================================================================

// HTTP methods.
enum HttpMethod {
  HTTP_METHOD_UNSPECIFIED = 0; // Default, unspecified HTTP method.
  GET = 1;                     // HTTP GET method.
  POST = 2;                    // HTTP POST method.
  PUT = 3;                     // HTTP PUT method.
  DELETE = 4;                  // HTTP DELETE method.
}

// Status of a payment attempt.
enum PaymentStatus {
  ATTEMPT_STATUS_UNSPECIFIED = 0; // Default value

  // Initial states
  STARTED = 1;
  PAYMENT_METHOD_AWAITED = 22;    // Waiting for customer to provide payment method
  DEVICE_DATA_COLLECTION_PENDING = 24; // Waiting for device data collection
  CONFIRMATION_AWAITED = 23;      // Waiting for customer confirmation

  // Authentication flow
  AUTHENTICATION_PENDING = 4;
  AUTHENTICATION_SUCCESSFUL = 5;
  AUTHENTICATION_FAILED = 2;

  // Authorization flow
  AUTHORIZING = 9;
  AUTHORIZED = 6;
  AUTHORIZATION_FAILED = 7;
  PARTIALLY_AUTHORIZED = 25;

  // Charging flow
  CHARGED = 8;
  PARTIAL_CHARGED = 17;
  PARTIAL_CHARGED_AND_CHARGEABLE = 18; // Partially charged, remaining amount can be captured
  AUTO_REFUNDED = 16;

  // Capture flow
  CAPTURE_INITIATED = 13;
  CAPTURE_FAILED = 14;

  // Void flow
  VOID_INITIATED = 12;
  VOIDED = 11;
  VOID_FAILED = 15;
  VOIDED_POST_CAPTURE = 57;

  // Other payment flows
  COD_INITIATED = 10; // Cash on Delivery initiated
  EXPIRED = 26; // Payment expired before it could be captured

  // Terminal/fallback states
  ROUTER_DECLINED = 3;
  PENDING = 20;       // General pending state
  FAILURE = 21;       // General failure state
  UNRESOLVED = 19;    // Status could not be determined
}

// Status of generic operations (non-payment specific).
enum OperationStatus {
  OPERATION_STATUS_UNSPECIFIED = 0; // Default value
  OPERATION_STATUS_SUCCESS = 1;     // Operation completed successfully
  OPERATION_STATUS_FAILURE = 2;     // Operation failed
  OPERATION_STATUS_PENDING = 3;     // Operation is in progress
  OPERATION_STATUS_AUTHENTICATION_FAILED = 4; // Authentication/authorization failed
  OPERATION_STATUS_RATE_LIMITED = 5; // Rate limit exceeded
  OPERATION_STATUS_INVALID_REQUEST = 6; // Invalid request parameters
}

// Note: MandateStatus enum removed - mandate setup now uses PaymentStatus with optional sub_status for detailed information

// Status of a refund.
enum RefundStatus {
  REFUND_STATUS_UNSPECIFIED = 0; // Default value
  REFUND_FAILURE = 1;
  REFUND_MANUAL_REVIEW = 2;      // Refund requires manual review
  REFUND_PENDING = 3;
  REFUND_SUCCESS = 4;
  REFUND_TRANSACTION_FAILURE = 5; // Failure at the transaction level for the refund
}

// Status of a dispute.
enum DisputeStatus {
  DISPUTE_STATUS_UNSPECIFIED = 0; // Default value
  DISPUTE_OPENED = 1;
  DISPUTE_EXPIRED = 2;
  DISPUTE_ACCEPTED = 3;
  DISPUTE_CANCELLED = 4;
  DISPUTE_CHALLENGED = 5;         // Dispute is being challenged with evidence
  DISPUTE_WON = 6;
  DISPUTE_LOST = 7;
}

// Method for capturing a payment.
enum CaptureMethod {
  CAPTURE_METHOD_UNSPECIFIED = 0; // Default value
  AUTOMATIC = 1;                  // Capture is done automatically after authorization.
  MANUAL = 2;                     // Capture must be triggered manually.
  MANUAL_MULTIPLE = 3;            // Multiple manual captures are possible.
  SCHEDULED = 4;                  // Capture is scheduled for a later time.
  SEQUENTIAL_AUTOMATIC = 5;       // Sequential automatic captures.
}

// Indicates how a payment method might be used in the future.
enum FutureUsage {
  FUTURE_USAGE_UNSPECIFIED = 0;   // Default value
  OFF_SESSION = 1;                // For merchant-initiated transactions (e.g., subscriptions).
  ON_SESSION = 2;                 // For customer-initiated transactions.
}

// Type of acceptance.
enum AcceptanceType {
  ACCEPTANCE_TYPE_UNSPECIFIED = 0; // Default value
  ONLINE = 1;                      // Acceptance was given online.
  OFFLINE = 2;                     // Acceptance was given offline.
}

// Type of authentication used for a payment.
enum AuthenticationType {
  AUTHENTICATION_TYPE_UNSPECIFIED = 0; // Default value
  THREE_DS = 1;                        // 3D Secure authentication.
  NO_THREE_DS = 2;                     // No 3D Secure, or 3DS explicitly bypassed.
}

// Indicates the transaction status from authentication/verification process.
enum TransactionStatus {
  // Authentication/Account Verification Successful
  TRANSACTION_STATUS_SUCCESS = 0;        // "Y"

  // Not Authenticated/Account Not Verified; Transaction denied
  TRANSACTION_STATUS_FAILURE = 1;        // "N"

  // Authentication/Account Verification Could Not Be Performed; Technical or other problem
  TRANSACTION_STATUS_VERIFICATION_NOT_PERFORMED = 2; // "U"

  // Attempts Processing Performed; Not Authenticated/Verified, but proof of attempted authentication/verification is provided
  TRANSACTION_STATUS_NOT_VERIFIED = 3;   // "A"

  // Authentication/Account Verification Rejected; Issuer is rejecting authentication/verification
  TRANSACTION_STATUS_REJECTED = 4;       // "R"

  // Challenge Required; Additional authentication is required using the Challenge Request (CReq) / Challenge Response (CRes)
  TRANSACTION_STATUS_CHALLENGE_REQUIRED = 5; // "C"

  // Challenge Required; Decoupled Authentication confirmed
  TRANSACTION_STATUS_CHALLENGE_REQUIRED_DECOUPLED_AUTHENTICATION = 6; // "D"

  // Informational Only; 3DS Requestor challenge preference acknowledged
  TRANSACTION_STATUS_INFORMATION_ONLY = 7; // "I"
}

// Preferred payment experience for the customer.
enum PaymentExperience {
  PAYMENT_EXPERIENCE_UNSPECIFIED = 0; // Default value
  REDIRECT_TO_URL = 1;                // Redirect customer to a URL.
  INVOKE_SDK_CLIENT = 2;              // Invoke a client-side SDK.
  DISPLAY_QR_CODE = 3;                // Display a QR code.
  ONE_CLICK = 4;                      // One-click payment experience.
  LINK_WALLET = 5;                    // Link a digital wallet.
  INVOKE_PAYMENT_APP = 6;             // Invoke a payment application.
  DISPLAY_WAIT_SCREEN = 7;            // Display a waiting screen.
  COLLECT_OTP = 8;                    // Collect an OTP from the customer.
}

// Type of event that a webhook can represent.
enum WebhookEventType {
  INCOMING_WEBHOOK_EVENT_UNSPECIFIED = 0; // Default unspecified event

  // Payment intent events
  PAYMENT_INTENT_FAILURE = 1;              // Authorization + Capture failure
  PAYMENT_INTENT_SUCCESS = 2;              // Authorization + Capture success
  PAYMENT_INTENT_PROCESSING = 3;           // Payment intent is processing
  PAYMENT_INTENT_PARTIALLY_FUNDED = 4;     // Payment intent is partially funded
  PAYMENT_INTENT_CANCELLED = 5;            // Payment intent cancelled
  PAYMENT_INTENT_CANCEL_FAILURE = 6;       // Payment intent cancel failure
  PAYMENT_INTENT_AUTHORIZATION_SUCCESS = 7; // Authorization success
  PAYMENT_INTENT_AUTHORIZATION_FAILURE = 8; // Authorization failure
  PAYMENT_INTENT_CAPTURE_SUCCESS = 9;      // Capture success
  PAYMENT_INTENT_CAPTURE_FAILURE = 10;     // Capture failure
  PAYMENT_INTENT_EXPIRED = 11;             // Payment intent expired
  PAYMENT_ACTION_REQUIRED = 12;            // Payment requires additional action

  SOURCE_CHARGEABLE = 13;                  // Source is chargeable
  SOURCE_TRANSACTION_CREATED = 14;         // Source transaction created

  // Refund events
  WEBHOOK_REFUND_FAILURE = 15;                     // Refund failure
  WEBHOOK_REFUND_SUCCESS = 16;                     // Refund success

  // Dispute events
  WEBHOOK_DISPUTE_OPENED = 17;                     // Dispute opened
  WEBHOOK_DISPUTE_EXPIRED = 18;                    // Dispute expired
  WEBHOOK_DISPUTE_ACCEPTED = 19;                   // Dispute accepted
  WEBHOOK_DISPUTE_CANCELLED = 20;                  // Dispute cancelled
  WEBHOOK_DISPUTE_CHALLENGED = 21;                 // Dispute challenged
  WEBHOOK_DISPUTE_WON = 22;                        // Dispute successfully challenged by merchant
  WEBHOOK_DISPUTE_LOST = 23;                       // Dispute unsuccessfully challenged

  // Mandate events
  MANDATE_ACTIVE = 24;                     // Mandate is active
  MANDATE_REVOKED = 25;                    // Mandate revoked

  // Misc events
  ENDPOINT_VERIFICATION = 26;              // Endpoint verification
  EXTERNAL_AUTHENTICATION_ARES = 27;       // External authentication ARes
  FRM_APPROVED = 28;                       // Fraud risk management approved
  FRM_REJECTED = 29;                       // Fraud risk management rejected

  // Payout events
  PAYOUT_SUCCESS = 30;                     // Payout success
  PAYOUT_FAILURE = 31;                     // Payout failure
  PAYOUT_PROCESSING = 32;                  // Payout processing
  PAYOUT_CANCELLED = 33;                   // Payout cancelled
  PAYOUT_CREATED = 34;                     // Payout created
  PAYOUT_EXPIRED = 35;                     // Payout expired
  PAYOUT_REVERSED = 36;                    // Payout reversed

  // Recovery events
  RECOVERY_PAYMENT_FAILURE = 37;           // Recovery payment failure
  RECOVERY_PAYMENT_SUCCESS = 38;           // Recovery payment success
  RECOVERY_PAYMENT_PENDING = 39;           // Recovery payment pending
  RECOVERY_INVOICE_CANCEL = 40;            // Recovery invoice cancelled
}


// Enum for currency codes (ISO 4217).
enum Currency {
  CURRENCY_UNSPECIFIED = 0; // Default value
  AED = 1;
  AFN = 2;
  ALL = 3;
  AMD = 4;
  ANG = 5;
  AOA = 6;
  ARS = 7;
  AUD = 8;
  AWG = 9;
  AZN = 10;
  BAM = 11;
  BBD = 12;
  BDT = 13;
  BGN = 14;
  BHD = 15;
  BIF = 16;
  BMD = 17;
  BND = 18;
  BOB = 19;
  BRL = 20;
  BSD = 21;
  BTN = 22;
  BWP = 23;
  BYN = 24;
  BZD = 25;
  CAD = 26;
  CDF = 27;
  CHF = 28;
  CLF = 29;
  CLP = 30;
  CNY = 31;
  COP = 32;
  CRC = 33;
  CUC = 34;
  CUP = 35;
  CVE = 36;
  CZK = 37;
  DJF = 38;
  DKK = 39;
  DOP = 40;
  DZD = 41;
  EGP = 42;
  ERN = 43;
  ETB = 44;
  EUR = 45;
  FJD = 46;
  FKP = 47;
  GBP = 48;
  GEL = 49;
  GHS = 50;
  GIP = 51;
  GMD = 52;
  GNF = 53;
  GTQ = 54;
  GYD = 55;
  HKD = 56;
  HNL = 57;
  HRK = 58;
  HTG = 59;
  HUF = 60;
  IDR = 61;
  ILS = 62;
  INR = 63;
  IQD = 64;
  IRR = 65;
  ISK = 66;
  JMD = 67;
  JOD = 68;
  JPY = 69;
  KES = 70;
  KGS = 71;
  KHR = 72;
  KMF = 73;
  KPW = 74;
  KRW = 75;
  KWD = 76;
  KYD = 77;
  KZT = 78;
  LAK = 79;
  LBP = 80;
  LKR = 81;
  LRD = 82;
  LSL = 83;
  LYD = 84;
  MAD = 85;
  MDL = 86;
  MGA = 87;
  MKD = 88;
  MMK = 89;
  MNT = 90;
  MOP = 91;
  MRU = 92;
  MUR = 93;
  MVR = 94;
  MWK = 95;
  MXN = 96;
  MYR = 97;
  MZN = 98;
  NAD = 99;
  NGN = 100;
  NIO = 101;
  NOK = 102;
  NPR = 103;
  NZD = 104;
  OMR = 105;
  PAB = 106;
  PEN = 107;
  PGK = 108;
  PHP = 109;
  PKR = 110;
  PLN = 111;
  PYG = 112;
  QAR = 113;
  RON = 114;
  RSD = 115;
  RUB = 116;
  RWF = 117;
  SAR = 118;
  SBD = 119;
  SCR = 120;
  SDG = 121;
  SEK = 122;
  SGD = 123;
  SHP = 124;
  SLE = 125;
  SLL = 126;
  SOS = 127;
  SRD = 128;
  SSP = 129;
  STD = 130; // Obsolete, use STN
  STN = 131;
  SVC = 132;
  SYP = 133;
  SZL = 134;
  THB = 135;
  TJS = 136;
  TMT = 137;
  TND = 138;
  TOP = 139;
  TRY = 140;
  TTD = 141;
  TWD = 142;
  TZS = 143;
  UAH = 144;
  UGX = 145;
  USD = 146;
  UYU = 147;
  UZS = 148;
  VES = 149;
  VND = 150;
  VUV = 151;
  WST = 152;
  XAF = 153;
  XCD = 154;
  XOF = 155;
  XPF = 156;
  YER = 157;
  ZAR = 158;
  ZMW = 159;
  ZWL = 160;
}

// Connector enumeration.
enum Connector {
  CONNECTOR_UNSPECIFIED = 0; // Default value
  ADYENPLATFORM = 1;
  ACI = 2;
  ADYEN = 3;
  AIRWALLEX = 4;
  AUTHORIZEDOTNET = 5;
  BAMBORA = 6;
  BAMBORAAPAC = 7;
  BANKOFAMERICA = 8;
  BILLWERK = 9;
  BITPAY = 10;
  BLUESNAP = 11;
  BOKU = 12;
  BRAINTREE = 13;
  CASHTOCODE = 14;
  CHARGEBEE = 15;
  CHECKOUT = 16;
  COINBASE = 17;
  COINGATE = 18;
  CRYPTOPAY = 19;
  CTP_MASTERCARD = 20;
  CTP_VISA = 21;
  CYBERSOURCE = 22;
  DATATRANS = 23;
  DEUTSCHEBANK = 24;
  DIGITALVIRGO = 25;
  DLOCAL = 26;
  EBANX = 27;
  ELAVON = 28;
  FISERV = 29;
  FISERVEMEA = 30;
  FIUU = 31;
  FORTE = 32;
  GETNET = 33;
  GLOBALPAY = 34;
  GLOBEPAY = 35;
  GOCARDLESS = 36;
  GPAYMENTS = 37;
  HIPAY = 38;
  HELCIM = 39;
  INESPAY = 40;
  IATAPAY = 41;
  ITAUBANK = 42;
  JPMORGAN = 43;
  JUSPAYTHREEDSSERVER = 44;
  KLARNA = 45;
  MIFINITY = 46;
  MOLLIE = 47;
  MONERIS = 48;
  MULTISAFEPAY = 49;
  NETCETERA = 50;
  NEXINETS = 51;
  NEXIXPAY = 52;
  NMI = 53;
  NOMUPAY = 54;
  NOON = 55;
  NOVALNET = 56;
  NUVEI = 57;
  OPENNODE = 58;
  PAYBOX = 59;
  PAYME = 60;
  PAYONE = 61;
  PAYPAL = 62;
  PAYSTACK = 63;
  PAYU = 64;
  PLACETOPAY = 65;
  POWERTRANZ = 66;
  PROPHETPAY = 67;
  RAPYD = 68;
  RAZORPAY = 69;
  RECURLY = 70;
  REDSYS = 71;
  SHIFT4 = 72;
  SQUARE = 73;
  STAX = 74;
  STRIPE = 75;
  TAXJAR = 76;
  THREEDSECUREIO = 77;
  TRUSTPAY = 78;
  TSYS = 79;
  VOLT = 80;
  WELLSFARGO = 81;
  WISE = 82;
  WORLDLINE = 83;
  WORLDPAY = 84;
  WORLDPAYVANTIV = 85;
  SIGNIFYD = 86;
  PLAID = 87;
  RISKIFIED = 88;
  XENDIT = 89;
  ZEN = 90;
  ZSL = 91;
  PHONEPE = 92;
  CASHFREE = 93;
  PAYTM = 94;
  BLUECODE = 95;
  PAYLOAD = 96;
  AUTHIPAY = 97;
  SILVERFLOW = 98;
  CELERO = 99;
  TRUSTPAYMENTS = 100;
  PAYSAFE = 101;
  BARCLAYCARD = 102;
}

// Payment method types.
enum PaymentMethodType {
  PAYMENT_METHOD_TYPE_UNSPECIFIED = 0; // Default value
  ACH = 1;
  AFFIRM = 2;
  AFTERPAY_CLEARPAY = 3;
  ALFAMART = 4;
  ALI_PAY = 5;
  ALI_PAY_HK = 6;
  ALMA = 7;
  AMAZON_PAY = 8;
  APPLE_PAY = 9;
  ATOME = 10;
  BACS = 11;
  BANCONTACT_CARD = 12;
  BECS = 13;
  BENEFIT = 14;
  BIZUM = 15;
  BLIK = 16;
  BOLETO = 17;
  BCA_BANK_TRANSFER = 18;
  BNI_VA = 19;
  BRI_VA = 20;
  CARD_REDIRECT = 21;
  CIMB_VA = 22;
  CLASSIC_REWARD = 23;
  CREDIT = 24;
  CRYPTO_CURRENCY = 25;
  CASHAPP = 26;
  DANA = 27;
  DANAMON_VA = 28;
  DEBIT = 29;
  DUIT_NOW = 30;
  EFECTY = 31;
  EFT = 32;
  EPS = 33;
  FPS = 34;
  EVOUCHER = 35;
  GIROPAY = 36;
  GIVEX = 37;
  GOOGLE_PAY = 38;
  GO_PAY = 39;
  GCASH = 40;
  IDEAL = 41;
  INTERAC = 42;
  INDOMARET = 43;
  KAKAO_PAY = 44;
  LOCAL_BANK_REDIRECT = 45;
  MANDIRI_VA = 46;
  KNET = 47;
  MB_WAY = 48;
  MOBILE_PAY = 49;
  MOMO = 50;
  MOMO_ATM = 51;
  MULTIBANCO = 52;
  ONLINE_BANKING_THAILAND = 53;
  ONLINE_BANKING_CZECH_REPUBLIC = 54;
  ONLINE_BANKING_FINLAND = 55;
  ONLINE_BANKING_FPX = 56;
  ONLINE_BANKING_POLAND = 57;
  ONLINE_BANKING_SLOVAKIA = 58;
  OXXO = 59;
  PAGO_EFECTIVO = 60;
  PERMATA_BANK_TRANSFER = 61;
  OPEN_BANKING_UK = 62;
  PAY_BRIGHT = 63;
  PAZE = 64;
  PIX = 65;
  PAY_SAFE_CARD = 66;
  PRZELEWY24 = 67;
  PROMPT_PAY = 68;
  PSE = 69;
  RED_COMPRA = 70;
  RED_PAGOS = 71;
  SAMSUNG_PAY = 72;
  SEPA = 73;
  SEPA_BANK_TRANSFER = 74;
  SOFORT = 75;
  SWISH = 76;
  TOUCH_N_GO = 77;
  TRUSTLY = 78;
  TWINT = 79;
  UPI_COLLECT = 80;
  UPI_INTENT = 81;
  UPI_QR = 82;
  VIPPS = 83;
  VIET_QR = 84;
  VENMO = 85;
  WALLEY = 86;
  WE_CHAT_PAY = 87;
  SEVEN_ELEVEN = 88;
  LAWSON = 89;
  MINI_STOP = 90;
  FAMILY_MART = 91;
  SEICOMART = 92;
  PAY_EASY = 93;
  LOCAL_BANK_TRANSFER = 94;
  OPEN_BANKING_PIS = 95;
  DIRECT_CARRIER_BILLING = 96;
  INSTANT_BANK_TRANSFER = 97;
  PAY_PAL = 98;
  REVOLUT_PAY = 99;
}

// Product type enumeration.
enum ProductType {
  PHYSICAL = 0;
  DIGITAL = 1;
  TRAVEL = 2;
  RIDE = 3;
  EVENT = 4;
  ACCOMMODATION = 5;
}

// Dispute stage enumeration.
enum DisputeStage {
  DISPUTE_STAGE_UNSPECIFIED = 0; // Default value
  PRE_DISPUTE = 1;
  ACTIVE_DISPUTE = 2;
  PRE_ARBITRATION = 3;
}

// Country Alpha-2 code enumeration.
enum CountryAlpha2 {
  COUNTRY_ALPHA2_UNSPECIFIED = 0; // Default value must be first
  US = 1;
  AF = 2;
  AX = 3;
  AL = 4;
  DZ = 5;
  AS = 6;
  AD = 7;
  AO = 8;
  AI = 9;
  AQ = 10;
  AG = 11;
  AR = 12;
  AM = 13;
  AW = 14;
  AU = 15;
  AT = 16;
  AZ = 17;
  BS = 18;
  BH = 19;
  BD = 20;
  BB = 21;
  BY = 22;
  BE = 23;
  BZ = 24;
  BJ = 25;
  BM = 26;
  BT = 27;
  BO = 28;
  BQ = 29;
  BA = 30;
  BW = 31;
  BV = 32;
  BR = 33;
  IO = 34;
  BN = 35;
  BG = 36;
  BF = 37;
  BI = 38;
  KH = 39;
  CM = 40;
  CA = 41;
  CV = 42;
  KY = 43;
  CF = 44;
  TD = 45;
  CL = 46;
  CN = 47;
  CX = 48;
  CC = 49;
  CO = 50;
  KM = 51;
  CG = 52;
  CD = 53;
  CK = 54;
  CR = 55;
  CI = 56;
  HR = 57;
  CU = 58;
  CW = 59;
  CY = 60;
  CZ = 61;
  DK = 62;
  DJ = 63;
  DM = 64;
  DO = 65;
  EC = 66;
  EG = 67;
  SV = 68;
  GQ = 69;
  ER = 70;
  EE = 71;
  ET = 72;
  FK = 73;
  FO = 74;
  FJ = 75;
  FI = 76;
  FR = 77;
  GF = 78;
  PF = 79;
  TF = 80;
  GA = 81;
  GM = 82;
  GE = 83;
  DE = 84;
  GH = 85;
  GI = 86;
  GR = 87;
  GL = 88;
  GD = 89;
  GP = 90;
  GU = 91;
  GT = 92;
  GG = 93;
  GN = 94;
  GW = 95;
  GY = 96;
  HT = 97;
  HM = 98;
  VA = 99;
  HN = 100;
  HK = 101;
  HU = 102;
  IS = 103;
  IN = 104;
  ID = 105;
  IR = 106;
  IQ = 107;
  IE = 108;
  IM = 109;
  IL = 110;
  IT = 111;
  JM = 112;
  JP = 113;
  JE = 114;
  JO = 115;
  KZ = 116;
  KE = 117;
  KI = 118;
  KP = 119;
  KR = 120;
  KW = 121;
  KG = 122;
  LA = 123;
  LV = 124;
  LB = 125;
  LS = 126;
  LR = 127;
  LY = 128;
  LI = 129;
  LT = 130;
  LU = 131;
  MO = 132;
  MK = 133;
  MG = 134;
  MW = 135;
  MY = 136;
  MV = 137;
  ML = 138;
  MT = 139;
  MH = 140;
  MQ = 141;
  MR = 142;
  MU = 143;
  YT = 144;
  MX = 145;
  FM = 146;
  MD = 147;
  MC = 148;
  MN = 149;
  ME = 150;
  MS = 151;
  MA = 152;
  MZ = 153;
  MM = 154;
  NA = 155;
  NR = 156;
  NP = 157;
  NL = 158;
  NC = 159;
  NZ = 160;
  NI = 161;
  NE = 162;
  NG = 163;
  NU = 164;
  NF = 165;
  MP = 166;
  NO = 167;
  OM = 168;
  PK = 169;
  PW = 170;
  PS = 171;
  PA = 172;
  PG = 173;
  PY = 174;
  PE = 175;
  PH = 176;
  PN = 177;
  PL = 178;
  PT = 179;
  PR = 180;
  QA = 181;
  RE = 182;
  RO = 183;
  RU = 184;
  RW = 185;
  BL = 186;
  SH = 187;
  KN = 188;
  LC = 189;
  MF = 190;
  PM = 191;
  VC = 192;
  WS = 193;
  SM = 194;
  ST = 195;
  SA = 196;
  SN = 197;
  RS = 198;
  SC = 199;
  SL = 200;
  SG = 201;
  SX = 202;
  SK = 203;
  SI = 204;
  SB = 205;
  SO = 206;
  ZA = 207;
  GS = 208;
  SS = 209;
  ES = 210;
  LK = 211;
  SD = 212;
  SR = 213;
  SJ = 214;
  SZ = 215;
  SE = 216;
  CH = 217;
  SY = 218;
  TW = 219;
  TJ = 220;
  TZ = 221;
  TH = 222;
  TL = 223;
  TG = 224;
  TK = 225;
  TO = 226;
  TT = 227;
  TN = 228;
  TR = 229;
  TM = 230;
  TC = 231;
  TV = 232;
  UG = 233;
  UA = 234;
  AE = 235;
  GB = 236;
  UM = 237;
  UY = 238;
  UZ = 239;
  VU = 240;
  VE = 241;
  VN = 242;
  VG = 243;
  VI = 244;
  WF = 245;
  EH = 246;
  YE = 247;
  ZM = 248;
  ZW = 249;
}

// Represents a physical address with contact information.
message Address {
  // Personal Information
  optional SecretString first_name = 1;
  optional SecretString last_name = 2;

  // Address Details
  optional SecretString line1 = 3;
  optional SecretString line2 = 4;
  optional SecretString line3 = 5;
  optional SecretString city = 6;
  optional SecretString state = 7;
  optional SecretString zip_code = 8;
  optional CountryAlpha2 country_alpha2_code = 9;

  // Contact Information
  optional SecretString email = 10;
  optional SecretString phone_number = 11;
  optional string phone_country_code = 12;
}

// Details of a single product in an order
message OrderDetailsWithAmount {
  // Name of the product that is being purchased
  string product_name = 1;

  // The quantity of the product to be purchased
  uint32 quantity = 2;

  // The amount per quantity of product (in minor currency units)
  int64 amount = 3;

  // Tax rate applicable to the product
  optional double tax_rate = 4;

  // Total tax amount applicable to the product (in minor currency units)
  optional int64 total_tax_amount = 5;

  // Does the order include shipping
  optional bool requires_shipping = 6;

  // The image URL of the product
  optional string product_img_link = 7;

  // ID of the product that is being purchased
  optional string product_id = 8;

  // Category of the product that is being purchased
  optional string category = 9;

  // Sub category of the product that is being purchased
  optional string sub_category = 10;

  // Brand of the product that is being purchased
  optional string brand = 11;

  // Description for the item
  optional string description = 14;

  // Unit of measure used for the item quantity.
  optional string unit_of_measure = 15;

  // Type of the product that is being purchased
  optional ProductType product_type = 16;

  // The tax code for the product
  optional string product_tax_code = 17;
}

// Access token details.
message AccessToken {
  // The token string.
  string token = 1;

  // Expiration timestamp of the token (seconds since epoch).
  optional int64 expires_in_seconds = 2;

  // Token type (e.g., "Bearer", "Basic").
  optional string token_type = 3;
}

// State data to be sent back to Hyperswitch for storage
message ConnectorState {
  // Access token obtained from connector
  optional AccessToken access_token = 1;

  // Connector's customer ID (e.g., Authorize.net customer profile ID)
  optional string connector_customer_id = 2;
}

message BillingDescriptor {
  // Customer's billing name
  optional SecretString name = 1;

  // Customer's billing email
  optional SecretString city = 2;

  // Customer's billing phone number
  optional SecretString phone = 3;

  // Complete description that appears on customers' statements
  optional string statement_descriptor = 4;

  // Provides information about a card payment that customers see on their statements
  optional string statement_descriptor_suffix = 5;

  // A reference to be shown on billing description
  optional string reference = 6;
}

// Additional authentication data, typically from 3DS.
message AuthenticationData {
  // Electronic Commerce Indicator (ECI) from 3DS.
  optional string eci = 1;

  // Cardholder Authentication Verification Value (CAVV).
  optional string cavv = 2;

  // 3DS Server Transaction ID.
  optional Identifier threeds_server_transaction_id = 3;

  // 3DS Message Version (e.g., "2.1.0", "2.2.0").
  optional string message_version = 4;

  // Directory Server Transaction ID (DS Trans ID).
  optional string ds_transaction_id = 5;

  // Transaction status from authentication/verification process.
  optional TransactionStatus trans_status = 6;

  // ACS Transaction ID (ACS Trans ID).
  optional string acs_transaction_id = 7;

  // Transaction identifier generated by the 3DS system.
  optional string transaction_id = 8;

  // UCAF (Universal Cardholder Authentication Field) collection indicator.
  optional string ucaf_collection_indicator = 9;
}

// Details of customer acceptance for mandates or terms.
message CustomerAcceptance {
  // Type of acceptance (e.g., online, offline).
  AcceptanceType acceptance_type = 1;

  // Unix timestamp (seconds since epoch) of when the acceptance was given.
  int64 accepted_at = 2;

  // Details if the acceptance was an online mandate.
  optional OnlineMandate online_mandate_details = 3;
}

// Details for an online mandate acceptance.
message OnlineMandate {
  // IP address from which the mandate was accepted.
  optional string ip_address = 1;

  // User agent string of the browser used for mandate acceptance.
  string user_agent = 2;
}

// Setup mandate details for payment authorization
message SetupMandateDetails {
  // A way to update the mandate's payment method details
  optional string update_mandate_id = 1;

  // Details of customer acceptance
  optional CustomerAcceptance customer_acceptance = 2;
}

// Information about the customer's browser.
message BrowserInformation {
  // Display Information
  optional uint32 color_depth = 1;
  optional uint32 screen_height = 5;
  optional uint32 screen_width = 6;

  // Browser Settings
  optional bool java_enabled = 2;
  optional bool java_script_enabled = 3;
  optional string language = 4;
  optional int32 time_zone_offset_minutes = 7;

  // Browser Headers
  optional string accept_header = 9;
  optional string user_agent = 10;
  optional string accept_language = 14;
  optional string referer = 15;

  // Device Information
  optional string ip_address = 8;
  optional string os_type = 11;
  optional string os_version = 12;
  optional string device_model = 13;
}

// Represents an identifier, which can be one of several types.
message Identifier {
  oneof id_type {
    // Connector's transaction ID.
    string id = 1;

    // Encoded data representing the ID or related information.
    string encoded_data = 2;

    // Indicates that no specific ID is returned or applicable.
    google.protobuf.Empty no_response_id_marker = 3;
  }
}


// Reference to a payment mandate.
message MandateReference {
  // Connector's unique identifier for the mandate.
  optional string mandate_id = 1;
  optional string payment_method_id = 2;
}

// Container for various address types related to a payment.
message PaymentAddress {
  // Shipping address.
  Address shipping_address = 1;

  // Customer Billing address.
  Address billing_address = 2;
}

message RedirectionResponse {
  // query params
  optional string params = 1;
  // Body content
  map<string, string> payload = 2;
}

// Data for a redirection, can be either form data, raw HTML, or URI.
message RedirectForm {
  oneof form_type {
    // Data for constructing an HTML form for redirection.
    FormData form = 1;

    // Raw HTML data for redirection.
    HtmlData html = 2;

    // URI for direct redirection (e.g., UPI deep links).
    UriData uri = 3;
  }
}

// Represents data for an HTML form to be submitted.
message FormData {
  // The endpoint URL where the form should be submitted.
  string endpoint = 1;

  // HTTP method to be used for form submission (e.g., POST).
  HttpMethod method = 2;

  // Key-value pairs representing the form fields.
  map<string, string> form_fields = 3;
}

// Represents raw HTML data.
message HtmlData {
  // The HTML content as a string.
  string html_data = 1;
}

// Represents URI data for direct redirection.
message UriData {
  // The URI for redirection (e.g., UPI deep link).
  string uri = 1;
}

// Details of an HTTP request, typically for incoming webhooks.
message RequestDetails {
  // HTTP method of the request (e.g., GET, POST).
  HttpMethod method = 1;

  // URI of the request.
  optional string uri = 2;

  // Headers of the HTTP request.
  map<string, string> headers = 3;

  // Body of the HTTP request.
  bytes body = 4;

  // Query parameters of the request.
  optional string query_params = 5;
}

// Secrets used for verifying connector webhooks.
message WebhookSecrets {
  // Primary secret for webhook verification.
  string secret = 1;

  // Additional secret, if required by the connector.
  optional string additional_secret = 2;
}

message IncompleteTransformationResponse {
  // The resource object bytes that should be sent in PSync call
  bytes resource_object = 1;

  // Reason why transformation is incomplete
  string reason = 2;
}

// Content of a webhook response, can be one of several types.
message WebhookResponseContent {
  oneof content {
    // Content if the webhook is for a payment synchronization.
    PaymentServiceGetResponse payments_response = 1;

    // Content if the webhook is for a refund synchronization.
    RefundResponse refunds_response = 2;

    // Content if the webhook is for a dispute synchronization.
    DisputeResponse disputes_response = 3;

    // Content if the payment webhook transformation is incomplete and requires psync call.
    IncompleteTransformationResponse incomplete_transformation = 4;
  }
}

// Data for a multiple capture request.
message MultipleCaptureRequestData {
  // Sequence number for this capture in a series of multiple captures.
  int64 capture_sequence = 1;

  // Reference for this specific capture.
  string capture_reference = 2;
}

// Type of evidence that can be submitted for a dispute.
enum EvidenceType {
  EVIDENCE_TYPE_UNSPECIFIED = 0;              // Default value
  CANCELLATION_POLICY = 1;                    // Cancellation policy document
  CUSTOMER_COMMUNICATION = 2;                 // Communication with customer
  CUSTOMER_SIGNATURE = 3;                     // Customer signature document
  RECEIPT = 4;                                // Receipt or proof of purchase
  REFUND_POLICY = 5;                         // Refund policy document
  SERVICE_DOCUMENTATION = 6;                  // Service documentation
  SHIPPING_DOCUMENTATION = 7;                // Shipping documentation
  INVOICE_SHOWING_DISTINCT_TRANSACTIONS = 8;  // Invoice showing distinct transactions
  RECURRING_TRANSACTION_AGREEMENT = 9;        // Recurring transaction agreement
  UNCATEGORIZED_FILE = 10;                   // Uncategorized evidence file
}

// Represents a single piece of evidence for a dispute.
message EvidenceDocument {
  // Type of the evidence.
  EvidenceType evidence_type = 1;

  // Content Options
  // Content of the document, if it's a file.
  optional bytes file_content = 2;

  // MIME type of the file (e.g., "application/pdf", "image/png"), if file_content is provided.
  optional string file_mime_type = 3;

  // Identifier for the file if stored with an external provider.
  optional string provider_file_id = 4;

  // Textual content of the evidence, if it's not a file or in addition to a file.
  optional string text_content = 5;
}

// Extended authorization response data
message ExtendedAuthorizationResponseData {
  optional bool extended_authentication_applied = 1; // Whether extended authentication was applied
  optional int64 capture_before = 2; // Unix timestamp before which capture must occur
  optional int64 extended_authorization_last_applied_at = 3; // Unix timestamp of when extended authentication was last applied
}

// Additional payment method data for card payments
message CardConnectorResponse {
  optional bytes authentication_data = 1; // Authentication details as JSON bytes
  optional bytes payment_checks = 2; // Payment checks as JSON bytes
  optional string card_network = 3; // Card network returned by the processor
  optional string domestic_network = 4; // Domestic (co-branded) card network
}

// Additional payment method connector response
message AdditionalPaymentMethodConnectorResponse {
  CardConnectorResponse card = 1; // Card-specific response data
}

// Connector response data containing various information from the connector
message ConnectorResponseData {
  optional AdditionalPaymentMethodConnectorResponse additional_payment_method_data = 1; // Additional payment method specific data
  optional ExtendedAuthorizationResponseData extended_authorization_response_data = 2; // Extended authorization data
  optional bool is_overcapture_enabled = 3; // Whether overcapture is enabled
}

// ============================================================================
// SESSION TOKEN MESSAGES
// ============================================================================

message SessionToken {
  oneof wallet_name {
    GpaySessionTokenResponse google_pay = 1;
    PaypalSessionTokenResponse paypal = 2;
    ApplepaySessionTokenResponse apple_pay = 3;
  }
}

// -------------------------
// Google Pay Session Token
// -------------------------

message GpaySessionTokenResponse {
  GooglePaySessionResponse google_pay_session = 1;
}

message GooglePayThirdPartySdk {
  bool delayed_session_token = 1;
  string connector = 2;
  SdkNextAction sdk_next_action = 3;
}

message GooglePaySessionResponse {
  GpayMerchantInfo merchant_info = 1;
  bool shipping_address_required = 2;
  bool email_required = 3;
  GpayShippingAddressParameters shipping_address_parameters = 4;
  repeated GpayAllowedPaymentMethods allowed_payment_methods = 5;
  GpayTransactionInfo transaction_info = 6;
  bool delayed_session_token = 7;
  string connector = 8;
  SdkNextAction sdk_next_action = 9;
  optional SecretInfoToInitiateSdk secrets = 10;
}

message GpayMerchantInfo {
  optional string merchant_id = 1;
  string merchant_name = 2;
}

message GpayShippingAddressParameters {
  bool phone_number_required = 1;
}

message GpayAllowedPaymentMethods {
  string payment_method_type = 1;
  GpayAllowedMethodsParameters parameters = 2;
  GpayTokenizationSpecification tokenization_specification = 3;
}

message GpayAllowedMethodsParameters {
  repeated string allowed_auth_methods = 1;
  repeated string allowed_card_networks = 2;
  optional bool billing_address_required = 3;
  optional GpayBillingAddressParameters billing_address_parameters = 4;
  optional bool assurance_details_required = 5;
}

message GpayBillingAddressParameters {
  bool phone_number_required = 1;
  GpayBillingAddressFormat format = 2;
}

enum GpayBillingAddressFormat {
  BILLING_ADDRESS_FORMAT_UNSPECIFIED = 0;
  FULL = 1;
  MIN = 2;
}

message GpayTokenizationSpecification {
  string token_specification_type = 1;
  GpayTokenParameters parameters = 2;
}

message GpayTokenParameters {
  optional string gateway = 1;
  optional string gateway_merchant_id = 2;
  optional string protocol_version = 3;
  optional SecretString public_key = 4;
}

message GpayTransactionInfo {
  CountryAlpha2 country_code = 1;
  Currency currency_code = 2;
  string total_price_status = 3;
  int64 total_price = 4; // MinorUnit
}

// -------------------------
// Apple Pay Session Token
// -------------------------

message ApplepaySessionTokenResponse {
  optional ApplePaySessionResponse session_token_data = 1;
  optional ApplePayPaymentRequest payment_request_data = 2;
  string connector = 3;
  bool delayed_session_token = 4;
  SdkNextAction sdk_next_action = 5;
  optional string connector_reference_id = 6;
  optional string connector_sdk_public_key = 7;
  optional string connector_merchant_id = 8;
}

message ApplePaySessionResponse {
  ThirdPartySdkSessionResponse third_party_sdk = 1;
}

message ThirdPartySdkSessionResponse {
  SecretInfoToInitiateSdk secrets = 1;
}

message NoThirdPartySdkSessionResponse {
  uint64 epoch_timestamp = 1;
  uint64 expires_at = 2;
  string merchant_session_identifier = 3;
  string nonce = 4;
  string merchant_identifier = 5;
  string domain_name = 6;
  string display_name = 7;
  string signature = 8;
  string operational_analytics_identifier = 9;
  uint32 retries = 10; // u8 in rust
  string psp_id = 11;
}

message ApplePayPaymentRequest {
  CountryAlpha2 country_code = 1;
  Currency currency_code = 2;
  AmountInfo total = 3;
  repeated string merchant_capabilities = 4;
  repeated string supported_networks = 5;
  optional string merchant_identifier = 6;
}

message AmountInfo {
  string label = 1;
  optional string total_type = 2;
  int64 amount = 3; // MinorUnit
}

message ApplePayBillingContactFields {
  repeated ApplePayAddressParameters fields = 1;
}

message ApplePayShippingContactFields {
  repeated ApplePayAddressParameters fields = 1;
}

enum ApplePayAddressParameters {
  APPLE_PAY_ADDRESS_PARAMETERS_UNSPECIFIED = 0;
  POSTAL_ADDRESS = 1;
  PHONE = 2;
  EMAIL = 3;
}

message ApplePayRecurringPaymentRequest {
  string payment_description = 1;
  ApplePayRegularBillingRequest regular_billing = 2;
  optional string billing_agreement = 3;
  string management_url = 4;
}

message ApplePayRegularBillingRequest {
  int64 amount = 1; // MinorUnit
  string label = 2;
  ApplePayPaymentTiming payment_timing = 3;
  optional int64 recurring_payment_start_date = 4;
  optional int64 recurring_payment_end_date = 5;
  optional RecurringPaymentIntervalUnit recurring_payment_interval_unit = 6;
  optional int32 recurring_payment_interval_count = 7;
}

enum ApplePayPaymentTiming {
  APPLE_PAY_PAYMENT_TIMING_UNSPECIFIED = 0;
  IMMEDIATE = 1;
  RECURRING = 2;
}

enum RecurringPaymentIntervalUnit {
  RECURRING_PAYMENT_INTERVAL_UNIT_UNSPECIFIED = 0;
  YEAR = 1;
  MONTH = 2;
  DAY = 3;
  HOUR = 4;
  MINUTE = 5;
}

// -------------------------
// PayPal Session Token
// -------------------------

message PaypalSessionTokenResponse {
  string connector = 1;
  string session_token = 2;
  SdkNextAction sdk_next_action = 3;
  optional string client_token = 4;
  optional PaypalTransactionInfo transaction_info = 5;
}

message PaypalTransactionInfo {
  PaypalFlow flow = 1;
  Currency currency_code = 2;
  int64 total_price = 3; // MinorUnit
}

enum PaypalFlow {
  PAYPAL_FLOW_UNSPECIFIED = 0;
  Checkout = 1;
}

// -------------------------
// Common Session Token Types
// -------------------------

enum SdkNextAction {
  NEXT_ACTION_UNSPECIFIED = 0;
  POST_SESSION_TOKENS = 1;
  CONFIRM = 2;
}

message SecretInfoToInitiateSdk {
  SecretString display = 1;
  optional SecretString payment = 2;
}

// ============================================================================
// SERVICE-SPECIFIC MESSAGES
// ============================================================================

// -------------------------
// PaymentService Messages
// -------------------------

// Request message for creating an access token.
message PaymentServiceCreateAccessTokenRequest {
  // Session Token create Identification
  Identifier request_ref_id = 1; // Renamed from connector_request_reference_id

  // Connector Selection
  Connector connector = 2; // The connector to create the access token for

  // Account-Specific Configuration
  map<string, string> merchant_account_metadata = 3; // Account-level configuration metadata (e.g., merchant_name, brand_id)

  // Metadata
  map<string, string> metadata = 4; // Additional metadata for the connector
  map<string, string> connector_metadata = 5; // Connector-specific metadata for the transaction
}

// Response message for creating an access token.
message PaymentServiceCreateAccessTokenResponse {
  // Core token information
  string access_token = 1; // The access token string
  optional string token_type = 2; // Token type (e.g., "Bearer", "Basic")
  optional int64 expires_in_seconds = 3; // Expiration timestamp of the token (seconds since epoch)

  // Status information
  OperationStatus status = 4; // Status of the access token creation attempt
  optional string error_code = 5; // Error code if the access token creation failed
  optional string error_message = 6; // Error message if the access token creation failed
  uint32 status_code = 7; // HTTP status code from the connector

  optional Identifier response_ref_id = 8; // Renamed from connector_response_reference_id
}

// Request message for authorizing a payment.
message PaymentServiceAuthorizeRequest {
  // Payment Identification
  Identifier request_ref_id = 1; // Renamed from connector_request_reference_id

  // Amount Information
  int64 amount = 2; // The amount for the payment in major currency units
  Currency currency = 3; // The currency for the payment, in ISO 4217 three-letter code
  int64 minor_amount = 4; // The minor amount for the payment (e.g., cents)
  optional int64 order_tax_amount = 5; // Tax amount for the order
  optional int64 shipping_cost = 6; // Cost of shipping for the order

  // Payment Method and Capture Settings
  PaymentMethod payment_method = 7; // Payment method to be used
  optional CaptureMethod capture_method = 8; // Method for capturing the payment

  // Customer Information
  optional SecretString email = 9; // Email address of the customer
  optional string customer_name = 10; // Name of the customer
  optional string customer_id = 32; // Merchant's customer ID
  optional string connector_customer_id = 11; // Customer ID as recognized by the connector

  // Address Information
  PaymentAddress address = 12; // Billing and shipping address details

  // Authentication Details
  AuthenticationType auth_type = 13; // Type of authentication to be used
  bool enrolled_for_3ds = 14; // Indicates if the customer is enrolled for 3D Secure
  optional AuthenticationData authentication_data = 15; // Additional authentication data

  // Metadata
  map<string, string> metadata = 16; // Additional metadata for the connector
  map<string, string> connector_metadata = 41; // Connector-specific metadata for the transaction

  // URLs for Redirection and Webhooks
  optional string return_url = 17; // URL to redirect after payment
  optional string webhook_url = 18; // URL for webhook notifications
  optional string complete_authorize_url = 19; // URL to complete authorization

  // Session and Token Information
  optional string session_token = 21; // Session token, if applicable

  // Order Details
  optional string order_category = 22; // Category of the order
  optional string merchant_order_reference_id = 23; // Merchant's internal reference ID
  optional string connector_order_reference_id = 40; // Connector's reference id for order

  // Behavioral Flags and Preferences
  optional FutureUsage setup_future_usage = 24; // Indicates future usage intention
  optional bool off_session = 25; // Indicates if off-session transaction
  bool request_incremental_authorization = 26; // Indicates if incremental authorization is requested
  optional bool request_extended_authorization = 27; // Indicates if extended authorization is requested
  optional bool enable_partial_authorization = 43; // Indicates if partial authorization is enabled

  // Contextual Information
  optional CustomerAcceptance customer_acceptance = 28; // Details of customer acceptance
  optional BrowserInformation browser_info = 29; // Information about the customer's browser
  optional PaymentExperience payment_experience = 30; // Preferred payment experience
  optional string description = 35; // An arbitrary string attached to the payment. Often useful for displaying to users or for your internal record-keeping

  optional bool test_mode = 31; // A boolean value to indicate if the connector is in Test mode

  // Account-Specific Configuration
  map<string, string> merchant_account_metadata = 33; // Account-level configuration metadata (e.g., merchant_name, brand_id)

  // Mandate Setup Details
  optional SetupMandateDetails setup_mandate_details = 34; // Setup mandate details for the authorization

  optional string statement_descriptor_name = 36; // Complete description that appears on customers' statements
  optional string statement_descriptor_suffix = 37; // Provides information about a card payment that customers see on their statements
  optional BillingDescriptor billing_descriptor = 42; // Billing Descriptor information to be sent to the payment gateway

  // State Information
  optional ConnectorState state = 38; // State data for access token storage and other connector-specific state

  // Order Details
  repeated OrderDetailsWithAmount order_details = 39; // Details about the different products for which the payment is being made
}

// Request message for authorizing a payment only (without setup flows).
message PaymentServiceAuthorizeOnlyRequest {
  // Payment Identification
  Identifier request_ref_id = 1; // Renamed from connector_request_reference_id

  // Amount Information
  int64 amount = 2; // The amount for the payment in major currency units
  Currency currency = 3; // The currency for the payment, in ISO 4217 three-letter code
  int64 minor_amount = 4; // The minor amount for the payment (e.g., cents)
  optional int64 order_tax_amount = 5; // Tax amount for the order
  optional int64 shipping_cost = 6; // Cost of shipping for the order

  // Payment Method and Capture Settings
  PaymentMethod payment_method = 7; // Payment method to be used
  optional CaptureMethod capture_method = 8; // Method for capturing the payment

  // Customer Information
  optional SecretString email = 9; // Email address of the customer
  optional string customer_name = 10; // Name of the customer
  optional string customer_id = 32; // Merchant's customer ID
  optional string connector_customer_id = 11; // Customer ID as recognized by the connector

  // Address Information
  PaymentAddress address = 12; // Billing and shipping address details

  // Authentication Details
  AuthenticationType auth_type = 13; // Type of authentication to be used
  bool enrolled_for_3ds = 14; // Indicates if the customer is enrolled for 3D Secure
  optional AuthenticationData authentication_data = 15; // Additional authentication data

  // Metadata
  map<string, string> metadata = 16; // Additional metadata for the connector
  map<string, string> connector_metadata = 20; // Connector-specific metadata for the transaction

  // URLs for Redirection and Webhooks
  optional string return_url = 17; // URL to redirect after payment
  optional string webhook_url = 18; // URL for webhook notifications
  optional string complete_authorize_url = 19; // URL to complete authorization

  // Session and Token Information
  optional string session_token = 21; // Session token, if applicable

  // Order Details
  optional string order_category = 22; // Category of the order
  optional string merchant_order_reference_id = 23; // Merchant's internal reference ID

  // Behavioral Flags and Preferences
  optional FutureUsage setup_future_usage = 24; // Indicates future usage intention
  optional bool off_session = 25; // Indicates if off-session transaction
  bool request_incremental_authorization = 26; // Indicates if incremental authorization is requested
  optional bool request_extended_authorization = 27; // Indicates if extended authorization is requested
  optional bool enable_partial_authorization = 43; // Indicates if partial authorization is enabled

  // Contextual Information
  optional CustomerAcceptance customer_acceptance = 28; // Details of customer acceptance
  optional BrowserInformation browser_info = 29; // Information about the customer's browser
  optional PaymentExperience payment_experience = 30; // Preferred payment experience
  optional string description = 35; // An arbitrary string attached to the payment. Often useful for displaying to users or for your internal record-keeping

  optional bool test_mode = 31; // A boolean value to indicate if the connector is in Test mode

  // Account-Specific Configuration
  map<string, string> merchant_account_metadata = 33; // Account-level configuration metadata (e.g., merchant_name, brand_id)

  // Mandate Setup Details
  optional SetupMandateDetails setup_mandate_details = 34; // Setup mandate details for the authorization

  optional string statement_descriptor_name = 36; // Complete description that appears on customers' statements
  optional string statement_descriptor_suffix = 37; // Provides information about a card payment that customers see on their statements
  optional BillingDescriptor billing_descriptor = 42; // Billing Descriptor information to be sent to the payment gateway

  // State Information
  optional ConnectorState state = 38; // State data for access token storage and other connector-specific state

  // Order Details
  repeated OrderDetailsWithAmount order_details = 39; // Details about the different products for which the payment is being made

  // Payment Method Token
  optional string payment_method_token = 40;

  // Send the connector order identifier here if an order was created before authorize
  optional string connector_order_reference_id = 41; // Connector's reference id for order
}

// Response message for a payment authorization.
message PaymentServiceAuthorizeResponse {
  // Identification
  Identifier transaction_id = 1; // Identifier for the resource created

  // Status Information
  PaymentStatus status = 2; // Status of the payment attempt
  optional string error_code = 3; // Error code if the authorization failed
  optional string error_message = 4; // Error message if the authorization failed
  optional string error_reason = 20; // Detailed reason for the error
  uint32 status_code = 10; // HTTP status code from the connector
  map<string, string> response_headers = 11; // Optional HTTP response headers from the connector

  // Redirection and Transaction Details
  optional RedirectForm redirection_data = 5; // Data for redirecting the customer's browser
  optional string network_txn_id = 6; // Transaction ID from the payment network
  optional Identifier response_ref_id = 7; // Renamed from connector_response_reference_id

  // Authorization Details
  optional bool incremental_authorization_allowed = 8; // Indicates if incremental authorization is allowed

  // Metadata
  map<string, string> connector_metadata = 12; // Connector-specific metadata for the transaction

  // State Information
  optional ConnectorState state = 13; // State data for access token storage and other connector-specific state

  // Raw Response
  optional SecretString raw_connector_response = 9; // Raw response from the connector for debugging

  // Raw Request
  optional SecretString raw_connector_request = 14; // Raw request from the connector for debugging

  // Payment Details
  optional int64 captured_amount = 15; // Amount that has been captured
  optional int64 minor_captured_amount = 16; // Captured amount in minor currency units
  optional int64 minor_capturable_amount = 17; // Capturable amount in minor currency units
  optional int64 minor_authorized_amount = 21; // Authorized amount in minor currency units

  optional MandateReference mandate_reference = 18; // Mandate reference, if applicable
  optional ConnectorResponseData connector_response = 19; // Various data regarding the response from connector
}

// Request message for synchronizing payment status.
message PaymentServiceGetRequest {
  // Identification
  Identifier transaction_id = 1; // The resource ID to synchronize

  optional string encoded_data = 9; // Encoded context data for redirect flows, etc if applicable

  // Reference
  optional Identifier request_ref_id = 2; // Renamed from connector_request_reference_id

  // Capture Settings
  optional CaptureMethod capture_method = 8; // Method for capturing the payment

  // Body of the response
  optional bytes handle_response = 4;

  // Amount Information
  int64 amount = 5; // The amount for the payment in minor currency units
  Currency currency = 6; // The currency for the payment, in ISO 4217 three-letter code

  // Behavioral Flags of the payment
  optional FutureUsage setup_future_usage = 11; // Indicates future usage intention

  // State Information
  optional ConnectorState state = 3; // State data for access token storage and other connector-specific state

  // Metadata
  map<string, string> metadata = 10; // Additional metadata for the connector
  map<string, string> merchant_account_metadata = 12; // Account-level configuration metadata (e.g., merchant_name, brand_id)
  map<string, string> connector_metadata = 13; // Connector-specific metadata for the transaction
}

// Response message for a payment status synchronization.
message PaymentServiceGetResponse {
  // Identification
  Identifier transaction_id = 1; // Identifier for the synchronized resource

  // Status Information
  PaymentStatus status = 2; // Current status of the payment attempt
  optional string error_code = 3; // Error code if synchronization encountered an issue
  optional string error_message = 4; // Error message if synchronization encountered an issue
  optional string error_reason = 31; // Detailed reason for the error
  uint32 status_code = 26; // HTTP status code from the connector
  map<string, string> response_headers = 27; // Optional HTTP response headers from the connector

  // Transaction Details
  optional MandateReference mandate_reference = 5; // Mandate reference, if applicable
  optional string network_txn_id = 6; // Transaction ID from the payment network
  optional Identifier response_ref_id = 7; // Renamed from connector_response_reference_id

  // Payment Details
  optional int64 amount = 8; // Payment amount in major currency units
  optional int64 minor_amount = 9; // Payment amount in minor currency units
  optional Currency currency = 10; // Currency of the payment
  optional int64 captured_amount = 11; // Amount that has been captured
  optional int64 minor_captured_amount = 12; // Captured amount in minor currency units
  optional PaymentMethodType payment_method_type = 13; // Type of payment method used
  optional CaptureMethod capture_method = 14; // Capture method for the payment
  optional AuthenticationType auth_type = 15; // Type of authentication used

  // Timestamps
  optional int64 created_at = 16; // Unix timestamp when the payment was created
  optional int64 updated_at = 17; // Unix timestamp when the payment was last updated
  optional int64 authorized_at = 18; // Unix timestamp when the payment was authorized
  optional int64 captured_at = 19; // Unix timestamp when the payment was captured

  // Additional Context
  optional string customer_name = 20; // Name of the customer
  optional SecretString email = 21; // Email address of the customer
  optional string connector_customer_id = 22; // Customer ID as recognized by the connector
  optional string merchant_order_reference_id = 23; // Merchant's internal reference ID
  map<string, string> metadata = 24; // Additional metadata from the connector
  optional ConnectorResponseData connector_response = 30; // Various data regarding the response from connector

  // State Information
  optional ConnectorState state = 28; // State data for access token storage and other connector-specific state

  // Raw Response
  optional SecretString raw_connector_response = 25; // Raw response from the connector for debugging

  // Raw Request
  optional SecretString raw_connector_request = 29; // Raw request to the connector for debugging
}

// Request message for voiding a payment.
message PaymentServiceVoidRequest {
  // Identification
  Identifier request_ref_id = 1; // Reference ID for tracking
  Identifier transaction_id = 2; // Renamed from connector_request_reference_id

  // Void Details
  optional string cancellation_reason = 3; // Reason for cancelling/voiding the payment
  optional bool all_keys_required = 4;

  // Browser Information
  optional BrowserInformation browser_info = 5; // Information about the customer's browser

  // Amount Information
  optional int64 amount = 7; // Amount to void
  optional Currency currency = 8; // Currency of the void amount

  // Metadata
  map<string, string> connector_metadata = 9; // Additional metadata for the connector
  map<string, string> metadata = 12; // Additional metadata for the connector

  // State Information
  optional ConnectorState state = 10; // State data for access token storage and other connector-specific state

  // Account-Specific Configuration
  map<string, string> merchant_account_metadata = 11; // Account-level configuration metadata (e.g., merchant_name, brand_id)
}

// Response message for a payment void operation.
message PaymentServiceVoidResponse {
  // Identification
  Identifier transaction_id = 1; // Identifier for the voided resource

  // Status Information
  PaymentStatus status = 2; // Status of the payment attempt after voiding
  optional string error_code = 3; // Error code if the void operation failed
  optional string error_message = 4; // Error message if the void operation failed
  optional string error_reason = 13; // Detailed reason for the error
  uint32 status_code = 6; // HTTP status code from the connector
  map<string, string> response_headers = 7; // Optional HTTP response headers from the connector

  // Reference
  optional Identifier response_ref_id = 5; // Renamed from connector_response_reference_id

  // State Information
  optional ConnectorState state = 8; // State data for access token storage and other connector-specific state

  // Raw Request
  optional SecretString raw_connector_request = 9; // Raw request to the connector for debugging

  // Mandate Details
  optional MandateReference mandate_reference = 10; // Reference to the mandate, if applicable

  // Authorization Details
  optional bool incremental_authorization_allowed = 11; // Indicates if incremental authorization is allowed

  // Metadata
  map<string, string> connector_metadata = 12; // Connector-specific metadata for the transaction
}

// Request message for voiding a payment post-capture.
message PaymentServiceVoidPostCaptureRequest {
  // Identification
  Identifier request_ref_id = 1; // Reference ID for tracking
  Identifier transaction_id = 2; // Transaction ID to void post-capture

  // Void Details
  optional string cancellation_reason = 3; // Reason for cancelling/voiding the payment
  optional bool all_keys_required = 4;

  // Browser Information
  optional BrowserInformation browser_info = 5; // Information about the customer's browser

  // Metadata
  map<string, string> metadata = 6; // Additional metadata for the connector
  map<string, string> merchant_account_metadata = 7; // Account-level configuration metadata (e.g., merchant_name, brand_id)
  map<string, string> connector_metadata = 8; // Connector-specific metadata for the transaction
}

// Response message for a payment void post-capture operation.
message PaymentServiceVoidPostCaptureResponse {
  // Identification
  Identifier transaction_id = 1; // Identifier for the voided resource

  // Status Information
  PaymentStatus status = 2; // Status of the payment attempt after void post-capture
  optional string error_code = 3; // Error code if the void post-capture operation failed
  optional string error_message = 4; // Error message if the void post-capture operation failed
  optional string error_reason = 8; // Detailed reason for the error
  uint32 status_code = 6; // HTTP status code from the connector
  map<string, string> response_headers = 7; // Optional HTTP response headers from the connector

  // Reference
  optional Identifier response_ref_id = 5; // Response reference ID for tracking
}

// Creates a session object or a session token for wallets like Apple Pay, Google Pay, etc.
message PaymentServiceSdkSessionTokenRequest {
  // Identification
  Identifier request_ref_id = 1; // Reference ID for tracking

  // Amount Information
  int64 amount = 2; // The amount for the payment in major currency units
  Currency currency = 3; // The currency for the payment, in ISO 4217 three-letter code
  int64 minor_amount = 4; // The minor amount for the payment (e.g., cents)
  optional int64 order_tax_amount = 5; // Tax amount for the order
  optional int64 shipping_cost = 6; // Cost of shipping for the order
  
  // Payment Method Type
  optional PaymentMethodType payment_method_type = 7; // Indicates the sub type of payment method. Eg: 'google_pay' & 'apple_pay'

  optional CountryAlpha2 country_alpha2_code = 8;

  // Customer Information
  optional SecretString email = 9; // Email address of the customer
  optional SecretString customer_name = 10; // Name of the customer

  // Account-Specific Configuration
  map<string, string> merchant_account_metadata = 17; // Account-level configuration metadata (e.g., merchant_name, brand_id)

  // Metadata
  map<string, string> metadata = 18; // Additional metadata for the connector
  map<string, string> connector_metadata = 19; // Connector-specific metadata for the transaction
}

// Response message for a sdk session token operation.
message PaymentServiceSdkSessionTokenResponse {
  SessionToken session_token = 1;
  optional string error_code = 2; // Error code if the post-authentication failed
  optional string error_message = 3; // Error message if the post-authentication failed
  optional string error_reason = 7; // Detailed reason for the error
  uint32 status_code = 4; // HTTP status code from the connector
  // Raw Response
  optional SecretString raw_connector_response = 5; // Raw response from the connector for debugging
  // Raw Request
  optional SecretString raw_connector_request = 6; // Raw request to the connector for debugging
}

// Request message for capturing a payment.
message PaymentServiceCaptureRequest {
  // Identification
  Identifier request_ref_id = 1; // Reference ID for tracking
  Identifier transaction_id = 2; // Renamed from connector_transaction_id

  // Capture Details
  int64 amount_to_capture = 3; // Amount to capture, in minor currency units
  Currency currency = 4; // Currency of the amount to capture

  // Metadata
  map<string, string> connector_metadata = 5; // Additional metadata for the connector
  map<string, string> metadata = 13; // Additional metadata for the connector

  // Multiple Capture Information
  optional MultipleCaptureRequestData multiple_capture_data = 6; // Data for multiple capture scenarios

  // Browser Information
  optional BrowserInformation browser_info = 7; // Browser information, if relevant

  // Capture Settings
  optional CaptureMethod capture_method = 9; // Method for capturing the payment

  // State Information
  optional ConnectorState state = 10; // State data for access token storage and other connector-specific state

  // Account-Specific Configuration
  map<string, string> merchant_account_metadata = 12; // Account-level configuration metadata (e.g., merchant_name, brand_id)
}

// Response message for a payment capture operation.
message PaymentServiceCaptureResponse {
  // Identification
  Identifier transaction_id = 1; // Identifier for the captured resource

  // Status Information
  PaymentStatus status = 2; // Status of the payment after the capture attempt
  optional string error_code = 3; // Error code if the capture failed
  optional string error_message = 4; // Error message if the capture failed
  optional string error_reason = 15; // Detailed reason for the error
  uint32 status_code = 6; // HTTP status code from the connector
  map<string, string> response_headers = 7; // Optional HTTP response headers from the connector

  // Reference
  optional Identifier response_ref_id = 5; // Renamed from response_reference_id

  // State Information
  optional ConnectorState state = 8; // State data for access token storage and other connector-specific state

  // Raw Request
  optional SecretString raw_connector_request = 9; // Raw request to the connector for debugging

  // Payment Details
  optional int64 captured_amount = 10; // Amount that has been captured
  optional int64 minor_captured_amount = 11; // Captured amount in minor currency units

  // Mandate Details
  MandateReference mandate_reference = 12; // Reference to the created mandate

  // Authorization Details
  optional bool incremental_authorization_allowed = 13; // Indicates if incremental authorization is allowed

  // Metadata
  map<string, string> connector_metadata = 14; // Connector-specific metadata for the transaction
}

// Request message for creating an order.
message PaymentServiceCreateOrderRequest {
  // Identification
  Identifier request_ref_id = 1; // Reference ID for tracking

  // Amount Information
  int64 amount = 2; // The amount for the order creation in major currency units
  Currency currency = 3; // The currency for the order creation, in ISO 4217 three-letter code

  // URLs for Redirection and Webhooks
  optional string webhook_url = 4; // URL for webhook notifications

  // Metadata
  map<string, string> metadata = 5; // Additional metadata for the connector
  map<string, string> merchant_account_metadata = 7; // Account-level configuration metadata (e.g., merchant_name, brand_id)
  map<string, string> connector_metadata = 8; // Connector-specific metadata for the transaction

  // State Information
  optional ConnectorState state = 6; // State data for access token storage and other connector-specific state
}

// Response message for create order operation.
message PaymentServiceCreateOrderResponse {
// Identification
  Identifier order_id = 1; // Identifier for the create order response

// Status Information
  PaymentStatus status = 2; // Status of the payment after the capture attempt
  optional string error_code = 3; // Error code if the capture failed
  optional string error_message = 4; // Error message if the capture failed
  uint32 status_code = 5; // HTTP status code from the connector
  map<string, string> response_headers = 6; // Optional HTTP response headers from the connector

  // Reference
  optional Identifier response_ref_id = 7; //  Response reference ID for tracking

  // Raw Request
  optional SecretString raw_connector_request = 8; // Raw request to the connector for debugging

  // Raw Response
  optional SecretString raw_connector_response = 9; // Raw response from the connector for debugging
}

// Request message for processing a refund.
message PaymentServiceRefundRequest {
  // Identification
  Identifier request_ref_id = 1; // Reference ID for tracking
  string refund_id = 2; // Unique identifier for the refund
  Identifier transaction_id = 3; // Renamed from connector_transaction_id

  // Amount Information
  int64 payment_amount = 4; // Amount to be refunded, in major currency units
  Currency currency = 5; // Currency of the refund, ISO 4217 code
  int64 minor_payment_amount = 6; // Amount to be refunded, in minor currency units
  int64 refund_amount = 7; // Actual amount to refund, in major units
  int64 minor_refund_amount = 8; // Actual amount to refund in minor units

  // Refund Context
  optional string reason = 9; // Reason for the refund
  optional string webhook_url = 10; // URL for webhook notifications
  optional string merchant_account_id = 11; // Merchant account ID for the refund
  optional CaptureMethod capture_method = 12; // Capture method related to the original payment

  // Metadata
  map<string, string> metadata = 13; // Metadata specific to the connector
  map<string, string> refund_metadata = 14; // Metadata specific to the refund
  map<string, string> connector_metadata = 21; // Connector-specific metadata for the transaction

  // Browser Information
  optional BrowserInformation browser_info = 15; // Browser information, if relevant

  // State Information
  optional ConnectorState state = 17; // State data for access token storage and other connector-specific state

  // Account-Specific Configuration
  map<string, string> merchant_account_metadata = 18; // Account-level configuration metadata (e.g., merchant_name, brand_id)
  
  // Environment Configuration
  optional bool test_mode = 19; // A boolean value to indicate if the connector is in Test mode

  // Payment Method Type
  optional PaymentMethodType payment_method_type = 20; // Indicates the sub type of payment method. (e.g., card, bank_redirect, bank_transfer)
}

// Response message for a refund operation (unified for both Create and Get).
message RefundResponse {
  // Identification
  Identifier transaction_id = 1; // Identifier for the synchronized resource
  string refund_id = 2; // Connector's ID for the refund

  // Status Information
  RefundStatus status = 3; // Current status of the refund
  optional string error_code = 4; // Error code if synchronization encountered an issue
  optional string error_message = 5; // Error message if synchronization encountered an issue
  optional string error_reason = 26; // Detailed reason for the error
  uint32 status_code = 22; // HTTP status code from the connector
  map<string, string> response_headers = 23; // Optional HTTP response headers from the connector

  // Reference
  optional Identifier response_ref_id = 6; // Response reference ID for tracking

  // Refund Details
  optional int64 refund_amount = 7; // Refunded amount in major currency units
  optional int64 minor_refund_amount = 8; // Refunded amount in minor currency units
  optional Currency refund_currency = 9; // Currency of the refund
  optional int64 payment_amount = 10; // Original payment amount in major currency units
  optional int64 minor_payment_amount = 11; // Original payment amount in minor currency units
  optional string refund_reason = 12; // Reason for the refund

  // Timestamps
  optional int64 created_at = 13; // Unix timestamp when the refund was created
  optional int64 updated_at = 14; // Unix timestamp when the refund was last updated
  optional int64 processed_at = 15; // Unix timestamp when the refund was processed

  // Additional Context
  optional string customer_name = 16; // Name of the customer
  optional SecretString email = 17; // Email address of the customer
  optional string merchant_order_reference_id = 18; // Merchant's internal reference ID
  map<string, string> metadata = 19; // Additional metadata from the connector
  map<string, string> refund_metadata = 20; // Refund-specific metadata from the connector

  // State Information
  optional ConnectorState state = 24; // State data for access token storage and other connector-specific state

  // Raw Response
  optional SecretString raw_connector_response = 21; // Raw response from the connector for debugging

  // Raw Request
  optional SecretString raw_connector_request = 25; // Raw request to the connector for debugging
}

// Request message for creating a dispute.
message PaymentServiceDisputeRequest {
  // Identification
  Identifier request_ref_id = 1; // Reference ID for tracking
  Identifier transaction_id = 2; // Transaction ID to raise the dispute for
  string dispute_id = 3; // Connector's unique identifier

  // State Information
  optional ConnectorState state = 5; // State data for access token storage and other connector-specific state
}

// Response message for dispute operations (unified for both Create and Get).
message DisputeResponse {
  // Identification
  optional string dispute_id = 1; // Connector's unique identifier for the dispute
  optional Identifier transaction_id = 2; // Transaction ID associated with the dispute

  // Status Information
  DisputeStatus dispute_status = 3; // Status of the dispute
  DisputeStage dispute_stage = 4; // Current stage of the dispute
  optional string connector_status_code = 5; // Connector status code
  optional string error_code = 6; // Error code if retrieval failed
  optional string error_message = 7; // Error message if retrieval failed
  optional string error_reason = 21; // Detailed reason for the error
  uint32 status_code = 18; // HTTP status code from the connector
  map<string, string> response_headers = 19; // Optional HTTP response headers from the connector

  // Dispute Details
  optional int64 dispute_amount = 8; // Amount in dispute (minor currency units)
  optional Currency dispute_currency = 9; // Currency of the disputed amount
  optional int64 dispute_date = 10; // Unix timestamp when dispute was created
  optional int64 service_date = 11; // Unix timestamp of service date, if applicable
  optional int64 shipping_date = 12; // Unix timestamp of shipping date, if applicable
  optional int64 due_date = 13; // Unix timestamp of due date for response to dispute

  // Evidence
  repeated EvidenceDocument evidence_documents = 14; // Collection of evidence documents submitted

  // Additional Context
  optional string dispute_reason = 15; // Reason for the dispute
  optional string dispute_message = 16; // Message from the disputor

  // Reference
  optional Identifier response_ref_id = 17; // Response reference ID for tracking

  // Raw Request
  optional SecretString raw_connector_request = 20; // Raw request to the connector for debugging
}

// Request message for setting up a mandate.
message PaymentServiceRegisterRequest {
  // Identification
  Identifier request_ref_id = 1; // Renamed from connector_request_reference_id

  // Mandate Details
  Currency currency = 2; // The currency for the mandate
  PaymentMethod payment_method = 3; // Payment method to be used for the mandate
  optional int64 minor_amount = 4; // Optional: Amount to authorize during mandate setup

  // Customer Information
  optional SecretString email = 5; // Email address of the customer
  optional string customer_name = 6; // Name of the customer
  optional string connector_customer_id = 7; // Customer ID as recognized by the connector
  optional string customer_id = 29; // Merchant's customer ID

  // Address Information
  PaymentAddress address = 8; // Billing address details for the mandate

  // Authentication Details
  AuthenticationType auth_type = 9; // Type of authentication to be used
  bool enrolled_for_3ds = 10; // Indicates if the customer is enrolled for 3D Secure
  optional AuthenticationData authentication_data = 11; // Additional authentication data

  // Metadata
  map<string, string> metadata = 12; // Additional metadata for the connector
  map<string, string> connector_metadata = 34; // Connector-specific metadata for the transaction

  // URLs for Redirection and Webhooks
  optional string return_url = 13; // URL to redirect after setup
  optional string webhook_url = 14; // URL for webhook notifications
  optional string complete_authorize_url = 15; // URL to complete authorization

  // Session and Token Information
  optional string session_token = 17; // Session token, if applicable

  // Order Details
  optional int64 order_tax_amount = 18; // Tax amount, if an initial payment is part of setup
  optional string order_category = 19; // Category of the order/service related to the mandate
  optional string merchant_order_reference_id = 20; // Merchant's internal reference ID
  optional int64 shipping_cost = 21; // Shipping cost, if an initial payment is part of setup

  // Behavioral Flags and Preferences
  optional FutureUsage setup_future_usage = 22; // Indicates future usage intention
  optional bool off_session = 23; // Indicates if off-session process
  bool request_incremental_authorization = 24; // Indicates if incremental authorization is requested
  optional bool request_extended_authorization = 25; // Indicates if extended authorization is requested

  // Contextual Information
  optional CustomerAcceptance customer_acceptance = 26; // Details of customer acceptance
  optional BrowserInformation browser_info = 27; // Information about the customer's browser
  optional PaymentExperience payment_experience = 28; // Preferred payment experience

  // Account-Specific Configuration
  map<string, string> merchant_account_metadata = 30; // Account-level configuration metadata (e.g., merchant_name, brand_id)
  
  optional BillingDescriptor billing_descriptor = 42; // Billing Descriptor information to be sent to the payment gateway

  // State Information
  optional ConnectorState state = 31; // State data for access token storage and other connector-specific state

  // Payment Method Token
  optional string payment_method_token = 32;
  // Send the connector order identifier here if an order was created before authorize
  optional string order_id = 33;
}

// Response message for a mandate setup operation.
message PaymentServiceRegisterResponse {
  // Identification
  Identifier registration_id = 1; // Identifier for the mandate registration

  // Status Information
  PaymentStatus status = 2; // Status of the mandate setup attempt (using PaymentStatus with mandate values)
  optional string error_code = 3; // Error code if the mandate setup failed
  optional string error_message = 4; // Error message if the mandate setup failed
  optional string error_reason = 15; // Detailed reason for the error
  uint32 status_code = 10; // HTTP status code from the connector
  map<string, string> response_headers = 11; // Optional HTTP response headers from the connector

  // Mandate Details
  MandateReference mandate_reference = 5; // Reference to the created mandate

  // Redirection and Transaction Details
  optional RedirectForm redirection_data = 6; // Data for redirecting the customer's browser
  optional string network_txn_id = 7; // Renamed from network_transaction_id
  optional Identifier response_ref_id = 8; // Renamed from connector_response_reference_id
  optional ConnectorResponseData connector_response = 14; // Various data regarding the response from connector

  // Authorization Details
  optional bool incremental_authorization_allowed = 9; // Indicates if incremental authorization is allowed

  // State Information
  optional ConnectorState state = 12; // State data for access token storage and other connector-specific state

  // Raw Request
  optional SecretString raw_connector_request = 13; // Raw request to the connector for debugging
}

// Request message for repeat payment (MIT - Merchant Initiated Transaction).
message PaymentServiceRepeatEverythingRequest {
  // Identification
  Identifier request_ref_id = 1; // Reference ID for tracking

  // Mandate Information (required for MIT)
  MandateReference mandate_reference = 2; // Reference to existing mandate

  // Amount Information
  int64 amount = 3; // The amount for the payment in major currency units
  Currency currency = 4; // The currency for the payment, in ISO 4217 three-letter code
  int64 minor_amount = 5; // The minor amount for the payment (e.g., cents)

  // Optional fields
  optional string merchant_order_reference_id = 6; // Merchant's reference ID for the order
  map<string, string> metadata = 7; // Additional metadata for the connector
  map<string, string> connector_metadata = 10; // Connector-specific metadata for the transaction
  optional string webhook_url = 8; // URL for webhook notifications
  optional string return_url = 17; // URL to redirect after payment
  optional string description = 18; // An arbitrary string attached to the payment. Often useful for displaying to users or for your internal record-keeping

  // Address Information
  optional PaymentAddress address = 19; // Billing and shipping address details

  // Capture Settings
  optional CaptureMethod capture_method = 11; // Method for capturing the payment

  // Customer Information
  optional SecretString email = 12; // Email address of the customer
  optional string connector_customer_id = 21; // Customer ID as recognized by the connector

  // Browser Information
  optional BrowserInformation browser_info = 13; // Browser information, if relevant

  optional bool test_mode = 14; // A boolean value to indicate if the connector is in Test mode
  optional PaymentMethodType payment_method_type = 15; // Indicates the sub type of payment method. Eg: 'google_pay' & 'apple_pay'

  // Account-Specific Configuration
  map<string, string> merchant_account_metadata = 33; // Account-level configuration metadata (e.g., merchant_name, brand_id)

  // Behavioral Flags and Preferences
  optional bool off_session = 16; // Indicates if off-session process

  // State Information
  optional ConnectorState state = 22; // State data for access token storage and other connector-specific state

  optional RecurringMandatePaymentData recurring_mandate_payment_data = 9; // Mandate payment details
  
  // Shipping Cost
  optional int64 shipping_cost = 34; // Shipping cost in minor units (e.g., cents)
}

// Container for recurring mandate payment data
message RecurringMandatePaymentData {
  // Shipping address.
  optional int64 original_payment_authorized_amount = 1;

  // Customer Billing address.
  optional Currency original_payment_authorized_currency = 2;
}

// Response message for repeat payment operation.
message PaymentServiceRepeatEverythingResponse {
  // Identification
  Identifier transaction_id = 1; // Identifier for the resource created

  // Status Information
  PaymentStatus status = 2; // Status of the payment attempt
  optional string error_code = 3; // Error code if the payment failed
  optional string error_message = 4; // Error message if the payment failed
  optional string error_reason = 17; // Detailed reason for the error
  uint32 status_code = 8; // HTTP status code from the connector
  map<string, string> response_headers = 9; // Optional HTTP response headers from the connector

    // Metadata
  map<string, string> connector_metadata = 13; // Connector-specific metadata for the transaction

  // Transaction Details
  optional string network_txn_id = 5; // Transaction ID from the payment network
  optional Identifier response_ref_id = 6; // Reference ID from the connector response
  optional MandateReference mandate_reference = 12; // Mandate reference from the response (profile info)

  // State Information
  optional ConnectorState state = 10; // State data for access token storage and other connector-specific state

  // Raw Response
  optional SecretString raw_connector_response = 7; // Raw response from the connector for debugging

  // Raw Request
  optional SecretString raw_connector_request = 11; // Raw request to the connector for debugging

  // Payment Details
  optional int64 captured_amount = 15; // Amount that has been captured
  optional int64 minor_captured_amount = 16; // Captured amount in minor currency units

  optional ConnectorResponseData connector_response = 14; // Various data regarding the response from connector
}

// -------------------------
// 3DS Authentication Flow Messages
// -------------------------

// Request message for pre-authentication step
message PaymentServicePreAuthenticateRequest {
  // Payment Identification
  Identifier request_ref_id = 1; // Reference ID for tracking

  // Amount Information
  int64 amount = 2; // The amount for the payment in major currency units
  Currency currency = 3; // The currency for the payment, in ISO 4217 three-letter code
  int64 minor_amount = 4; // The minor amount for the payment (e.g., cents)

  // Payment Method
  PaymentMethod payment_method = 5; // Payment method to be used

  // Customer Information
  optional SecretString email = 6; // Email address of the customer
  optional string customer_name = 7; // Name of the customer

  // Address Information
  PaymentAddress address = 8; // Billing and shipping address details

  // Authentication Details
  bool enrolled_for_3ds = 9; // Indicates if the customer is enrolled for 3D Secure

  // Metadata
  map<string, string> metadata = 10; // Additional metadata for the connector
  map<string, string> connector_metadata = 17; // Connector-specific metadata for the transaction

  // URLs for Redirection
  optional string return_url = 11; // URL to redirect after authentication
  optional string continue_redirection_url = 12; // URL to complete authorization

  // Contextual Information
  optional BrowserInformation browser_info = 14; // Information about the customer's browser

  // State Information
  optional ConnectorState state = 15; // State data for access token storage and other connector-specific state

  // Account-Specific Configuration
  map<string, string> merchant_account_metadata = 16; // Account-level configuration metadata (e.g., merchant_name, brand_id)
}

// Response message for pre-authentication step
message PaymentServicePreAuthenticateResponse {
  // Identification
  Identifier transaction_id = 1; // Identifier for the resource created

  // Status Information
  PaymentStatus status = 2; // Status of the pre-authentication attempt
  optional string error_code = 3; // Error code if the pre-authentication failed
  optional string error_message = 4; // Error message if the pre-authentication failed
  optional string error_reason = 14; // Detailed reason for the error
  uint32 status_code = 10; // HTTP status code from the connector
  map<string, string> response_headers = 11; // Optional HTTP response headers from the connector

  // Redirection and Transaction Details
  optional RedirectForm redirection_data = 5; // Data for redirecting the customer's browser
  optional string network_txn_id = 6; // Transaction ID from the payment network
  optional Identifier response_ref_id = 7; // Response reference ID for tracking

  // Metadata
  map<string, string> connector_metadata = 12; // Connector-specific metadata for the transaction

  // State Information
  optional ConnectorState state = 13; // State data for access token storage and other connector-specific state

  // Raw Response
  optional SecretString raw_connector_response = 9; // Raw response from the connector for debugging
}

// Request message for authentication step
message PaymentServiceAuthenticateRequest {
  // Payment Identification
  Identifier request_ref_id = 1; // Reference ID for tracking

  // Amount Information
  int64 amount = 2; // The amount for the payment in major currency units
  Currency currency = 3; // The currency for the payment, in ISO 4217 three-letter code
  int64 minor_amount = 4; // The minor amount for the payment (e.g., cents)

  // Payment Method
  PaymentMethod payment_method = 5; // Payment method to be used

  // Customer Information
  optional SecretString email = 6; // Email address of the customer
  optional string customer_name = 7; // Name of the customer

  // Address Information
  PaymentAddress address = 8; // Billing and shipping address details

  // Authentication Details
  optional AuthenticationData authentication_data = 9; // Additional authentication data from previous steps

  // Metadata
  map<string, string> metadata = 10; // Additional metadata for the connector
  map<string, string> connector_metadata = 18; // Connector-specific metadata for the transaction

  // URLs for Redirection
  optional string return_url = 11; // URL to redirect after authentication
  optional string continue_redirection_url = 12; // URL to complete authorization

  // Contextual Information
  optional BrowserInformation browser_info = 14; // Information about the customer's browser

  // State Information
  optional ConnectorState state = 15; // State data for access token storage and other connector-specific state

  // Redirection Information after DDC step
  optional RedirectionResponse redirection_response = 16; // Redirection Response from client browser

  // Account-Specific Configuration
  map<string, string> merchant_account_metadata = 17; // Account-level configuration metadata (e.g., merchant_name, brand_id)
}

// Response message for authentication step
message PaymentServiceAuthenticateResponse {
  // Identification
  Identifier transaction_id = 1; // Identifier for the resource created

  // Status Information
  PaymentStatus status = 2; // Status of the authentication attempt
  optional string error_code = 3; // Error code if the authentication failed
  optional string error_message = 4; // Error message if the authentication failed
  optional string error_reason = 14; // Detailed reason for the error
  uint32 status_code = 10; // HTTP status code from the connector
  map<string, string> response_headers = 11; // Optional HTTP response headers from the connector

  // Redirection and Transaction Details
  optional RedirectForm redirection_data = 5; // Data for redirecting the customer's browser
  optional string network_txn_id = 6; // Transaction ID from the payment network
  optional Identifier response_ref_id = 7; // Response reference ID for tracking

  // Authentication Results
  optional AuthenticationData authentication_data = 8; // Authentication data from the connector

  // Metadata
  map<string, string> connector_metadata = 12; // Connector-specific metadata for the transaction

  // State Information
  optional ConnectorState state = 13; // State data for access token storage and other connector-specific state

  // Raw Response
  optional SecretString raw_connector_response = 9; // Raw response from the connector for debugging
}

// Request message for post-authentication step
message PaymentServicePostAuthenticateRequest {
  // Payment Identification
  Identifier request_ref_id = 1; // Reference ID for tracking

  // Amount Information
  int64 amount = 2; // The amount for the payment in major currency units
  Currency currency = 3; // The currency for the payment, in ISO 4217 three-letter code
  int64 minor_amount = 4; // The minor amount for the payment (e.g., cents)

  // Payment Method
  PaymentMethod payment_method = 5; // Payment method to be used

  // Customer Information
  optional SecretString email = 6; // Email address of the customer
  optional string customer_name = 7; // Name of the customer

  // Address Information
  PaymentAddress address = 8; // Billing and shipping address details

  // Authentication Details
  optional AuthenticationData authentication_data = 9; // Authentication data from previous steps
  optional string connector_order_reference_id = 18; // Authenticated order id

  // Metadata
  map<string, string> metadata = 10; // Additional metadata for the connector

  // URLs for Redirection
  optional string return_url = 11; // URL to redirect after authentication
  optional string continue_redirection_url = 12; // URL to complete authorization

  // Contextual Information
  optional BrowserInformation browser_info = 14; // Information about the customer's browser

  // State Information
  optional ConnectorState state = 15; // State data for access token storage and other connector-specific state

  // Redirection Information after DDC step
  optional RedirectionResponse redirection_response = 16; // Redirection Response from client browser

  // Account-Specific Configuration
  map<string, string> merchant_account_metadata = 17; // Account-level configuration metadata (e.g., merchant_name, brand_id)
  map<string, string> connector_metadata = 19; // Connector-specific metadata for the transaction
}

// Response message for post-authentication step
message PaymentServicePostAuthenticateResponse {
  // Identification
  Identifier transaction_id = 1; // Identifier for the resource created

  // Status Information
  PaymentStatus status = 2; // Status of the post-authentication attempt
  optional string error_code = 3; // Error code if the post-authentication failed
  optional string error_message = 4; // Error message if the post-authentication failed
  optional string error_reason = 15; // Detailed reason for the error
  uint32 status_code = 10; // HTTP status code from the connector
  map<string, string> response_headers = 11; // Optional HTTP response headers from the connector

  // Redirection and Transaction Details
  optional RedirectForm redirection_data = 5; // Data for redirecting the customer's browser
  optional string network_txn_id = 6; // Transaction ID from the payment network
  optional Identifier response_ref_id = 7; // Response reference ID for tracking

  // Authentication Results
  optional AuthenticationData authentication_data = 8; // Final authentication data

  // Authorization Details
  optional bool incremental_authorization_allowed = 9; // Indicates if incremental authorization is allowed

  // Metadata
  map<string, string> connector_metadata = 12; // Connector-specific metadata for the transaction

  // State Information
  optional ConnectorState state = 13; // State data for access token storage and other connector-specific state

  // Raw Response
  optional SecretString raw_connector_response = 14; // Raw response from the connector for debugging
}

// Request message for creating a session token
message PaymentServiceCreateSessionTokenRequest {
  // Identification
  Identifier request_ref_id = 1; // Reference ID for tracking

  // Amount Information (required by SessionTokenRequestData)
  int64 amount = 2; // The amount for the payment in major currency units
  Currency currency = 3; // The currency for the payment, in ISO 4217 three-letter code
  int64 minor_amount = 4; // The minor amount for the payment (e.g., cents)

  // Optional metadata for the connector
  map<string, string> metadata = 5; // Additional metadata for the connector
  map<string, string> merchant_account_metadata = 8; // Account-level configuration metadata (e.g., merchant_name, brand_id)
  map<string, string> connector_metadata = 9; // Connector-specific metadata for the transaction

  // State Information
  optional ConnectorState state = 6; // State data for access token storage and other connector-specific state

  // Browser Information
  optional BrowserInformation browser_info = 7; // Information about the customer's browser
}

// Response message for creating a session token
message PaymentServiceCreateSessionTokenResponse {
  // Error Information
  optional string error_code = 3; // Error code if the session token creation failed
  optional string error_message = 4; // Error message if the session token creation failed
  uint32 status_code = 10; // HTTP status code from the connector

  // Session Token Details
  string session_token = 5; // The created session token
}

// Request message for PaymentService.Transform RPC
message PaymentServiceTransformRequest {
  // Identification
  Identifier request_ref_id = 1; // Reference ID for tracking

  // Request Details
  RequestDetails request_details = 2; // Details of the incoming HTTP request

  // Security
  optional WebhookSecrets webhook_secrets = 3; // Secrets for verifying authenticity

  // State Information
  optional ConnectorState state = 5; // State data for access token storage and other connector-specific state
}

// Status of webhook transformation process
enum WebhookTransformationStatus {
  WEBHOOK_TRANSFORMATION_STATUS_UNSPECIFIED = 0; // Default value
  COMPLETE = 1;     // Transformation completed successfully
  INCOMPLETE = 2;   // Transformation incomplete, requires psync call
}

// Response message for PaymentService.Transform RPC
message PaymentServiceTransformResponse {
  // Event Information
  WebhookEventType event_type = 1; // Type of event indicated by the webhook

  // Content
  WebhookResponseContent content = 2; // Content of the webhook, parsed into a specific response type

  // Verification
  bool source_verified = 3; // Indicates if the source was successfully verified

  // Reference
  optional Identifier response_ref_id = 4; // Response reference ID for tracking

  // Transformation Status
  WebhookTransformationStatus transformation_status = 5; // Status of the webhook transformation
}

// -------------------------
// RefundService Messages
// -------------------------

// Request message for synchronizing refund status.
message RefundServiceGetRequest {
  // Identification
  Identifier request_ref_id = 1; // Reference ID for tracking
  Identifier transaction_id = 2; // Renamed from connector_transaction_id
  string refund_id = 3; // Refund identifier

  // Refund Details
  optional string refund_reason = 4; // Reason for the refund, if provided during sync

  // Browser Information
  optional BrowserInformation browser_info = 5; // Information about the customer's browser

// Metadata
  map<string, string> refund_metadata = 7; // Metadata specific to the refund sync

// State Information
  optional ConnectorState state = 8; // State data for access token storage and other connector-specific state

// Account-Specific Configuration
  map<string, string> merchant_account_metadata = 9; // Account-level configuration metadata (e.g., merchant_name, brand_id)
  
  // Environment Configuration
  optional bool test_mode = 10; // A boolean value to indicate if the connector is in Test mode

  // Payment Method Type
  optional PaymentMethodType payment_method_type = 11; // Indicates the sub type of payment method. (e.g., card, bank_redirect, bank_transfer)
}

// Legacy alias for backward compatibility - use RefundResponse instead
message PaymentServiceRefundResponse {
  // Identification
  Identifier transaction_id = 1; // Identifier for the synchronized resource
  string refund_id = 2; // Connector's ID for the refund

  // Status Information
  RefundStatus status = 3; // Current status of the refund
  optional string error_code = 4; // Error code if synchronization encountered an issue
  optional string error_message = 5; // Error message if synchronization encountered an issue

  // Reference
  optional Identifier response_ref_id = 6; // Response reference ID for tracking

  // Refund Details
  optional int64 refund_amount = 7; // Refunded amount in major currency units
  optional int64 minor_refund_amount = 8; // Refunded amount in minor currency units
  optional Currency refund_currency = 9; // Currency of the refund
  optional int64 payment_amount = 10; // Original payment amount in major currency units
  optional int64 minor_payment_amount = 11; // Original payment amount in minor currency units
  optional string refund_reason = 12; // Reason for the refund

  // Timestamps
  optional int64 created_at = 13; // Unix timestamp when the refund was created
  optional int64 updated_at = 14; // Unix timestamp when the refund was last updated
  optional int64 processed_at = 15; // Unix timestamp when the refund was processed

  // Additional Context
  optional string customer_name = 16; // Name of the customer
  optional SecretString email = 17; // Email address of the customer
  optional string merchant_order_reference_id = 18; // Merchant's internal reference ID
  map<string, string> metadata = 19; // Additional metadata from the connector
  map<string, string> refund_metadata = 20; // Refund-specific metadata from the connector

  // State Information
  optional ConnectorState state = 21; // State data for access token storage and other connector-specific state
}

// Legacy alias for backward compatibility - use RefundResponse instead
message RefundServiceGetResponse {
  // Identification
  Identifier transaction_id = 1; // Identifier for the synchronized resource
  string refund_id = 2; // Renamed from connector_refund_id

  // Status Information
  RefundStatus status = 3; // Current status of the refund
  optional string error_code = 4; // Error code if synchronization encountered an issue
  optional string error_message = 5; // Error message if synchronization encountered an issue

  // Reference
  optional Identifier response_ref_id = 6; // Renamed from connector_response_reference_id

  // Refund Details
  optional int64 refund_amount = 7; // Refunded amount in major currency units
  optional int64 minor_refund_amount = 8; // Refunded amount in minor currency units
  optional Currency refund_currency = 9; // Currency of the refund
  optional int64 payment_amount = 10; // Original payment amount in major currency units
  optional int64 minor_payment_amount = 11; // Original payment amount in minor currency units
  optional string refund_reason = 12; // Reason for the refund

  // Timestamps
  optional int64 created_at = 13; // Unix timestamp when the refund was created
  optional int64 updated_at = 14; // Unix timestamp when the refund was last updated
  optional int64 processed_at = 15; // Unix timestamp when the refund was processed

  // Additional Context
  optional string customer_name = 16; // Name of the customer
  optional SecretString email = 17; // Email address of the customer
  optional string merchant_order_reference_id = 18; // Merchant's internal reference ID
  map<string, string> metadata = 19; // Additional metadata from the connector
  map<string, string> refund_metadata = 20; // Refund-specific metadata from the connector
}

// Request message for RefundService.Transform RPC
message RefundServiceTransformRequest {
  // Identification
  Identifier request_ref_id = 1; // Reference ID for tracking

  // Request Details
  RequestDetails request_details = 2; // Details of the incoming HTTP request

  // Security
  optional WebhookSecrets webhook_secrets = 3; // Secrets for verifying authenticity
}

// Response message for RefundService.Transform RPC
message RefundServiceTransformResponse {
  // Event Information
  WebhookEventType event_type = 1; // Type of event indicated by the webhook

  // Content
  WebhookResponseContent content = 2; // Content of the webhook, parsed into a specific response type

  // Verification
  bool source_verified = 3; // Indicates if the source was successfully verified

  // Reference
  optional Identifier response_ref_id = 4; // Response reference ID for tracking
}

// -------------------------
// DisputeService Messages
// -------------------------

// Request message for submitting evidence for a dispute.
message DisputeServiceSubmitEvidenceRequest {
  // Identification
  Identifier request_ref_id = 1; // Reference ID for tracking
  optional Identifier transaction_id = 2; // Merchant's unique identifier for the dispute
  string dispute_id = 3; // Merchant's unique identifier for the dispute

  // Dates
  optional int64 service_date = 4; // Unix timestamp of service date, if applicable
  optional int64 shipping_date = 5; // Unix timestamp of shipping date, if applicable

  // Evidence
  repeated EvidenceDocument evidence_documents = 6; // Collection of evidence documents
}

// Response message for a submit evidence operation.
message DisputeServiceSubmitEvidenceResponse {
  // Identification
  optional string dispute_id = 1; // Connector's unique identifier for the dispute
  repeated string submitted_evidence_ids = 2; // IDs of the submitted evidence documents

  // Status Information
  DisputeStatus dispute_status = 3; // Status of the dispute after submitting evidence
  optional string connector_status_code = 4; // Renamed from connector_dispute_status_code
  optional string error_code = 5; // Error code if submitting evidence failed
  optional string error_message = 6; // Error message if submitting evidence failed
  optional string error_reason = 11; // Detailed reason for the error
  uint32 status_code = 8; // HTTP status code from the connector
  map<string, string> response_headers = 9; // Optional HTTP response headers from the connector

  // Reference
  optional Identifier response_ref_id = 7; // Response reference ID for tracking

  // Raw Request
  optional SecretString raw_connector_request = 10; // Raw request to the connector for debugging
}

// Request message for retrieving dispute information.
message DisputeServiceGetRequest {
  // Identification
  Identifier request_ref_id = 1; // Reference ID for tracking
  optional string dispute_id = 2; // Merchant's unique identifier for the dispute
  string connector_dispute_id = 3; // Connector's unique identifier
}

// Legacy alias for backward compatibility - use DisputeResponse instead
message PaymentServiceDisputeResponse {
  // Identification
  optional string dispute_id = 1; // Connector's unique identifier for the dispute
  optional Identifier transaction_id = 2; // Transaction ID associated with the dispute

  // Status Information
  DisputeStatus dispute_status = 3; // Status of the dispute
  DisputeStage dispute_stage = 4; // Current stage of the dispute
  optional string connector_status_code = 5; // Connector status code
  optional string error_code = 6; // Error code if retrieval failed
  optional string error_message = 7; // Error message if retrieval failed

  // Dispute Details
  optional int64 dispute_amount = 8; // Amount in dispute (minor currency units)
  optional Currency dispute_currency = 9; // Currency of the disputed amount
  optional int64 dispute_date = 10; // Unix timestamp when dispute was created
  optional int64 service_date = 11; // Unix timestamp of service date, if applicable
  optional int64 shipping_date = 12; // Unix timestamp of shipping date, if applicable
  optional int64 due_date = 13; // Unix timestamp of due date for response to dispute

  // Evidence
  repeated EvidenceDocument evidence_documents = 14; // Collection of evidence documents submitted

  // Additional Context
  optional string dispute_reason = 15; // Reason for the dispute
  optional string dispute_message = 16; // Message from the disputor

  // Reference
  optional Identifier response_ref_id = 17; // Response reference ID for tracking
}

// Legacy alias for backward compatibility - use DisputeResponse instead
message DisputeServiceGetResponse {
  // Identification
  optional string dispute_id = 1; // Connector's unique identifier for the dispute
  optional Identifier transaction_id = 2; // Transaction ID associated with the dispute

  // Status Information
  DisputeStatus dispute_status = 3; // Status of the dispute
  DisputeStage dispute_stage = 4; // Current stage of the dispute
  optional string connector_status_code = 5; // Renamed from connector_dispute_status_code
  optional string error_code = 6; // Error code if retrieval failed
  optional string error_message = 7; // Error message if retrieval failed

  // Dispute Details
  optional int64 dispute_amount = 8; // Amount in dispute (minor currency units)
  optional Currency dispute_currency = 9; // Currency of the disputed amount
  optional int64 dispute_date = 10; // Unix timestamp when dispute was created
  optional int64 service_date = 11; // Unix timestamp of service date, if applicable
  optional int64 shipping_date = 12; // Unix timestamp of shipping date, if applicable
  optional int64 due_date = 13; // Unix timestamp of due date for response to dispute

  // Evidence
  repeated EvidenceDocument evidence_documents = 14; // Collection of evidence documents submitted

  // Additional Context
  optional string dispute_reason = 15; // Reason for the dispute
  optional string dispute_message = 16; // Message from the disputor

  // Reference
  optional Identifier response_ref_id = 17; // Response reference ID for tracking
}

// Request message for DisputeService.Transform RPC
message DisputeServiceTransformRequest {
  // Identification
  Identifier request_ref_id = 1; // Reference ID for tracking

  // Request Details
  RequestDetails request_details = 2; // Details of the incoming HTTP request

  // Security
  optional WebhookSecrets webhook_secrets = 3; // Secrets for verifying authenticity
}

// Response message for DisputeService.Transform RPC
message DisputeServiceTransformResponse {
  // Event Information
  WebhookEventType event_type = 1; // Type of event indicated by the webhook

  // Content
  WebhookResponseContent content = 2; // Content of the webhook, parsed into a specific response type

  // Verification
  bool source_verified = 3; // Indicates if the source was successfully verified

  // Reference
  optional Identifier response_ref_id = 4; // Response reference ID for tracking
}

// -------------------------
// Missing Dispute Service Messages
// -------------------------

// Request message for defending a dispute.
message DisputeDefendRequest {
  // Identification
  Identifier request_ref_id = 1; // Reference ID for tracking
  Identifier transaction_id = 2; // Transaction ID to defend dispute for
  string dispute_id = 3; // Connector's unique identifier

  // Defend Details
  optional string reason_code = 4; // Reason code for defending the dispute
}

// Response message for defending a dispute.
message DisputeDefendResponse {
  // Identification
  string dispute_id = 1; // Connector's unique identifier for the dispute

  // Status Information
  DisputeStatus dispute_status = 2; // Status of the dispute after defending
  optional string connector_status_code = 3; // Connector status code
  optional string error_code = 4; // Error code if defending failed
  optional string error_message = 5; // Error message if defending failed
  optional string error_reason = 10; // Detailed reason for the error
  uint32 status_code = 7; // HTTP status code from the connector
  map<string, string> response_headers = 8; // Optional HTTP response headers from the connector

  // Reference
  optional Identifier response_ref_id = 6; // Response reference ID for tracking

  // Raw Request
  optional SecretString raw_connector_request = 9; // Raw request to the connector for debugging
}

// Request message for accepting a dispute.
message AcceptDisputeRequest {
  // Identification
  Identifier request_ref_id = 1; // Reference ID for tracking
  Identifier transaction_id = 2; // Transaction ID to accept dispute for
  string dispute_id = 3; // Connector's unique identifier
}

// Response message for accepting a dispute.
message AcceptDisputeResponse {
  // Identification
  string dispute_id = 1; // Connector's unique identifier for the dispute

  // Status Information
  DisputeStatus dispute_status = 2; // Status of the dispute after accepting
  optional string connector_status_code = 3; // Connector status code
  optional string error_code = 4; // Error code if accepting failed
  optional string error_message = 5; // Error message if accepting failed
  optional string error_reason = 10; // Detailed reason for the error
  uint32 status_code = 7; // HTTP status code from the connector
  map<string, string> response_headers = 8; // Optional HTTP response headers from the connector

  // Reference
  optional Identifier response_ref_id = 6; // Response reference ID for tracking

  // Raw Request
  optional SecretString raw_connector_request = 9; // Raw request to the connector for debugging
}

// Request message for creating a payment method token.
message PaymentServiceCreatePaymentMethodTokenRequest {
  // Identification
  Identifier request_ref_id = 1; // Reference ID for tracking

  // Account-Specific Configuration
  map<string, string> merchant_account_metadata = 3; // Account-level configuration metadata (e.g., merchant_name, brand_id)

  // Payment Information
  int64 amount = 4; // The amount for the payment in major currency units
  Currency currency = 5; // The currency for the payment, in ISO 4217 three-letter code
  int64 minor_amount = 6; // The minor amount for the payment (e.g., cents)
  PaymentMethod payment_method = 7; // Payment method to be tokenized

  // Customer Information
  optional string customer_name = 8; // Name of the customer
  optional SecretString email = 9; // Email address of the customer
  optional string customer_id = 10; // Merchant's customer ID

  // Address Information
  optional PaymentAddress address = 11; // Customer address details

  // Additional Metadata
  map<string, string> metadata = 12; // Additional metadata for the connector
<<<<<<< HEAD
  map<string, string> connector_metadata = 13; // Connector-specific metadata for the transaction
=======

  // URLs for Redirection
  optional string return_url = 13; // URL to redirect after payment method token creation
>>>>>>> ca406f94
}

// Response message for creating a payment method token.
message PaymentServiceCreatePaymentMethodTokenResponse {
  // Token Information
  string payment_method_token = 1; // The created payment method token

  optional string error_code = 3; // Error code if the token creation failed
  optional string error_message = 4; // Error message if the token creation failed
  optional string error_reason = 10; // Detailed reason for the error
  uint32 status_code = 5; // HTTP status code from the connector
  map<string, string> response_headers = 6; // Optional HTTP response headers from the connector

  // Reference
  optional Identifier response_ref_id = 7; // Response reference ID for tracking

  // State Information
  optional ConnectorState state = 8; // State data for token storage and other connector-specific state
}

// Request message for creating a connector customer.
message PaymentServiceCreateConnectorCustomerRequest {
  // Identification
  Identifier request_ref_id = 1; // Reference ID for tracking

  // Account-Specific Configuration
  map<string, string> merchant_account_metadata = 3; // Account-level configuration metadata (e.g., merchant_name, brand_id)

  // Customer Information
  optional string customer_name = 4; // Name of the customer
  optional SecretString email = 5; // Email address of the customer
  optional string customer_id = 6; // Merchant's customer ID
  optional string phone_number = 7; // Phone number of the customer

  // Address Information
  optional PaymentAddress address = 8; // Customer address details

  // Additional Metadata
  map<string, string> metadata = 9; // Additional metadata for the connector
  map<string, string> connector_metadata = 10; // Connector-specific metadata for the transaction
}

// Response message for creating a connector customer.
message PaymentServiceCreateConnectorCustomerResponse {
  // Customer Information
  string connector_customer_id = 1; // The created connector customer ID

  optional string error_code = 2; // Error code if the customer creation failed
  optional string error_message = 3; // Error message if the customer creation failed
  optional string error_reason = 4; // Detailed reason for the error
  uint32 status_code = 5; // HTTP status code from the connector
  map<string, string> response_headers = 6; // Optional HTTP response headers from the connector

  // Reference
  optional Identifier response_ref_id = 7; // Response reference ID for tracking
}

// ============================================================================
// COMPATIBILITY MESSAGES (from main branch)
// ============================================================================

// Legacy messages for backward compatibility
message DisputesSyncResponse {
  string dispute_id = 1;
  optional string connector_response_reference_id = 2;
  optional string dispute_message = 3;
  DisputeStatus status = 4;
  DisputeStage stage = 5;
}<|MERGE_RESOLUTION|>--- conflicted
+++ resolved
@@ -3079,13 +3079,10 @@
 
   // Additional Metadata
   map<string, string> metadata = 12; // Additional metadata for the connector
-<<<<<<< HEAD
-  map<string, string> connector_metadata = 13; // Connector-specific metadata for the transaction
-=======
 
   // URLs for Redirection
   optional string return_url = 13; // URL to redirect after payment method token creation
->>>>>>> ca406f94
+  map<string, string> connector_metadata = 14; // Connector-specific metadata for the transaction
 }
 
 // Response message for creating a payment method token.
