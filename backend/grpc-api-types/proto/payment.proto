--- conflicted
+++ resolved
@@ -1557,15 +1557,11 @@
   Connector connector = 2; // The connector to create the access token for
 
   // Account-Specific Configuration
-<<<<<<< HEAD
   Metadata merchant_account_metadata = 3; // Account-level configuration metadata (e.g., merchant_name, brand_id)
-=======
-  map<string, string> merchant_account_metadata = 3; // Account-level configuration metadata (e.g., merchant_name, brand_id)
 
   // Metadata
   map<string, string> metadata = 4; // Additional metadata for the connector
   map<string, string> connector_metadata = 5; // Connector-specific metadata for the transaction
->>>>>>> e75ad17e
 }
 
 // Response message for creating an access token.
@@ -1615,12 +1611,8 @@
   optional AuthenticationData authentication_data = 15; // Additional authentication data
 
   // Metadata
-<<<<<<< HEAD
   Metadata metadata = 16; // Additional metadata for the connector
-=======
-  map<string, string> metadata = 16; // Additional metadata for the connector
   map<string, string> connector_metadata = 41; // Connector-specific metadata for the transaction
->>>>>>> e75ad17e
 
   // URLs for Redirection and Webhooks
   optional string return_url = 17; // URL to redirect after payment
@@ -1699,12 +1691,8 @@
   optional AuthenticationData authentication_data = 15; // Additional authentication data
 
   // Metadata
-<<<<<<< HEAD
   Metadata metadata = 16; // Additional metadata for the connector
-=======
-  map<string, string> metadata = 16; // Additional metadata for the connector
   map<string, string> connector_metadata = 20; // Connector-specific metadata for the transaction
->>>>>>> e75ad17e
 
   // URLs for Redirection and Webhooks
   optional string return_url = 17; // URL to redirect after payment
@@ -1903,23 +1891,14 @@
   optional Currency currency = 8; // Currency of the void amount
 
   // Metadata
-<<<<<<< HEAD
   Metadata connector_metadata = 9; // Additional metadata for the connector
-=======
-  map<string, string> connector_metadata = 9; // Additional metadata for the connector
   map<string, string> metadata = 12; // Additional metadata for the connector
->>>>>>> e75ad17e
 
   // State Information
   optional ConnectorState state = 10; // State data for access token storage and other connector-specific state
 
-<<<<<<< HEAD
-    // Account-Specific Configuration
+  // Account-Specific Configuration
   Metadata merchant_account_metadata = 11; // Account-level configuration metadata (e.g., merchant_name, brand_id)
-=======
-  // Account-Specific Configuration
-  map<string, string> merchant_account_metadata = 11; // Account-level configuration metadata (e.g., merchant_name, brand_id)
->>>>>>> e75ad17e
 }
 
 // Response message for a payment void operation.
@@ -2043,12 +2022,8 @@
   Currency currency = 4; // Currency of the amount to capture
 
   // Metadata
-<<<<<<< HEAD
   Metadata connector_metadata = 5; // Additional metadata for the connector
-=======
-  map<string, string> connector_metadata = 5; // Additional metadata for the connector
   map<string, string> metadata = 13; // Additional metadata for the connector
->>>>>>> e75ad17e
 
   // Multiple Capture Information
   optional MultipleCaptureRequestData multiple_capture_data = 6; // Data for multiple capture scenarios
@@ -2062,13 +2037,8 @@
   // State Information
   optional ConnectorState state = 10; // State data for access token storage and other connector-specific state
 
-<<<<<<< HEAD
-    // Account-Specific Configuration
+  // Account-Specific Configuration
   Metadata merchant_account_metadata = 12; // Account-level configuration metadata (e.g., merchant_name, brand_id)
-=======
-  // Account-Specific Configuration
-  map<string, string> merchant_account_metadata = 12; // Account-level configuration metadata (e.g., merchant_name, brand_id)
->>>>>>> e75ad17e
 }
 
 // Response message for a payment capture operation.
@@ -2120,16 +2090,12 @@
   optional string webhook_url = 4; // URL for webhook notifications
 
   // Metadata
-<<<<<<< HEAD
   Metadata metadata = 5; // Additional metadata for the connector
-=======
-  map<string, string> metadata = 5; // Additional metadata for the connector
   map<string, string> merchant_account_metadata = 7; // Account-level configuration metadata (e.g., merchant_name, brand_id)
   map<string, string> connector_metadata = 8; // Connector-specific metadata for the transaction
 
   // State Information
   optional ConnectorState state = 6; // State data for access token storage and other connector-specific state
->>>>>>> e75ad17e
 }
 
 // Response message for create order operation.
@@ -2175,14 +2141,9 @@
   optional CaptureMethod capture_method = 12; // Capture method related to the original payment
 
   // Metadata
-<<<<<<< HEAD
   Metadata metadata = 13; // Metadata specific to the connector
   Metadata refund_metadata = 14; // Metadata specific to the refund
-=======
-  map<string, string> metadata = 13; // Metadata specific to the connector
-  map<string, string> refund_metadata = 14; // Metadata specific to the refund
   map<string, string> connector_metadata = 21; // Connector-specific metadata for the transaction
->>>>>>> e75ad17e
 
   // Browser Information
   optional BrowserInformation browser_info = 15; // Browser information, if relevant
@@ -2191,17 +2152,13 @@
   optional ConnectorState state = 17; // State data for access token storage and other connector-specific state
 
   // Account-Specific Configuration
-<<<<<<< HEAD
   Metadata merchant_account_metadata = 18; // Account-level configuration metadata (e.g., merchant_name, brand_id)
-=======
-  map<string, string> merchant_account_metadata = 18; // Account-level configuration metadata (e.g., merchant_name, brand_id)
   
   // Environment Configuration
   optional bool test_mode = 19; // A boolean value to indicate if the connector is in Test mode
 
   // Payment Method Type
   optional PaymentMethodType payment_method_type = 20; // Indicates the sub type of payment method. (e.g., card, bank_redirect, bank_transfer)
->>>>>>> e75ad17e
 }
 
 // Response message for a refund operation (unified for both Create and Get).
@@ -2325,12 +2282,8 @@
   optional AuthenticationData authentication_data = 11; // Additional authentication data
 
   // Metadata
-<<<<<<< HEAD
   Metadata metadata = 12; // Additional metadata for the connector
-=======
-  map<string, string> metadata = 12; // Additional metadata for the connector
   map<string, string> connector_metadata = 34; // Connector-specific metadata for the transaction
->>>>>>> e75ad17e
 
   // URLs for Redirection and Webhooks
   optional string return_url = 13; // URL to redirect after setup
@@ -2360,13 +2313,9 @@
   optional PaymentChannel payment_channel = 44; // Describes the channel through which the payment was initiated
 
   // Account-Specific Configuration
-<<<<<<< HEAD
   Metadata merchant_account_metadata = 30; // Account-level configuration metadata (e.g., merchant_name, brand_id)
-=======
-  map<string, string> merchant_account_metadata = 30; // Account-level configuration metadata (e.g., merchant_name, brand_id)
   
   optional BillingDescriptor billing_descriptor = 42; // Billing Descriptor information to be sent to the payment gateway
->>>>>>> e75ad17e
 
   // State Information
   optional ConnectorState state = 31; // State data for access token storage and other connector-specific state
@@ -2427,12 +2376,8 @@
 
   // Optional fields
   optional string merchant_order_reference_id = 6; // Merchant's reference ID for the order
-<<<<<<< HEAD
   Metadata metadata = 7; // Additional metadata for the connector
-=======
-  map<string, string> metadata = 7; // Additional metadata for the connector
   map<string, string> connector_metadata = 10; // Connector-specific metadata for the transaction
->>>>>>> e75ad17e
   optional string webhook_url = 8; // URL for webhook notifications
   optional string return_url = 17; // URL to redirect after payment
   optional string description = 18; // An arbitrary string attached to the payment. Often useful for displaying to users or for your internal record-keeping
@@ -2547,12 +2492,8 @@
   bool enrolled_for_3ds = 9; // Indicates if the customer is enrolled for 3D Secure
 
   // Metadata
-<<<<<<< HEAD
   Metadata metadata = 10; // Additional metadata for the connector
-=======
-  map<string, string> metadata = 10; // Additional metadata for the connector
   map<string, string> connector_metadata = 17; // Connector-specific metadata for the transaction
->>>>>>> e75ad17e
 
   // URLs for Redirection
   optional string return_url = 11; // URL to redirect after authentication
@@ -2620,12 +2561,8 @@
   optional AuthenticationData authentication_data = 9; // Additional authentication data from previous steps
 
   // Metadata
-<<<<<<< HEAD
   Metadata metadata = 10; // Additional metadata for the connector
-=======
-  map<string, string> metadata = 10; // Additional metadata for the connector
   map<string, string> connector_metadata = 18; // Connector-specific metadata for the transaction
->>>>>>> e75ad17e
 
   // URLs for Redirection
   optional string return_url = 11; // URL to redirect after authentication
@@ -2716,12 +2653,8 @@
   optional RedirectionResponse redirection_response = 16; // Redirection Response from client browser
 
   // Account-Specific Configuration
-<<<<<<< HEAD
   Metadata merchant_account_metadata = 17; // Account-level configuration metadata (e.g., merchant_name, brand_id)
-=======
-  map<string, string> merchant_account_metadata = 17; // Account-level configuration metadata (e.g., merchant_name, brand_id)
   map<string, string> connector_metadata = 19; // Connector-specific metadata for the transaction
->>>>>>> e75ad17e
 }
 
 // Response message for post-authentication step
@@ -2769,13 +2702,9 @@
   int64 minor_amount = 4; // The minor amount for the payment (e.g., cents)
 
   // Optional metadata for the connector
-<<<<<<< HEAD
   Metadata metadata = 5; // Additional metadata for the connector
-=======
-  map<string, string> metadata = 5; // Additional metadata for the connector
   map<string, string> merchant_account_metadata = 8; // Account-level configuration metadata (e.g., merchant_name, brand_id)
   map<string, string> connector_metadata = 9; // Connector-specific metadata for the transaction
->>>>>>> e75ad17e
 
   // State Information
   optional ConnectorState state = 6; // State data for access token storage and other connector-specific state
@@ -2859,17 +2788,13 @@
   optional ConnectorState state = 8; // State data for access token storage and other connector-specific state
 
 // Account-Specific Configuration
-<<<<<<< HEAD
   Metadata merchant_account_metadata = 9; // Account-level configuration metadata (e.g., merchant_name, brand_id)
-=======
-  map<string, string> merchant_account_metadata = 9; // Account-level configuration metadata (e.g., merchant_name, brand_id)
   
   // Environment Configuration
   optional bool test_mode = 10; // A boolean value to indicate if the connector is in Test mode
 
   // Payment Method Type
   optional PaymentMethodType payment_method_type = 11; // Indicates the sub type of payment method. (e.g., card, bank_redirect, bank_transfer)
->>>>>>> e75ad17e
 }
 
 // Legacy alias for backward compatibility - use RefundResponse instead
@@ -3200,15 +3125,11 @@
   optional PaymentAddress address = 11; // Customer address details
 
   // Additional Metadata
-<<<<<<< HEAD
   Metadata metadata = 12; // Additional metadata for the connector
-=======
-  map<string, string> metadata = 12; // Additional metadata for the connector
 
   // URLs for Redirection
   optional string return_url = 13; // URL to redirect after payment method token creation
   map<string, string> connector_metadata = 14; // Connector-specific metadata for the transaction
->>>>>>> e75ad17e
 }
 
 // Response message for creating a payment method token.
@@ -3247,12 +3168,8 @@
   optional PaymentAddress address = 8; // Customer address details
 
   // Additional Metadata
-<<<<<<< HEAD
   Metadata metadata = 9; // Additional metadata for the connector
-=======
-  map<string, string> metadata = 9; // Additional metadata for the connector
   map<string, string> connector_metadata = 10; // Connector-specific metadata for the transaction
->>>>>>> e75ad17e
 }
 
 // Response message for creating a connector customer.
