syntax = "proto3";

package ucs.v2;

import "google/protobuf/empty.proto";
import "payment_methods.proto";

option go_package = "github.com/juspay/connector-service/backend/grpc-api-types/proto;proto";

// ============================================================================
// COMMON MESSAGES
// ============================================================================

// HTTP methods.
enum HttpMethod {
  HTTP_METHOD_UNSPECIFIED = 0; // Default, unspecified HTTP method.
  GET = 1;                     // HTTP GET method.
  POST = 2;                    // HTTP POST method.
  PUT = 3;                     // HTTP PUT method.
  DELETE = 4;                  // HTTP DELETE method.
}

// Status of a payment attempt.
enum PaymentStatus {
  ATTEMPT_STATUS_UNSPECIFIED = 0; // Default value

  // Initial states
  STARTED = 1;
  PAYMENT_METHOD_AWAITED = 22;    // Waiting for customer to provide payment method
  DEVICE_DATA_COLLECTION_PENDING = 24; // Waiting for device data collection
  CONFIRMATION_AWAITED = 23;      // Waiting for customer confirmation

  // Authentication flow
  AUTHENTICATION_PENDING = 4;
  AUTHENTICATION_SUCCESSFUL = 5;
  AUTHENTICATION_FAILED = 2;

  // Authorization flow
  AUTHORIZING = 9;
  AUTHORIZED = 6;
  AUTHORIZATION_FAILED = 7;

  // Charging flow
  CHARGED = 8;
  PARTIAL_CHARGED = 17;
  PARTIAL_CHARGED_AND_CHARGEABLE = 18; // Partially charged, remaining amount can be captured
  AUTO_REFUNDED = 16;

  // Capture flow
  CAPTURE_INITIATED = 13;
  CAPTURE_FAILED = 14;

  // Void flow
  VOID_INITIATED = 12;
  VOIDED = 11;
  VOID_FAILED = 15;

  // Other payment flows
  COD_INITIATED = 10; // Cash on Delivery initiated

  // Terminal/fallback states
  ROUTER_DECLINED = 3;
  PENDING = 20;       // General pending state
  FAILURE = 21;       // General failure state
  UNRESOLVED = 19;    // Status could not be determined
}

// Note: MandateStatus enum removed - mandate setup now uses PaymentStatus with optional sub_status for detailed information

// Status of a refund.
enum RefundStatus {
  REFUND_STATUS_UNSPECIFIED = 0; // Default value
  REFUND_FAILURE = 1;
  REFUND_MANUAL_REVIEW = 2;      // Refund requires manual review
  REFUND_PENDING = 3;
  REFUND_SUCCESS = 4;
  REFUND_TRANSACTION_FAILURE = 5; // Failure at the transaction level for the refund
}

// Status of a dispute.
enum DisputeStatus {
  DISPUTE_STATUS_UNSPECIFIED = 0; // Default value
  DISPUTE_OPENED = 1;
  DISPUTE_EXPIRED = 2;
  DISPUTE_ACCEPTED = 3;
  DISPUTE_CANCELLED = 4;
  DISPUTE_CHALLENGED = 5;         // Dispute is being challenged with evidence
  DISPUTE_WON = 6;
  DISPUTE_LOST = 7;
}

// Method for capturing a payment.
enum CaptureMethod {
  CAPTURE_METHOD_UNSPECIFIED = 0; // Default value
  AUTOMATIC = 1;                  // Capture is done automatically after authorization.
  MANUAL = 2;                     // Capture must be triggered manually.
  MANUAL_MULTIPLE = 3;            // Multiple manual captures are possible.
  SCHEDULED = 4;                  // Capture is scheduled for a later time.
  SEQUENTIAL_AUTOMATIC = 5;       // Sequential automatic captures.
}

// Indicates how a payment method might be used in the future.
enum FutureUsage {
  FUTURE_USAGE_UNSPECIFIED = 0;   // Default value
  OFF_SESSION = 1;                // For merchant-initiated transactions (e.g., subscriptions).
  ON_SESSION = 2;                 // For customer-initiated transactions.
}

// Type of acceptance.
enum AcceptanceType {
  ACCEPTANCE_TYPE_UNSPECIFIED = 0; // Default value
  ONLINE = 1;                      // Acceptance was given online.
  OFFLINE = 2;                     // Acceptance was given offline.
}

// Type of authentication used for a payment.
enum AuthenticationType {
  AUTHENTICATION_TYPE_UNSPECIFIED = 0; // Default value
  THREE_DS = 1;                        // 3D Secure authentication.
  NO_THREE_DS = 2;                     // No 3D Secure, or 3DS explicitly bypassed.
}

// Preferred payment experience for the customer.
enum PaymentExperience {
  PAYMENT_EXPERIENCE_UNSPECIFIED = 0; // Default value
  REDIRECT_TO_URL = 1;                // Redirect customer to a URL.
  INVOKE_SDK_CLIENT = 2;              // Invoke a client-side SDK.
  DISPLAY_QR_CODE = 3;                // Display a QR code.
  ONE_CLICK = 4;                      // One-click payment experience.
  LINK_WALLET = 5;                    // Link a digital wallet.
  INVOKE_PAYMENT_APP = 6;             // Invoke a payment application.
  DISPLAY_WAIT_SCREEN = 7;            // Display a waiting screen.
  COLLECT_OTP = 8;                    // Collect an OTP from the customer.
}

// Type of event that a webhook can represent.
enum WebhookEventType {
  INCOMING_WEBHOOK_EVENT_UNSPECIFIED = 0; // Default unspecified event

  // Payment intent events
  PAYMENT_INTENT_FAILURE = 1;              // Authorization + Capture failure
  PAYMENT_INTENT_SUCCESS = 2;              // Authorization + Capture success
  PAYMENT_INTENT_PROCESSING = 3;           // Payment intent is processing
  PAYMENT_INTENT_PARTIALLY_FUNDED = 4;     // Payment intent is partially funded
  PAYMENT_INTENT_CANCELLED = 5;            // Payment intent cancelled
  PAYMENT_INTENT_CANCEL_FAILURE = 6;       // Payment intent cancel failure
  PAYMENT_INTENT_AUTHORIZATION_SUCCESS = 7; // Authorization success
  PAYMENT_INTENT_AUTHORIZATION_FAILURE = 8; // Authorization failure
  PAYMENT_INTENT_CAPTURE_SUCCESS = 9;      // Capture success
  PAYMENT_INTENT_CAPTURE_FAILURE = 10;     // Capture failure
  PAYMENT_INTENT_EXPIRED = 11;             // Payment intent expired
  PAYMENT_ACTION_REQUIRED = 12;            // Payment requires additional action

  SOURCE_CHARGEABLE = 13;                  // Source is chargeable
  SOURCE_TRANSACTION_CREATED = 14;         // Source transaction created

  // Refund events
  WEBHOOK_REFUND_FAILURE = 15;                     // Refund failure
  WEBHOOK_REFUND_SUCCESS = 16;                     // Refund success

  // Dispute events
  WEBHOOK_DISPUTE_OPENED = 17;                     // Dispute opened
  WEBHOOK_DISPUTE_EXPIRED = 18;                    // Dispute expired
  WEBHOOK_DISPUTE_ACCEPTED = 19;                   // Dispute accepted
  WEBHOOK_DISPUTE_CANCELLED = 20;                  // Dispute cancelled
  WEBHOOK_DISPUTE_CHALLENGED = 21;                 // Dispute challenged
  WEBHOOK_DISPUTE_WON = 22;                        // Dispute successfully challenged by merchant
  WEBHOOK_DISPUTE_LOST = 23;                       // Dispute unsuccessfully challenged

  // Mandate events
  MANDATE_ACTIVE = 24;                     // Mandate is active
  MANDATE_REVOKED = 25;                    // Mandate revoked

  // Misc events
  ENDPOINT_VERIFICATION = 26;              // Endpoint verification
  EXTERNAL_AUTHENTICATION_ARES = 27;       // External authentication ARes
  FRM_APPROVED = 28;                       // Fraud risk management approved
  FRM_REJECTED = 29;                       // Fraud risk management rejected

  // Payout events
  PAYOUT_SUCCESS = 30;                     // Payout success
  PAYOUT_FAILURE = 31;                     // Payout failure
  PAYOUT_PROCESSING = 32;                  // Payout processing
  PAYOUT_CANCELLED = 33;                   // Payout cancelled
  PAYOUT_CREATED = 34;                     // Payout created
  PAYOUT_EXPIRED = 35;                     // Payout expired
  PAYOUT_REVERSED = 36;                    // Payout reversed

  // Recovery events
  RECOVERY_PAYMENT_FAILURE = 37;           // Recovery payment failure
  RECOVERY_PAYMENT_SUCCESS = 38;           // Recovery payment success
  RECOVERY_PAYMENT_PENDING = 39;           // Recovery payment pending
  RECOVERY_INVOICE_CANCEL = 40;            // Recovery invoice cancelled
}


// Enum for currency codes (ISO 4217).
enum Currency {
  CURRENCY_UNSPECIFIED = 0; // Default value
  AED = 1;
  AFN = 2;
  ALL = 3;
  AMD = 4;
  ANG = 5;
  AOA = 6;
  ARS = 7;
  AUD = 8;
  AWG = 9;
  AZN = 10;
  BAM = 11;
  BBD = 12;
  BDT = 13;
  BGN = 14;
  BHD = 15;
  BIF = 16;
  BMD = 17;
  BND = 18;
  BOB = 19;
  BRL = 20;
  BSD = 21;
  BTN = 22;
  BWP = 23;
  BYN = 24;
  BZD = 25;
  CAD = 26;
  CDF = 27;
  CHF = 28;
  CLF = 29;
  CLP = 30;
  CNY = 31;
  COP = 32;
  CRC = 33;
  CUC = 34;
  CUP = 35;
  CVE = 36;
  CZK = 37;
  DJF = 38;
  DKK = 39;
  DOP = 40;
  DZD = 41;
  EGP = 42;
  ERN = 43;
  ETB = 44;
  EUR = 45;
  FJD = 46;
  FKP = 47;
  GBP = 48;
  GEL = 49;
  GHS = 50;
  GIP = 51;
  GMD = 52;
  GNF = 53;
  GTQ = 54;
  GYD = 55;
  HKD = 56;
  HNL = 57;
  HRK = 58;
  HTG = 59;
  HUF = 60;
  IDR = 61;
  ILS = 62;
  INR = 63;
  IQD = 64;
  IRR = 65;
  ISK = 66;
  JMD = 67;
  JOD = 68;
  JPY = 69;
  KES = 70;
  KGS = 71;
  KHR = 72;
  KMF = 73;
  KPW = 74;
  KRW = 75;
  KWD = 76;
  KYD = 77;
  KZT = 78;
  LAK = 79;
  LBP = 80;
  LKR = 81;
  LRD = 82;
  LSL = 83;
  LYD = 84;
  MAD = 85;
  MDL = 86;
  MGA = 87;
  MKD = 88;
  MMK = 89;
  MNT = 90;
  MOP = 91;
  MRU = 92;
  MUR = 93;
  MVR = 94;
  MWK = 95;
  MXN = 96;
  MYR = 97;
  MZN = 98;
  NAD = 99;
  NGN = 100;
  NIO = 101;
  NOK = 102;
  NPR = 103;
  NZD = 104;
  OMR = 105;
  PAB = 106;
  PEN = 107;
  PGK = 108;
  PHP = 109;
  PKR = 110;
  PLN = 111;
  PYG = 112;
  QAR = 113;
  RON = 114;
  RSD = 115;
  RUB = 116;
  RWF = 117;
  SAR = 118;
  SBD = 119;
  SCR = 120;
  SDG = 121;
  SEK = 122;
  SGD = 123;
  SHP = 124;
  SLE = 125;
  SLL = 126;
  SOS = 127;
  SRD = 128;
  SSP = 129;
  STD = 130; // Obsolete, use STN
  STN = 131;
  SVC = 132;
  SYP = 133;
  SZL = 134;
  THB = 135;
  TJS = 136;
  TMT = 137;
  TND = 138;
  TOP = 139;
  TRY = 140;
  TTD = 141;
  TWD = 142;
  TZS = 143;
  UAH = 144;
  UGX = 145;
  USD = 146;
  UYU = 147;
  UZS = 148;
  VES = 149;
  VND = 150;
  VUV = 151;
  WST = 152;
  XAF = 153;
  XCD = 154;
  XOF = 155;
  XPF = 156;
  YER = 157;
  ZAR = 158;
  ZMW = 159;
  ZWL = 160;
}

// Connector enumeration.
enum Connector {
  CONNECTOR_UNSPECIFIED = 0; // Default value
  ADYENPLATFORM = 1;
  ACI = 2;
  ADYEN = 3;
  AIRWALLEX = 4;
  AUTHORIZEDOTNET = 5;
  BAMBORA = 6;
  BAMBORAAPAC = 7;
  BANKOFAMERICA = 8;
  BILLWERK = 9;
  BITPAY = 10;
  BLUESNAP = 11;
  BOKU = 12;
  BRAINTREE = 13;
  CASHTOCODE = 14;
  CHARGEBEE = 15;
  CHECKOUT = 16;
  COINBASE = 17;
  COINGATE = 18;
  CRYPTOPAY = 19;
  CTP_MASTERCARD = 20;
  CTP_VISA = 21;
  CYBERSOURCE = 22;
  DATATRANS = 23;
  DEUTSCHEBANK = 24;
  DIGITALVIRGO = 25;
  DLOCAL = 26;
  EBANX = 27;
  ELAVON = 28;
  FISERV = 29;
  FISERVEMEA = 30;
  FIUU = 31;
  FORTE = 32;
  GETNET = 33;
  GLOBALPAY = 34;
  GLOBEPAY = 35;
  GOCARDLESS = 36;
  GPAYMENTS = 37;
  HIPAY = 38;
  HELCIM = 39;
  INESPAY = 40;
  IATAPAY = 41;
  ITAUBANK = 42;
  JPMORGAN = 43;
  JUSPAYTHREEDSSERVER = 44;
  KLARNA = 45;
  MIFINITY = 46;
  MOLLIE = 47;
  MONERIS = 48;
  MULTISAFEPAY = 49;
  NETCETERA = 50;
  NEXINETS = 51;
  NEXIXPAY = 52;
  NMI = 53;
  NOMUPAY = 54;
  NOON = 55;
  NOVALNET = 56;
  NUVEI = 57;
  OPENNODE = 58;
  PAYBOX = 59;
  PAYME = 60;
  PAYONE = 61;
  PAYPAL = 62;
  PAYSTACK = 63;
  PAYU = 64;
  PLACETOPAY = 65;
  POWERTRANZ = 66;
  PROPHETPAY = 67;
  RAPYD = 68;
  RAZORPAY = 69;
  RECURLY = 70;
  REDSYS = 71;
  SHIFT4 = 72;
  SQUARE = 73;
  STAX = 74;
  STRIPE = 75;
  TAXJAR = 76;
  THREEDSECUREIO = 77;
  TRUSTPAY = 78;
  TSYS = 79;
  VOLT = 80;
  WELLSFARGO = 81;
  WISE = 82;
  WORLDLINE = 83;
  WORLDPAY = 84;
  SIGNIFYD = 85;
  PLAID = 86;
  RISKIFIED = 87;
  XENDIT = 88;
  ZEN = 89;
  ZSL = 90;
  PHONEPE = 91;
  CASHFREE = 92;
  PAYTM = 93;
}

// Payment method types.
enum PaymentMethodType {
  PAYMENT_METHOD_TYPE_UNSPECIFIED = 0; // Default value
  ACH = 1;
  AFFIRM = 2;
  AFTERPAY_CLEARPAY = 3;
  ALFAMART = 4;
  ALI_PAY = 5;
  ALI_PAY_HK = 6;
  ALMA = 7;
  AMAZON_PAY = 8;
  APPLE_PAY = 9;
  ATOME = 10;
  BACS = 11;
  BANCONTACT_CARD = 12;
  BECS = 13;
  BENEFIT = 14;
  BIZUM = 15;
  BLIK = 16;
  BOLETO = 17;
  BCA_BANK_TRANSFER = 18;
  BNI_VA = 19;
  BRI_VA = 20;
  CARD_REDIRECT = 21;
  CIMB_VA = 22;
  CLASSIC_REWARD = 23;
  CREDIT = 24;
  CRYPTO_CURRENCY = 25;
  CASHAPP = 26;
  DANA = 27;
  DANAMON_VA = 28;
  DEBIT = 29;
  DUIT_NOW = 30;
  EFECTY = 31;
  EFT = 32;
  EPS = 33;
  FPS = 34;
  EVOUCHER = 35;
  GIROPAY = 36;
  GIVEX = 37;
  GOOGLE_PAY = 38;
  GO_PAY = 39;
  GCASH = 40;
  IDEAL = 41;
  INTERAC = 42;
  INDOMARET = 43;
  KAKAO_PAY = 44;
  LOCAL_BANK_REDIRECT = 45;
  MANDIRI_VA = 46;
  KNET = 47;
  MB_WAY = 48;
  MOBILE_PAY = 49;
  MOMO = 50;
  MOMO_ATM = 51;
  MULTIBANCO = 52;
  ONLINE_BANKING_THAILAND = 53;
  ONLINE_BANKING_CZECH_REPUBLIC = 54;
  ONLINE_BANKING_FINLAND = 55;
  ONLINE_BANKING_FPX = 56;
  ONLINE_BANKING_POLAND = 57;
  ONLINE_BANKING_SLOVAKIA = 58;
  OXXO = 59;
  PAGO_EFECTIVO = 60;
  PERMATA_BANK_TRANSFER = 61;
  OPEN_BANKING_UK = 62;
  PAY_BRIGHT = 63;
  PAZE = 64;
  PIX = 65;
  PAY_SAFE_CARD = 66;
  PRZELEWY24 = 67;
  PROMPT_PAY = 68;
  PSE = 69;
  RED_COMPRA = 70;
  RED_PAGOS = 71;
  SAMSUNG_PAY = 72;
  SEPA = 73;
  SEPA_BANK_TRANSFER = 74;
  SOFORT = 75;
  SWISH = 76;
  TOUCH_N_GO = 77;
  TRUSTLY = 78;
  TWINT = 79;
  UPI_COLLECT = 80;
  UPI_INTENT = 81;
  UPI_QR = 82;
  VIPPS = 83;
  VIET_QR = 84;
  VENMO = 85;
  WALLEY = 86;
  WE_CHAT_PAY = 87;
  SEVEN_ELEVEN = 88;
  LAWSON = 89;
  MINI_STOP = 90;
  FAMILY_MART = 91;
  SEICOMART = 92;
  PAY_EASY = 93;
  LOCAL_BANK_TRANSFER = 94;
  OPEN_BANKING_PIS = 95;
  DIRECT_CARRIER_BILLING = 96;
  INSTANT_BANK_TRANSFER = 97;
  PAY_PAL = 98;
  REVOLUT_PAY = 99;
}



// Dispute stage enumeration.
enum DisputeStage {
  DISPUTE_STAGE_UNSPECIFIED = 0; // Default value
  PRE_DISPUTE = 1;
  ACTIVE_DISPUTE = 2;
  PRE_ARBITRATION = 3;
}

// Country Alpha-2 code enumeration.
enum CountryAlpha2 {
  COUNTRY_ALPHA2_UNSPECIFIED = 0; // Default value must be first
  US = 1;
  AF = 2;
  AX = 3;
  AL = 4;
  DZ = 5;
  AS = 6;
  AD = 7;
  AO = 8;
  AI = 9;
  AQ = 10;
  AG = 11;
  AR = 12;
  AM = 13;
  AW = 14;
  AU = 15;
  AT = 16;
  AZ = 17;
  BS = 18;
  BH = 19;
  BD = 20;
  BB = 21;
  BY = 22;
  BE = 23;
  BZ = 24;
  BJ = 25;
  BM = 26;
  BT = 27;
  BO = 28;
  BQ = 29;
  BA = 30;
  BW = 31;
  BV = 32;
  BR = 33;
  IO = 34;
  BN = 35;
  BG = 36;
  BF = 37;
  BI = 38;
  KH = 39;
  CM = 40;
  CA = 41;
  CV = 42;
  KY = 43;
  CF = 44;
  TD = 45;
  CL = 46;
  CN = 47;
  CX = 48;
  CC = 49;
  CO = 50;
  KM = 51;
  CG = 52;
  CD = 53;
  CK = 54;
  CR = 55;
  CI = 56;
  HR = 57;
  CU = 58;
  CW = 59;
  CY = 60;
  CZ = 61;
  DK = 62;
  DJ = 63;
  DM = 64;
  DO = 65;
  EC = 66;
  EG = 67;
  SV = 68;
  GQ = 69;
  ER = 70;
  EE = 71;
  ET = 72;
  FK = 73;
  FO = 74;
  FJ = 75;
  FI = 76;
  FR = 77;
  GF = 78;
  PF = 79;
  TF = 80;
  GA = 81;
  GM = 82;
  GE = 83;
  DE = 84;
  GH = 85;
  GI = 86;
  GR = 87;
  GL = 88;
  GD = 89;
  GP = 90;
  GU = 91;
  GT = 92;
  GG = 93;
  GN = 94;
  GW = 95;
  GY = 96;
  HT = 97;
  HM = 98;
  VA = 99;
  HN = 100;
  HK = 101;
  HU = 102;
  IS = 103;
  IN = 104;
  ID = 105;
  IR = 106;
  IQ = 107;
  IE = 108;
  IM = 109;
  IL = 110;
  IT = 111;
  JM = 112;
  JP = 113;
  JE = 114;
  JO = 115;
  KZ = 116;
  KE = 117;
  KI = 118;
  KP = 119;
  KR = 120;
  KW = 121;
  KG = 122;
  LA = 123;
  LV = 124;
  LB = 125;
  LS = 126;
  LR = 127;
  LY = 128;
  LI = 129;
  LT = 130;
  LU = 131;
  MO = 132;
  MK = 133;
  MG = 134;
  MW = 135;
  MY = 136;
  MV = 137;
  ML = 138;
  MT = 139;
  MH = 140;
  MQ = 141;
  MR = 142;
  MU = 143;
  YT = 144;
  MX = 145;
  FM = 146;
  MD = 147;
  MC = 148;
  MN = 149;
  ME = 150;
  MS = 151;
  MA = 152;
  MZ = 153;
  MM = 154;
  NA = 155;
  NR = 156;
  NP = 157;
  NL = 158;
  NC = 159;
  NZ = 160;
  NI = 161;
  NE = 162;
  NG = 163;
  NU = 164;
  NF = 165;
  MP = 166;
  NO = 167;
  OM = 168;
  PK = 169;
  PW = 170;
  PS = 171;
  PA = 172;
  PG = 173;
  PY = 174;
  PE = 175;
  PH = 176;
  PN = 177;
  PL = 178;
  PT = 179;
  PR = 180;
  QA = 181;
  RE = 182;
  RO = 183;
  RU = 184;
  RW = 185;
  BL = 186;
  SH = 187;
  KN = 188;
  LC = 189;
  MF = 190;
  PM = 191;
  VC = 192;
  WS = 193;
  SM = 194;
  ST = 195;
  SA = 196;
  SN = 197;
  RS = 198;
  SC = 199;
  SL = 200;
  SG = 201;
  SX = 202;
  SK = 203;
  SI = 204;
  SB = 205;
  SO = 206;
  ZA = 207;
  GS = 208;
  SS = 209;
  ES = 210;
  LK = 211;
  SD = 212;
  SR = 213;
  SJ = 214;
  SZ = 215;
  SE = 216;
  CH = 217;
  SY = 218;
  TW = 219;
  TJ = 220;
  TZ = 221;
  TH = 222;
  TL = 223;
  TG = 224;
  TK = 225;
  TO = 226;
  TT = 227;
  TN = 228;
  TR = 229;
  TM = 230;
  TC = 231;
  TV = 232;
  UG = 233;
  UA = 234;
  AE = 235;
  GB = 236;
  UM = 237;
  UY = 238;
  UZ = 239;
  VU = 240;
  VE = 241;
  VN = 242;
  VG = 243;
  VI = 244;
  WF = 245;
  EH = 246;
  YE = 247;
  ZM = 248;
  ZW = 249;
}

// Represents a physical address with contact information.
message Address {
  // Personal Information
  optional SecretString first_name = 1;
  optional SecretString last_name = 2;
  
  // Address Details
  optional SecretString line1 = 3;
  optional SecretString line2 = 4;
  optional SecretString line3 = 5;
  optional SecretString city = 6;
  optional SecretString state = 7;
  optional SecretString zip_code = 8;
  optional CountryAlpha2 country_alpha2_code = 9;

  // Contact Information
  optional SecretString email = 10;
  optional SecretString phone_number = 11;
  optional string phone_country_code = 12;
}

// Access token details.
message AccessToken {
  // The token string.
  string token = 1;
  
  // Expiration timestamp of the token (seconds since epoch).
  optional int64 expires_in_seconds = 2;
  
  // Token type (e.g., "Bearer", "Basic").
  optional string token_type = 3;
}

// State data to be sent back to Hyperswitch for storage
message ConnectorState {
  // Access token obtained from connector
  optional AccessToken access_token = 1;
}

// Additional authentication data, typically from 3DS.
message AuthenticationData {
  // Electronic Commerce Indicator (ECI) from 3DS.
  optional string eci = 1;
  
  // Cardholder Authentication Verification Value (CAVV).
  string cavv = 2;
  
  // 3DS Server Transaction ID.
  optional Identifier threeds_server_transaction_id = 3;
  
  // 3DS Message Version (e.g., "2.1.0", "2.2.0").
  optional string message_version = 4;
  
  // Directory Server Transaction ID (DS Trans ID).
  optional string ds_transaction_id = 5;
}

// Details of customer acceptance for mandates or terms.
message CustomerAcceptance {
  // Type of acceptance (e.g., online, offline).
  AcceptanceType acceptance_type = 1;
  
  // Unix timestamp (seconds since epoch) of when the acceptance was given.
  int64 accepted_at = 2;
  
  // Details if the acceptance was an online mandate.
  optional OnlineMandate online_mandate_details = 3;
}

// Details for an online mandate acceptance.
message OnlineMandate {
  // IP address from which the mandate was accepted.
  optional string ip_address = 1;
  
  // User agent string of the browser used for mandate acceptance.
  string user_agent = 2;
}

// Information about the customer's browser.
message BrowserInformation {
  // Display Information
  optional uint32 color_depth = 1;
  optional uint32 screen_height = 5;
  optional uint32 screen_width = 6;
  
  // Browser Settings
  optional bool java_enabled = 2;
  optional bool java_script_enabled = 3;
  optional string language = 4;
  optional int32 time_zone_offset_minutes = 7;
  
  // Browser Headers
  optional string accept_header = 9;
  optional string user_agent = 10;
  optional string accept_language = 14;
  
  // Device Information
  optional string ip_address = 8;
  optional string os_type = 11;
  optional string os_version = 12;
  optional string device_model = 13;
}

// Represents an identifier, which can be one of several types.
message Identifier {
  oneof id_type {
    // Connector's transaction ID.
    string id = 1;
    
    // Encoded data representing the ID or related information.
    string encoded_data = 2;
    
    // Indicates that no specific ID is returned or applicable.
    google.protobuf.Empty no_response_id_marker = 3;
  }
}


// Reference to a payment mandate.
message MandateReference {
  // Connector's unique identifier for the mandate.
  optional string mandate_id = 1;
}

// Container for various address types related to a payment.
message PaymentAddress {
  // Shipping address.
  Address shipping_address = 1;
  
  // Customer Billing address.
  Address billing_address = 2;
}

// Data for a redirection, can be either form data, raw HTML, or URI.
message RedirectForm {
  oneof form_type {
    // Data for constructing an HTML form for redirection.
    FormData form = 1;
    
    // Raw HTML data for redirection.
    HtmlData html = 2;
    
    // URI for direct redirection (e.g., UPI deep links).
    UriData uri = 3;
  }
}

// Represents data for an HTML form to be submitted.
message FormData {
  // The endpoint URL where the form should be submitted.
  string endpoint = 1;
  
  // HTTP method to be used for form submission (e.g., POST).
  HttpMethod method = 2;
  
  // Key-value pairs representing the form fields.
  map<string, string> form_fields = 3;
}

// Represents raw HTML data.
message HtmlData {
  // The HTML content as a string.
  string html_data = 1;
}

// Represents URI data for direct redirection.
message UriData {
  // The URI for redirection (e.g., UPI deep link).
  string uri = 1;
}

// Details of an HTTP request, typically for incoming webhooks.
message RequestDetails {
  // HTTP method of the request (e.g., GET, POST).
  HttpMethod method = 1;
  
  // URI of the request.
  optional string uri = 2;
  
  // Headers of the HTTP request.
  map<string, string> headers = 3;
  
  // Body of the HTTP request.
  bytes body = 4;
  
  // Query parameters of the request.
  optional string query_params = 5;
}

// Secrets used for verifying connector webhooks.
message WebhookSecrets {
  // Primary secret for webhook verification.
  string secret = 1;
  
  // Additional secret, if required by the connector.
  optional string additional_secret = 2;
}

// Content of a webhook response, can be one of several types.
message WebhookResponseContent {
  oneof content {
    // Content if the webhook is for a payment synchronization.
    PaymentServiceGetResponse payments_response = 1;
    
    // Content if the webhook is for a refund synchronization.
    RefundResponse refunds_response = 2;
    
    // Content if the webhook is for a dispute synchronization.
    DisputeResponse disputes_response = 3;
  }
}

// Data for a multiple capture request.
message MultipleCaptureRequestData {
  // Sequence number for this capture in a series of multiple captures.
  int64 capture_sequence = 1;
  
  // Reference for this specific capture.
  string capture_reference = 2;
}

// Type of evidence that can be submitted for a dispute.
enum EvidenceType {
  EVIDENCE_TYPE_UNSPECIFIED = 0;              // Default value
  CANCELLATION_POLICY = 1;                    // Cancellation policy document
  CUSTOMER_COMMUNICATION = 2;                 // Communication with customer
  CUSTOMER_SIGNATURE = 3;                     // Customer signature document
  RECEIPT = 4;                                // Receipt or proof of purchase
  REFUND_POLICY = 5;                         // Refund policy document
  SERVICE_DOCUMENTATION = 6;                  // Service documentation
  SHIPPING_DOCUMENTATION = 7;                // Shipping documentation
  INVOICE_SHOWING_DISTINCT_TRANSACTIONS = 8;  // Invoice showing distinct transactions
  RECURRING_TRANSACTION_AGREEMENT = 9;        // Recurring transaction agreement
  UNCATEGORIZED_FILE = 10;                   // Uncategorized evidence file
}

// Represents a single piece of evidence for a dispute.
message EvidenceDocument {
  // Type of the evidence.
  EvidenceType evidence_type = 1;

  // Content Options
  // Content of the document, if it's a file.
  optional bytes file_content = 2;
  
  // MIME type of the file (e.g., "application/pdf", "image/png"), if file_content is provided.
  optional string file_mime_type = 3;
  
  // Identifier for the file if stored with an external provider.
  optional string provider_file_id = 4;

  // Textual content of the evidence, if it's not a file or in addition to a file.
  optional string text_content = 5;
}


// ============================================================================
// SERVICE-SPECIFIC MESSAGES
// ============================================================================

// -------------------------
// PaymentService Messages
// -------------------------

// Request message for authorizing a payment.
message PaymentServiceAuthorizeRequest {
  // Payment Identification
  Identifier request_ref_id = 1; // Renamed from connector_request_reference_id
  
  // Amount Information
  int64 amount = 2; // The amount for the payment in major currency units
  Currency currency = 3; // The currency for the payment, in ISO 4217 three-letter code
  int64 minor_amount = 4; // The minor amount for the payment (e.g., cents)
  optional int64 order_tax_amount = 5; // Tax amount for the order
  optional int64 shipping_cost = 6; // Cost of shipping for the order
  
  // Payment Method and Capture Settings
  PaymentMethod payment_method = 7; // Payment method to be used
  optional CaptureMethod capture_method = 8; // Method for capturing the payment
  
  // Customer Information
  optional SecretString email = 9; // Email address of the customer
  optional string customer_name = 10; // Name of the customer
  optional string connector_customer_id = 11; // Customer ID as recognized by the connector
  
  // Address Information
  PaymentAddress address = 12; // Billing and shipping address details
  
  // Authentication Details
  AuthenticationType auth_type = 13; // Type of authentication to be used
  bool enrolled_for_3ds = 14; // Indicates if the customer is enrolled for 3D Secure
  optional AuthenticationData authentication_data = 15; // Additional authentication data
  
  // Metadata
  map<string, string> metadata = 16; // Additional metadata for the connector
  
  // URLs for Redirection and Webhooks
  optional string return_url = 17; // URL to redirect after payment
  optional string webhook_url = 18; // URL for webhook notifications
  optional string complete_authorize_url = 19; // URL to complete authorization
  
  // Session and Token Information
  optional string access_token = 20; // Access token for secure communication
  optional string session_token = 21; // Session token, if applicable
  
  // Order Details
  optional string order_category = 22; // Category of the order
  optional string merchant_order_reference_id = 23; // Merchant's internal reference ID
  
  // Behavioral Flags and Preferences
  optional FutureUsage setup_future_usage = 24; // Indicates future usage intention
  optional bool off_session = 25; // Indicates if off-session transaction
  bool request_incremental_authorization = 26; // Indicates if incremental authorization is requested
  optional bool request_extended_authorization = 27; // Indicates if extended authorization is requested
  
  // Contextual Information
  optional CustomerAcceptance customer_acceptance = 28; // Details of customer acceptance
  optional BrowserInformation browser_info = 29; // Information about the customer's browser
  optional PaymentExperience payment_experience = 30; // Preferred payment experience

  optional bool test_mode = 31; // A boolean value to indicate if the connector is in Test mode
}

// Response message for a payment authorization.
message PaymentServiceAuthorizeResponse {
  // Identification
  Identifier transaction_id = 1; // Identifier for the resource created
  
  // Status Information
  PaymentStatus status = 2; // Status of the payment attempt
  optional string error_code = 3; // Error code if the authorization failed
  optional string error_message = 4; // Error message if the authorization failed
  uint32 status_code = 10; // HTTP status code from the connector
  map<string, string> response_headers = 11; // Optional HTTP response headers from the connector
  
  // Redirection and Transaction Details
  optional RedirectForm redirection_data = 5; // Data for redirecting the customer's browser
  optional string network_txn_id = 6; // Transaction ID from the payment network
  optional Identifier response_ref_id = 7; // Renamed from connector_response_reference_id
  
  // Authorization Details
  optional bool incremental_authorization_allowed = 8; // Indicates if incremental authorization is allowed
  
  // Metadata
  map<string, string> connector_metadata = 12; // Connector-specific metadata for the transaction
  
  // State Information
  optional ConnectorState state = 13; // State data for access token storage and other connector-specific state
  
  // Raw Response
  optional string raw_connector_response = 9; // Raw response from the connector for debugging
}

// Request message for synchronizing payment status.
message PaymentServiceGetRequest {
  // Identification
  Identifier transaction_id = 1; // The resource ID to synchronize
  
  // Reference
  optional Identifier request_ref_id = 2; // Renamed from connector_request_reference_id

  // Session and Token Information
  optional string access_token = 3; // Access token for secure communication
}

// Response message for a payment status synchronization.
message PaymentServiceGetResponse {
  // Identification
  Identifier transaction_id = 1; // Identifier for the synchronized resource
  
  // Status Information
  PaymentStatus status = 2; // Current status of the payment attempt
  optional string error_code = 3; // Error code if synchronization encountered an issue
  optional string error_message = 4; // Error message if synchronization encountered an issue
  uint32 status_code = 26; // HTTP status code from the connector
  map<string, string> response_headers = 27; // Optional HTTP response headers from the connector
  
  // Transaction Details
  optional MandateReference mandate_reference = 5; // Mandate reference, if applicable
  optional string network_txn_id = 6; // Transaction ID from the payment network
  optional Identifier response_ref_id = 7; // Renamed from connector_response_reference_id
  
  // Payment Details
  optional int64 amount = 8; // Payment amount in major currency units
  optional int64 minor_amount = 9; // Payment amount in minor currency units
  optional Currency currency = 10; // Currency of the payment
  optional int64 captured_amount = 11; // Amount that has been captured
  optional int64 minor_captured_amount = 12; // Captured amount in minor currency units
  optional PaymentMethodType payment_method_type = 13; // Type of payment method used
  optional CaptureMethod capture_method = 14; // Capture method for the payment
  optional AuthenticationType auth_type = 15; // Type of authentication used
  
  // Timestamps
  optional int64 created_at = 16; // Unix timestamp when the payment was created
  optional int64 updated_at = 17; // Unix timestamp when the payment was last updated
  optional int64 authorized_at = 18; // Unix timestamp when the payment was authorized
  optional int64 captured_at = 19; // Unix timestamp when the payment was captured
  
  // Additional Context
  optional string customer_name = 20; // Name of the customer
  optional SecretString email = 21; // Email address of the customer
  optional string connector_customer_id = 22; // Customer ID as recognized by the connector
  optional string merchant_order_reference_id = 23; // Merchant's internal reference ID
  map<string, string> metadata = 24; // Additional metadata from the connector
  
  // State Information
  optional ConnectorState state = 28; // State data for access token storage and other connector-specific state

  // Raw Response
  optional string raw_connector_response = 25; // Raw response from the connector for debugging
}

// Request message for voiding a payment.
message PaymentServiceVoidRequest {
  // Identification
  Identifier request_ref_id = 1; // Reference ID for tracking
  Identifier transaction_id = 2; // Renamed from connector_request_reference_id
  
  // Void Details
  optional string cancellation_reason = 3; // Reason for cancelling/voiding the payment
  optional bool all_keys_required = 4;

  // Browser Information
  optional BrowserInformation browser_info = 5; // Information about the customer's browser

  // Session and Token Information
  optional string access_token = 6; // Access token for secure communication
}

// Response message for a payment void operation.
message PaymentServiceVoidResponse {
  // Identification
  Identifier transaction_id = 1; // Identifier for the voided resource
  
  // Status Information
  PaymentStatus status = 2; // Status of the payment attempt after voiding
  optional string error_code = 3; // Error code if the void operation failed
  optional string error_message = 4; // Error message if the void operation failed
  uint32 status_code = 6; // HTTP status code from the connector
  map<string, string> response_headers = 7; // Optional HTTP response headers from the connector
  
  // Reference
  optional Identifier response_ref_id = 5; // Renamed from connector_response_reference_id

  // State Information
  optional ConnectorState state = 8; // State data for access token storage and other connector-specific state
}

// Request message for capturing a payment.
message PaymentServiceCaptureRequest {
  // Identification
  Identifier request_ref_id = 1; // Reference ID for tracking
  Identifier transaction_id = 2; // Renamed from connector_transaction_id
  
  // Capture Details
  int64 amount_to_capture = 3; // Amount to capture, in minor currency units
  Currency currency = 4; // Currency of the amount to capture
  
  // Metadata
  map<string, string> metadata = 5; // Additional metadata for the connector
  
  // Multiple Capture Information
  optional MultipleCaptureRequestData multiple_capture_data = 6; // Data for multiple capture scenarios

  // Browser Information
  optional BrowserInformation browser_info = 7; // Browser information, if relevant

  // Session and Token Information
  optional string access_token = 8; // Access token for secure communication
}

// Response message for a payment capture operation.
message PaymentServiceCaptureResponse {
  // Identification
  Identifier transaction_id = 1; // Identifier for the captured resource
  
  // Status Information
  PaymentStatus status = 2; // Status of the payment after the capture attempt
  optional string error_code = 3; // Error code if the capture failed
  optional string error_message = 4; // Error message if the capture failed
  uint32 status_code = 6; // HTTP status code from the connector
  map<string, string> response_headers = 7; // Optional HTTP response headers from the connector
  
  // Reference
  optional Identifier response_ref_id = 5; // Renamed from response_reference_id

  // State Information
  optional ConnectorState state = 8; // State data for access token storage and other connector-specific state
}

// Request message for processing a refund.
message PaymentServiceRefundRequest {
  // Identification
  Identifier request_ref_id = 1; // Reference ID for tracking
  string refund_id = 2; // Unique identifier for the refund
  Identifier transaction_id = 3; // Renamed from connector_transaction_id
  
  // Amount Information
  int64 payment_amount = 4; // Amount to be refunded, in major currency units
  Currency currency = 5; // Currency of the refund, ISO 4217 code
  int64 minor_payment_amount = 6; // Amount to be refunded, in minor currency units
  int64 refund_amount = 7; // Actual amount to refund, in major units
  int64 minor_refund_amount = 8; // Actual amount to refund in minor units
  
  // Refund Context
  optional string reason = 9; // Reason for the refund
  optional string webhook_url = 10; // URL for webhook notifications
  optional string merchant_account_id = 11; // Merchant account ID for the refund
  optional CaptureMethod capture_method = 12; // Capture method related to the original payment
  
  // Metadata
  map<string, string> metadata = 13; // Metadata specific to the connector
  map<string, string> refund_metadata = 14; // Metadata specific to the refund
  
  // Browser Information
  optional BrowserInformation browser_info = 15; // Browser information, if relevant

  // Session and Token Information
  optional string access_token = 16; // Access token for secure communication
}

// Response message for a refund operation (unified for both Create and Get).
message RefundResponse {
  // Identification
  Identifier transaction_id = 1; // Identifier for the synchronized resource
  string refund_id = 2; // Connector's ID for the refund
  
  // Status Information
  RefundStatus status = 3; // Current status of the refund
  optional string error_code = 4; // Error code if synchronization encountered an issue
  optional string error_message = 5; // Error message if synchronization encountered an issue
  uint32 status_code = 22; // HTTP status code from the connector
  map<string, string> response_headers = 23; // Optional HTTP response headers from the connector
  
  // Reference
  optional Identifier response_ref_id = 6; // Response reference ID for tracking
  
  // Refund Details
  optional int64 refund_amount = 7; // Refunded amount in major currency units
  optional int64 minor_refund_amount = 8; // Refunded amount in minor currency units
  optional Currency refund_currency = 9; // Currency of the refund
  optional int64 payment_amount = 10; // Original payment amount in major currency units
  optional int64 minor_payment_amount = 11; // Original payment amount in minor currency units
  optional string refund_reason = 12; // Reason for the refund
  
  // Timestamps
  optional int64 created_at = 13; // Unix timestamp when the refund was created
  optional int64 updated_at = 14; // Unix timestamp when the refund was last updated
  optional int64 processed_at = 15; // Unix timestamp when the refund was processed
  
  // Additional Context
  optional string customer_name = 16; // Name of the customer
  optional SecretString email = 17; // Email address of the customer
  optional string merchant_order_reference_id = 18; // Merchant's internal reference ID
  map<string, string> metadata = 19; // Additional metadata from the connector
  map<string, string> refund_metadata = 20; // Refund-specific metadata from the connector
  
  // State Information
  optional ConnectorState state = 24; // State data for access token storage and other connector-specific state

  // Raw Response
  optional string raw_connector_response = 21; // Raw response from the connector for debugging
}

// Request message for creating a dispute.
message PaymentServiceDisputeRequest {
  // Identification
  Identifier request_ref_id = 1; // Reference ID for tracking
  Identifier transaction_id = 2; // Transaction ID to raise the dispute for
  string dispute_id = 3; // Connector's unique identifier

  // Session and Token Information
  optional string access_token = 4; // Access token for secure communication
}

// Response message for dispute operations (unified for both Create and Get).
message DisputeResponse {
  // Identification
  optional string dispute_id = 1; // Connector's unique identifier for the dispute
  optional Identifier transaction_id = 2; // Transaction ID associated with the dispute
  
  // Status Information
  DisputeStatus dispute_status = 3; // Status of the dispute
  DisputeStage dispute_stage = 4; // Current stage of the dispute
  optional string connector_status_code = 5; // Connector status code
  optional string error_code = 6; // Error code if retrieval failed
  optional string error_message = 7; // Error message if retrieval failed
  uint32 status_code = 18; // HTTP status code from the connector
  map<string, string> response_headers = 19; // Optional HTTP response headers from the connector
  
  // Dispute Details
  optional int64 dispute_amount = 8; // Amount in dispute (minor currency units)
  optional Currency dispute_currency = 9; // Currency of the disputed amount
  optional int64 dispute_date = 10; // Unix timestamp when dispute was created
  optional int64 service_date = 11; // Unix timestamp of service date, if applicable
  optional int64 shipping_date = 12; // Unix timestamp of shipping date, if applicable
  optional int64 due_date = 13; // Unix timestamp of due date for response to dispute
  
  // Evidence
  repeated EvidenceDocument evidence_documents = 14; // Collection of evidence documents submitted
  
  // Additional Context
  optional string dispute_reason = 15; // Reason for the dispute
  optional string dispute_message = 16; // Message from the disputor
  
  // Reference
  optional Identifier response_ref_id = 17; // Response reference ID for tracking
}

// Request message for setting up a mandate.
message PaymentServiceRegisterRequest {
  // Identification
  Identifier request_ref_id = 1; // Renamed from connector_request_reference_id
  
  // Mandate Details
  Currency currency = 2; // The currency for the mandate
  PaymentMethod payment_method = 3; // Payment method to be used for the mandate
  optional int64 minor_amount = 4; // Optional: Amount to authorize during mandate setup
  
  // Customer Information
  optional SecretString email = 5; // Email address of the customer
  optional string customer_name = 6; // Name of the customer
  optional string connector_customer_id = 7; // Customer ID as recognized by the connector
  
  // Address Information
  PaymentAddress address = 8; // Billing address details for the mandate
  
  // Authentication Details
  AuthenticationType auth_type = 9; // Type of authentication to be used
  bool enrolled_for_3ds = 10; // Indicates if the customer is enrolled for 3D Secure
  optional AuthenticationData authentication_data = 11; // Additional authentication data
  
  // Metadata
  map<string, string> metadata = 12; // Additional metadata for the connector
  
  // URLs for Redirection and Webhooks
  optional string return_url = 13; // URL to redirect after setup
  optional string webhook_url = 14; // URL for webhook notifications
  optional string complete_authorize_url = 15; // URL to complete authorization
  
  // Session and Token Information
  optional string access_token = 16; // Access token for secure communication
  optional string session_token = 17; // Session token, if applicable
  
  // Order Details
  optional int64 order_tax_amount = 18; // Tax amount, if an initial payment is part of setup
  optional string order_category = 19; // Category of the order/service related to the mandate
  optional string merchant_order_reference_id = 20; // Merchant's internal reference ID
  optional int64 shipping_cost = 21; // Shipping cost, if an initial payment is part of setup
  
  // Behavioral Flags and Preferences
  optional FutureUsage setup_future_usage = 22; // Indicates future usage intention
  optional bool off_session = 23; // Indicates if off-session process
  bool request_incremental_authorization = 24; // Indicates if incremental authorization is requested
  optional bool request_extended_authorization = 25; // Indicates if extended authorization is requested
  
  // Contextual Information
  optional CustomerAcceptance customer_acceptance = 26; // Details of customer acceptance
  optional BrowserInformation browser_info = 27; // Information about the customer's browser
  optional PaymentExperience payment_experience = 28; // Preferred payment experience
}

// Response message for a mandate setup operation.
message PaymentServiceRegisterResponse {
  // Identification
  Identifier registration_id = 1; // Identifier for the mandate registration
  
  // Status Information
  PaymentStatus status = 2; // Status of the mandate setup attempt (using PaymentStatus with mandate values)
  optional string error_code = 3; // Error code if the mandate setup failed
  optional string error_message = 4; // Error message if the mandate setup failed
  uint32 status_code = 10; // HTTP status code from the connector
  map<string, string> response_headers = 11; // Optional HTTP response headers from the connector
  
  // Mandate Details
  MandateReference mandate_reference = 5; // Reference to the created mandate
  
  // Redirection and Transaction Details
  optional RedirectForm redirection_data = 6; // Data for redirecting the customer's browser
  optional string network_txn_id = 7; // Renamed from network_transaction_id
  optional Identifier response_ref_id = 8; // Renamed from connector_response_reference_id
  
  // Authorization Details
  optional bool incremental_authorization_allowed = 9; // Indicates if incremental authorization is allowed
  
  // State Information
  optional ConnectorState state = 12; // State data for access token storage and other connector-specific state
}

// Request message for repeat payment (MIT - Merchant Initiated Transaction).
message PaymentServiceRepeatEverythingRequest {
  // Identification
  Identifier request_ref_id = 1; // Reference ID for tracking
  
  // Mandate Information (required for MIT)
  MandateReference mandate_reference = 2; // Reference to existing mandate
  
  // Amount Information
  int64 amount = 3; // The amount for the payment in major currency units
  Currency currency = 4; // The currency for the payment, in ISO 4217 three-letter code
  int64 minor_amount = 5; // The minor amount for the payment (e.g., cents)
  
  // Optional fields
  optional string merchant_order_reference_id = 6; // Merchant's reference ID for the order
  map<string, string> metadata = 7; // Additional metadata for the connector
  optional string webhook_url = 8; // URL for webhook notifications

  // Capture Settings
  optional CaptureMethod capture_method = 11; // Method for capturing the payment

  // Customer Information
  optional SecretString email = 12; // Email address of the customer

  // Session and Token Information
  optional string access_token = 20; // Access token for secure communication

  // Browser Information
  optional BrowserInformation browser_info = 13; // Browser information, if relevant

  optional bool test_mode = 31; // A boolean value to indicate if the connector is in Test mode
  optional PaymentMethodType payment_method_type = 32; // Indicates the sub type of payment method. Eg: 'google_pay' & 'apple_pay'
}

// Response message for repeat payment operation.
message PaymentServiceRepeatEverythingResponse {
  // Identification
  Identifier transaction_id = 1; // Identifier for the resource created
  
  // Status Information
  PaymentStatus status = 2; // Status of the payment attempt
  optional string error_code = 3; // Error code if the payment failed
  optional string error_message = 4; // Error message if the payment failed
  uint32 status_code = 8; // HTTP status code from the connector
  map<string, string> response_headers = 9; // Optional HTTP response headers from the connector
  
  // Transaction Details
  optional string network_txn_id = 5; // Transaction ID from the payment network
  optional Identifier response_ref_id = 6; // Reference ID from the connector response
  
  // State Information
  optional ConnectorState state = 10; // State data for access token storage and other connector-specific state
  
  // Raw Response
  optional string raw_connector_response = 7; // Raw response from the connector for debugging
}

// Request message for PaymentService.Transform RPC
message PaymentServiceTransformRequest {
  // Identification
  Identifier request_ref_id = 1; // Reference ID for tracking
  
  // Request Details
  RequestDetails request_details = 2; // Details of the incoming HTTP request
  
  // Security
  optional WebhookSecrets webhook_secrets = 3; // Secrets for verifying authenticity

  // Session and Token Information
  optional string access_token = 4; // Access token for secure communication
}

// Response message for PaymentService.Transform RPC
message PaymentServiceTransformResponse {
  // Event Information
  WebhookEventType event_type = 1; // Type of event indicated by the webhook
  
  // Content
  WebhookResponseContent content = 2; // Content of the webhook, parsed into a specific response type
  
  // Verification
  bool source_verified = 3; // Indicates if the source was successfully verified
  
  // Reference
  optional Identifier response_ref_id = 4; // Response reference ID for tracking
}

// -------------------------
// RefundService Messages
// -------------------------

// Request message for synchronizing refund status.
message RefundServiceGetRequest {
  // Identification
  Identifier request_ref_id = 1; // Reference ID for tracking
  Identifier transaction_id = 2; // Renamed from connector_transaction_id
  string refund_id = 3; // Refund identifier
  
  // Refund Details
  optional string refund_reason = 4; // Reason for the refund, if provided during sync

  // Browser Information
  optional BrowserInformation browser_info = 5; // Information about the customer's browser

  // Session and Token Information
  optional string access_token = 6; // Access token for secure communication
<<<<<<< HEAD
=======

// Metadata
  map<string, string> refund_metadata = 7; // Metadata specific to the refund sync  
>>>>>>> 8ee4de2a
}

// Legacy alias for backward compatibility - use RefundResponse instead
message PaymentServiceRefundResponse {
  // Identification
  Identifier transaction_id = 1; // Identifier for the synchronized resource
  string refund_id = 2; // Connector's ID for the refund
  
  // Status Information
  RefundStatus status = 3; // Current status of the refund
  optional string error_code = 4; // Error code if synchronization encountered an issue
  optional string error_message = 5; // Error message if synchronization encountered an issue
  
  // Reference
  optional Identifier response_ref_id = 6; // Response reference ID for tracking
  
  // Refund Details
  optional int64 refund_amount = 7; // Refunded amount in major currency units
  optional int64 minor_refund_amount = 8; // Refunded amount in minor currency units
  optional Currency refund_currency = 9; // Currency of the refund
  optional int64 payment_amount = 10; // Original payment amount in major currency units
  optional int64 minor_payment_amount = 11; // Original payment amount in minor currency units
  optional string refund_reason = 12; // Reason for the refund
  
  // Timestamps
  optional int64 created_at = 13; // Unix timestamp when the refund was created
  optional int64 updated_at = 14; // Unix timestamp when the refund was last updated
  optional int64 processed_at = 15; // Unix timestamp when the refund was processed
  
  // Additional Context
  optional string customer_name = 16; // Name of the customer
  optional SecretString email = 17; // Email address of the customer
  optional string merchant_order_reference_id = 18; // Merchant's internal reference ID
  map<string, string> metadata = 19; // Additional metadata from the connector
  map<string, string> refund_metadata = 20; // Refund-specific metadata from the connector

  // State Information
  optional ConnectorState state = 21; // State data for access token storage and other connector-specific state
}

// Legacy alias for backward compatibility - use RefundResponse instead
message RefundServiceGetResponse {
  // Identification
  Identifier transaction_id = 1; // Identifier for the synchronized resource
  string refund_id = 2; // Renamed from connector_refund_id
  
  // Status Information
  RefundStatus status = 3; // Current status of the refund
  optional string error_code = 4; // Error code if synchronization encountered an issue
  optional string error_message = 5; // Error message if synchronization encountered an issue
  
  // Reference
  optional Identifier response_ref_id = 6; // Renamed from connector_response_reference_id
  
  // Refund Details
  optional int64 refund_amount = 7; // Refunded amount in major currency units
  optional int64 minor_refund_amount = 8; // Refunded amount in minor currency units
  optional Currency refund_currency = 9; // Currency of the refund
  optional int64 payment_amount = 10; // Original payment amount in major currency units
  optional int64 minor_payment_amount = 11; // Original payment amount in minor currency units
  optional string refund_reason = 12; // Reason for the refund
  
  // Timestamps
  optional int64 created_at = 13; // Unix timestamp when the refund was created
  optional int64 updated_at = 14; // Unix timestamp when the refund was last updated
  optional int64 processed_at = 15; // Unix timestamp when the refund was processed
  
  // Additional Context
  optional string customer_name = 16; // Name of the customer
  optional SecretString email = 17; // Email address of the customer
  optional string merchant_order_reference_id = 18; // Merchant's internal reference ID
  map<string, string> metadata = 19; // Additional metadata from the connector
  map<string, string> refund_metadata = 20; // Refund-specific metadata from the connector
}

// Request message for RefundService.Transform RPC
message RefundServiceTransformRequest {
  // Identification
  Identifier request_ref_id = 1; // Reference ID for tracking
  
  // Request Details
  RequestDetails request_details = 2; // Details of the incoming HTTP request
  
  // Security
  optional WebhookSecrets webhook_secrets = 3; // Secrets for verifying authenticity
}

// Response message for RefundService.Transform RPC
message RefundServiceTransformResponse {
  // Event Information
  WebhookEventType event_type = 1; // Type of event indicated by the webhook
  
  // Content
  WebhookResponseContent content = 2; // Content of the webhook, parsed into a specific response type
  
  // Verification
  bool source_verified = 3; // Indicates if the source was successfully verified
  
  // Reference
  optional Identifier response_ref_id = 4; // Response reference ID for tracking
}

// -------------------------
// DisputeService Messages
// -------------------------

// Request message for submitting evidence for a dispute.
message DisputeServiceSubmitEvidenceRequest {
  // Identification
  Identifier request_ref_id = 1; // Reference ID for tracking
  optional Identifier transaction_id = 2; // Merchant's unique identifier for the dispute
  string dispute_id = 3; // Merchant's unique identifier for the dispute
  
  // Dates
  optional int64 service_date = 4; // Unix timestamp of service date, if applicable
  optional int64 shipping_date = 5; // Unix timestamp of shipping date, if applicable
  
  // Evidence
  repeated EvidenceDocument evidence_documents = 6; // Collection of evidence documents
}

// Response message for a submit evidence operation.
message DisputeServiceSubmitEvidenceResponse {
  // Identification
  optional string dispute_id = 1; // Connector's unique identifier for the dispute
  repeated string submitted_evidence_ids = 2; // IDs of the submitted evidence documents
  
  // Status Information
  DisputeStatus dispute_status = 3; // Status of the dispute after submitting evidence
  optional string connector_status_code = 4; // Renamed from connector_dispute_status_code
  optional string error_code = 5; // Error code if submitting evidence failed
  optional string error_message = 6; // Error message if submitting evidence failed
  uint32 status_code = 8; // HTTP status code from the connector
  map<string, string> response_headers = 9; // Optional HTTP response headers from the connector
  
  // Reference
  optional Identifier response_ref_id = 7; // Response reference ID for tracking
}

// Request message for retrieving dispute information.
message DisputeServiceGetRequest {
  // Identification
  Identifier request_ref_id = 1; // Reference ID for tracking
  optional string dispute_id = 2; // Merchant's unique identifier for the dispute
  string connector_dispute_id = 3; // Connector's unique identifier
}

// Legacy alias for backward compatibility - use DisputeResponse instead
message PaymentServiceDisputeResponse {
  // Identification
  optional string dispute_id = 1; // Connector's unique identifier for the dispute
  optional Identifier transaction_id = 2; // Transaction ID associated with the dispute
  
  // Status Information
  DisputeStatus dispute_status = 3; // Status of the dispute
  DisputeStage dispute_stage = 4; // Current stage of the dispute
  optional string connector_status_code = 5; // Connector status code
  optional string error_code = 6; // Error code if retrieval failed
  optional string error_message = 7; // Error message if retrieval failed
  
  // Dispute Details
  optional int64 dispute_amount = 8; // Amount in dispute (minor currency units)
  optional Currency dispute_currency = 9; // Currency of the disputed amount
  optional int64 dispute_date = 10; // Unix timestamp when dispute was created
  optional int64 service_date = 11; // Unix timestamp of service date, if applicable
  optional int64 shipping_date = 12; // Unix timestamp of shipping date, if applicable
  optional int64 due_date = 13; // Unix timestamp of due date for response to dispute
  
  // Evidence
  repeated EvidenceDocument evidence_documents = 14; // Collection of evidence documents submitted
  
  // Additional Context
  optional string dispute_reason = 15; // Reason for the dispute
  optional string dispute_message = 16; // Message from the disputor
  
  // Reference
  optional Identifier response_ref_id = 17; // Response reference ID for tracking
}

// Legacy alias for backward compatibility - use DisputeResponse instead
message DisputeServiceGetResponse {
  // Identification
  optional string dispute_id = 1; // Connector's unique identifier for the dispute
  optional Identifier transaction_id = 2; // Transaction ID associated with the dispute
  
  // Status Information
  DisputeStatus dispute_status = 3; // Status of the dispute
  DisputeStage dispute_stage = 4; // Current stage of the dispute
  optional string connector_status_code = 5; // Renamed from connector_dispute_status_code
  optional string error_code = 6; // Error code if retrieval failed
  optional string error_message = 7; // Error message if retrieval failed
  
  // Dispute Details
  optional int64 dispute_amount = 8; // Amount in dispute (minor currency units)
  optional Currency dispute_currency = 9; // Currency of the disputed amount
  optional int64 dispute_date = 10; // Unix timestamp when dispute was created
  optional int64 service_date = 11; // Unix timestamp of service date, if applicable
  optional int64 shipping_date = 12; // Unix timestamp of shipping date, if applicable
  optional int64 due_date = 13; // Unix timestamp of due date for response to dispute
  
  // Evidence
  repeated EvidenceDocument evidence_documents = 14; // Collection of evidence documents submitted
  
  // Additional Context
  optional string dispute_reason = 15; // Reason for the dispute
  optional string dispute_message = 16; // Message from the disputor
  
  // Reference
  optional Identifier response_ref_id = 17; // Response reference ID for tracking
}

// Request message for DisputeService.Transform RPC
message DisputeServiceTransformRequest {
  // Identification
  Identifier request_ref_id = 1; // Reference ID for tracking
  
  // Request Details
  RequestDetails request_details = 2; // Details of the incoming HTTP request
  
  // Security
  optional WebhookSecrets webhook_secrets = 3; // Secrets for verifying authenticity
}

// Response message for DisputeService.Transform RPC
message DisputeServiceTransformResponse {
  // Event Information
  WebhookEventType event_type = 1; // Type of event indicated by the webhook
  
  // Content
  WebhookResponseContent content = 2; // Content of the webhook, parsed into a specific response type
  
  // Verification
  bool source_verified = 3; // Indicates if the source was successfully verified
  
  // Reference
  optional Identifier response_ref_id = 4; // Response reference ID for tracking
}

// -------------------------
// Missing Dispute Service Messages
// -------------------------

// Request message for defending a dispute.
message DisputeDefendRequest {
  // Identification
  Identifier request_ref_id = 1; // Reference ID for tracking
  Identifier transaction_id = 2; // Transaction ID to defend dispute for
  string dispute_id = 3; // Connector's unique identifier
  
  // Defend Details
  optional string reason_code = 4; // Reason code for defending the dispute
}

// Response message for defending a dispute.
message DisputeDefendResponse {
  // Identification
  string dispute_id = 1; // Connector's unique identifier for the dispute
  
  // Status Information
  DisputeStatus dispute_status = 2; // Status of the dispute after defending
  optional string connector_status_code = 3; // Connector status code
  optional string error_code = 4; // Error code if defending failed
  optional string error_message = 5; // Error message if defending failed
  uint32 status_code = 7; // HTTP status code from the connector
  map<string, string> response_headers = 8; // Optional HTTP response headers from the connector
  
  // Reference
  optional Identifier response_ref_id = 6; // Response reference ID for tracking
}

// Request message for accepting a dispute.
message AcceptDisputeRequest {
  // Identification
  Identifier request_ref_id = 1; // Reference ID for tracking
  Identifier transaction_id = 2; // Transaction ID to accept dispute for
  string dispute_id = 3; // Connector's unique identifier
}

// Response message for accepting a dispute.
message AcceptDisputeResponse {
  // Identification
  string dispute_id = 1; // Connector's unique identifier for the dispute
  
  // Status Information
  DisputeStatus dispute_status = 2; // Status of the dispute after accepting
  optional string connector_status_code = 3; // Connector status code
  optional string error_code = 4; // Error code if accepting failed
  optional string error_message = 5; // Error message if accepting failed
  uint32 status_code = 7; // HTTP status code from the connector
  map<string, string> response_headers = 8; // Optional HTTP response headers from the connector
  
  // Reference
  optional Identifier response_ref_id = 6; // Response reference ID for tracking
}

// ============================================================================
// COMPATIBILITY MESSAGES (from main branch)
// ============================================================================

// Legacy messages for backward compatibility
message DisputesSyncResponse {
  string dispute_id = 1;
  optional string connector_response_reference_id = 2;
  optional string dispute_message = 3;
  DisputeStatus status = 4;
  DisputeStage stage = 5;
}<|MERGE_RESOLUTION|>--- conflicted
+++ resolved
@@ -1620,12 +1620,9 @@
 
   // Session and Token Information
   optional string access_token = 6; // Access token for secure communication
-<<<<<<< HEAD
-=======
 
 // Metadata
   map<string, string> refund_metadata = 7; // Metadata specific to the refund sync  
->>>>>>> 8ee4de2a
 }
 
 // Legacy alias for backward compatibility - use RefundResponse instead
