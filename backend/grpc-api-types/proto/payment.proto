syntax = "proto3";

package ucs.v2;

import "google/protobuf/empty.proto";
import "payment_methods.proto";

option go_package = "github.com/juspay/connector-service/backend/grpc-api-types/proto;proto";

// ============================================================================
// COMMON MESSAGES
// ============================================================================

// HTTP methods.
enum HttpMethod {
  HTTP_METHOD_UNSPECIFIED = 0; // Default, unspecified HTTP method.
  GET = 1;                     // HTTP GET method.
  POST = 2;                    // HTTP POST method.
  PUT = 3;                     // HTTP PUT method.
  DELETE = 4;                  // HTTP DELETE method.
}

// Status of a payment attempt.
enum PaymentStatus {
  ATTEMPT_STATUS_UNSPECIFIED = 0; // Default value

  // Initial states
  STARTED = 1;
  PAYMENT_METHOD_AWAITED = 22;    // Waiting for customer to provide payment method
  DEVICE_DATA_COLLECTION_PENDING = 24; // Waiting for device data collection
  CONFIRMATION_AWAITED = 23;      // Waiting for customer confirmation

  // Authentication flow
  AUTHENTICATION_PENDING = 4;
  AUTHENTICATION_SUCCESSFUL = 5;
  AUTHENTICATION_FAILED = 2;

  // Authorization flow
  AUTHORIZING = 9;
  AUTHORIZED = 6;
  AUTHORIZATION_FAILED = 7;
  PARTIALLY_AUTHORIZED = 25;

  // Charging flow
  CHARGED = 8;
  PARTIAL_CHARGED = 17;
  PARTIAL_CHARGED_AND_CHARGEABLE = 18; // Partially charged, remaining amount can be captured
  AUTO_REFUNDED = 16;

  // Capture flow
  CAPTURE_INITIATED = 13;
  CAPTURE_FAILED = 14;

  // Void flow
  VOID_INITIATED = 12;
  VOIDED = 11;
  VOID_FAILED = 15;
  VOIDED_POST_CAPTURE = 57;

  // Other payment flows
  COD_INITIATED = 10; // Cash on Delivery initiated
  EXPIRED = 26; // Payment expired before it could be captured

  // Terminal/fallback states
  ROUTER_DECLINED = 3;
  PENDING = 20;       // General pending state
  FAILURE = 21;       // General failure state
  UNRESOLVED = 19;    // Status could not be determined
}

// Status of generic operations (non-payment specific).
enum OperationStatus {
  OPERATION_STATUS_UNSPECIFIED = 0; // Default value
  OPERATION_STATUS_SUCCESS = 1;     // Operation completed successfully
  OPERATION_STATUS_FAILURE = 2;     // Operation failed
  OPERATION_STATUS_PENDING = 3;     // Operation is in progress
  OPERATION_STATUS_AUTHENTICATION_FAILED = 4; // Authentication/authorization failed
  OPERATION_STATUS_RATE_LIMITED = 5; // Rate limit exceeded
  OPERATION_STATUS_INVALID_REQUEST = 6; // Invalid request parameters
}

// Note: MandateStatus enum removed - mandate setup now uses PaymentStatus with optional sub_status for detailed information

// Status of a refund.
enum RefundStatus {
  REFUND_STATUS_UNSPECIFIED = 0; // Default value
  REFUND_FAILURE = 1;
  REFUND_MANUAL_REVIEW = 2;      // Refund requires manual review
  REFUND_PENDING = 3;
  REFUND_SUCCESS = 4;
  REFUND_TRANSACTION_FAILURE = 5; // Failure at the transaction level for the refund
}

// Status of a dispute.
enum DisputeStatus {
  DISPUTE_STATUS_UNSPECIFIED = 0; // Default value
  DISPUTE_OPENED = 1;
  DISPUTE_EXPIRED = 2;
  DISPUTE_ACCEPTED = 3;
  DISPUTE_CANCELLED = 4;
  DISPUTE_CHALLENGED = 5;         // Dispute is being challenged with evidence
  DISPUTE_WON = 6;
  DISPUTE_LOST = 7;
}

// Method for capturing a payment.
enum CaptureMethod {
  CAPTURE_METHOD_UNSPECIFIED = 0; // Default value
  AUTOMATIC = 1;                  // Capture is done automatically after authorization.
  MANUAL = 2;                     // Capture must be triggered manually.
  MANUAL_MULTIPLE = 3;            // Multiple manual captures are possible.
  SCHEDULED = 4;                  // Capture is scheduled for a later time.
  SEQUENTIAL_AUTOMATIC = 5;       // Sequential automatic captures.
}

// Indicates how a payment method might be used in the future.
enum FutureUsage {
  FUTURE_USAGE_UNSPECIFIED = 0;   // Default value
  OFF_SESSION = 1;                // For merchant-initiated transactions (e.g., subscriptions).
  ON_SESSION = 2;                 // For customer-initiated transactions.
}

// Type of acceptance.
enum AcceptanceType {
  ACCEPTANCE_TYPE_UNSPECIFIED = 0; // Default value
  ONLINE = 1;                      // Acceptance was given online.
  OFFLINE = 2;                     // Acceptance was given offline.
}

// Type of authentication used for a payment.
enum AuthenticationType {
  AUTHENTICATION_TYPE_UNSPECIFIED = 0; // Default value
  THREE_DS = 1;                        // 3D Secure authentication.
  NO_THREE_DS = 2;                     // No 3D Secure, or 3DS explicitly bypassed.
}

// Indicates the transaction status from authentication/verification process.
enum TransactionStatus {
  // Authentication/Account Verification Successful
  TRANSACTION_STATUS_SUCCESS = 0;        // "Y"

  // Not Authenticated/Account Not Verified; Transaction denied
  TRANSACTION_STATUS_FAILURE = 1;        // "N"

  // Authentication/Account Verification Could Not Be Performed; Technical or other problem
  TRANSACTION_STATUS_VERIFICATION_NOT_PERFORMED = 2; // "U"

  // Attempts Processing Performed; Not Authenticated/Verified, but proof of attempted authentication/verification is provided
  TRANSACTION_STATUS_NOT_VERIFIED = 3;   // "A"

  // Authentication/Account Verification Rejected; Issuer is rejecting authentication/verification
  TRANSACTION_STATUS_REJECTED = 4;       // "R"

  // Challenge Required; Additional authentication is required using the Challenge Request (CReq) / Challenge Response (CRes)
  TRANSACTION_STATUS_CHALLENGE_REQUIRED = 5; // "C"

  // Challenge Required; Decoupled Authentication confirmed
  TRANSACTION_STATUS_CHALLENGE_REQUIRED_DECOUPLED_AUTHENTICATION = 6; // "D"

  // Informational Only; 3DS Requestor challenge preference acknowledged
  TRANSACTION_STATUS_INFORMATION_ONLY = 7; // "I"
}

// Preferred payment experience for the customer.
enum PaymentExperience {
  PAYMENT_EXPERIENCE_UNSPECIFIED = 0; // Default value
  REDIRECT_TO_URL = 1;                // Redirect customer to a URL.
  INVOKE_SDK_CLIENT = 2;              // Invoke a client-side SDK.
  DISPLAY_QR_CODE = 3;                // Display a QR code.
  ONE_CLICK = 4;                      // One-click payment experience.
  LINK_WALLET = 5;                    // Link a digital wallet.
  INVOKE_PAYMENT_APP = 6;             // Invoke a payment application.
  DISPLAY_WAIT_SCREEN = 7;            // Display a waiting screen.
  COLLECT_OTP = 8;                    // Collect an OTP from the customer.
}

// Type of event that a webhook can represent.
enum WebhookEventType {
  INCOMING_WEBHOOK_EVENT_UNSPECIFIED = 0; // Default unspecified event

  // Payment intent events
  PAYMENT_INTENT_FAILURE = 1;              // Authorization + Capture failure
  PAYMENT_INTENT_SUCCESS = 2;              // Authorization + Capture success
  PAYMENT_INTENT_PROCESSING = 3;           // Payment intent is processing
  PAYMENT_INTENT_PARTIALLY_FUNDED = 4;     // Payment intent is partially funded
  PAYMENT_INTENT_CANCELLED = 5;            // Payment intent cancelled
  PAYMENT_INTENT_CANCEL_FAILURE = 6;       // Payment intent cancel failure
  PAYMENT_INTENT_AUTHORIZATION_SUCCESS = 7; // Authorization success
  PAYMENT_INTENT_AUTHORIZATION_FAILURE = 8; // Authorization failure
  PAYMENT_INTENT_CAPTURE_SUCCESS = 9;      // Capture success
  PAYMENT_INTENT_CAPTURE_FAILURE = 10;     // Capture failure
  PAYMENT_INTENT_EXPIRED = 11;             // Payment intent expired
  PAYMENT_ACTION_REQUIRED = 12;            // Payment requires additional action

  SOURCE_CHARGEABLE = 13;                  // Source is chargeable
  SOURCE_TRANSACTION_CREATED = 14;         // Source transaction created

  // Refund events
  WEBHOOK_REFUND_FAILURE = 15;                     // Refund failure
  WEBHOOK_REFUND_SUCCESS = 16;                     // Refund success

  // Dispute events
  WEBHOOK_DISPUTE_OPENED = 17;                     // Dispute opened
  WEBHOOK_DISPUTE_EXPIRED = 18;                    // Dispute expired
  WEBHOOK_DISPUTE_ACCEPTED = 19;                   // Dispute accepted
  WEBHOOK_DISPUTE_CANCELLED = 20;                  // Dispute cancelled
  WEBHOOK_DISPUTE_CHALLENGED = 21;                 // Dispute challenged
  WEBHOOK_DISPUTE_WON = 22;                        // Dispute successfully challenged by merchant
  WEBHOOK_DISPUTE_LOST = 23;                       // Dispute unsuccessfully challenged

  // Mandate events
  MANDATE_ACTIVE = 24;                     // Mandate is active
  MANDATE_REVOKED = 25;                    // Mandate revoked

  // Misc events
  ENDPOINT_VERIFICATION = 26;              // Endpoint verification
  EXTERNAL_AUTHENTICATION_ARES = 27;       // External authentication ARes
  FRM_APPROVED = 28;                       // Fraud risk management approved
  FRM_REJECTED = 29;                       // Fraud risk management rejected

  // Payout events
  PAYOUT_SUCCESS = 30;                     // Payout success
  PAYOUT_FAILURE = 31;                     // Payout failure
  PAYOUT_PROCESSING = 32;                  // Payout processing
  PAYOUT_CANCELLED = 33;                   // Payout cancelled
  PAYOUT_CREATED = 34;                     // Payout created
  PAYOUT_EXPIRED = 35;                     // Payout expired
  PAYOUT_REVERSED = 36;                    // Payout reversed

  // Recovery events
  RECOVERY_PAYMENT_FAILURE = 37;           // Recovery payment failure
  RECOVERY_PAYMENT_SUCCESS = 38;           // Recovery payment success
  RECOVERY_PAYMENT_PENDING = 39;           // Recovery payment pending
  RECOVERY_INVOICE_CANCEL = 40;            // Recovery invoice cancelled
}


// Enum for currency codes (ISO 4217).
enum Currency {
  CURRENCY_UNSPECIFIED = 0; // Default value
  AED = 1;
  AFN = 2;
  ALL = 3;
  AMD = 4;
  ANG = 5;
  AOA = 6;
  ARS = 7;
  AUD = 8;
  AWG = 9;
  AZN = 10;
  BAM = 11;
  BBD = 12;
  BDT = 13;
  BGN = 14;
  BHD = 15;
  BIF = 16;
  BMD = 17;
  BND = 18;
  BOB = 19;
  BRL = 20;
  BSD = 21;
  BTN = 22;
  BWP = 23;
  BYN = 24;
  BZD = 25;
  CAD = 26;
  CDF = 27;
  CHF = 28;
  CLF = 29;
  CLP = 30;
  CNY = 31;
  COP = 32;
  CRC = 33;
  CUC = 34;
  CUP = 35;
  CVE = 36;
  CZK = 37;
  DJF = 38;
  DKK = 39;
  DOP = 40;
  DZD = 41;
  EGP = 42;
  ERN = 43;
  ETB = 44;
  EUR = 45;
  FJD = 46;
  FKP = 47;
  GBP = 48;
  GEL = 49;
  GHS = 50;
  GIP = 51;
  GMD = 52;
  GNF = 53;
  GTQ = 54;
  GYD = 55;
  HKD = 56;
  HNL = 57;
  HRK = 58;
  HTG = 59;
  HUF = 60;
  IDR = 61;
  ILS = 62;
  INR = 63;
  IQD = 64;
  IRR = 65;
  ISK = 66;
  JMD = 67;
  JOD = 68;
  JPY = 69;
  KES = 70;
  KGS = 71;
  KHR = 72;
  KMF = 73;
  KPW = 74;
  KRW = 75;
  KWD = 76;
  KYD = 77;
  KZT = 78;
  LAK = 79;
  LBP = 80;
  LKR = 81;
  LRD = 82;
  LSL = 83;
  LYD = 84;
  MAD = 85;
  MDL = 86;
  MGA = 87;
  MKD = 88;
  MMK = 89;
  MNT = 90;
  MOP = 91;
  MRU = 92;
  MUR = 93;
  MVR = 94;
  MWK = 95;
  MXN = 96;
  MYR = 97;
  MZN = 98;
  NAD = 99;
  NGN = 100;
  NIO = 101;
  NOK = 102;
  NPR = 103;
  NZD = 104;
  OMR = 105;
  PAB = 106;
  PEN = 107;
  PGK = 108;
  PHP = 109;
  PKR = 110;
  PLN = 111;
  PYG = 112;
  QAR = 113;
  RON = 114;
  RSD = 115;
  RUB = 116;
  RWF = 117;
  SAR = 118;
  SBD = 119;
  SCR = 120;
  SDG = 121;
  SEK = 122;
  SGD = 123;
  SHP = 124;
  SLE = 125;
  SLL = 126;
  SOS = 127;
  SRD = 128;
  SSP = 129;
  STD = 130; // Obsolete, use STN
  STN = 131;
  SVC = 132;
  SYP = 133;
  SZL = 134;
  THB = 135;
  TJS = 136;
  TMT = 137;
  TND = 138;
  TOP = 139;
  TRY = 140;
  TTD = 141;
  TWD = 142;
  TZS = 143;
  UAH = 144;
  UGX = 145;
  USD = 146;
  UYU = 147;
  UZS = 148;
  VES = 149;
  VND = 150;
  VUV = 151;
  WST = 152;
  XAF = 153;
  XCD = 154;
  XOF = 155;
  XPF = 156;
  YER = 157;
  ZAR = 158;
  ZMW = 159;
  ZWL = 160;
}

// Connector enumeration.
enum Connector {
  CONNECTOR_UNSPECIFIED = 0; // Default value
  ADYENPLATFORM = 1;
  ACI = 2;
  ADYEN = 3;
  AIRWALLEX = 4;
  AUTHORIZEDOTNET = 5;
  BAMBORA = 6;
  BAMBORAAPAC = 7;
  BANKOFAMERICA = 8;
  BILLWERK = 9;
  BITPAY = 10;
  BLUESNAP = 11;
  BOKU = 12;
  BRAINTREE = 13;
  CASHTOCODE = 14;
  CHARGEBEE = 15;
  CHECKOUT = 16;
  COINBASE = 17;
  COINGATE = 18;
  CRYPTOPAY = 19;
  CTP_MASTERCARD = 20;
  CTP_VISA = 21;
  CYBERSOURCE = 22;
  DATATRANS = 23;
  DEUTSCHEBANK = 24;
  DIGITALVIRGO = 25;
  DLOCAL = 26;
  EBANX = 27;
  ELAVON = 28;
  FISERV = 29;
  FISERVEMEA = 30;
  FIUU = 31;
  FORTE = 32;
  GETNET = 33;
  GLOBALPAY = 34;
  GLOBEPAY = 35;
  GOCARDLESS = 36;
  GPAYMENTS = 37;
  HIPAY = 38;
  HELCIM = 39;
  INESPAY = 40;
  IATAPAY = 41;
  ITAUBANK = 42;
  JPMORGAN = 43;
  JUSPAYTHREEDSSERVER = 44;
  KLARNA = 45;
  MIFINITY = 46;
  MOLLIE = 47;
  MONERIS = 48;
  MULTISAFEPAY = 49;
  NETCETERA = 50;
  NEXINETS = 51;
  NEXIXPAY = 52;
  NMI = 53;
  NOMUPAY = 54;
  NOON = 55;
  NOVALNET = 56;
  NUVEI = 57;
  OPENNODE = 58;
  PAYBOX = 59;
  PAYME = 60;
  PAYONE = 61;
  PAYPAL = 62;
  PAYSTACK = 63;
  PAYU = 64;
  PLACETOPAY = 65;
  POWERTRANZ = 66;
  PROPHETPAY = 67;
  RAPYD = 68;
  RAZORPAY = 69;
  RECURLY = 70;
  REDSYS = 71;
  SHIFT4 = 72;
  SQUARE = 73;
  STAX = 74;
  STRIPE = 75;
  TAXJAR = 76;
  THREEDSECUREIO = 77;
  TRUSTPAY = 78;
  TSYS = 79;
  VOLT = 80;
  WELLSFARGO = 81;
  WISE = 82;
  WORLDLINE = 83;
  WORLDPAY = 84;
  WORLDPAYVANTIV = 85;
  SIGNIFYD = 86;
  PLAID = 87;
  RISKIFIED = 88;
  XENDIT = 89;
  ZEN = 90;
  ZSL = 91;
  PHONEPE = 92;
  CASHFREE = 93;
  PAYTM = 94;
  BLUECODE = 95;
  PAYLOAD = 96;
  AUTHIPAY = 97;
  SILVERFLOW = 98;
  CELERO = 99;
  TRUSTPAYMENTS = 100;
  PAYSAFE = 101;
}

// Payment method types.
enum PaymentMethodType {
  PAYMENT_METHOD_TYPE_UNSPECIFIED = 0; // Default value
  ACH = 1;
  AFFIRM = 2;
  AFTERPAY_CLEARPAY = 3;
  ALFAMART = 4;
  ALI_PAY = 5;
  ALI_PAY_HK = 6;
  ALMA = 7;
  AMAZON_PAY = 8;
  APPLE_PAY = 9;
  ATOME = 10;
  BACS = 11;
  BANCONTACT_CARD = 12;
  BECS = 13;
  BENEFIT = 14;
  BIZUM = 15;
  BLIK = 16;
  BOLETO = 17;
  BCA_BANK_TRANSFER = 18;
  BNI_VA = 19;
  BRI_VA = 20;
  CARD_REDIRECT = 21;
  CIMB_VA = 22;
  CLASSIC_REWARD = 23;
  CREDIT = 24;
  CRYPTO_CURRENCY = 25;
  CASHAPP = 26;
  DANA = 27;
  DANAMON_VA = 28;
  DEBIT = 29;
  DUIT_NOW = 30;
  EFECTY = 31;
  EFT = 32;
  EPS = 33;
  FPS = 34;
  EVOUCHER = 35;
  GIROPAY = 36;
  GIVEX = 37;
  GOOGLE_PAY = 38;
  GO_PAY = 39;
  GCASH = 40;
  IDEAL = 41;
  INTERAC = 42;
  INDOMARET = 43;
  KAKAO_PAY = 44;
  LOCAL_BANK_REDIRECT = 45;
  MANDIRI_VA = 46;
  KNET = 47;
  MB_WAY = 48;
  MOBILE_PAY = 49;
  MOMO = 50;
  MOMO_ATM = 51;
  MULTIBANCO = 52;
  ONLINE_BANKING_THAILAND = 53;
  ONLINE_BANKING_CZECH_REPUBLIC = 54;
  ONLINE_BANKING_FINLAND = 55;
  ONLINE_BANKING_FPX = 56;
  ONLINE_BANKING_POLAND = 57;
  ONLINE_BANKING_SLOVAKIA = 58;
  OXXO = 59;
  PAGO_EFECTIVO = 60;
  PERMATA_BANK_TRANSFER = 61;
  OPEN_BANKING_UK = 62;
  PAY_BRIGHT = 63;
  PAZE = 64;
  PIX = 65;
  PAY_SAFE_CARD = 66;
  PRZELEWY24 = 67;
  PROMPT_PAY = 68;
  PSE = 69;
  RED_COMPRA = 70;
  RED_PAGOS = 71;
  SAMSUNG_PAY = 72;
  SEPA = 73;
  SEPA_BANK_TRANSFER = 74;
  SOFORT = 75;
  SWISH = 76;
  TOUCH_N_GO = 77;
  TRUSTLY = 78;
  TWINT = 79;
  UPI_COLLECT = 80;
  UPI_INTENT = 81;
  UPI_QR = 82;
  VIPPS = 83;
  VIET_QR = 84;
  VENMO = 85;
  WALLEY = 86;
  WE_CHAT_PAY = 87;
  SEVEN_ELEVEN = 88;
  LAWSON = 89;
  MINI_STOP = 90;
  FAMILY_MART = 91;
  SEICOMART = 92;
  PAY_EASY = 93;
  LOCAL_BANK_TRANSFER = 94;
  OPEN_BANKING_PIS = 95;
  DIRECT_CARRIER_BILLING = 96;
  INSTANT_BANK_TRANSFER = 97;
  PAY_PAL = 98;
  REVOLUT_PAY = 99;
}

// Product type enumeration.
enum ProductType {
  PHYSICAL = 0;
  DIGITAL = 1;
  TRAVEL = 2;
  RIDE = 3;
  EVENT = 4;
  ACCOMMODATION = 5;
}

// Dispute stage enumeration.
enum DisputeStage {
  DISPUTE_STAGE_UNSPECIFIED = 0; // Default value
  PRE_DISPUTE = 1;
  ACTIVE_DISPUTE = 2;
  PRE_ARBITRATION = 3;
}

// Country Alpha-2 code enumeration.
enum CountryAlpha2 {
  COUNTRY_ALPHA2_UNSPECIFIED = 0; // Default value must be first
  US = 1;
  AF = 2;
  AX = 3;
  AL = 4;
  DZ = 5;
  AS = 6;
  AD = 7;
  AO = 8;
  AI = 9;
  AQ = 10;
  AG = 11;
  AR = 12;
  AM = 13;
  AW = 14;
  AU = 15;
  AT = 16;
  AZ = 17;
  BS = 18;
  BH = 19;
  BD = 20;
  BB = 21;
  BY = 22;
  BE = 23;
  BZ = 24;
  BJ = 25;
  BM = 26;
  BT = 27;
  BO = 28;
  BQ = 29;
  BA = 30;
  BW = 31;
  BV = 32;
  BR = 33;
  IO = 34;
  BN = 35;
  BG = 36;
  BF = 37;
  BI = 38;
  KH = 39;
  CM = 40;
  CA = 41;
  CV = 42;
  KY = 43;
  CF = 44;
  TD = 45;
  CL = 46;
  CN = 47;
  CX = 48;
  CC = 49;
  CO = 50;
  KM = 51;
  CG = 52;
  CD = 53;
  CK = 54;
  CR = 55;
  CI = 56;
  HR = 57;
  CU = 58;
  CW = 59;
  CY = 60;
  CZ = 61;
  DK = 62;
  DJ = 63;
  DM = 64;
  DO = 65;
  EC = 66;
  EG = 67;
  SV = 68;
  GQ = 69;
  ER = 70;
  EE = 71;
  ET = 72;
  FK = 73;
  FO = 74;
  FJ = 75;
  FI = 76;
  FR = 77;
  GF = 78;
  PF = 79;
  TF = 80;
  GA = 81;
  GM = 82;
  GE = 83;
  DE = 84;
  GH = 85;
  GI = 86;
  GR = 87;
  GL = 88;
  GD = 89;
  GP = 90;
  GU = 91;
  GT = 92;
  GG = 93;
  GN = 94;
  GW = 95;
  GY = 96;
  HT = 97;
  HM = 98;
  VA = 99;
  HN = 100;
  HK = 101;
  HU = 102;
  IS = 103;
  IN = 104;
  ID = 105;
  IR = 106;
  IQ = 107;
  IE = 108;
  IM = 109;
  IL = 110;
  IT = 111;
  JM = 112;
  JP = 113;
  JE = 114;
  JO = 115;
  KZ = 116;
  KE = 117;
  KI = 118;
  KP = 119;
  KR = 120;
  KW = 121;
  KG = 122;
  LA = 123;
  LV = 124;
  LB = 125;
  LS = 126;
  LR = 127;
  LY = 128;
  LI = 129;
  LT = 130;
  LU = 131;
  MO = 132;
  MK = 133;
  MG = 134;
  MW = 135;
  MY = 136;
  MV = 137;
  ML = 138;
  MT = 139;
  MH = 140;
  MQ = 141;
  MR = 142;
  MU = 143;
  YT = 144;
  MX = 145;
  FM = 146;
  MD = 147;
  MC = 148;
  MN = 149;
  ME = 150;
  MS = 151;
  MA = 152;
  MZ = 153;
  MM = 154;
  NA = 155;
  NR = 156;
  NP = 157;
  NL = 158;
  NC = 159;
  NZ = 160;
  NI = 161;
  NE = 162;
  NG = 163;
  NU = 164;
  NF = 165;
  MP = 166;
  NO = 167;
  OM = 168;
  PK = 169;
  PW = 170;
  PS = 171;
  PA = 172;
  PG = 173;
  PY = 174;
  PE = 175;
  PH = 176;
  PN = 177;
  PL = 178;
  PT = 179;
  PR = 180;
  QA = 181;
  RE = 182;
  RO = 183;
  RU = 184;
  RW = 185;
  BL = 186;
  SH = 187;
  KN = 188;
  LC = 189;
  MF = 190;
  PM = 191;
  VC = 192;
  WS = 193;
  SM = 194;
  ST = 195;
  SA = 196;
  SN = 197;
  RS = 198;
  SC = 199;
  SL = 200;
  SG = 201;
  SX = 202;
  SK = 203;
  SI = 204;
  SB = 205;
  SO = 206;
  ZA = 207;
  GS = 208;
  SS = 209;
  ES = 210;
  LK = 211;
  SD = 212;
  SR = 213;
  SJ = 214;
  SZ = 215;
  SE = 216;
  CH = 217;
  SY = 218;
  TW = 219;
  TJ = 220;
  TZ = 221;
  TH = 222;
  TL = 223;
  TG = 224;
  TK = 225;
  TO = 226;
  TT = 227;
  TN = 228;
  TR = 229;
  TM = 230;
  TC = 231;
  TV = 232;
  UG = 233;
  UA = 234;
  AE = 235;
  GB = 236;
  UM = 237;
  UY = 238;
  UZ = 239;
  VU = 240;
  VE = 241;
  VN = 242;
  VG = 243;
  VI = 244;
  WF = 245;
  EH = 246;
  YE = 247;
  ZM = 248;
  ZW = 249;
}

// Represents a physical address with contact information.
message Address {
  // Personal Information
  optional SecretString first_name = 1;
  optional SecretString last_name = 2;

  // Address Details
  optional SecretString line1 = 3;
  optional SecretString line2 = 4;
  optional SecretString line3 = 5;
  optional SecretString city = 6;
  optional SecretString state = 7;
  optional SecretString zip_code = 8;
  optional CountryAlpha2 country_alpha2_code = 9;

  // Contact Information
  optional SecretString email = 10;
  optional SecretString phone_number = 11;
  optional string phone_country_code = 12;
}

// Details of a single product in an order
message OrderDetailsWithAmount {
  // Name of the product that is being purchased
  string product_name = 1;

  // The quantity of the product to be purchased
  uint32 quantity = 2;

  // The amount per quantity of product (in minor currency units)
  int64 amount = 3;

  // Tax rate applicable to the product
  optional double tax_rate = 4;

  // Total tax amount applicable to the product (in minor currency units)
  optional int64 total_tax_amount = 5;

  // Does the order include shipping
  optional bool requires_shipping = 6;

  // The image URL of the product
  optional string product_img_link = 7;

  // ID of the product that is being purchased
  optional string product_id = 8;

  // Category of the product that is being purchased
  optional string category = 9;

  // Sub category of the product that is being purchased
  optional string sub_category = 10;

  // Brand of the product that is being purchased
  optional string brand = 11;

  // Description for the item
  optional string description = 14;

  // Unit of measure used for the item quantity.
  optional string unit_of_measure = 15;

  // Type of the product that is being purchased
  optional ProductType product_type = 16;

  // The tax code for the product
  optional string product_tax_code = 17;
}

// Access token details.
message AccessToken {
  // The token string.
  string token = 1;

  // Expiration timestamp of the token (seconds since epoch).
  optional int64 expires_in_seconds = 2;

  // Token type (e.g., "Bearer", "Basic").
  optional string token_type = 3;
}

// State data to be sent back to Hyperswitch for storage
message ConnectorState {
  // Access token obtained from connector
  optional AccessToken access_token = 1;

  // Connector's customer ID (e.g., Authorize.net customer profile ID)
  optional string connector_customer_id = 2;
}

// Additional authentication data, typically from 3DS.
message AuthenticationData {
  // Electronic Commerce Indicator (ECI) from 3DS.
  optional string eci = 1;

  // Cardholder Authentication Verification Value (CAVV).
  optional string cavv = 2;

  // 3DS Server Transaction ID.
  optional Identifier threeds_server_transaction_id = 3;

  // 3DS Message Version (e.g., "2.1.0", "2.2.0").
  optional string message_version = 4;

  // Directory Server Transaction ID (DS Trans ID).
  optional string ds_transaction_id = 5;

  // Transaction status from authentication/verification process.
  optional TransactionStatus trans_status = 6;

  // ACS Transaction ID (ACS Trans ID).
  optional string acs_transaction_id = 7;

  // Transaction identifier generated by the 3DS system.
  optional string transaction_id = 8;

  // UCAF (Universal Cardholder Authentication Field) collection indicator.
  optional string ucaf_collection_indicator = 9;
}

// Details of customer acceptance for mandates or terms.
message CustomerAcceptance {
  // Type of acceptance (e.g., online, offline).
  AcceptanceType acceptance_type = 1;

  // Unix timestamp (seconds since epoch) of when the acceptance was given.
  int64 accepted_at = 2;

  // Details if the acceptance was an online mandate.
  optional OnlineMandate online_mandate_details = 3;
}

// Details for an online mandate acceptance.
message OnlineMandate {
  // IP address from which the mandate was accepted.
  optional string ip_address = 1;

  // User agent string of the browser used for mandate acceptance.
  string user_agent = 2;
}

// Setup mandate details for payment authorization
message SetupMandateDetails {
  // A way to update the mandate's payment method details
  optional string update_mandate_id = 1;

  // Details of customer acceptance
  optional CustomerAcceptance customer_acceptance = 2;
}

// Information about the customer's browser.
message BrowserInformation {
  // Display Information
  optional uint32 color_depth = 1;
  optional uint32 screen_height = 5;
  optional uint32 screen_width = 6;

  // Browser Settings
  optional bool java_enabled = 2;
  optional bool java_script_enabled = 3;
  optional string language = 4;
  optional int32 time_zone_offset_minutes = 7;

  // Browser Headers
  optional string accept_header = 9;
  optional string user_agent = 10;
  optional string accept_language = 14;
  optional string referer = 15;

  // Device Information
  optional string ip_address = 8;
  optional string os_type = 11;
  optional string os_version = 12;
  optional string device_model = 13;
}

// Represents an identifier, which can be one of several types.
message Identifier {
  oneof id_type {
    // Connector's transaction ID.
    string id = 1;

    // Encoded data representing the ID or related information.
    string encoded_data = 2;

    // Indicates that no specific ID is returned or applicable.
    google.protobuf.Empty no_response_id_marker = 3;
  }
}


// Reference to a payment mandate.
message MandateReference {
  // Connector's unique identifier for the mandate.
  optional string mandate_id = 1;
  optional string payment_method_id = 2;
}

// Container for various address types related to a payment.
message PaymentAddress {
  // Shipping address.
  Address shipping_address = 1;

  // Customer Billing address.
  Address billing_address = 2;
}

message RedirectionResponse {
  // query params
  optional string params = 1;
  // Body content
  map<string, string> payload = 2;
}

// Data for a redirection, can be either form data, raw HTML, or URI.
message RedirectForm {
  oneof form_type {
    // Data for constructing an HTML form for redirection.
    FormData form = 1;

    // Raw HTML data for redirection.
    HtmlData html = 2;

    // URI for direct redirection (e.g., UPI deep links).
    UriData uri = 3;
  }
}

// Represents data for an HTML form to be submitted.
message FormData {
  // The endpoint URL where the form should be submitted.
  string endpoint = 1;

  // HTTP method to be used for form submission (e.g., POST).
  HttpMethod method = 2;

  // Key-value pairs representing the form fields.
  map<string, string> form_fields = 3;
}

// Represents raw HTML data.
message HtmlData {
  // The HTML content as a string.
  string html_data = 1;
}

// Represents URI data for direct redirection.
message UriData {
  // The URI for redirection (e.g., UPI deep link).
  string uri = 1;
}

// Details of an HTTP request, typically for incoming webhooks.
message RequestDetails {
  // HTTP method of the request (e.g., GET, POST).
  HttpMethod method = 1;

  // URI of the request.
  optional string uri = 2;

  // Headers of the HTTP request.
  map<string, string> headers = 3;

  // Body of the HTTP request.
  bytes body = 4;

  // Query parameters of the request.
  optional string query_params = 5;
}

// Secrets used for verifying connector webhooks.
message WebhookSecrets {
  // Primary secret for webhook verification.
  string secret = 1;

  // Additional secret, if required by the connector.
  optional string additional_secret = 2;
}

message IncompleteTransformationResponse {
  // The resource object bytes that should be sent in PSync call
  bytes resource_object = 1;

  // Reason why transformation is incomplete
  string reason = 2;
}

// Content of a webhook response, can be one of several types.
message WebhookResponseContent {
  oneof content {
    // Content if the webhook is for a payment synchronization.
    PaymentServiceGetResponse payments_response = 1;

    // Content if the webhook is for a refund synchronization.
    RefundResponse refunds_response = 2;

    // Content if the webhook is for a dispute synchronization.
    DisputeResponse disputes_response = 3;

    // Content if the payment webhook transformation is incomplete and requires psync call.
    IncompleteTransformationResponse incomplete_transformation = 4;
  }
}

// Data for a multiple capture request.
message MultipleCaptureRequestData {
  // Sequence number for this capture in a series of multiple captures.
  int64 capture_sequence = 1;

  // Reference for this specific capture.
  string capture_reference = 2;
}

// Type of evidence that can be submitted for a dispute.
enum EvidenceType {
  EVIDENCE_TYPE_UNSPECIFIED = 0;              // Default value
  CANCELLATION_POLICY = 1;                    // Cancellation policy document
  CUSTOMER_COMMUNICATION = 2;                 // Communication with customer
  CUSTOMER_SIGNATURE = 3;                     // Customer signature document
  RECEIPT = 4;                                // Receipt or proof of purchase
  REFUND_POLICY = 5;                         // Refund policy document
  SERVICE_DOCUMENTATION = 6;                  // Service documentation
  SHIPPING_DOCUMENTATION = 7;                // Shipping documentation
  INVOICE_SHOWING_DISTINCT_TRANSACTIONS = 8;  // Invoice showing distinct transactions
  RECURRING_TRANSACTION_AGREEMENT = 9;        // Recurring transaction agreement
  UNCATEGORIZED_FILE = 10;                   // Uncategorized evidence file
}

// Represents a single piece of evidence for a dispute.
message EvidenceDocument {
  // Type of the evidence.
  EvidenceType evidence_type = 1;

  // Content Options
  // Content of the document, if it's a file.
  optional bytes file_content = 2;

  // MIME type of the file (e.g., "application/pdf", "image/png"), if file_content is provided.
  optional string file_mime_type = 3;

  // Identifier for the file if stored with an external provider.
  optional string provider_file_id = 4;

  // Textual content of the evidence, if it's not a file or in addition to a file.
  optional string text_content = 5;
}

// Extended authorization response data
message ExtendedAuthorizationResponseData {
  optional bool extended_authentication_applied = 1; // Whether extended authentication was applied
  optional int64 capture_before = 2; // Unix timestamp before which capture must occur
  optional int64 extended_authorization_last_applied_at = 3; // Unix timestamp of when extended authentication was last applied
}

// Additional payment method data for card payments
message CardConnectorResponse {
  optional bytes authentication_data = 1; // Authentication details as JSON bytes
  optional bytes payment_checks = 2; // Payment checks as JSON bytes
  optional string card_network = 3; // Card network returned by the processor
  optional string domestic_network = 4; // Domestic (co-branded) card network
}

// Additional payment method connector response
message AdditionalPaymentMethodConnectorResponse {
  CardConnectorResponse card = 1; // Card-specific response data
}

// Connector response data containing various information from the connector
message ConnectorResponseData {
  optional AdditionalPaymentMethodConnectorResponse additional_payment_method_data = 1; // Additional payment method specific data
  optional ExtendedAuthorizationResponseData extended_authorization_response_data = 2; // Extended authorization data
  optional bool is_overcapture_enabled = 3; // Whether overcapture is enabled
}

// ============================================================================
// SESSION TOKEN MESSAGES
// ============================================================================

message SessionToken {
  oneof wallet_name {
    GpaySessionTokenResponse google_pay = 1;
    PaypalSessionTokenResponse paypal = 2;
    ApplepaySessionTokenResponse apple_pay = 3;
  }
}

// -------------------------
// Google Pay Session Token
// -------------------------

message GpaySessionTokenResponse {
  GooglePaySessionResponse google_pay_session = 1;
}

message GooglePayThirdPartySdk {
  bool delayed_session_token = 1;
  string connector = 2;
  SdkNextAction sdk_next_action = 3;
}

message GooglePaySessionResponse {
  GpayMerchantInfo merchant_info = 1;
  bool shipping_address_required = 2;
  bool email_required = 3;
  GpayShippingAddressParameters shipping_address_parameters = 4;
  repeated GpayAllowedPaymentMethods allowed_payment_methods = 5;
  GpayTransactionInfo transaction_info = 6;
  bool delayed_session_token = 7;
  string connector = 8;
  SdkNextAction sdk_next_action = 9;
  optional SecretInfoToInitiateSdk secrets = 10;
}

message GpayMerchantInfo {
  optional string merchant_id = 1;
  string merchant_name = 2;
}

message GpayShippingAddressParameters {
  bool phone_number_required = 1;
}

message GpayAllowedPaymentMethods {
  string payment_method_type = 1;
  GpayAllowedMethodsParameters parameters = 2;
  GpayTokenizationSpecification tokenization_specification = 3;
}

message GpayAllowedMethodsParameters {
  repeated string allowed_auth_methods = 1;
  repeated string allowed_card_networks = 2;
  optional bool billing_address_required = 3;
  optional GpayBillingAddressParameters billing_address_parameters = 4;
  optional bool assurance_details_required = 5;
}

message GpayBillingAddressParameters {
  bool phone_number_required = 1;
  GpayBillingAddressFormat format = 2;
}

enum GpayBillingAddressFormat {
  BILLING_ADDRESS_FORMAT_UNSPECIFIED = 0;
  FULL = 1;
  MIN = 2;
}

message GpayTokenizationSpecification {
  string token_specification_type = 1;
  GpayTokenParameters parameters = 2;
}

message GpayTokenParameters {
  optional string gateway = 1;
  optional string gateway_merchant_id = 2;
  optional string protocol_version = 3;
  optional SecretString public_key = 4;
}

message GpayTransactionInfo {
  CountryAlpha2 country_code = 1;
  Currency currency_code = 2;
  string total_price_status = 3;
  int64 total_price = 4; // MinorUnit
}

// -------------------------
// Apple Pay Session Token
// -------------------------

message ApplepaySessionTokenResponse {
  optional ApplePaySessionResponse session_token_data = 1;
  optional ApplePayPaymentRequest payment_request_data = 2;
  string connector = 3;
  bool delayed_session_token = 4;
  SdkNextAction sdk_next_action = 5;
  optional string connector_reference_id = 6;
  optional string connector_sdk_public_key = 7;
  optional string connector_merchant_id = 8;
}

message ApplePaySessionResponse {
  ThirdPartySdkSessionResponse third_party_sdk = 1;
}

message ThirdPartySdkSessionResponse {
  SecretInfoToInitiateSdk secrets = 1;
}

message NoThirdPartySdkSessionResponse {
  uint64 epoch_timestamp = 1;
  uint64 expires_at = 2;
  string merchant_session_identifier = 3;
  string nonce = 4;
  string merchant_identifier = 5;
  string domain_name = 6;
  string display_name = 7;
  string signature = 8;
  string operational_analytics_identifier = 9;
  uint32 retries = 10; // u8 in rust
  string psp_id = 11;
}

message ApplePayPaymentRequest {
  CountryAlpha2 country_code = 1;
  Currency currency_code = 2;
  AmountInfo total = 3;
  repeated string merchant_capabilities = 4;
  repeated string supported_networks = 5;
  optional string merchant_identifier = 6;
}

message AmountInfo {
  string label = 1;
  optional string total_type = 2;
  int64 amount = 3; // MinorUnit
}

message ApplePayBillingContactFields {
  repeated ApplePayAddressParameters fields = 1;
}

message ApplePayShippingContactFields {
  repeated ApplePayAddressParameters fields = 1;
}

enum ApplePayAddressParameters {
  APPLE_PAY_ADDRESS_PARAMETERS_UNSPECIFIED = 0;
  POSTAL_ADDRESS = 1;
  PHONE = 2;
  EMAIL = 3;
}

message ApplePayRecurringPaymentRequest {
  string payment_description = 1;
  ApplePayRegularBillingRequest regular_billing = 2;
  optional string billing_agreement = 3;
  string management_url = 4;
}

message ApplePayRegularBillingRequest {
  int64 amount = 1; // MinorUnit
  string label = 2;
  ApplePayPaymentTiming payment_timing = 3;
  optional int64 recurring_payment_start_date = 4;
  optional int64 recurring_payment_end_date = 5;
  optional RecurringPaymentIntervalUnit recurring_payment_interval_unit = 6;
  optional int32 recurring_payment_interval_count = 7;
}

enum ApplePayPaymentTiming {
  APPLE_PAY_PAYMENT_TIMING_UNSPECIFIED = 0;
  IMMEDIATE = 1;
  RECURRING = 2;
}

enum RecurringPaymentIntervalUnit {
  RECURRING_PAYMENT_INTERVAL_UNIT_UNSPECIFIED = 0;
  YEAR = 1;
  MONTH = 2;
  DAY = 3;
  HOUR = 4;
  MINUTE = 5;
}

// -------------------------
// PayPal Session Token
// -------------------------

message PaypalSessionTokenResponse {
  string connector = 1;
  string session_token = 2;
  SdkNextAction sdk_next_action = 3;
  optional string client_token = 4;
  optional PaypalTransactionInfo transaction_info = 5;
}

message PaypalTransactionInfo {
  PaypalFlow flow = 1;
  Currency currency_code = 2;
  int64 total_price = 3; // MinorUnit
}

enum PaypalFlow {
  PAYPAL_FLOW_UNSPECIFIED = 0;
  Checkout = 1;
}

// -------------------------
// Common Session Token Types
// -------------------------

enum SdkNextAction {
  NEXT_ACTION_UNSPECIFIED = 0;
  POST_SESSION_TOKENS = 1;
  CONFIRM = 2;
}

message SecretInfoToInitiateSdk {
  SecretString display = 1;
  optional SecretString payment = 2;
}

// ============================================================================
// SERVICE-SPECIFIC MESSAGES
// ============================================================================

// -------------------------
// PaymentService Messages
// -------------------------

// Request message for creating an access token.
message PaymentServiceCreateAccessTokenRequest {
  // Session Token create Identification
  Identifier request_ref_id = 1; // Renamed from connector_request_reference_id

  // Connector Selection
  Connector connector = 2; // The connector to create the access token for

  // Account-Specific Configuration
  map<string, string> merchant_account_metadata = 3; // Account-level configuration metadata (e.g., merchant_name, brand_id)
}

// Response message for creating an access token.
message PaymentServiceCreateAccessTokenResponse {
  // Core token information
  string access_token = 1; // The access token string
  optional string token_type = 2; // Token type (e.g., "Bearer", "Basic")
  optional int64 expires_in_seconds = 3; // Expiration timestamp of the token (seconds since epoch)

  // Status information
  OperationStatus status = 4; // Status of the access token creation attempt
  optional string error_code = 5; // Error code if the access token creation failed
  optional string error_message = 6; // Error message if the access token creation failed
  uint32 status_code = 7; // HTTP status code from the connector

  optional Identifier response_ref_id = 8; // Renamed from connector_response_reference_id
}

// Request message for authorizing a payment.
message PaymentServiceAuthorizeRequest {
  // Payment Identification
  Identifier request_ref_id = 1; // Renamed from connector_request_reference_id

  // Amount Information
  int64 amount = 2; // The amount for the payment in major currency units
  Currency currency = 3; // The currency for the payment, in ISO 4217 three-letter code
  int64 minor_amount = 4; // The minor amount for the payment (e.g., cents)
  optional int64 order_tax_amount = 5; // Tax amount for the order
  optional int64 shipping_cost = 6; // Cost of shipping for the order

  // Payment Method and Capture Settings
  PaymentMethod payment_method = 7; // Payment method to be used
  optional CaptureMethod capture_method = 8; // Method for capturing the payment

  // Customer Information
  optional SecretString email = 9; // Email address of the customer
  optional string customer_name = 10; // Name of the customer
  optional string customer_id = 32; // Merchant's customer ID
  optional string connector_customer_id = 11; // Customer ID as recognized by the connector

  // Address Information
  PaymentAddress address = 12; // Billing and shipping address details

  // Authentication Details
  AuthenticationType auth_type = 13; // Type of authentication to be used
  bool enrolled_for_3ds = 14; // Indicates if the customer is enrolled for 3D Secure
  optional AuthenticationData authentication_data = 15; // Additional authentication data

  // Metadata
  map<string, string> metadata = 16; // Additional metadata for the connector

  // URLs for Redirection and Webhooks
  optional string return_url = 17; // URL to redirect after payment
  optional string webhook_url = 18; // URL for webhook notifications
  optional string complete_authorize_url = 19; // URL to complete authorization

  // Session and Token Information
  optional string session_token = 21; // Session token, if applicable

  // Order Details
  optional string order_category = 22; // Category of the order
  optional string merchant_order_reference_id = 23; // Merchant's internal reference ID

  // Behavioral Flags and Preferences
  optional FutureUsage setup_future_usage = 24; // Indicates future usage intention
  optional bool off_session = 25; // Indicates if off-session transaction
  bool request_incremental_authorization = 26; // Indicates if incremental authorization is requested
  optional bool request_extended_authorization = 27; // Indicates if extended authorization is requested

  // Contextual Information
  optional CustomerAcceptance customer_acceptance = 28; // Details of customer acceptance
  optional BrowserInformation browser_info = 29; // Information about the customer's browser
  optional PaymentExperience payment_experience = 30; // Preferred payment experience
  optional string description = 35; // An arbitrary string attached to the payment. Often useful for displaying to users or for your internal record-keeping

  optional bool test_mode = 31; // A boolean value to indicate if the connector is in Test mode

  // Account-Specific Configuration
  map<string, string> merchant_account_metadata = 33; // Account-level configuration metadata (e.g., merchant_name, brand_id)

  // Mandate Setup Details
  optional SetupMandateDetails setup_mandate_details = 34; // Setup mandate details for the authorization

  optional string statement_descriptor_name = 36; // Complete description that appears on customers' statements
  optional string statement_descriptor_suffix = 37; // Provides information about a card payment that customers see on their statements

  // State Information
  optional ConnectorState state = 38; // State data for access token storage and other connector-specific state

  // Order Details
  repeated OrderDetailsWithAmount order_details = 39; // Details about the different products for which the payment is being made
}

// Request message for authorizing a payment only (without setup flows).
message PaymentServiceAuthorizeOnlyRequest {
  // Payment Identification
  Identifier request_ref_id = 1; // Renamed from connector_request_reference_id

  // Amount Information
  int64 amount = 2; // The amount for the payment in major currency units
  Currency currency = 3; // The currency for the payment, in ISO 4217 three-letter code
  int64 minor_amount = 4; // The minor amount for the payment (e.g., cents)
  optional int64 order_tax_amount = 5; // Tax amount for the order
  optional int64 shipping_cost = 6; // Cost of shipping for the order

  // Payment Method and Capture Settings
  PaymentMethod payment_method = 7; // Payment method to be used
  optional CaptureMethod capture_method = 8; // Method for capturing the payment

  // Customer Information
  optional SecretString email = 9; // Email address of the customer
  optional string customer_name = 10; // Name of the customer
  optional string customer_id = 32; // Merchant's customer ID
  optional string connector_customer_id = 11; // Customer ID as recognized by the connector

  // Address Information
  PaymentAddress address = 12; // Billing and shipping address details

  // Authentication Details
  AuthenticationType auth_type = 13; // Type of authentication to be used
  bool enrolled_for_3ds = 14; // Indicates if the customer is enrolled for 3D Secure
  optional AuthenticationData authentication_data = 15; // Additional authentication data

  // Metadata
  map<string, string> metadata = 16; // Additional metadata for the connector

  // URLs for Redirection and Webhooks
  optional string return_url = 17; // URL to redirect after payment
  optional string webhook_url = 18; // URL for webhook notifications
  optional string complete_authorize_url = 19; // URL to complete authorization

  // Session and Token Information
  optional string session_token = 21; // Session token, if applicable

  // Order Details
  optional string order_category = 22; // Category of the order
  optional string merchant_order_reference_id = 23; // Merchant's internal reference ID

  // Behavioral Flags and Preferences
  optional FutureUsage setup_future_usage = 24; // Indicates future usage intention
  optional bool off_session = 25; // Indicates if off-session transaction
  bool request_incremental_authorization = 26; // Indicates if incremental authorization is requested
  optional bool request_extended_authorization = 27; // Indicates if extended authorization is requested

  // Contextual Information
  optional CustomerAcceptance customer_acceptance = 28; // Details of customer acceptance
  optional BrowserInformation browser_info = 29; // Information about the customer's browser
  optional PaymentExperience payment_experience = 30; // Preferred payment experience
  optional string description = 35; // An arbitrary string attached to the payment. Often useful for displaying to users or for your internal record-keeping

  optional bool test_mode = 31; // A boolean value to indicate if the connector is in Test mode

  // Account-Specific Configuration
  map<string, string> merchant_account_metadata = 33; // Account-level configuration metadata (e.g., merchant_name, brand_id)

  // Mandate Setup Details
  optional SetupMandateDetails setup_mandate_details = 34; // Setup mandate details for the authorization

  optional string statement_descriptor_name = 36; // Complete description that appears on customers' statements
  optional string statement_descriptor_suffix = 37; // Provides information about a card payment that customers see on their statements

  // State Information
  optional ConnectorState state = 38; // State data for access token storage and other connector-specific state

  // Order Details
  repeated OrderDetailsWithAmount order_details = 39; // Details about the different products for which the payment is being made

  // Payment Method Token
  optional string payment_method_token = 40;

  // Send the connector order identifier here if an order was created before authorize
  optional string order_id = 41;
}

// Response message for a payment authorization.
message PaymentServiceAuthorizeResponse {
  // Identification
  Identifier transaction_id = 1; // Identifier for the resource created

  // Status Information
  PaymentStatus status = 2; // Status of the payment attempt
  optional string error_code = 3; // Error code if the authorization failed
  optional string error_message = 4; // Error message if the authorization failed
  optional string error_reason = 20; // Detailed reason for the error
  uint32 status_code = 10; // HTTP status code from the connector
  map<string, string> response_headers = 11; // Optional HTTP response headers from the connector

  // Redirection and Transaction Details
  optional RedirectForm redirection_data = 5; // Data for redirecting the customer's browser
  optional string network_txn_id = 6; // Transaction ID from the payment network
  optional Identifier response_ref_id = 7; // Renamed from connector_response_reference_id

  // Authorization Details
  optional bool incremental_authorization_allowed = 8; // Indicates if incremental authorization is allowed

  // Metadata
  map<string, string> connector_metadata = 12; // Connector-specific metadata for the transaction

  // State Information
  optional ConnectorState state = 13; // State data for access token storage and other connector-specific state

  // Raw Response
  optional SecretString raw_connector_response = 9; // Raw response from the connector for debugging

  // Raw Request
  optional SecretString raw_connector_request = 14; // Raw request from the connector for debugging

  // Payment Details
  optional int64 captured_amount = 15; // Amount that has been captured
  optional int64 minor_captured_amount = 16; // Captured amount in minor currency units
  optional int64 minor_amount_capturable = 17; // Capturable amount in minor currency units

  optional MandateReference mandate_reference = 18; // Mandate reference, if applicable
  optional ConnectorResponseData connector_response = 19; // Various data regarding the response from connector
}

// Request message for synchronizing payment status.
message PaymentServiceGetRequest {
  // Identification
  Identifier transaction_id = 1; // The resource ID to synchronize

  optional string encoded_data = 9; // Encoded context data for redirect flows, etc if applicable

  // Reference
  optional Identifier request_ref_id = 2; // Renamed from connector_request_reference_id

  // Capture Settings
  optional CaptureMethod capture_method = 8; // Method for capturing the payment

  // Body of the response.
  optional bytes handle_response = 4;

  // Amount Information
  int64 amount = 5; // The amount for the payment in minor currency units
  Currency currency = 6; // The currency for the payment, in ISO 4217 three-letter code

  // State Information
  optional ConnectorState state = 3; // State data for access token storage and other connector-specific state
}

// Response message for a payment status synchronization.
message PaymentServiceGetResponse {
  // Identification
  Identifier transaction_id = 1; // Identifier for the synchronized resource

  // Status Information
  PaymentStatus status = 2; // Current status of the payment attempt
  optional string error_code = 3; // Error code if synchronization encountered an issue
  optional string error_message = 4; // Error message if synchronization encountered an issue
  optional string error_reason = 31; // Detailed reason for the error
  uint32 status_code = 26; // HTTP status code from the connector
  map<string, string> response_headers = 27; // Optional HTTP response headers from the connector

  // Transaction Details
  optional MandateReference mandate_reference = 5; // Mandate reference, if applicable
  optional string network_txn_id = 6; // Transaction ID from the payment network
  optional Identifier response_ref_id = 7; // Renamed from connector_response_reference_id

  // Payment Details
  optional int64 amount = 8; // Payment amount in major currency units
  optional int64 minor_amount = 9; // Payment amount in minor currency units
  optional Currency currency = 10; // Currency of the payment
  optional int64 captured_amount = 11; // Amount that has been captured
  optional int64 minor_captured_amount = 12; // Captured amount in minor currency units
  optional PaymentMethodType payment_method_type = 13; // Type of payment method used
  optional CaptureMethod capture_method = 14; // Capture method for the payment
  optional AuthenticationType auth_type = 15; // Type of authentication used

  // Timestamps
  optional int64 created_at = 16; // Unix timestamp when the payment was created
  optional int64 updated_at = 17; // Unix timestamp when the payment was last updated
  optional int64 authorized_at = 18; // Unix timestamp when the payment was authorized
  optional int64 captured_at = 19; // Unix timestamp when the payment was captured

  // Additional Context
  optional string customer_name = 20; // Name of the customer
  optional SecretString email = 21; // Email address of the customer
  optional string connector_customer_id = 22; // Customer ID as recognized by the connector
  optional string merchant_order_reference_id = 23; // Merchant's internal reference ID
  map<string, string> metadata = 24; // Additional metadata from the connector
  optional ConnectorResponseData connector_response = 30; // Various data regarding the response from connector

  // State Information
  optional ConnectorState state = 28; // State data for access token storage and other connector-specific state

  // Raw Response
  optional SecretString raw_connector_response = 25; // Raw response from the connector for debugging

  // Raw Request
  optional SecretString raw_connector_request = 29; // Raw request to the connector for debugging
}

// Request message for voiding a payment.
message PaymentServiceVoidRequest {
  // Identification
  Identifier request_ref_id = 1; // Reference ID for tracking
  Identifier transaction_id = 2; // Renamed from connector_request_reference_id

  // Void Details
  optional string cancellation_reason = 3; // Reason for cancelling/voiding the payment
  optional bool all_keys_required = 4;

  // Browser Information
  optional BrowserInformation browser_info = 5; // Information about the customer's browser

  // Amount Information
  optional int64 amount = 7; // Amount to void
  optional Currency currency = 8; // Currency of the void amount

  // Metadata
  map<string, string> connector_metadata = 9; // Additional metadata for the connector

  // State Information
  optional ConnectorState state = 10; // State data for access token storage and other connector-specific state

    // Account-Specific Configuration
  map<string, string> merchant_account_metadata = 11; // Account-level configuration metadata (e.g., merchant_name, brand_id)
}

// Response message for a payment void operation.
message PaymentServiceVoidResponse {
  // Identification
  Identifier transaction_id = 1; // Identifier for the voided resource

  // Status Information
  PaymentStatus status = 2; // Status of the payment attempt after voiding
  optional string error_code = 3; // Error code if the void operation failed
  optional string error_message = 4; // Error message if the void operation failed
  optional string error_reason = 13; // Detailed reason for the error
  uint32 status_code = 6; // HTTP status code from the connector
  map<string, string> response_headers = 7; // Optional HTTP response headers from the connector

  // Reference
  optional Identifier response_ref_id = 5; // Renamed from connector_response_reference_id

  // State Information
  optional ConnectorState state = 8; // State data for access token storage and other connector-specific state

  // Raw Request
  optional SecretString raw_connector_request = 9; // Raw request to the connector for debugging

  // Mandate Details
  optional MandateReference mandate_reference = 10; // Reference to the mandate, if applicable

  // Authorization Details
  optional bool incremental_authorization_allowed = 11; // Indicates if incremental authorization is allowed

  // Metadata
  map<string, string> connector_metadata = 12; // Connector-specific metadata for the transaction
}

// Request message for voiding a payment post-capture.
message PaymentServiceVoidPostCaptureRequest {
  // Identification
  Identifier request_ref_id = 1; // Reference ID for tracking
  Identifier transaction_id = 2; // Transaction ID to void post-capture

  // Void Details
  optional string cancellation_reason = 3; // Reason for cancelling/voiding the payment
  optional bool all_keys_required = 4;

  // Browser Information
  optional BrowserInformation browser_info = 5; // Information about the customer's browser
}

// Response message for a payment void post-capture operation.
message PaymentServiceVoidPostCaptureResponse {
  // Identification
  Identifier transaction_id = 1; // Identifier for the voided resource

  // Status Information
  PaymentStatus status = 2; // Status of the payment attempt after void post-capture
  optional string error_code = 3; // Error code if the void post-capture operation failed
  optional string error_message = 4; // Error message if the void post-capture operation failed
  optional string error_reason = 8; // Detailed reason for the error
  uint32 status_code = 6; // HTTP status code from the connector
  map<string, string> response_headers = 7; // Optional HTTP response headers from the connector

  // Reference
  optional Identifier response_ref_id = 5; // Response reference ID for tracking
}

// Creates a session object or a session token for wallets like Apple Pay, Google Pay, etc.
message PaymentServiceSdkSessionTokenRequest {
  // Identification
  Identifier request_ref_id = 1; // Reference ID for tracking

  // Amount Information
  int64 amount = 2; // The amount for the payment in major currency units
  Currency currency = 3; // The currency for the payment, in ISO 4217 three-letter code
  int64 minor_amount = 4; // The minor amount for the payment (e.g., cents)
  optional int64 order_tax_amount = 5; // Tax amount for the order
  optional int64 shipping_cost = 6; // Cost of shipping for the order
  
  // Payment Method Type
  optional PaymentMethodType payment_method_type = 7; // Indicates the sub type of payment method. Eg: 'google_pay' & 'apple_pay'

  optional CountryAlpha2 country_alpha2_code = 8;

  // Customer Information
  optional SecretString email = 9; // Email address of the customer
  optional SecretString customer_name = 10; // Name of the customer

  // Account-Specific Configuration
  SecretString merchant_account_metadata = 17;; // Account-level configuration metadata (e.g., merchant_name, brand_id)
}

// Response message for a sdk session token operation.
message PaymentServiceSdkSessionTokenResponse {
  SessionToken session_token = 1;
  optional string error_code = 2; // Error code if the post-authentication failed
  optional string error_message = 3; // Error message if the post-authentication failed
  optional string error_reason = 7; // Detailed reason for the error
  uint32 status_code = 4; // HTTP status code from the connector
  // Raw Response
  optional SecretString raw_connector_response = 5; // Raw response from the connector for debugging
  // Raw Request
  optional SecretString raw_connector_request = 6; // Raw request to the connector for debugging
}

// Request message for capturing a payment.
message PaymentServiceCaptureRequest {
  // Identification
  Identifier request_ref_id = 1; // Reference ID for tracking
  Identifier transaction_id = 2; // Renamed from connector_transaction_id

  // Capture Details
  int64 amount_to_capture = 3; // Amount to capture, in minor currency units
  Currency currency = 4; // Currency of the amount to capture

  // Metadata
  map<string, string> connector_metadata = 5; // Additional metadata for the connector

  // Multiple Capture Information
  optional MultipleCaptureRequestData multiple_capture_data = 6; // Data for multiple capture scenarios

  // Browser Information
  optional BrowserInformation browser_info = 7; // Browser information, if relevant

  // Capture Settings
  optional CaptureMethod capture_method = 9; // Method for capturing the payment

  // State Information
  optional ConnectorState state = 10; // State data for access token storage and other connector-specific state

    // Account-Specific Configuration
  map<string, string> merchant_account_metadata = 12; // Account-level configuration metadata (e.g., merchant_name, brand_id)
}

// Response message for a payment capture operation.
message PaymentServiceCaptureResponse {
  // Identification
  Identifier transaction_id = 1; // Identifier for the captured resource

  // Status Information
  PaymentStatus status = 2; // Status of the payment after the capture attempt
  optional string error_code = 3; // Error code if the capture failed
  optional string error_message = 4; // Error message if the capture failed
  optional string error_reason = 15; // Detailed reason for the error
  uint32 status_code = 6; // HTTP status code from the connector
  map<string, string> response_headers = 7; // Optional HTTP response headers from the connector

  // Reference
  optional Identifier response_ref_id = 5; // Renamed from response_reference_id

  // State Information
  optional ConnectorState state = 8; // State data for access token storage and other connector-specific state

  // Raw Request
  optional SecretString raw_connector_request = 9; // Raw request to the connector for debugging

  // Payment Details
  optional int64 captured_amount = 10; // Amount that has been captured
  optional int64 minor_captured_amount = 11; // Captured amount in minor currency units

  // Mandate Details
  MandateReference mandate_reference = 12; // Reference to the created mandate

  // Authorization Details
  optional bool incremental_authorization_allowed = 13; // Indicates if incremental authorization is allowed

  // Metadata
  map<string, string> connector_metadata = 14; // Connector-specific metadata for the transaction
}

// Request message for creating an order.
message PaymentServiceCreateOrderRequest {
  // Identification
  Identifier request_ref_id = 1; // Reference ID for tracking

  // Amount Information
  int64 amount = 2; // The amount for the order creation in major currency units
  Currency currency = 3; // The currency for the order creation, in ISO 4217 three-letter code

  // URLs for Redirection and Webhooks
  optional string webhook_url = 4; // URL for webhook notifications

  // Metadata
  map<string, string> metadata = 5; // Additional metadata for the connector
}

// Response message for create order operation.
message PaymentServiceCreateOrderResponse {
// Identification
  Identifier order_id = 1; // Identifier for the create order response

// Status Information
  PaymentStatus status = 2; // Status of the payment after the capture attempt
  optional string error_code = 3; // Error code if the capture failed
  optional string error_message = 4; // Error message if the capture failed
  uint32 status_code = 5; // HTTP status code from the connector
  map<string, string> response_headers = 6; // Optional HTTP response headers from the connector

  // Reference
  optional Identifier response_ref_id = 7; //  Response reference ID for tracking

  // Raw Request
  optional SecretString raw_connector_request = 8; // Raw request to the connector for debugging

  // Raw Response
  optional SecretString raw_connector_response = 9; // Raw response from the connector for debugging
}

// Request message for processing a refund.
message PaymentServiceRefundRequest {
  // Identification
  Identifier request_ref_id = 1; // Reference ID for tracking
  string refund_id = 2; // Unique identifier for the refund
  Identifier transaction_id = 3; // Renamed from connector_transaction_id

  // Amount Information
  int64 payment_amount = 4; // Amount to be refunded, in major currency units
  Currency currency = 5; // Currency of the refund, ISO 4217 code
  int64 minor_payment_amount = 6; // Amount to be refunded, in minor currency units
  int64 refund_amount = 7; // Actual amount to refund, in major units
  int64 minor_refund_amount = 8; // Actual amount to refund in minor units

  // Refund Context
  optional string reason = 9; // Reason for the refund
  optional string webhook_url = 10; // URL for webhook notifications
  optional string merchant_account_id = 11; // Merchant account ID for the refund
  optional CaptureMethod capture_method = 12; // Capture method related to the original payment

  // Metadata
  map<string, string> metadata = 13; // Metadata specific to the connector
  map<string, string> refund_metadata = 14; // Metadata specific to the refund

  // Browser Information
  optional BrowserInformation browser_info = 15; // Browser information, if relevant

  // State Information
  optional ConnectorState state = 17; // State data for access token storage and other connector-specific state

  // Account-Specific Configuration
  map<string, string> merchant_account_metadata = 18; // Account-level configuration metadata (e.g., merchant_name, brand_id)
<<<<<<< HEAD

  // Payment Method Type
  optional PaymentMethodType payment_method_type = 19; // Indicates the sub type of payment method. (e.g., card, bank_redirect, bank_transfer)
=======
  
  // Environment Configuration
  optional bool test_mode = 19; // A boolean value to indicate if the connector is in Test mode
>>>>>>> c95ea4fc
}

// Response message for a refund operation (unified for both Create and Get).
message RefundResponse {
  // Identification
  Identifier transaction_id = 1; // Identifier for the synchronized resource
  string refund_id = 2; // Connector's ID for the refund

  // Status Information
  RefundStatus status = 3; // Current status of the refund
  optional string error_code = 4; // Error code if synchronization encountered an issue
  optional string error_message = 5; // Error message if synchronization encountered an issue
  optional string error_reason = 26; // Detailed reason for the error
  uint32 status_code = 22; // HTTP status code from the connector
  map<string, string> response_headers = 23; // Optional HTTP response headers from the connector

  // Reference
  optional Identifier response_ref_id = 6; // Response reference ID for tracking

  // Refund Details
  optional int64 refund_amount = 7; // Refunded amount in major currency units
  optional int64 minor_refund_amount = 8; // Refunded amount in minor currency units
  optional Currency refund_currency = 9; // Currency of the refund
  optional int64 payment_amount = 10; // Original payment amount in major currency units
  optional int64 minor_payment_amount = 11; // Original payment amount in minor currency units
  optional string refund_reason = 12; // Reason for the refund

  // Timestamps
  optional int64 created_at = 13; // Unix timestamp when the refund was created
  optional int64 updated_at = 14; // Unix timestamp when the refund was last updated
  optional int64 processed_at = 15; // Unix timestamp when the refund was processed

  // Additional Context
  optional string customer_name = 16; // Name of the customer
  optional SecretString email = 17; // Email address of the customer
  optional string merchant_order_reference_id = 18; // Merchant's internal reference ID
  map<string, string> metadata = 19; // Additional metadata from the connector
  map<string, string> refund_metadata = 20; // Refund-specific metadata from the connector

  // State Information
  optional ConnectorState state = 24; // State data for access token storage and other connector-specific state

  // Raw Response
  optional SecretString raw_connector_response = 21; // Raw response from the connector for debugging

  // Raw Request
  optional SecretString raw_connector_request = 25; // Raw request to the connector for debugging
}

// Request message for creating a dispute.
message PaymentServiceDisputeRequest {
  // Identification
  Identifier request_ref_id = 1; // Reference ID for tracking
  Identifier transaction_id = 2; // Transaction ID to raise the dispute for
  string dispute_id = 3; // Connector's unique identifier

  // State Information
  optional ConnectorState state = 5; // State data for access token storage and other connector-specific state
}

// Response message for dispute operations (unified for both Create and Get).
message DisputeResponse {
  // Identification
  optional string dispute_id = 1; // Connector's unique identifier for the dispute
  optional Identifier transaction_id = 2; // Transaction ID associated with the dispute

  // Status Information
  DisputeStatus dispute_status = 3; // Status of the dispute
  DisputeStage dispute_stage = 4; // Current stage of the dispute
  optional string connector_status_code = 5; // Connector status code
  optional string error_code = 6; // Error code if retrieval failed
  optional string error_message = 7; // Error message if retrieval failed
  optional string error_reason = 21; // Detailed reason for the error
  uint32 status_code = 18; // HTTP status code from the connector
  map<string, string> response_headers = 19; // Optional HTTP response headers from the connector

  // Dispute Details
  optional int64 dispute_amount = 8; // Amount in dispute (minor currency units)
  optional Currency dispute_currency = 9; // Currency of the disputed amount
  optional int64 dispute_date = 10; // Unix timestamp when dispute was created
  optional int64 service_date = 11; // Unix timestamp of service date, if applicable
  optional int64 shipping_date = 12; // Unix timestamp of shipping date, if applicable
  optional int64 due_date = 13; // Unix timestamp of due date for response to dispute

  // Evidence
  repeated EvidenceDocument evidence_documents = 14; // Collection of evidence documents submitted

  // Additional Context
  optional string dispute_reason = 15; // Reason for the dispute
  optional string dispute_message = 16; // Message from the disputor

  // Reference
  optional Identifier response_ref_id = 17; // Response reference ID for tracking

  // Raw Request
  optional SecretString raw_connector_request = 20; // Raw request to the connector for debugging
}

// Request message for setting up a mandate.
message PaymentServiceRegisterRequest {
  // Identification
  Identifier request_ref_id = 1; // Renamed from connector_request_reference_id

  // Mandate Details
  Currency currency = 2; // The currency for the mandate
  PaymentMethod payment_method = 3; // Payment method to be used for the mandate
  optional int64 minor_amount = 4; // Optional: Amount to authorize during mandate setup

  // Customer Information
  optional SecretString email = 5; // Email address of the customer
  optional string customer_name = 6; // Name of the customer
  optional string connector_customer_id = 7; // Customer ID as recognized by the connector
  optional string customer_id = 29; // Merchant's customer ID

  // Address Information
  PaymentAddress address = 8; // Billing address details for the mandate

  // Authentication Details
  AuthenticationType auth_type = 9; // Type of authentication to be used
  bool enrolled_for_3ds = 10; // Indicates if the customer is enrolled for 3D Secure
  optional AuthenticationData authentication_data = 11; // Additional authentication data

  // Metadata
  map<string, string> metadata = 12; // Additional metadata for the connector

  // URLs for Redirection and Webhooks
  optional string return_url = 13; // URL to redirect after setup
  optional string webhook_url = 14; // URL for webhook notifications
  optional string complete_authorize_url = 15; // URL to complete authorization

  // Session and Token Information
  optional string session_token = 17; // Session token, if applicable

  // Order Details
  optional int64 order_tax_amount = 18; // Tax amount, if an initial payment is part of setup
  optional string order_category = 19; // Category of the order/service related to the mandate
  optional string merchant_order_reference_id = 20; // Merchant's internal reference ID
  optional int64 shipping_cost = 21; // Shipping cost, if an initial payment is part of setup

  // Behavioral Flags and Preferences
  optional FutureUsage setup_future_usage = 22; // Indicates future usage intention
  optional bool off_session = 23; // Indicates if off-session process
  bool request_incremental_authorization = 24; // Indicates if incremental authorization is requested
  optional bool request_extended_authorization = 25; // Indicates if extended authorization is requested

  // Contextual Information
  optional CustomerAcceptance customer_acceptance = 26; // Details of customer acceptance
  optional BrowserInformation browser_info = 27; // Information about the customer's browser
  optional PaymentExperience payment_experience = 28; // Preferred payment experience

  // Account-Specific Configuration
  map<string, string> merchant_account_metadata = 30; // Account-level configuration metadata (e.g., merchant_name, brand_id)

  // State Information
  optional ConnectorState state = 31; // State data for access token storage and other connector-specific state

  // Payment Method Token
  optional string payment_method_token = 32;
  // Send the connector order identifier here if an order was created before authorize
  optional string order_id = 33;
}

// Response message for a mandate setup operation.
message PaymentServiceRegisterResponse {
  // Identification
  Identifier registration_id = 1; // Identifier for the mandate registration

  // Status Information
  PaymentStatus status = 2; // Status of the mandate setup attempt (using PaymentStatus with mandate values)
  optional string error_code = 3; // Error code if the mandate setup failed
  optional string error_message = 4; // Error message if the mandate setup failed
  optional string error_reason = 15; // Detailed reason for the error
  uint32 status_code = 10; // HTTP status code from the connector
  map<string, string> response_headers = 11; // Optional HTTP response headers from the connector

  // Mandate Details
  MandateReference mandate_reference = 5; // Reference to the created mandate

  // Redirection and Transaction Details
  optional RedirectForm redirection_data = 6; // Data for redirecting the customer's browser
  optional string network_txn_id = 7; // Renamed from network_transaction_id
  optional Identifier response_ref_id = 8; // Renamed from connector_response_reference_id
  optional ConnectorResponseData connector_response = 14; // Various data regarding the response from connector

  // Authorization Details
  optional bool incremental_authorization_allowed = 9; // Indicates if incremental authorization is allowed

  // State Information
  optional ConnectorState state = 12; // State data for access token storage and other connector-specific state

  // Raw Request
  optional SecretString raw_connector_request = 13; // Raw request to the connector for debugging
}

// Request message for repeat payment (MIT - Merchant Initiated Transaction).
message PaymentServiceRepeatEverythingRequest {
  // Identification
  Identifier request_ref_id = 1; // Reference ID for tracking

  // Mandate Information (required for MIT)
  MandateReference mandate_reference = 2; // Reference to existing mandate

  // Amount Information
  int64 amount = 3; // The amount for the payment in major currency units
  Currency currency = 4; // The currency for the payment, in ISO 4217 three-letter code
  int64 minor_amount = 5; // The minor amount for the payment (e.g., cents)

  // Optional fields
  optional string merchant_order_reference_id = 6; // Merchant's reference ID for the order
  map<string, string> metadata = 7; // Additional metadata for the connector
  optional string webhook_url = 8; // URL for webhook notifications
  optional string return_url = 17; // URL to redirect after payment
  optional string description = 18; // An arbitrary string attached to the payment. Often useful for displaying to users or for your internal record-keeping

  // Address Information
  optional PaymentAddress address = 19; // Billing and shipping address details

  // Capture Settings
  optional CaptureMethod capture_method = 11; // Method for capturing the payment

  // Customer Information
  optional SecretString email = 12; // Email address of the customer
  optional string connector_customer_id = 21; // Customer ID as recognized by the connector

  // Browser Information
  optional BrowserInformation browser_info = 13; // Browser information, if relevant

  optional bool test_mode = 14; // A boolean value to indicate if the connector is in Test mode
  optional PaymentMethodType payment_method_type = 15; // Indicates the sub type of payment method. Eg: 'google_pay' & 'apple_pay'

  // Account-Specific Configuration
  map<string, string> merchant_account_metadata = 33; // Account-level configuration metadata (e.g., merchant_name, brand_id)

  // Behavioral Flags and Preferences
  optional bool off_session = 16; // Indicates if off-session process

  // State Information
  optional ConnectorState state = 22; // State data for access token storage and other connector-specific state

  optional RecurringMandatePaymentData recurring_mandate_payment_data = 9; // Mandate payment details
}

// Container for recurring mandate payment data
message RecurringMandatePaymentData {
  // Shipping address.
  optional int64 original_payment_authorized_amount = 1;

  // Customer Billing address.
  optional Currency original_payment_authorized_currency = 2;
}

// Response message for repeat payment operation.
message PaymentServiceRepeatEverythingResponse {
  // Identification
  Identifier transaction_id = 1; // Identifier for the resource created

  // Status Information
  PaymentStatus status = 2; // Status of the payment attempt
  optional string error_code = 3; // Error code if the payment failed
  optional string error_message = 4; // Error message if the payment failed
  optional string error_reason = 17; // Detailed reason for the error
  uint32 status_code = 8; // HTTP status code from the connector
  map<string, string> response_headers = 9; // Optional HTTP response headers from the connector

    // Metadata
  map<string, string> connector_metadata = 13; // Connector-specific metadata for the transaction

  // Transaction Details
  optional string network_txn_id = 5; // Transaction ID from the payment network
  optional Identifier response_ref_id = 6; // Reference ID from the connector response
  optional MandateReference mandate_reference = 12; // Mandate reference from the response (profile info)

  // State Information
  optional ConnectorState state = 10; // State data for access token storage and other connector-specific state

  // Raw Response
  optional SecretString raw_connector_response = 7; // Raw response from the connector for debugging

  // Raw Request
  optional SecretString raw_connector_request = 11; // Raw request to the connector for debugging

  // Payment Details
  optional int64 captured_amount = 15; // Amount that has been captured
  optional int64 minor_captured_amount = 16; // Captured amount in minor currency units

  optional ConnectorResponseData connector_response = 14; // Various data regarding the response from connector
}

// -------------------------
// 3DS Authentication Flow Messages
// -------------------------

// Request message for pre-authentication step
message PaymentServicePreAuthenticateRequest {
  // Payment Identification
  Identifier request_ref_id = 1; // Reference ID for tracking

  // Amount Information
  int64 amount = 2; // The amount for the payment in major currency units
  Currency currency = 3; // The currency for the payment, in ISO 4217 three-letter code
  int64 minor_amount = 4; // The minor amount for the payment (e.g., cents)

  // Payment Method
  PaymentMethod payment_method = 5; // Payment method to be used

  // Customer Information
  optional SecretString email = 6; // Email address of the customer
  optional string customer_name = 7; // Name of the customer

  // Address Information
  PaymentAddress address = 8; // Billing and shipping address details

  // Authentication Details
  bool enrolled_for_3ds = 9; // Indicates if the customer is enrolled for 3D Secure

  // Metadata
  map<string, string> metadata = 10; // Additional metadata for the connector

  // URLs for Redirection
  optional string return_url = 11; // URL to redirect after authentication
  optional string continue_redirection_url = 12; // URL to complete authorization

  // Contextual Information
  optional BrowserInformation browser_info = 14; // Information about the customer's browser

  // State Information
  optional ConnectorState state = 15; // State data for access token storage and other connector-specific state

  // Account-Specific Configuration
  map<string, string> merchant_account_metadata = 16; // Account-level configuration metadata (e.g., merchant_name, brand_id)
}

// Response message for pre-authentication step
message PaymentServicePreAuthenticateResponse {
  // Identification
  Identifier transaction_id = 1; // Identifier for the resource created

  // Status Information
  PaymentStatus status = 2; // Status of the pre-authentication attempt
  optional string error_code = 3; // Error code if the pre-authentication failed
  optional string error_message = 4; // Error message if the pre-authentication failed
  optional string error_reason = 14; // Detailed reason for the error
  uint32 status_code = 10; // HTTP status code from the connector
  map<string, string> response_headers = 11; // Optional HTTP response headers from the connector

  // Redirection and Transaction Details
  optional RedirectForm redirection_data = 5; // Data for redirecting the customer's browser
  optional string network_txn_id = 6; // Transaction ID from the payment network
  optional Identifier response_ref_id = 7; // Response reference ID for tracking

  // Metadata
  map<string, string> connector_metadata = 12; // Connector-specific metadata for the transaction

  // State Information
  optional ConnectorState state = 13; // State data for access token storage and other connector-specific state

  // Raw Response
  optional SecretString raw_connector_response = 9; // Raw response from the connector for debugging
}

// Request message for authentication step
message PaymentServiceAuthenticateRequest {
  // Payment Identification
  Identifier request_ref_id = 1; // Reference ID for tracking

  // Amount Information
  int64 amount = 2; // The amount for the payment in major currency units
  Currency currency = 3; // The currency for the payment, in ISO 4217 three-letter code
  int64 minor_amount = 4; // The minor amount for the payment (e.g., cents)

  // Payment Method
  PaymentMethod payment_method = 5; // Payment method to be used

  // Customer Information
  optional SecretString email = 6; // Email address of the customer
  optional string customer_name = 7; // Name of the customer

  // Address Information
  PaymentAddress address = 8; // Billing and shipping address details

  // Authentication Details
  optional AuthenticationData authentication_data = 9; // Additional authentication data from previous steps

  // Metadata
  map<string, string> metadata = 10; // Additional metadata for the connector

  // URLs for Redirection
  optional string return_url = 11; // URL to redirect after authentication
  optional string continue_redirection_url = 12; // URL to complete authorization

  // Contextual Information
  optional BrowserInformation browser_info = 14; // Information about the customer's browser

  // State Information
  optional ConnectorState state = 15; // State data for access token storage and other connector-specific state

  // Redirection Information after DDC step
  optional RedirectionResponse redirection_response = 16; // Redirection Response from client browser

  // Account-Specific Configuration
  map<string, string> merchant_account_metadata = 17; // Account-level configuration metadata (e.g., merchant_name, brand_id)
}

// Response message for authentication step
message PaymentServiceAuthenticateResponse {
  // Identification
  Identifier transaction_id = 1; // Identifier for the resource created

  // Status Information
  PaymentStatus status = 2; // Status of the authentication attempt
  optional string error_code = 3; // Error code if the authentication failed
  optional string error_message = 4; // Error message if the authentication failed
  optional string error_reason = 14; // Detailed reason for the error
  uint32 status_code = 10; // HTTP status code from the connector
  map<string, string> response_headers = 11; // Optional HTTP response headers from the connector

  // Redirection and Transaction Details
  optional RedirectForm redirection_data = 5; // Data for redirecting the customer's browser
  optional string network_txn_id = 6; // Transaction ID from the payment network
  optional Identifier response_ref_id = 7; // Response reference ID for tracking

  // Authentication Results
  optional AuthenticationData authentication_data = 8; // Authentication data from the connector

  // Metadata
  map<string, string> connector_metadata = 12; // Connector-specific metadata for the transaction

  // State Information
  optional ConnectorState state = 13; // State data for access token storage and other connector-specific state

  // Raw Response
  optional SecretString raw_connector_response = 9; // Raw response from the connector for debugging
}

// Request message for post-authentication step
message PaymentServicePostAuthenticateRequest {
  // Payment Identification
  Identifier request_ref_id = 1; // Reference ID for tracking

  // Amount Information
  int64 amount = 2; // The amount for the payment in major currency units
  Currency currency = 3; // The currency for the payment, in ISO 4217 three-letter code
  int64 minor_amount = 4; // The minor amount for the payment (e.g., cents)

  // Payment Method
  PaymentMethod payment_method = 5; // Payment method to be used

  // Customer Information
  optional SecretString email = 6; // Email address of the customer
  optional string customer_name = 7; // Name of the customer

  // Address Information
  PaymentAddress address = 8; // Billing and shipping address details

  // Authentication Details
  optional AuthenticationData authentication_data = 9; // Authentication data from previous steps

  // Metadata
  map<string, string> metadata = 10; // Additional metadata for the connector

  // URLs for Redirection
  optional string return_url = 11; // URL to redirect after authentication
  optional string continue_redirection_url = 12; // URL to complete authorization

  // Contextual Information
  optional BrowserInformation browser_info = 14; // Information about the customer's browser

  // State Information
  optional ConnectorState state = 15; // State data for access token storage and other connector-specific state

  // Redirection Information after DDC step
  optional RedirectionResponse redirection_response = 16; // Redirection Response from client browser

  // Account-Specific Configuration
  map<string, string> merchant_account_metadata = 17; // Account-level configuration metadata (e.g., merchant_name, brand_id)
}

// Response message for post-authentication step
message PaymentServicePostAuthenticateResponse {
  // Identification
  Identifier transaction_id = 1; // Identifier for the resource created

  // Status Information
  PaymentStatus status = 2; // Status of the post-authentication attempt
  optional string error_code = 3; // Error code if the post-authentication failed
  optional string error_message = 4; // Error message if the post-authentication failed
  optional string error_reason = 15; // Detailed reason for the error
  uint32 status_code = 10; // HTTP status code from the connector
  map<string, string> response_headers = 11; // Optional HTTP response headers from the connector

  // Redirection and Transaction Details
  optional RedirectForm redirection_data = 5; // Data for redirecting the customer's browser
  optional string network_txn_id = 6; // Transaction ID from the payment network
  optional Identifier response_ref_id = 7; // Response reference ID for tracking

  // Authentication Results
  optional AuthenticationData authentication_data = 8; // Final authentication data

  // Authorization Details
  optional bool incremental_authorization_allowed = 9; // Indicates if incremental authorization is allowed

  // Metadata
  map<string, string> connector_metadata = 12; // Connector-specific metadata for the transaction

  // State Information
  optional ConnectorState state = 13; // State data for access token storage and other connector-specific state

  // Raw Response
  optional SecretString raw_connector_response = 14; // Raw response from the connector for debugging
}

// Request message for creating a session token
message PaymentServiceCreateSessionTokenRequest {
  // Identification
  Identifier request_ref_id = 1; // Reference ID for tracking

  // Amount Information (required by SessionTokenRequestData)
  int64 amount = 2; // The amount for the payment in major currency units
  Currency currency = 3; // The currency for the payment, in ISO 4217 three-letter code
  int64 minor_amount = 4; // The minor amount for the payment (e.g., cents)

  // Optional metadata for the connector
  map<string, string> metadata = 5; // Additional metadata for the connector

  // State Information
  optional ConnectorState state = 6; // State data for access token storage and other connector-specific state

  // Browser Information
  optional BrowserInformation browser_info = 7; // Information about the customer's browser
}

// Response message for creating a session token
message PaymentServiceCreateSessionTokenResponse {
  // Error Information
  optional string error_code = 3; // Error code if the session token creation failed
  optional string error_message = 4; // Error message if the session token creation failed
  uint32 status_code = 10; // HTTP status code from the connector

  // Session Token Details
  string session_token = 5; // The created session token
}

// Request message for PaymentService.Transform RPC
message PaymentServiceTransformRequest {
  // Identification
  Identifier request_ref_id = 1; // Reference ID for tracking

  // Request Details
  RequestDetails request_details = 2; // Details of the incoming HTTP request

  // Security
  optional WebhookSecrets webhook_secrets = 3; // Secrets for verifying authenticity

  // State Information
  optional ConnectorState state = 5; // State data for access token storage and other connector-specific state
}

// Status of webhook transformation process
enum WebhookTransformationStatus {
  WEBHOOK_TRANSFORMATION_STATUS_UNSPECIFIED = 0; // Default value
  COMPLETE = 1;     // Transformation completed successfully
  INCOMPLETE = 2;   // Transformation incomplete, requires psync call
}

// Response message for PaymentService.Transform RPC
message PaymentServiceTransformResponse {
  // Event Information
  WebhookEventType event_type = 1; // Type of event indicated by the webhook

  // Content
  WebhookResponseContent content = 2; // Content of the webhook, parsed into a specific response type

  // Verification
  bool source_verified = 3; // Indicates if the source was successfully verified

  // Reference
  optional Identifier response_ref_id = 4; // Response reference ID for tracking

  // Transformation Status
  WebhookTransformationStatus transformation_status = 5; // Status of the webhook transformation
}

// -------------------------
// RefundService Messages
// -------------------------

// Request message for synchronizing refund status.
message RefundServiceGetRequest {
  // Identification
  Identifier request_ref_id = 1; // Reference ID for tracking
  Identifier transaction_id = 2; // Renamed from connector_transaction_id
  string refund_id = 3; // Refund identifier

  // Refund Details
  optional string refund_reason = 4; // Reason for the refund, if provided during sync

  // Browser Information
  optional BrowserInformation browser_info = 5; // Information about the customer's browser

// Metadata
  map<string, string> refund_metadata = 7; // Metadata specific to the refund sync

// State Information
  optional ConnectorState state = 8; // State data for access token storage and other connector-specific state

// Account-Specific Configuration
  map<string, string> merchant_account_metadata = 9; // Account-level configuration metadata (e.g., merchant_name, brand_id)
<<<<<<< HEAD

  // Payment Method Type
  optional PaymentMethodType payment_method_type = 10; // Indicates the sub type of payment method. (e.g., card, bank_redirect, bank_transfer)
=======
  
  // Environment Configuration
  optional bool test_mode = 10; // A boolean value to indicate if the connector is in Test mode
>>>>>>> c95ea4fc
}

// Legacy alias for backward compatibility - use RefundResponse instead
message PaymentServiceRefundResponse {
  // Identification
  Identifier transaction_id = 1; // Identifier for the synchronized resource
  string refund_id = 2; // Connector's ID for the refund

  // Status Information
  RefundStatus status = 3; // Current status of the refund
  optional string error_code = 4; // Error code if synchronization encountered an issue
  optional string error_message = 5; // Error message if synchronization encountered an issue

  // Reference
  optional Identifier response_ref_id = 6; // Response reference ID for tracking

  // Refund Details
  optional int64 refund_amount = 7; // Refunded amount in major currency units
  optional int64 minor_refund_amount = 8; // Refunded amount in minor currency units
  optional Currency refund_currency = 9; // Currency of the refund
  optional int64 payment_amount = 10; // Original payment amount in major currency units
  optional int64 minor_payment_amount = 11; // Original payment amount in minor currency units
  optional string refund_reason = 12; // Reason for the refund

  // Timestamps
  optional int64 created_at = 13; // Unix timestamp when the refund was created
  optional int64 updated_at = 14; // Unix timestamp when the refund was last updated
  optional int64 processed_at = 15; // Unix timestamp when the refund was processed

  // Additional Context
  optional string customer_name = 16; // Name of the customer
  optional SecretString email = 17; // Email address of the customer
  optional string merchant_order_reference_id = 18; // Merchant's internal reference ID
  map<string, string> metadata = 19; // Additional metadata from the connector
  map<string, string> refund_metadata = 20; // Refund-specific metadata from the connector

  // State Information
  optional ConnectorState state = 21; // State data for access token storage and other connector-specific state
}

// Legacy alias for backward compatibility - use RefundResponse instead
message RefundServiceGetResponse {
  // Identification
  Identifier transaction_id = 1; // Identifier for the synchronized resource
  string refund_id = 2; // Renamed from connector_refund_id

  // Status Information
  RefundStatus status = 3; // Current status of the refund
  optional string error_code = 4; // Error code if synchronization encountered an issue
  optional string error_message = 5; // Error message if synchronization encountered an issue

  // Reference
  optional Identifier response_ref_id = 6; // Renamed from connector_response_reference_id

  // Refund Details
  optional int64 refund_amount = 7; // Refunded amount in major currency units
  optional int64 minor_refund_amount = 8; // Refunded amount in minor currency units
  optional Currency refund_currency = 9; // Currency of the refund
  optional int64 payment_amount = 10; // Original payment amount in major currency units
  optional int64 minor_payment_amount = 11; // Original payment amount in minor currency units
  optional string refund_reason = 12; // Reason for the refund

  // Timestamps
  optional int64 created_at = 13; // Unix timestamp when the refund was created
  optional int64 updated_at = 14; // Unix timestamp when the refund was last updated
  optional int64 processed_at = 15; // Unix timestamp when the refund was processed

  // Additional Context
  optional string customer_name = 16; // Name of the customer
  optional SecretString email = 17; // Email address of the customer
  optional string merchant_order_reference_id = 18; // Merchant's internal reference ID
  map<string, string> metadata = 19; // Additional metadata from the connector
  map<string, string> refund_metadata = 20; // Refund-specific metadata from the connector
}

// Request message for RefundService.Transform RPC
message RefundServiceTransformRequest {
  // Identification
  Identifier request_ref_id = 1; // Reference ID for tracking

  // Request Details
  RequestDetails request_details = 2; // Details of the incoming HTTP request

  // Security
  optional WebhookSecrets webhook_secrets = 3; // Secrets for verifying authenticity
}

// Response message for RefundService.Transform RPC
message RefundServiceTransformResponse {
  // Event Information
  WebhookEventType event_type = 1; // Type of event indicated by the webhook

  // Content
  WebhookResponseContent content = 2; // Content of the webhook, parsed into a specific response type

  // Verification
  bool source_verified = 3; // Indicates if the source was successfully verified

  // Reference
  optional Identifier response_ref_id = 4; // Response reference ID for tracking
}

// -------------------------
// DisputeService Messages
// -------------------------

// Request message for submitting evidence for a dispute.
message DisputeServiceSubmitEvidenceRequest {
  // Identification
  Identifier request_ref_id = 1; // Reference ID for tracking
  optional Identifier transaction_id = 2; // Merchant's unique identifier for the dispute
  string dispute_id = 3; // Merchant's unique identifier for the dispute

  // Dates
  optional int64 service_date = 4; // Unix timestamp of service date, if applicable
  optional int64 shipping_date = 5; // Unix timestamp of shipping date, if applicable

  // Evidence
  repeated EvidenceDocument evidence_documents = 6; // Collection of evidence documents
}

// Response message for a submit evidence operation.
message DisputeServiceSubmitEvidenceResponse {
  // Identification
  optional string dispute_id = 1; // Connector's unique identifier for the dispute
  repeated string submitted_evidence_ids = 2; // IDs of the submitted evidence documents

  // Status Information
  DisputeStatus dispute_status = 3; // Status of the dispute after submitting evidence
  optional string connector_status_code = 4; // Renamed from connector_dispute_status_code
  optional string error_code = 5; // Error code if submitting evidence failed
  optional string error_message = 6; // Error message if submitting evidence failed
  optional string error_reason = 11; // Detailed reason for the error
  uint32 status_code = 8; // HTTP status code from the connector
  map<string, string> response_headers = 9; // Optional HTTP response headers from the connector

  // Reference
  optional Identifier response_ref_id = 7; // Response reference ID for tracking

  // Raw Request
  optional SecretString raw_connector_request = 10; // Raw request to the connector for debugging
}

// Request message for retrieving dispute information.
message DisputeServiceGetRequest {
  // Identification
  Identifier request_ref_id = 1; // Reference ID for tracking
  optional string dispute_id = 2; // Merchant's unique identifier for the dispute
  string connector_dispute_id = 3; // Connector's unique identifier
}

// Legacy alias for backward compatibility - use DisputeResponse instead
message PaymentServiceDisputeResponse {
  // Identification
  optional string dispute_id = 1; // Connector's unique identifier for the dispute
  optional Identifier transaction_id = 2; // Transaction ID associated with the dispute

  // Status Information
  DisputeStatus dispute_status = 3; // Status of the dispute
  DisputeStage dispute_stage = 4; // Current stage of the dispute
  optional string connector_status_code = 5; // Connector status code
  optional string error_code = 6; // Error code if retrieval failed
  optional string error_message = 7; // Error message if retrieval failed

  // Dispute Details
  optional int64 dispute_amount = 8; // Amount in dispute (minor currency units)
  optional Currency dispute_currency = 9; // Currency of the disputed amount
  optional int64 dispute_date = 10; // Unix timestamp when dispute was created
  optional int64 service_date = 11; // Unix timestamp of service date, if applicable
  optional int64 shipping_date = 12; // Unix timestamp of shipping date, if applicable
  optional int64 due_date = 13; // Unix timestamp of due date for response to dispute

  // Evidence
  repeated EvidenceDocument evidence_documents = 14; // Collection of evidence documents submitted

  // Additional Context
  optional string dispute_reason = 15; // Reason for the dispute
  optional string dispute_message = 16; // Message from the disputor

  // Reference
  optional Identifier response_ref_id = 17; // Response reference ID for tracking
}

// Legacy alias for backward compatibility - use DisputeResponse instead
message DisputeServiceGetResponse {
  // Identification
  optional string dispute_id = 1; // Connector's unique identifier for the dispute
  optional Identifier transaction_id = 2; // Transaction ID associated with the dispute

  // Status Information
  DisputeStatus dispute_status = 3; // Status of the dispute
  DisputeStage dispute_stage = 4; // Current stage of the dispute
  optional string connector_status_code = 5; // Renamed from connector_dispute_status_code
  optional string error_code = 6; // Error code if retrieval failed
  optional string error_message = 7; // Error message if retrieval failed

  // Dispute Details
  optional int64 dispute_amount = 8; // Amount in dispute (minor currency units)
  optional Currency dispute_currency = 9; // Currency of the disputed amount
  optional int64 dispute_date = 10; // Unix timestamp when dispute was created
  optional int64 service_date = 11; // Unix timestamp of service date, if applicable
  optional int64 shipping_date = 12; // Unix timestamp of shipping date, if applicable
  optional int64 due_date = 13; // Unix timestamp of due date for response to dispute

  // Evidence
  repeated EvidenceDocument evidence_documents = 14; // Collection of evidence documents submitted

  // Additional Context
  optional string dispute_reason = 15; // Reason for the dispute
  optional string dispute_message = 16; // Message from the disputor

  // Reference
  optional Identifier response_ref_id = 17; // Response reference ID for tracking
}

// Request message for DisputeService.Transform RPC
message DisputeServiceTransformRequest {
  // Identification
  Identifier request_ref_id = 1; // Reference ID for tracking

  // Request Details
  RequestDetails request_details = 2; // Details of the incoming HTTP request

  // Security
  optional WebhookSecrets webhook_secrets = 3; // Secrets for verifying authenticity
}

// Response message for DisputeService.Transform RPC
message DisputeServiceTransformResponse {
  // Event Information
  WebhookEventType event_type = 1; // Type of event indicated by the webhook

  // Content
  WebhookResponseContent content = 2; // Content of the webhook, parsed into a specific response type

  // Verification
  bool source_verified = 3; // Indicates if the source was successfully verified

  // Reference
  optional Identifier response_ref_id = 4; // Response reference ID for tracking
}

// -------------------------
// Missing Dispute Service Messages
// -------------------------

// Request message for defending a dispute.
message DisputeDefendRequest {
  // Identification
  Identifier request_ref_id = 1; // Reference ID for tracking
  Identifier transaction_id = 2; // Transaction ID to defend dispute for
  string dispute_id = 3; // Connector's unique identifier

  // Defend Details
  optional string reason_code = 4; // Reason code for defending the dispute
}

// Response message for defending a dispute.
message DisputeDefendResponse {
  // Identification
  string dispute_id = 1; // Connector's unique identifier for the dispute

  // Status Information
  DisputeStatus dispute_status = 2; // Status of the dispute after defending
  optional string connector_status_code = 3; // Connector status code
  optional string error_code = 4; // Error code if defending failed
  optional string error_message = 5; // Error message if defending failed
  optional string error_reason = 10; // Detailed reason for the error
  uint32 status_code = 7; // HTTP status code from the connector
  map<string, string> response_headers = 8; // Optional HTTP response headers from the connector

  // Reference
  optional Identifier response_ref_id = 6; // Response reference ID for tracking

  // Raw Request
  optional SecretString raw_connector_request = 9; // Raw request to the connector for debugging
}

// Request message for accepting a dispute.
message AcceptDisputeRequest {
  // Identification
  Identifier request_ref_id = 1; // Reference ID for tracking
  Identifier transaction_id = 2; // Transaction ID to accept dispute for
  string dispute_id = 3; // Connector's unique identifier
}

// Response message for accepting a dispute.
message AcceptDisputeResponse {
  // Identification
  string dispute_id = 1; // Connector's unique identifier for the dispute

  // Status Information
  DisputeStatus dispute_status = 2; // Status of the dispute after accepting
  optional string connector_status_code = 3; // Connector status code
  optional string error_code = 4; // Error code if accepting failed
  optional string error_message = 5; // Error message if accepting failed
  optional string error_reason = 10; // Detailed reason for the error
  uint32 status_code = 7; // HTTP status code from the connector
  map<string, string> response_headers = 8; // Optional HTTP response headers from the connector

  // Reference
  optional Identifier response_ref_id = 6; // Response reference ID for tracking

  // Raw Request
  optional SecretString raw_connector_request = 9; // Raw request to the connector for debugging
}

// Request message for creating a payment method token.
message PaymentServiceCreatePaymentMethodTokenRequest {
  // Identification
  Identifier request_ref_id = 1; // Reference ID for tracking

  // Account-Specific Configuration
  map<string, string> merchant_account_metadata = 3; // Account-level configuration metadata (e.g., merchant_name, brand_id)

  // Payment Information
  int64 amount = 4; // The amount for the payment in major currency units
  Currency currency = 5; // The currency for the payment, in ISO 4217 three-letter code
  int64 minor_amount = 6; // The minor amount for the payment (e.g., cents)
  PaymentMethod payment_method = 7; // Payment method to be tokenized

  // Customer Information
  optional string customer_name = 8; // Name of the customer
  optional SecretString email = 9; // Email address of the customer
  optional string customer_id = 10; // Merchant's customer ID

  // Address Information
  optional PaymentAddress address = 11; // Customer address details

  // Additional Metadata
  map<string, string> metadata = 12; // Additional metadata for the connector
}

// Response message for creating a payment method token.
message PaymentServiceCreatePaymentMethodTokenResponse {
  // Token Information
  string payment_method_token = 1; // The created payment method token

  optional string error_code = 3; // Error code if the token creation failed
  optional string error_message = 4; // Error message if the token creation failed
  optional string error_reason = 10; // Detailed reason for the error
  uint32 status_code = 5; // HTTP status code from the connector
  map<string, string> response_headers = 6; // Optional HTTP response headers from the connector

  // Reference
  optional Identifier response_ref_id = 7; // Response reference ID for tracking

  // State Information
  optional ConnectorState state = 8; // State data for token storage and other connector-specific state
}

// Request message for creating a connector customer.
message PaymentServiceCreateConnectorCustomerRequest {
  // Identification
  Identifier request_ref_id = 1; // Reference ID for tracking

  // Account-Specific Configuration
  map<string, string> merchant_account_metadata = 3; // Account-level configuration metadata (e.g., merchant_name, brand_id)

  // Customer Information
  optional string customer_name = 4; // Name of the customer
  optional SecretString email = 5; // Email address of the customer
  optional string customer_id = 6; // Merchant's customer ID
  optional string phone_number = 7; // Phone number of the customer

  // Address Information
  optional PaymentAddress address = 8; // Customer address details

  // Additional Metadata
  map<string, string> metadata = 9; // Additional metadata for the connector
}

// Response message for creating a connector customer.
message PaymentServiceCreateConnectorCustomerResponse {
  // Customer Information
  string connector_customer_id = 1; // The created connector customer ID

  optional string error_code = 2; // Error code if the customer creation failed
  optional string error_message = 3; // Error message if the customer creation failed
  optional string error_reason = 4; // Detailed reason for the error
  uint32 status_code = 5; // HTTP status code from the connector
  map<string, string> response_headers = 6; // Optional HTTP response headers from the connector

  // Reference
  optional Identifier response_ref_id = 7; // Response reference ID for tracking
}

// ============================================================================
// COMPATIBILITY MESSAGES (from main branch)
// ============================================================================

// Legacy messages for backward compatibility
message DisputesSyncResponse {
  string dispute_id = 1;
  optional string connector_response_reference_id = 2;
  optional string dispute_message = 3;
  DisputeStatus status = 4;
  DisputeStage stage = 5;
}<|MERGE_RESOLUTION|>--- conflicted
+++ resolved
@@ -2058,15 +2058,12 @@
 
   // Account-Specific Configuration
   map<string, string> merchant_account_metadata = 18; // Account-level configuration metadata (e.g., merchant_name, brand_id)
-<<<<<<< HEAD
-
-  // Payment Method Type
-  optional PaymentMethodType payment_method_type = 19; // Indicates the sub type of payment method. (e.g., card, bank_redirect, bank_transfer)
-=======
   
   // Environment Configuration
   optional bool test_mode = 19; // A boolean value to indicate if the connector is in Test mode
->>>>>>> c95ea4fc
+
+  // Payment Method Type
+  optional PaymentMethodType payment_method_type = 20; // Indicates the sub type of payment method. (e.g., card, bank_redirect, bank_transfer)
 }
 
 // Response message for a refund operation (unified for both Create and Get).
@@ -2674,15 +2671,12 @@
 
 // Account-Specific Configuration
   map<string, string> merchant_account_metadata = 9; // Account-level configuration metadata (e.g., merchant_name, brand_id)
-<<<<<<< HEAD
-
-  // Payment Method Type
-  optional PaymentMethodType payment_method_type = 10; // Indicates the sub type of payment method. (e.g., card, bank_redirect, bank_transfer)
-=======
   
   // Environment Configuration
   optional bool test_mode = 10; // A boolean value to indicate if the connector is in Test mode
->>>>>>> c95ea4fc
+
+  // Payment Method Type
+  optional PaymentMethodType payment_method_type = 11; // Indicates the sub type of payment method. (e.g., card, bank_redirect, bank_transfer)
 }
 
 // Legacy alias for backward compatibility - use RefundResponse instead
