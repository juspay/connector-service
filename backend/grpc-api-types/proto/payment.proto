--- conflicted
+++ resolved
@@ -1622,13 +1622,11 @@
   // Browser Information
   optional BrowserInformation browser_info = 5; // Information about the customer's browser
 
-<<<<<<< HEAD
+// Metadata
+  map<string, string> refund_metadata = 6; // Metadata specific to the refund sync  
+
   // Session and Token Information
   optional string access_token = 6; // Access token for secure communication
-=======
-// Metadata
-  map<string, string> refund_metadata = 6; // Metadata specific to the refund sync  
->>>>>>> 7bdb34fc
 }
 
 // Legacy alias for backward compatibility - use RefundResponse instead
