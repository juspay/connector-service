--- conflicted
+++ resolved
@@ -43,17 +43,10 @@
   // 3DS Authentication flows
   // Pre-authentication step - always used when 3DS is possible
   rpc PreAuthenticate(PaymentServicePreAuthenticateRequest) returns (PaymentServicePreAuthenticateResponse);
-<<<<<<< HEAD
-
-  // Authentication step - used for any challenge/verification step
-  rpc Authenticate(PaymentServiceAuthenticateRequest) returns (PaymentServiceAuthenticateResponse);
-
-=======
   
   // Authentication step - used for any challenge/verification step
   rpc Authenticate(PaymentServiceAuthenticateRequest) returns (PaymentServiceAuthenticateResponse);
   
->>>>>>> d6fba387
   // Post-authentication step - used when authentication results need validation
   rpc PostAuthenticate(PaymentServicePostAuthenticateRequest) returns (PaymentServicePostAuthenticateResponse);
 }
