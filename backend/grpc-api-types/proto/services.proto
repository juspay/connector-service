--- conflicted
+++ resolved
@@ -59,14 +59,12 @@
   // Post-authentication step - used when authentication results need validation
   rpc PostAuthenticate(PaymentServicePostAuthenticateRequest) returns (PaymentServicePostAuthenticateResponse);
 
-<<<<<<< HEAD
 
   // Creates a payment method token for future payment processing.
   rpc CreatePaymentMethodToken(PaymentServiceCreatePaymentMethodTokenRequest) returns (PaymentServiceCreatePaymentMethodTokenResponse);
-=======
+
   // Creates an access token for connector authentication.
   rpc CreateAccessToken(PaymentServiceCreateAccessTokenRequest) returns (PaymentServiceCreateAccessTokenResponse);
->>>>>>> a97989e0
 }
 
 // Service for refund-specific operations.
