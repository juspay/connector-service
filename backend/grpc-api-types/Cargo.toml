--- conflicted
+++ resolved
@@ -14,12 +14,8 @@
 error-stack = "0.5.0"
 
 # First-party dependencies
-<<<<<<< HEAD
 cards = { path = "../cards", package = "ucs_cards" }
-=======
-cards = { path = "../cards" }
 hyperswitch_masking = { git = "https://github.com/juspay/hyperswitch", tag = "v1.116.0", package = "masking", features = ["proto_tonic"] }
->>>>>>> b8ff8580
 
 [build-dependencies]
 tonic-build = "0.13.0"
