//! Integrity checking framework for payment flows
//!
//! This module provides a comprehensive integrity checking system for payment operations.
//! It ensures that request and response data remain consistent across connector interactions
//! by comparing critical fields like amounts, currencies, and transaction identifiers.
use common_utils::errors::IntegrityCheckError;
use domain_types::connector_flow::{Authenticate, PostAuthenticate, PreAuthenticate};
// Domain type imports
use domain_types::connector_types::{
<<<<<<< HEAD
    AcceptDisputeData, DisputeDefendData, PaymentCreateOrderData, PaymentVoidData,
    PaymentsAuthenticateData, PaymentsAuthorizeData, PaymentsCaptureData,
    PaymentsPostAuthenticateData, PaymentsPreAuthenticateData, PaymentsSyncData, RefundSyncData,
    RefundsData, RepeatPaymentData, SessionTokenRequestData, SetupMandateRequestData,
    SubmitEvidenceData,
=======
    AcceptDisputeData, AccessTokenRequestData, DisputeDefendData, PaymentCreateOrderData,
    PaymentMethodTokenizationData, PaymentVoidData, PaymentsAuthorizeData, PaymentsCaptureData,
    PaymentsSyncData, RefundSyncData, RefundsData, RepeatPaymentData, SessionTokenRequestData,
    SetupMandateRequestData, SubmitEvidenceData,
>>>>>>> 8ee4de2a
};
use domain_types::{
    payment_method_data::PaymentMethodDataTypes,
    router_request_types::{
<<<<<<< HEAD
        AcceptDisputeIntegrityObject, AuthenticateIntegrityObject, AuthoriseIntegrityObject,
        CaptureIntegrityObject, CreateOrderIntegrityObject, DefendDisputeIntegrityObject,
        PaymentSynIntegrityObject, PaymentVoidIntegrityObject, PostAuthenticateIntegrityObject,
        PreAuthenticateIntegrityObject, RefundIntegrityObject, RefundSyncIntegrityObject,
        RepeatPaymentIntegrityObject, SessionTokenIntegrityObject, SetupMandateIntegrityObject,
        SubmitEvidenceIntegrityObject,
=======
        AcceptDisputeIntegrityObject, AccessTokenIntegrityObject, AuthoriseIntegrityObject,
        CaptureIntegrityObject, CreateOrderIntegrityObject, DefendDisputeIntegrityObject,
        PaymentMethodTokenIntegrityObject, PaymentSynIntegrityObject, PaymentVoidIntegrityObject,
        RefundIntegrityObject, RefundSyncIntegrityObject, RepeatPaymentIntegrityObject,
        SessionTokenIntegrityObject, SetupMandateIntegrityObject, SubmitEvidenceIntegrityObject,
>>>>>>> 8ee4de2a
    },
};

// ========================================================================
// CORE TRAITS
// ========================================================================

/// Trait for integrity objects that can perform field-by-field comparison
pub trait FlowIntegrity {
    /// The integrity object type for this flow
    type IntegrityObject;

    /// Compare request and response integrity objects
    ///
    /// # Arguments
    /// * `req_integrity_object` - Integrity object derived from the request
    /// * `res_integrity_object` - Integrity object derived from the response
    /// * `connector_transaction_id` - Optional transaction ID for error context
    ///
    /// # Returns
    /// * `Ok(())` if all fields match
    /// * `Err(IntegrityCheckError)` if there are mismatches
    fn compare(
        req_integrity_object: Self::IntegrityObject,
        res_integrity_object: Self::IntegrityObject,
        connector_transaction_id: Option<String>,
    ) -> Result<(), IntegrityCheckError>;
}

/// Trait for data types that can provide integrity objects
pub trait GetIntegrityObject<T: FlowIntegrity> {
    /// Extract integrity object from response data
    fn get_response_integrity_object(&self) -> Option<T::IntegrityObject>;

    /// Generate integrity object from request data
    fn get_request_integrity_object(&self) -> T::IntegrityObject;
}

/// Trait for data types that can perform integrity checks
pub trait CheckIntegrity<Request, T> {
    /// Perform integrity check between request and response
    ///
    /// # Arguments
    /// * `request` - The request object containing integrity data
    /// * `connector_transaction_id` - Optional transaction ID for error context
    ///
    /// # Returns
    /// * `Ok(())` if integrity check passes or no response integrity object exists
    /// * `Err(IntegrityCheckError)` if integrity check fails
    fn check_integrity(
        &self,
        request: &Request,
        connector_transaction_id: Option<String>,
    ) -> Result<(), IntegrityCheckError>;
}

// ========================================================================
// CHECK INTEGRITY IMPLEMENTATIONS
// ========================================================================

/// Generic implementation of CheckIntegrity that works for all payment flow types.
/// This implementation:
/// 1. Checks if response has an integrity object
/// 2. If yes, compares it with request integrity object
/// 3. If no, passes the check (no integrity validation needed)
macro_rules! impl_check_integrity {
    ($data_type:ident <$generic:ident>) => {
        impl<T, Request, $generic> CheckIntegrity<Request, T> for $data_type<$generic>
        where
            T: FlowIntegrity,
            Request: GetIntegrityObject<T>,
            $generic: PaymentMethodDataTypes,
        {
            fn check_integrity(
                &self,
                request: &Request,
                connector_transaction_id: Option<String>,
            ) -> Result<(), IntegrityCheckError> {
                match request.get_response_integrity_object() {
                    Some(res_integrity_object) => {
                        let req_integrity_object = request.get_request_integrity_object();
                        T::compare(
                            req_integrity_object,
                            res_integrity_object,
                            connector_transaction_id,
                        )
                    }
                    None => Ok(()),
                }
            }
        }
    };
    ($data_type:ty) => {
        impl<T, Request> CheckIntegrity<Request, T> for $data_type
        where
            T: FlowIntegrity,
            Request: GetIntegrityObject<T>,
        {
            fn check_integrity(
                &self,
                request: &Request,
                connector_transaction_id: Option<String>,
            ) -> Result<(), IntegrityCheckError> {
                match request.get_response_integrity_object() {
                    Some(res_integrity_object) => {
                        let req_integrity_object = request.get_request_integrity_object();
                        T::compare(
                            req_integrity_object,
                            res_integrity_object,
                            connector_transaction_id,
                        )
                    }
                    None => Ok(()),
                }
            }
        }
    };
}

// Apply the macro to all payment flow data types
impl_check_integrity!(PaymentsAuthorizeData<S>);
impl_check_integrity!(PaymentCreateOrderData);
impl_check_integrity!(SetupMandateRequestData<S>);
impl_check_integrity!(PaymentsSyncData);
impl_check_integrity!(PaymentVoidData);
impl_check_integrity!(RefundsData);
impl_check_integrity!(PaymentsCaptureData);
impl_check_integrity!(AcceptDisputeData);
impl_check_integrity!(DisputeDefendData);
impl_check_integrity!(RefundSyncData);
impl_check_integrity!(SessionTokenRequestData);
impl_check_integrity!(AccessTokenRequestData);
impl_check_integrity!(PaymentMethodTokenizationData<S>);
impl_check_integrity!(SubmitEvidenceData);
impl_check_integrity!(RepeatPaymentData);
impl_check_integrity!(PreAuthenticate);
impl_check_integrity!(Authenticate);
impl_check_integrity!(PostAuthenticate);

// ========================================================================
// GET INTEGRITY OBJECT IMPLEMENTATIONS
// ========================================================================

impl<T: PaymentMethodDataTypes> GetIntegrityObject<AuthoriseIntegrityObject>
    for PaymentsAuthorizeData<T>
{
    fn get_response_integrity_object(&self) -> Option<AuthoriseIntegrityObject> {
        self.integrity_object.clone()
    }

    fn get_request_integrity_object(&self) -> AuthoriseIntegrityObject {
        AuthoriseIntegrityObject {
            amount: self.minor_amount,
            currency: self.currency,
        }
    }
}

impl GetIntegrityObject<CreateOrderIntegrityObject> for PaymentCreateOrderData {
    fn get_response_integrity_object(&self) -> Option<CreateOrderIntegrityObject> {
        self.integrity_object.clone()
    }

    fn get_request_integrity_object(&self) -> CreateOrderIntegrityObject {
        CreateOrderIntegrityObject {
            amount: self.amount,
            currency: self.currency,
        }
    }
}

impl<T: PaymentMethodDataTypes> GetIntegrityObject<SetupMandateIntegrityObject>
    for SetupMandateRequestData<T>
{
    fn get_response_integrity_object(&self) -> Option<SetupMandateIntegrityObject> {
        self.integrity_object.clone()
    }

    fn get_request_integrity_object(&self) -> SetupMandateIntegrityObject {
        SetupMandateIntegrityObject {
            amount: self.minor_amount,
            currency: self.currency,
        }
    }
}

impl GetIntegrityObject<PaymentSynIntegrityObject> for PaymentsSyncData {
    fn get_response_integrity_object(&self) -> Option<PaymentSynIntegrityObject> {
        self.integrity_object.clone()
    }

    fn get_request_integrity_object(&self) -> PaymentSynIntegrityObject {
        PaymentSynIntegrityObject {
            amount: self.amount,
            currency: self.currency,
        }
    }
}

impl GetIntegrityObject<PaymentVoidIntegrityObject> for PaymentVoidData {
    fn get_response_integrity_object(&self) -> Option<PaymentVoidIntegrityObject> {
        self.integrity_object.clone()
    }

    fn get_request_integrity_object(&self) -> PaymentVoidIntegrityObject {
        PaymentVoidIntegrityObject {
            connector_transaction_id: self.connector_transaction_id.clone(),
        }
    }
}

impl GetIntegrityObject<RefundIntegrityObject> for RefundsData {
    fn get_response_integrity_object(&self) -> Option<RefundIntegrityObject> {
        self.integrity_object.clone()
    }

    fn get_request_integrity_object(&self) -> RefundIntegrityObject {
        RefundIntegrityObject {
            refund_amount: self.minor_refund_amount,
            currency: self.currency,
        }
    }
}

impl GetIntegrityObject<CaptureIntegrityObject> for PaymentsCaptureData {
    fn get_response_integrity_object(&self) -> Option<CaptureIntegrityObject> {
        self.integrity_object.clone()
    }

    fn get_request_integrity_object(&self) -> CaptureIntegrityObject {
        CaptureIntegrityObject {
            amount_to_capture: self.minor_amount_to_capture,
            currency: self.currency,
        }
    }
}

impl GetIntegrityObject<AcceptDisputeIntegrityObject> for AcceptDisputeData {
    fn get_response_integrity_object(&self) -> Option<AcceptDisputeIntegrityObject> {
        self.integrity_object.clone()
    }

    fn get_request_integrity_object(&self) -> AcceptDisputeIntegrityObject {
        AcceptDisputeIntegrityObject {
            connector_dispute_id: self.connector_dispute_id.clone(),
        }
    }
}

impl GetIntegrityObject<DefendDisputeIntegrityObject> for DisputeDefendData {
    fn get_response_integrity_object(&self) -> Option<DefendDisputeIntegrityObject> {
        self.integrity_object.clone()
    }

    fn get_request_integrity_object(&self) -> DefendDisputeIntegrityObject {
        DefendDisputeIntegrityObject {
            connector_dispute_id: self.connector_dispute_id.clone(),
            defense_reason_code: self.defense_reason_code.clone(),
        }
    }
}

impl GetIntegrityObject<RefundSyncIntegrityObject> for RefundSyncData {
    fn get_response_integrity_object(&self) -> Option<RefundSyncIntegrityObject> {
        self.integrity_object.clone()
    }

    fn get_request_integrity_object(&self) -> RefundSyncIntegrityObject {
        RefundSyncIntegrityObject {
            connector_transaction_id: self.connector_transaction_id.clone(),
            connector_refund_id: self.connector_refund_id.clone(),
        }
    }
}

impl GetIntegrityObject<SubmitEvidenceIntegrityObject> for SubmitEvidenceData {
    fn get_response_integrity_object(&self) -> Option<SubmitEvidenceIntegrityObject> {
        self.integrity_object.clone()
    }

    fn get_request_integrity_object(&self) -> SubmitEvidenceIntegrityObject {
        SubmitEvidenceIntegrityObject {
            connector_dispute_id: self.connector_dispute_id.clone(),
        }
    }
}

impl GetIntegrityObject<RepeatPaymentIntegrityObject> for RepeatPaymentData {
    fn get_response_integrity_object(&self) -> Option<RepeatPaymentIntegrityObject> {
        self.integrity_object.clone()
    }

    fn get_request_integrity_object(&self) -> RepeatPaymentIntegrityObject {
        RepeatPaymentIntegrityObject {
            amount: self.amount,
            currency: self.currency,
            mandate_reference: match &self.mandate_reference {
                domain_types::connector_types::MandateReferenceId::ConnectorMandateId(
                    mandate_ref,
                ) => mandate_ref
                    .get_connector_mandate_id()
                    .unwrap_or_default()
                    .to_string(),
                domain_types::connector_types::MandateReferenceId::NetworkMandateId(
                    network_mandate,
                ) => network_mandate.clone(),
                domain_types::connector_types::MandateReferenceId::NetworkTokenWithNTI(_) => {
                    String::new()
                }
            },
        }
    }
}

impl GetIntegrityObject<SessionTokenIntegrityObject> for SessionTokenRequestData {
    fn get_response_integrity_object(&self) -> Option<SessionTokenIntegrityObject> {
        None // Session token responses don't have integrity objects
    }

    fn get_request_integrity_object(&self) -> SessionTokenIntegrityObject {
        SessionTokenIntegrityObject {
            amount: self.amount,
            currency: self.currency,
        }
    }
}

<<<<<<< HEAD
impl<T: PaymentMethodDataTypes> GetIntegrityObject<PreAuthenticateIntegrityObject>
    for PaymentsPreAuthenticateData<T>
{
    fn get_response_integrity_object(&self) -> Option<PreAuthenticateIntegrityObject> {
        None
    }

    fn get_request_integrity_object(&self) -> PreAuthenticateIntegrityObject {
        PreAuthenticateIntegrityObject {
            amount: self.amount,
            currency: self.currency.unwrap_or_default(),
        }
    }
}

impl<T: PaymentMethodDataTypes> GetIntegrityObject<AuthenticateIntegrityObject>
    for PaymentsAuthenticateData<T>
{
    fn get_response_integrity_object(&self) -> Option<AuthenticateIntegrityObject> {
        None
    }

    fn get_request_integrity_object(&self) -> AuthenticateIntegrityObject {
        AuthenticateIntegrityObject {
            amount: self.amount,
            currency: self.currency.unwrap_or_default(),
        }
    }
}

impl<T: PaymentMethodDataTypes> GetIntegrityObject<PostAuthenticateIntegrityObject>
    for PaymentsPostAuthenticateData<T>
{
    fn get_response_integrity_object(&self) -> Option<PostAuthenticateIntegrityObject> {
        None
    }

    fn get_request_integrity_object(&self) -> PostAuthenticateIntegrityObject {
        PostAuthenticateIntegrityObject {
            amount: self.amount,
            currency: self.currency.unwrap_or_default(),
=======
impl GetIntegrityObject<AccessTokenIntegrityObject> for AccessTokenRequestData {
    fn get_response_integrity_object(&self) -> Option<AccessTokenIntegrityObject> {
        None
    }

    fn get_request_integrity_object(&self) -> AccessTokenIntegrityObject {
        AccessTokenIntegrityObject {
            grant_type: self.grant_type.clone(),
        }
    }
}

impl<T: PaymentMethodDataTypes> GetIntegrityObject<PaymentMethodTokenIntegrityObject>
    for PaymentMethodTokenizationData<T>
{
    fn get_response_integrity_object(&self) -> Option<PaymentMethodTokenIntegrityObject> {
        self.integrity_object.clone()
    }

    fn get_request_integrity_object(&self) -> PaymentMethodTokenIntegrityObject {
        PaymentMethodTokenIntegrityObject {
            amount: self.amount,
            currency: self.currency,
>>>>>>> 8ee4de2a
        }
    }
}

// ========================================================================
// FLOW INTEGRITY IMPLEMENTATIONS
// ========================================================================

impl FlowIntegrity for AuthoriseIntegrityObject {
    type IntegrityObject = Self;

    fn compare(
        req_integrity_object: Self,
        res_integrity_object: Self,
        connector_transaction_id: Option<String>,
    ) -> Result<(), IntegrityCheckError> {
        let mut mismatched_fields = Vec::new();

        if req_integrity_object.amount != res_integrity_object.amount {
            mismatched_fields.push(format_mismatch(
                "amount",
                &req_integrity_object.amount.to_string(),
                &res_integrity_object.amount.to_string(),
            ));
        }

        if req_integrity_object.currency != res_integrity_object.currency {
            mismatched_fields.push(format_mismatch(
                "currency",
                &req_integrity_object.currency.to_string(),
                &res_integrity_object.currency.to_string(),
            ));
        }

        check_integrity_result(mismatched_fields, connector_transaction_id)
    }
}

impl FlowIntegrity for CreateOrderIntegrityObject {
    type IntegrityObject = Self;

    fn compare(
        req_integrity_object: Self,
        res_integrity_object: Self,
        connector_transaction_id: Option<String>,
    ) -> Result<(), IntegrityCheckError> {
        let mut mismatched_fields = Vec::new();

        if req_integrity_object.amount != res_integrity_object.amount {
            mismatched_fields.push(format_mismatch(
                "amount",
                &req_integrity_object.amount.to_string(),
                &res_integrity_object.amount.to_string(),
            ));
        }

        if req_integrity_object.currency != res_integrity_object.currency {
            mismatched_fields.push(format_mismatch(
                "currency",
                &req_integrity_object.currency.to_string(),
                &res_integrity_object.currency.to_string(),
            ));
        }

        check_integrity_result(mismatched_fields, connector_transaction_id)
    }
}

impl FlowIntegrity for SetupMandateIntegrityObject {
    type IntegrityObject = Self;

    fn compare(
        req_integrity_object: Self,
        res_integrity_object: Self,
        connector_transaction_id: Option<String>,
    ) -> Result<(), IntegrityCheckError> {
        let mut mismatched_fields = Vec::new();

        // Handle optional amount field
        match (req_integrity_object.amount, res_integrity_object.amount) {
            (Some(req_amount), Some(res_amount)) if req_amount != res_amount => {
                mismatched_fields.push(format_mismatch(
                    "amount",
                    &req_amount.to_string(),
                    &res_amount.to_string(),
                ));
            }
            (None, Some(_)) | (Some(_), None) => {
                mismatched_fields.push("amount is missing in request or response".to_string());
            }
            _ => {}
        }

        if req_integrity_object.currency != res_integrity_object.currency {
            mismatched_fields.push(format_mismatch(
                "currency",
                &req_integrity_object.currency.to_string(),
                &res_integrity_object.currency.to_string(),
            ));
        }

        check_integrity_result(mismatched_fields, connector_transaction_id)
    }
}

impl FlowIntegrity for PaymentSynIntegrityObject {
    type IntegrityObject = Self;

    fn compare(
        req_integrity_object: Self,
        res_integrity_object: Self,
        connector_transaction_id: Option<String>,
    ) -> Result<(), IntegrityCheckError> {
        let mut mismatched_fields = Vec::new();

        if req_integrity_object.amount != res_integrity_object.amount {
            mismatched_fields.push(format_mismatch(
                "amount",
                &req_integrity_object.amount.to_string(),
                &res_integrity_object.amount.to_string(),
            ));
        }

        if req_integrity_object.currency != res_integrity_object.currency {
            mismatched_fields.push(format_mismatch(
                "currency",
                &req_integrity_object.currency.to_string(),
                &res_integrity_object.currency.to_string(),
            ));
        }

        check_integrity_result(mismatched_fields, connector_transaction_id)
    }
}

impl FlowIntegrity for PaymentVoidIntegrityObject {
    type IntegrityObject = Self;

    fn compare(
        req_integrity_object: Self,
        res_integrity_object: Self,
        connector_transaction_id: Option<String>,
    ) -> Result<(), IntegrityCheckError> {
        let mut mismatched_fields = Vec::new();

        if req_integrity_object.connector_transaction_id
            != res_integrity_object.connector_transaction_id
        {
            mismatched_fields.push(format_mismatch(
                "connector_transaction_id",
                &req_integrity_object.connector_transaction_id,
                &res_integrity_object.connector_transaction_id,
            ));
        }

        check_integrity_result(mismatched_fields, connector_transaction_id)
    }
}

impl FlowIntegrity for RefundIntegrityObject {
    type IntegrityObject = Self;

    fn compare(
        req_integrity_object: Self,
        res_integrity_object: Self,
        connector_transaction_id: Option<String>,
    ) -> Result<(), IntegrityCheckError> {
        let mut mismatched_fields = Vec::new();

        if req_integrity_object.refund_amount != res_integrity_object.refund_amount {
            mismatched_fields.push(format_mismatch(
                "refund_amount",
                &req_integrity_object.refund_amount.to_string(),
                &res_integrity_object.refund_amount.to_string(),
            ));
        }

        if req_integrity_object.currency != res_integrity_object.currency {
            mismatched_fields.push(format_mismatch(
                "currency",
                &req_integrity_object.currency.to_string(),
                &res_integrity_object.currency.to_string(),
            ));
        }

        check_integrity_result(mismatched_fields, connector_transaction_id)
    }
}

impl FlowIntegrity for CaptureIntegrityObject {
    type IntegrityObject = Self;

    fn compare(
        req_integrity_object: Self,
        res_integrity_object: Self,
        connector_transaction_id: Option<String>,
    ) -> Result<(), IntegrityCheckError> {
        let mut mismatched_fields = Vec::new();

        if req_integrity_object.amount_to_capture != res_integrity_object.amount_to_capture {
            mismatched_fields.push(format_mismatch(
                "amount_to_capture",
                &req_integrity_object.amount_to_capture.to_string(),
                &res_integrity_object.amount_to_capture.to_string(),
            ));
        }

        if req_integrity_object.currency != res_integrity_object.currency {
            mismatched_fields.push(format_mismatch(
                "currency",
                &req_integrity_object.currency.to_string(),
                &res_integrity_object.currency.to_string(),
            ));
        }

        check_integrity_result(mismatched_fields, connector_transaction_id)
    }
}

impl FlowIntegrity for AcceptDisputeIntegrityObject {
    type IntegrityObject = Self;

    fn compare(
        req_integrity_object: Self,
        res_integrity_object: Self,
        connector_transaction_id: Option<String>,
    ) -> Result<(), IntegrityCheckError> {
        let mut mismatched_fields = Vec::new();

        if req_integrity_object.connector_dispute_id != res_integrity_object.connector_dispute_id {
            mismatched_fields.push(format_mismatch(
                "connector_dispute_id",
                &req_integrity_object.connector_dispute_id,
                &res_integrity_object.connector_dispute_id,
            ));
        }

        check_integrity_result(mismatched_fields, connector_transaction_id)
    }
}

impl FlowIntegrity for DefendDisputeIntegrityObject {
    type IntegrityObject = Self;

    fn compare(
        req_integrity_object: Self,
        res_integrity_object: Self,
        connector_transaction_id: Option<String>,
    ) -> Result<(), IntegrityCheckError> {
        let mut mismatched_fields = Vec::new();

        if req_integrity_object.connector_dispute_id != res_integrity_object.connector_dispute_id {
            mismatched_fields.push(format_mismatch(
                "connector_dispute_id",
                &req_integrity_object.connector_dispute_id,
                &res_integrity_object.connector_dispute_id,
            ));
        }

        if req_integrity_object.defense_reason_code != res_integrity_object.defense_reason_code {
            mismatched_fields.push(format_mismatch(
                "defense_reason_code",
                &req_integrity_object.defense_reason_code,
                &res_integrity_object.defense_reason_code,
            ));
        }

        check_integrity_result(mismatched_fields, connector_transaction_id)
    }
}

impl FlowIntegrity for RefundSyncIntegrityObject {
    type IntegrityObject = Self;

    fn compare(
        req_integrity_object: Self,
        res_integrity_object: Self,
        connector_transaction_id: Option<String>,
    ) -> Result<(), IntegrityCheckError> {
        let mut mismatched_fields = Vec::new();

        if req_integrity_object.connector_transaction_id
            != res_integrity_object.connector_transaction_id
        {
            mismatched_fields.push(format_mismatch(
                "connector_transaction_id",
                &req_integrity_object.connector_transaction_id,
                &res_integrity_object.connector_transaction_id,
            ));
        }

        if req_integrity_object.connector_refund_id != res_integrity_object.connector_refund_id {
            mismatched_fields.push(format_mismatch(
                "connector_refund_id",
                &req_integrity_object.connector_refund_id,
                &res_integrity_object.connector_refund_id,
            ));
        }

        check_integrity_result(mismatched_fields, connector_transaction_id)
    }
}

impl FlowIntegrity for SubmitEvidenceIntegrityObject {
    type IntegrityObject = Self;

    fn compare(
        req_integrity_object: Self,
        res_integrity_object: Self,
        connector_transaction_id: Option<String>,
    ) -> Result<(), IntegrityCheckError> {
        let mut mismatched_fields = Vec::new();

        if req_integrity_object.connector_dispute_id != res_integrity_object.connector_dispute_id {
            mismatched_fields.push(format_mismatch(
                "connector_dispute_id",
                &req_integrity_object.connector_dispute_id,
                &res_integrity_object.connector_dispute_id,
            ));
        }

        check_integrity_result(mismatched_fields, connector_transaction_id)
    }
}

impl FlowIntegrity for RepeatPaymentIntegrityObject {
    type IntegrityObject = Self;

    fn compare(
        req_integrity_object: Self,
        res_integrity_object: Self,
        connector_transaction_id: Option<String>,
    ) -> Result<(), IntegrityCheckError> {
        let mut mismatched_fields = Vec::new();

        if req_integrity_object.amount != res_integrity_object.amount {
            mismatched_fields.push(format_mismatch(
                "amount",
                &req_integrity_object.amount.to_string(),
                &res_integrity_object.amount.to_string(),
            ));
        }

        if req_integrity_object.currency != res_integrity_object.currency {
            mismatched_fields.push(format_mismatch(
                "currency",
                &req_integrity_object.currency.to_string(),
                &res_integrity_object.currency.to_string(),
            ));
        }

        if req_integrity_object.mandate_reference != res_integrity_object.mandate_reference {
            mismatched_fields.push(format_mismatch(
                "mandate_reference",
                &req_integrity_object.mandate_reference,
                &res_integrity_object.mandate_reference,
            ));
        }

        check_integrity_result(mismatched_fields, connector_transaction_id)
    }
}

impl FlowIntegrity for SessionTokenIntegrityObject {
    type IntegrityObject = Self;

    fn compare(
        req_integrity_object: Self,
        res_integrity_object: Self,
        connector_transaction_id: Option<String>,
    ) -> Result<(), IntegrityCheckError> {
        let mut mismatched_fields = Vec::new();

        if req_integrity_object.amount != res_integrity_object.amount {
            mismatched_fields.push(format_mismatch(
                "amount",
                &req_integrity_object.amount.to_string(),
                &res_integrity_object.amount.to_string(),
            ));
        }

        if req_integrity_object.currency != res_integrity_object.currency {
            mismatched_fields.push(format_mismatch(
                "currency",
                &req_integrity_object.currency.to_string(),
                &res_integrity_object.currency.to_string(),
            ));
        }

        check_integrity_result(mismatched_fields, connector_transaction_id)
    }
}

<<<<<<< HEAD
impl FlowIntegrity for PreAuthenticateIntegrityObject {
=======
impl FlowIntegrity for AccessTokenIntegrityObject {
>>>>>>> 8ee4de2a
    type IntegrityObject = Self;

    fn compare(
        req_integrity_object: Self,
        res_integrity_object: Self,
        connector_transaction_id: Option<String>,
    ) -> Result<(), IntegrityCheckError> {
        let mut mismatched_fields = Vec::new();

<<<<<<< HEAD
        if req_integrity_object.amount != res_integrity_object.amount {
            mismatched_fields.push(format_mismatch(
                "amount",
                &req_integrity_object.amount.to_string(),
                &res_integrity_object.amount.to_string(),
            ));
        }

        if req_integrity_object.currency != res_integrity_object.currency {
            mismatched_fields.push(format_mismatch(
                "currency",
                &req_integrity_object.currency.to_string(),
                &res_integrity_object.currency.to_string(),
            ));
        }

        check_integrity_result(mismatched_fields, connector_transaction_id)
    }
}

impl FlowIntegrity for AuthenticateIntegrityObject {
    type IntegrityObject = Self;

    fn compare(
        req_integrity_object: Self,
        res_integrity_object: Self,
        connector_transaction_id: Option<String>,
    ) -> Result<(), IntegrityCheckError> {
        let mut mismatched_fields = Vec::new();

        if req_integrity_object.amount != res_integrity_object.amount {
            mismatched_fields.push(format_mismatch(
                "amount",
                &req_integrity_object.amount.to_string(),
                &res_integrity_object.amount.to_string(),
            ));
        }

        if req_integrity_object.currency != res_integrity_object.currency {
            mismatched_fields.push(format_mismatch(
                "currency",
                &req_integrity_object.currency.to_string(),
                &res_integrity_object.currency.to_string(),
=======
        if req_integrity_object.grant_type != res_integrity_object.grant_type {
            mismatched_fields.push(format_mismatch(
                "grant_type",
                &req_integrity_object.grant_type,
                &res_integrity_object.grant_type,
>>>>>>> 8ee4de2a
            ));
        }

        check_integrity_result(mismatched_fields, connector_transaction_id)
    }
}

<<<<<<< HEAD
impl FlowIntegrity for PostAuthenticateIntegrityObject {
=======
impl FlowIntegrity for PaymentMethodTokenIntegrityObject {
>>>>>>> 8ee4de2a
    type IntegrityObject = Self;

    fn compare(
        req_integrity_object: Self,
        res_integrity_object: Self,
        connector_transaction_id: Option<String>,
    ) -> Result<(), IntegrityCheckError> {
        let mut mismatched_fields = Vec::new();

        if req_integrity_object.amount != res_integrity_object.amount {
            mismatched_fields.push(format_mismatch(
                "amount",
                &req_integrity_object.amount.to_string(),
                &res_integrity_object.amount.to_string(),
            ));
        }

        if req_integrity_object.currency != res_integrity_object.currency {
            mismatched_fields.push(format_mismatch(
                "currency",
                &req_integrity_object.currency.to_string(),
                &res_integrity_object.currency.to_string(),
            ));
        }

        check_integrity_result(mismatched_fields, connector_transaction_id)
    }
}

// ========================================================================
// UTILITY FUNCTIONS
// ========================================================================

/// Helper function to format field mismatch messages
#[inline]
fn format_mismatch(field: &str, expected: &str, found: &str) -> String {
    format!("{field} expected {expected} but found {found}")
}

/// Helper function to generate integrity check result
#[inline]
fn check_integrity_result(
    mismatched_fields: Vec<String>,
    connector_transaction_id: Option<String>,
) -> Result<(), IntegrityCheckError> {
    if mismatched_fields.is_empty() {
        Ok(())
    } else {
        let field_names = mismatched_fields.join(", ");
        Err(IntegrityCheckError {
            field_names,
            connector_transaction_id,
        })
    }
}<|MERGE_RESOLUTION|>--- conflicted
+++ resolved
@@ -7,36 +7,22 @@
 use domain_types::connector_flow::{Authenticate, PostAuthenticate, PreAuthenticate};
 // Domain type imports
 use domain_types::connector_types::{
-<<<<<<< HEAD
-    AcceptDisputeData, DisputeDefendData, PaymentCreateOrderData, PaymentVoidData,
-    PaymentsAuthenticateData, PaymentsAuthorizeData, PaymentsCaptureData,
-    PaymentsPostAuthenticateData, PaymentsPreAuthenticateData, PaymentsSyncData, RefundSyncData,
-    RefundsData, RepeatPaymentData, SessionTokenRequestData, SetupMandateRequestData,
-    SubmitEvidenceData,
-=======
     AcceptDisputeData, AccessTokenRequestData, DisputeDefendData, PaymentCreateOrderData,
-    PaymentMethodTokenizationData, PaymentVoidData, PaymentsAuthorizeData, PaymentsCaptureData,
-    PaymentsSyncData, RefundSyncData, RefundsData, RepeatPaymentData, SessionTokenRequestData,
-    SetupMandateRequestData, SubmitEvidenceData,
->>>>>>> 8ee4de2a
+    PaymentMethodTokenizationData, PaymentVoidData, PaymentsAuthenticateData,
+    PaymentsAuthorizeData, PaymentsCaptureData, PaymentsPostAuthenticateData,
+    PaymentsPreAuthenticateData, PaymentsSyncData, RefundSyncData, RefundsData, RepeatPaymentData,
+    SessionTokenRequestData, SetupMandateRequestData, SubmitEvidenceData,
 };
 use domain_types::{
     payment_method_data::PaymentMethodDataTypes,
     router_request_types::{
-<<<<<<< HEAD
-        AcceptDisputeIntegrityObject, AuthenticateIntegrityObject, AuthoriseIntegrityObject,
-        CaptureIntegrityObject, CreateOrderIntegrityObject, DefendDisputeIntegrityObject,
-        PaymentSynIntegrityObject, PaymentVoidIntegrityObject, PostAuthenticateIntegrityObject,
+        AcceptDisputeIntegrityObject, AccessTokenIntegrityObject, AuthenticateIntegrityObject,
+        AuthoriseIntegrityObject, CaptureIntegrityObject, CreateOrderIntegrityObject,
+        DefendDisputeIntegrityObject, PaymentMethodTokenIntegrityObject, PaymentSynIntegrityObject,
+        PaymentVoidIntegrityObject, PostAuthenticateIntegrityObject,
         PreAuthenticateIntegrityObject, RefundIntegrityObject, RefundSyncIntegrityObject,
         RepeatPaymentIntegrityObject, SessionTokenIntegrityObject, SetupMandateIntegrityObject,
         SubmitEvidenceIntegrityObject,
-=======
-        AcceptDisputeIntegrityObject, AccessTokenIntegrityObject, AuthoriseIntegrityObject,
-        CaptureIntegrityObject, CreateOrderIntegrityObject, DefendDisputeIntegrityObject,
-        PaymentMethodTokenIntegrityObject, PaymentSynIntegrityObject, PaymentVoidIntegrityObject,
-        RefundIntegrityObject, RefundSyncIntegrityObject, RepeatPaymentIntegrityObject,
-        SessionTokenIntegrityObject, SetupMandateIntegrityObject, SubmitEvidenceIntegrityObject,
->>>>>>> 8ee4de2a
     },
 };
 
@@ -364,7 +350,33 @@
     }
 }
 
-<<<<<<< HEAD
+impl GetIntegrityObject<AccessTokenIntegrityObject> for AccessTokenRequestData {
+    fn get_response_integrity_object(&self) -> Option<AccessTokenIntegrityObject> {
+        None
+    }
+
+    fn get_request_integrity_object(&self) -> AccessTokenIntegrityObject {
+        AccessTokenIntegrityObject {
+            grant_type: self.grant_type.clone(),
+        }
+    }
+}
+
+impl<T: PaymentMethodDataTypes> GetIntegrityObject<PaymentMethodTokenIntegrityObject>
+    for PaymentMethodTokenizationData<T>
+{
+    fn get_response_integrity_object(&self) -> Option<PaymentMethodTokenIntegrityObject> {
+        self.integrity_object.clone()
+    }
+
+    fn get_request_integrity_object(&self) -> PaymentMethodTokenIntegrityObject {
+        PaymentMethodTokenIntegrityObject {
+            amount: self.amount,
+            currency: self.currency,
+        }
+    }
+}
+
 impl<T: PaymentMethodDataTypes> GetIntegrityObject<PreAuthenticateIntegrityObject>
     for PaymentsPreAuthenticateData<T>
 {
@@ -406,31 +418,6 @@
         PostAuthenticateIntegrityObject {
             amount: self.amount,
             currency: self.currency.unwrap_or_default(),
-=======
-impl GetIntegrityObject<AccessTokenIntegrityObject> for AccessTokenRequestData {
-    fn get_response_integrity_object(&self) -> Option<AccessTokenIntegrityObject> {
-        None
-    }
-
-    fn get_request_integrity_object(&self) -> AccessTokenIntegrityObject {
-        AccessTokenIntegrityObject {
-            grant_type: self.grant_type.clone(),
-        }
-    }
-}
-
-impl<T: PaymentMethodDataTypes> GetIntegrityObject<PaymentMethodTokenIntegrityObject>
-    for PaymentMethodTokenizationData<T>
-{
-    fn get_response_integrity_object(&self) -> Option<PaymentMethodTokenIntegrityObject> {
-        self.integrity_object.clone()
-    }
-
-    fn get_request_integrity_object(&self) -> PaymentMethodTokenIntegrityObject {
-        PaymentMethodTokenIntegrityObject {
-            amount: self.amount,
-            currency: self.currency,
->>>>>>> 8ee4de2a
         }
     }
 }
@@ -824,21 +811,38 @@
     }
 }
 
-<<<<<<< HEAD
-impl FlowIntegrity for PreAuthenticateIntegrityObject {
-=======
 impl FlowIntegrity for AccessTokenIntegrityObject {
->>>>>>> 8ee4de2a
-    type IntegrityObject = Self;
-
-    fn compare(
-        req_integrity_object: Self,
-        res_integrity_object: Self,
-        connector_transaction_id: Option<String>,
-    ) -> Result<(), IntegrityCheckError> {
-        let mut mismatched_fields = Vec::new();
-
-<<<<<<< HEAD
+    type IntegrityObject = Self;
+
+    fn compare(
+        req_integrity_object: Self,
+        res_integrity_object: Self,
+        connector_transaction_id: Option<String>,
+    ) -> Result<(), IntegrityCheckError> {
+        let mut mismatched_fields = Vec::new();
+
+        if req_integrity_object.grant_type != res_integrity_object.grant_type {
+            mismatched_fields.push(format_mismatch(
+                "grant_type",
+                &req_integrity_object.grant_type,
+                &res_integrity_object.grant_type,
+            ));
+        }
+
+        check_integrity_result(mismatched_fields, connector_transaction_id)
+    }
+}
+
+impl FlowIntegrity for PaymentMethodTokenIntegrityObject {
+    type IntegrityObject = Self;
+
+    fn compare(
+        req_integrity_object: Self,
+        res_integrity_object: Self,
+        connector_transaction_id: Option<String>,
+    ) -> Result<(), IntegrityCheckError> {
+        let mut mismatched_fields = Vec::new();
+
         if req_integrity_object.amount != res_integrity_object.amount {
             mismatched_fields.push(format_mismatch(
                 "amount",
@@ -859,7 +863,7 @@
     }
 }
 
-impl FlowIntegrity for AuthenticateIntegrityObject {
+impl FlowIntegrity for PreAuthenticateIntegrityObject {
     type IntegrityObject = Self;
 
     fn compare(
@@ -882,25 +886,44 @@
                 "currency",
                 &req_integrity_object.currency.to_string(),
                 &res_integrity_object.currency.to_string(),
-=======
-        if req_integrity_object.grant_type != res_integrity_object.grant_type {
-            mismatched_fields.push(format_mismatch(
-                "grant_type",
-                &req_integrity_object.grant_type,
-                &res_integrity_object.grant_type,
->>>>>>> 8ee4de2a
-            ));
-        }
-
-        check_integrity_result(mismatched_fields, connector_transaction_id)
-    }
-}
-
-<<<<<<< HEAD
+            ));
+        }
+
+        check_integrity_result(mismatched_fields, connector_transaction_id)
+    }
+}
+
+impl FlowIntegrity for AuthenticateIntegrityObject {
+    type IntegrityObject = Self;
+
+    fn compare(
+        req_integrity_object: Self,
+        res_integrity_object: Self,
+        connector_transaction_id: Option<String>,
+    ) -> Result<(), IntegrityCheckError> {
+        let mut mismatched_fields = Vec::new();
+
+        if req_integrity_object.amount != res_integrity_object.amount {
+            mismatched_fields.push(format_mismatch(
+                "amount",
+                &req_integrity_object.amount.to_string(),
+                &res_integrity_object.amount.to_string(),
+            ));
+        }
+
+        if req_integrity_object.currency != res_integrity_object.currency {
+            mismatched_fields.push(format_mismatch(
+                "currency",
+                &req_integrity_object.currency.to_string(),
+                &res_integrity_object.currency.to_string(),
+            ));
+        }
+
+        check_integrity_result(mismatched_fields, connector_transaction_id)
+    }
+}
+
 impl FlowIntegrity for PostAuthenticateIntegrityObject {
-=======
-impl FlowIntegrity for PaymentMethodTokenIntegrityObject {
->>>>>>> 8ee4de2a
     type IntegrityObject = Self;
 
     fn compare(
