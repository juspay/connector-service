use std::collections::HashSet;

use common_enums::{AttemptStatus, CaptureMethod, PaymentMethod, PaymentMethodType};
use common_utils::{CustomResult, SecretSerdeValue};
use domain_types::{
    connector_flow,
    connector_types::{
        AcceptDisputeData, ConnectorSpecifications, ConnectorWebhookSecrets, DisputeDefendData,
        DisputeFlowData, DisputeResponseData, DisputeWebhookDetailsResponse, EventType,
        PaymentCreateOrderData, PaymentCreateOrderResponse, PaymentFlowData, PaymentVoidData,
        PaymentsAuthorizeData, PaymentsCaptureData, PaymentsResponseData, PaymentsSyncData,
        RefundFlowData, RefundSyncData, RefundWebhookDetailsResponse, RefundsData,
        RefundsResponseData, RepeatPaymentData, RequestDetails, SetupMandateRequestData,
        SubmitEvidenceData, WebhookDetailsResponse,
    },
    payment_method_data::{PaymentMethodData, PaymentMethodDataTypes},
    router_data::ConnectorAuthType,
    types::{PaymentMethodDataType, PaymentMethodDetails, SupportedPaymentMethods},
};
use error_stack::ResultExt;

use crate::{api::ConnectorCommon, connector_integration_v2::ConnectorIntegrationV2};

pub trait ConnectorServiceTrait<T: PaymentMethodDataTypes>:
    ConnectorCommon
    + ValidationTrait
    + PaymentAuthorizeV2<T>
    + PaymentSyncV2
    + PaymentOrderCreate
    + PaymentVoidV2
    + IncomingWebhook
    + RefundV2
    + PaymentCapture
<<<<<<< HEAD
    + SetupMandateV2<T>
=======
    + SetupMandateV2
    + RepeatPaymentV2
>>>>>>> 24cd6e3f
    + AcceptDispute
    + RefundSyncV2
    + DisputeDefend
    + SubmitEvidenceV2
{
}

pub trait PaymentVoidV2:
    ConnectorIntegrationV2<connector_flow::Void, PaymentFlowData, PaymentVoidData, PaymentsResponseData>
{
}

pub type BoxedConnector<T> = Box<&'static (dyn ConnectorServiceTrait<T> + Sync)>;

pub trait ValidationTrait {
    fn should_do_order_create(&self) -> bool {
        false
    }
}

pub trait PaymentOrderCreate:
    ConnectorIntegrationV2<
    connector_flow::CreateOrder,
    PaymentFlowData,
    PaymentCreateOrderData,
    PaymentCreateOrderResponse,
>
{
}

pub trait PaymentAuthorizeV2<T: PaymentMethodDataTypes>:
    ConnectorIntegrationV2<
    connector_flow::Authorize,
    PaymentFlowData,
    PaymentsAuthorizeData<T>,
    PaymentsResponseData,
>
{
}

pub trait PaymentSyncV2:
    ConnectorIntegrationV2<
    connector_flow::PSync,
    PaymentFlowData,
    PaymentsSyncData,
    PaymentsResponseData,
>
{
}

pub trait RefundV2:
    ConnectorIntegrationV2<connector_flow::Refund, RefundFlowData, RefundsData, RefundsResponseData>
{
}

pub trait RefundSyncV2:
    ConnectorIntegrationV2<connector_flow::RSync, RefundFlowData, RefundSyncData, RefundsResponseData>
{
}

pub trait PaymentCapture:
    ConnectorIntegrationV2<
    connector_flow::Capture,
    PaymentFlowData,
    PaymentsCaptureData,
    PaymentsResponseData,
>
{
}

pub trait SetupMandateV2<T: PaymentMethodDataTypes>:
    ConnectorIntegrationV2<
    connector_flow::SetupMandate,
    PaymentFlowData,
    SetupMandateRequestData<T>,
    PaymentsResponseData,
>
{
}

pub trait RepeatPaymentV2:
    ConnectorIntegrationV2<
    connector_flow::RepeatPayment,
    PaymentFlowData,
    RepeatPaymentData,
    PaymentsResponseData,
>
{
}

pub trait AcceptDispute:
    ConnectorIntegrationV2<
    connector_flow::Accept,
    DisputeFlowData,
    AcceptDisputeData,
    DisputeResponseData,
>
{
}

pub trait SubmitEvidenceV2:
    ConnectorIntegrationV2<
    connector_flow::SubmitEvidence,
    DisputeFlowData,
    SubmitEvidenceData,
    DisputeResponseData,
>
{
}

pub trait DisputeDefend:
    ConnectorIntegrationV2<
    connector_flow::DefendDispute,
    DisputeFlowData,
    DisputeDefendData,
    DisputeResponseData,
>
{
}

pub trait IncomingWebhook {
    fn verify_webhook_source(
        &self,
        _request: RequestDetails,
        _connector_webhook_secret: Option<ConnectorWebhookSecrets>,
        _connector_account_details: Option<ConnectorAuthType>,
    ) -> Result<bool, error_stack::Report<domain_types::errors::ConnectorError>> {
        Ok(false)
    }

    fn get_event_type(
        &self,
        _request: RequestDetails,
        _connector_webhook_secret: Option<ConnectorWebhookSecrets>,
        _connector_account_details: Option<ConnectorAuthType>,
    ) -> Result<EventType, error_stack::Report<domain_types::errors::ConnectorError>> {
        Err(
            domain_types::errors::ConnectorError::NotImplemented("get_event_type".to_string())
                .into(),
        )
    }

    fn process_payment_webhook(
        &self,
        _request: RequestDetails,
        _connector_webhook_secret: Option<ConnectorWebhookSecrets>,
        _connector_account_details: Option<ConnectorAuthType>,
    ) -> Result<WebhookDetailsResponse, error_stack::Report<domain_types::errors::ConnectorError>>
    {
        Err(domain_types::errors::ConnectorError::NotImplemented(
            "process_payment_webhook".to_string(),
        )
        .into())
    }

    fn process_refund_webhook(
        &self,
        _request: RequestDetails,
        _connector_webhook_secret: Option<ConnectorWebhookSecrets>,
        _connector_account_details: Option<ConnectorAuthType>,
    ) -> Result<
        RefundWebhookDetailsResponse,
        error_stack::Report<domain_types::errors::ConnectorError>,
    > {
        Err(domain_types::errors::ConnectorError::NotImplemented(
            "process_refund_webhook".to_string(),
        )
        .into())
    }
    fn process_dispute_webhook(
        &self,
        _request: RequestDetails,
        _connector_webhook_secret: Option<ConnectorWebhookSecrets>,
        _connector_account_details: Option<ConnectorAuthType>,
    ) -> Result<
        DisputeWebhookDetailsResponse,
        error_stack::Report<domain_types::errors::ConnectorError>,
    > {
        Err(domain_types::errors::ConnectorError::NotImplemented(
            "process_dispute_webhook".to_string(),
        )
        .into())
    }
}

/// trait ConnectorValidation
pub trait ConnectorValidation: ConnectorCommon + ConnectorSpecifications {
    /// Validate, the payment request against the connector supported features
    fn validate_connector_against_payment_request(
        &self,
        capture_method: Option<CaptureMethod>,
        payment_method: PaymentMethod,
        pmt: Option<PaymentMethodType>,
    ) -> CustomResult<(), domain_types::errors::ConnectorError> {
        let capture_method = capture_method.unwrap_or_default();
        let is_default_capture_method = [CaptureMethod::Automatic].contains(&capture_method);
        let is_feature_supported = match self.get_supported_payment_methods() {
            Some(supported_payment_methods) => {
                let connector_payment_method_type_info = get_connector_payment_method_type_info(
                    supported_payment_methods,
                    payment_method,
                    pmt,
                    self.id(),
                )?;

                connector_payment_method_type_info
                    .map(|payment_method_type_info| {
                        payment_method_type_info
                            .supported_capture_methods
                            .contains(&capture_method)
                    })
                    .unwrap_or(true)
            }
            None => is_default_capture_method,
        };

        if is_feature_supported {
            Ok(())
        } else {
            Err(domain_types::errors::ConnectorError::NotSupported {
                message: capture_method.to_string(),
                connector: self.id(),
            }
            .into())
        }
    }

    /// fn validate_mandate_payment
    fn validate_mandate_payment(
        &self,
        pm_type: Option<PaymentMethodType>,
        _pm_data: PaymentMethodData<domain_types::payment_method_data::DefaultPCIHolder>,
    ) -> CustomResult<(), domain_types::errors::ConnectorError> {
        let connector = self.id();
        match pm_type {
            Some(pm_type) => Err(domain_types::errors::ConnectorError::NotSupported {
                message: format!("{pm_type} mandate payment"),
                connector,
            }
            .into()),
            None => Err(domain_types::errors::ConnectorError::NotSupported {
                message: " mandate payment".to_string(),
                connector,
            }
            .into()),
        }
    }

    /// fn validate_psync_reference_id
    fn validate_psync_reference_id(
        &self,
        data: &PaymentsSyncData,
        _is_three_ds: bool,
        _status: AttemptStatus,
        _connector_meta_data: Option<SecretSerdeValue>,
    ) -> CustomResult<(), domain_types::errors::ConnectorError> {
        data.connector_transaction_id
            .get_connector_transaction_id()
            .change_context(domain_types::errors::ConnectorError::MissingConnectorTransactionID)
            .map(|_| ())
    }

    /// fn is_webhook_source_verification_mandatory
    fn is_webhook_source_verification_mandatory(&self) -> bool {
        false
    }
}

fn get_connector_payment_method_type_info(
    supported_payment_method: &SupportedPaymentMethods,
    payment_method: PaymentMethod,
    payment_method_type: Option<PaymentMethodType>,
    connector: &'static str,
) -> CustomResult<Option<PaymentMethodDetails>, domain_types::errors::ConnectorError> {
    let payment_method_details =
        supported_payment_method
            .get(&payment_method)
            .ok_or_else(|| domain_types::errors::ConnectorError::NotSupported {
                message: payment_method.to_string(),
                connector,
            })?;

    payment_method_type
        .map(|pmt| {
            payment_method_details.get(&pmt).cloned().ok_or_else(|| {
                domain_types::errors::ConnectorError::NotSupported {
                    message: format!("{payment_method} {pmt}"),
                    connector,
                }
                .into()
            })
        })
        .transpose()
}

pub fn is_mandate_supported<T: PaymentMethodDataTypes>(
    selected_pmd: PaymentMethodData<T>,
    payment_method_type: Option<PaymentMethodType>,
    mandate_implemented_pmds: HashSet<PaymentMethodDataType>,
    connector: &'static str,
) -> Result<(), error_stack::Report<domain_types::errors::ConnectorError>> {
    if mandate_implemented_pmds.contains(&PaymentMethodDataType::from(selected_pmd.clone())) {
        Ok(())
    } else {
        match payment_method_type {
            Some(pm_type) => Err(domain_types::errors::ConnectorError::NotSupported {
                message: format!("{pm_type} mandate payment"),
                connector,
            }
            .into()),
            None => Err(domain_types::errors::ConnectorError::NotSupported {
                message: "mandate payment".to_string(),
                connector,
            }
            .into()),
        }
    }
}<|MERGE_RESOLUTION|>--- conflicted
+++ resolved
@@ -31,12 +31,8 @@
     + IncomingWebhook
     + RefundV2
     + PaymentCapture
-<<<<<<< HEAD
     + SetupMandateV2<T>
-=======
-    + SetupMandateV2
     + RepeatPaymentV2
->>>>>>> 24cd6e3f
     + AcceptDispute
     + RefundSyncV2
     + DisputeDefend
@@ -112,6 +108,16 @@
     connector_flow::SetupMandate,
     PaymentFlowData,
     SetupMandateRequestData<T>,
+    PaymentsResponseData,
+>
+{
+}
+
+pub trait RepeatPaymentV2:
+    ConnectorIntegrationV2<
+    connector_flow::RepeatPayment,
+    PaymentFlowData,
+    RepeatPaymentData,
     PaymentsResponseData,
 >
 {
