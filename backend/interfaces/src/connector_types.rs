--- conflicted
+++ resolved
@@ -5,26 +5,15 @@
 use domain_types::{
     connector_flow,
     connector_types::{
-<<<<<<< HEAD
         AcceptDisputeData, AccessTokenRequestData, AccessTokenResponseData,
         ConnectorSpecifications, ConnectorWebhookSecrets, DisputeDefendData, DisputeFlowData,
         DisputeResponseData, DisputeWebhookDetailsResponse, EventType, PaymentCreateOrderData,
-        PaymentCreateOrderResponse, PaymentFlowData, PaymentVoidData, PaymentsAuthorizeData,
+        PaymentCreateOrderResponse, PaymentFlowData,
+        PaymentMethodTokenResponse, PaymentMethodTokenizationData, PaymentVoidData, PaymentsAuthorizeData,
         PaymentsCaptureData, PaymentsResponseData, PaymentsSyncData, RefundFlowData,
         RefundSyncData, RefundWebhookDetailsResponse, RefundsData, RefundsResponseData,
         RepeatPaymentData, RequestDetails, SessionTokenRequestData, SessionTokenResponseData,
         SetupMandateRequestData, SubmitEvidenceData, WebhookDetailsResponse,
-=======
-        AcceptDisputeData, ConnectorSpecifications, ConnectorWebhookSecrets, DisputeDefendData,
-        DisputeFlowData, DisputeResponseData, DisputeWebhookDetailsResponse, EventType,
-        PaymentCreateOrderData, PaymentCreateOrderResponse, PaymentFlowData,
-        PaymentMethodTokenResponse, PaymentMethodTokenizationData, PaymentVoidData,
-        PaymentsAuthorizeData, PaymentsCaptureData, PaymentsResponseData, PaymentsSyncData,
-        RefundFlowData, RefundSyncData, RefundWebhookDetailsResponse, RefundsData,
-        RefundsResponseData, RepeatPaymentData, RequestDetails, SessionTokenRequestData,
-        SessionTokenResponseData, SetupMandateRequestData, SubmitEvidenceData,
-        WebhookDetailsResponse,
->>>>>>> 7bdb34fc
     },
     payment_method_data::{PaymentMethodData, PaymentMethodDataTypes},
     router_data::ConnectorAuthType,
@@ -41,11 +30,8 @@
     + PaymentSyncV2
     + PaymentOrderCreate
     + PaymentSessionToken
-<<<<<<< HEAD
+    + PaymentTokenV2<T>
     + PaymentAccessToken
-=======
-    + PaymentTokenV2<T>
->>>>>>> 7bdb34fc
     + PaymentVoidV2
     + IncomingWebhook
     + RefundV2
@@ -74,12 +60,11 @@
     fn should_do_session_token(&self) -> bool {
         false
     }
-<<<<<<< HEAD
+
+    fn should_do_payment_method_token(&self) -> bool {
+        false
+    }
     fn should_do_access_token(&self) -> bool {
-=======
-
-    fn should_do_payment_method_token(&self) -> bool {
->>>>>>> 7bdb34fc
         false
     }
 }
@@ -104,21 +89,22 @@
 {
 }
 
-<<<<<<< HEAD
+pub trait PaymentTokenV2<T: PaymentMethodDataTypes>:
+    ConnectorIntegrationV2<
+    connector_flow::PaymentMethodToken,
+    PaymentFlowData,
+    PaymentMethodTokenizationData<T>,
+    PaymentMethodTokenResponse,
+>
+{
+}
+
 pub trait PaymentAccessToken:
     ConnectorIntegrationV2<
     connector_flow::CreateAccessToken,
     PaymentFlowData,
     AccessTokenRequestData,
     AccessTokenResponseData,
-=======
-pub trait PaymentTokenV2<T: PaymentMethodDataTypes>:
-    ConnectorIntegrationV2<
-    connector_flow::PaymentMethodToken,
-    PaymentFlowData,
-    PaymentMethodTokenizationData<T>,
-    PaymentMethodTokenResponse,
->>>>>>> 7bdb34fc
 >
 {
 }
