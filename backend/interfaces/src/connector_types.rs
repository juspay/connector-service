--- conflicted
+++ resolved
@@ -30,11 +30,8 @@
     + PaymentSyncV2
     + PaymentOrderCreate
     + PaymentSessionToken
-<<<<<<< HEAD
     + PaymentAccessToken
-=======
     + PaymentTokenV2<T>
->>>>>>> 7bdb34fc
     + PaymentVoidV2
     + IncomingWebhook
     + RefundV2
@@ -64,11 +61,11 @@
         false
     }
 
-<<<<<<< HEAD
     fn should_do_access_token(&self) -> bool {
-=======
+        false
+    }
+
     fn should_do_payment_method_token(&self) -> bool {
->>>>>>> 7bdb34fc
         false
     }
 }
@@ -93,21 +90,22 @@
 {
 }
 
-<<<<<<< HEAD
 pub trait PaymentAccessToken:
     ConnectorIntegrationV2<
     connector_flow::CreateAccessToken,
     PaymentFlowData,
     AccessTokenRequestData,
     AccessTokenResponseData,
-=======
+>
+{
+}
+
 pub trait PaymentTokenV2<T: PaymentMethodDataTypes>:
     ConnectorIntegrationV2<
     connector_flow::PaymentMethodToken,
     PaymentFlowData,
     PaymentMethodTokenizationData<T>,
     PaymentMethodTokenResponse,
->>>>>>> 7bdb34fc
 >
 {
 }
