#![allow(clippy::expect_used)]
#![allow(clippy::unwrap_used)]
#![allow(clippy::panic)]

use grpc_server::{app, configs};
mod common;

use std::{
    collections::HashMap,
    env,
    str::FromStr,
    time::{SystemTime, UNIX_EPOCH},
};

use cards::CardNumber;
use grpc_api_types::{
    health_check::{health_client::HealthClient, HealthCheckRequest},
    payments::{
        card_payment_method_type, identifier::IdType, payment_method,
        payment_service_client::PaymentServiceClient, AcceptanceType, Address, AuthenticationType,
        BrowserInformation, CaptureMethod, CardDetails, CardPaymentMethodType, CountryAlpha2,
        Currency, CustomerAcceptance, FutureUsage, Identifier, MandateReference, PaymentAddress,
        PaymentMethod, PaymentServiceAuthorizeRequest, PaymentServiceAuthorizeResponse,
        PaymentServiceCaptureRequest, PaymentServiceGetRequest, PaymentServiceRefundRequest,
        PaymentServiceRegisterRequest, PaymentServiceRepeatEverythingRequest,
        PaymentServiceVoidRequest, PaymentStatus, RefundStatus,
    },
};
use hyperswitch_masking::Secret;
use tonic::{transport::Channel, Request};

// Constants for aci connector
const CONNECTOR_NAME: &str = "aci";

// Environment variable names for API credentials
const TEST_ACI_API_KEY_ENV: &str = "TEST_ACI_API_KEY";
const TEST_ACI_KEY1_ENV: &str = "TEST_ACI_KEY1";

const TEST_AMOUNT: i64 = 1000;
const TEST_CARD_NUMBER: &str = "4111111111111111";
const TEST_CARD_EXP_MONTH: &str = "10";
const TEST_CARD_EXP_YEAR: &str = "2030";
const TEST_CARD_CVC: &str = "123";
const TEST_CARD_HOLDER: &str = "Test User";
const TEST_EMAIL: &str = "customer@example.com";

// Helper function to get current timestamp
fn get_timestamp() -> u64 {
    SystemTime::now()
        .duration_since(UNIX_EPOCH)
        .unwrap()
        .as_secs()
}

// Helper function to add aci metadata headers to a request
fn add_aci_metadata<T>(request: &mut Request<T>) {
    // Get API credentials from environment variables
    let api_key = env::var(TEST_ACI_API_KEY_ENV)
        .unwrap_or_else(|_| panic!("Environment variable TEST_ACI_API_KEY_ENV must be set"));
    let key1 = env::var(TEST_ACI_KEY1_ENV)
        .unwrap_or_else(|_| panic!("Environment variable TEST_ACI_KEY1_ENV must be set"));

    request.metadata_mut().append(
        "x-connector",
        CONNECTOR_NAME.parse().expect("Failed to parse x-connector"),
    );
    request.metadata_mut().append(
        "x-auth",
        "body-key".parse().expect("Failed to parse x-auth"),
    );
    request.metadata_mut().append(
        "x-api-key",
        api_key.parse().expect("Failed to parse x-api-key"),
    );
    request
        .metadata_mut()
        .append("x-key1", key1.parse().expect("Failed to parse x-key1"));
    request.metadata_mut().append(
        "x-merchant-id",
        "test_merchant"
            .parse()
            .expect("Failed to parse x-merchant-id"),
    );
    request.metadata_mut().append(
        "x-tenant-id",
        "default".parse().expect("Failed to parse x-tenant-id"),
    );
    request.metadata_mut().append(
        "x-request-id",
        format!("test_request_{}", get_timestamp())
            .parse()
            .expect("Failed to parse x-request-id"),
    );
}

// Helper function to extract connector transaction ID from response
fn extract_transaction_id(response: &PaymentServiceAuthorizeResponse) -> String {
    match &response.transaction_id {
        Some(id) => match id.id_type.as_ref().unwrap() {
            IdType::Id(id) => id.clone(),
            _ => panic!("Expected connector transaction ID"),
        },
        None => panic!("Resource ID is None"),
    }
}

// Helper function to create a payment authorization request
#[allow(clippy::field_reassign_with_default)]
fn create_payment_authorize_request(
    capture_method: common_enums::CaptureMethod,
) -> PaymentServiceAuthorizeRequest {
    // Initialize with all required fields
    let mut request = PaymentServiceAuthorizeRequest::default();

    // Set request reference ID
    request.request_ref_id = Some(Identifier {
        id_type: Some(IdType::Id(format!("aci_test_{}", get_timestamp()))),
    });

    // Set the basic payment details
    request.amount = TEST_AMOUNT;
    request.minor_amount = TEST_AMOUNT;
    request.currency = i32::from(Currency::Usd);

    // Set up card payment method using the correct structure
    let card_details = card_payment_method_type::CardType::Credit(CardDetails {
        card_number: Some(CardNumber::from_str(TEST_CARD_NUMBER).unwrap()),
        card_exp_month: Some(Secret::new(TEST_CARD_EXP_MONTH.to_string())),
        card_exp_year: Some(Secret::new(TEST_CARD_EXP_YEAR.to_string())),
        card_cvc: Some(Secret::new(TEST_CARD_CVC.to_string())),
        card_holder_name: Some(Secret::new(TEST_CARD_HOLDER.to_string())),
        card_issuer: None,
        card_network: Some(1_i32), // Default to Visa network
        card_type: None,
        card_issuing_country_alpha2: None,
        bank_code: None,
        nick_name: None,
    });

    request.payment_method = Some(PaymentMethod {
        payment_method: Some(payment_method::PaymentMethod::Card(CardPaymentMethodType {
            card_type: Some(card_details),
        })),
    });

    // Set connector customer ID
    request.customer_id = Some("TEST_CONNECTOR".to_string());

    // Set the customer information with static email (can be made dynamic)
    request.email = Some(TEST_EMAIL.to_string().into());

    // Set up address structure
    request.address = Some(PaymentAddress {
        billing_address: Some(Address {
            first_name: Some("Test".to_string().into()),
            last_name: Some("User".to_string().into()),
            line1: Some("123 Test Street".to_string().into()),
            line2: None,
            line3: None,
            city: Some("Test City".to_string().into()),
            state: Some("NY".to_string().into()),
            zip_code: Some("10001".to_string().into()),
            country_alpha2_code: Some(i32::from(CountryAlpha2::Us)),
            phone_number: None,
            phone_country_code: None,
            email: None,
        }),
        shipping_address: None,
    });

    // Set up browser information
    let browser_info = BrowserInformation {
        color_depth: None,
        java_enabled: Some(false),
        screen_height: Some(1080),
        screen_width: Some(1920),
        user_agent: Some("Mozilla/5.0 (compatible; TestAgent/1.0)".to_string()),
        accept_header: Some(
            "text/html,application/xhtml+xml,application/xml;q=0.9,*/*;q=0.8".to_string(),
        ),
        java_script_enabled: Some(false),
        language: Some("en-US".to_string()),
        ip_address: None,
        os_type: None,
        os_version: None,
        device_model: None,
        accept_language: None,
        time_zone_offset_minutes: None,
        referer: None,
    };
    request.browser_info = Some(browser_info);

    // Set return URL
    request.return_url = Some("https://example.com/return".to_string());

    // Set the transaction details
    request.auth_type = i32::from(AuthenticationType::NoThreeDs);
    request.request_incremental_authorization = true;
    request.enrolled_for_3ds = true;

    // Set capture method with proper conversion
    if let common_enums::CaptureMethod::Manual = capture_method {
        request.capture_method = Some(i32::from(CaptureMethod::Manual));
    } else {
        request.capture_method = Some(i32::from(CaptureMethod::Automatic));
    }

    // Set connector metadata (empty for generic template)
    request.metadata = HashMap::new();

    request
}

// Helper function to create a payment sync request
fn create_payment_sync_request(transaction_id: &str) -> PaymentServiceGetRequest {
    PaymentServiceGetRequest {
        transaction_id: Some(Identifier {
            id_type: Some(IdType::Id(transaction_id.to_string())),
        }),
        request_ref_id: Some(Identifier {
            id_type: Some(IdType::Id(format!("aci_sync_{}", get_timestamp()))),
        }),
        capture_method: Some(i32::from(CaptureMethod::Automatic)),
        handle_response: None,
        amount: TEST_AMOUNT,
        currency: i32::from(Currency::Usd),
        state: None,
    }
}

// Helper function to create a payment capture request
fn create_payment_capture_request(transaction_id: &str) -> PaymentServiceCaptureRequest {
    PaymentServiceCaptureRequest {
        transaction_id: Some(Identifier {
            id_type: Some(IdType::Id(transaction_id.to_string())),
        }),
        amount_to_capture: TEST_AMOUNT,
        currency: i32::from(Currency::Usd),
        multiple_capture_data: None,
        connector_metadata: HashMap::new(),
        request_ref_id: None,
        browser_info: None,
        capture_method: None,
        state: None,
    }
}

// Helper function to create a refund request
fn create_refund_request(transaction_id: &str) -> PaymentServiceRefundRequest {
    PaymentServiceRefundRequest {
        refund_id: format!("refund_{}", get_timestamp()),
        transaction_id: Some(Identifier {
            id_type: Some(IdType::Id(transaction_id.to_string())),
        }),
        currency: i32::from(Currency::Usd),
        payment_amount: TEST_AMOUNT,
        refund_amount: TEST_AMOUNT,
        minor_payment_amount: TEST_AMOUNT,
        minor_refund_amount: TEST_AMOUNT,
        reason: None,
        webhook_url: None,
        metadata: HashMap::new(),
        refund_metadata: HashMap::new(),
        browser_info: None,
        merchant_account_id: None,
        capture_method: None,
        request_ref_id: None,
        state: None,
    }
}

// Helper function to create a payment void request
fn create_payment_void_request(transaction_id: &str) -> PaymentServiceVoidRequest {
    PaymentServiceVoidRequest {
        transaction_id: Some(Identifier {
            id_type: Some(IdType::Id(transaction_id.to_string())),
        }),
        cancellation_reason: Some("Customer requested cancellation".to_string()),
        request_ref_id: None,
        all_keys_required: None,
        browser_info: None,
        amount: None,
        currency: None,
        ..Default::default()
    }
}

// Helper function to create a register (setup mandate) request
fn create_register_request() -> PaymentServiceRegisterRequest {
    let card_details = card_payment_method_type::CardType::Credit(CardDetails {
        card_number: Some(CardNumber::from_str(TEST_CARD_NUMBER).unwrap()),
        card_exp_month: Some(Secret::new(TEST_CARD_EXP_MONTH.to_string())),
        card_exp_year: Some(Secret::new(TEST_CARD_EXP_YEAR.to_string())),
        card_cvc: Some(Secret::new(TEST_CARD_CVC.to_string())),
        card_holder_name: Some(Secret::new(TEST_CARD_HOLDER.to_string())),
        card_issuer: None,
        card_network: Some(1_i32), // Visa network
        card_type: None,
        card_issuing_country_alpha2: None,
        bank_code: None,
        nick_name: None,
    });

    PaymentServiceRegisterRequest {
        minor_amount: Some(TEST_AMOUNT),
        currency: i32::from(Currency::Usd),
        payment_method: Some(PaymentMethod {
            payment_method: Some(payment_method::PaymentMethod::Card(CardPaymentMethodType {
                card_type: Some(card_details),
            })),
        }),
        customer_name: Some(TEST_CARD_HOLDER.to_string()),
        email: Some(TEST_EMAIL.to_string().into()),
        customer_acceptance: Some(CustomerAcceptance {
            acceptance_type: i32::from(AcceptanceType::Offline),
            accepted_at: 0,
            online_mandate_details: None,
        }),
        address: Some(PaymentAddress {
            billing_address: Some(Address {
                first_name: Some("Test".to_string().into()),
                last_name: Some("Customer".to_string().into()),
                line1: Some("123 Test St".to_string().into()),
                line2: None,
                line3: None,
                city: Some("Test City".to_string().into()),
                state: Some("NY".to_string().into()),
                zip_code: Some("10001".to_string().into()),
                country_alpha2_code: Some(i32::from(CountryAlpha2::Us)),
                phone_number: None,
                phone_country_code: None,
                email: Some(TEST_EMAIL.to_string().into()),
            }),
            shipping_address: None,
        }),
        auth_type: i32::from(AuthenticationType::NoThreeDs),
        setup_future_usage: Some(i32::from(FutureUsage::OffSession)),
        enrolled_for_3ds: false,
        request_ref_id: Some(Identifier {
            id_type: Some(IdType::Id(format!("mandate_{}", get_timestamp()))),
        }),
        metadata: HashMap::new(),
        ..Default::default()
    }
}

// Helper function to create a repeat payment request (matching your JSON format)
#[allow(clippy::field_reassign_with_default)]
fn create_repeat_payment_request(mandate_id: &str) -> PaymentServiceRepeatEverythingRequest {
    let mandate_reference = MandateReference {
        mandate_id: Some(mandate_id.to_string()),
        payment_method_id: None,
    };

    // Create metadata matching your JSON format
    let mut metadata = HashMap::new();
    metadata.insert("order_type".to_string(), "recurring".to_string());
    metadata.insert(
        "customer_note".to_string(),
        "Monthly subscription payment".to_string(),
    );

    PaymentServiceRepeatEverythingRequest {
        request_ref_id: Some(Identifier {
            id_type: Some(IdType::Id(format!("mandate_{}", get_timestamp()))),
        }),
        mandate_reference: Some(mandate_reference),
        amount: TEST_AMOUNT,
        currency: i32::from(Currency::Usd),
        minor_amount: TEST_AMOUNT,
        merchant_order_reference_id: Some(format!("repeat_order_{}", get_timestamp())),
        metadata,
        webhook_url: Some("https://your-webhook-url.com/payments/webhook".to_string()),
        capture_method: None,
        email: None,
        browser_info: None,
        test_mode: None,
        payment_method_type: None,
        merchant_account_metadata: HashMap::new(),
        state: None,
<<<<<<< HEAD
        address: None,
        recurring_mandate_payment_data: None,
=======
        ..Default::default()
>>>>>>> 3ded3017
    }
}

#[tokio::test]
async fn test_health() {
    grpc_test!(client, HealthClient<Channel>, {
        let response = client
            .check(Request::new(HealthCheckRequest {
                service: "connector_service".to_string(),
            }))
            .await
            .expect("Failed to call health check")
            .into_inner();

        assert_eq!(
            response.status(),
            grpc_api_types::health_check::health_check_response::ServingStatus::Serving
        );
    });
}

// Test payment authorization with auto capture
#[tokio::test]
async fn test_payment_authorization_auto_capture() {
    grpc_test!(client, PaymentServiceClient<Channel>, {
        // Create the payment authorization request
        let request = create_payment_authorize_request(common_enums::CaptureMethod::Automatic);

        // Add metadata headers
        let mut grpc_request = Request::new(request);
        add_aci_metadata(&mut grpc_request);

        // Send the request
        let response = client
            .authorize(grpc_request)
            .await
            .expect("gRPC payment_authorize call failed")
            .into_inner();

        // Verify the response
        assert!(
            response.transaction_id.is_some(),
            "Transaction ID should be present"
        );

        // Extract the transaction ID
        let _transaction_id = extract_transaction_id(&response);

        // Verify payment status
        assert_eq!(
            response.status,
            i32::from(PaymentStatus::Charged),
            "Payment should be in CHARGED state for automatic capture"
        );
    });
}

// Test payment authorization with manual capture
#[tokio::test]
async fn test_payment_authorization_manual_capture() {
    grpc_test!(client, PaymentServiceClient<Channel>, {
        // Create the payment authorization request with manual capture
        let auth_request = create_payment_authorize_request(common_enums::CaptureMethod::Manual);

        // Add metadata headers for auth request
        let mut auth_grpc_request = Request::new(auth_request);
        add_aci_metadata(&mut auth_grpc_request);

        // Send the auth request
        let auth_response = client
            .authorize(auth_grpc_request)
            .await
            .expect("gRPC payment_authorize call failed")
            .into_inner();

        assert!(
            auth_response.transaction_id.is_some(),
            "Transaction ID should be present"
        );

        // Extract the transaction ID
        let _transaction_id = extract_transaction_id(&auth_response);

        // Verify payment status is authorized (for manual capture)
        assert_eq!(
            auth_response.status,
            i32::from(PaymentStatus::Authorized),
            "Payment should be in AUTHORIZED state with manual capture"
        );
    });
}

// Test payment sync
#[tokio::test]
async fn test_payment_sync() {
    grpc_test!(client, PaymentServiceClient<Channel>, {
        // First create a payment to sync
        let auth_request = create_payment_authorize_request(common_enums::CaptureMethod::Automatic);

        // Add metadata headers for auth request
        let mut auth_grpc_request = Request::new(auth_request);
        add_aci_metadata(&mut auth_grpc_request);

        // Send the auth request
        let auth_response = client
            .authorize(auth_grpc_request)
            .await
            .expect("gRPC payment_authorize call failed")
            .into_inner();

        // Extract the transaction ID
        let transaction_id = extract_transaction_id(&auth_response);

        // Create sync request
        let sync_request = create_payment_sync_request(&transaction_id);

        // Add metadata headers for sync request
        let mut sync_grpc_request = Request::new(sync_request);
        add_aci_metadata(&mut sync_grpc_request);

        // Send the sync request
        let sync_response = client
            .get(sync_grpc_request)
            .await
            .expect("gRPC payment_sync call failed")
            .into_inner();

        // Verify the sync response - allow both AUTHORIZED and PENDING states
        let acceptable_sync_statuses = [
            i32::from(PaymentStatus::Authorized),
            i32::from(PaymentStatus::Charged),
        ];
        assert!(
            acceptable_sync_statuses.contains(&sync_response.status),
            "Payment should be in AUTHORIZED or CHARGED state, but was: {}",
            sync_response.status
        );
    });
}

// Test payment authorization with manual capture
#[tokio::test]
async fn test_payment_capture() {
    grpc_test!(client, PaymentServiceClient<Channel>, {
        // Create the payment authorization request with manual capture
        let auth_request = create_payment_authorize_request(common_enums::CaptureMethod::Manual);

        // Add metadata headers for auth request
        let mut auth_grpc_request = Request::new(auth_request);
        add_aci_metadata(&mut auth_grpc_request);

        // Send the auth request
        let auth_response = client
            .authorize(auth_grpc_request)
            .await
            .expect("gRPC payment_authorize call failed")
            .into_inner();

        assert!(
            auth_response.transaction_id.is_some(),
            "Transaction ID should be present"
        );

        // Extract the transaction ID
        let transaction_id = extract_transaction_id(&auth_response);

        // Verify payment status is authorized (for manual capture)
        assert!(
            auth_response.status == i32::from(PaymentStatus::Authorized),
            "Payment should be in AUTHORIZED state with manual capture"
        );

        // Create capture request
        let capture_request = create_payment_capture_request(&transaction_id);

        // Add metadata headers for capture request
        let mut capture_grpc_request = Request::new(capture_request);
        add_aci_metadata(&mut capture_grpc_request);

        // Send the capture request
        let capture_response = client
            .capture(capture_grpc_request)
            .await
            .expect("gRPC payment_capture call failed")
            .into_inner();

        // Verify payment status is charged after capture
        assert!(
            capture_response.status == i32::from(PaymentStatus::Charged),
            "Payment should be in CHARGED state after capture"
        );
    });
}

// Test refund flow
#[tokio::test]
async fn test_refund() {
    grpc_test!(client, PaymentServiceClient<Channel>, {
        // First create a payment to refund
        let auth_request = create_payment_authorize_request(common_enums::CaptureMethod::Automatic);

        // Add metadata headers for auth request
        let mut auth_grpc_request = Request::new(auth_request);
        add_aci_metadata(&mut auth_grpc_request);

        // Send the auth request
        let auth_response = client
            .authorize(auth_grpc_request)
            .await
            .expect("gRPC payment_authorize call failed")
            .into_inner();

        // Extract the transaction ID
        let transaction_id = extract_transaction_id(&auth_response);

        // Verify payment status - allow both CHARGED and PENDING states
        let acceptable_payment_statuses = [i32::from(PaymentStatus::Charged)];
        assert!(
            acceptable_payment_statuses.contains(&auth_response.status),
            "Payment should be in CHARGED state before attempting refund, but was: {}",
            auth_response.status
        );
        tokio::time::sleep(std::time::Duration::from_secs(2)).await;
        // Create refund request
        let refund_request = create_refund_request(&transaction_id);

        // Add metadata headers for refund request
        let mut refund_grpc_request = Request::new(refund_request);
        add_aci_metadata(&mut refund_grpc_request);

        // Send the refund request
        let refund_response = client
            .refund(refund_grpc_request)
            .await
            .expect("gRPC refund call failed")
            .into_inner();

        // Extract the refund ID
        let refund_id = refund_response.refund_id.clone();

        // Verify the refund response
        assert!(!refund_id.is_empty(), "Refund ID should not be empty");
        assert!(
            refund_response.status == i32::from(RefundStatus::RefundSuccess)
                || refund_response.status == i32::from(RefundStatus::RefundPending),
            "Refund should be in SUCCESS or PENDING state"
        );
    });
}

// Test payment void flow
#[tokio::test]
async fn test_payment_void() {
    grpc_test!(client, PaymentServiceClient<Channel>, {
        // First create a payment with manual capture (so it stays in authorized state)
        let auth_request = create_payment_authorize_request(common_enums::CaptureMethod::Manual);

        // Add metadata headers for auth request
        let mut auth_grpc_request = Request::new(auth_request);
        add_aci_metadata(&mut auth_grpc_request);

        // Send the auth request
        let auth_response = client
            .authorize(auth_grpc_request)
            .await
            .expect("gRPC payment_authorize call failed")
            .into_inner();

        // Extract the transaction ID
        let transaction_id = extract_transaction_id(&auth_response);

        // Verify payment is in authorized state
        assert!(
            auth_response.status == i32::from(PaymentStatus::Authorized),
            "Payment should be in AUTHORIZED state before void"
        );

        // Create void request
        let void_request = create_payment_void_request(&transaction_id);

        // Add metadata headers for void request
        let mut void_grpc_request = Request::new(void_request);
        add_aci_metadata(&mut void_grpc_request);

        // Send the void request
        let void_response = client
            .void(void_grpc_request)
            .await
            .expect("gRPC payment_void call failed")
            .into_inner();

        // Verify the void response
        assert!(
            void_response.status == i32::from(PaymentStatus::Voided),
            "Payment should be in VOIDED state after void"
        );
    });
}

// Test register (setup mandate) flow
#[tokio::test]
async fn test_register() {
    grpc_test!(client, PaymentServiceClient<Channel>, {
        // Create the register request
        let request = create_register_request();

        // Add metadata headers
        let mut grpc_request = Request::new(request);
        add_aci_metadata(&mut grpc_request);

        // Send the request
        let response = client
            .register(grpc_request)
            .await
            .expect("gRPC register call failed")
            .into_inner();

        // Verify the response
        assert!(
            response.registration_id.is_some(),
            "Registration ID should be present"
        );

        // Check if we have a mandate reference
        assert!(
            response.mandate_reference.is_some(),
            "Mandate reference should be present"
        );

        // Verify the mandate reference has the expected structure
        if let Some(mandate_ref) = &response.mandate_reference {
            assert!(
                mandate_ref.mandate_id.is_some(),
                "Mandate ID should be present"
            );

            // Verify the mandate ID is not empty
            if let Some(mandate_id) = &mandate_ref.mandate_id {
                assert!(!mandate_id.is_empty(), "Mandate ID should not be empty");
            }
        }

        // Verify no error occurred
        assert!(
            response.error_message.is_none() || response.error_message.as_ref().unwrap().is_empty(),
            "No error message should be present for successful register"
        );
    });
}

// Test repeat payment (MIT) flow using previously created mandate
#[tokio::test]
async fn test_repeat_everything() {
    grpc_test!(client, PaymentServiceClient<Channel>, {
        tokio::time::sleep(std::time::Duration::from_secs(4)).await;
        // First, create a mandate using register
        let register_request = create_register_request();

        let mut register_grpc_request = Request::new(register_request);
        add_aci_metadata(&mut register_grpc_request);

        let register_response = client
            .register(register_grpc_request)
            .await
            .expect("gRPC register call failed")
            .into_inner();

        // Verify we got a mandate reference
        assert!(
            register_response.mandate_reference.is_some(),
            "Mandate reference should be present"
        );

        let mandate_id = register_response
            .mandate_reference
            .as_ref()
            .unwrap()
            .mandate_id
            .as_ref()
            .expect("Mandate ID should be present");

        // Now perform a repeat payment using the mandate
        let repeat_request = create_repeat_payment_request(mandate_id);

        let mut repeat_grpc_request = Request::new(repeat_request);
        add_aci_metadata(&mut repeat_grpc_request);

        // Send the repeat payment request
        let repeat_response = client
            .repeat_everything(repeat_grpc_request)
            .await
            .expect("gRPC repeat_everything call failed")
            .into_inner();

        // Verify the response
        assert!(
            repeat_response.transaction_id.is_some(),
            "Transaction ID should be present"
        );
    });
}<|MERGE_RESOLUTION|>--- conflicted
+++ resolved
@@ -378,12 +378,7 @@
         payment_method_type: None,
         merchant_account_metadata: HashMap::new(),
         state: None,
-<<<<<<< HEAD
-        address: None,
-        recurring_mandate_payment_data: None,
-=======
         ..Default::default()
->>>>>>> 3ded3017
     }
 }
 
