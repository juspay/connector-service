--- conflicted
+++ resolved
@@ -271,11 +271,8 @@
         refund_reason: None,
         request_ref_id: None, // all_keys_required: None,
         browser_info: None,
-<<<<<<< HEAD
+        refund_metadata: HashMap::new(),
         access_token: None,
-=======
-        refund_metadata: HashMap::new(),
->>>>>>> 7bdb34fc
     }
 }
 
