#![allow(clippy::expect_used)]
#![allow(clippy::unwrap_used)]
#![allow(clippy::panic)]

use grpc_server::{app, configs};
use hyperswitch_masking::{ExposeInterface, Secret};
mod common;
mod utils;

use std::{
    collections::HashMap,
    str::FromStr,
    time::{SystemTime, UNIX_EPOCH},
};

use cards::CardNumber;
use grpc_api_types::{
    health_check::{health_client::HealthClient, HealthCheckRequest},
    payments::{
        identifier::IdType, payment_method, payment_service_client::PaymentServiceClient, Address,
        AuthenticationType, BrowserInformation, CaptureMethod, CardDetails, CountryAlpha2,
        Currency, Identifier, PaymentAddress, PaymentMethod, PaymentServiceAuthorizeRequest,
        PaymentServiceAuthorizeResponse, PaymentServiceCaptureRequest, PaymentServiceGetRequest,
        PaymentServiceVoidRequest, PaymentStatus,
    },
};
use tonic::{transport::Channel, Request};

// Constants for Helcim connector
const CONNECTOR_NAME: &str = "helcim";
const AUTH_TYPE: &str = "header-key";

// Test card data
const TEST_CARD_NUMBER: &str = "5413330089099130"; // Valid test card for Helcim
const TEST_CARD_EXP_MONTH: &str = "01";
const TEST_CARD_EXP_YEAR: &str = "2027";
const TEST_CARD_CVC: &str = "123";
const TEST_CARD_HOLDER: &str = "joseph Doe";
const TEST_EMAIL: &str = "customer@example.com";

// Helper function to generate unique test amounts to avoid duplicate transaction detection
fn get_unique_amount() -> i64 {
    // Use timestamp to create unique amounts between 1000-9999 cents ($10-$99.99)
    let timestamp = get_timestamp();
    1000 + i64::try_from(timestamp % 9000).unwrap_or(0)
}

// Helper function to get current timestamp with microseconds for uniqueness
fn get_timestamp() -> u64 {
    SystemTime::now()
        .duration_since(UNIX_EPOCH)
        .unwrap()
        .as_micros()
        .try_into()
        .unwrap_or(0)
}

// Helper function to add Helcim metadata headers to a request
fn add_helcim_metadata<T>(request: &mut Request<T>) {
    let auth = utils::credential_utils::load_connector_auth(CONNECTOR_NAME)
        .expect("Failed to load helcim credentials");

    let api_key = match auth {
        domain_types::router_data::ConnectorAuthType::HeaderKey { api_key } => api_key.expose(),
        _ => panic!("Expected HeaderKey auth type for helcim"),
    };

    request.metadata_mut().append(
        "x-connector",
        CONNECTOR_NAME.parse().expect("Failed to parse x-connector"),
    );
    request
        .metadata_mut()
        .append("x-auth", AUTH_TYPE.parse().expect("Failed to parse x-auth"));
    request.metadata_mut().append(
        "x-api-key",
        api_key.parse().expect("Failed to parse x-api-key"),
    );
    // Add merchant ID which is required by the server
    request.metadata_mut().append(
        "x-merchant-id",
        "12abc123-f8a3-99b8-9ef8-b31180358hh4"
            .parse()
            .expect("Failed to parse x-merchant-id"),
    );
    request.metadata_mut().append(
        "x-tenant-id",
        "default".parse().expect("Failed to parse x-tenant-id"),
    );
    // Add request ID which is required by the server
    request.metadata_mut().append(
        "x-request-id",
        format!("helcim_req_{}", get_timestamp())
            .parse()
            .expect("Failed to parse x-request-id"),
    );
}

// Helper function to extract connector transaction ID from authorize response
fn extract_transaction_id(response: &PaymentServiceAuthorizeResponse) -> String {
    match &response.transaction_id {
        Some(id) => match &id.id_type {
            Some(IdType::Id(id)) => id.clone(),
            Some(IdType::EncodedData(id)) => id.clone(),
            Some(IdType::NoResponseIdMarker(_)) => {
                // For manual capture, extract the transaction ID from connector metadata
                if let Some(preauth_id) = response.connector_metadata.get("preauth_transaction_id")
                {
                    return preauth_id.clone();
                }
                panic!(
                    "NoResponseIdMarker found but no preauth_transaction_id in connector metadata"
                )
            }
            None => panic!("ID type is None in transaction_id"),
        },
        None => panic!("Transaction ID is None"),
    }
}

// Helper function to extract connector transaction ID from void response
fn extract_void_transaction_id(
    response: &grpc_api_types::payments::PaymentServiceVoidResponse,
) -> String {
    match &response.transaction_id {
        Some(id) => match &id.id_type {
            Some(IdType::Id(id)) => id.clone(),
            Some(IdType::EncodedData(id)) => id.clone(),
            Some(_) => panic!("Unexpected ID type in transaction_id"),
            None => panic!("ID type is None in transaction_id"),
        },
        None => panic!("Transaction ID is None"),
    }
}

// Helper function to extract connector request ref ID from response
fn extract_request_ref_id(response: &PaymentServiceAuthorizeResponse) -> String {
    match &response.response_ref_id {
        Some(id) => match id.id_type.as_ref().unwrap() {
            IdType::Id(id) => id.clone(),
            _ => panic!("Expected connector response_ref_id"),
        },
        None => panic!("Resource ID is None"),
    }
}

// Helper function to create browser info with IP address (required for Helcim)
fn create_test_browser_info() -> BrowserInformation {
    BrowserInformation {
        ip_address: Some("192.168.1.1".to_string()),
        user_agent: Some(
            "Mozilla/5.0 (Windows NT 10.0; Win64; x64) AppleWebKit/537.36".to_string(),
        ),
        accept_header: Some(
            "text/html,application/xhtml+xml,application/xml;q=0.9,*/*;q=0.8".to_string(),
        ),
        language: Some("en-US".to_string()),
        color_depth: Some(24),
        screen_height: Some(1080),
        screen_width: Some(1920),
        time_zone_offset_minutes: Some(-300), // EST timezone offset
        java_enabled: Some(false),
        java_script_enabled: Some(true),
        referer: Some("https://example.com".to_string()),
        os_type: None,
        os_version: None,
        device_model: None,
        accept_language: None,
    }
}

// Helper function to create a proper billing address with unique data
fn create_test_billing_address() -> PaymentAddress {
    let timestamp = get_timestamp();
    let unique_suffix = timestamp % 10000;

    PaymentAddress {
        shipping_address: Some(Address::default()),
        billing_address: Some(Address {
            first_name: Some("John".to_string().into()),
            last_name: Some("Doe".to_string().into()),
            phone_number: Some(format!("123456{unique_suffix:04}").into()),
            phone_country_code: Some("+1".to_string()),
            email: Some(format!("customer{unique_suffix}@example.com").into()),
            line1: Some(format!("{} Main St", 100 + unique_suffix).into()),
            line2: Some("Apt 4B".to_string().into()),
            line3: None,
            city: Some("New York".to_string().into()),
            state: Some("NY".to_string().into()),
            zip_code: Some(format!("{:05}", 10001 + (unique_suffix % 1000)).into()),
            country_alpha2_code: Some(CountryAlpha2::Us.into()),
        }),
    }
}

// Helper function to create a payment authorize request
fn create_payment_authorize_request(
    capture_method: CaptureMethod,
) -> PaymentServiceAuthorizeRequest {
    create_payment_authorize_request_with_amount(capture_method, get_unique_amount())
}

// Helper function to create a payment authorize request with custom amount
fn create_payment_authorize_request_with_amount(
    capture_method: CaptureMethod,
    amount: i64,
) -> PaymentServiceAuthorizeRequest {
    let card_details = CardDetails {
        card_number: Some(CardNumber::from_str(TEST_CARD_NUMBER).unwrap()),
        card_exp_month: Some(Secret::new(TEST_CARD_EXP_MONTH.to_string())),
        card_exp_year: Some(Secret::new(TEST_CARD_EXP_YEAR.to_string())),
        card_cvc: Some(Secret::new(TEST_CARD_CVC.to_string())),
        card_holder_name: Some(Secret::new(TEST_CARD_HOLDER.to_string())),
        card_network: Some(1),
        card_issuer: None,
        card_type: None,
        card_issuing_country_alpha2: None,
        bank_code: None,
        nick_name: None,
    };
    let mut metadata = HashMap::new();
    metadata.insert(
        "description".to_string(),
        "Its my first payment request".to_string(),
    );
    PaymentServiceAuthorizeRequest {
        amount,
        minor_amount: amount,
        currency: i32::from(Currency::Usd),
        payment_method: Some(PaymentMethod {
            payment_method: Some(payment_method::PaymentMethod::Card(card_details)),
        }),
        return_url: Some("https://duck.com".to_string()),
        email: Some(TEST_EMAIL.to_string().into()),
        address: Some(create_test_billing_address()),
        browser_info: Some(create_test_browser_info()),
        auth_type: i32::from(AuthenticationType::NoThreeDs),
        request_ref_id: Some(Identifier {
            id_type: Some(IdType::Id(format!("helcim_test_{}", get_timestamp()))),
        }),
        enrolled_for_3ds: false,
        request_incremental_authorization: false,
        capture_method: Some(i32::from(capture_method)),
        order_category: Some("PAY".to_string()),
        metadata,
        // payment_method_type: Some(i32::from(PaymentMethodType::Card)),
        ..Default::default()
    }
}

// Helper function to create a payment sync request
fn create_payment_sync_request(
    transaction_id: &str,
    request_ref_id: &str,
    amount: i64,
) -> PaymentServiceGetRequest {
    PaymentServiceGetRequest {
        transaction_id: Some(Identifier {
            id_type: Some(IdType::Id(transaction_id.to_string())),
        }),
        encoded_data: None,
        request_ref_id: Some(Identifier {
            id_type: Some(IdType::Id(request_ref_id.to_string())),
        }),
        capture_method: None,
        handle_response: None,
        amount,
        currency: i32::from(Currency::Usd),
        state: None,
<<<<<<< HEAD
        connector_metadata: HashMap::new(),
=======
        connector_metadata: None,
        setup_future_usage: None,
>>>>>>> 22e1c1f7
    }
}

// Helper function to create a payment capture request
fn create_payment_capture_request(
    transaction_id: &str,
    amount: i64,
) -> PaymentServiceCaptureRequest {
    PaymentServiceCaptureRequest {
        transaction_id: Some(Identifier {
            id_type: Some(IdType::Id(transaction_id.to_string())),
        }),
        amount_to_capture: amount,
        currency: i32::from(Currency::Usd),
        multiple_capture_data: None,
        request_ref_id: Some(Identifier {
            id_type: Some(IdType::Id(format!("capture_ref_{}", get_timestamp()))),
        }),
        browser_info: Some(create_test_browser_info()),
        ..Default::default()
    }
}

// Helper function to create a payment void request
fn create_payment_void_request(transaction_id: &str) -> PaymentServiceVoidRequest {
    PaymentServiceVoidRequest {
        transaction_id: Some(Identifier {
            id_type: Some(IdType::Id(transaction_id.to_string())),
        }),
        cancellation_reason: None,
        request_ref_id: Some(Identifier {
            id_type: Some(IdType::Id(format!("void_ref_{}", get_timestamp()))),
        }),
        all_keys_required: None,
        browser_info: Some(create_test_browser_info()),
        amount: None,
        currency: None,
        ..Default::default()
    }
}

// Test for basic health check
#[tokio::test]
async fn test_health() {
    grpc_test!(client, HealthClient<Channel>, {
        let response = client
            .check(Request::new(HealthCheckRequest {
                service: "connector_service".to_string(),
            }))
            .await
            .expect("Failed to call health check")
            .into_inner();

        assert_eq!(
            response.status(),
            grpc_api_types::health_check::health_check_response::ServingStatus::Serving
        );
    });
}

// Test payment authorization with auto capture
#[tokio::test]
async fn test_payment_authorization_auto_capture() {
    grpc_test!(client, PaymentServiceClient<Channel>, {
        // Create the payment authorization request
        let request = create_payment_authorize_request(CaptureMethod::Automatic);
        // Add metadata headers
        let mut grpc_request = Request::new(request);
        add_helcim_metadata(&mut grpc_request);
        // Send the request
        let response = client
            .authorize(grpc_request)
            .await
            .expect("gRPC payment_authorize call failed")
            .into_inner();
        // Verify the response
        assert!(
            response.transaction_id.is_some(),
            "Resource ID should be present"
        );

        assert!(
            response.status == i32::from(PaymentStatus::Charged),
            "Payment should be in Charged state. Got status: {}, error_code: {:?}, error_message: {:?}",
            response.status, response.error_code, response.error_message
        );
    });
}

// Test payment authorization with manual capture
#[tokio::test]
async fn test_payment_authorization_manual_capture() {
    grpc_test!(client, PaymentServiceClient<Channel>, {
        // Create the payment authorization request with manual capture
        let unique_amount = get_unique_amount();
        let auth_request =
            create_payment_authorize_request_with_amount(CaptureMethod::Manual, unique_amount);

        // Add metadata headers for auth request
        let mut auth_grpc_request = Request::new(auth_request);
        add_helcim_metadata(&mut auth_grpc_request);

        // Send the auth request
        let auth_response = client
            .authorize(auth_grpc_request)
            .await
            .expect("gRPC payment_authorize call failed")
            .into_inner();

        assert!(
            auth_response.transaction_id.is_some(),
            "Transaction ID should be present"
        );

        // Extract the transaction ID
        let transaction_id = extract_transaction_id(&auth_response);

        // Verify payment status is authorized
        if auth_response.status == i32::from(PaymentStatus::Authorized) {
            // Create capture request
            let capture_request = create_payment_capture_request(&transaction_id, unique_amount);

            // Add metadata headers for capture request
            let mut capture_grpc_request = Request::new(capture_request);
            add_helcim_metadata(&mut capture_grpc_request);

            // Send the capture request
            let capture_response = client
                .capture(capture_grpc_request)
                .await
                .expect("gRPC payment_capture call failed")
                .into_inner();

            // Verify payment status is charged after capture
            assert!(
                capture_response.status == i32::from(PaymentStatus::Charged),
                "Payment should be in CHARGED state after capture"
            );
        }
    });
}

// Test payment void
#[tokio::test]
async fn test_payment_void() {
    grpc_test!(client, PaymentServiceClient<Channel>, {
        // First create a payment with manual capture to void
        let auth_request = create_payment_authorize_request(CaptureMethod::Manual);

        // Add metadata headers for auth request
        let mut auth_grpc_request = Request::new(auth_request.clone());
        add_helcim_metadata(&mut auth_grpc_request);

        // Send the auth request
        let auth_response = client
            .authorize(auth_grpc_request)
            .await
            .expect("gRPC payment_authorize call failed")
            .into_inner();

        // Extract the transaction ID
        let transaction_id = extract_transaction_id(&auth_response);

        // Extract the request ref ID
        let request_ref_id = extract_request_ref_id(&auth_response);

        // After authentication, sync the payment to get updated status
        let sync_request =
            create_payment_sync_request(&transaction_id, &request_ref_id, auth_request.amount);
        let mut sync_grpc_request = Request::new(sync_request);
        add_helcim_metadata(&mut sync_grpc_request);

        let void_request = create_payment_void_request(&transaction_id);

        // Add metadata headers for void request
        let mut void_grpc_request = Request::new(void_request);
        add_helcim_metadata(&mut void_grpc_request);

        // Send the void request
        let void_response = client
            .void(void_grpc_request)
            .await
            .expect("gRPC void_payment call failed")
            .into_inner();

        // Verify the void response
        assert!(
            void_response.transaction_id.is_some(),
            "Transaction ID should be present in void response"
        );

        assert!(
            void_response.status == i32::from(PaymentStatus::Voided),
            "Payment should be in VOIDED state after void"
        );

        // Extract the void transaction ID from the void response
        let void_transaction_id = extract_void_transaction_id(&void_response);

        // Verify the payment status with a sync operation using the void transaction ID
        let sync_request =
            create_payment_sync_request(&void_transaction_id, &request_ref_id, auth_request.amount);
        let mut sync_grpc_request = Request::new(sync_request);
        add_helcim_metadata(&mut sync_grpc_request);

        // Send the sync request to verify void status
        let sync_response = client
            .get(sync_grpc_request)
            .await
            .expect("gRPC payment_sync call failed")
            .into_inner();

        // Verify the payment is properly voided
        assert!(
            sync_response.status == i32::from(PaymentStatus::Voided),
            "Payment should be in VOIDED state after void sync"
        );
    });
}

// Test payment sync
#[tokio::test]
async fn test_payment_sync() {
    grpc_test!(client, PaymentServiceClient<Channel>, {
        // First create a payment to sync
        let auth_request = create_payment_authorize_request(CaptureMethod::Automatic);

        // Add metadata headers for auth request
        let mut auth_grpc_request = Request::new(auth_request.clone());
        add_helcim_metadata(&mut auth_grpc_request);

        // Send the auth request
        let auth_response = client
            .authorize(auth_grpc_request)
            .await
            .expect("gRPC payment_authorize call failed")
            .into_inner();

        // Extract the transaction ID
        let transaction_id = extract_transaction_id(&auth_response);

        // Extract the request ref ID
        let request_ref_id = extract_request_ref_id(&auth_response);

        // Wait longer for the transaction to be processed - some async processing may happen
        std::thread::sleep(std::time::Duration::from_secs(2));

        // Create sync request with the specific transaction ID
        let sync_request =
            create_payment_sync_request(&transaction_id, &request_ref_id, auth_request.amount);

        // Add metadata headers for sync request
        let mut sync_grpc_request = Request::new(sync_request);
        add_helcim_metadata(&mut sync_grpc_request);

        // Send the sync request
        let sync_response = client
            .get(sync_grpc_request)
            .await
            .expect("Payment sync request failed")
            .into_inner();

        // Verify the sync response - could be charged, authorized, or pending for automatic capture
        assert!(
            sync_response.status == i32::from(PaymentStatus::Charged),
            "Payment should be in CHARGED state"
        );
    });
}

// NOTE: Refund tests are disabled for Helcim connector
// During testing, Helcim API returned the error message: "Card Transaction cannot be refunded"
// This indicates that refunds might not supported in the Helcim test/sandbox environment<|MERGE_RESOLUTION|>--- conflicted
+++ resolved
@@ -267,12 +267,8 @@
         amount,
         currency: i32::from(Currency::Usd),
         state: None,
-<<<<<<< HEAD
-        connector_metadata: HashMap::new(),
-=======
         connector_metadata: None,
         setup_future_usage: None,
->>>>>>> 22e1c1f7
     }
 }
 
