--- conflicted
+++ resolved
@@ -267,11 +267,8 @@
         amount,
         currency: i32::from(Currency::Usd),
         state: None,
-<<<<<<< HEAD
         metadata: HashMap::new(),
         merchant_account_metadata: HashMap::new(),
-=======
->>>>>>> 8665908b
         connector_metadata: HashMap::new(),
         setup_future_usage: None,
         sync_type: None,
