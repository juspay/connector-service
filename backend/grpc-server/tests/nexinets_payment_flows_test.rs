#![allow(clippy::expect_used)]
#![allow(clippy::unwrap_used)]
#![allow(clippy::panic)]

use grpc_server::{app, configs};
mod common;

use std::{
    collections::HashMap,
    env,
    str::FromStr,
    time::{SystemTime, UNIX_EPOCH},
};

use cards::CardNumber;
use grpc_api_types::{
    health_check::{health_client::HealthClient, HealthCheckRequest},
    payments::{
        card_payment_method_type, identifier::IdType, payment_method,
        payment_service_client::PaymentServiceClient, refund_service_client::RefundServiceClient,
        AuthenticationType, CaptureMethod, CardDetails, CardPaymentMethodType, Currency,
        Identifier, PaymentMethod, PaymentServiceAuthorizeRequest, PaymentServiceAuthorizeResponse,
        PaymentServiceCaptureRequest, PaymentServiceGetRequest, PaymentServiceRefundRequest,
        PaymentStatus, RefundResponse, RefundServiceGetRequest, RefundStatus,
    },
};
use hyperswitch_masking::Secret;
use tonic::{transport::Channel, Request};

// Constants for Nexinets connector
const CONNECTOR_NAME: &str = "nexinets";
const AUTH_TYPE: &str = "body-key";
const MERCHANT_ID: &str = "12abc123-f8a3-99b8-9ef8-b31180358hh4";

// Environment variable names for API credentials (can be set or overridden with
// provided values)
const NEXINETS_API_KEY_ENV: &str = "TEST_NEXINETS_API_KEY";
const NEXINETS_KEY1_ENV: &str = "TEST_NEXINETS_KEY1";

// Test card data
const TEST_AMOUNT: i64 = 1000;
const TEST_CARD_NUMBER: &str = "4111111111111111"; // Valid test card for Nexinets
const TEST_CARD_EXP_MONTH: &str = "10";
const TEST_CARD_EXP_YEAR: &str = "25";
const TEST_CARD_CVC: &str = "123";
const TEST_CARD_HOLDER: &str = "Test User";
const TEST_EMAIL: &str = "customer@example.com";

// Helper function to get current timestamp
fn get_timestamp() -> u64 {
    SystemTime::now()
        .duration_since(UNIX_EPOCH)
        .unwrap()
        .as_secs()
}

// Helper function to add Nexinets metadata headers to a request
fn add_nexinets_metadata<T>(request: &mut Request<T>) {
    // Get API credentials from environment variables - throw error if not set
    let api_key = env::var(NEXINETS_API_KEY_ENV)
        .expect("TEST_NEXINETS_API_KEY environment variable is required");
    let key1 =
        env::var(NEXINETS_KEY1_ENV).expect("TEST_NEXINETS_KEY1 environment variable is required");

    request.metadata_mut().append(
        "x-connector",
        CONNECTOR_NAME.parse().expect("Failed to parse x-connector"),
    );
    request
        .metadata_mut()
        .append("x-auth", AUTH_TYPE.parse().expect("Failed to parse x-auth"));

    request.metadata_mut().append(
        "x-api-key",
        api_key.parse().expect("Failed to parse x-api-key"),
    );
    request
        .metadata_mut()
        .append("x-key1", key1.parse().expect("Failed to parse x-key1"));

    request.metadata_mut().append(
        "x-merchant-id",
        MERCHANT_ID.parse().expect("Failed to parse x-merchant-id"),
    );
    request.metadata_mut().append(
        "x-request-id",
        format!("test_request_{}", get_timestamp())
            .parse()
            .expect("Failed to parse x-request-id"),
    );
}

// Helper function to extract connector transaction ID from response
fn extract_transaction_id(response: &PaymentServiceAuthorizeResponse) -> String {
    match &response.transaction_id {
        Some(id) => match id.id_type.as_ref().unwrap() {
            IdType::Id(id) => id.clone(),
            _ => panic!("Expected connector transaction ID"),
        },
        None => panic!("Resource ID is None"),
    }
}

// Helper function to extract connector Refund ID from response
fn extract_refund_id(response: &RefundResponse) -> &String {
    &response.refund_id
}

// Helper function to extract connector request ref ID from response
fn extract_request_ref_id(response: &PaymentServiceAuthorizeResponse) -> String {
    match &response.response_ref_id {
        Some(id) => match id.id_type.as_ref().unwrap() {
            IdType::Id(id) => id.clone(),
            _ => panic!("Expected connector response_ref_id"),
        },
        None => panic!("Resource ID is None"),
    }
}

// Helper function to create a payment authorize request
fn create_payment_authorize_request(
    capture_method: CaptureMethod,
) -> PaymentServiceAuthorizeRequest {
    let card_details = card_payment_method_type::CardType::Credit(CardDetails {
        card_number: Some(CardNumber::from_str(TEST_CARD_NUMBER).unwrap()),
        card_exp_month: Some(Secret::new(TEST_CARD_EXP_MONTH.to_string())),
        card_exp_year: Some(Secret::new(TEST_CARD_EXP_YEAR.to_string())),
        card_cvc: Some(Secret::new(TEST_CARD_CVC.to_string())),
        card_holder_name: Some(Secret::new(TEST_CARD_HOLDER.to_string())),
        card_network: Some(1),
        card_issuer: None,
        card_type: None,
        card_issuing_country_alpha2: None,
        bank_code: None,
        nick_name: None,
    });
    PaymentServiceAuthorizeRequest {
        amount: TEST_AMOUNT,
        minor_amount: TEST_AMOUNT,
        currency: i32::from(Currency::Eur),
        payment_method: Some(PaymentMethod {
            payment_method: Some(payment_method::PaymentMethod::Card(CardPaymentMethodType {
                card_type: Some(card_details),
            })),
        }),
        return_url: Some("https://duck.com".to_string()),
        email: Some(TEST_EMAIL.to_string().into()),
        address: Some(grpc_api_types::payments::PaymentAddress::default()),
        auth_type: i32::from(AuthenticationType::NoThreeDs),
        request_ref_id: Some(Identifier {
            id_type: Some(IdType::Id(format!("nexinets_test_{}", get_timestamp()))),
        }),
        enrolled_for_3ds: false,
        request_incremental_authorization: false,
        capture_method: Some(i32::from(capture_method)),
        // payment_method_type: Some(i32::from(PaymentMethodType::Credit)),
        ..Default::default()
    }
}

// Helper function to create a payment sync request
fn create_payment_sync_request(
    transaction_id: &str,
    request_ref_id: &str,
) -> PaymentServiceGetRequest {
    PaymentServiceGetRequest {
        transaction_id: Some(Identifier {
            id_type: Some(IdType::Id(transaction_id.to_string())),
        }),
        request_ref_id: Some(Identifier {
            id_type: Some(IdType::Id(request_ref_id.to_string())),
        }),
        // all_keys_required: None,
        access_token: None,
    }
}

// Helper function to create a payment capture request
fn create_payment_capture_request(
    transaction_id: &str,
    request_ref_id: &str,
) -> PaymentServiceCaptureRequest {
    PaymentServiceCaptureRequest {
        transaction_id: Some(Identifier {
            id_type: Some(IdType::Id(transaction_id.to_string())),
        }),
        amount_to_capture: TEST_AMOUNT,
        currency: i32::from(Currency::Eur),
        multiple_capture_data: None,
        request_ref_id: Some(Identifier {
            id_type: Some(IdType::Id(request_ref_id.to_string())),
        }),
        ..Default::default()
    }
}

// Helper function to create a refund request
fn create_refund_request(
    transaction_id: &str,
    request_ref_id: &str,
) -> PaymentServiceRefundRequest {
    // Create connector metadata as a proper JSON object
    let mut connector_metadata = HashMap::new();
    connector_metadata.insert("order_id".to_string(), request_ref_id);
    let connector_metadata_json =
        serde_json::to_string(&connector_metadata).expect("Failed to serialize connector metadata");

    let mut metadata = HashMap::new();
    metadata.insert("connector_metadata".to_string(), connector_metadata_json);
    PaymentServiceRefundRequest {
        refund_id: format!("refund_{}", get_timestamp()),
        transaction_id: Some(Identifier {
            id_type: Some(IdType::Id(transaction_id.to_string())),
        }),
        currency: i32::from(Currency::Eur),
        payment_amount: TEST_AMOUNT,
        refund_amount: TEST_AMOUNT,
        minor_payment_amount: TEST_AMOUNT,
        minor_refund_amount: TEST_AMOUNT,
        reason: None,
        webhook_url: None,
        browser_info: None,
        merchant_account_id: None,
        capture_method: None,
        request_ref_id: None,
        metadata,
        ..Default::default()
    }
}

// Helper function to create a refund sync request
fn create_refund_sync_request(
    transaction_id: &str,
    refund_id: &str,
    request_ref_id: &str,
) -> RefundServiceGetRequest {
    RefundServiceGetRequest {
        transaction_id: Some(Identifier {
            id_type: Some(IdType::Id(transaction_id.to_string())),
        }),
        refund_id: refund_id.to_string(),
        refund_reason: None,
        request_ref_id: Some(Identifier {
            id_type: Some(IdType::Id(request_ref_id.to_string())),
        }),
        browser_info: None,
<<<<<<< HEAD
        access_token: None,
=======
        refund_metadata: HashMap::new(),
>>>>>>> 7bdb34fc
    }
}

// Helper function to visit 3DS authentication URL using reqwest
async fn visit_3ds_authentication_url(
    request_ref_id: &str,
) -> Result<(), Box<dyn std::error::Error>> {
    // Get the KEY1 value from environment variable for the URL
    let key1 = env::var(NEXINETS_KEY1_ENV)
        .expect("TEST_NEXINETS_KEY1 environment variable is required for 3DS URL");

    // Construct the 3DS authentication URL with correct format
    let url = format!("https://pptest.payengine.de/three-ds-v2-order/{key1}/{request_ref_id}",);

    // Create reqwest client with timeout and proper TLS configuration
    let client = reqwest::Client::builder()
        .timeout(std::time::Duration::from_secs(30))
        .danger_accept_invalid_certs(false) // Keep TLS verification enabled
        .user_agent("nexinets-test-client/1.0")
        .build()?;

    // Send GET request
    let response = client.get(&url).send().await?;

    // Read response body for additional debugging (optional)
    let body = response.text().await?;

    // Log first 200 characters of response for debugging (if not empty)
    if !body.is_empty() {
        let _preview = if body.len() > 200 {
            &body[..200]
        } else {
            &body
        };
    }

    Ok(())
}

// Test for basic health check
#[tokio::test]
async fn test_health() {
    grpc_test!(client, HealthClient<Channel>, {
        let response = client
            .check(Request::new(HealthCheckRequest {
                service: "connector_service".to_string(),
            }))
            .await
            .expect("Failed to call health check")
            .into_inner();

        assert_eq!(
            response.status(),
            grpc_api_types::health_check::health_check_response::ServingStatus::Serving
        );
    });
}

#[tokio::test]
async fn test_payment_authorization_auto_capture() {
    grpc_test!(client, PaymentServiceClient<Channel>, {
        // Create the payment authorization request
        let request = create_payment_authorize_request(CaptureMethod::Automatic);
        // Add metadata headers
        let mut grpc_request = Request::new(request);
        add_nexinets_metadata(&mut grpc_request);
        // Send the request
        let response = client
            .authorize(grpc_request)
            .await
            .expect("gRPC payment_authorize call failed")
            .into_inner();
        // Verify the response
        assert!(
            response.transaction_id.is_some(),
            "Resource ID should be present"
        );
        assert!(
            response.status == i32::from(PaymentStatus::AuthenticationPending)
                || response.status == i32::from(PaymentStatus::Pending)
                || response.status == i32::from(PaymentStatus::Charged),
            "Payment should be in AuthenticationPending or Pending state"
        );
    });
}

// Test payment authorization with manual capture
#[tokio::test]
async fn test_payment_authorization_manual_capture() {
    grpc_test!(client, PaymentServiceClient<Channel>, {
        // Add delay of 2 seconds
        tokio::time::sleep(std::time::Duration::from_secs(2)).await;

        // Create the payment authorization request with manual capture
        let auth_request = create_payment_authorize_request(CaptureMethod::Manual);

        // Add metadata headers for auth request
        let mut auth_grpc_request = Request::new(auth_request);
        add_nexinets_metadata(&mut auth_grpc_request);

        // Send the auth request
        let auth_response = client
            .authorize(auth_grpc_request)
            .await
            .expect("gRPC payment_authorize call failed")
            .into_inner();

        // Extract the transaction ID
        let transaction_id = extract_transaction_id(&auth_response);

        // Extract the request ref ID which is Order_id for nexinets
        let request_ref_id = extract_request_ref_id(&auth_response);

        let mut final_payment_status = auth_response.status;

        // Check if payment requires 3DS authentication
        if auth_response.status == i32::from(PaymentStatus::AuthenticationPending) {
            // Visit the 3DS authentication URL to simulate user completing authentication
            let _ = visit_3ds_authentication_url(&request_ref_id).await;

            // Wait a moment for the authentication state to be updated
            tokio::time::sleep(std::time::Duration::from_secs(3)).await;

            // Sync the payment to get updated status after 3DS authentication
            let sync_request = create_payment_sync_request(&transaction_id, &request_ref_id);
            let mut sync_grpc_request = Request::new(sync_request);
            add_nexinets_metadata(&mut sync_grpc_request);

            let sync_response = client
                .get(sync_grpc_request)
                .await
                .expect("gRPC payment_sync call failed")
                .into_inner();
            final_payment_status = sync_response.status;

            // Note: Simply visiting the 3DS URL doesn't complete the authentication
            // The payment may still be in AuthenticationPending state
            // In a real scenario, the user would interact with the 3DS page

            // For testing purposes, we'll accept either AuthenticationPending or Authorized
            assert!(
                final_payment_status == i32::from(PaymentStatus::Authorized)
                    || final_payment_status == i32::from(PaymentStatus::AuthenticationPending),
                "Payment should be in AUTHORIZED or still AUTHENTICATION_PENDING state after visiting 3DS URL. Current status: {final_payment_status}", 
            );
        } else {
            // Verify payment status is authorized (for manual capture without 3DS)
            assert!(
                auth_response.status == i32::from(PaymentStatus::Authorized),
                "Payment should be in AUTHORIZED state with manual capture"
            );
        }

        // Only proceed with capture if payment is in Authorized state
        // If still in AuthenticationPending, skip capture as it requires user
        // interaction
        if final_payment_status == i32::from(PaymentStatus::Authorized) {
            // Create capture request (which already includes proper connector metadata)
            let capture_request = create_payment_capture_request(&transaction_id, &request_ref_id);

            // Add metadata headers for capture request
            let mut capture_grpc_request = Request::new(capture_request);
            add_nexinets_metadata(&mut capture_grpc_request);

            // Send the capture request
            let capture_response = client
                .capture(capture_grpc_request)
                .await
                .expect("gRPC payment_capture call failed")
                .into_inner();

            // Verify payment status is charged after capture
            assert!(
                capture_response.status == i32::from(PaymentStatus::Charged),
                "Payment should be in CHARGED state after capture"
            );
        }
    });
}

// Test payment sync
#[tokio::test]
async fn test_payment_sync() {
    grpc_test!(client, PaymentServiceClient<Channel>, {
        // Add delay of 4 seconds
        tokio::time::sleep(std::time::Duration::from_secs(4)).await;

        // First create a payment to sync
        let auth_request = create_payment_authorize_request(CaptureMethod::Manual);

        // Add metadata headers for auth request
        let mut auth_grpc_request = Request::new(auth_request);
        add_nexinets_metadata(&mut auth_grpc_request);

        // Send the auth request
        let auth_response = client
            .authorize(auth_grpc_request)
            .await
            .expect("gRPC payment_authorize call failed")
            .into_inner();

        // Extract the transaction ID
        let transaction_id = extract_transaction_id(&auth_response);

        // Extract the request ref ID which is Order_id for nexinets
        let request_ref_id = extract_request_ref_id(&auth_response);

        // Check if payment requires 3DS authentication
        if auth_response.status == i32::from(PaymentStatus::AuthenticationPending) {
            let _ = visit_3ds_authentication_url(&request_ref_id).await;

            // Wait a moment for the authentication state to be updated
            tokio::time::sleep(std::time::Duration::from_secs(3)).await;
        }

        // Create sync request
        let sync_request = create_payment_sync_request(&transaction_id, &request_ref_id);

        // Add metadata headers for sync request
        let mut sync_grpc_request = Request::new(sync_request);
        add_nexinets_metadata(&mut sync_grpc_request);

        // Send the sync request
        let sync_response = client
            .get(sync_grpc_request)
            .await
            .expect("gRPC payment_sync call failed")
            .into_inner();

        // For testing purposes, we'll accept AuthenticationPending or Authorized
        assert!(
            sync_response.status == i32::from(PaymentStatus::Authorized)
                || sync_response.status == i32::from(PaymentStatus::AuthenticationPending),
            "Payment should be in AUTHORIZED or AUTHENTICATION_PENDING state. Current status: {}",
            sync_response.status
        );
    });
}

// Test refund flow - handles both success and error cases
#[tokio::test]
async fn test_refund() {
    grpc_test!(client, PaymentServiceClient<Channel>, {
        // Add delay of 6 seconds
        tokio::time::sleep(std::time::Duration::from_secs(6)).await;

        // Create the payment authorization request
        let request = create_payment_authorize_request(CaptureMethod::Automatic);

        // Add metadata headers
        let mut grpc_request = Request::new(request);
        add_nexinets_metadata(&mut grpc_request);

        // Send the request
        let response = client
            .authorize(grpc_request)
            .await
            .expect("gRPC authorize call failed")
            .into_inner();

        // Extract the transaction ID
        let transaction_id = extract_transaction_id(&response);

        // Extract the request ref ID which is Order_id for nexinets
        let request_ref_id = extract_request_ref_id(&response);

        // Check if payment requires 3DS authentication
        if response.status == i32::from(PaymentStatus::AuthenticationPending) {
            let _ = visit_3ds_authentication_url(&request_ref_id).await;

            // Wait a moment for the authentication state to be updated
            tokio::time::sleep(std::time::Duration::from_secs(3)).await;

            // Sync the payment to get updated status after 3DS authentication
            let sync_request = create_payment_sync_request(&transaction_id, &request_ref_id);
            let mut sync_grpc_request = Request::new(sync_request);
            add_nexinets_metadata(&mut sync_grpc_request);

            let sync_response = client
                .get(sync_grpc_request)
                .await
                .expect("gRPC payment_sync call failed")
                .into_inner();

            assert!(
                sync_response.status == i32::from(PaymentStatus::Charged)
                    || sync_response.status == i32::from(PaymentStatus::Authorized)
                    || sync_response.status == i32::from(PaymentStatus::AuthenticationPending),
                "Payment should be in CHARGED, AUTHORIZED, or AUTHENTICATION_PENDING state after 3DS URL visit. Current status: {}", 
                sync_response.status
            );
        } else {
            assert!(
                response.status == i32::from(PaymentStatus::AuthenticationPending)
                    || response.status == i32::from(PaymentStatus::Pending)
                    || response.status == i32::from(PaymentStatus::Charged),
                "Payment should be in AuthenticationPending or Pending state"
            );
        }

        // Wait a bit longer to ensure the payment is fully processed
        tokio::time::sleep(tokio::time::Duration::from_secs(12)).await;

        // Only attempt refund if payment is in a refundable state
        // Check final payment status to determine if refund is possible
        let final_sync_request = create_payment_sync_request(&transaction_id, &request_ref_id);
        let mut final_sync_grpc_request = Request::new(final_sync_request);
        add_nexinets_metadata(&mut final_sync_grpc_request);

        let final_sync_response = client
            .get(final_sync_grpc_request)
            .await
            .expect("gRPC final payment_sync call failed")
            .into_inner();

        if final_sync_response.status == i32::from(PaymentStatus::Charged)
            || final_sync_response.status == i32::from(PaymentStatus::Authorized)
        {
            // Create refund request
            let refund_request = create_refund_request(&transaction_id, &request_ref_id);

            // Add metadata headers for refund request
            let mut refund_grpc_request = Request::new(refund_request);
            add_nexinets_metadata(&mut refund_grpc_request);

            // Send the refund request
            let refund_response = client
                .refund(refund_grpc_request)
                .await
                .expect("gRPC refund call failed")
                .into_inner();

            // Verify the refund response
            assert!(
                refund_response.status == i32::from(RefundStatus::RefundSuccess),
                "Refund should be in RefundSuccess state"
            );
        }
    });
}

// Test refund sync flow - runs as a separate test since refund + sync is
// complex
#[tokio::test]
async fn test_refund_sync() {
    grpc_test!(client, PaymentServiceClient<Channel>, {
        grpc_test!(refund_client, RefundServiceClient<Channel>, {
            // Add delay of 8 seconds
            tokio::time::sleep(std::time::Duration::from_secs(8)).await;

            // First create a payment
            let auth_request = create_payment_authorize_request(CaptureMethod::Automatic);

            // Add metadata headers for auth request
            let mut auth_grpc_request = Request::new(auth_request);
            add_nexinets_metadata(&mut auth_grpc_request);

            // Send the auth request
            let auth_response = client
                .authorize(auth_grpc_request)
                .await
                .expect("gRPC payment_authorize call failed")
                .into_inner();

            // Extract the transaction ID
            let transaction_id = extract_transaction_id(&auth_response);

            // Extract the request ref ID which is Order_id for nexinets
            let request_ref_id = extract_request_ref_id(&auth_response);

            // Check if payment requires 3DS authentication
            if auth_response.status == i32::from(PaymentStatus::AuthenticationPending) {
                let _ = visit_3ds_authentication_url(&request_ref_id).await;

                // Wait a moment for the authentication state to be updated
                tokio::time::sleep(std::time::Duration::from_secs(3)).await;
            } else {
                // Wait for payment to process
                tokio::time::sleep(std::time::Duration::from_secs(3)).await;
            }

            // Create sync request to check payment status
            let sync_request = create_payment_sync_request(&transaction_id, &request_ref_id);

            // Add metadata headers for sync request
            let mut sync_grpc_request = Request::new(sync_request);
            add_nexinets_metadata(&mut sync_grpc_request);

            // Send the sync request
            let sync_response = client
                .get(sync_grpc_request)
                .await
                .expect("gRPC payment_sync call failed")
                .into_inner();

            assert!(
                sync_response.status == i32::from(PaymentStatus::Charged)
                    || sync_response.status == i32::from(PaymentStatus::Authorized)
                    || sync_response.status == i32::from(PaymentStatus::AuthenticationPending),
                "Payment should be in CHARGED, AUTHORIZED, or AUTHENTICATION_PENDING state. Current status: {}", 
                sync_response.status
            );

            // Only attempt refund if payment is in a refundable state
            if sync_response.status == i32::from(PaymentStatus::Charged)
                || sync_response.status == i32::from(PaymentStatus::Authorized)
            {
                // Create refund request
                let refund_request = create_refund_request(&transaction_id, &request_ref_id);

                // Add metadata headers for refund request
                let mut refund_grpc_request = Request::new(refund_request);
                add_nexinets_metadata(&mut refund_grpc_request);

                // Send the refund request
                let refund_response = client
                    .refund(refund_grpc_request)
                    .await
                    .expect("gRPC refund call failed")
                    .into_inner();

                // Verify the refund response
                assert!(
                    refund_response.status == i32::from(RefundStatus::RefundSuccess),
                    "Refund should be in RefundSuccess state"
                );

                let refund_id = extract_refund_id(&refund_response);

                // Wait a bit longer to ensure the refund is fully processed
                tokio::time::sleep(tokio::time::Duration::from_secs(2)).await;

                // Create refund sync request with our mock ID
                let refund_sync_request =
                    create_refund_sync_request(&transaction_id, refund_id, &request_ref_id);

                // Add metadata headers for refund sync request
                let mut refund_sync_grpc_request = Request::new(refund_sync_request);
                add_nexinets_metadata(&mut refund_sync_grpc_request);

                // Send the refund sync request
                let refund_sync_response = refund_client
                    .get(refund_sync_grpc_request)
                    .await
                    .expect("gRPC refund sync call failed")
                    .into_inner();

                // Verify the refund sync response
                assert!(
                    refund_sync_response.status == i32::from(RefundStatus::RefundSuccess),
                    "Refund Sync should be in RefundSuccess state"
                );
            }
        });
    });
}<|MERGE_RESOLUTION|>--- conflicted
+++ resolved
@@ -244,11 +244,8 @@
             id_type: Some(IdType::Id(request_ref_id.to_string())),
         }),
         browser_info: None,
-<<<<<<< HEAD
+        refund_metadata: HashMap::new(),
         access_token: None,
-=======
-        refund_metadata: HashMap::new(),
->>>>>>> 7bdb34fc
     }
 }
 
