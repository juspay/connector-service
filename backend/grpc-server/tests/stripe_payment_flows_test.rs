--- conflicted
+++ resolved
@@ -173,11 +173,8 @@
         amount: TEST_AMOUNT,
         currency: i32::from(Currency::Usd),
         state: None,
-<<<<<<< HEAD
         metadata: std::collections::HashMap::new(),
         merchant_account_metadata: std::collections::HashMap::new(),
-=======
->>>>>>> 8665908b
         connector_metadata: std::collections::HashMap::new(),
         setup_future_usage: None,
         sync_type: None,
