#![allow(clippy::expect_used)]
#![allow(clippy::unwrap_used)]
#![allow(clippy::panic)]

use grpc_server::{app, configs};
use hyperswitch_masking::{ExposeInterface, Secret};
mod common;
mod utils;

use std::{
    str::FromStr,
    time::{SystemTime, UNIX_EPOCH},
};

use cards::CardNumber;
use grpc_api_types::{
    health_check::{health_client::HealthClient, HealthCheckRequest},
    payments::{
        identifier::IdType, payment_method, payment_service_client::PaymentServiceClient,
        refund_service_client::RefundServiceClient, AuthenticationType, CaptureMethod, CardDetails,
        Currency, Identifier, PaymentMethod, PaymentServiceAuthorizeRequest,
        PaymentServiceAuthorizeResponse, PaymentServiceCaptureRequest, PaymentServiceGetRequest,
        PaymentServiceRefundRequest, PaymentServiceVoidRequest, PaymentStatus, RefundResponse,
        RefundServiceGetRequest, RefundStatus,
    },
};
use tonic::{transport::Channel, Request};
use uuid::Uuid;

// Helper function to get current timestamp
fn get_timestamp() -> u64 {
    SystemTime::now()
        .duration_since(UNIX_EPOCH)
        .unwrap()
        .as_secs()
}

// Helper function to generate a unique ID using UUID
fn generate_unique_id(prefix: &str) -> String {
    format!("{}_{}", prefix, Uuid::new_v4())
}

// Constants for Stripe connector
const CONNECTOR_NAME: &str = "stripe";
const AUTH_TYPE: &str = "header-key";
const MERCHANT_ID: &str = "merchant_1234";

// Test card data
const TEST_AMOUNT: i64 = 1000;
const TEST_CARD_NUMBER: &str = "4111111111111111"; // Valid test card for Stripe
const TEST_CARD_EXP_MONTH: &str = "12";
const TEST_CARD_EXP_YEAR: &str = "2025";
const TEST_CARD_CVC: &str = "123";
const TEST_CARD_HOLDER: &str = "Test User";
const TEST_EMAIL: &str = "customer@example.com";

fn add_stripe_metadata<T>(request: &mut Request<T>) {
    // Get API credentials using the common credential loading utility
    let auth = utils::credential_utils::load_connector_auth(CONNECTOR_NAME)
        .expect("Failed to load Stripe credentials");

    let api_key = match auth {
        domain_types::router_data::ConnectorAuthType::HeaderKey { api_key } => api_key.expose(),
        _ => panic!("Expected HeaderKey auth type for Stripe"),
    };

    request.metadata_mut().append(
        "x-connector",
        CONNECTOR_NAME.parse().expect("Failed to parse x-connector"),
    );
    request
        .metadata_mut()
        .append("x-auth", AUTH_TYPE.parse().expect("Failed to parse x-auth"));
    request.metadata_mut().append(
        "x-api-key",
        api_key.parse().expect("Failed to parse x-api-key"),
    );
    request.metadata_mut().append(
        "x-merchant-id",
        MERCHANT_ID.parse().expect("Failed to parse x-merchant-id"),
    );
    request.metadata_mut().append(
        "x-request-id",
        format!("test_request_{}", get_timestamp())
            .parse()
            .expect("Failed to parse x-request-id"),
    );

    request.metadata_mut().append(
        "x-tenant-id",
        "default".parse().expect("Failed to parse x-tenant-id"),
    );

    request.metadata_mut().append(
        "x-connector-request-reference-id",
        format!("conn_ref_{}", get_timestamp())
            .parse()
            .expect("Failed to parse x-connector-request-reference-id"),
    );
}

// Helper function to extract connector transaction ID from response
fn extract_transaction_id(response: &PaymentServiceAuthorizeResponse) -> String {
    match &response.transaction_id {
        Some(id) => match id.id_type.as_ref().unwrap() {
            IdType::Id(id) => id.clone(),
            _ => panic!("Expected connector transaction ID"),
        },
        None => panic!("Resource ID is None"),
    }
}

// Helper function to extract connector Refund ID from response
fn extract_refund_id(response: &RefundResponse) -> &String {
    &response.refund_id
}

// Helper function to create a payment authorize request
fn create_authorize_request(capture_method: CaptureMethod) -> PaymentServiceAuthorizeRequest {
    let card_details = CardDetails {
        card_number: Some(CardNumber::from_str(TEST_CARD_NUMBER).unwrap()),
        card_exp_month: Some(Secret::new(TEST_CARD_EXP_MONTH.to_string())),
        card_exp_year: Some(Secret::new(TEST_CARD_EXP_YEAR.to_string())),
        card_cvc: Some(Secret::new(TEST_CARD_CVC.to_string())),
        card_holder_name: Some(Secret::new(TEST_CARD_HOLDER.to_string())),
        card_issuer: None,
        card_network: Some(1),
        card_type: None,
        card_issuing_country_alpha2: None,
        bank_code: None,
        nick_name: None,
    };
    PaymentServiceAuthorizeRequest {
        amount: TEST_AMOUNT,
        minor_amount: TEST_AMOUNT,
        currency: i32::from(Currency::Usd),
        payment_method: Some(PaymentMethod {
            payment_method: Some(payment_method::PaymentMethod::Card(card_details)),
        }),
        return_url: Some(
            "https://hyperswitch.io/connector-service/authnet_webhook_grpcurl".to_string(),
        ),
        webhook_url: Some(
            "https://hyperswitch.io/connector-service/authnet_webhook_grpcurl".to_string(),
        ),
        email: Some(TEST_EMAIL.to_string().into()),
        address: Some(grpc_api_types::payments::PaymentAddress::default()),
        auth_type: i32::from(AuthenticationType::NoThreeDs),
        request_ref_id: Some(Identifier {
            id_type: Some(IdType::Id(generate_unique_id("stripe_test"))),
        }),
        enrolled_for_3ds: false,
        request_incremental_authorization: false,
        capture_method: Some(i32::from(capture_method)),
        connector_customer_id: Some("cus_TE8065JzRWlLQf".to_string()),
        // payment_method_type: Some(i32::from(PaymentMethodType::Card)),
        ..Default::default()
    }
}

// Helper function to create a payment sync request
fn create_payment_sync_request(transaction_id: &str) -> PaymentServiceGetRequest {
    PaymentServiceGetRequest {
        transaction_id: Some(Identifier {
            id_type: Some(IdType::Id(transaction_id.to_string())),
        }),
        encoded_data: None,
        request_ref_id: Some(Identifier {
            id_type: Some(IdType::Id(generate_unique_id("stripe_sync"))),
        }),
        capture_method: None,
        handle_response: None,
        amount: TEST_AMOUNT,
        currency: i32::from(Currency::Usd),
        state: None,
<<<<<<< HEAD
        connector_metadata: std::collections::HashMap::new(),
=======
        connector_metadata: None,
        setup_future_usage: None,
>>>>>>> 22e1c1f7
    }
}

// Helper function to create a payment capture request
fn create_payment_capture_request(transaction_id: &str) -> PaymentServiceCaptureRequest {
    PaymentServiceCaptureRequest {
        transaction_id: Some(Identifier {
            id_type: Some(IdType::Id(transaction_id.to_string())),
        }),
        amount_to_capture: TEST_AMOUNT,
        currency: i32::from(Currency::Usd),
        multiple_capture_data: None,
        request_ref_id: None,
        ..Default::default()
    }
}

// Helper function to create a payment void request
fn create_payment_void_request(transaction_id: &str) -> PaymentServiceVoidRequest {
    PaymentServiceVoidRequest {
        transaction_id: Some(Identifier {
            id_type: Some(IdType::Id(transaction_id.to_string())),
        }),
        cancellation_reason: None,
        request_ref_id: Some(Identifier {
            id_type: Some(IdType::Id(generate_unique_id("stripe_void"))),
        }),
        all_keys_required: None,
        browser_info: None,
        amount: None,
        currency: None,
        ..Default::default()
    }
}

// Helper function to create a refund request
fn create_refund_request(transaction_id: &str) -> PaymentServiceRefundRequest {
    PaymentServiceRefundRequest {
        refund_id: format!("refund_{}", generate_unique_id("test")),
        transaction_id: Some(Identifier {
            id_type: Some(IdType::Id(transaction_id.to_string())),
        }),
        currency: i32::from(Currency::Usd),
        payment_amount: TEST_AMOUNT,
        refund_amount: TEST_AMOUNT,
        minor_payment_amount: TEST_AMOUNT,
        minor_refund_amount: TEST_AMOUNT,
        reason: None,
        browser_info: None,
        merchant_account_id: None,
        capture_method: None,
        request_ref_id: None,
        webhook_url: Some(
            "https://hyperswitch.io/connector-service/authnet_webhook_grpcurl".to_string(),
        ),
        ..Default::default()
    }
}

// Helper function to create a refund sync request
fn create_refund_sync_request(transaction_id: &str, refund_id: &str) -> RefundServiceGetRequest {
    RefundServiceGetRequest {
        transaction_id: Some(Identifier {
            id_type: Some(IdType::Id(transaction_id.to_string())),
        }),
        refund_id: refund_id.to_string(),
        refund_reason: None,
        request_ref_id: None,
        ..Default::default()
    }
}

// Test for basic health check
#[tokio::test]
async fn test_health() {
    grpc_test!(client, HealthClient<Channel>, {
        let response = client
            .check(Request::new(HealthCheckRequest {
                service: "connector_service".to_string(),
            }))
            .await
            .expect("Failed to call health check")
            .into_inner();

        assert_eq!(
            response.status(),
            grpc_api_types::health_check::health_check_response::ServingStatus::Serving
        );
    });
}

// Test payment authorization with auto capture
#[tokio::test]
async fn test_payment_authorization_auto_capture() {
    grpc_test!(client, PaymentServiceClient<Channel>, {
        // Create the payment authorization request
        let request = create_authorize_request(CaptureMethod::Automatic);

        // Add metadata headers
        let mut grpc_request = Request::new(request);
        add_stripe_metadata(&mut grpc_request);

        // Send the request
        let response = client
            .authorize(grpc_request)
            .await
            .expect("gRPC authorize call failed")
            .into_inner();

        assert!(
            response.status == i32::from(PaymentStatus::Charged),
            "Payment should be in Charged state"
        );
    });
}

// Test payment authorization with manual capture
#[tokio::test]
async fn test_payment_authorization_manual_capture() {
    grpc_test!(client, PaymentServiceClient<Channel>, {
        // Create the payment authorization request with manual capture
        let auth_request = create_authorize_request(CaptureMethod::Manual);

        // Add metadata headers for auth request
        let mut auth_grpc_request = Request::new(auth_request);
        add_stripe_metadata(&mut auth_grpc_request);

        // Send the auth request
        let auth_response = client
            .authorize(auth_grpc_request)
            .await
            .expect("gRPC authorize call failed")
            .into_inner();

        // Verify payment status
        assert!(
            auth_response.status == i32::from(PaymentStatus::Authorized),
            "Payment should be in Authorized state"
        );

        // Extract the transaction ID
        let transaction_id = extract_transaction_id(&auth_response);

        // Create capture request
        let capture_request = create_payment_capture_request(&transaction_id);

        // Add metadata headers for capture request - make sure they include the terminal_id
        let mut capture_grpc_request = Request::new(capture_request);
        add_stripe_metadata(&mut capture_grpc_request);

        // Send the capture request
        let capture_response = client
            .capture(capture_grpc_request)
            .await
            .expect("gRPC payment_capture call failed")
            .into_inner();

        // Verify payment status is charged after capture
        assert!(
            capture_response.status == i32::from(PaymentStatus::Charged),
            "Payment should be in CHARGED state after capture"
        );
    });
}

// Test payment sync with auto capture
#[tokio::test]
async fn test_payment_sync_auto_capture() {
    grpc_test!(client, PaymentServiceClient<Channel>, {
        // Create the payment authorization request
        let request = create_authorize_request(CaptureMethod::Automatic);

        // Add metadata headers
        let mut grpc_request = Request::new(request);
        add_stripe_metadata(&mut grpc_request);

        // Send the request
        let response = client
            .authorize(grpc_request)
            .await
            .expect("gRPC authorize call failed")
            .into_inner();

        // Extract the transaction ID
        let transaction_id = extract_transaction_id(&response);

        // Create sync request
        let sync_request = create_payment_sync_request(&transaction_id);

        // Add metadata headers for sync request
        let mut sync_grpc_request = Request::new(sync_request);
        add_stripe_metadata(&mut sync_grpc_request);

        // Send the sync request
        let sync_response = client
            .get(sync_grpc_request)
            .await
            .expect("gRPC payment_sync call failed")
            .into_inner();

        // Verify the sync response
        assert!(
            sync_response.status == i32::from(PaymentStatus::Charged),
            "Payment should be in Charged state"
        );
    });
}

// Test payment void
#[tokio::test]
async fn test_payment_void() {
    grpc_test!(client, PaymentServiceClient<Channel>, {
        // First create a payment with manual capture to void
        let auth_request = create_authorize_request(CaptureMethod::Manual);

        // Add metadata headers for auth request
        let mut auth_grpc_request = Request::new(auth_request);
        add_stripe_metadata(&mut auth_grpc_request);

        // Send the auth request
        let auth_response = client
            .authorize(auth_grpc_request)
            .await
            .expect("gRPC payment_authorize call failed")
            .into_inner();

        // Extract the transaction ID
        let transaction_id = extract_transaction_id(&auth_response);

        // Verify payment status
        assert!(
            auth_response.status == i32::from(PaymentStatus::Authorized),
            "Payment should be in AUTHORIZED state before voiding"
        );

        // Create void request with a unique reference ID
        let void_request = create_payment_void_request(&transaction_id);

        // Add metadata headers for void request
        let mut void_grpc_request = Request::new(void_request);
        add_stripe_metadata(&mut void_grpc_request);

        // Send the void request
        let void_response = client
            .void(void_grpc_request)
            .await
            .expect("gRPC void_payment call failed")
            .into_inner();

        // Verify the void response
        assert!(
            void_response.transaction_id.is_some(),
            "Transaction ID should be present in void response"
        );

        assert!(
            void_response.status == i32::from(PaymentStatus::Voided),
            "Payment should be in VOIDED state after void"
        );

        // Verify the payment status with a sync operation
        let sync_request = create_payment_sync_request(&transaction_id);
        let mut sync_grpc_request = Request::new(sync_request);
        add_stripe_metadata(&mut sync_grpc_request);

        // Send the sync request to verify void status
        let sync_response = client
            .get(sync_grpc_request)
            .await
            .expect("gRPC payment_sync call failed")
            .into_inner();

        // Verify the payment is properly voided
        assert!(
            sync_response.status == i32::from(PaymentStatus::Voided),
            "Payment should be in VOIDED state after void sync"
        );
    });
}

#[tokio::test]
async fn test_refund() {
    grpc_test!(client, PaymentServiceClient<Channel>, {
        // Create the payment authorization request
        let request = create_authorize_request(CaptureMethod::Automatic);

        // Add metadata headers
        let mut grpc_request = Request::new(request);
        add_stripe_metadata(&mut grpc_request);

        // Send the request
        let response = client
            .authorize(grpc_request)
            .await
            .expect("gRPC authorize call failed")
            .into_inner();

        // Extract the transaction ID
        let transaction_id = extract_transaction_id(&response);

        assert!(
            response.status == i32::from(PaymentStatus::Charged),
            "Payment should be in Charged state"
        );

        // Create refund request
        let refund_request = create_refund_request(&transaction_id);

        // Add metadata headers for refund request
        let mut refund_grpc_request = Request::new(refund_request);
        add_stripe_metadata(&mut refund_grpc_request);

        // Send the refund request
        let refund_response = client
            .refund(refund_grpc_request)
            .await
            .expect("gRPC refund call failed")
            .into_inner();

        // Verify the refund response
        assert!(
            refund_response.status == i32::from(RefundStatus::RefundSuccess),
            "Refund should be in RefundSuccess state"
        );
    });
}

#[tokio::test]
async fn test_refund_sync() {
    grpc_test!(client, PaymentServiceClient<Channel>, {
        grpc_test!(refund_client, RefundServiceClient<Channel>, {
            // Create the payment authorization request
            let request = create_authorize_request(CaptureMethod::Automatic);

            // Add metadata headers
            let mut grpc_request = Request::new(request);
            add_stripe_metadata(&mut grpc_request);

            // Send the request
            let response = client
                .authorize(grpc_request)
                .await
                .expect("gRPC authorize call failed")
                .into_inner();

            // Extract the transaction ID
            let transaction_id = extract_transaction_id(&response);

            assert!(
                response.status == i32::from(PaymentStatus::Charged),
                "Payment should be in Charged state"
            );

            // Create refund request
            let refund_request = create_refund_request(&transaction_id);

            // Add metadata headers for refund request
            let mut refund_grpc_request = Request::new(refund_request);
            add_stripe_metadata(&mut refund_grpc_request);

            // Send the refund request
            let refund_response = client
                .refund(refund_grpc_request)
                .await
                .expect("gRPC refund call failed")
                .into_inner();

            // Verify the refund response
            assert!(
                refund_response.status == i32::from(RefundStatus::RefundSuccess),
                "Refund should be in RefundSuccess state"
            );

            let refund_id = extract_refund_id(&refund_response);

            // Create refund sync request
            let refund_sync_request = create_refund_sync_request(&transaction_id, refund_id);

            // Add metadata headers for refund sync request
            let mut refund_sync_grpc_request = Request::new(refund_sync_request);
            add_stripe_metadata(&mut refund_sync_grpc_request);

            // Send the refund sync request
            let refund_sync_response = refund_client
                .get(refund_sync_grpc_request)
                .await
                .expect("gRPC refund sync call failed")
                .into_inner();

            // Verify the refund sync response
            assert!(
                refund_sync_response.status == i32::from(RefundStatus::RefundSuccess),
                "Refund Sync should be in RefundSuccess state"
            );
        });
    });
}<|MERGE_RESOLUTION|>--- conflicted
+++ resolved
@@ -173,12 +173,8 @@
         amount: TEST_AMOUNT,
         currency: i32::from(Currency::Usd),
         state: None,
-<<<<<<< HEAD
-        connector_metadata: std::collections::HashMap::new(),
-=======
         connector_metadata: None,
         setup_future_usage: None,
->>>>>>> 22e1c1f7
     }
 }
 
