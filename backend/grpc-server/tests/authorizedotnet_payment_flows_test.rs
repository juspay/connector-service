--- conflicted
+++ resolved
@@ -199,10 +199,7 @@
         merchant_order_reference_id: Some(format!("repeat_order_{}", get_timestamp())),
         metadata,
         webhook_url: Some("https://your-webhook-url.com/payments/webhook".to_string()),
-<<<<<<< HEAD
-=======
         all_keys_required: Some(false),
->>>>>>> 3712451e
     }
 }
 
