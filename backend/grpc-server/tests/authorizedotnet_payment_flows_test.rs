--- conflicted
+++ resolved
@@ -402,12 +402,8 @@
         amount: TEST_AMOUNT,
         currency: 146, // Currency value from working grpcurl
         state: None,
-<<<<<<< HEAD
-        connector_metadata: HashMap::new(),
-=======
         connector_metadata: None,
         setup_future_usage: None,
->>>>>>> 22e1c1f7
     }
 }
 
