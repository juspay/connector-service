#![allow(clippy::expect_used)]
#![allow(clippy::unwrap_used)]
#![allow(clippy::panic)]

use grpc_server::{app, configs};
mod common;
mod utils;

use std::{
    str::FromStr,
    time::{SystemTime, UNIX_EPOCH},
};

use cards::CardNumber;
use grpc_api_types::{
    health_check::{health_client::HealthClient, HealthCheckRequest},
    payments::{
        identifier::IdType, payment_method, payment_service_client::PaymentServiceClient,
        refund_service_client::RefundServiceClient, AuthenticationType, CaptureMethod, CardDetails,
        Currency, Identifier, PaymentMethod, PaymentServiceAuthorizeRequest,
        PaymentServiceAuthorizeResponse, PaymentServiceCaptureRequest, PaymentServiceGetRequest,
        PaymentServiceRefundRequest, PaymentServiceVoidRequest, PaymentStatus, RefundResponse,
        RefundServiceGetRequest, RefundStatus,
    },
};
use hyperswitch_masking::{ExposeInterface, Secret};
use tonic::{transport::Channel, Request};
use uuid::Uuid;

// Helper function to get current timestamp
fn get_timestamp() -> u64 {
    SystemTime::now()
        .duration_since(UNIX_EPOCH)
        .unwrap()
        .as_secs()
}

// Helper function to generate a unique ID using UUID
fn generate_unique_id(prefix: &str) -> String {
    format!("{}_{}", prefix, Uuid::new_v4())
}

// Constants for Fiuu connector
const CONNECTOR_NAME: &str = "fiuu";
const AUTH_TYPE: &str = "signature-key";
const MERCHANT_ID: &str = "merchant_1234";

// Test card data
const TEST_AMOUNT: i64 = 1000;
const TEST_CARD_NUMBER: &str = "4111111111111111"; // Valid test card for Fiuu
const TEST_CARD_EXP_MONTH: &str = "12";
const TEST_CARD_EXP_YEAR: &str = "2025";
const TEST_CARD_CVC: &str = "123";
const TEST_CARD_HOLDER: &str = "Test User";
const TEST_EMAIL: &str = "customer@example.com";

fn add_fiuu_metadata<T>(request: &mut Request<T>) {
    let auth = utils::credential_utils::load_connector_auth(CONNECTOR_NAME)
        .expect("Failed to load fiuu credentials");

    let (api_key, key1, api_secret) = match auth {
        domain_types::router_data::ConnectorAuthType::SignatureKey {
            api_key,
            key1,
            api_secret,
        } => (api_key.expose(), key1.expose(), api_secret.expose()),
        _ => panic!("Expected SignatureKey auth type for fiuu"),
    };

    request.metadata_mut().append(
        "x-connector",
        CONNECTOR_NAME.parse().expect("Failed to parse x-connector"),
    );
    request
        .metadata_mut()
        .append("x-auth", AUTH_TYPE.parse().expect("Failed to parse x-auth"));
    request.metadata_mut().append(
        "x-api-key",
        api_key.parse().expect("Failed to parse x-api-key"),
    );
    request
        .metadata_mut()
        .append("x-key1", key1.parse().expect("Failed to parse x-key1"));
    request.metadata_mut().append(
        "x-api-secret",
        api_secret.parse().expect("Failed to parse x-api-secret"),
    );
    request.metadata_mut().append(
        "x-merchant-id",
        MERCHANT_ID.parse().expect("Failed to parse x-merchant-id"),
    );
    request.metadata_mut().append(
        "x-request-id",
        format!("test_request_{}", get_timestamp())
            .parse()
            .expect("Failed to parse x-request-id"),
    );
}

// Helper function to extract connector transaction ID from response
fn extract_transaction_id(response: &PaymentServiceAuthorizeResponse) -> String {
    match &response.transaction_id {
        Some(id) => match id.id_type.as_ref().unwrap() {
            IdType::Id(id) => id.clone(),
            _ => panic!("Expected connector transaction ID"),
        },
        None => panic!("Resource ID is None"),
    }
}

// Helper function to extract connector Refund ID from response
fn extract_refund_id(response: &RefundResponse) -> &String {
    &response.refund_id
}

// Helper function to create a payment authorize request
fn create_authorize_request(capture_method: CaptureMethod) -> PaymentServiceAuthorizeRequest {
    let card_details = CardDetails {
        card_number: Some(CardNumber::from_str(TEST_CARD_NUMBER).unwrap()),
        card_exp_month: Some(Secret::new(TEST_CARD_EXP_MONTH.to_string())),
        card_exp_year: Some(Secret::new(TEST_CARD_EXP_YEAR.to_string())),
        card_cvc: Some(Secret::new(TEST_CARD_CVC.to_string())),
        card_holder_name: Some(Secret::new(TEST_CARD_HOLDER.to_string())),
        card_issuer: None,
        card_network: Some(1),
        card_type: None,
        card_issuing_country_alpha2: None,
        bank_code: None,
        nick_name: None,
    };
    PaymentServiceAuthorizeRequest {
        amount: TEST_AMOUNT,
        minor_amount: TEST_AMOUNT,
        currency: i32::from(Currency::Myr),
        payment_method: Some(PaymentMethod {
            payment_method: Some(payment_method::PaymentMethod::Card(card_details)),
        }),
        return_url: Some(
            "https://hyperswitch.io/connector-service/authnet_webhook_grpcurl".to_string(),
        ),
        webhook_url: Some(
            "https://hyperswitch.io/connector-service/authnet_webhook_grpcurl".to_string(),
        ),
        email: Some(TEST_EMAIL.to_string().into()),
        address: Some(grpc_api_types::payments::PaymentAddress::default()),
        auth_type: i32::from(AuthenticationType::NoThreeDs),
        request_ref_id: Some(Identifier {
            id_type: Some(IdType::Id(generate_unique_id("fiuu_test"))),
        }),
        enrolled_for_3ds: false,
        request_incremental_authorization: false,
        capture_method: Some(i32::from(capture_method)),
        // payment_method_type: Some(i32::from(PaymentMethodType::Card)),
        ..Default::default()
    }
}

// Helper function to create a payment sync request
fn create_payment_sync_request(transaction_id: &str) -> PaymentServiceGetRequest {
    PaymentServiceGetRequest {
        transaction_id: Some(Identifier {
            id_type: Some(IdType::Id(transaction_id.to_string())),
        }),
        encoded_data: None,
        request_ref_id: Some(Identifier {
            id_type: Some(IdType::Id(generate_unique_id("fiuu_sync"))),
        }),
        capture_method: None,
        handle_response: None,
        amount: TEST_AMOUNT,
        currency: i32::from(Currency::Myr),
        state: None,
        metadata: std::collections::HashMap::new(),
        merchant_account_metadata: std::collections::HashMap::new(),
        connector_metadata: None,
        setup_future_usage: None,
        sync_type: None,
    }
}

// Helper function to create a payment capture request
fn create_payment_capture_request(transaction_id: &str) -> PaymentServiceCaptureRequest {
    PaymentServiceCaptureRequest {
        transaction_id: Some(Identifier {
            id_type: Some(IdType::Id(transaction_id.to_string())),
        }),
        amount_to_capture: TEST_AMOUNT,
        currency: i32::from(Currency::Myr),
        multiple_capture_data: None,
        request_ref_id: None,
        ..Default::default()
    }
}

// Helper function to create a payment void request
fn create_payment_void_request(transaction_id: &str) -> PaymentServiceVoidRequest {
    PaymentServiceVoidRequest {
        transaction_id: Some(Identifier {
            id_type: Some(IdType::Id(transaction_id.to_string())),
        }),
        cancellation_reason: None,
        request_ref_id: Some(Identifier {
            id_type: Some(IdType::Id(generate_unique_id("fiuu_void"))),
        }),
        all_keys_required: None,
        browser_info: None,
        amount: None,
        currency: None,
        ..Default::default()
    }
}

// Helper function to create a refund request
fn create_refund_request(transaction_id: &str) -> PaymentServiceRefundRequest {
    PaymentServiceRefundRequest {
        refund_id: format!("refund_{}", generate_unique_id("test")),
        transaction_id: Some(Identifier {
            id_type: Some(IdType::Id(transaction_id.to_string())),
        }),
        currency: i32::from(Currency::Myr),
        payment_amount: TEST_AMOUNT,
        refund_amount: TEST_AMOUNT,
        minor_payment_amount: TEST_AMOUNT,
        minor_refund_amount: TEST_AMOUNT,
        reason: None,
        browser_info: None,
        merchant_account_id: None,
        capture_method: None,
        request_ref_id: None,
        webhook_url: Some(
            "https://hyperswitch.io/connector-service/authnet_webhook_grpcurl".to_string(),
        ),
        ..Default::default()
    }
}

// Helper function to create a refund sync request
fn create_refund_sync_request(transaction_id: &str, refund_id: &str) -> RefundServiceGetRequest {
    RefundServiceGetRequest {
        transaction_id: Some(Identifier {
            id_type: Some(IdType::Id(transaction_id.to_string())),
        }),
        refund_id: refund_id.to_string(),
        refund_reason: None,
        request_ref_id: None,
        browser_info: None,
<<<<<<< HEAD
        refund_metadata: None,
        state: None,
        merchant_account_metadata: None,
=======
        test_mode: Some(true),
        refund_metadata: std::collections::HashMap::new(),
        state: None,
        merchant_account_metadata: std::collections::HashMap::new(),
        payment_method_type: None,
>>>>>>> e75ad17e
    }
}

// Test for basic health check
#[tokio::test]
async fn test_health() {
    grpc_test!(client, HealthClient<Channel>, {
        let response = client
            .check(Request::new(HealthCheckRequest {
                service: "connector_service".to_string(),
            }))
            .await
            .expect("Failed to call health check")
            .into_inner();

        assert_eq!(
            response.status(),
            grpc_api_types::health_check::health_check_response::ServingStatus::Serving
        );
    });
}

// Test payment authorization with auto capture
#[tokio::test]
async fn test_payment_authorization_auto_capture() {
    grpc_test!(client, PaymentServiceClient<Channel>, {
        // Create the payment authorization request
        let request = create_authorize_request(CaptureMethod::Automatic);

        // Add metadata headers
        let mut grpc_request = Request::new(request);
        add_fiuu_metadata(&mut grpc_request);

        // Send the request
        let response = client
            .authorize(grpc_request)
            .await
            .expect("gRPC authorize call failed")
            .into_inner();

        assert!(
            response.status == i32::from(PaymentStatus::Charged),
            "Payment should be in Charged state"
        );
    });
}

// Test payment authorization with manual capture
#[tokio::test]
async fn test_payment_authorization_manual_capture() {
    grpc_test!(client, PaymentServiceClient<Channel>, {
        // Create the payment authorization request with manual capture
        let auth_request = create_authorize_request(CaptureMethod::Manual);

        // Add metadata headers for auth request
        let mut auth_grpc_request = Request::new(auth_request);
        add_fiuu_metadata(&mut auth_grpc_request);

        // Send the auth request
        let auth_response = client
            .authorize(auth_grpc_request)
            .await
            .expect("gRPC authorize call failed")
            .into_inner();

        // Verify payment status
        assert!(
            auth_response.status == i32::from(PaymentStatus::Authorized),
            "Payment should be in Authorized state"
        );

        // Extract the transaction ID
        let transaction_id = extract_transaction_id(&auth_response);

        // Add delay of 15 seconds
        tokio::time::sleep(std::time::Duration::from_secs(15)).await;

        // Create capture request
        let capture_request = create_payment_capture_request(&transaction_id);

        // Add metadata headers for capture request - make sure they include the terminal_id
        let mut capture_grpc_request = Request::new(capture_request);
        add_fiuu_metadata(&mut capture_grpc_request);

        // Send the capture request
        let capture_response = client
            .capture(capture_grpc_request)
            .await
            .expect("gRPC payment_capture call failed")
            .into_inner();

        // Verify payment status is charged after capture
        assert!(
            capture_response.status == i32::from(PaymentStatus::Charged),
            "Payment should be in CHARGED state after capture"
        );
    });
}

// Test payment sync with auto capture
#[tokio::test]
async fn test_payment_sync_auto_capture() {
    grpc_test!(client, PaymentServiceClient<Channel>, {
        // Create the payment authorization request
        let request = create_authorize_request(CaptureMethod::Automatic);

        // Add metadata headers
        let mut grpc_request = Request::new(request);
        add_fiuu_metadata(&mut grpc_request);

        // Send the request
        let response = client
            .authorize(grpc_request)
            .await
            .expect("gRPC authorize call failed")
            .into_inner();

        // Extract the transaction ID
        let transaction_id = extract_transaction_id(&response);

        // Add delay of 10 seconds
        tokio::time::sleep(std::time::Duration::from_secs(10)).await;

        // Create sync request
        let sync_request = create_payment_sync_request(&transaction_id);

        // Add metadata headers for sync request
        let mut sync_grpc_request = Request::new(sync_request);
        add_fiuu_metadata(&mut sync_grpc_request);

        // Send the sync request
        let sync_response = client
            .get(sync_grpc_request)
            .await
            .expect("gRPC payment_sync call failed")
            .into_inner();

        // Verify the sync response
        assert!(
            sync_response.status == i32::from(PaymentStatus::Charged),
            "Payment should be in Charged state"
        );
    });
}

// Test refund flow - handles both success and error cases
#[tokio::test]
async fn test_refund() {
    grpc_test!(client, PaymentServiceClient<Channel>, {
        // Create the payment authorization request
        let request = create_authorize_request(CaptureMethod::Automatic);

        // Add metadata headers
        let mut grpc_request = Request::new(request);
        add_fiuu_metadata(&mut grpc_request);

        // Send the request
        let response = client
            .authorize(grpc_request)
            .await
            .expect("gRPC authorize call failed")
            .into_inner();

        // Extract the transaction ID
        let transaction_id = extract_transaction_id(&response);

        assert!(
            response.status == i32::from(PaymentStatus::Charged),
            "Payment should be in Charged state"
        );

        // Wait a bit longer to ensure the payment is fully processed
        tokio::time::sleep(tokio::time::Duration::from_secs(12)).await;

        // Create refund request
        let refund_request = create_refund_request(&transaction_id);

        // Add metadata headers for refund request
        let mut refund_grpc_request = Request::new(refund_request);
        add_fiuu_metadata(&mut refund_grpc_request);

        // Send the refund request
        let refund_response = client
            .refund(refund_grpc_request)
            .await
            .expect("gRPC refund call failed")
            .into_inner();

        // Verify the refund response
        assert!(
            refund_response.status == i32::from(RefundStatus::RefundPending),
            "Refund should be in RefundPending state"
        );
    });
}

// Test refund sync flow - runs as a separate test since refund + sync is complex
#[tokio::test]
async fn test_refund_sync() {
    grpc_test!(client, PaymentServiceClient<Channel>, {
        grpc_test!(refund_client, RefundServiceClient<Channel>, {
            // Create the payment authorization request
            let request = create_authorize_request(CaptureMethod::Automatic);

            // Add metadata headers
            let mut grpc_request = Request::new(request);
            add_fiuu_metadata(&mut grpc_request);

            // Send the request
            let response = client
                .authorize(grpc_request)
                .await
                .expect("gRPC authorize call failed")
                .into_inner();

            // Extract the transaction ID
            let transaction_id = extract_transaction_id(&response);

            assert!(
                response.status == i32::from(PaymentStatus::Charged),
                "Payment should be in Charged state"
            );

            // Create refund request
            let refund_request = create_refund_request(&transaction_id);

            // Add metadata headers for refund request
            let mut refund_grpc_request = Request::new(refund_request);
            add_fiuu_metadata(&mut refund_grpc_request);

            // Send the refund request
            let refund_response = client
                .refund(refund_grpc_request)
                .await
                .expect("gRPC refund call failed")
                .into_inner();

            // Verify the refund response
            assert!(
                refund_response.status == i32::from(RefundStatus::RefundPending),
                "Refund should be in RefundPending state"
            );

            let refund_id = extract_refund_id(&refund_response);

            // Wait a bit longer to ensure the refund is fully processed
            std::thread::sleep(std::time::Duration::from_secs(30));

            // Create refund sync request
            let refund_sync_request = create_refund_sync_request(&transaction_id, refund_id);

            // Add metadata headers for refund sync request
            let mut refund_sync_grpc_request = Request::new(refund_sync_request);
            add_fiuu_metadata(&mut refund_sync_grpc_request);

            // Send the refund sync request
            let refund_sync_response = refund_client
                .get(refund_sync_grpc_request)
                .await
                .expect("gRPC refund sync call failed")
                .into_inner();

            let is_valid_status = refund_sync_response.status
                == i32::from(RefundStatus::RefundPending)
                || refund_sync_response.status == i32::from(RefundStatus::RefundSuccess);

            assert!(
                is_valid_status,
                "Refund Sync should be in RefundPending or RefundSuccess state, got: {:?}",
                refund_sync_response.status
            );
        });
    });
}

// Test payment void
#[tokio::test]
async fn test_payment_void() {
    grpc_test!(client, PaymentServiceClient<Channel>, {
        // First create a payment with manual capture to void
        let auth_request = create_authorize_request(CaptureMethod::Manual);

        // Add metadata headers for auth request
        let mut auth_grpc_request = Request::new(auth_request);
        add_fiuu_metadata(&mut auth_grpc_request);

        // Send the auth request
        let auth_response = client
            .authorize(auth_grpc_request)
            .await
            .expect("gRPC payment_authorize call failed")
            .into_inner();

        // Extract the transaction ID
        let transaction_id = extract_transaction_id(&auth_response);

        // Verify payment status
        assert!(
            auth_response.status == i32::from(PaymentStatus::Authorized),
            "Payment should be in AUTHORIZED state before voiding"
        );

        // Wait a bit longer to ensure the payment is fully processed
        std::thread::sleep(std::time::Duration::from_secs(12));

        // Create void request with a unique reference ID
        let void_request = create_payment_void_request(&transaction_id);

        // Add metadata headers for void request
        let mut void_grpc_request = Request::new(void_request);
        add_fiuu_metadata(&mut void_grpc_request);

        // Send the void request
        let void_response = client
            .void(void_grpc_request)
            .await
            .expect("gRPC void_payment call failed")
            .into_inner();

        // Verify the void response
        assert!(
            void_response.transaction_id.is_some(),
            "Transaction ID should be present in void response"
        );

        assert!(
            void_response.status == i32::from(PaymentStatus::Voided),
            "Payment should be in VOIDED state after void"
        );

        // Verify the payment status with a sync operation
        let sync_request = create_payment_sync_request(&transaction_id);
        let mut sync_grpc_request = Request::new(sync_request);
        add_fiuu_metadata(&mut sync_grpc_request);

        // Send the sync request to verify void status
        let sync_response = client
            .get(sync_grpc_request)
            .await
            .expect("gRPC payment_sync call failed")
            .into_inner();

        // Verify the payment is properly voided
        assert!(
            sync_response.status == i32::from(PaymentStatus::Voided),
            "Payment should be in VOIDED state after void sync"
        );
    });
}<|MERGE_RESOLUTION|>--- conflicted
+++ resolved
@@ -244,17 +244,11 @@
         refund_reason: None,
         request_ref_id: None,
         browser_info: None,
-<<<<<<< HEAD
+        test_mode: Some(true),
         refund_metadata: None,
         state: None,
         merchant_account_metadata: None,
-=======
-        test_mode: Some(true),
-        refund_metadata: std::collections::HashMap::new(),
-        state: None,
-        merchant_account_metadata: std::collections::HashMap::new(),
         payment_method_type: None,
->>>>>>> e75ad17e
     }
 }
 
