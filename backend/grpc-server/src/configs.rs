use std::path::PathBuf;

use common_utils::consts;
use domain_types::types::{Connectors, Proxy};

use crate::{error::ConfigurationError, logger::config::Log};
<<<<<<< HEAD
use common_utils::consts;
use serde::{Deserialize, Serialize};
=======
>>>>>>> 364645cb

#[derive(Clone, Debug, Deserialize, Serialize)]
pub struct Config {
    pub server: Server,
    pub metrics: MetricsServer,
    pub log: Log,
    pub proxy: Proxy,
    pub connectors: Connectors,
}

#[derive(Clone, Deserialize, Debug, Serialize)]
pub struct Server {
    pub host: String,
    pub port: u16,
    #[serde(rename = "type", default)]
    pub type_: ServiceType,
}

#[derive(Clone, Deserialize, Debug, Serialize)]
pub struct MetricsServer {
    pub host: String,
    pub port: u16,
}

#[derive(Clone, Deserialize, Serialize, Debug, Default)]
#[serde(rename_all = "snake_case")]
pub enum ServiceType {
    #[default]
    Grpc,
    Http,
}

impl Config {
    /// Function to build the configuration by picking it from default locations
    pub fn new() -> Result<Self, config::ConfigError> {
        Self::new_with_config_path(None)
    }

    /// Function to build the configuration by picking it from default locations
    pub fn new_with_config_path(
        explicit_config_path: Option<PathBuf>,
    ) -> Result<Self, config::ConfigError> {
        let env = consts::Env::current_env();
        let config_path = Self::config_path(&env, explicit_config_path);

        let config = Self::builder(&env)?
            .add_source(config::File::from(config_path).required(false))
            .add_source(
                config::Environment::with_prefix("CS")
                    .try_parsing(true)
                    .separator("__")
                    .list_separator(",")
                    .with_list_parse_key("proxy.bypass_proxy_urls")
                    .with_list_parse_key("redis.cluster_urls")
                    .with_list_parse_key("database.tenants"),
            )
            .build()?;

        #[allow(clippy::print_stderr)]
        serde_path_to_error::deserialize(config).map_err(|error| {
            eprintln!("Unable to deserialize application configuration: {error}");
            error.into_inner()
        })
    }

    pub fn builder(
        environment: &consts::Env,
    ) -> Result<config::ConfigBuilder<config::builder::DefaultState>, config::ConfigError> {
        config::Config::builder()
            // Here, it should be `set_override()` not `set_default()`.
            // "env" can't be altered by config field.
            // Should be single source of truth.
            .set_override("env", environment.to_string())
    }

    /// Config path.
    pub fn config_path(
        environment: &consts::Env,
        explicit_config_path: Option<PathBuf>,
    ) -> PathBuf {
        let mut config_path = PathBuf::new();
        if let Some(explicit_config_path_val) = explicit_config_path {
            config_path.push(explicit_config_path_val);
        } else {
            let config_directory: String = "config".into();
            let config_file_name = environment.config_path();

            config_path.push(workspace_path());
            config_path.push(config_directory);
            config_path.push(config_file_name);
        }
        config_path
    }
}

impl Server {
    pub async fn tcp_listener(&self) -> Result<tokio::net::TcpListener, ConfigurationError> {
        let loc = format!("{}:{}", self.host, self.port);

        tracing::info!(loc = %loc, "binding the server");

        Ok(tokio::net::TcpListener::bind(loc).await?)
    }
}

impl MetricsServer {
    pub async fn tcp_listener(&self) -> Result<tokio::net::TcpListener, ConfigurationError> {
        let loc = format!("{}:{}", self.host, self.port);

        tracing::info!(loc = %loc, "binding the server");

        Ok(tokio::net::TcpListener::bind(loc).await?)
    }
}

pub fn workspace_path() -> PathBuf {
    if let Ok(manifest_dir) = std::env::var("CARGO_MANIFEST_DIR") {
        let mut path = PathBuf::from(manifest_dir);
        path.pop();
        path.pop();
        path
    } else {
        PathBuf::from(".")
    }
}<|MERGE_RESOLUTION|>--- conflicted
+++ resolved
@@ -4,12 +4,7 @@
 use domain_types::types::{Connectors, Proxy};
 
 use crate::{error::ConfigurationError, logger::config::Log};
-<<<<<<< HEAD
-use common_utils::consts;
 use serde::{Deserialize, Serialize};
-=======
->>>>>>> 364645cb
-
 #[derive(Clone, Debug, Deserialize, Serialize)]
 pub struct Config {
     pub server: Server,
