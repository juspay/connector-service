use serde_json::Value;
use std::str::FromStr;

<<<<<<< HEAD
use crate::configs::Config;
use crate::error::ResultExtGrpc;
=======
>>>>>>> 364645cb
use common_utils::{
    consts::{self, X_API_KEY, X_API_SECRET, X_AUTH, X_KEY1, X_KEY2},
    errors::CustomResult,
};
use domain_types::{
    connector_types,
    errors::{ApiError, ApplicationErrorResponse},
    router_data::ConnectorAuthType,
};
use error_stack::Report;
use http::request::Request;
use tonic::metadata;

use crate::error::ResultExtGrpc;

/// Record the header's fields in request's trace
pub fn record_fields_from_header<B: hyper::body::Body>(request: &Request<B>) -> tracing::Span {
    let url_path = request.uri().path();

    let span = tracing::debug_span!(
        "request",
        uri = %url_path,
        version = ?request.version(),
        tenant_id = tracing::field::Empty,
        request_id = tracing::field::Empty,
    );
    request
        .headers()
        .get(consts::X_TENANT_ID)
        .and_then(|value| value.to_str().ok())
        .map(|tenant_id| span.record("tenant_id", tenant_id));

    request
        .headers()
        .get(consts::X_REQUEST_ID)
        .and_then(|value| value.to_str().ok())
        .map(|request_id| span.record("request_id", request_id));

    span
}

pub fn connector_merchant_id_tenant_id_request_id_from_metadata(
    metadata: &metadata::MetadataMap,
) -> CustomResult<(connector_types::ConnectorEnum, String, String, String), ApplicationErrorResponse>
{
    let connector = connector_from_metadata(metadata)?;
    let merchant_id = merchant_id_from_metadata(metadata)?;
    let tenant_id = tenant_id_from_metadata(metadata)?;
    let request_id = request_id_from_metadata(metadata)?;
    Ok((connector, merchant_id, tenant_id, request_id))
}

pub fn connector_from_metadata(
    metadata: &metadata::MetadataMap,
) -> CustomResult<connector_types::ConnectorEnum, ApplicationErrorResponse> {
    parse_metadata(metadata, consts::X_CONNECTOR).and_then(|inner| {
        connector_types::ConnectorEnum::from_str(inner).map_err(|e| {
            Report::new(ApplicationErrorResponse::BadRequest(ApiError {
                sub_code: "INVALID_CONNECTOR".to_string(),
                error_identifier: 400,
                error_message: format!("Invalid connector: {e}"),
                error_object: None,
            }))
        })
    })
}

pub fn merchant_id_from_metadata(
    metadata: &metadata::MetadataMap,
) -> CustomResult<String, ApplicationErrorResponse> {
    parse_metadata(metadata, consts::X_MERCHANT_ID)
        .map(|inner| inner.to_string())
        .map_err(|e| {
            Report::new(ApplicationErrorResponse::BadRequest(ApiError {
                sub_code: "MISSING_MERCHANT_ID".to_string(),
                error_identifier: 400,
                error_message: format!("Missing merchant ID in request metadata: {e}"),
                error_object: None,
            }))
        })
}

pub fn request_id_from_metadata(
    metadata: &metadata::MetadataMap,
) -> CustomResult<String, ApplicationErrorResponse> {
    parse_metadata(metadata, consts::X_REQUEST_ID)
        .map(|inner| inner.to_string())
        .map_err(|e| {
            Report::new(ApplicationErrorResponse::BadRequest(ApiError {
                sub_code: "MISSING_REQUEST_ID".to_string(),
                error_identifier: 400,
                error_message: format!("Missing request ID in request metadata: {e}"),
                error_object: None,
            }))
        })
}

pub fn tenant_id_from_metadata(
    metadata: &metadata::MetadataMap,
) -> CustomResult<String, ApplicationErrorResponse> {
    parse_metadata(metadata, consts::X_TENANT_ID)
        .map(|s| s.to_string())
        .or_else(|_| Ok("DefaultTenantId".to_string()))
}

pub fn auth_from_metadata(
    metadata: &metadata::MetadataMap,
) -> CustomResult<ConnectorAuthType, ApplicationErrorResponse> {
    let auth = parse_metadata(metadata, X_AUTH)?;

    #[allow(clippy::wildcard_in_or_patterns)]
    match auth {
        "header-key" => Ok(ConnectorAuthType::HeaderKey {
            api_key: parse_metadata(metadata, X_API_KEY)?.to_string().into(),
        }),
        "body-key" => Ok(ConnectorAuthType::BodyKey {
            api_key: parse_metadata(metadata, X_API_KEY)?.to_string().into(),
            key1: parse_metadata(metadata, X_KEY1)?.to_string().into(),
        }),
        "signature-key" => Ok(ConnectorAuthType::SignatureKey {
            api_key: parse_metadata(metadata, X_API_KEY)?.to_string().into(),
            key1: parse_metadata(metadata, X_KEY1)?.to_string().into(),
            api_secret: parse_metadata(metadata, X_API_SECRET)?.to_string().into(),
        }),
        "multi-auth-key" => Ok(ConnectorAuthType::MultiAuthKey {
            api_key: parse_metadata(metadata, X_API_KEY)?.to_string().into(),
            key1: parse_metadata(metadata, X_KEY1)?.to_string().into(),
            key2: parse_metadata(metadata, X_KEY2)?.to_string().into(),
            api_secret: parse_metadata(metadata, X_API_SECRET)?.to_string().into(),
        }),
        "no-key" => Ok(ConnectorAuthType::NoKey),
        "temporary-auth" => Ok(ConnectorAuthType::TemporaryAuth),
        "currency-auth-key" | "certificate-auth" | _ => Err(Report::new(
            ApplicationErrorResponse::BadRequest(ApiError {
                sub_code: "INVALID_AUTH_TYPE".to_string(),
                error_identifier: 400,
                error_message: format!("Invalid auth type: {auth}"),
                error_object: None,
            }),
        )),
    }
}

pub fn config_from_metadata(
    config_override: Option<String>,
    config: Config,
) -> CustomResult<Config, ApplicationErrorResponse> {
    match config_override {
        None => Ok(config),
        Some(config_override) => {
            let override_value = serde_json::from_str(&config_override).map_err(|e| {
                Report::new(ApplicationErrorResponse::BadRequest(ApiError {
                    sub_code: "CANNOT_CONVERT_TO_JSON".into(),
                    error_identifier: 400,
                    error_message: format!("Cannot convert override config to JSON: {e}"),
                    error_object: None,
                }))
            })?;
            let base_value = serde_json::to_value(&config).map_err(|e| {
                Report::new(ApplicationErrorResponse::BadRequest(ApiError {
                    sub_code: "CANNOT_SERIALIZE_TO_JSON".into(),
                    error_identifier: 400,
                    error_message: format!("Cannot serialize base config to JSON: {e}"),
                    error_object: None,
                }))
            })?;
            let merged = merge_configs(&override_value, &base_value);
            serde_json::from_value(merged).map_err(|e| {
                Report::new(ApplicationErrorResponse::BadRequest(ApiError {
                    sub_code: "CANNOT_DESERIALIZE_JSON".into(),
                    error_identifier: 400,
                    error_message: format!("Cannot deserialize merged config: {e}"),
                    error_object: None,
                }))
            })
        }
    }
}

pub fn merge_configs(override_val: &Value, base_val: &Value) -> Value {
    match (base_val, override_val) {
        (Value::Object(base_map), Value::Object(override_map)) => {
            let mut merged = base_map.clone();
            for (key, override_value) in override_map {
                let base_value = base_map.get(key).unwrap_or(&Value::Null);
                merged.insert(key.clone(), merge_configs(override_value, base_value));
            }
            Value::Object(merged)
        }
        // override replaces base for primitive, null, or array
        (_, override_val) => override_val.clone(),
    }
}

pub fn extract_override_json(
    metadata: &metadata::MetadataMap,
) -> CustomResult<Option<Value>, ApplicationErrorResponse> {
    match metadata.get("x-config-override") {
        Some(value) => {
            let json_str = value.to_str().map_err(|e| {
                Report::new(ApplicationErrorResponse::BadRequest(ApiError {
                    sub_code: "INVALID_METADATA".into(),
                    error_identifier: 400,
                    error_message: format!("Invalid JSON in x-config-override: {e}"),
                    error_object: None,
                }))
            })?;

            let config = serde_json::from_str::<Value>(json_str).map_err(|e| {
                Report::new(ApplicationErrorResponse::BadRequest(ApiError {
                    sub_code: "INVALID_JSON_FORMAT".into(),
                    error_identifier: 400,
                    error_message: format!("Invalid JSON format in x-config-override: {e}"),
                    error_object: None,
                }))
            })?;

            Ok(Some(config))
        }
        None => Ok(None),
    }
}

fn parse_metadata<'a>(
    metadata: &'a metadata::MetadataMap,
    key: &str,
) -> CustomResult<&'a str, ApplicationErrorResponse> {
    metadata
        .get(key)
        .ok_or_else(|| {
            Report::new(ApplicationErrorResponse::BadRequest(ApiError {
                sub_code: "MISSING_METADATA".to_string(),
                error_identifier: 400,
                error_message: format!("Missing {key} in request metadata"),
                error_object: None,
            }))
        })
        .and_then(|value| {
            value.to_str().map_err(|e| {
                Report::new(ApplicationErrorResponse::BadRequest(ApiError {
                    sub_code: "INVALID_METADATA".to_string(),
                    error_identifier: 400,
                    error_message: format!("Invalid {key} in request metadata: {e}"),
                    error_object: None,
                }))
            })
        })
}

pub fn log_before_initialization<T>(
    request: &tonic::Request<T>,
    service_name: &str,
) -> CustomResult<(), ApplicationErrorResponse>
where
    T: serde::Serialize,
{
    let (connector, merchant_id, tenant_id, request_id) =
        connector_merchant_id_tenant_id_request_id_from_metadata(request.metadata()).map_err(
            |e| {
                Report::new(ApplicationErrorResponse::BadRequest(ApiError {
                    sub_code: "MISSING_FIELD".to_string(),
                    error_identifier: 400,
                    error_message: format!("Missing Field x-merchant-id {e}"),
                    error_object: None,
                }))
            },
        )?;
    let current_span = tracing::Span::current();
    let req_body = request.get_ref();
    let req_body_json = match serde_json::to_string(req_body) {
        Ok(json) => json,
        Err(e) => {
            tracing::error!("Serialization error: {:?}", e);
            "<serialization error>".to_string()
        }
    };
    current_span.record("service_name", service_name);
    current_span.record("request_body", req_body_json);
    current_span.record("gateway", connector.to_string());
    current_span.record("merchant_id", merchant_id);
    current_span.record("tenant_id", tenant_id);
    current_span.record("request_id", request_id);
    tracing::info!("Golden Log Line (incoming)");
    Ok(())
}

pub fn log_after_initialization<T>(result: &Result<tonic::Response<T>, tonic::Status>)
where
    T: serde::Serialize + std::fmt::Debug,
{
    let current_span = tracing::Span::current();

    match &result {
        Ok(response) => {
            current_span.record("response_body", tracing::field::debug(response.get_ref()));

            let res_ref = response.get_ref();

            // Try converting to JSON Value
            if let Ok(Value::Object(map)) = serde_json::to_value(res_ref) {
                if let Some(status_val) = map.get("status") {
                    let status_num_opt = status_val.as_number();
                    let status_u32_opt: Option<u32> = status_num_opt
                        .and_then(|n| n.as_u64())
                        .and_then(|n| u32::try_from(n).ok());
                    let status_str = if let Some(s) = status_u32_opt {
                        common_enums::AttemptStatus::try_from(s)
                            .unwrap_or(common_enums::AttemptStatus::Unknown)
                            .to_string()
                    } else {
                        common_enums::AttemptStatus::Unknown.to_string()
                    };
                    current_span.record("flow_specific_fields.status", status_str);
                }
            } else {
                tracing::warn!("Could not serialize response to JSON to extract status");
            }
        }
        Err(status) => {
            current_span.record("error_message", status.message());
            current_span.record("status_code", status.code().to_string());
        }
    }
    tracing::info!("Golden Log Line (incoming)");
}

pub async fn grpc_logging_wrapper<T, F, Fut, R>(
    request: tonic::Request<T>,
    service_name: &str,
    handler: F,
) -> Result<tonic::Response<R>, tonic::Status>
where
    T: serde::Serialize + std::fmt::Debug + Send + 'static,
    F: FnOnce(tonic::Request<T>) -> Fut + Send,
    Fut: std::future::Future<Output = Result<tonic::Response<R>, tonic::Status>> + Send,
    R: serde::Serialize + std::fmt::Debug,
{
    let current_span = tracing::Span::current();
    log_before_initialization(&request, service_name).into_grpc_status()?;
    let start_time = tokio::time::Instant::now();
    let result = handler(request).await;
    let duration = start_time.elapsed().as_millis();
    current_span.record("response_time", duration);
    log_after_initialization(&result);
    result
}

pub fn get_config_from_request<T>(
    request: &tonic::Request<T>,
) -> CustomResult<Config, ApplicationErrorResponse>
where
    T: serde::Serialize,
{
    request
        .extensions()
        .get::<Config>()
        .cloned()
        .ok_or_else(|| {
            Report::new(ApplicationErrorResponse::InternalServerError(ApiError {
                sub_code: "CONFIG_NOT_FOUND".to_string(),
                error_identifier: 500,
                error_message: "Configuration not found in request extensions".to_string(),
                error_object: None,
            }))
        })
}

#[macro_export]
macro_rules! implement_connector_operation {
    (
        fn_name: $fn_name:ident,
        log_prefix: $log_prefix:literal,
        request_type: $request_type:ty,
        response_type: $response_type:ty,
        flow_marker: $flow_marker:ty,
        resource_common_data_type: $resource_common_data_type:ty,
        request_data_type: $request_data_type:ty,
        response_data_type: $response_data_type:ty,
        request_data_constructor: $request_data_constructor:path,
        common_flow_data_constructor: $common_flow_data_constructor:path,
        generate_response_fn: $generate_response_fn:path,
        all_keys_required: $all_keys_required:expr
    ) => {
        async fn $fn_name(
            &self,
            request: tonic::Request<$request_type>,
        ) -> Result<tonic::Response<$response_type>, tonic::Status> {
            tracing::info!(concat!($log_prefix, "_FLOW: initiated"));
            let service_name = request
            .extensions()
            .get::<String>()
            .cloned()
            .unwrap_or_else(|| "unknown_service".to_string());
            let current_span = tracing::Span::current();
            $crate::utils::log_before_initialization(&request, service_name.as_str()).into_grpc_status()?;
            let start_time = tokio::time::Instant::now();
            let result = Box::pin(async{
            let config = $crate::utils::get_config_from_request(&request)
                    .map_err(|e| e.into_grpc_status())?;
            let connector = $crate::utils::connector_from_metadata(request.metadata()).into_grpc_status()?;
            let connector_auth_details = $crate::utils::auth_from_metadata(request.metadata()).into_grpc_status()?;
            let payload = request.into_inner();

            // Get connector data
            let connector_data = connector_integration::types::ConnectorData::get_connector_by_name(&connector);

            // Get connector integration
            let connector_integration: interfaces::connector_integration_v2::BoxedConnectorIntegrationV2<
                '_,
                $flow_marker,
                $resource_common_data_type,
                $request_data_type,
                $response_data_type,
            > = connector_data.connector.get_connector_integration_v2();

            // Create connector request data
            let specific_request_data = $request_data_constructor(payload.clone())
                .into_grpc_status()?;

            // Create common request data
            let common_flow_data = $common_flow_data_constructor((payload.clone(), config.connectors.clone()))
                .into_grpc_status()?;

            // Create router data
            let router_data = domain_types::router_data_v2::RouterDataV2::<
                $flow_marker,
                $resource_common_data_type,
                $request_data_type,
                $response_data_type,
            > {
                flow: std::marker::PhantomData,
                resource_common_data: common_flow_data,
                connector_auth_type: connector_auth_details,
                request: specific_request_data,
                response: Err(domain_types::router_data::ErrorResponse::default()),
            };

            // Execute connector processing
            let response_result = external_services::service::execute_connector_processing_step(
                &config.proxy,
                connector_integration,
                router_data,
                $all_keys_required,
                &connector.to_string(),
                &service_name,
            )
            .await
            .switch()
            .into_grpc_status()?;

            // Generate response
            let final_response = $generate_response_fn(response_result)
                .into_grpc_status()?;
            Ok(tonic::Response::new(final_response))
        }).await;
        let duration = start_time.elapsed().as_millis();
        current_span.record("response_time", duration);
        $crate::utils::log_after_initialization(&result);
        result
    }
}
}<|MERGE_RESOLUTION|>--- conflicted
+++ resolved
@@ -1,11 +1,5 @@
 use serde_json::Value;
 use std::str::FromStr;
-
-<<<<<<< HEAD
-use crate::configs::Config;
-use crate::error::ResultExtGrpc;
-=======
->>>>>>> 364645cb
 use common_utils::{
     consts::{self, X_API_KEY, X_API_SECRET, X_AUTH, X_KEY1, X_KEY2},
     errors::CustomResult,
@@ -19,7 +13,7 @@
 use http::request::Request;
 use tonic::metadata;
 
-use crate::error::ResultExtGrpc;
+use crate::{configs::Config, error::ResultExtGrpc};
 
 /// Record the header's fields in request's trace
 pub fn record_fields_from_header<B: hyper::body::Body>(request: &Request<B>) -> tracing::Span {
