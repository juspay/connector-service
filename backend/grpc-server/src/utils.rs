use std::str::FromStr;

use common_utils::{
    consts::{self, X_API_KEY, X_API_SECRET, X_AUTH, X_KEY1, X_KEY2},
    errors::CustomResult,
};
use domain_types::connector_types;
use domain_types::errors::{ApiError, ApplicationErrorResponse};
use domain_types::router_data::ConnectorAuthType;
use error_stack::Report;
use http::request::Request;
use tonic::metadata;

/// Record the header's fields in request's trace
pub fn record_fields_from_header<B: hyper::body::Body>(request: &Request<B>) -> tracing::Span {
    let url_path = request.uri().path();

    let span = tracing::debug_span!(
        "request",
        uri = %url_path,
        version = ?request.version(),
        tenant_id = tracing::field::Empty,
        request_id = tracing::field::Empty,
    );
    request
        .headers()
        .get(consts::X_TENANT_ID)
        .and_then(|value| value.to_str().ok())
        .map(|tenant_id| span.record("tenant_id", tenant_id));

    request
        .headers()
        .get(consts::X_REQUEST_ID)
        .and_then(|value| value.to_str().ok())
        .map(|request_id| span.record("request_id", request_id));

    span
}

pub fn connector_merchant_id_tenant_id_request_id_from_metadata(
    metadata: &metadata::MetadataMap,
) -> CustomResult<(connector_types::ConnectorEnum, String, String, String), ApplicationErrorResponse>
{
    let connector = connector_from_metadata(metadata)?;
    let merchant_id = merchant_id_from_metadata(metadata)?;
    let tenant_id = tenant_id_from_metadata(metadata)?;
    let request_id = request_id_from_metadata(metadata)?;
    Ok((connector, merchant_id, tenant_id, request_id))
}

pub fn connector_from_metadata(
    metadata: &metadata::MetadataMap,
) -> CustomResult<connector_types::ConnectorEnum, ApplicationErrorResponse> {
    parse_metadata(metadata, consts::X_CONNECTOR).and_then(|inner| {
        connector_types::ConnectorEnum::from_str(inner).map_err(|e| {
            Report::new(ApplicationErrorResponse::BadRequest(ApiError {
                sub_code: "INVALID_CONNECTOR".to_string(),
                error_identifier: 400,
                error_message: format!("Invalid connector: {e}"),
                error_object: None,
            }))
        })
    })
}

pub fn merchant_id_from_metadata(
    metadata: &metadata::MetadataMap,
) -> CustomResult<String, ApplicationErrorResponse> {
    parse_metadata(metadata, consts::X_MERCHANT_ID)
        .map(|inner| inner.to_string())
        .map_err(|e| {
            Report::new(ApplicationErrorResponse::BadRequest(ApiError {
                sub_code: "MISSING_MERCHANT_ID".to_string(),
                error_identifier: 400,
<<<<<<< HEAD
                error_message: format!("Missing merchant ID in request metadata: {}", e),
=======
                error_message: format!("Missing merchant ID in request metadata: {e}"),
>>>>>>> e15781a5
                error_object: None,
            }))
        })
}

pub fn request_id_from_metadata(
    metadata: &metadata::MetadataMap,
) -> CustomResult<String, ApplicationErrorResponse> {
    parse_metadata(metadata, consts::X_REQUEST_ID)
        .map(|inner| inner.to_string())
        .map_err(|e| {
            Report::new(ApplicationErrorResponse::BadRequest(ApiError {
                sub_code: "MISSING_REQUEST_ID".to_string(),
                error_identifier: 400,
<<<<<<< HEAD
                error_message: format!("Missing request ID in request metadata: {}", e),
=======
                error_message: format!("Missing request ID in request metadata: {e}"),
>>>>>>> e15781a5
                error_object: None,
            }))
        })
}

pub fn tenant_id_from_metadata(
    metadata: &metadata::MetadataMap,
) -> CustomResult<String, ApplicationErrorResponse> {
    parse_metadata(metadata, consts::X_TENANT_ID)
        .map(|inner| inner.to_string())
        .map_err(|e| {
            Report::new(ApplicationErrorResponse::BadRequest(ApiError {
                sub_code: "MISSING_TENANT_ID".to_string(),
                error_identifier: 400,
<<<<<<< HEAD
                error_message: format!("Missing tenant ID in request metadata: {}", e),
=======
                error_message: format!("Missing tenant ID in request metadata: {e}"),
>>>>>>> e15781a5
                error_object: None,
            }))
        })
}

pub fn auth_from_metadata(
    metadata: &metadata::MetadataMap,
) -> CustomResult<ConnectorAuthType, ApplicationErrorResponse> {
    let auth = parse_metadata(metadata, X_AUTH)?;

    #[allow(clippy::wildcard_in_or_patterns)]
    match auth {
        "header-key" => Ok(ConnectorAuthType::HeaderKey {
            api_key: parse_metadata(metadata, X_API_KEY)?.to_string().into(),
        }),
        "body-key" => Ok(ConnectorAuthType::BodyKey {
            api_key: parse_metadata(metadata, X_API_KEY)?.to_string().into(),
            key1: parse_metadata(metadata, X_KEY1)?.to_string().into(),
        }),
        "signature-key" => Ok(ConnectorAuthType::SignatureKey {
            api_key: parse_metadata(metadata, X_API_KEY)?.to_string().into(),
            key1: parse_metadata(metadata, X_KEY1)?.to_string().into(),
            api_secret: parse_metadata(metadata, X_API_SECRET)?.to_string().into(),
        }),
        "multi-auth-key" => Ok(ConnectorAuthType::MultiAuthKey {
            api_key: parse_metadata(metadata, X_API_KEY)?.to_string().into(),
            key1: parse_metadata(metadata, X_KEY1)?.to_string().into(),
            key2: parse_metadata(metadata, X_KEY2)?.to_string().into(),
            api_secret: parse_metadata(metadata, X_API_SECRET)?.to_string().into(),
        }),
        "no-key" => Ok(ConnectorAuthType::NoKey),
        "temporary-auth" => Ok(ConnectorAuthType::TemporaryAuth),
        "currency-auth-key" | "certificate-auth" | _ => Err(Report::new(
            ApplicationErrorResponse::BadRequest(ApiError {
                sub_code: "INVALID_AUTH_TYPE".to_string(),
                error_identifier: 400,
                error_message: format!("Invalid auth type: {auth}"),
                error_object: None,
            }),
        )),
    }
}

fn parse_metadata<'a>(
    metadata: &'a metadata::MetadataMap,
    key: &str,
) -> CustomResult<&'a str, ApplicationErrorResponse> {
    metadata
        .get(key)
        .ok_or_else(|| {
            Report::new(ApplicationErrorResponse::BadRequest(ApiError {
                sub_code: "MISSING_METADATA".to_string(),
                error_identifier: 400,
                error_message: format!("Missing {key} in request metadata"),
                error_object: None,
            }))
        })
        .and_then(|value| {
            value.to_str().map_err(|e| {
                Report::new(ApplicationErrorResponse::BadRequest(ApiError {
                    sub_code: "INVALID_METADATA".to_string(),
                    error_identifier: 400,
                    error_message: format!("Invalid {key} in request metadata: {e}"),
                    error_object: None,
                }))
            })
        })
}

#[macro_export]
macro_rules! implement_connector_operation {
    (
        fn_name: $fn_name:ident,
        log_prefix: $log_prefix:literal,
        request_type: $request_type:ty,
        response_type: $response_type:ty,
        flow_marker: $flow_marker:ty,
        resource_common_data_type: $resource_common_data_type:ty,
        request_data_type: $request_data_type:ty,
        response_data_type: $response_data_type:ty,
        request_data_constructor: $request_data_constructor:path,
        common_flow_data_constructor: $common_flow_data_constructor:path,
        generate_response_fn: $generate_response_fn:path,
        all_keys_required: $all_keys_required:expr
    ) => {
        async fn $fn_name(
            &self,
            request: tonic::Request<$request_type>,
        ) -> Result<tonic::Response<$response_type>, tonic::Status> {
            tracing::info!(concat!($log_prefix, "_FLOW: initiated"));
            let service_name = request
                .extensions()
                .get::<String>()
                .cloned()
                .unwrap_or_else(|| "unknown_service".to_string());

            let connector = $crate::utils::connector_from_metadata(request.metadata()).into_grpc_status()?;

            let connector_auth_details = $crate::utils::auth_from_metadata(request.metadata()).into_grpc_status()?;
            let payload = request.into_inner();

            // Get connector data
            let connector_data = connector_integration::types::ConnectorData::get_connector_by_name(&connector);

            // Get connector integration
            let connector_integration: interfaces::connector_integration_v2::BoxedConnectorIntegrationV2<
                '_,
                $flow_marker,
                $resource_common_data_type,
                $request_data_type,
                $response_data_type,
            > = connector_data.connector.get_connector_integration_v2();

            // Create connector request data
            let specific_request_data = $request_data_constructor(payload.clone())
                .into_grpc_status()?;

            // Create common request data
            let common_flow_data = $common_flow_data_constructor((payload.clone(), self.config.connectors.clone()))
                .into_grpc_status()?;

            // Create router data
            let router_data = domain_types::router_data_v2::RouterDataV2::<
                $flow_marker,
                $resource_common_data_type,
                $request_data_type,
                $response_data_type,
            > {
                flow: std::marker::PhantomData,
                resource_common_data: common_flow_data,
                connector_auth_type: connector_auth_details,
                request: specific_request_data,
                response: Err(domain_types::router_data::ErrorResponse::default()),
            };

            // Execute connector processing
            let response_result = external_services::service::execute_connector_processing_step(
                &self.config.proxy,
                connector_integration,
                router_data,
                $all_keys_required,
                &connector.to_string(),
                &service_name,
            )
            .await
            .switch()
            .into_grpc_status()?;

            // Generate response
            let final_response = $generate_response_fn(response_result)
                .into_grpc_status()?;

            Ok(tonic::Response::new(final_response))
        }
    };
}<|MERGE_RESOLUTION|>--- conflicted
+++ resolved
@@ -72,11 +72,7 @@
             Report::new(ApplicationErrorResponse::BadRequest(ApiError {
                 sub_code: "MISSING_MERCHANT_ID".to_string(),
                 error_identifier: 400,
-<<<<<<< HEAD
-                error_message: format!("Missing merchant ID in request metadata: {}", e),
-=======
                 error_message: format!("Missing merchant ID in request metadata: {e}"),
->>>>>>> e15781a5
                 error_object: None,
             }))
         })
@@ -91,11 +87,7 @@
             Report::new(ApplicationErrorResponse::BadRequest(ApiError {
                 sub_code: "MISSING_REQUEST_ID".to_string(),
                 error_identifier: 400,
-<<<<<<< HEAD
-                error_message: format!("Missing request ID in request metadata: {}", e),
-=======
                 error_message: format!("Missing request ID in request metadata: {e}"),
->>>>>>> e15781a5
                 error_object: None,
             }))
         })
@@ -110,11 +102,7 @@
             Report::new(ApplicationErrorResponse::BadRequest(ApiError {
                 sub_code: "MISSING_TENANT_ID".to_string(),
                 error_identifier: 400,
-<<<<<<< HEAD
-                error_message: format!("Missing tenant ID in request metadata: {}", e),
-=======
                 error_message: format!("Missing tenant ID in request metadata: {e}"),
->>>>>>> e15781a5
                 error_object: None,
             }))
         })
