--- conflicted
+++ resolved
@@ -1,11 +1,8 @@
 use serde_json::Value;
 use std::str::FromStr;
 
-<<<<<<< HEAD
+use crate::error::IntoGrpcStatus;
 use crate::configs::Config;
-=======
-use crate::error::IntoGrpcStatus;
->>>>>>> 3fc954ef
 use common_utils::{
     consts::{self, X_API_KEY, X_API_SECRET, X_AUTH, X_KEY1, X_KEY2},
     errors::CustomResult,
@@ -376,9 +373,6 @@
             request: tonic::Request<$request_type>,
         ) -> Result<tonic::Response<$response_type>, tonic::Status> {
             tracing::info!(concat!($log_prefix, "_FLOW: initiated"));
-<<<<<<< HEAD
-            // let config = $crate::utils::config_from_metadata(request.metadata(), self.config.clone())
-            //     .into_grpc_status()?;
             let config = match request.extensions().get::<Config>(){
             Some(config) => config.clone(),
             None => {
@@ -387,17 +381,7 @@
                 ))
             }
             };
-=======
-            let service_name = request
-            .extensions()
-            .get::<String>()
-            .cloned()
-            .unwrap_or_else(|| "unknown_service".to_string());
-            let current_span = tracing::Span::current();
-            $crate::utils::log_before_initialization(&request, service_name.as_str());
-            let start_time = tokio::time::Instant::now();
-            let result = Box::pin(async{
->>>>>>> 3fc954ef
+
             let connector = $crate::utils::connector_from_metadata(request.metadata()).into_grpc_status()?;
             let connector_auth_details = $crate::utils::auth_from_metadata(request.metadata()).into_grpc_status()?;
             let payload = request.into_inner();
