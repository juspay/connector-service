--- conflicted
+++ resolved
@@ -1,12 +1,8 @@
 use serde_json::Value;
 use std::str::FromStr;
 
-<<<<<<< HEAD
 use crate::configs::Config;
-use crate::error::IntoGrpcStatus;
-=======
 use crate::error::ResultExtGrpc;
->>>>>>> 238bd31e
 use common_utils::{
     consts::{self, X_API_KEY, X_API_SECRET, X_AUTH, X_KEY1, X_KEY2},
     errors::CustomResult,
@@ -304,11 +300,6 @@
             // Try converting to JSON Value
             if let Ok(Value::Object(map)) = serde_json::to_value(res_ref) {
                 if let Some(status_val) = map.get("status") {
-<<<<<<< HEAD
-                    let status_str = match status_val {
-                        Value::String(s) => s.clone(),
-                        _ => status_val.to_string(), // fallback for non-string status
-=======
                     let status_num_opt = status_val.as_number();
                     let status_u32_opt: Option<u32> = status_num_opt
                         .and_then(|n| n.as_u64())
@@ -319,7 +310,6 @@
                             .to_string()
                     } else {
                         common_enums::AttemptStatus::Unknown.to_string()
->>>>>>> 238bd31e
                     };
                     current_span.record("flow_specific_fields.status", status_str);
                 }
@@ -403,12 +393,8 @@
             .cloned()
             .unwrap_or_else(|| "unknown_service".to_string());
             let current_span = tracing::Span::current();
-<<<<<<< HEAD
-=======
             $crate::utils::log_before_initialization(&request, service_name.as_str()).into_grpc_status()?;
->>>>>>> 238bd31e
             let start_time = tokio::time::Instant::now();
-            $crate::utils::log_before_initialization(&request, &service_name);
             let result = Box::pin(async{
             let config = $crate::utils::get_config_from_request(&request)
                     .map_err(|e| e.into_grpc_status())?;
