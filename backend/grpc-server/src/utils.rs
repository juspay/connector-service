use std::{str::FromStr, sync::Arc};

use common_utils::{
    consts::{self, X_API_KEY, X_API_SECRET, X_AUTH, X_AUTH_KEY_MAP, X_KEY1, X_KEY2},
    errors::CustomResult,
    events::FlowName,
    lineage::LineageIds,
};
use domain_types::{
    connector_flow::{
<<<<<<< HEAD
        Accept, Authenticate, Authorize, Capture, CreateOrder, CreateSessionToken, DefendDispute,
        PSync, PostAuthenticate, PreAuthenticate, RSync, Refund, RepeatPayment, SetupMandate,
        SubmitEvidence, Void,
=======
        Accept, Authorize, Capture, CreateOrder, CreateSessionToken, DefendDispute, PSync,
        PaymentMethodToken, RSync, Refund, RepeatPayment, SetupMandate, SubmitEvidence, Void,
>>>>>>> 8ee4de2a
    },
    connector_types,
    errors::{ApiError, ApplicationErrorResponse},
    router_data::ConnectorAuthType,
};
use error_stack::{Report, ResultExt};
use http::request::Request;
use hyperswitch_masking;
use tonic::metadata;

use crate::{configs, error::ResultExtGrpc};

// Helper function to map flow markers to flow names
pub fn flow_marker_to_flow_name<F>() -> FlowName
where
    F: 'static,
{
    let type_id = std::any::TypeId::of::<F>();

    if type_id == std::any::TypeId::of::<Authorize>() {
        FlowName::Authorize
    } else if type_id == std::any::TypeId::of::<PSync>() {
        FlowName::Psync
    } else if type_id == std::any::TypeId::of::<RSync>() {
        FlowName::Rsync
    } else if type_id == std::any::TypeId::of::<Void>() {
        FlowName::Void
    } else if type_id == std::any::TypeId::of::<Refund>() {
        FlowName::Refund
    } else if type_id == std::any::TypeId::of::<Capture>() {
        FlowName::Capture
    } else if type_id == std::any::TypeId::of::<SetupMandate>() {
        FlowName::SetupMandate
    } else if type_id == std::any::TypeId::of::<RepeatPayment>() {
        FlowName::RepeatPayment
    } else if type_id == std::any::TypeId::of::<CreateOrder>() {
        FlowName::CreateOrder
    } else if type_id == std::any::TypeId::of::<CreateSessionToken>() {
        FlowName::CreateSessionToken
    } else if type_id == std::any::TypeId::of::<Accept>() {
        FlowName::AcceptDispute
    } else if type_id == std::any::TypeId::of::<DefendDispute>() {
        FlowName::DefendDispute
    } else if type_id == std::any::TypeId::of::<SubmitEvidence>() {
        FlowName::SubmitEvidence
<<<<<<< HEAD
    } else if type_id == std::any::TypeId::of::<PreAuthenticate>() {
        FlowName::PreAuthenticate
    } else if type_id == std::any::TypeId::of::<Authenticate>() {
        FlowName::Authenticate
    } else if type_id == std::any::TypeId::of::<PostAuthenticate>() {
        FlowName::PostAuthenticate
=======
    } else if type_id == std::any::TypeId::of::<PaymentMethodToken>() {
        FlowName::PaymentMethodToken
>>>>>>> 8ee4de2a
    } else {
        tracing::warn!("Unknown flow marker type: {}", std::any::type_name::<F>());
        FlowName::Unknown
    }
}

/// Extract lineage fields from header
pub fn extract_lineage_fields_from_metadata(
    metadata: &metadata::MetadataMap,
    config: &configs::LineageConfig,
) -> LineageIds<'static> {
    if !config.enabled {
        return LineageIds::empty(&config.field_prefix).to_owned();
    }
    metadata
        .get(&config.header_name)
        .and_then(|value| value.to_str().ok())
        .map(|header_value| LineageIds::new(&config.field_prefix, header_value))
        .transpose()
        .inspect(|value| {
            tracing::info!(
                parsed_fields = ?value,
                "Successfully parsed lineage header"
            )
        })
        .inspect_err(|err| {
            tracing::warn!(
                error = %err,
                "Failed to parse lineage header, continuing without lineage fields"
            )
        })
        .ok()
        .flatten()
        .unwrap_or_else(|| LineageIds::empty(&config.field_prefix))
        .to_owned()
}

/// Record the header's fields in request's trace
pub fn record_fields_from_header<B: hyper::body::Body>(request: &Request<B>) -> tracing::Span {
    let url_path = request.uri().path();

    let span = tracing::debug_span!(
        "request",
        uri = %url_path,
        version = ?request.version(),
        tenant_id = tracing::field::Empty,
        request_id = tracing::field::Empty,
    );
    request
        .headers()
        .get(consts::X_TENANT_ID)
        .and_then(|value| value.to_str().ok())
        .map(|tenant_id| span.record("tenant_id", tenant_id));

    request
        .headers()
        .get(consts::X_REQUEST_ID)
        .and_then(|value| value.to_str().ok())
        .map(|request_id| span.record("request_id", request_id));

    span
}

/// Struct to hold extracted metadata payload
pub struct MetadataPayload {
    pub tenant_id: String,
    pub request_id: String,
    pub merchant_id: String,
    pub connector: connector_types::ConnectorEnum,
    pub lineage_ids: LineageIds<'static>,
    pub connector_auth_type: ConnectorAuthType,
    pub reference_id: Option<String>,
}

pub fn get_metadata_payload(
    metadata: &metadata::MetadataMap,
    server_config: Arc<configs::Config>,
) -> CustomResult<MetadataPayload, ApplicationErrorResponse> {
    let connector = connector_from_metadata(metadata)?;
    let merchant_id = merchant_id_from_metadata(metadata)?;
    let tenant_id = tenant_id_from_metadata(metadata)?;
    let request_id = request_id_from_metadata(metadata)?;
    let lineage_ids = extract_lineage_fields_from_metadata(metadata, &server_config.lineage);
    let connector_auth_type = auth_from_metadata(metadata)?;
    let reference_id = reference_id_from_metadata(metadata)?;
    Ok(MetadataPayload {
        tenant_id,
        request_id,
        merchant_id,
        connector,
        lineage_ids,
        connector_auth_type,
        reference_id,
    })
}

pub fn connector_from_metadata(
    metadata: &metadata::MetadataMap,
) -> CustomResult<connector_types::ConnectorEnum, ApplicationErrorResponse> {
    parse_metadata(metadata, consts::X_CONNECTOR).and_then(|inner| {
        connector_types::ConnectorEnum::from_str(inner).map_err(|e| {
            Report::new(ApplicationErrorResponse::BadRequest(ApiError {
                sub_code: "INVALID_CONNECTOR".to_string(),
                error_identifier: 400,
                error_message: format!("Invalid connector: {e}"),
                error_object: None,
            }))
        })
    })
}

pub fn merchant_id_from_metadata(
    metadata: &metadata::MetadataMap,
) -> CustomResult<String, ApplicationErrorResponse> {
    parse_metadata(metadata, consts::X_MERCHANT_ID)
        .map(|inner| inner.to_string())
        .map_err(|e| {
            Report::new(ApplicationErrorResponse::BadRequest(ApiError {
                sub_code: "MISSING_MERCHANT_ID".to_string(),
                error_identifier: 400,
                error_message: format!("Missing merchant ID in request metadata: {e}"),
                error_object: None,
            }))
        })
}

pub fn request_id_from_metadata(
    metadata: &metadata::MetadataMap,
) -> CustomResult<String, ApplicationErrorResponse> {
    parse_metadata(metadata, consts::X_REQUEST_ID)
        .map(|inner| inner.to_string())
        .map_err(|e| {
            Report::new(ApplicationErrorResponse::BadRequest(ApiError {
                sub_code: "MISSING_REQUEST_ID".to_string(),
                error_identifier: 400,
                error_message: format!("Missing request ID in request metadata: {e}"),
                error_object: None,
            }))
        })
}

pub fn tenant_id_from_metadata(
    metadata: &metadata::MetadataMap,
) -> CustomResult<String, ApplicationErrorResponse> {
    parse_metadata(metadata, consts::X_TENANT_ID)
        .map(|s| s.to_string())
        .or_else(|_| Ok("DefaultTenantId".to_string()))
}

pub fn reference_id_from_metadata(
    metadata: &metadata::MetadataMap,
) -> CustomResult<Option<String>, ApplicationErrorResponse> {
    parse_optional_metadata(metadata, consts::X_REFERENCE_ID).map(|s| s.map(|s| s.to_string()))
}

pub fn auth_from_metadata(
    metadata: &metadata::MetadataMap,
) -> CustomResult<ConnectorAuthType, ApplicationErrorResponse> {
    let auth = parse_metadata(metadata, X_AUTH)?;

    #[allow(clippy::wildcard_in_or_patterns)]
    match auth {
        "header-key" => Ok(ConnectorAuthType::HeaderKey {
            api_key: parse_metadata(metadata, X_API_KEY)?.to_string().into(),
        }),
        "body-key" => Ok(ConnectorAuthType::BodyKey {
            api_key: parse_metadata(metadata, X_API_KEY)?.to_string().into(),
            key1: parse_metadata(metadata, X_KEY1)?.to_string().into(),
        }),
        "signature-key" => Ok(ConnectorAuthType::SignatureKey {
            api_key: parse_metadata(metadata, X_API_KEY)?.to_string().into(),
            key1: parse_metadata(metadata, X_KEY1)?.to_string().into(),
            api_secret: parse_metadata(metadata, X_API_SECRET)?.to_string().into(),
        }),
        "multi-auth-key" => Ok(ConnectorAuthType::MultiAuthKey {
            api_key: parse_metadata(metadata, X_API_KEY)?.to_string().into(),
            key1: parse_metadata(metadata, X_KEY1)?.to_string().into(),
            key2: parse_metadata(metadata, X_KEY2)?.to_string().into(),
            api_secret: parse_metadata(metadata, X_API_SECRET)?.to_string().into(),
        }),
        "no-key" => Ok(ConnectorAuthType::NoKey),
        "temporary-auth" => Ok(ConnectorAuthType::TemporaryAuth),
        "currency-auth-key" => {
            let auth_key_map_str = parse_metadata(metadata, X_AUTH_KEY_MAP)?;
            let auth_key_map: std::collections::HashMap<
                common_enums::enums::Currency,
                common_utils::pii::SecretSerdeValue,
            > = serde_json::from_str(auth_key_map_str).change_context(
                ApplicationErrorResponse::BadRequest(ApiError {
                    sub_code: "INVALID_AUTH_KEY_MAP".to_string(),
                    error_identifier: 400,
                    error_message: "Invalid auth-key-map format".to_string(),
                    error_object: None,
                }),
            )?;
            Ok(ConnectorAuthType::CurrencyAuthKey { auth_key_map })
        }
        "certificate-auth" | _ => Err(Report::new(ApplicationErrorResponse::BadRequest(
            ApiError {
                sub_code: "INVALID_AUTH_TYPE".to_string(),
                error_identifier: 400,
                error_message: format!("Invalid auth type: {auth}"),
                error_object: None,
            },
        ))),
    }
}

fn parse_metadata<'a>(
    metadata: &'a metadata::MetadataMap,
    key: &str,
) -> CustomResult<&'a str, ApplicationErrorResponse> {
    metadata
        .get(key)
        .ok_or_else(|| {
            Report::new(ApplicationErrorResponse::BadRequest(ApiError {
                sub_code: "MISSING_METADATA".to_string(),
                error_identifier: 400,
                error_message: format!("Missing {key} in request metadata"),
                error_object: None,
            }))
        })
        .and_then(|value| {
            value.to_str().map_err(|e| {
                Report::new(ApplicationErrorResponse::BadRequest(ApiError {
                    sub_code: "INVALID_METADATA".to_string(),
                    error_identifier: 400,
                    error_message: format!("Invalid {key} in request metadata: {e}"),
                    error_object: None,
                }))
            })
        })
}

fn parse_optional_metadata<'a>(
    metadata: &'a metadata::MetadataMap,
    key: &str,
) -> CustomResult<Option<&'a str>, ApplicationErrorResponse> {
    metadata
        .get(key)
        .map(|value| value.to_str())
        .transpose()
        .map_err(|e| {
            Report::new(ApplicationErrorResponse::BadRequest(ApiError {
                sub_code: "INVALID_METADATA".to_string(),
                error_identifier: 400,
                error_message: format!("Invalid {key} in request metadata: {e}"),
                error_object: None,
            }))
        })
}

pub fn log_before_initialization<T>(
    request: &tonic::Request<T>,
    service_name: &str,
    metadata_payload: &MetadataPayload,
) -> CustomResult<(), ApplicationErrorResponse>
where
    T: serde::Serialize,
{
    let MetadataPayload {
        connector,
        merchant_id,
        tenant_id,
        request_id,
        ..
    } = metadata_payload;
    let current_span = tracing::Span::current();
    let req_body = request.get_ref();
    let req_body_json = match hyperswitch_masking::masked_serialize(req_body) {
        Ok(masked_value) => masked_value.to_string(),
        Err(e) => {
            tracing::error!("Masked serialization error: {:?}", e);
            "<masked serialization error>".to_string()
        }
    };
    current_span.record("service_name", service_name);
    current_span.record("request_body", req_body_json);
    current_span.record("gateway", connector.to_string());
    current_span.record("merchant_id", merchant_id);
    current_span.record("tenant_id", tenant_id);
    current_span.record("request_id", request_id);
    tracing::info!("Golden Log Line (incoming)");
    Ok(())
}

pub fn log_after_initialization<T>(result: &Result<tonic::Response<T>, tonic::Status>)
where
    T: serde::Serialize + std::fmt::Debug,
{
    let current_span = tracing::Span::current();
    // let duration = start_time.elapsed().as_millis();
    //     current_span.record("response_time", duration);

    match &result {
        Ok(response) => {
            current_span.record("response_body", tracing::field::debug(response.get_ref()));

            let res_ref = response.get_ref();

            // Try converting to JSON Value
            if let Ok(serde_json::Value::Object(map)) = serde_json::to_value(res_ref) {
                if let Some(status_val) = map.get("status") {
                    let status_num_opt = status_val.as_number();
                    let status_u32_opt: Option<u32> = status_num_opt
                        .and_then(|n| n.as_u64())
                        .and_then(|n| u32::try_from(n).ok());
                    let status_str = if let Some(s) = status_u32_opt {
                        common_enums::AttemptStatus::try_from(s)
                            .unwrap_or(common_enums::AttemptStatus::Unknown)
                            .to_string()
                    } else {
                        common_enums::AttemptStatus::Unknown.to_string()
                    };
                    current_span.record("flow_specific_fields.status", status_str);
                }
            } else {
                tracing::warn!("Could not serialize response to JSON to extract status");
            }
        }
        Err(status) => {
            current_span.record("error_message", status.message());
            current_span.record("status_code", status.code().to_string());
        }
    }
    tracing::info!("Golden Log Line (incoming)");
}

pub async fn grpc_logging_wrapper<T, F, Fut, R>(
    request: tonic::Request<T>,
    service_name: &str,
    config: Arc<configs::Config>,
    handler: F,
) -> Result<tonic::Response<R>, tonic::Status>
where
    T: serde::Serialize + std::fmt::Debug + Send + 'static,
    F: FnOnce(tonic::Request<T>, MetadataPayload) -> Fut + Send,
    Fut: std::future::Future<Output = Result<tonic::Response<R>, tonic::Status>> + Send,
    R: serde::Serialize + std::fmt::Debug,
{
    let current_span = tracing::Span::current();
    let header_payload =
        get_metadata_payload(request.metadata(), config.clone()).into_grpc_status()?;
    log_before_initialization(&request, service_name, &header_payload).into_grpc_status()?;
    let start_time = tokio::time::Instant::now();
    let result = handler(request, header_payload).await;
    let duration = start_time.elapsed().as_millis();
    current_span.record("response_time", duration);
    log_after_initialization(&result);
    result
}

#[macro_export]
macro_rules! implement_connector_operation {
    (
        fn_name: $fn_name:ident,
        log_prefix: $log_prefix:literal,
        request_type: $request_type:ty,
        response_type: $response_type:ty,
        flow_marker: $flow_marker:ty,
        resource_common_data_type: $resource_common_data_type:ty,
        request_data_type: $request_data_type:ty,
        response_data_type: $response_data_type:ty,
        request_data_constructor: $request_data_constructor:path,
        common_flow_data_constructor: $common_flow_data_constructor:path,
        generate_response_fn: $generate_response_fn:path,
        all_keys_required: $all_keys_required:expr
    ) => {
        async fn $fn_name(
            &self,
            request: tonic::Request<$request_type>,
        ) -> Result<tonic::Response<$response_type>, tonic::Status> {
            tracing::info!(concat!($log_prefix, "_FLOW: initiated"));
            let service_name = request
            .extensions()
            .get::<String>()
            .cloned()
            .unwrap_or_else(|| "unknown_service".to_string());
            let current_span = tracing::Span::current();
            let metadata_payload = $crate::utils::get_metadata_payload(request.metadata(), self.config.clone()).into_grpc_status()?;
            $crate::utils::log_before_initialization(&request, service_name.as_str(), &metadata_payload).into_grpc_status()?;
            let start_time = tokio::time::Instant::now();
            let result = Box::pin(async{
            let (connector, request_id, connector_auth_details) = (metadata_payload.connector, metadata_payload.request_id, metadata_payload.connector_auth_type);
            let metadata = request.metadata().clone();
            let payload = request.into_inner();

            // Get connector data
            let connector_data: ConnectorData<domain_types::payment_method_data::DefaultPCIHolder> = connector_integration::types::ConnectorData::get_connector_by_name(&connector);

            // Get connector integration
            let connector_integration: interfaces::connector_integration_v2::BoxedConnectorIntegrationV2<
                '_,
                $flow_marker,
                $resource_common_data_type,
                $request_data_type,
                $response_data_type,
            > = connector_data.connector.get_connector_integration_v2();

            // Create connector request data
            let specific_request_data = $request_data_constructor(payload.clone())
                .into_grpc_status()?;

            // Create common request data
            let common_flow_data = $common_flow_data_constructor((payload.clone(), self.config.connectors.clone(), &metadata))
                .into_grpc_status()?;

            // Create router data
            let router_data = domain_types::router_data_v2::RouterDataV2::<
                $flow_marker,
                $resource_common_data_type,
                $request_data_type,
                $response_data_type,
            > {
                flow: std::marker::PhantomData,
                resource_common_data: common_flow_data,
                connector_auth_type: connector_auth_details,
                request: specific_request_data,
                response: Err(domain_types::router_data::ErrorResponse::default()),
            };

            // Execute connector processing
            let flow_name = $crate::utils::flow_marker_to_flow_name::<$flow_marker>();
            let event_params = external_services::service::EventProcessingParams {
                connector_name: &connector.to_string(),
                service_name: &service_name,
                flow_name,
                event_config: &self.config.events,
                raw_request_data: Some(common_utils::pii::SecretSerdeValue::new(payload.masked_serialize().unwrap_or_default())),
                request_id: &request_id,
                lineage_ids: &metadata_payload.lineage_ids,
                reference_id: &metadata_payload.reference_id,
            };
            let response_result = external_services::service::execute_connector_processing_step(
                &self.config.proxy,
                connector_integration,
                router_data,
                $all_keys_required,
                event_params,
                None,
            )
            .await
            .switch()
            .into_grpc_status()?;

            // Generate response
            let final_response = $generate_response_fn(response_result)
                .into_grpc_status()?;
            Ok(tonic::Response::new(final_response))
        }).await;
        let duration = start_time.elapsed().as_millis();
        current_span.record("response_time", duration);
        $crate::utils::log_after_initialization(&result);
        result
    }
}
}<|MERGE_RESOLUTION|>--- conflicted
+++ resolved
@@ -8,14 +8,9 @@
 };
 use domain_types::{
     connector_flow::{
-<<<<<<< HEAD
         Accept, Authenticate, Authorize, Capture, CreateOrder, CreateSessionToken, DefendDispute,
-        PSync, PostAuthenticate, PreAuthenticate, RSync, Refund, RepeatPayment, SetupMandate,
-        SubmitEvidence, Void,
-=======
-        Accept, Authorize, Capture, CreateOrder, CreateSessionToken, DefendDispute, PSync,
-        PaymentMethodToken, RSync, Refund, RepeatPayment, SetupMandate, SubmitEvidence, Void,
->>>>>>> 8ee4de2a
+        PSync, PaymentMethodToken, PostAuthenticate, PreAuthenticate, RSync, Refund, RepeatPayment,
+        SetupMandate, SubmitEvidence, Void,
     },
     connector_types,
     errors::{ApiError, ApplicationErrorResponse},
@@ -61,17 +56,14 @@
         FlowName::DefendDispute
     } else if type_id == std::any::TypeId::of::<SubmitEvidence>() {
         FlowName::SubmitEvidence
-<<<<<<< HEAD
+    } else if type_id == std::any::TypeId::of::<PaymentMethodToken>() {
+        FlowName::PaymentMethodToken
     } else if type_id == std::any::TypeId::of::<PreAuthenticate>() {
         FlowName::PreAuthenticate
     } else if type_id == std::any::TypeId::of::<Authenticate>() {
         FlowName::Authenticate
     } else if type_id == std::any::TypeId::of::<PostAuthenticate>() {
         FlowName::PostAuthenticate
-=======
-    } else if type_id == std::any::TypeId::of::<PaymentMethodToken>() {
-        FlowName::PaymentMethodToken
->>>>>>> 8ee4de2a
     } else {
         tracing::warn!("Unknown flow marker type: {}", std::any::type_name::<F>());
         FlowName::Unknown
