use common_utils::{
    consts::{self, X_API_KEY, X_API_SECRET, X_AUTH, X_AUTH_KEY_MAP, X_KEY1, X_KEY2},
    errors::CustomResult,
    events::FlowName,
};
use domain_types::{
    connector_flow::{
        Accept, Authorize, Capture, CreateOrder, CreateSessionToken, DefendDispute, PSync, RSync,
        Refund, RepeatPayment, SetupMandate, SubmitEvidence, Void,
    },
    connector_types,
    errors::{ApiError, ApplicationErrorResponse},
    router_data::ConnectorAuthType,
};
use error_stack::{Report, ResultExt};
use http::request::Request;
<<<<<<< HEAD
use serde_json::Value;
use std::str::FromStr;
=======
use hyperswitch_masking;
>>>>>>> ff21fff2
use tonic::metadata;

use crate::{configs::Config, error::ResultExtGrpc};

// Helper function to map flow markers to flow names
pub fn flow_marker_to_flow_name<F>() -> FlowName
where
    F: 'static,
{
    let type_id = std::any::TypeId::of::<F>();

    if type_id == std::any::TypeId::of::<Authorize>() {
        FlowName::Authorize
    } else if type_id == std::any::TypeId::of::<PSync>() {
        FlowName::Psync
    } else if type_id == std::any::TypeId::of::<RSync>() {
        FlowName::Rsync
    } else if type_id == std::any::TypeId::of::<Void>() {
        FlowName::Void
    } else if type_id == std::any::TypeId::of::<Refund>() {
        FlowName::Refund
    } else if type_id == std::any::TypeId::of::<Capture>() {
        FlowName::Capture
    } else if type_id == std::any::TypeId::of::<SetupMandate>() {
        FlowName::SetupMandate
    } else if type_id == std::any::TypeId::of::<RepeatPayment>() {
        FlowName::RepeatPayment
    } else if type_id == std::any::TypeId::of::<CreateOrder>() {
        FlowName::CreateOrder
    } else if type_id == std::any::TypeId::of::<CreateSessionToken>() {
        FlowName::CreateSessionToken
    } else if type_id == std::any::TypeId::of::<Accept>() {
        FlowName::AcceptDispute
    } else if type_id == std::any::TypeId::of::<DefendDispute>() {
        FlowName::DefendDispute
    } else if type_id == std::any::TypeId::of::<SubmitEvidence>() {
        FlowName::SubmitEvidence
    } else {
        tracing::warn!("Unknown flow marker type: {}", std::any::type_name::<F>());
        FlowName::Unknown
    }
}

/// Record the header's fields in request's trace
pub fn record_fields_from_header<B: hyper::body::Body>(request: &Request<B>) -> tracing::Span {
    let url_path = request.uri().path();

    let span = tracing::debug_span!(
        "request",
        uri = %url_path,
        version = ?request.version(),
        tenant_id = tracing::field::Empty,
        request_id = tracing::field::Empty,
    );
    request
        .headers()
        .get(consts::X_TENANT_ID)
        .and_then(|value| value.to_str().ok())
        .map(|tenant_id| span.record("tenant_id", tenant_id));

    request
        .headers()
        .get(consts::X_REQUEST_ID)
        .and_then(|value| value.to_str().ok())
        .map(|request_id| span.record("request_id", request_id));

    span
}

pub fn connector_merchant_id_tenant_id_request_id_from_metadata(
    metadata: &metadata::MetadataMap,
) -> CustomResult<(connector_types::ConnectorEnum, String, String, String), ApplicationErrorResponse>
{
    let connector = connector_from_metadata(metadata)?;
    let merchant_id = merchant_id_from_metadata(metadata)?;
    let tenant_id = tenant_id_from_metadata(metadata)?;
    let request_id = request_id_from_metadata(metadata)?;
    Ok((connector, merchant_id, tenant_id, request_id))
}

pub fn connector_from_metadata(
    metadata: &metadata::MetadataMap,
) -> CustomResult<connector_types::ConnectorEnum, ApplicationErrorResponse> {
    parse_metadata(metadata, consts::X_CONNECTOR).and_then(|inner| {
        connector_types::ConnectorEnum::from_str(inner).map_err(|e| {
            Report::new(ApplicationErrorResponse::BadRequest(ApiError {
                sub_code: "INVALID_CONNECTOR".to_string(),
                error_identifier: 400,
                error_message: format!("Invalid connector: {e}"),
                error_object: None,
            }))
        })
    })
}

pub fn merchant_id_from_metadata(
    metadata: &metadata::MetadataMap,
) -> CustomResult<String, ApplicationErrorResponse> {
    parse_metadata(metadata, consts::X_MERCHANT_ID)
        .map(|inner| inner.to_string())
        .map_err(|e| {
            Report::new(ApplicationErrorResponse::BadRequest(ApiError {
                sub_code: "MISSING_MERCHANT_ID".to_string(),
                error_identifier: 400,
                error_message: format!("Missing merchant ID in request metadata: {e}"),
                error_object: None,
            }))
        })
}

pub fn request_id_from_metadata(
    metadata: &metadata::MetadataMap,
) -> CustomResult<String, ApplicationErrorResponse> {
    parse_metadata(metadata, consts::X_REQUEST_ID)
        .map(|inner| inner.to_string())
        .map_err(|e| {
            Report::new(ApplicationErrorResponse::BadRequest(ApiError {
                sub_code: "MISSING_REQUEST_ID".to_string(),
                error_identifier: 400,
                error_message: format!("Missing request ID in request metadata: {e}"),
                error_object: None,
            }))
        })
}

pub fn tenant_id_from_metadata(
    metadata: &metadata::MetadataMap,
) -> CustomResult<String, ApplicationErrorResponse> {
    parse_metadata(metadata, consts::X_TENANT_ID)
        .map(|s| s.to_string())
        .or_else(|_| Ok("DefaultTenantId".to_string()))
}

pub fn auth_from_metadata(
    metadata: &metadata::MetadataMap,
) -> CustomResult<ConnectorAuthType, ApplicationErrorResponse> {
    let auth = parse_metadata(metadata, X_AUTH)?;

    #[allow(clippy::wildcard_in_or_patterns)]
    match auth {
        "header-key" => Ok(ConnectorAuthType::HeaderKey {
            api_key: parse_metadata(metadata, X_API_KEY)?.to_string().into(),
        }),
        "body-key" => Ok(ConnectorAuthType::BodyKey {
            api_key: parse_metadata(metadata, X_API_KEY)?.to_string().into(),
            key1: parse_metadata(metadata, X_KEY1)?.to_string().into(),
        }),
        "signature-key" => Ok(ConnectorAuthType::SignatureKey {
            api_key: parse_metadata(metadata, X_API_KEY)?.to_string().into(),
            key1: parse_metadata(metadata, X_KEY1)?.to_string().into(),
            api_secret: parse_metadata(metadata, X_API_SECRET)?.to_string().into(),
        }),
        "multi-auth-key" => Ok(ConnectorAuthType::MultiAuthKey {
            api_key: parse_metadata(metadata, X_API_KEY)?.to_string().into(),
            key1: parse_metadata(metadata, X_KEY1)?.to_string().into(),
            key2: parse_metadata(metadata, X_KEY2)?.to_string().into(),
            api_secret: parse_metadata(metadata, X_API_SECRET)?.to_string().into(),
        }),
        "no-key" => Ok(ConnectorAuthType::NoKey),
        "temporary-auth" => Ok(ConnectorAuthType::TemporaryAuth),
        "currency-auth-key" => {
            let auth_key_map_str = parse_metadata(metadata, X_AUTH_KEY_MAP)?;
            let auth_key_map: std::collections::HashMap<
                common_enums::enums::Currency,
                common_utils::pii::SecretSerdeValue,
            > = serde_json::from_str(auth_key_map_str).change_context(
                ApplicationErrorResponse::BadRequest(ApiError {
                    sub_code: "INVALID_AUTH_KEY_MAP".to_string(),
                    error_identifier: 400,
                    error_message: "Invalid auth-key-map format".to_string(),
                    error_object: None,
                }),
            )?;
            Ok(ConnectorAuthType::CurrencyAuthKey { auth_key_map })
        }
        "certificate-auth" | _ => Err(Report::new(ApplicationErrorResponse::BadRequest(
            ApiError {
                sub_code: "INVALID_AUTH_TYPE".to_string(),
                error_identifier: 400,
                error_message: format!("Invalid auth type: {auth}"),
                error_object: None,
            },
        ))),
    }
}

pub fn config_from_metadata(
    config_override: Option<String>,
    config: Config,
) -> CustomResult<Config, ApplicationErrorResponse> {
    match config_override {
        None => Ok(config),
        Some(config_override) => {
            let override_value = serde_json::from_str(&config_override).map_err(|e| {
                Report::new(ApplicationErrorResponse::BadRequest(ApiError {
                    sub_code: "CANNOT_CONVERT_TO_JSON".into(),
                    error_identifier: 400,
                    error_message: format!("Cannot convert override config to JSON: {e}"),
                    error_object: None,
                }))
            })?;
            let base_value = serde_json::to_value(&config).map_err(|e| {
                Report::new(ApplicationErrorResponse::BadRequest(ApiError {
                    sub_code: "CANNOT_SERIALIZE_TO_JSON".into(),
                    error_identifier: 400,
                    error_message: format!("Cannot serialize base config to JSON: {e}"),
                    error_object: None,
                }))
            })?;
            let merged = merge_configs(&override_value, &base_value);
            serde_json::from_value(merged).map_err(|e| {
                Report::new(ApplicationErrorResponse::BadRequest(ApiError {
                    sub_code: "CANNOT_DESERIALIZE_JSON".into(),
                    error_identifier: 400,
                    error_message: format!("Cannot deserialize merged config: {e}"),
                    error_object: None,
                }))
            })
        }
    }
}

pub fn merge_configs(override_val: &Value, base_val: &Value) -> Value {
    match (base_val, override_val) {
        (Value::Object(base_map), Value::Object(override_map)) => {
            let mut merged = base_map.clone();
            for (key, override_value) in override_map {
                let base_value = base_map.get(key).unwrap_or(&Value::Null);
                merged.insert(key.clone(), merge_configs(override_value, base_value));
            }
            Value::Object(merged)
        }
        // override replaces base for primitive, null, or array
        (_, override_val) => override_val.clone(),
    }
}

pub fn extract_override_json(
    metadata: &metadata::MetadataMap,
) -> CustomResult<Option<Value>, ApplicationErrorResponse> {
    match metadata.get("x-config-override") {
        Some(value) => {
            let json_str = value.to_str().map_err(|e| {
                Report::new(ApplicationErrorResponse::BadRequest(ApiError {
                    sub_code: "INVALID_METADATA".into(),
                    error_identifier: 400,
                    error_message: format!("Invalid JSON in x-config-override: {e}"),
                    error_object: None,
                }))
            })?;

            let config = serde_json::from_str::<Value>(json_str).map_err(|e| {
                Report::new(ApplicationErrorResponse::BadRequest(ApiError {
                    sub_code: "INVALID_JSON_FORMAT".into(),
                    error_identifier: 400,
                    error_message: format!("Invalid JSON format in x-config-override: {e}"),
                    error_object: None,
                }))
            })?;

            Ok(Some(config))
        }
        None => Ok(None),
    }
}

fn parse_metadata<'a>(
    metadata: &'a metadata::MetadataMap,
    key: &str,
) -> CustomResult<&'a str, ApplicationErrorResponse> {
    metadata
        .get(key)
        .ok_or_else(|| {
            Report::new(ApplicationErrorResponse::BadRequest(ApiError {
                sub_code: "MISSING_METADATA".to_string(),
                error_identifier: 400,
                error_message: format!("Missing {key} in request metadata"),
                error_object: None,
            }))
        })
        .and_then(|value| {
            value.to_str().map_err(|e| {
                Report::new(ApplicationErrorResponse::BadRequest(ApiError {
                    sub_code: "INVALID_METADATA".to_string(),
                    error_identifier: 400,
                    error_message: format!("Invalid {key} in request metadata: {e}"),
                    error_object: None,
                }))
            })
        })
}

pub fn log_before_initialization<T>(
    request: &tonic::Request<T>,
    service_name: &str,
) -> CustomResult<(), ApplicationErrorResponse>
where
    T: serde::Serialize,
{
    let (connector, merchant_id, tenant_id, request_id) =
        connector_merchant_id_tenant_id_request_id_from_metadata(request.metadata()).map_err(
            |e| {
                Report::new(ApplicationErrorResponse::BadRequest(ApiError {
                    sub_code: "MISSING_FIELD".to_string(),
                    error_identifier: 400,
                    error_message: format!(
                        "Missing/Incorrect Field x-merchant-id or x-connector{e}"
                    ),
                    error_object: None,
                }))
            },
        )?;
    let current_span = tracing::Span::current();
    let req_body = request.get_ref();
    let req_body_json = match hyperswitch_masking::masked_serialize(req_body) {
        Ok(masked_value) => masked_value.to_string(),
        Err(e) => {
            tracing::error!("Masked serialization error: {:?}", e);
            "<masked serialization error>".to_string()
        }
    };
    current_span.record("service_name", service_name);
    current_span.record("request_body", req_body_json);
    current_span.record("gateway", connector.to_string());
    current_span.record("merchant_id", merchant_id);
    current_span.record("tenant_id", tenant_id);
    current_span.record("request_id", request_id);
    tracing::info!("Golden Log Line (incoming)");
    Ok(())
}

pub fn log_after_initialization<T>(result: &Result<tonic::Response<T>, tonic::Status>)
where
    T: serde::Serialize + std::fmt::Debug,
{
    let current_span = tracing::Span::current();

    match &result {
        Ok(response) => {
            current_span.record("response_body", tracing::field::debug(response.get_ref()));

            let res_ref = response.get_ref();

            // Try converting to JSON Value
            if let Ok(Value::Object(map)) = serde_json::to_value(res_ref) {
                if let Some(status_val) = map.get("status") {
                    let status_num_opt = status_val.as_number();
                    let status_u32_opt: Option<u32> = status_num_opt
                        .and_then(|n| n.as_u64())
                        .and_then(|n| u32::try_from(n).ok());
                    let status_str = if let Some(s) = status_u32_opt {
                        common_enums::AttemptStatus::try_from(s)
                            .unwrap_or(common_enums::AttemptStatus::Unknown)
                            .to_string()
                    } else {
                        common_enums::AttemptStatus::Unknown.to_string()
                    };
                    current_span.record("flow_specific_fields.status", status_str);
                }
            } else {
                tracing::warn!("Could not serialize response to JSON to extract status");
            }
        }
        Err(status) => {
            current_span.record("error_message", status.message());
            current_span.record("status_code", status.code().to_string());
        }
    }
    tracing::info!("Golden Log Line (incoming)");
}

pub async fn grpc_logging_wrapper<T, F, Fut, R>(
    request: tonic::Request<T>,
    service_name: &str,
    handler: F,
) -> Result<tonic::Response<R>, tonic::Status>
where
    T: serde::Serialize + std::fmt::Debug + Send + 'static,
    F: FnOnce(tonic::Request<T>) -> Fut + Send,
    Fut: std::future::Future<Output = Result<tonic::Response<R>, tonic::Status>> + Send,
    R: serde::Serialize + std::fmt::Debug,
{
    let current_span = tracing::Span::current();
    log_before_initialization(&request, service_name).into_grpc_status()?;
    let start_time = tokio::time::Instant::now();
    let result = handler(request).await;
    let duration = start_time.elapsed().as_millis();
    current_span.record("response_time", duration);
    log_after_initialization(&result);
    result
}

pub fn get_config_from_request<T>(
    request: &tonic::Request<T>,
) -> CustomResult<Config, ApplicationErrorResponse>
where
    T: serde::Serialize,
{
    request
        .extensions()
        .get::<Config>()
        .cloned()
        .ok_or_else(|| {
            Report::new(ApplicationErrorResponse::InternalServerError(ApiError {
                sub_code: "CONFIG_NOT_FOUND".to_string(),
                error_identifier: 500,
                error_message: "Configuration not found in request extensions".to_string(),
                error_object: None,
            }))
        })
}

#[macro_export]
macro_rules! implement_connector_operation {
    (
        fn_name: $fn_name:ident,
        log_prefix: $log_prefix:literal,
        request_type: $request_type:ty,
        response_type: $response_type:ty,
        flow_marker: $flow_marker:ty,
        resource_common_data_type: $resource_common_data_type:ty,
        request_data_type: $request_data_type:ty,
        response_data_type: $response_data_type:ty,
        request_data_constructor: $request_data_constructor:path,
        common_flow_data_constructor: $common_flow_data_constructor:path,
        generate_response_fn: $generate_response_fn:path,
        all_keys_required: $all_keys_required:expr
    ) => {
        async fn $fn_name(
            &self,
            request: tonic::Request<$request_type>,
        ) -> Result<tonic::Response<$response_type>, tonic::Status> {
            tracing::info!(concat!($log_prefix, "_FLOW: initiated"));
            let service_name = request
            .extensions()
            .get::<String>()
            .cloned()
            .unwrap_or_else(|| "unknown_service".to_string());
            let current_span = tracing::Span::current();
            $crate::utils::log_before_initialization(&request, service_name.as_str()).into_grpc_status()?;
            let start_time = tokio::time::Instant::now();
            let result = Box::pin(async{
<<<<<<< HEAD
            let config = $crate::utils::get_config_from_request(&request)
                    .map_err(|e| e.into_grpc_status())?;
            let connector = $crate::utils::connector_from_metadata(request.metadata()).into_grpc_status()?;
=======
            let (connector, _merchant_id, _tenant_id, request_id) = $crate::utils::connector_merchant_id_tenant_id_request_id_from_metadata(request.metadata()).into_grpc_status()?;
>>>>>>> ff21fff2
            let connector_auth_details = $crate::utils::auth_from_metadata(request.metadata()).into_grpc_status()?;
            let metadata = request.metadata().clone();
            let payload = request.into_inner();

            // Get connector data
            let connector_data: ConnectorData<domain_types::payment_method_data::DefaultPCIHolder> = connector_integration::types::ConnectorData::get_connector_by_name(&connector);

            // Get connector integration
            let connector_integration: interfaces::connector_integration_v2::BoxedConnectorIntegrationV2<
                '_,
                $flow_marker,
                $resource_common_data_type,
                $request_data_type,
                $response_data_type,
            > = connector_data.connector.get_connector_integration_v2();

            // Create connector request data
            let specific_request_data = $request_data_constructor(payload.clone())
                .into_grpc_status()?;

            // Create common request data
<<<<<<< HEAD
            let common_flow_data = $common_flow_data_constructor((payload.clone(), config.connectors.clone()))
=======
            let common_flow_data = $common_flow_data_constructor((payload.clone(), self.config.connectors.clone(), &metadata))
>>>>>>> ff21fff2
                .into_grpc_status()?;

            // Create router data
            let router_data = domain_types::router_data_v2::RouterDataV2::<
                $flow_marker,
                $resource_common_data_type,
                $request_data_type,
                $response_data_type,
            > {
                flow: std::marker::PhantomData,
                resource_common_data: common_flow_data,
                connector_auth_type: connector_auth_details,
                request: specific_request_data,
                response: Err(domain_types::router_data::ErrorResponse::default()),
            };

            // Execute connector processing
            let flow_name = $crate::utils::flow_marker_to_flow_name::<$flow_marker>();
            let event_params = external_services::service::EventProcessingParams {
                connector_name: &connector.to_string(),
                service_name: &service_name,
                flow_name,
                event_config: &self.config.events,
                raw_request_data: Some(common_utils::pii::SecretSerdeValue::new(payload.masked_serialize().unwrap_or_default())),
                request_id: &request_id,
            };
            let response_result = external_services::service::execute_connector_processing_step(
                &config.proxy,
                connector_integration,
                router_data,
                $all_keys_required,
                event_params,
            )
            .await
            .switch()
            .into_grpc_status()?;

            // Generate response
            let final_response = $generate_response_fn(response_result)
                .into_grpc_status()?;
            Ok(tonic::Response::new(final_response))
        }).await;
        let duration = start_time.elapsed().as_millis();
        current_span.record("response_time", duration);
        $crate::utils::log_after_initialization(&result);
        result
    }
}
}<|MERGE_RESOLUTION|>--- conflicted
+++ resolved
@@ -14,12 +14,9 @@
 };
 use error_stack::{Report, ResultExt};
 use http::request::Request;
-<<<<<<< HEAD
+use hyperswitch_masking;
 use serde_json::Value;
 use std::str::FromStr;
-=======
-use hyperswitch_masking;
->>>>>>> ff21fff2
 use tonic::metadata;
 
 use crate::{configs::Config, error::ResultExtGrpc};
@@ -462,13 +459,9 @@
             $crate::utils::log_before_initialization(&request, service_name.as_str()).into_grpc_status()?;
             let start_time = tokio::time::Instant::now();
             let result = Box::pin(async{
-<<<<<<< HEAD
             let config = $crate::utils::get_config_from_request(&request)
                     .map_err(|e| e.into_grpc_status())?;
-            let connector = $crate::utils::connector_from_metadata(request.metadata()).into_grpc_status()?;
-=======
             let (connector, _merchant_id, _tenant_id, request_id) = $crate::utils::connector_merchant_id_tenant_id_request_id_from_metadata(request.metadata()).into_grpc_status()?;
->>>>>>> ff21fff2
             let connector_auth_details = $crate::utils::auth_from_metadata(request.metadata()).into_grpc_status()?;
             let metadata = request.metadata().clone();
             let payload = request.into_inner();
@@ -490,11 +483,7 @@
                 .into_grpc_status()?;
 
             // Create common request data
-<<<<<<< HEAD
-            let common_flow_data = $common_flow_data_constructor((payload.clone(), config.connectors.clone()))
-=======
-            let common_flow_data = $common_flow_data_constructor((payload.clone(), self.config.connectors.clone(), &metadata))
->>>>>>> ff21fff2
+            let common_flow_data = $common_flow_data_constructor((payload.clone(), config.connectors.clone(), &metadata))
                 .into_grpc_status()?;
 
             // Create router data
