use std::sync::Arc;

use common_utils::errors::CustomResult;
use connector_integration::types::ConnectorData;
use domain_types::{
    connector_flow::{Accept, DefendDispute, FlowName, SubmitEvidence},
    connector_types::{
        AcceptDisputeData, DisputeDefendData, DisputeFlowData, DisputeResponseData,
        SubmitEvidenceData,
    },
    errors::{ApiError, ApplicationErrorResponse},
    payment_method_data::DefaultPCIHolder,
    router_data::{ConnectorAuthType, ErrorResponse},
    router_data_v2::RouterDataV2,
    types::{
        generate_accept_dispute_response, generate_defend_dispute_response,
        generate_submit_evidence_response,
    },
    utils::ForeignTryFrom,
};
use error_stack::ResultExt;
use external_services;
use grpc_api_types::payments::{
    dispute_service_server::DisputeService, AcceptDisputeRequest, AcceptDisputeResponse,
    DisputeDefendRequest, DisputeDefendResponse, DisputeResponse, DisputeServiceGetRequest,
    DisputeServiceSubmitEvidenceRequest, DisputeServiceSubmitEvidenceResponse,
    DisputeServiceTransformRequest, DisputeServiceTransformResponse, WebhookEventType,
    WebhookResponseContent,
};
use hyperswitch_masking::ErasedMaskSerialize;
use interfaces::connector_integration_v2::BoxedConnectorIntegrationV2;
use tracing::info;

use crate::{
    configs::Config,
    error::{IntoGrpcStatus, ReportSwitchExt, ResultExtGrpc},
    implement_connector_operation,
    utils::{self, grpc_logging_wrapper},
};

// Helper trait for dispute operations
trait DisputeOperationsInternal {
    async fn internal_defend(
        &self,
        request: tonic::Request<DisputeDefendRequest>,
    ) -> Result<tonic::Response<DisputeDefendResponse>, tonic::Status>;
}

pub struct Disputes {
    pub config: Arc<Config>,
}

impl DisputeOperationsInternal for Disputes {
    implement_connector_operation!(
        fn_name: internal_defend,
        log_prefix: "DEFEND_DISPUTE",
        request_type: DisputeDefendRequest,
        response_type: DisputeDefendResponse,
        flow_marker: DefendDispute,
        resource_common_data_type: DisputeFlowData,
        request_data_type: DisputeDefendData,
        response_data_type: DisputeResponseData,
        request_data_constructor: DisputeDefendData::foreign_try_from,
        common_flow_data_constructor: DisputeFlowData::foreign_try_from,
        generate_response_fn: generate_defend_dispute_response,
        all_keys_required: None
    );
}

#[tonic::async_trait]
impl DisputeService for Disputes {
    #[tracing::instrument(
        name = "dispute_submit_evidence",
        fields(
            name = common_utils::consts::NAME,
            service_name = tracing::field::Empty,
            service_method = FlowName::SubmitEvidence.to_string(),
            request_body = tracing::field::Empty,
            response_body = tracing::field::Empty,
            error_message = tracing::field::Empty,
            merchant_id = tracing::field::Empty,
            gateway = tracing::field::Empty,
            request_id = tracing::field::Empty,
            status_code = tracing::field::Empty,
            message_ = "Golden Log Line (incoming)",
            response_time = tracing::field::Empty,
            tenant_id = tracing::field::Empty,
            flow = FlowName::SubmitEvidence.to_string(),
            flow_specific_fields.status = tracing::field::Empty,
        )
        skip(self, request)
    )]
    async fn submit_evidence(
        &self,
        request: tonic::Request<DisputeServiceSubmitEvidenceRequest>,
    ) -> Result<tonic::Response<DisputeServiceSubmitEvidenceResponse>, tonic::Status> {
        info!("DISPUTE_FLOW: initiated");
        let service_name = request
            .extensions()
            .get::<String>()
            .cloned()
            .unwrap_or_else(|| "unknown_service".to_string());
        grpc_logging_wrapper(
            request,
            &service_name,
            self.config.clone(),
            |request, metadata_payload| {
                let service_name = service_name.clone();
                async move {
                    let payload = request.into_inner();
                    let utils::MetadataPayload {
                        connector,
                        request_id,
                        lineage_ids,
                        connector_auth_type,
                        reference_id,
                        ..
                    } = metadata_payload;
                    let connector_data: ConnectorData<DefaultPCIHolder> =
                        ConnectorData::get_connector_by_name(&connector);

                    let connector_integration: BoxedConnectorIntegrationV2<
                        '_,
                        SubmitEvidence,
                        DisputeFlowData,
                        SubmitEvidenceData,
                        DisputeResponseData,
                    > = connector_data.connector.get_connector_integration_v2();

                    let dispute_data = SubmitEvidenceData::foreign_try_from(payload.clone())
                        .map_err(|e| e.into_grpc_status())?;

                    let dispute_flow_data = DisputeFlowData::foreign_try_from((
                        payload.clone(),
                        self.config.connectors.clone(),
                    ))
                    .map_err(|e| e.into_grpc_status())?;
<<<<<<< HEAD
            let connector_data: ConnectorData<DefaultPCIHolder> =
                ConnectorData::get_connector_by_name(&connector);

            let connector_integration: BoxedConnectorIntegrationV2<
                '_,
                SubmitEvidence,
                DisputeFlowData,
                SubmitEvidenceData,
                DisputeResponseData,
            > = connector_data.connector.get_connector_integration_v2();

            let dispute_data = SubmitEvidenceData::foreign_try_from(payload.clone())
                .map_err(|e| e.into_grpc_status())?;

            let dispute_flow_data = DisputeFlowData::foreign_try_from((
                payload.clone(),
                self.config.connectors.clone(),
            ))
            .map_err(|e| e.into_grpc_status())?;

            let connector_auth_details =
                auth_from_metadata(&metadata).map_err(|e| e.into_grpc_status())?;

            let router_data: RouterDataV2<
                SubmitEvidence,
                DisputeFlowData,
                SubmitEvidenceData,
                DisputeResponseData,
            > = RouterDataV2 {
                flow: std::marker::PhantomData,
                resource_common_data: dispute_flow_data,
                connector_auth_type: connector_auth_details,
                request: dispute_data,
                response: Err(ErrorResponse::default()),
            };

            let event_params = external_services::service::EventProcessingParams {
                connector_name: &connector.to_string(),
                service_name: &service_name,
                flow_name: common_utils::events::FlowName::SubmitEvidence,
                event_config: &self.config.events,
                raw_request_data: Some(common_utils::pii::SecretSerdeValue::new(
                    payload.masked_serialize().unwrap_or_default(),
                )),
                request_id: &request_id,
            };

            let response = external_services::service::execute_connector_processing_step(
                &self.config.proxy,
                connector_integration,
                router_data,
                None,
                event_params,
                None,
            )
            .await
            .switch()
            .map_err(|e| e.into_grpc_status())?;

            let dispute_response =
                generate_submit_evidence_response(response).map_err(|e| e.into_grpc_status())?;

            Ok(tonic::Response::new(dispute_response))
        })
=======

                    let connector_auth_details = connector_auth_type;

                    let router_data: RouterDataV2<
                        SubmitEvidence,
                        DisputeFlowData,
                        SubmitEvidenceData,
                        DisputeResponseData,
                    > = RouterDataV2 {
                        flow: std::marker::PhantomData,
                        resource_common_data: dispute_flow_data,
                        connector_auth_type: connector_auth_details,
                        request: dispute_data,
                        response: Err(ErrorResponse::default()),
                    };
                    let event_params = external_services::service::EventProcessingParams {
                        connector_name: &connector.to_string(),
                        service_name: &service_name,
                        flow_name: common_utils::events::FlowName::SubmitEvidence,
                        event_config: &self.config.events,
                        raw_request_data: Some(common_utils::pii::SecretSerdeValue::new(
                            payload.masked_serialize().unwrap_or_default(),
                        )),
                        request_id: &request_id,
                        lineage_ids: &lineage_ids,
                        reference_id: &reference_id,
                    };

                    let response = external_services::service::execute_connector_processing_step(
                        &self.config.proxy,
                        connector_integration,
                        router_data,
                        None,
                        event_params,
                    )
                    .await
                    .switch()
                    .map_err(|e| e.into_grpc_status())?;

                    let dispute_response = generate_submit_evidence_response(response)
                        .map_err(|e| e.into_grpc_status())?;

                    Ok(tonic::Response::new(dispute_response))
                }
            },
        )
>>>>>>> 176b6e75
        .await
    }

    #[tracing::instrument(
        name = "dispute_sync",
        fields(
            name = common_utils::consts::NAME,
            service_name = tracing::field::Empty,
            service_method = FlowName::Dsync.to_string(),
            request_body = tracing::field::Empty,
            response_body = tracing::field::Empty,
            error_message = tracing::field::Empty,
            merchant_id = tracing::field::Empty,
            gateway = tracing::field::Empty,
            request_id = tracing::field::Empty,
            status_code = tracing::field::Empty,
            message_ = "Golden Log Line (incoming)",
            response_time = tracing::field::Empty,
            tenant_id = tracing::field::Empty,
            flow = FlowName::Dsync.to_string(),
            flow_specific_fields.status = tracing::field::Empty,
        )
        skip(self, request)
    )]
    async fn get(
        &self,
        request: tonic::Request<DisputeServiceGetRequest>,
    ) -> Result<tonic::Response<DisputeResponse>, tonic::Status> {
        // For now, return a basic dispute response
        // This will need proper implementation based on domain logic
        let service_name = request
            .extensions()
            .get::<String>()
            .cloned()
            .unwrap_or_else(|| "unknown_service".to_string());
        grpc_logging_wrapper(
            request,
            &service_name,
            self.config.clone(),
            |request, _metadata_payload| async {
                let _payload = request.into_inner();
                let response = DisputeResponse {
                    ..Default::default()
                };
                Ok(tonic::Response::new(response))
            },
        )
        .await
    }

    #[tracing::instrument(
        name = "dispute_defend",
        fields(
            name = common_utils::consts::NAME,
            service_name = tracing::field::Empty,
            service_method = FlowName::DefendDispute.to_string(),
            request_body = tracing::field::Empty,
            response_body = tracing::field::Empty,
            error_message = tracing::field::Empty,
            merchant_id = tracing::field::Empty,
            gateway = tracing::field::Empty,
            request_id = tracing::field::Empty,
            status_code = tracing::field::Empty,
            message_ = "Golden Log Line (incoming)",
            response_time = tracing::field::Empty,
            tenant_id = tracing::field::Empty,
            flow = FlowName::DefendDispute.to_string(),
            flow_specific_fields.status = tracing::field::Empty,
        )
        skip(self, request)
    )]
    async fn defend(
        &self,
        request: tonic::Request<DisputeDefendRequest>,
    ) -> Result<tonic::Response<DisputeDefendResponse>, tonic::Status> {
        self.internal_defend(request).await
    }

    #[tracing::instrument(
        name = "dispute_accept",
        fields(
            name = common_utils::consts::NAME,
            service_name = tracing::field::Empty,
            service_method = FlowName::AcceptDispute.to_string(),
            request_body = tracing::field::Empty,
            response_body = tracing::field::Empty,
            error_message = tracing::field::Empty,
            merchant_id = tracing::field::Empty,
            gateway = tracing::field::Empty,
            request_id = tracing::field::Empty,
            status_code = tracing::field::Empty,
            message_ = "Golden Log Line (incoming)",
            response_time = tracing::field::Empty,
            tenant_id = tracing::field::Empty,
            flow = FlowName::AcceptDispute.to_string(),
            flow_specific_fields.status = tracing::field::Empty,
        )
        skip(self, request)
    )]
    async fn accept(
        &self,
        request: tonic::Request<AcceptDisputeRequest>,
    ) -> Result<tonic::Response<AcceptDisputeResponse>, tonic::Status> {
        info!("DISPUTE_FLOW: initiated");
        let service_name = request
            .extensions()
            .get::<String>()
            .cloned()
            .unwrap_or_else(|| "unknown_service".to_string());
        grpc_logging_wrapper(
            request,
            &service_name,
            self.config.clone(),
            |request, metadata_payload| {
                let service_name = service_name.clone();
                async move {
                    let payload = request.into_inner();
                    let utils::MetadataPayload {
                        connector,
                        request_id,
                        lineage_ids,
                        connector_auth_type,
                        reference_id,
                        ..
                    } = metadata_payload;

                    let connector_data: ConnectorData<DefaultPCIHolder> =
                        ConnectorData::get_connector_by_name(&connector);

                    let connector_integration: BoxedConnectorIntegrationV2<
                        '_,
                        Accept,
                        DisputeFlowData,
                        AcceptDisputeData,
                        DisputeResponseData,
                    > = connector_data.connector.get_connector_integration_v2();

                    let dispute_data = AcceptDisputeData::foreign_try_from(payload.clone())
                        .map_err(|e| e.into_grpc_status())?;

                    let dispute_flow_data = DisputeFlowData::foreign_try_from((
                        payload.clone(),
                        self.config.connectors.clone(),
                    ))
                    .map_err(|e| e.into_grpc_status())?;

<<<<<<< HEAD
            let connector_data: ConnectorData<DefaultPCIHolder> =
                ConnectorData::get_connector_by_name(&connector);

            let connector_integration: BoxedConnectorIntegrationV2<
                '_,
                Accept,
                DisputeFlowData,
                AcceptDisputeData,
                DisputeResponseData,
            > = connector_data.connector.get_connector_integration_v2();

            let dispute_data = AcceptDisputeData::foreign_try_from(payload.clone())
                .map_err(|e| e.into_grpc_status())?;

            let dispute_flow_data = DisputeFlowData::foreign_try_from((
                payload.clone(),
                self.config.connectors.clone(),
            ))
            .map_err(|e| e.into_grpc_status())?;

            let connector_auth_details =
                auth_from_metadata(&metadata).map_err(|e| e.into_grpc_status())?;

            let router_data: RouterDataV2<
                Accept,
                DisputeFlowData,
                AcceptDisputeData,
                DisputeResponseData,
            > = RouterDataV2 {
                flow: std::marker::PhantomData,
                resource_common_data: dispute_flow_data,
                connector_auth_type: connector_auth_details,
                request: dispute_data,
                response: Err(ErrorResponse::default()),
            };

            let event_params = external_services::service::EventProcessingParams {
                connector_name: &connector.to_string(),
                service_name: &service_name,
                flow_name: common_utils::events::FlowName::AcceptDispute,
                event_config: &self.config.events,
                raw_request_data: Some(common_utils::pii::SecretSerdeValue::new(
                    payload.masked_serialize().unwrap_or_default(),
                )),
                request_id: &request_id,
            };

            let response = external_services::service::execute_connector_processing_step(
                &self.config.proxy,
                connector_integration,
                router_data,
                None,
                event_params,
                None,
            )
            .await
            .switch()
            .map_err(|e| e.into_grpc_status())?;

            let dispute_response =
                generate_accept_dispute_response(response).map_err(|e| e.into_grpc_status())?;

            Ok(tonic::Response::new(dispute_response))
        })
=======
                    let connector_auth_details = connector_auth_type;

                    let router_data: RouterDataV2<
                        Accept,
                        DisputeFlowData,
                        AcceptDisputeData,
                        DisputeResponseData,
                    > = RouterDataV2 {
                        flow: std::marker::PhantomData,
                        resource_common_data: dispute_flow_data,
                        connector_auth_type: connector_auth_details,
                        request: dispute_data,
                        response: Err(ErrorResponse::default()),
                    };

                    let event_params = external_services::service::EventProcessingParams {
                        connector_name: &connector.to_string(),
                        service_name: &service_name,
                        flow_name: common_utils::events::FlowName::AcceptDispute,
                        event_config: &self.config.events,
                        raw_request_data: Some(common_utils::pii::SecretSerdeValue::new(
                            payload.masked_serialize().unwrap_or_default(),
                        )),
                        request_id: &request_id,
                        lineage_ids: &lineage_ids,
                        reference_id: &reference_id,
                    };

                    let response = external_services::service::execute_connector_processing_step(
                        &self.config.proxy,
                        connector_integration,
                        router_data,
                        None,
                        event_params,
                    )
                    .await
                    .switch()
                    .map_err(|e| e.into_grpc_status())?;

                    let dispute_response = generate_accept_dispute_response(response)
                        .map_err(|e| e.into_grpc_status())?;

                    Ok(tonic::Response::new(dispute_response))
                }
            },
        )
>>>>>>> 176b6e75
        .await
    }

    #[tracing::instrument(
        name = "distpute_transform",
        fields(
            name = common_utils::consts::NAME,
            service_name = tracing::field::Empty,
            service_method = FlowName::IncomingWebhook.to_string(),
            request_body = tracing::field::Empty,
            response_body = tracing::field::Empty,
            error_message = tracing::field::Empty,
            merchant_id = tracing::field::Empty,
            gateway = tracing::field::Empty,
            request_id = tracing::field::Empty,
            status_code = tracing::field::Empty,
            message_ = "Golden Log Line (incoming)",
            response_time = tracing::field::Empty,
            tenant_id = tracing::field::Empty,
            flow = FlowName::IncomingWebhook.to_string(),
            flow_specific_fields.status = tracing::field::Empty,
        )
        skip(self, request)
    )]
    async fn transform(
        &self,
        request: tonic::Request<DisputeServiceTransformRequest>,
    ) -> Result<tonic::Response<DisputeServiceTransformResponse>, tonic::Status> {
        let service_name = request
            .extensions()
            .get::<String>()
            .cloned()
            .unwrap_or_else(|| "unknown_service".to_string());
        grpc_logging_wrapper(
            request,
            &service_name,
            self.config.clone(),
            |request, metadata_payload| {
                async move {
                    let connector = metadata_payload.connector;
                    let connector_auth_details = metadata_payload.connector_auth_type;
                    let payload = request.into_inner();
                    let request_details = payload
                        .request_details
                        .map(domain_types::connector_types::RequestDetails::foreign_try_from)
                        .ok_or_else(|| {
                            tonic::Status::invalid_argument("missing request_details in the payload")
                        })?
                        .map_err(|e| e.into_grpc_status())?;
                    let webhook_secrets = payload
                        .webhook_secrets
                        .map(|details| {
                            domain_types::connector_types::ConnectorWebhookSecrets::foreign_try_from(
                                details,
                            )
                            .map_err(|e| e.into_grpc_status())
                        })
                        .transpose()?;
                    // Get connector data
                    let connector_data = ConnectorData::get_connector_by_name(&connector);
                    let source_verified = connector_data
                        .connector
                        .verify_webhook_source(
                            request_details.clone(),
                            webhook_secrets.clone(),
                            Some(connector_auth_details.clone()),
                        )
                        .switch()
                        .map_err(|e| e.into_grpc_status())?;

                    let content = get_disputes_webhook_content(
                        connector_data,
                        request_details,
                        webhook_secrets,
                        Some(connector_auth_details),
                    )
                    .await
                    .map_err(|e| e.into_grpc_status())?;
                    let response = DisputeServiceTransformResponse {
                        event_type: WebhookEventType::WebhookDisputeOpened.into(),
                        content: Some(content),
                        source_verified,
                        response_ref_id: None,
                    };
                    Ok(tonic::Response::new(response))
                }
            },
        )
        .await
    }
}

async fn get_disputes_webhook_content(
    connector_data: ConnectorData<DefaultPCIHolder>,
    request_details: domain_types::connector_types::RequestDetails,
    webhook_secrets: Option<domain_types::connector_types::ConnectorWebhookSecrets>,
    connector_auth_details: Option<ConnectorAuthType>,
) -> CustomResult<WebhookResponseContent, ApplicationErrorResponse> {
    let webhook_details = connector_data
        .connector
        .process_dispute_webhook(request_details, webhook_secrets, connector_auth_details)
        .switch()?;

    // Generate response
    let response = DisputeResponse::foreign_try_from(webhook_details).change_context(
        ApplicationErrorResponse::InternalServerError(ApiError {
            sub_code: "RESPONSE_CONSTRUCTION_ERROR".to_string(),
            error_identifier: 500,
            error_message: "Error while constructing response".to_string(),
            error_object: None,
        }),
    )?;

    Ok(WebhookResponseContent {
        content: Some(
            grpc_api_types::payments::webhook_response_content::Content::DisputesResponse(response),
        ),
    })
}<|MERGE_RESOLUTION|>--- conflicted
+++ resolved
@@ -135,72 +135,6 @@
                         self.config.connectors.clone(),
                     ))
                     .map_err(|e| e.into_grpc_status())?;
-<<<<<<< HEAD
-            let connector_data: ConnectorData<DefaultPCIHolder> =
-                ConnectorData::get_connector_by_name(&connector);
-
-            let connector_integration: BoxedConnectorIntegrationV2<
-                '_,
-                SubmitEvidence,
-                DisputeFlowData,
-                SubmitEvidenceData,
-                DisputeResponseData,
-            > = connector_data.connector.get_connector_integration_v2();
-
-            let dispute_data = SubmitEvidenceData::foreign_try_from(payload.clone())
-                .map_err(|e| e.into_grpc_status())?;
-
-            let dispute_flow_data = DisputeFlowData::foreign_try_from((
-                payload.clone(),
-                self.config.connectors.clone(),
-            ))
-            .map_err(|e| e.into_grpc_status())?;
-
-            let connector_auth_details =
-                auth_from_metadata(&metadata).map_err(|e| e.into_grpc_status())?;
-
-            let router_data: RouterDataV2<
-                SubmitEvidence,
-                DisputeFlowData,
-                SubmitEvidenceData,
-                DisputeResponseData,
-            > = RouterDataV2 {
-                flow: std::marker::PhantomData,
-                resource_common_data: dispute_flow_data,
-                connector_auth_type: connector_auth_details,
-                request: dispute_data,
-                response: Err(ErrorResponse::default()),
-            };
-
-            let event_params = external_services::service::EventProcessingParams {
-                connector_name: &connector.to_string(),
-                service_name: &service_name,
-                flow_name: common_utils::events::FlowName::SubmitEvidence,
-                event_config: &self.config.events,
-                raw_request_data: Some(common_utils::pii::SecretSerdeValue::new(
-                    payload.masked_serialize().unwrap_or_default(),
-                )),
-                request_id: &request_id,
-            };
-
-            let response = external_services::service::execute_connector_processing_step(
-                &self.config.proxy,
-                connector_integration,
-                router_data,
-                None,
-                event_params,
-                None,
-            )
-            .await
-            .switch()
-            .map_err(|e| e.into_grpc_status())?;
-
-            let dispute_response =
-                generate_submit_evidence_response(response).map_err(|e| e.into_grpc_status())?;
-
-            Ok(tonic::Response::new(dispute_response))
-        })
-=======
 
                     let connector_auth_details = connector_auth_type;
 
@@ -235,7 +169,8 @@
                         router_data,
                         None,
                         event_params,
-                    )
+                        None,
+            )
                     .await
                     .switch()
                     .map_err(|e| e.into_grpc_status())?;
@@ -247,7 +182,6 @@
                 }
             },
         )
->>>>>>> 176b6e75
         .await
     }
 
@@ -394,72 +328,6 @@
                     ))
                     .map_err(|e| e.into_grpc_status())?;
 
-<<<<<<< HEAD
-            let connector_data: ConnectorData<DefaultPCIHolder> =
-                ConnectorData::get_connector_by_name(&connector);
-
-            let connector_integration: BoxedConnectorIntegrationV2<
-                '_,
-                Accept,
-                DisputeFlowData,
-                AcceptDisputeData,
-                DisputeResponseData,
-            > = connector_data.connector.get_connector_integration_v2();
-
-            let dispute_data = AcceptDisputeData::foreign_try_from(payload.clone())
-                .map_err(|e| e.into_grpc_status())?;
-
-            let dispute_flow_data = DisputeFlowData::foreign_try_from((
-                payload.clone(),
-                self.config.connectors.clone(),
-            ))
-            .map_err(|e| e.into_grpc_status())?;
-
-            let connector_auth_details =
-                auth_from_metadata(&metadata).map_err(|e| e.into_grpc_status())?;
-
-            let router_data: RouterDataV2<
-                Accept,
-                DisputeFlowData,
-                AcceptDisputeData,
-                DisputeResponseData,
-            > = RouterDataV2 {
-                flow: std::marker::PhantomData,
-                resource_common_data: dispute_flow_data,
-                connector_auth_type: connector_auth_details,
-                request: dispute_data,
-                response: Err(ErrorResponse::default()),
-            };
-
-            let event_params = external_services::service::EventProcessingParams {
-                connector_name: &connector.to_string(),
-                service_name: &service_name,
-                flow_name: common_utils::events::FlowName::AcceptDispute,
-                event_config: &self.config.events,
-                raw_request_data: Some(common_utils::pii::SecretSerdeValue::new(
-                    payload.masked_serialize().unwrap_or_default(),
-                )),
-                request_id: &request_id,
-            };
-
-            let response = external_services::service::execute_connector_processing_step(
-                &self.config.proxy,
-                connector_integration,
-                router_data,
-                None,
-                event_params,
-                None,
-            )
-            .await
-            .switch()
-            .map_err(|e| e.into_grpc_status())?;
-
-            let dispute_response =
-                generate_accept_dispute_response(response).map_err(|e| e.into_grpc_status())?;
-
-            Ok(tonic::Response::new(dispute_response))
-        })
-=======
                     let connector_auth_details = connector_auth_type;
 
                     let router_data: RouterDataV2<
@@ -494,7 +362,8 @@
                         router_data,
                         None,
                         event_params,
-                    )
+                        None,
+            )
                     .await
                     .switch()
                     .map_err(|e| e.into_grpc_status())?;
@@ -506,7 +375,6 @@
                 }
             },
         )
->>>>>>> 176b6e75
         .await
     }
 
