--- conflicted
+++ resolved
@@ -99,14 +99,6 @@
             .extensions()
             .get::<String>()
             .cloned()
-<<<<<<< HEAD
-            .unwrap_or_else(|| "unknown_service".to_string());
-        Box::pin(grpc_logging_wrapper(
-            request,
-            &service_name,
-            config.clone(),
-            |request, metadata_payload| {
-=======
             .unwrap_or_else(|| "DisputeService".to_string());
         Box::pin(grpc_logging_wrapper(
             request,
@@ -114,7 +106,6 @@
             self.config.clone(),
             common_utils::events::FlowName::SubmitEvidence,
             |request_data| {
->>>>>>> ec91d1b9
                 let service_name = service_name.clone();
                 async move {
                     let payload = request_data.payload;
@@ -163,14 +154,7 @@
                         connector_name: &connector.to_string(),
                         service_name: &service_name,
                         flow_name: common_utils::events::FlowName::SubmitEvidence,
-<<<<<<< HEAD
-                        event_config: &config.events,
-                        raw_request_data: Some(common_utils::pii::SecretSerdeValue::new(
-                            payload.masked_serialize().unwrap_or_default(),
-                        )),
-=======
                         event_config: &self.config.events,
->>>>>>> ec91d1b9
                         request_id: &request_id,
                         lineage_ids: &lineage_ids,
                         reference_id: &reference_id,
@@ -238,16 +222,10 @@
         grpc_logging_wrapper(
             request,
             &service_name,
-<<<<<<< HEAD
-            config.clone(),
-            |request, _metadata_payload| async {
-                let _payload = request.into_inner();
-=======
             self.config.clone(),
             common_utils::events::FlowName::Dsync,
             |request_data| async {
                 let _payload = request_data.payload;
->>>>>>> ec91d1b9
                 let response = DisputeResponse {
                     ..Default::default()
                 };
@@ -332,14 +310,9 @@
         grpc_logging_wrapper(
             request,
             &service_name,
-<<<<<<< HEAD
-            config.clone(),
-            |request, metadata_payload| {
-=======
             self.config.clone(),
             common_utils::events::FlowName::AcceptDispute,
             |request_data| {
->>>>>>> ec91d1b9
                 let service_name = service_name.clone();
                 async move {
                     let payload = request_data.payload;
@@ -390,14 +363,7 @@
                         connector_name: &connector.to_string(),
                         service_name: &service_name,
                         flow_name: common_utils::events::FlowName::AcceptDispute,
-<<<<<<< HEAD
-                        event_config: &config.events,
-                        raw_request_data: Some(common_utils::pii::SecretSerdeValue::new(
-                            payload.masked_serialize().unwrap_or_default(),
-                        )),
-=======
                         event_config: &self.config.events,
->>>>>>> ec91d1b9
                         request_id: &request_id,
                         lineage_ids: &lineage_ids,
                         reference_id: &reference_id,
@@ -463,14 +429,9 @@
         grpc_logging_wrapper(
             request,
             &service_name,
-<<<<<<< HEAD
-            config.clone(),
-            |request, metadata_payload| {
-=======
             self.config.clone(),
             common_utils::events::FlowName::IncomingWebhook,
             |request_data| {
->>>>>>> ec91d1b9
                 async move {
                     let connector = request_data.extracted_metadata.connector;
                     let connector_auth_details = request_data.extracted_metadata.connector_auth_type;
