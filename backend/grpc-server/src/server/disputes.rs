use crate::implement_connector_operation;
use crate::{
    configs::Config,
    error::{IntoGrpcStatus, ReportSwitchExt, ResultExtGrpc},
    utils::{auth_from_metadata, connector_from_metadata, grpc_logging_wrapper},
};
use common_utils::errors::CustomResult;
use connector_integration::types::ConnectorData;
use domain_types::{
    connector_flow::{Accept, DefendDispute, FlowName, SubmitEvidence},
    connector_types::{
        AcceptDisputeData, DisputeDefendData, DisputeFlowData, DisputeResponseData,
        SubmitEvidenceData,
    },
    errors::{ApiError, ApplicationErrorResponse},
    router_data::{ConnectorAuthType, ErrorResponse},
    router_data_v2::RouterDataV2,
    types::{
        generate_accept_dispute_response, generate_defend_dispute_response,
        generate_submit_evidence_response,
    },
    utils::ForeignTryFrom,
};
use error_stack::ResultExt;
use external_services;
use grpc_api_types::payments::{
    dispute_service_server::DisputeService, AcceptDisputeRequest, AcceptDisputeResponse,
    DisputeDefendRequest, DisputeDefendResponse, DisputeResponse, DisputeServiceGetRequest,
    DisputeServiceSubmitEvidenceRequest, DisputeServiceSubmitEvidenceResponse,
    DisputeServiceTransformRequest, DisputeServiceTransformResponse, WebhookEventType,
    WebhookResponseContent,
};
use interfaces::connector_integration_v2::BoxedConnectorIntegrationV2;
use std::sync::Arc;
use tracing::info;

// Helper trait for dispute operations
trait DisputeOperationsInternal {
    async fn internal_defend(
        &self,
        request: tonic::Request<DisputeDefendRequest>,
    ) -> Result<tonic::Response<DisputeDefendResponse>, tonic::Status>;
}

pub struct Disputes {
    pub config: Arc<Config>,
}

impl DisputeOperationsInternal for Disputes {
    implement_connector_operation!(
        fn_name: internal_defend,
        log_prefix: "DEFEND_DISPUTE",
        request_type: DisputeDefendRequest,
        response_type: DisputeDefendResponse,
        flow_marker: DefendDispute,
        resource_common_data_type: DisputeFlowData,
        request_data_type: DisputeDefendData,
        response_data_type: DisputeResponseData,
        request_data_constructor: DisputeDefendData::foreign_try_from,
        common_flow_data_constructor: DisputeFlowData::foreign_try_from,
        generate_response_fn: generate_defend_dispute_response,
        all_keys_required: None
    );
}

#[tonic::async_trait]
impl DisputeService for Disputes {
    #[tracing::instrument(
        name = "dispute_submit_evidence",
        fields(
            name = common_utils::consts::NAME,
            service_name = tracing::field::Empty,
            service_method = FlowName::SubmitEvidence.to_string(),
            request_body = tracing::field::Empty,
            response_body = tracing::field::Empty,
            error_message = tracing::field::Empty,
            merchant_id = tracing::field::Empty,
            gateway = tracing::field::Empty,
            request_id = tracing::field::Empty,
            status_code = tracing::field::Empty,
            message_ = "Golden Log Line (incoming)",
            response_time = tracing::field::Empty,
            tenant_id = tracing::field::Empty,
            flow = FlowName::SubmitEvidence.to_string(),
            flow_specific_fields.status = tracing::field::Empty,
        )
        skip(self, request)
    )]
    async fn submit_evidence(
        &self,
        request: tonic::Request<DisputeServiceSubmitEvidenceRequest>,
    ) -> Result<tonic::Response<DisputeServiceSubmitEvidenceResponse>, tonic::Status> {
        info!("DISPUTE_FLOW: initiated");
<<<<<<< HEAD
        let config = match request.extensions().get::<Config>() {
            Some(config) => config.clone(),
            None => {
                return Err(tonic::Status::internal(
                    "Configuration not found in request extensions",
                ))
            }
        };
        let metadata = request.metadata().clone();
        let payload = request.into_inner();
        let connector = connector_from_metadata(&metadata).map_err(|e| e.into_grpc_status())?;
        let connector_data = ConnectorData::get_connector_by_name(&connector);

        let connector_integration: BoxedConnectorIntegrationV2<
            '_,
            SubmitEvidence,
            DisputeFlowData,
            SubmitEvidenceData,
            DisputeResponseData,
        > = connector_data.connector.get_connector_integration_v2();

        let dispute_data = SubmitEvidenceData::foreign_try_from(payload.clone())
            .map_err(|e| e.into_grpc_status())?;

        let dispute_flow_data =
            DisputeFlowData::foreign_try_from((payload.clone(), config.connectors.clone()))
                .map_err(|e| e.into_grpc_status())?;

        let connector_auth_details =
            auth_from_metadata(&metadata).map_err(|e| e.into_grpc_status())?;

        let router_data: RouterDataV2<
            SubmitEvidence,
            DisputeFlowData,
            SubmitEvidenceData,
            DisputeResponseData,
        > = RouterDataV2 {
            flow: std::marker::PhantomData,
            resource_common_data: dispute_flow_data,
            connector_auth_type: connector_auth_details,
            request: dispute_data,
            response: Err(ErrorResponse::default()),
        };

        let response = external_services::service::execute_connector_processing_step(
            &config.proxy,
            connector_integration,
            router_data,
            None,
        )
        .await
        .switch()
        .map_err(|e| e.into_grpc_status())?;
=======
        let service_name = request
            .extensions()
            .get::<String>()
            .cloned()
            .unwrap_or_else(|| "unknown_service".to_string());
        grpc_logging_wrapper(request, &service_name, |request| async {
            let metadata = request.metadata().clone();
            let payload = request.into_inner();
            let connector = connector_from_metadata(&metadata).map_err(|e| e.into_grpc_status())?;
            let connector_data = ConnectorData::get_connector_by_name(&connector);

            let connector_integration: BoxedConnectorIntegrationV2<
                '_,
                SubmitEvidence,
                DisputeFlowData,
                SubmitEvidenceData,
                DisputeResponseData,
            > = connector_data.connector.get_connector_integration_v2();

            let dispute_data = SubmitEvidenceData::foreign_try_from(payload.clone())
                .map_err(|e| e.into_grpc_status())?;

            let dispute_flow_data = DisputeFlowData::foreign_try_from((
                payload.clone(),
                self.config.connectors.clone(),
            ))
            .map_err(|e| e.into_grpc_status())?;
>>>>>>> 3fc954ef

            let connector_auth_details =
                auth_from_metadata(&metadata).map_err(|e| e.into_grpc_status())?;

            let router_data: RouterDataV2<
                SubmitEvidence,
                DisputeFlowData,
                SubmitEvidenceData,
                DisputeResponseData,
            > = RouterDataV2 {
                flow: std::marker::PhantomData,
                resource_common_data: dispute_flow_data,
                connector_auth_type: connector_auth_details,
                request: dispute_data,
                response: Err(ErrorResponse::default()),
            };

            let response = external_services::service::execute_connector_processing_step(
                &self.config.proxy,
                connector_integration,
                router_data,
                None,
                &connector.to_string(),
                &service_name,
            )
            .await
            .switch()
            .map_err(|e| e.into_grpc_status())?;

            let dispute_response =
                generate_submit_evidence_response(response).map_err(|e| e.into_grpc_status())?;

            Ok(tonic::Response::new(dispute_response))
        })
        .await
    }

    #[tracing::instrument(
        name = "dispute_sync",
        fields(
            name = common_utils::consts::NAME,
            service_name = tracing::field::Empty,
            service_method = FlowName::Dsync.to_string(),
            request_body = tracing::field::Empty,
            response_body = tracing::field::Empty,
            error_message = tracing::field::Empty,
            merchant_id = tracing::field::Empty,
            gateway = tracing::field::Empty,
            request_id = tracing::field::Empty,
            status_code = tracing::field::Empty,
            message_ = "Golden Log Line (incoming)",
            response_time = tracing::field::Empty,
            tenant_id = tracing::field::Empty,
            flow = FlowName::Dsync.to_string(),
            flow_specific_fields.status = tracing::field::Empty,
        )
        skip(self, request)
    )]
    async fn get(
        &self,
        request: tonic::Request<DisputeServiceGetRequest>,
    ) -> Result<tonic::Response<DisputeResponse>, tonic::Status> {
        // For now, return a basic dispute response
        // This will need proper implementation based on domain logic
        let service_name = request
            .extensions()
            .get::<String>()
            .cloned()
            .unwrap_or_else(|| "unknown_service".to_string());
        grpc_logging_wrapper(request, &service_name, |request| async {
            let _payload = request.into_inner();
            let response = DisputeResponse {
                ..Default::default()
            };
            Ok(tonic::Response::new(response))
        })
        .await
    }

    #[tracing::instrument(
        name = "dispute_defend",
        fields(
            name = common_utils::consts::NAME,
            service_name = tracing::field::Empty,
            service_method = FlowName::DefendDispute.to_string(),
            request_body = tracing::field::Empty,
            response_body = tracing::field::Empty,
            error_message = tracing::field::Empty,
            merchant_id = tracing::field::Empty,
            gateway = tracing::field::Empty,
            request_id = tracing::field::Empty,
            status_code = tracing::field::Empty,
            message_ = "Golden Log Line (incoming)",
            response_time = tracing::field::Empty,
            tenant_id = tracing::field::Empty,
            flow = FlowName::DefendDispute.to_string(),
            flow_specific_fields.status = tracing::field::Empty,
        )
        skip(self, request)
    )]
    async fn defend(
        &self,
        request: tonic::Request<DisputeDefendRequest>,
    ) -> Result<tonic::Response<DisputeDefendResponse>, tonic::Status> {
        self.internal_defend(request).await
    }

    #[tracing::instrument(
        name = "dispute_accept",
        fields(
            name = common_utils::consts::NAME,
            service_name = tracing::field::Empty,
            service_method = FlowName::AcceptDispute.to_string(),
            request_body = tracing::field::Empty,
            response_body = tracing::field::Empty,
            error_message = tracing::field::Empty,
            merchant_id = tracing::field::Empty,
            gateway = tracing::field::Empty,
            request_id = tracing::field::Empty,
            status_code = tracing::field::Empty,
            message_ = "Golden Log Line (incoming)",
            response_time = tracing::field::Empty,
            tenant_id = tracing::field::Empty,
            flow = FlowName::AcceptDispute.to_string(),
            flow_specific_fields.status = tracing::field::Empty,
        )
        skip(self, request)
    )]
    async fn accept(
        &self,
        request: tonic::Request<AcceptDisputeRequest>,
    ) -> Result<tonic::Response<AcceptDisputeResponse>, tonic::Status> {
        info!("DISPUTE_FLOW: initiated");
<<<<<<< HEAD
        let config = match request.extensions().get::<Config>() {
            Some(config) => config.clone(),
            None => {
                return Err(tonic::Status::internal(
                    "Configuration not found in request extensions",
                ))
            }
        };
        let metadata = request.metadata().clone();
        let payload = request.into_inner();
        let connector = connector_from_metadata(&metadata).map_err(|e| e.into_grpc_status())?;

        let connector_data = ConnectorData::get_connector_by_name(&connector);
=======
        let service_name = request
            .extensions()
            .get::<String>()
            .cloned()
            .unwrap_or_else(|| "unknown_service".to_string());
        grpc_logging_wrapper(request, &service_name, |request| async {
            let metadata = request.metadata().clone();
            let payload = request.into_inner();
            let connector = connector_from_metadata(&metadata).map_err(|e| e.into_grpc_status())?;

            let connector_data = ConnectorData::get_connector_by_name(&connector);

            let connector_integration: BoxedConnectorIntegrationV2<
                '_,
                Accept,
                DisputeFlowData,
                AcceptDisputeData,
                DisputeResponseData,
            > = connector_data.connector.get_connector_integration_v2();

            let dispute_data = AcceptDisputeData::foreign_try_from(payload.clone())
                .map_err(|e| e.into_grpc_status())?;
>>>>>>> 3fc954ef

            let dispute_flow_data = DisputeFlowData::foreign_try_from((
                payload.clone(),
                self.config.connectors.clone(),
            ))
            .map_err(|e| e.into_grpc_status())?;

            let connector_auth_details =
                auth_from_metadata(&metadata).map_err(|e| e.into_grpc_status())?;

            let router_data: RouterDataV2<
                Accept,
                DisputeFlowData,
                AcceptDisputeData,
                DisputeResponseData,
            > = RouterDataV2 {
                flow: std::marker::PhantomData,
                resource_common_data: dispute_flow_data,
                connector_auth_type: connector_auth_details,
                request: dispute_data,
                response: Err(ErrorResponse::default()),
            };

            let response = external_services::service::execute_connector_processing_step(
                &self.config.proxy,
                connector_integration,
                router_data,
                None,
                &connector.to_string(),
                &service_name,
            )
            .await
            .switch()
            .map_err(|e| e.into_grpc_status())?;

<<<<<<< HEAD
        let dispute_flow_data =
            DisputeFlowData::foreign_try_from((payload.clone(), config.connectors.clone()))
                .map_err(|e| e.into_grpc_status())?;

        let connector_auth_details =
            auth_from_metadata(&metadata).map_err(|e| e.into_grpc_status())?;

        let router_data: RouterDataV2<
            Accept,
            DisputeFlowData,
            AcceptDisputeData,
            DisputeResponseData,
        > = RouterDataV2 {
            flow: std::marker::PhantomData,
            resource_common_data: dispute_flow_data,
            connector_auth_type: connector_auth_details,
            request: dispute_data,
            response: Err(ErrorResponse::default()),
        };

        let response = external_services::service::execute_connector_processing_step(
            &config.proxy,
            connector_integration,
            router_data,
            None,
        )
=======
            let dispute_response =
                generate_accept_dispute_response(response).map_err(|e| e.into_grpc_status())?;

            Ok(tonic::Response::new(dispute_response))
        })
>>>>>>> 3fc954ef
        .await
    }

    #[tracing::instrument(
        name = "distpute_transform",
        fields(
            name = common_utils::consts::NAME,
            service_name = tracing::field::Empty,
            service_method = FlowName::IncomingWebhook.to_string(),
            request_body = tracing::field::Empty,
            response_body = tracing::field::Empty,
            error_message = tracing::field::Empty,
            merchant_id = tracing::field::Empty,
            gateway = tracing::field::Empty,
            request_id = tracing::field::Empty,
            status_code = tracing::field::Empty,
            message_ = "Golden Log Line (incoming)",
            response_time = tracing::field::Empty,
            tenant_id = tracing::field::Empty,
            flow = FlowName::IncomingWebhook.to_string(),
            flow_specific_fields.status = tracing::field::Empty,
        )
        skip(self, request)
    )]
    async fn transform(
        &self,
        request: tonic::Request<DisputeServiceTransformRequest>,
    ) -> Result<tonic::Response<DisputeServiceTransformResponse>, tonic::Status> {
        let service_name = request
            .extensions()
            .get::<String>()
            .cloned()
            .unwrap_or_else(|| "unknown_service".to_string());
        grpc_logging_wrapper(request, &service_name, |request| async {
            let connector =
                connector_from_metadata(request.metadata()).map_err(|e| e.into_grpc_status())?;
            let connector_auth_details =
                auth_from_metadata(request.metadata()).map_err(|e| e.into_grpc_status())?;
            let payload = request.into_inner();

            let request_details = payload
                .request_details
                .map(domain_types::connector_types::RequestDetails::foreign_try_from)
                .ok_or_else(|| {
                    tonic::Status::invalid_argument("missing request_details in the payload")
                })?
                .map_err(|e| e.into_grpc_status())?;

            let webhook_secrets = payload
                .webhook_secrets
                .map(|details| {
                    domain_types::connector_types::ConnectorWebhookSecrets::foreign_try_from(
                        details,
                    )
                    .map_err(|e| e.into_grpc_status())
                })
                .transpose()?;

            // Get connector data
            let connector_data = ConnectorData::get_connector_by_name(&connector);

            let source_verified = connector_data
                .connector
                .verify_webhook_source(
                    request_details.clone(),
                    webhook_secrets.clone(),
                    Some(connector_auth_details.clone()),
                )
                .switch()
                .map_err(|e| e.into_grpc_status())?;

            let content = get_disputes_webhook_content(
                connector_data,
                request_details,
                webhook_secrets,
                Some(connector_auth_details),
            )
            .await
            .map_err(|e| e.into_grpc_status())?;

            let response = DisputeServiceTransformResponse {
                event_type: WebhookEventType::WebhookDispute.into(),
                content: Some(content),
                source_verified,
                response_ref_id: None,
            };

            Ok(tonic::Response::new(response))
        })
        .await
    }
}

async fn get_disputes_webhook_content(
    connector_data: ConnectorData,
    request_details: domain_types::connector_types::RequestDetails,
    webhook_secrets: Option<domain_types::connector_types::ConnectorWebhookSecrets>,
    connector_auth_details: Option<ConnectorAuthType>,
) -> CustomResult<WebhookResponseContent, ApplicationErrorResponse> {
    let webhook_details = connector_data
        .connector
        .process_dispute_webhook(request_details, webhook_secrets, connector_auth_details)
        .switch()?;

    // Generate response
    let response = DisputeResponse::foreign_try_from(webhook_details).change_context(
        ApplicationErrorResponse::InternalServerError(ApiError {
            sub_code: "RESPONSE_CONSTRUCTION_ERROR".to_string(),
            error_identifier: 500,
            error_message: "Error while constructing response".to_string(),
            error_object: None,
        }),
    )?;

    Ok(WebhookResponseContent {
        content: Some(
            grpc_api_types::payments::webhook_response_content::Content::DisputesResponse(response),
        ),
    })
}<|MERGE_RESOLUTION|>--- conflicted
+++ resolved
@@ -91,7 +91,12 @@
         request: tonic::Request<DisputeServiceSubmitEvidenceRequest>,
     ) -> Result<tonic::Response<DisputeServiceSubmitEvidenceResponse>, tonic::Status> {
         info!("DISPUTE_FLOW: initiated");
-<<<<<<< HEAD
+        let service_name = request
+            .extensions()
+            .get::<String>()
+            .cloned()
+            .unwrap_or_else(|| "unknown_service".to_string());
+        grpc_logging_wrapper(request, &service_name, |request| async {
         let config = match request.extensions().get::<Config>() {
             Some(config) => config.clone(),
             None => {
@@ -105,58 +110,6 @@
         let connector = connector_from_metadata(&metadata).map_err(|e| e.into_grpc_status())?;
         let connector_data = ConnectorData::get_connector_by_name(&connector);
 
-        let connector_integration: BoxedConnectorIntegrationV2<
-            '_,
-            SubmitEvidence,
-            DisputeFlowData,
-            SubmitEvidenceData,
-            DisputeResponseData,
-        > = connector_data.connector.get_connector_integration_v2();
-
-        let dispute_data = SubmitEvidenceData::foreign_try_from(payload.clone())
-            .map_err(|e| e.into_grpc_status())?;
-
-        let dispute_flow_data =
-            DisputeFlowData::foreign_try_from((payload.clone(), config.connectors.clone()))
-                .map_err(|e| e.into_grpc_status())?;
-
-        let connector_auth_details =
-            auth_from_metadata(&metadata).map_err(|e| e.into_grpc_status())?;
-
-        let router_data: RouterDataV2<
-            SubmitEvidence,
-            DisputeFlowData,
-            SubmitEvidenceData,
-            DisputeResponseData,
-        > = RouterDataV2 {
-            flow: std::marker::PhantomData,
-            resource_common_data: dispute_flow_data,
-            connector_auth_type: connector_auth_details,
-            request: dispute_data,
-            response: Err(ErrorResponse::default()),
-        };
-
-        let response = external_services::service::execute_connector_processing_step(
-            &config.proxy,
-            connector_integration,
-            router_data,
-            None,
-        )
-        .await
-        .switch()
-        .map_err(|e| e.into_grpc_status())?;
-=======
-        let service_name = request
-            .extensions()
-            .get::<String>()
-            .cloned()
-            .unwrap_or_else(|| "unknown_service".to_string());
-        grpc_logging_wrapper(request, &service_name, |request| async {
-            let metadata = request.metadata().clone();
-            let payload = request.into_inner();
-            let connector = connector_from_metadata(&metadata).map_err(|e| e.into_grpc_status())?;
-            let connector_data = ConnectorData::get_connector_by_name(&connector);
-
             let connector_integration: BoxedConnectorIntegrationV2<
                 '_,
                 SubmitEvidence,
@@ -168,12 +121,9 @@
             let dispute_data = SubmitEvidenceData::foreign_try_from(payload.clone())
                 .map_err(|e| e.into_grpc_status())?;
 
-            let dispute_flow_data = DisputeFlowData::foreign_try_from((
-                payload.clone(),
-                self.config.connectors.clone(),
-            ))
-            .map_err(|e| e.into_grpc_status())?;
->>>>>>> 3fc954ef
+        let dispute_flow_data =
+            DisputeFlowData::foreign_try_from((payload.clone(), config.connectors.clone()))
+                .map_err(|e| e.into_grpc_status())?;
 
             let connector_auth_details =
                 auth_from_metadata(&metadata).map_err(|e| e.into_grpc_status())?;
@@ -191,17 +141,15 @@
                 response: Err(ErrorResponse::default()),
             };
 
-            let response = external_services::service::execute_connector_processing_step(
-                &self.config.proxy,
-                connector_integration,
-                router_data,
-                None,
-                &connector.to_string(),
-                &service_name,
-            )
-            .await
-            .switch()
-            .map_err(|e| e.into_grpc_status())?;
+        let response = external_services::service::execute_connector_processing_step(
+            &config.proxy,
+            connector_integration,
+            router_data,
+            None,
+        )
+        .await
+        .switch()
+        .map_err(|e| e.into_grpc_status())?;
 
             let dispute_response =
                 generate_submit_evidence_response(response).map_err(|e| e.into_grpc_status())?;
@@ -307,7 +255,12 @@
         request: tonic::Request<AcceptDisputeRequest>,
     ) -> Result<tonic::Response<AcceptDisputeResponse>, tonic::Status> {
         info!("DISPUTE_FLOW: initiated");
-<<<<<<< HEAD
+        let service_name = request
+            .extensions()
+            .get::<String>()
+            .cloned()
+            .unwrap_or_else(|| "unknown_service".to_string());
+        grpc_logging_wrapper(request, &service_name, |request| async {
         let config = match request.extensions().get::<Config>() {
             Some(config) => config.clone(),
             None => {
@@ -320,18 +273,6 @@
         let payload = request.into_inner();
         let connector = connector_from_metadata(&metadata).map_err(|e| e.into_grpc_status())?;
 
-        let connector_data = ConnectorData::get_connector_by_name(&connector);
-=======
-        let service_name = request
-            .extensions()
-            .get::<String>()
-            .cloned()
-            .unwrap_or_else(|| "unknown_service".to_string());
-        grpc_logging_wrapper(request, &service_name, |request| async {
-            let metadata = request.metadata().clone();
-            let payload = request.into_inner();
-            let connector = connector_from_metadata(&metadata).map_err(|e| e.into_grpc_status())?;
-
             let connector_data = ConnectorData::get_connector_by_name(&connector);
 
             let connector_integration: BoxedConnectorIntegrationV2<
@@ -344,13 +285,10 @@
 
             let dispute_data = AcceptDisputeData::foreign_try_from(payload.clone())
                 .map_err(|e| e.into_grpc_status())?;
->>>>>>> 3fc954ef
-
-            let dispute_flow_data = DisputeFlowData::foreign_try_from((
-                payload.clone(),
-                self.config.connectors.clone(),
-            ))
-            .map_err(|e| e.into_grpc_status())?;
+
+        let dispute_flow_data =
+            DisputeFlowData::foreign_try_from((payload.clone(), config.connectors.clone()))
+                .map_err(|e| e.into_grpc_status())?;
 
             let connector_auth_details =
                 auth_from_metadata(&metadata).map_err(|e| e.into_grpc_status())?;
@@ -368,52 +306,21 @@
                 response: Err(ErrorResponse::default()),
             };
 
-            let response = external_services::service::execute_connector_processing_step(
-                &self.config.proxy,
-                connector_integration,
-                router_data,
-                None,
-                &connector.to_string(),
-                &service_name,
-            )
-            .await
-            .switch()
-            .map_err(|e| e.into_grpc_status())?;
-
-<<<<<<< HEAD
-        let dispute_flow_data =
-            DisputeFlowData::foreign_try_from((payload.clone(), config.connectors.clone()))
-                .map_err(|e| e.into_grpc_status())?;
-
-        let connector_auth_details =
-            auth_from_metadata(&metadata).map_err(|e| e.into_grpc_status())?;
-
-        let router_data: RouterDataV2<
-            Accept,
-            DisputeFlowData,
-            AcceptDisputeData,
-            DisputeResponseData,
-        > = RouterDataV2 {
-            flow: std::marker::PhantomData,
-            resource_common_data: dispute_flow_data,
-            connector_auth_type: connector_auth_details,
-            request: dispute_data,
-            response: Err(ErrorResponse::default()),
-        };
-
         let response = external_services::service::execute_connector_processing_step(
             &config.proxy,
             connector_integration,
             router_data,
             None,
         )
-=======
+        .await
+        .switch()
+        .map_err(|e| e.into_grpc_status())?;
+
             let dispute_response =
                 generate_accept_dispute_response(response).map_err(|e| e.into_grpc_status())?;
 
             Ok(tonic::Response::new(dispute_response))
         })
->>>>>>> 3fc954ef
         .await
     }
 
