<<<<<<< HEAD
use crate::implement_connector_operation;
use crate::{
    configs::Config,
    error::{IntoGrpcStatus, ReportSwitchExt, ResultExtGrpc},
    utils::{
        auth_from_metadata, connector_from_metadata, get_config_from_request, grpc_logging_wrapper,
    },
};
=======
use std::sync::Arc;

>>>>>>> 364645cb
use common_utils::errors::CustomResult;
use connector_integration::types::ConnectorData;
use domain_types::{
    connector_flow::{Accept, DefendDispute, FlowName, SubmitEvidence},
    connector_types::{
        AcceptDisputeData, DisputeDefendData, DisputeFlowData, DisputeResponseData,
        SubmitEvidenceData,
    },
    errors::{ApiError, ApplicationErrorResponse},
    router_data::{ConnectorAuthType, ErrorResponse},
    router_data_v2::RouterDataV2,
    types::{
        generate_accept_dispute_response, generate_defend_dispute_response,
        generate_submit_evidence_response,
    },
    utils::ForeignTryFrom,
};
use error_stack::ResultExt;
use grpc_api_types::payments::{
    dispute_service_server::DisputeService, AcceptDisputeRequest, AcceptDisputeResponse,
    DisputeDefendRequest, DisputeDefendResponse, DisputeResponse, DisputeServiceGetRequest,
    DisputeServiceSubmitEvidenceRequest, DisputeServiceSubmitEvidenceResponse,
    DisputeServiceTransformRequest, DisputeServiceTransformResponse, WebhookEventType,
    WebhookResponseContent,
};
use interfaces::connector_integration_v2::BoxedConnectorIntegrationV2;
use tracing::info;

use crate::{
    configs::Config,
    error::{IntoGrpcStatus, ReportSwitchExt, ResultExtGrpc},
    implement_connector_operation,
    utils::{auth_from_metadata, connector_from_metadata, grpc_logging_wrapper},
};

// Helper trait for dispute operations
trait DisputeOperationsInternal {
    async fn internal_defend(
        &self,
        request: tonic::Request<DisputeDefendRequest>,
    ) -> Result<tonic::Response<DisputeDefendResponse>, tonic::Status>;
}

pub struct Disputes {
    pub config: Arc<Config>,
}

impl DisputeOperationsInternal for Disputes {
    implement_connector_operation!(
        fn_name: internal_defend,
        log_prefix: "DEFEND_DISPUTE",
        request_type: DisputeDefendRequest,
        response_type: DisputeDefendResponse,
        flow_marker: DefendDispute,
        resource_common_data_type: DisputeFlowData,
        request_data_type: DisputeDefendData,
        response_data_type: DisputeResponseData,
        request_data_constructor: DisputeDefendData::foreign_try_from,
        common_flow_data_constructor: DisputeFlowData::foreign_try_from,
        generate_response_fn: generate_defend_dispute_response,
        all_keys_required: None
    );
}

#[tonic::async_trait]
impl DisputeService for Disputes {
    #[tracing::instrument(
        name = "dispute_submit_evidence",
        fields(
            name = common_utils::consts::NAME,
            service_name = tracing::field::Empty,
            service_method = FlowName::SubmitEvidence.to_string(),
            request_body = tracing::field::Empty,
            response_body = tracing::field::Empty,
            error_message = tracing::field::Empty,
            merchant_id = tracing::field::Empty,
            gateway = tracing::field::Empty,
            request_id = tracing::field::Empty,
            status_code = tracing::field::Empty,
            message_ = "Golden Log Line (incoming)",
            response_time = tracing::field::Empty,
            tenant_id = tracing::field::Empty,
            flow = FlowName::SubmitEvidence.to_string(),
            flow_specific_fields.status = tracing::field::Empty,
        )
        skip(self, request)
    )]
    async fn submit_evidence(
        &self,
        request: tonic::Request<DisputeServiceSubmitEvidenceRequest>,
    ) -> Result<tonic::Response<DisputeServiceSubmitEvidenceResponse>, tonic::Status> {
        info!("DISPUTE_FLOW: initiated");
        let service_name = request
            .extensions()
            .get::<String>()
            .cloned()
            .unwrap_or_else(|| "unknown_service".to_string());
        grpc_logging_wrapper(request, &service_name, |request| async {
            let config = get_config_from_request(&request).map_err(|e| e.into_grpc_status())?;
            let metadata = request.metadata().clone();
            let payload = request.into_inner();
            let connector = connector_from_metadata(&metadata).map_err(|e| e.into_grpc_status())?;
            let connector_data = ConnectorData::get_connector_by_name(&connector);

            let connector_integration: BoxedConnectorIntegrationV2<
                '_,
                SubmitEvidence,
                DisputeFlowData,
                SubmitEvidenceData,
                DisputeResponseData,
            > = connector_data.connector.get_connector_integration_v2();

            let dispute_data = SubmitEvidenceData::foreign_try_from(payload.clone())
                .map_err(|e| e.into_grpc_status())?;

            let dispute_flow_data =
                DisputeFlowData::foreign_try_from((payload.clone(), config.connectors.clone()))
                    .map_err(|e| e.into_grpc_status())?;

            let connector_auth_details =
                auth_from_metadata(&metadata).map_err(|e| e.into_grpc_status())?;

            let router_data: RouterDataV2<
                SubmitEvidence,
                DisputeFlowData,
                SubmitEvidenceData,
                DisputeResponseData,
            > = RouterDataV2 {
                flow: std::marker::PhantomData,
                resource_common_data: dispute_flow_data,
                connector_auth_type: connector_auth_details,
                request: dispute_data,
                response: Err(ErrorResponse::default()),
            };

            let response = external_services::service::execute_connector_processing_step(
                &config.proxy,
                connector_integration,
                router_data,
                None,
                &connector.to_string(),
                service_name.as_str(),
            )
            .await
            .switch()
            .map_err(|e| e.into_grpc_status())?;

            let dispute_response =
                generate_submit_evidence_response(response).map_err(|e| e.into_grpc_status())?;

            Ok(tonic::Response::new(dispute_response))
        })
        .await
    }

    #[tracing::instrument(
        name = "dispute_sync",
        fields(
            name = common_utils::consts::NAME,
            service_name = tracing::field::Empty,
            service_method = FlowName::Dsync.to_string(),
            request_body = tracing::field::Empty,
            response_body = tracing::field::Empty,
            error_message = tracing::field::Empty,
            merchant_id = tracing::field::Empty,
            gateway = tracing::field::Empty,
            request_id = tracing::field::Empty,
            status_code = tracing::field::Empty,
            message_ = "Golden Log Line (incoming)",
            response_time = tracing::field::Empty,
            tenant_id = tracing::field::Empty,
            flow = FlowName::Dsync.to_string(),
            flow_specific_fields.status = tracing::field::Empty,
        )
        skip(self, request)
    )]
    async fn get(
        &self,
        request: tonic::Request<DisputeServiceGetRequest>,
    ) -> Result<tonic::Response<DisputeResponse>, tonic::Status> {
        // For now, return a basic dispute response
        // This will need proper implementation based on domain logic
        let service_name = request
            .extensions()
            .get::<String>()
            .cloned()
            .unwrap_or_else(|| "unknown_service".to_string());
        grpc_logging_wrapper(request, &service_name, |request| async {
            let _payload = request.into_inner();
            let response = DisputeResponse {
                ..Default::default()
            };
            Ok(tonic::Response::new(response))
        })
        .await
    }

    #[tracing::instrument(
        name = "dispute_defend",
        fields(
            name = common_utils::consts::NAME,
            service_name = tracing::field::Empty,
            service_method = FlowName::DefendDispute.to_string(),
            request_body = tracing::field::Empty,
            response_body = tracing::field::Empty,
            error_message = tracing::field::Empty,
            merchant_id = tracing::field::Empty,
            gateway = tracing::field::Empty,
            request_id = tracing::field::Empty,
            status_code = tracing::field::Empty,
            message_ = "Golden Log Line (incoming)",
            response_time = tracing::field::Empty,
            tenant_id = tracing::field::Empty,
            flow = FlowName::DefendDispute.to_string(),
            flow_specific_fields.status = tracing::field::Empty,
        )
        skip(self, request)
    )]
    async fn defend(
        &self,
        request: tonic::Request<DisputeDefendRequest>,
    ) -> Result<tonic::Response<DisputeDefendResponse>, tonic::Status> {
        self.internal_defend(request).await
    }

    #[tracing::instrument(
        name = "dispute_accept",
        fields(
            name = common_utils::consts::NAME,
            service_name = tracing::field::Empty,
            service_method = FlowName::AcceptDispute.to_string(),
            request_body = tracing::field::Empty,
            response_body = tracing::field::Empty,
            error_message = tracing::field::Empty,
            merchant_id = tracing::field::Empty,
            gateway = tracing::field::Empty,
            request_id = tracing::field::Empty,
            status_code = tracing::field::Empty,
            message_ = "Golden Log Line (incoming)",
            response_time = tracing::field::Empty,
            tenant_id = tracing::field::Empty,
            flow = FlowName::AcceptDispute.to_string(),
            flow_specific_fields.status = tracing::field::Empty,
        )
        skip(self, request)
    )]
    async fn accept(
        &self,
        request: tonic::Request<AcceptDisputeRequest>,
    ) -> Result<tonic::Response<AcceptDisputeResponse>, tonic::Status> {
        info!("DISPUTE_FLOW: initiated");
        let service_name = request
            .extensions()
            .get::<String>()
            .cloned()
            .unwrap_or_else(|| "unknown_service".to_string());
        grpc_logging_wrapper(request, &service_name, |request| async {
            let config = get_config_from_request(&request).map_err(|e| e.into_grpc_status())?;
            let metadata = request.metadata().clone();
            let payload = request.into_inner();
            let connector = connector_from_metadata(&metadata).map_err(|e| e.into_grpc_status())?;

            let connector_data = ConnectorData::get_connector_by_name(&connector);

            let connector_integration: BoxedConnectorIntegrationV2<
                '_,
                Accept,
                DisputeFlowData,
                AcceptDisputeData,
                DisputeResponseData,
            > = connector_data.connector.get_connector_integration_v2();

            let dispute_data = AcceptDisputeData::foreign_try_from(payload.clone())
                .map_err(|e| e.into_grpc_status())?;

            let dispute_flow_data =
                DisputeFlowData::foreign_try_from((payload.clone(), config.connectors.clone()))
                    .map_err(|e| e.into_grpc_status())?;

            let connector_auth_details =
                auth_from_metadata(&metadata).map_err(|e| e.into_grpc_status())?;

            let router_data: RouterDataV2<
                Accept,
                DisputeFlowData,
                AcceptDisputeData,
                DisputeResponseData,
            > = RouterDataV2 {
                flow: std::marker::PhantomData,
                resource_common_data: dispute_flow_data,
                connector_auth_type: connector_auth_details,
                request: dispute_data,
                response: Err(ErrorResponse::default()),
            };

            let response = external_services::service::execute_connector_processing_step(
                &config.proxy,
                connector_integration,
                router_data,
                None,
                &connector.to_string(),
                service_name.as_str(),
            )
            .await
            .switch()
            .map_err(|e| e.into_grpc_status())?;

            let dispute_response =
                generate_accept_dispute_response(response).map_err(|e| e.into_grpc_status())?;

            Ok(tonic::Response::new(dispute_response))
        })
        .await
    }

    #[tracing::instrument(
        name = "distpute_transform",
        fields(
            name = common_utils::consts::NAME,
            service_name = tracing::field::Empty,
            service_method = FlowName::IncomingWebhook.to_string(),
            request_body = tracing::field::Empty,
            response_body = tracing::field::Empty,
            error_message = tracing::field::Empty,
            merchant_id = tracing::field::Empty,
            gateway = tracing::field::Empty,
            request_id = tracing::field::Empty,
            status_code = tracing::field::Empty,
            message_ = "Golden Log Line (incoming)",
            response_time = tracing::field::Empty,
            tenant_id = tracing::field::Empty,
            flow = FlowName::IncomingWebhook.to_string(),
            flow_specific_fields.status = tracing::field::Empty,
        )
        skip(self, request)
    )]
    async fn transform(
        &self,
        request: tonic::Request<DisputeServiceTransformRequest>,
    ) -> Result<tonic::Response<DisputeServiceTransformResponse>, tonic::Status> {
        let service_name = request
            .extensions()
            .get::<String>()
            .cloned()
            .unwrap_or_else(|| "unknown_service".to_string());
        grpc_logging_wrapper(request, &service_name, |request| async {
            let connector =
                connector_from_metadata(request.metadata()).map_err(|e| e.into_grpc_status())?;
            let connector_auth_details =
                auth_from_metadata(request.metadata()).map_err(|e| e.into_grpc_status())?;
            let payload = request.into_inner();

            let request_details = payload
                .request_details
                .map(domain_types::connector_types::RequestDetails::foreign_try_from)
                .ok_or_else(|| {
                    tonic::Status::invalid_argument("missing request_details in the payload")
                })?
                .map_err(|e| e.into_grpc_status())?;

            let webhook_secrets = payload
                .webhook_secrets
                .map(|details| {
                    domain_types::connector_types::ConnectorWebhookSecrets::foreign_try_from(
                        details,
                    )
                    .map_err(|e| e.into_grpc_status())
                })
                .transpose()?;

            // Get connector data
            let connector_data = ConnectorData::get_connector_by_name(&connector);

            let source_verified = connector_data
                .connector
                .verify_webhook_source(
                    request_details.clone(),
                    webhook_secrets.clone(),
                    Some(connector_auth_details.clone()),
                )
                .switch()
                .map_err(|e| e.into_grpc_status())?;

            let content = get_disputes_webhook_content(
                connector_data,
                request_details,
                webhook_secrets,
                Some(connector_auth_details),
            )
            .await
            .map_err(|e| e.into_grpc_status())?;

            let response = DisputeServiceTransformResponse {
                event_type: WebhookEventType::WebhookDispute.into(),
                content: Some(content),
                source_verified,
                response_ref_id: None,
            };

            Ok(tonic::Response::new(response))
        })
        .await
    }
}

async fn get_disputes_webhook_content(
    connector_data: ConnectorData,
    request_details: domain_types::connector_types::RequestDetails,
    webhook_secrets: Option<domain_types::connector_types::ConnectorWebhookSecrets>,
    connector_auth_details: Option<ConnectorAuthType>,
) -> CustomResult<WebhookResponseContent, ApplicationErrorResponse> {
    let webhook_details = connector_data
        .connector
        .process_dispute_webhook(request_details, webhook_secrets, connector_auth_details)
        .switch()?;

    // Generate response
    let response = DisputeResponse::foreign_try_from(webhook_details).change_context(
        ApplicationErrorResponse::InternalServerError(ApiError {
            sub_code: "RESPONSE_CONSTRUCTION_ERROR".to_string(),
            error_identifier: 500,
            error_message: "Error while constructing response".to_string(),
            error_object: None,
        }),
    )?;

    Ok(WebhookResponseContent {
        content: Some(
            grpc_api_types::payments::webhook_response_content::Content::DisputesResponse(response),
        ),
    })
}<|MERGE_RESOLUTION|>--- conflicted
+++ resolved
@@ -1,18 +1,7 @@
-<<<<<<< HEAD
-use crate::implement_connector_operation;
-use crate::{
-    configs::Config,
-    error::{IntoGrpcStatus, ReportSwitchExt, ResultExtGrpc},
-    utils::{
-        auth_from_metadata, connector_from_metadata, get_config_from_request, grpc_logging_wrapper,
-    },
-};
-=======
 use std::sync::Arc;
-
->>>>>>> 364645cb
 use common_utils::errors::CustomResult;
 use connector_integration::types::ConnectorData;
+use crate::utils::get_config_from_request;
 use domain_types::{
     connector_flow::{Accept, DefendDispute, FlowName, SubmitEvidence},
     connector_types::{
