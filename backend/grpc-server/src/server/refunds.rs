--- conflicted
+++ resolved
@@ -130,20 +130,12 @@
         utils::grpc_logging_wrapper(
             request,
             &service_name,
-<<<<<<< HEAD
-            config.clone(),
-            |request, metadata_payload| async move {
-                let connector = metadata_payload.connector;
-                let connector_auth_details = metadata_payload.connector_auth_type;
-                let payload = request.into_inner();
-=======
             self.config.clone(),
             common_utils::events::FlowName::IncomingWebhook,
             |request_data| async move {
                 let payload = request_data.payload;
                 let connector = request_data.extracted_metadata.connector;
                 let connector_auth_details = request_data.extracted_metadata.connector_auth_type;
->>>>>>> ec91d1b9
 
                 let request_details = payload
                     .request_details
