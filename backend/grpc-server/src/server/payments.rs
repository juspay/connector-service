--- conflicted
+++ resolved
@@ -10,27 +10,16 @@
 use connector_integration::types::ConnectorData;
 use domain_types::{
     connector_flow::{
-<<<<<<< HEAD
-        Authorize, Capture, CreateAccessToken, CreateOrder, CreateSessionToken, PSync, Refund,
-        RepeatPayment, SetupMandate, Void,
+        Authorize, Capture, CreateOrder, CreateSessionToken, PSync, PaymentMethodToken, Refund,
+        RepeatPayment, SetupMandate, Void, CreateAccessToken,
     },
     connector_types::{
         AccessTokenRequestData, AccessTokenResponseData, PaymentCreateOrderData,
-        PaymentCreateOrderResponse, PaymentFlowData, PaymentVoidData, PaymentsAuthorizeData,
+        PaymentCreateOrderResponse, PaymentFlowData,
+        PaymentMethodTokenResponse, PaymentMethodTokenizationData, PaymentVoidData, PaymentsAuthorizeData,
         PaymentsCaptureData, PaymentsResponseData, PaymentsSyncData, RefundFlowData, RefundsData,
         RefundsResponseData, RepeatPaymentData, SessionTokenRequestData, SessionTokenResponseData,
         SetupMandateRequestData,
-=======
-        Authorize, Capture, CreateOrder, CreateSessionToken, PSync, PaymentMethodToken, Refund,
-        RepeatPayment, SetupMandate, Void,
-    },
-    connector_types::{
-        PaymentCreateOrderData, PaymentCreateOrderResponse, PaymentFlowData,
-        PaymentMethodTokenResponse, PaymentMethodTokenizationData, PaymentVoidData,
-        PaymentsAuthorizeData, PaymentsCaptureData, PaymentsResponseData, PaymentsSyncData,
-        RefundFlowData, RefundsData, RefundsResponseData, RepeatPaymentData,
-        SessionTokenRequestData, SessionTokenResponseData, SetupMandateRequestData,
->>>>>>> 7bdb34fc
     },
     errors::{ApiError, ApplicationErrorResponse},
     payment_method_data::{DefaultPCIHolder, PaymentMethodDataTypes, VaultTokenHolder},
@@ -270,53 +259,6 @@
             payment_flow_data
         };
 
-<<<<<<< HEAD
-        // Extract access token from Hyperswitch request
-        let cached_access_token = payload.access_token.clone();
-
-        // Check if connector supports access tokens
-        let should_do_access_token = connector_data.connector.should_do_access_token();
-
-        // Conditional token generation - ONLY if not provided in request
-        let payment_flow_data = if should_do_access_token {
-            if cached_access_token.is_some() {
-                // If provided cached token - use it, don't generate new one
-                tracing::info!("Using cached access token from Hyperswitch");
-                payment_flow_data.set_access_token(cached_access_token)
-            } else {
-                // No cached token - generate fresh one
-                tracing::info!("No cached access token found, generating new token");
-                let event_params = EventParams {
-                    _connector_name: &connector.to_string(),
-                    _service_name: service_name,
-                    request_id,
-                    lineage_ids,
-                    reference_id,
-                };
-
-                let access_token_data = self
-                    .handle_access_token(
-                        connector_data.clone(),
-                        &payment_flow_data,
-                        connector_auth_details.clone(),
-                        event_params,
-                        &payload,
-                        &connector.to_string(),
-                        service_name,
-                    )
-                    .await?;
-
-                tracing::info!(
-                    "Access token created successfully with expiry: {:?}",
-                    access_token_data.expires_in
-                );
-
-                // Store in flow data for connector API calls
-                payment_flow_data.set_access_token(Some(access_token_data.access_token.clone()))
-            }
-        } else {
-            // Connector doesn't support access tokens
-=======
         let should_do_payment_method_token =
             connector_data.connector.should_do_payment_method_token();
 
@@ -342,7 +284,54 @@
             tracing::info!("Payment Method Token created successfully");
             payment_flow_data.set_payment_method_token(Some(payment_method_token_data.token))
         } else {
->>>>>>> 7bdb34fc
+            payment_flow_data
+        };
+
+        // Extract access token from Hyperswitch request
+        let cached_access_token = payload.access_token.clone();
+
+        // Check if connector supports access tokens
+        let should_do_access_token = connector_data.connector.should_do_access_token();
+
+        // Conditional token generation - ONLY if not provided in request
+        let payment_flow_data = if should_do_access_token {
+            if cached_access_token.is_some() {
+                // If provided cached token - use it, don't generate new one
+                tracing::info!("Using cached access token from Hyperswitch");
+                payment_flow_data.set_access_token(cached_access_token)
+            } else {
+                // No cached token - generate fresh one
+                tracing::info!("No cached access token found, generating new token");
+                let event_params = EventParams {
+                    _connector_name: &connector.to_string(),
+                    _service_name: service_name,
+                    request_id,
+                    lineage_ids,
+                    reference_id,
+                };
+
+                let access_token_data = self
+                    .handle_access_token(
+                        connector_data.clone(),
+                        &payment_flow_data,
+                        connector_auth_details.clone(),
+                        event_params,
+                        &payload,
+                        &connector.to_string(),
+                        service_name,
+                    )
+                    .await?;
+
+                tracing::info!(
+                    "Access token created successfully with expiry: {:?}",
+                    access_token_data.expires_in
+                );
+
+                // Store in flow data for connector API calls
+                payment_flow_data.set_access_token(Some(access_token_data.access_token.clone()))
+            }
+        } else {
+            // Connector doesn't support access tokens
             payment_flow_data
         };
 
@@ -799,14 +788,9 @@
             )),
         }
     }
-<<<<<<< HEAD
-    #[allow(clippy::too_many_arguments)]
-    async fn handle_access_token<
-=======
 
     #[allow(clippy::too_many_arguments)]
     async fn handle_payment_session_token<
->>>>>>> 7bdb34fc
         T: PaymentMethodDataTypes
             + Default
             + Eq
@@ -816,58 +800,13 @@
             + serde::de::DeserializeOwned
             + Clone
             + Sync
-<<<<<<< HEAD
-            + domain_types::types::CardConversionHelper<T>
-            + 'static,
-        P,
-=======
             + domain_types::types::CardConversionHelper<T>,
->>>>>>> 7bdb34fc
     >(
         &self,
         connector_data: ConnectorData<T>,
         payment_flow_data: &PaymentFlowData,
         connector_auth_details: ConnectorAuthType,
         event_params: EventParams<'_>,
-<<<<<<< HEAD
-        payload: &P,
-        connector_name: &str,
-        service_name: &str,
-    ) -> Result<AccessTokenResponseData, PaymentAuthorizationError>
-    where
-        P: Clone + ErasedMaskSerialize,
-        AccessTokenRequestData:
-            for<'a> ForeignTryFrom<&'a ConnectorAuthType, Error = ApplicationErrorResponse>,
-    {
-        // Get connector integration for CreateAccessToken flow
-        let connector_integration: BoxedConnectorIntegrationV2<
-            '_,
-            CreateAccessToken,
-            PaymentFlowData,
-            AccessTokenRequestData,
-            AccessTokenResponseData,
-        > = connector_data.connector.get_connector_integration_v2();
-
-        // Create access token request data - grant type determined by connector
-        let access_token_request_data = AccessTokenRequestData::foreign_try_from(
-            &connector_auth_details, // Contains connector-specific auth details
-        )
-        .map_err(|e| {
-            PaymentAuthorizationError::new(
-                grpc_api_types::payments::PaymentStatus::Pending,
-                Some(format!("Failed to create access token request: {e}")),
-                Some("ACCESS_TOKEN_REQUEST_ERROR".to_string()),
-                Some(400),
-            )
-        })?;
-
-        // Create router data for access token flow
-        let access_token_router_data = RouterDataV2::<
-            CreateAccessToken,
-            PaymentFlowData,
-            AccessTokenRequestData,
-            AccessTokenResponseData,
-=======
         payload: &PaymentServiceAuthorizeRequest,
         connector_name: &str,
         service_name: &str,
@@ -925,16 +864,11 @@
             PaymentFlowData,
             PaymentMethodTokenizationData<T>,
             PaymentMethodTokenResponse,
->>>>>>> 7bdb34fc
         > {
             flow: std::marker::PhantomData,
             resource_common_data: payment_flow_data.clone(),
             connector_auth_type: connector_auth_details,
-<<<<<<< HEAD
-            request: access_token_request_data,
-=======
             request: payment_method_tokenization_data,
->>>>>>> 7bdb34fc
             response: Err(ErrorResponse::default()),
         };
 
@@ -942,34 +876,19 @@
         let external_event_params = EventProcessingParams {
             connector_name,
             service_name,
-<<<<<<< HEAD
-            flow_name: FlowName::CreateAccessToken,
-            event_config: &self.config.events,
-            raw_request_data: Some(SecretSerdeValue::new(
-                payload.masked_serialize().unwrap_or_default(),
-=======
             flow_name: FlowName::PaymentMethodToken,
             event_config: &self.config.events,
             raw_request_data: Some(SecretSerdeValue::new(
                 serde_json::to_value(payload).unwrap_or_default(),
->>>>>>> 7bdb34fc
             )),
             request_id: event_params.request_id,
             lineage_ids: event_params.lineage_ids,
             reference_id: event_params.reference_id,
         };
-<<<<<<< HEAD
-
-        let response = external_services::service::execute_connector_processing_step(
-            &self.config.proxy,
-            connector_integration,
-            access_token_router_data,
-=======
         let response = external_services::service::execute_connector_processing_step(
             &self.config.proxy,
             connector_integration,
             payment_method_token_router_data,
->>>>>>> 7bdb34fc
             None,
             external_event_params,
             None,
@@ -979,30 +898,16 @@
         .map_err(|e: error_stack::Report<ApplicationErrorResponse>| {
             PaymentAuthorizationError::new(
                 grpc_api_types::payments::PaymentStatus::Pending,
-<<<<<<< HEAD
-                Some(format!("Access Token creation failed: {e}")),
-                Some("ACCESS_TOKEN_CREATION_ERROR".to_string()),
-=======
                 Some(format!("Payment Method Token creation failed: {e}")),
                 Some("PAYMENT_METHOD_TOKEN_CREATION_ERROR".to_string()),
->>>>>>> 7bdb34fc
                 Some(500),
             )
         })?;
 
         match response.response {
-<<<<<<< HEAD
-            Ok(access_token_data) => {
-                tracing::info!(
-                    "Access token created successfully with expiry: {:?}",
-                    access_token_data.expires_in
-                );
-                Ok(access_token_data)
-=======
             Ok(payment_method_token_data) => {
                 tracing::info!("Payment method token created successfully");
                 Ok(payment_method_token_data)
->>>>>>> 7bdb34fc
             }
             Err(ErrorResponse {
                 message,
@@ -1010,13 +915,126 @@
                 ..
             }) => Err(PaymentAuthorizationError::new(
                 grpc_api_types::payments::PaymentStatus::Pending,
-<<<<<<< HEAD
+                Some(format!("Payment Method Token creation failed: {message}")),
+                Some("PAYMENT_METHOD_TOKEN_CREATION_ERROR".to_string()),
+                Some(status_code.into()),
+            )),
+        }
+    }
+    #[allow(clippy::too_many_arguments)]
+    async fn handle_access_token<
+        T: PaymentMethodDataTypes
+            + Default
+            + Eq
+            + Debug
+            + Send
+            + serde::Serialize
+            + serde::de::DeserializeOwned
+            + Clone
+            + Sync
+            + domain_types::types::CardConversionHelper<T>
+            + 'static,
+        P,
+    >(
+        &self,
+        connector_data: ConnectorData<T>,
+        payment_flow_data: &PaymentFlowData,
+        connector_auth_details: ConnectorAuthType,
+        event_params: EventParams<'_>,
+        payload: &P,
+        connector_name: &str,
+        service_name: &str,
+    ) -> Result<AccessTokenResponseData, PaymentAuthorizationError>
+    where
+        P: Clone + ErasedMaskSerialize,
+        AccessTokenRequestData:
+            for<'a> ForeignTryFrom<&'a ConnectorAuthType, Error = ApplicationErrorResponse>,
+    {
+        // Get connector integration for CreateAccessToken flow
+        let connector_integration: BoxedConnectorIntegrationV2<
+            '_,
+            CreateAccessToken,
+            PaymentFlowData,
+            AccessTokenRequestData,
+            AccessTokenResponseData,
+        > = connector_data.connector.get_connector_integration_v2();
+
+        // Create access token request data - grant type determined by connector
+        let access_token_request_data = AccessTokenRequestData::foreign_try_from(
+            &connector_auth_details, // Contains connector-specific auth details
+        )
+        .map_err(|e| {
+            PaymentAuthorizationError::new(
+                grpc_api_types::payments::PaymentStatus::Pending,
+                Some(format!("Failed to create access token request: {e}")),
+                Some("ACCESS_TOKEN_REQUEST_ERROR".to_string()),
+                Some(400),
+            )
+        })?;
+
+        // Create router data for access token flow
+        let access_token_router_data = RouterDataV2::<
+            CreateAccessToken,
+            PaymentFlowData,
+            AccessTokenRequestData,
+            AccessTokenResponseData,
+        > {
+            flow: std::marker::PhantomData,
+            resource_common_data: payment_flow_data.clone(),
+            connector_auth_type: connector_auth_details,
+            request: access_token_request_data,
+            response: Err(ErrorResponse::default()),
+        };
+
+        // Execute connector processing
+        let external_event_params = EventProcessingParams {
+            connector_name,
+            service_name,
+            flow_name: FlowName::CreateAccessToken,
+            event_config: &self.config.events,
+            raw_request_data: Some(SecretSerdeValue::new(
+                payload.masked_serialize().unwrap_or_default(),
+            )),
+            request_id: event_params.request_id,
+            lineage_ids: event_params.lineage_ids,
+            reference_id: event_params.reference_id,
+        };
+
+        let response = external_services::service::execute_connector_processing_step(
+            &self.config.proxy,
+            connector_integration,
+            access_token_router_data,
+            None,
+            external_event_params,
+            None,
+        )
+        .await
+        .switch()
+        .map_err(|e: error_stack::Report<ApplicationErrorResponse>| {
+            PaymentAuthorizationError::new(
+                grpc_api_types::payments::PaymentStatus::Pending,
+                Some(format!("Access Token creation failed: {e}")),
+                Some("ACCESS_TOKEN_CREATION_ERROR".to_string()),
+                Some(500),
+            )
+        })?;
+
+        match response.response {
+            Ok(access_token_data) => {
+                tracing::info!(
+                    "Access token created successfully with expiry: {:?}",
+                    access_token_data.expires_in
+                );
+                Ok(access_token_data)
+            }
+            Err(ErrorResponse {
+                message,
+                status_code,
+                ..
+            }) => Err(PaymentAuthorizationError::new(
+                grpc_api_types::payments::PaymentStatus::Pending,
                 Some(format!("Access Token creation failed: {message}")),
                 Some("ACCESS_TOKEN_CREATION_ERROR".to_string()),
-=======
-                Some(format!("Payment Method Token creation failed: {message}")),
-                Some("PAYMENT_METHOD_TOKEN_CREATION_ERROR".to_string()),
->>>>>>> 7bdb34fc
                 Some(status_code.into()),
             )),
         }
