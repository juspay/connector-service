--- conflicted
+++ resolved
@@ -1,15 +1,7 @@
 use std::{fmt::Debug, sync::Arc};
 
 use common_enums;
-<<<<<<< HEAD
-use common_utils::errors::CustomResult;
-use common_utils::{
-    events::{EventConfig, FlowName},
-    pii::SecretSerdeValue,
-};
-=======
-use common_utils::{consts, errors::CustomResult, events, lineage, pii};
->>>>>>> 176b6e75
+use common_utils::{consts, errors::CustomResult, events::{self, EventConfig, FlowName}, lineage, pii::SecretSerdeValue};
 use connector_integration::types::ConnectorData;
 use domain_types::{
     connector_flow::{
@@ -54,10 +46,18 @@
     configs::Config,
     error::{IntoGrpcStatus, PaymentAuthorizationError, ReportSwitchExt, ResultExtGrpc},
     implement_connector_operation,
-    utils::{self, grpc_logging_wrapper},
+    utils::{self, auth_from_metadata, grpc_logging_wrapper},
 };
 
-<<<<<<< HEAD
+#[derive(Debug, Clone)]
+struct EventParams<'a> {
+    connector_name: &'a str,
+    service_name: &'a str,
+    request_id: &'a str,
+    lineage_ids: &'a lineage::LineageIds<'a>,
+    reference_id: &'a Option<String>,
+}
+
 /// Helper function for converting CardDetails to TokenData with structured types
 #[derive(Debug, serde::Serialize)]
 struct CardTokenData {
@@ -65,15 +65,6 @@
     cvv: String,
     exp_month: String,
     exp_year: String,
-=======
-#[derive(Debug, Clone)]
-struct EventParams<'a> {
-    connector_name: &'a str,
-    service_name: &'a str,
-    request_id: &'a str,
-    lineage_ids: &'a lineage::LineageIds<'a>,
-    reference_id: &'a Option<String>,
->>>>>>> 176b6e75
 }
 
 trait ToTokenData {
@@ -147,10 +138,6 @@
 }
 
 impl Payments {
-<<<<<<< HEAD
-=======
-    // connector, connector_auth_details, request_id can be obtained from metadata_payload
->>>>>>> 176b6e75
     #[allow(clippy::too_many_arguments)]
     async fn process_authorization_internal<
         T: PaymentMethodDataTypes
@@ -169,15 +156,11 @@
         payload: PaymentServiceAuthorizeRequest,
         connector: domain_types::connector_types::ConnectorEnum,
         connector_auth_details: ConnectorAuthType,
-<<<<<<< HEAD
-=======
         metadata: &tonic::metadata::MetadataMap,
         metadata_payload: &utils::MetadataPayload,
->>>>>>> 176b6e75
         service_name: &str,
         request_id: &str,
         token_data: Option<TokenData>,
-        metadata: &tonic::metadata::MetadataMap,
     ) -> Result<PaymentServiceAuthorizeResponse, PaymentAuthorizationError> {
         //get connector data
         let connector_data = ConnectorData::get_connector_by_name(&connector);
@@ -211,8 +194,6 @@
         let should_do_order_create = connector_data.connector.should_do_order_create();
 
         let payment_flow_data = if should_do_order_create {
-<<<<<<< HEAD
-=======
             let event_params = EventParams {
                 connector_name: &connector.to_string(),
                 service_name,
@@ -221,7 +202,6 @@
                 reference_id,
             };
 
->>>>>>> 176b6e75
             let order_id = self
                 .handle_order_creation(
                     connector_data.clone(),
@@ -230,7 +210,7 @@
                     &payload,
                     &connector.to_string(),
                     service_name,
-                    request_id,
+                    event_params,
                 )
                 .await?;
 
@@ -243,9 +223,6 @@
         let should_do_session_token = connector_data.connector.should_do_session_token();
 
         let payment_flow_data = if should_do_session_token {
-<<<<<<< HEAD
-            // let mut flow_data = payment_flow_data;
-=======
             let event_params = EventParams {
                 connector_name: &connector.to_string(),
                 service_name,
@@ -254,7 +231,6 @@
                 reference_id,
             };
 
->>>>>>> 176b6e75
             let payment_session_data = self
                 .handle_session_token(
                     connector_data.clone(),
@@ -263,7 +239,7 @@
                     &payload,
                     &connector.to_string(),
                     service_name,
-                    request_id,
+                    event_params,
                 )
                 .await?;
             tracing::info!(
@@ -304,13 +280,9 @@
             request: payment_authorize_data,
             response: Err(ErrorResponse::default()),
         };
-<<<<<<< HEAD
-
-        // Create event processing parameters
+
+        // Execute connector processing
         let event_config = EventConfig::default();
-=======
-        // Execute connector processing
->>>>>>> 176b6e75
         let event_params = EventProcessingParams {
             connector_name: &connector.to_string(),
             service_name,
@@ -423,7 +395,7 @@
         payload: &PaymentServiceAuthorizeRequest,
         connector_name: &str,
         service_name: &str,
-        request_id: &str,
+        event_params: EventParams<'_>,
     ) -> Result<String, PaymentAuthorizationError> {
         // Get connector integration
         let connector_integration: BoxedConnectorIntegrationV2<
@@ -479,13 +451,9 @@
             raw_request_data: Some(SecretSerdeValue::new(
                 serde_json::to_value(payload).unwrap_or_default(),
             )),
-<<<<<<< HEAD
-            request_id,
-=======
             request_id: event_params.request_id,
             lineage_ids: event_params.lineage_ids,
             reference_id: event_params.reference_id,
->>>>>>> 176b6e75
         };
 
         // Execute connector processing
@@ -535,6 +503,7 @@
         connector_data: ConnectorData<T>,
         payment_flow_data: &PaymentFlowData,
         connector_auth_details: ConnectorAuthType,
+        event_params: EventParams<'_>,
         payload: &PaymentServiceRegisterRequest,
         connector_name: &str,
         service_name: &str,
@@ -575,13 +544,9 @@
             request: order_create_data,
             response: Err(ErrorResponse::default()),
         };
-<<<<<<< HEAD
-
-        // Create event processing parameters
+
+        // Execute connector processing
         let external_event_config = EventConfig::default();
-=======
-        // Execute connector processing
->>>>>>> 176b6e75
         let external_event_params = EventProcessingParams {
             connector_name,
             service_name,
@@ -590,13 +555,9 @@
             raw_request_data: Some(SecretSerdeValue::new(
                 serde_json::to_value(payload).unwrap_or_default(),
             )),
-<<<<<<< HEAD
-            request_id: "setup_mandate_order_request",
-=======
             request_id: event_params.request_id,
             lineage_ids: event_params.lineage_ids,
             reference_id: event_params.reference_id,
->>>>>>> 176b6e75
         };
 
         // Execute connector processing
@@ -642,7 +603,7 @@
         payload: &P,
         connector_name: &str,
         service_name: &str,
-        request_id: &str,
+        event_params: EventParams<'_>,
     ) -> Result<SessionTokenResponseData, PaymentAuthorizationError>
     where
         SessionTokenRequestData: ForeignTryFrom<P, Error = ApplicationErrorResponse>,
@@ -690,13 +651,9 @@
             raw_request_data: Some(SecretSerdeValue::new(
                 serde_json::to_value(payload).unwrap_or_default(),
             )),
-<<<<<<< HEAD
-            request_id,
-=======
             request_id: event_params.request_id,
             lineage_ids: event_params.lineage_ids,
             reference_id: event_params.reference_id,
->>>>>>> 176b6e75
         };
 
         // Execute connector processing
@@ -836,21 +793,11 @@
             .get::<String>()
             .cloned()
             .unwrap_or_else(|| "unknown_service".to_string());
-<<<<<<< HEAD
-        grpc_logging_wrapper(request, &service_name, |request| {
-            Box::pin(async {
-                let (connector, _merchant_id, _tenant_id, request_id) =
-                    crate::utils::connector_merchant_id_tenant_id_request_id_from_metadata(
-                        request.metadata(),
-                    )
-                    .map_err(|e| e.into_grpc_status())?;
-=======
         grpc_logging_wrapper(request, &service_name, self.config.clone(), |request, metadata_payload| {
             let service_name = service_name.clone();
             Box::pin(async move {
                 let utils::MetadataPayload {connector, ref request_id, ref connector_auth_type, ..} = metadata_payload;
                 let connector_auth_details = connector_auth_type.clone();
->>>>>>> 176b6e75
                 let metadata = request.metadata().clone();
                 let connector_auth_details =
                     auth_from_metadata(&metadata).map_err(|e| e.into_grpc_status())?;
@@ -867,17 +814,11 @@
                                             payload,
                                             connector,
                                             connector_auth_details,
-<<<<<<< HEAD
-                                            &service_name,
-                                            &request_id,
-                                            Some(token_data),
-                                            &metadata
-=======
                                             &metadata,
                                             &metadata_payload,
                                             &service_name,
                                             request_id,
->>>>>>> 176b6e75
+                                            Some(token_data),
                                         ))
                                         .await
                                         {
@@ -897,17 +838,11 @@
                                             payload,
                                             connector,
                                             connector_auth_details,
-<<<<<<< HEAD
-                                            &service_name,
-                                            &request_id,
-                                            None, // no token data for non-proxy payments
-                                            &metadata
-=======
                                             &metadata,
                                             &metadata_payload,
                                             &service_name,
                                             request_id,
->>>>>>> 176b6e75
+                                            None,
                                         ))
                                         .await
                                         {
@@ -928,17 +863,11 @@
                                     payload,
                                     connector,
                                     connector_auth_details,
-<<<<<<< HEAD
-                                    &service_name,
-                                    &request_id,
-                                    None, // no token data for non-card payments
-                                    &metadata
-=======
                                     &metadata,
                                     &metadata_payload,
                                     &service_name,
-                                    request_id,
->>>>>>> 176b6e75
+                                    &request_id,
+                                    None,
                                 ))
                                 .await
                                 {
@@ -953,17 +882,11 @@
                             payload,
                             connector,
                             connector_auth_details,
-<<<<<<< HEAD
-                            &service_name,
-                            &request_id,
-                            None, // no token data for payments without payment method
-                            &metadata
-=======
                             &metadata,
                             &metadata_payload,
                             &service_name,
-                            request_id,
->>>>>>> 176b6e75
+                            &request_id,
+                            None,
                         ))
                         .await
                         {
@@ -1065,104 +988,6 @@
             .get::<String>()
             .cloned()
             .unwrap_or_else(|| "unknown_service".to_string());
-<<<<<<< HEAD
-        grpc_logging_wrapper(request, &service_name, |request| async {
-            let connector =
-                connector_from_metadata(request.metadata()).map_err(|e| e.into_grpc_status())?;
-            let connector_auth_details =
-                auth_from_metadata(request.metadata()).map_err(|e| e.into_grpc_status())?;
-            let payload = request.into_inner();
-
-            let request_details = payload
-                .request_details
-                .map(domain_types::connector_types::RequestDetails::foreign_try_from)
-                .ok_or_else(|| {
-                    tonic::Status::invalid_argument("missing request_details in the payload")
-                })?
-                .map_err(|e| e.into_grpc_status())?;
-
-            let webhook_secrets = payload
-                .webhook_secrets
-                .map(|details| {
-                    domain_types::connector_types::ConnectorWebhookSecrets::foreign_try_from(
-                        details,
-                    )
-                    .map_err(|e| e.into_grpc_status())
-                })
-                .transpose()?;
-
-            //get connector data
-            let connector_data: ConnectorData<DefaultPCIHolder> =
-                ConnectorData::get_connector_by_name(&connector);
-
-            let source_verified = connector_data
-                .connector
-                .verify_webhook_source(
-                    request_details.clone(),
-                    webhook_secrets.clone(),
-                    // TODO: do we need to force authentication? we can make it optional
-                    Some(connector_auth_details.clone()),
-                )
-                .switch()
-                .map_err(|e| e.into_grpc_status())?;
-
-            let event_type = connector_data
-                .connector
-                .get_event_type(
-                    request_details.clone(),
-                    webhook_secrets.clone(),
-                    Some(connector_auth_details.clone()),
-                )
-                .switch()
-                .map_err(|e| e.into_grpc_status())?;
-
-            // Get content for the webhook based on the event type
-            let content = match event_type {
-                domain_types::connector_types::EventType::Payment => get_payments_webhook_content(
-                    connector_data,
-                    request_details,
-                    webhook_secrets,
-                    Some(connector_auth_details),
-                )
-                .await
-                .map_err(|e| e.into_grpc_status())?,
-                domain_types::connector_types::EventType::Refund => get_refunds_webhook_content(
-                    connector_data,
-                    request_details,
-                    webhook_secrets,
-                    Some(connector_auth_details),
-                )
-                .await
-                .map_err(|e| e.into_grpc_status())?,
-                domain_types::connector_types::EventType::Dispute => get_disputes_webhook_content(
-                    connector_data,
-                    request_details,
-                    webhook_secrets,
-                    Some(connector_auth_details),
-                )
-                .await
-                .map_err(|e| e.into_grpc_status())?,
-                _ => {
-                    return Err(tonic::Status::unimplemented(
-                        "Event type not supported for webhook transformation",
-                    ));
-                }
-            };
-
-            let api_event_type =
-                grpc_api_types::payments::WebhookEventType::foreign_try_from(event_type)
-                    .map_err(|e| e.into_grpc_status())?;
-
-            let response = PaymentServiceTransformResponse {
-                event_type: api_event_type.into(),
-                content: Some(content),
-                source_verified,
-                response_ref_id: None,
-            };
-
-            Ok(tonic::Response::new(response))
-        })
-=======
         grpc_logging_wrapper(
             request,
             &service_name,
@@ -1200,7 +1025,7 @@
                             Some(connector_auth_details.clone()),
                         )
                         .switch()
-                        .to_grpc_status()?;
+                        .into_grpc_status()?;
                     let event_type = connector_data
                         .connector
                         .get_event_type(
@@ -1209,46 +1034,46 @@
                             Some(connector_auth_details.clone()),
                         )
                         .switch()
-                        .to_grpc_status()?;
+                        .into_grpc_status()?;
                     // Get content for the webhook based on the event type using categorization
                     let content = if event_type.is_payment_event() {
                         get_payments_webhook_content(
                             connector_data,
-                            &request_details,
-                            webhook_secrets.as_ref(),
-                            Some(&connector_auth_details),
+                            request_details,
+                            webhook_secrets,
+                            Some(connector_auth_details),
                         )
                         .await
-                        .to_grpc_status()?
+                        .into_grpc_status()?
                     } else if event_type.is_refund_event() {
                         get_refunds_webhook_content(
                             connector_data,
-                            &request_details,
-                            webhook_secrets.as_ref(),
-                            Some(&connector_auth_details),
+                            request_details,
+                            webhook_secrets,
+                            Some(connector_auth_details),
                         )
                         .await
-                        .to_grpc_status()?
+                        .into_grpc_status()?
                     } else if event_type.is_dispute_event() {
                         get_disputes_webhook_content(
                             connector_data,
-                            &request_details,
-                            webhook_secrets.as_ref(),
-                            Some(&connector_auth_details),
+                            request_details,
+                            webhook_secrets,
+                            Some(connector_auth_details),
                         )
                         .await
-                        .to_grpc_status()?
+                        .into_grpc_status()?
                     } else {
                         // For all other event types, default to payment webhook content for now
                         // This includes mandate, payout, recovery, and misc events
                         get_payments_webhook_content(
                             connector_data,
-                            &request_details,
-                            webhook_secrets.as_ref(),
-                            Some(&connector_auth_details),
+                            request_details,
+                            webhook_secrets,
+                            Some(connector_auth_details),
                         )
                         .await
-                        .to_grpc_status()?
+                        .into_grpc_status()?
                     };
                     let api_event_type =
                         grpc_api_types::payments::WebhookEventType::foreign_try_from(event_type)
@@ -1263,7 +1088,6 @@
                 }
             },
         )
->>>>>>> 176b6e75
         .await
     }
 
@@ -1398,51 +1222,6 @@
             .get::<String>()
             .cloned()
             .unwrap_or_else(|| "unknown_service".to_string());
-<<<<<<< HEAD
-        grpc_logging_wrapper(request, &service_name, |request| {
-            Box::pin(async {
-                let metadata = request.metadata().clone();
-                let connector =
-                    connector_from_metadata(&metadata).map_err(|e| e.into_grpc_status())?;
-                let connector_auth_details =
-                    auth_from_metadata(&metadata).map_err(|e| e.into_grpc_status())?;
-                let payload = request.into_inner();
-
-                //get connector data
-                let connector_data = ConnectorData::get_connector_by_name(&connector);
-
-                // Get connector integration
-                let connector_integration: BoxedConnectorIntegrationV2<
-                    '_,
-                    SetupMandate,
-                    PaymentFlowData,
-                    SetupMandateRequestData<DefaultPCIHolder>,
-                    PaymentsResponseData,
-                > = connector_data.connector.get_connector_integration_v2();
-
-                // Create common request data
-                let payment_flow_data = PaymentFlowData::foreign_try_from((
-                    payload.clone(),
-                    self.config.connectors.clone(),
-                    self.config.common.environment.clone(),
-                    &metadata,
-                ))
-                .map_err(|e| e.into_grpc_status())?;
-
-                let should_do_order_create = connector_data.connector.should_do_order_create();
-
-                let order_id = if should_do_order_create {
-                    Some(
-                        self.handle_order_creation_for_setup_mandate(
-                            connector_data.clone(),
-                            &payment_flow_data,
-                            connector_auth_details.clone(),
-                            &payload,
-                            &connector.to_string(),
-                            &service_name,
-                        )
-                        .await?,
-=======
         grpc_logging_wrapper(
             request,
             &service_name,
@@ -1495,6 +1274,8 @@
                                 connector_auth_details.clone(),
                                 event_params,
                                 &payload,
+                                &connector.to_string(),
+                                &service_name,
                             )
                             .await?,
                         )
@@ -1520,27 +1301,29 @@
                         request: setup_mandate_request_data,
                         response: Err(ErrorResponse::default()),
                     };
-                    let event_params = EventProcessingParams {
+                    // Create event processing parameters
+                let event_config = EventConfig::default();
+                let event_params = EventProcessingParams {
                         connector_name: &connector.to_string(),
                         service_name: &service_name,
-                        flow_name: events::FlowName::SetupMandate,
-                        event_config: &self.config.events,
-                        raw_request_data: Some(pii::SecretSerdeValue::new(
-                            payload.masked_serialize().unwrap_or_default(),
+                        flow_name: FlowName::SetupMandate,
+                        event_config: &event_config,
+                        raw_request_data: Some(SecretSerdeValue::new(
+                            serde_json::to_value(payload).unwrap_or_default(),
                         )),
                         request_id: &request_id,
                         lineage_ids: &metadata_payload.lineage_ids,
                         reference_id: &metadata_payload.reference_id,
                     };
 
-                    let response = execute_connector_processing_step(
+                    let response = external_services::service::execute_connector_processing_step(
                         &self.config.proxy,
                         connector_integration,
                         router_data,
                         None,
                         event_params,
->>>>>>> 176b6e75
-                    )
+                        None, // token_data - None for non-proxy payments
+                )
                     .await
                     .switch()
                     .map_err(|e| e.into_grpc_status())?;
@@ -1549,59 +1332,10 @@
                     let setup_mandate_response = generate_setup_mandate_response(response)
                         .map_err(|e| e.into_grpc_status())?;
 
-<<<<<<< HEAD
-                // Create router data
-                let router_data: RouterDataV2<
-                    SetupMandate,
-                    PaymentFlowData,
-                    SetupMandateRequestData<DefaultPCIHolder>,
-                    PaymentsResponseData,
-                > = RouterDataV2 {
-                    flow: std::marker::PhantomData,
-                    resource_common_data: payment_flow_data,
-                    connector_auth_type: connector_auth_details,
-                    request: setup_mandate_request_data,
-                    response: Err(ErrorResponse::default()),
-                };
-
-                // Create event processing parameters
-                let event_config = EventConfig::default();
-                let event_params = EventProcessingParams {
-                    connector_name: &connector.to_string(),
-                    service_name: &service_name,
-                    flow_name: FlowName::SetupMandate,
-                    event_config: &event_config,
-                    raw_request_data: Some(SecretSerdeValue::new(
-                        serde_json::to_value(payload).unwrap_or_default(),
-                    )),
-                    request_id: "register_request",
-                };
-
-                let response = external_services::service::execute_connector_processing_step(
-                    &self.config.proxy,
-                    connector_integration,
-                    router_data,
-                    None,
-                    event_params,
-                    None, // token_data - None for non-proxy payments
-                )
-                .await
-                .switch()
-                .map_err(|e| e.into_grpc_status())?;
-
-                // Generate response
-                let setup_mandate_response =
-                    generate_setup_mandate_response(response).map_err(|e| e.into_grpc_status())?;
-
-                Ok(tonic::Response::new(setup_mandate_response))
-            })
-        })
-=======
                     Ok(tonic::Response::new(setup_mandate_response))
                 })
             },
         )
->>>>>>> 176b6e75
         .await
     }
 
@@ -1634,38 +1368,6 @@
             .get::<String>()
             .cloned()
             .unwrap_or_else(|| "unknown_service".to_string());
-<<<<<<< HEAD
-        grpc_logging_wrapper(request, &service_name, |request| {
-            Box::pin(async {
-                let connector = connector_from_metadata(request.metadata())
-                    .map_err(|e| e.into_grpc_status())?;
-                let connector_auth_details =
-                    auth_from_metadata(request.metadata()).map_err(|e| e.into_grpc_status())?;
-                let payload = request.into_inner();
-
-                //get connector data
-                let connector_data: ConnectorData<DefaultPCIHolder> =
-                    ConnectorData::get_connector_by_name(&connector);
-
-                // Get connector integration
-                let connector_integration: BoxedConnectorIntegrationV2<
-                    '_,
-                    RepeatPayment,
-                    PaymentFlowData,
-                    RepeatPaymentData,
-                    PaymentsResponseData,
-                > = connector_data.connector.get_connector_integration_v2();
-
-                // Create payment flow data
-                let payment_flow_data = PaymentFlowData::foreign_try_from((
-                    payload.clone(),
-                    self.config.connectors.clone(),
-                ))
-                .map_err(|e| e.into_grpc_status())?;
-
-                // Create repeat payment data
-                let repeat_payment_data = RepeatPaymentData::foreign_try_from(payload.clone())
-=======
         grpc_logging_wrapper(
             request,
             &service_name,
@@ -1698,39 +1400,12 @@
                         self.config.connectors.clone(),
                         &metadata,
                     ))
->>>>>>> 176b6e75
                     .map_err(|e| e.into_grpc_status())?;
 
                     // Create repeat payment data
                     let repeat_payment_data = RepeatPaymentData::foreign_try_from(payload.clone())
                         .map_err(|e| e.into_grpc_status())?;
 
-<<<<<<< HEAD
-                // Create event processing parameters
-                let event_config = EventConfig::default();
-                let event_params = EventProcessingParams {
-                    connector_name: &connector.to_string(),
-                    service_name: &service_name,
-                    flow_name: FlowName::RepeatPayment,
-                    event_config: &event_config,
-                    raw_request_data: Some(SecretSerdeValue::new(
-                        serde_json::to_value(payload).unwrap_or_default(),
-                    )),
-                    request_id: "repeat_everything_request",
-                };
-
-                let response = external_services::service::execute_connector_processing_step(
-                    &self.config.proxy,
-                    connector_integration,
-                    router_data,
-                    None,
-                    event_params,
-                    None, // token_data - None for non-proxy payments
-                )
-                .await
-                .switch()
-                .map_err(|e| e.into_grpc_status())?;
-=======
                     // Create router data
                     let router_data: RouterDataV2<
                         RepeatPayment,
@@ -1747,9 +1422,9 @@
                     let event_params = EventProcessingParams {
                         connector_name: &connector.to_string(),
                         service_name: &service_name,
-                        flow_name: events::FlowName::RepeatPayment,
+                        flow_name: FlowName::RepeatPayment,
                         event_config: &self.config.events,
-                        raw_request_data: Some(pii::SecretSerdeValue::new(
+                        raw_request_data: Some(SecretSerdeValue::new(
                             payload.masked_serialize().unwrap_or_default(),
                         )),
                         request_id: &request_id,
@@ -1757,17 +1432,17 @@
                         reference_id: &metadata_payload.reference_id,
                     };
 
-                    let response = execute_connector_processing_step(
+                    let response = external_services::service::execute_connector_processing_step(
                         &self.config.proxy,
                         connector_integration,
                         router_data,
                         None,
                         event_params,
-                    )
+                        None, // token_data - None for non-proxy payments
+                )
                     .await
                     .switch()
                     .map_err(|e| e.into_grpc_status())?;
->>>>>>> 176b6e75
 
                     // Generate response
                     let repeat_payment_response = generate_repeat_payment_response(response)
