use std::{collections::HashMap, fmt::Debug, sync::Arc};

use common_enums;
use common_utils::{errors::CustomResult, events::FlowName, lineage, SecretSerdeValue};
use connector_integration::types::ConnectorData;
use domain_types::{
    connector_flow::{
        Authenticate, Authorize, Capture, CreateAccessToken, CreateOrder, CreateSessionToken,
        PSync, PaymentMethodToken, PostAuthenticate, PreAuthenticate, Refund, RepeatPayment,
        SetupMandate, Void,
    },
    connector_types::{
<<<<<<< HEAD
        AccessTokenRequestData, AccessTokenResponseData, PaymentCreateOrderData,
        PaymentCreateOrderResponse, PaymentFlowData, PaymentMethodTokenResponse,
        PaymentMethodTokenizationData, PaymentVoidData, PaymentsAuthenticateData,
        PaymentsAuthorizeData, PaymentsCaptureData, PaymentsPostAuthenticateData,
        PaymentsPreAuthenticateData, PaymentsResponseData, PaymentsSyncData, RefundFlowData,
        RefundsData, RefundsResponseData, RepeatPaymentData, SessionTokenRequestData,
        SessionTokenResponseData, SetupMandateRequestData,
=======
        AccessTokenRequestData, AccessTokenResponseData, ConnectorResponseHeaders,
        PaymentCreateOrderData, PaymentCreateOrderResponse, PaymentFlowData,
        PaymentMethodTokenResponse, PaymentMethodTokenizationData, PaymentVoidData,
        PaymentsAuthenticateData, PaymentsAuthorizeData, PaymentsCaptureData,
        PaymentsPostAuthenticateData, PaymentsPreAuthenticateData, PaymentsResponseData,
        PaymentsSyncData, RawConnectorRequestResponse, RefundFlowData, RefundsData,
        RefundsResponseData, RepeatPaymentData, SessionTokenRequestData, SessionTokenResponseData,
        SetupMandateRequestData,
>>>>>>> d6fba387
    },
    errors::{ApiError, ApplicationErrorResponse},
    payment_method_data::{DefaultPCIHolder, PaymentMethodDataTypes, VaultTokenHolder},
    router_data::{ConnectorAuthType, ErrorResponse},
    router_data_v2::RouterDataV2,
    router_response_types,
    types::{
        generate_payment_authenticate_response, generate_payment_capture_response,
        generate_payment_post_authenticate_response, generate_payment_pre_authenticate_response,
        generate_payment_sync_response, generate_payment_void_response, generate_refund_response,
        generate_repeat_payment_response, generate_setup_mandate_response,
    },
    utils::{ForeignFrom, ForeignTryFrom},
};
use error_stack::ResultExt;
use external_services::service::EventProcessingParams;
use grpc_api_types::payments::{
    payment_method, payment_service_server::PaymentService, DisputeResponse,
    PaymentServiceAuthenticateRequest, PaymentServiceAuthenticateResponse,
    PaymentServiceAuthorizeRequest, PaymentServiceAuthorizeResponse, PaymentServiceCaptureRequest,
    PaymentServiceCaptureResponse, PaymentServiceDisputeRequest, PaymentServiceGetRequest,
    PaymentServiceGetResponse, PaymentServicePostAuthenticateRequest,
    PaymentServicePostAuthenticateResponse, PaymentServicePreAuthenticateRequest,
    PaymentServicePreAuthenticateResponse, PaymentServiceRefundRequest,
    PaymentServiceRegisterRequest, PaymentServiceRegisterResponse,
    PaymentServiceRepeatEverythingRequest, PaymentServiceRepeatEverythingResponse,
    PaymentServiceTransformRequest, PaymentServiceTransformResponse, PaymentServiceVoidRequest,
    PaymentServiceVoidResponse, RefundResponse, WebhookTransformationStatus,
};
use hyperswitch_masking::ExposeInterface;
use injector::{TokenData, VaultConnectors};
use interfaces::connector_integration_v2::BoxedConnectorIntegrationV2;
use tracing::info;

use crate::{
    configs::Config,
    error::{IntoGrpcStatus, PaymentAuthorizationError, ReportSwitchExt, ResultExtGrpc},
    implement_connector_operation,
    utils::{self, auth_from_metadata, grpc_logging_wrapper},
};

#[derive(Debug, Clone)]
struct EventParams<'a> {
    _connector_name: &'a str,
    _service_name: &'a str,
    request_id: &'a str,
    lineage_ids: &'a lineage::LineageIds<'a>,
    reference_id: &'a Option<String>,
}

/// Helper function for converting CardDetails to TokenData with structured types
#[derive(Debug, serde::Serialize)]
struct CardTokenData {
    card_number: String,
    cvv: String,
    exp_month: String,
    exp_year: String,
}

trait ToTokenData {
    fn to_token_data(&self) -> TokenData;
    fn to_token_data_with_vault(&self, vault_connector: VaultConnectors) -> TokenData;
}

impl ToTokenData for grpc_api_types::payments::CardDetails {
    fn to_token_data(&self) -> TokenData {
        self.to_token_data_with_vault(VaultConnectors::VGS)
    }

    fn to_token_data_with_vault(&self, vault_connector: VaultConnectors) -> TokenData {
        let card_data = CardTokenData {
            card_number: self
                .card_number
                .as_ref()
                .map(|cn| cn.to_string())
                .unwrap_or_default(),
            cvv: self
                .card_cvc
                .as_ref()
                .map(|cvc| cvc.clone().expose().to_string())
                .unwrap_or_default(),
            exp_month: self
                .card_exp_month
                .as_ref()
                .map(|em| em.clone().expose().to_string())
                .unwrap_or_default(),
            exp_year: self
                .card_exp_year
                .as_ref()
                .map(|ey| ey.clone().expose().to_string())
                .unwrap_or_default(),
        };

        let card_json = serde_json::to_value(card_data).unwrap_or(serde_json::Value::Null);

        TokenData {
            specific_token_data: SecretSerdeValue::new(card_json),
            vault_connector,
        }
    }
}
// Helper trait for payment operations
trait PaymentOperationsInternal {
    async fn internal_void_payment(
        &self,
        request: tonic::Request<PaymentServiceVoidRequest>,
    ) -> Result<tonic::Response<PaymentServiceVoidResponse>, tonic::Status>;

    async fn internal_refund(
        &self,
        request: tonic::Request<PaymentServiceRefundRequest>,
    ) -> Result<tonic::Response<RefundResponse>, tonic::Status>;

    async fn internal_payment_capture(
        &self,
        request: tonic::Request<PaymentServiceCaptureRequest>,
    ) -> Result<tonic::Response<PaymentServiceCaptureResponse>, tonic::Status>;

    async fn internal_pre_authenticate(
        &self,
<<<<<<< HEAD
        request: tonic::Request<grpc_api_types::payments::PaymentServicePreAuthenticateRequest>,
    ) -> Result<
        tonic::Response<grpc_api_types::payments::PaymentServicePreAuthenticateResponse>,
        tonic::Status,
    >;

    async fn internal_authenticate(
        &self,
        request: tonic::Request<grpc_api_types::payments::PaymentServiceAuthenticateRequest>,
    ) -> Result<
        tonic::Response<grpc_api_types::payments::PaymentServiceAuthenticateResponse>,
        tonic::Status,
    >;

    async fn internal_post_authenticate(
        &self,
        request: tonic::Request<grpc_api_types::payments::PaymentServicePostAuthenticateRequest>,
    ) -> Result<
        tonic::Response<grpc_api_types::payments::PaymentServicePostAuthenticateResponse>,
        tonic::Status,
    >;
=======
        request: tonic::Request<PaymentServicePreAuthenticateRequest>,
    ) -> Result<tonic::Response<PaymentServicePreAuthenticateResponse>, tonic::Status>;

    async fn internal_authenticate(
        &self,
        request: tonic::Request<PaymentServiceAuthenticateRequest>,
    ) -> Result<tonic::Response<PaymentServiceAuthenticateResponse>, tonic::Status>;

    async fn internal_post_authenticate(
        &self,
        request: tonic::Request<PaymentServicePostAuthenticateRequest>,
    ) -> Result<tonic::Response<PaymentServicePostAuthenticateResponse>, tonic::Status>;
>>>>>>> d6fba387
}

#[derive(Clone)]
pub struct Payments {
    pub config: Arc<Config>,
}

impl Payments {
    #[allow(clippy::too_many_arguments)]
    async fn process_authorization_internal<
        T: PaymentMethodDataTypes
            + Default
            + Eq
            + Debug
            + Send
            + serde::Serialize
            + serde::de::DeserializeOwned
            + Clone
            + Sync
            + domain_types::types::CardConversionHelper<T>
            + 'static,
    >(
        &self,
        payload: PaymentServiceAuthorizeRequest,
        connector: domain_types::connector_types::ConnectorEnum,
        connector_auth_details: ConnectorAuthType,
        metadata: &tonic::metadata::MetadataMap,
        metadata_payload: &utils::MetadataPayload,
        service_name: &str,
        request_id: &str,
        token_data: Option<TokenData>,
    ) -> Result<PaymentServiceAuthorizeResponse, PaymentAuthorizationError> {
        //get connector data
        let connector_data = ConnectorData::get_connector_by_name(&connector);

        // Get connector integration
        let connector_integration: BoxedConnectorIntegrationV2<
            '_,
            Authorize,
            PaymentFlowData,
            PaymentsAuthorizeData<T>,
            PaymentsResponseData,
        > = connector_data.connector.get_connector_integration_v2();

        // Create common request data
        let payment_flow_data = PaymentFlowData::foreign_try_from((
            payload.clone(),
            self.config.connectors.clone(),
            metadata,
        ))
        .map_err(|err| {
            tracing::error!("Failed to process payment flow data: {:?}", err);
            PaymentAuthorizationError::new(
                grpc_api_types::payments::PaymentStatus::Pending,
                Some("Failed to process payment flow data".to_string()),
                Some("PAYMENT_FLOW_ERROR".to_string()),
                None,
            )
        })?;

        let lineage_ids = &metadata_payload.lineage_ids;
        let reference_id = &metadata_payload.reference_id;
        let should_do_order_create = connector_data.connector.should_do_order_create();

        let payment_flow_data = if should_do_order_create {
            let event_params = EventParams {
                _connector_name: &connector.to_string(),
                _service_name: service_name,
                request_id,
                lineage_ids,
                reference_id,
            };

            let order_id = self
                .handle_order_creation(
                    connector_data.clone(),
                    &payment_flow_data,
                    connector_auth_details.clone(),
                    &payload,
                    &connector.to_string(),
                    service_name,
                    event_params,
                )
                .await?;

            tracing::info!("Order created successfully with order_id: {}", order_id);
            payment_flow_data.set_order_reference_id(Some(order_id))
        } else {
            payment_flow_data
        };

        let should_do_session_token = connector_data.connector.should_do_session_token();

        let payment_flow_data = if should_do_session_token {
            let event_params = EventParams {
                _connector_name: &connector.to_string(),
                _service_name: service_name,
                request_id,
                lineage_ids,
                reference_id,
            };

            let payment_session_data = self
                .handle_session_token(
                    connector_data.clone(),
                    &payment_flow_data,
                    connector_auth_details.clone(),
                    &payload,
                    &connector.to_string(),
                    service_name,
                    event_params,
                )
                .await?;
            tracing::info!(
                "Session Token created successfully with session_id: {}",
                payment_session_data.session_token
            );
            payment_flow_data.set_session_token_id(Some(payment_session_data.session_token))
        } else {
            payment_flow_data
        };

        // Extract access token from Hyperswitch request
        let cached_access_token = payload.access_token.clone();

        // Check if connector supports access tokens
        let should_do_access_token = connector_data.connector.should_do_access_token();

        // Conditional token generation - ONLY if not provided in request
        let payment_flow_data = if should_do_access_token {
            let access_token_data = match cached_access_token {
                Some(token) => {
                    // If provided cached token - use it, don't generate new one
                    tracing::info!("Using cached access token from Hyperswitch");
                    Some(AccessTokenResponseData {
                        access_token: token,
                        token_type: None,
                        expires_in: None,
                    })
                }
                None => {
                    // No cached token - generate fresh one
                    tracing::info!("No cached access token found, generating new token");
                    let event_params = EventParams {
                        _connector_name: &connector.to_string(),
                        _service_name: service_name,
                        request_id,
                        lineage_ids,
                        reference_id,
                    };

                    let access_token_data = self
                        .handle_access_token(
                            connector_data.clone(),
                            &payment_flow_data,
                            connector_auth_details.clone(),
                            &connector.to_string(),
                            service_name,
                            event_params,
                        )
                        .await?;

                    tracing::info!(
                        "Access token created successfully with expiry: {:?}",
                        access_token_data.expires_in
                    );

                    Some(access_token_data)
                }
            };

            // Store in flow data for connector API calls
            payment_flow_data.set_access_token(access_token_data)
        } else {
            // Connector doesn't support access tokens
            payment_flow_data
        };

        let should_do_payment_method_token =
            connector_data.connector.should_do_payment_method_token();

        let payment_flow_data = if should_do_payment_method_token {
            let event_params = EventParams {
                _connector_name: &connector.to_string(),
                _service_name: service_name,
                request_id,
                lineage_ids,
                reference_id,
            };
            let payment_method_token_data = self
                .handle_payment_session_token(
                    connector_data.clone(),
                    &payment_flow_data,
                    connector_auth_details.clone(),
                    event_params,
                    &payload,
                    &connector.to_string(),
                    service_name,
                )
                .await?;
            tracing::info!("Payment Method Token created successfully");
            payment_flow_data.set_payment_method_token(Some(payment_method_token_data.token))
        } else {
            payment_flow_data
        };

        // This duplicate session token check has been removed - the session token handling is already done above

        // Create connector request data
        let payment_authorize_data = PaymentsAuthorizeData::foreign_try_from(payload.clone())
            .map_err(|err| {
                tracing::error!("Failed to process payment authorize data: {:?}", err);
                PaymentAuthorizationError::new(
                    grpc_api_types::payments::PaymentStatus::Pending,
                    Some("Failed to process payment authorize data".to_string()),
                    Some("PAYMENT_AUTHORIZE_DATA_ERROR".to_string()),
                    None,
                )
            })?
            // Set session token from payment flow data if available
            .set_session_token(payment_flow_data.session_token.clone());

        // Construct router data
        let router_data = RouterDataV2::<
            Authorize,
            PaymentFlowData,
            PaymentsAuthorizeData<T>,
            PaymentsResponseData,
        > {
            flow: std::marker::PhantomData,
            resource_common_data: payment_flow_data.clone(),
            connector_auth_type: connector_auth_details.clone(),
            request: payment_authorize_data,
            response: Err(ErrorResponse::default()),
        };

        // Execute connector processing
        let event_params = EventProcessingParams {
            connector_name: &connector.to_string(),
            service_name,
            flow_name: FlowName::Authorize,
            event_config: &self.config.events,
            request_id,
            lineage_ids,
            reference_id,
        };

        // Execute connector processing
        let response = external_services::service::execute_connector_processing_step(
            &self.config.proxy,
            connector_integration,
            router_data,
            None,
            event_params,
            token_data,
            common_enums::CallConnectorAction::Trigger,
        )
        .await;

        // Generate response - pass both success and error cases
        let authorize_response = match response {
            Ok(success_response) => domain_types::types::generate_payment_authorize_response(
                success_response,
            )
            .map_err(|err| {
                tracing::error!("Failed to generate authorize response: {:?}", err);
                PaymentAuthorizationError::new(
                    grpc_api_types::payments::PaymentStatus::Pending,
                    Some("Failed to generate authorize response".to_string()),
                    Some("RESPONSE_GENERATION_ERROR".to_string()),
                    None,
                )
            })?,
            Err(error_report) => {
                // Convert error to RouterDataV2 with error response
                let error_router_data = RouterDataV2 {
                    flow: std::marker::PhantomData,
                    resource_common_data: payment_flow_data,
                    connector_auth_type: connector_auth_details,
                    request: PaymentsAuthorizeData::foreign_try_from(payload.clone()).map_err(
                        |err| {
                            tracing::error!(
                                "Failed to process payment authorize data in error path: {:?}",
                                err
                            );
                            PaymentAuthorizationError::new(
                                grpc_api_types::payments::PaymentStatus::Pending,
                                Some(
                                    "Failed to process payment authorize data in error path"
                                        .to_string(),
                                ),
                                Some("PAYMENT_AUTHORIZE_DATA_ERROR".to_string()),
                                None,
                            )
                        },
                    )?,
                    response: Err(ErrorResponse {
                        status_code: 400,
                        code: "CONNECTOR_ERROR".to_string(),
                        message: format!("{error_report}"),
                        reason: None,
                        attempt_status: Some(common_enums::AttemptStatus::Failure),
                        connector_transaction_id: None,
                        network_decline_code: None,
                        network_advice_code: None,
                        network_error_message: None,
                    }),
                };
                domain_types::types::generate_payment_authorize_response::<T>(error_router_data)
                    .map_err(|err| {
                        tracing::error!(
                            "Failed to generate authorize response for connector error: {:?}",
                            err
                        );
                        PaymentAuthorizationError::new(
                            grpc_api_types::payments::PaymentStatus::Pending,
                            Some(format!("Connector error: {error_report}")),
                            Some("CONNECTOR_ERROR".to_string()),
                            None,
                        )
                    })?
            }
        };

        Ok(authorize_response)
    }

    #[allow(clippy::too_many_arguments)]
    async fn handle_order_creation<
        T: PaymentMethodDataTypes
            + Default
            + Eq
            + Debug
            + Send
            + serde::Serialize
            + serde::de::DeserializeOwned
            + Clone
            + Sync
            + domain_types::types::CardConversionHelper<T>,
    >(
        &self,
        connector_data: ConnectorData<T>,
        payment_flow_data: &PaymentFlowData,
        connector_auth_details: ConnectorAuthType,
        payload: &PaymentServiceAuthorizeRequest,
        connector_name: &str,
        service_name: &str,
        event_params: EventParams<'_>,
    ) -> Result<String, PaymentAuthorizationError> {
        // Get connector integration
        let connector_integration: BoxedConnectorIntegrationV2<
            '_,
            CreateOrder,
            PaymentFlowData,
            PaymentCreateOrderData,
            PaymentCreateOrderResponse,
        > = connector_data.connector.get_connector_integration_v2();

        let currency =
            common_enums::Currency::foreign_try_from(payload.currency()).map_err(|e| {
                PaymentAuthorizationError::new(
                    grpc_api_types::payments::PaymentStatus::Pending,
                    Some(format!("Currency conversion failed: {e}")),
                    Some("CURRENCY_ERROR".to_string()),
                    None,
                )
            })?;

        let order_create_data = PaymentCreateOrderData {
            amount: common_utils::types::MinorUnit::new(payload.minor_amount),
            currency,
            integrity_object: None,
            metadata: if payload.metadata.is_empty() {
                None
            } else {
                Some(serde_json::to_value(payload.metadata.clone()).unwrap_or_default())
            },
            webhook_url: payload.webhook_url.clone(),
        };

        let order_router_data = RouterDataV2::<
            CreateOrder,
            PaymentFlowData,
            PaymentCreateOrderData,
            PaymentCreateOrderResponse,
        > {
            flow: std::marker::PhantomData,
            resource_common_data: payment_flow_data.clone(),
            connector_auth_type: connector_auth_details,
            request: order_create_data,
            response: Err(ErrorResponse::default()),
        };

        // Create event processing parameters
        let external_event_params = EventProcessingParams {
            connector_name,
            service_name,
            flow_name: FlowName::CreateOrder,
            event_config: &self.config.events,
            request_id: event_params.request_id,
            lineage_ids: event_params.lineage_ids,
            reference_id: event_params.reference_id,
        };

        // Execute connector processing
        let response = external_services::service::execute_connector_processing_step(
            &self.config.proxy,
            connector_integration,
            order_router_data,
            None,
            external_event_params,
            None,
            common_enums::CallConnectorAction::Trigger,
        )
        .await
        .map_err(
            |e: error_stack::Report<domain_types::errors::ConnectorError>| {
                PaymentAuthorizationError::new(
                    grpc_api_types::payments::PaymentStatus::Pending,
                    Some(format!("Order creation failed: {e}")),
                    Some("ORDER_CREATION_ERROR".to_string()),
                    None,
                )
            },
        )?;

        match response.response {
            Ok(PaymentCreateOrderResponse { order_id, .. }) => Ok(order_id),
            Err(e) => Err(PaymentAuthorizationError::new(
                grpc_api_types::payments::PaymentStatus::Pending,
                Some(e.message.clone()),
                Some(e.code.clone()),
                Some(e.status_code.into()),
            )),
        }
    }
    #[allow(clippy::too_many_arguments)]
    async fn handle_order_creation_for_setup_mandate<
        T: PaymentMethodDataTypes
            + Default
            + Eq
            + Debug
            + Send
            + serde::Serialize
            + serde::de::DeserializeOwned
            + Clone
            + Sync
            + domain_types::types::CardConversionHelper<T>,
    >(
        &self,
        connector_data: ConnectorData<T>,
        payment_flow_data: &PaymentFlowData,
        connector_auth_details: ConnectorAuthType,
        event_params: EventParams<'_>,
        payload: &PaymentServiceRegisterRequest,
        connector_name: &str,
        service_name: &str,
    ) -> Result<String, tonic::Status> {
        // Get connector integration
        let connector_integration: BoxedConnectorIntegrationV2<
            '_,
            CreateOrder,
            PaymentFlowData,
            PaymentCreateOrderData,
            PaymentCreateOrderResponse,
        > = connector_data.connector.get_connector_integration_v2();

        let currency = common_enums::Currency::foreign_try_from(payload.currency())
            .map_err(|e| e.into_grpc_status())?;

        let order_create_data = PaymentCreateOrderData {
            amount: common_utils::types::MinorUnit::new(0),
            currency,
            integrity_object: None,
            metadata: if payload.metadata.is_empty() {
                None
            } else {
                Some(serde_json::to_value(payload.metadata.clone()).unwrap_or_default())
            },
            webhook_url: payload.webhook_url.clone(),
        };

        let order_router_data = RouterDataV2::<
            CreateOrder,
            PaymentFlowData,
            PaymentCreateOrderData,
            PaymentCreateOrderResponse,
        > {
            flow: std::marker::PhantomData,
            resource_common_data: payment_flow_data.clone(),
            connector_auth_type: connector_auth_details,
            request: order_create_data,
            response: Err(ErrorResponse::default()),
        };

        // Execute connector processing
        let external_event_params = EventProcessingParams {
            connector_name,
            service_name,
            flow_name: FlowName::CreateOrder,
            event_config: &self.config.events,
            request_id: event_params.request_id,
            lineage_ids: event_params.lineage_ids,
            reference_id: event_params.reference_id,
        };

        // Execute connector processing
        let response = external_services::service::execute_connector_processing_step(
            &self.config.proxy,
            connector_integration,
            order_router_data,
            None,
            external_event_params,
            None,
            common_enums::CallConnectorAction::Trigger,
        )
        .await
        .switch()
        .map_err(|e| e.into_grpc_status())?;

        match response.response {
            Ok(PaymentCreateOrderResponse { order_id, .. }) => Ok(order_id),
            Err(ErrorResponse { message, .. }) => Err(tonic::Status::internal(format!(
                "Order creation error: {message}"
            ))),
        }
    }

    #[allow(clippy::too_many_arguments)]
    async fn handle_session_token<
        T: PaymentMethodDataTypes
            + Default
            + Eq
            + Debug
            + Send
            + serde::Serialize
            + serde::de::DeserializeOwned
            + Clone
            + Sync
            + domain_types::types::CardConversionHelper<T>
            + 'static,
        P: serde::Serialize + Clone,
    >(
        &self,
        connector_data: ConnectorData<T>,
        payment_flow_data: &PaymentFlowData,
        connector_auth_details: ConnectorAuthType,
        payload: &P,
        connector_name: &str,
        service_name: &str,
        event_params: EventParams<'_>,
    ) -> Result<SessionTokenResponseData, PaymentAuthorizationError>
    where
        SessionTokenRequestData: ForeignTryFrom<P, Error = ApplicationErrorResponse>,
    {
        // Get connector integration
        let connector_integration: BoxedConnectorIntegrationV2<
            '_,
            CreateSessionToken,
            PaymentFlowData,
            SessionTokenRequestData,
            SessionTokenResponseData,
        > = connector_data.connector.get_connector_integration_v2();

        // Create session token request data using try_from_foreign
        let session_token_request_data = SessionTokenRequestData::foreign_try_from(payload.clone())
            .map_err(|e| {
                PaymentAuthorizationError::new(
                    grpc_api_types::payments::PaymentStatus::Pending,
                    Some(format!("Session Token creation failed: {e}")),
                    Some("SESSION_TOKEN_CREATION_ERROR".to_string()),
                    Some(400), // Bad Request - client data issue
                )
            })?;

        let session_token_router_data = RouterDataV2::<
            CreateSessionToken,
            PaymentFlowData,
            SessionTokenRequestData,
            SessionTokenResponseData,
        > {
            flow: std::marker::PhantomData,
            resource_common_data: payment_flow_data.clone(),
            connector_auth_type: connector_auth_details,
            request: session_token_request_data,
            response: Err(ErrorResponse::default()),
        };

        // Create event processing parameters
        let external_event_params = EventProcessingParams {
            connector_name,
            service_name,
            flow_name: FlowName::CreateSessionToken,
            event_config: &self.config.events,
            request_id: event_params.request_id,
            lineage_ids: event_params.lineage_ids,
            reference_id: event_params.reference_id,
        };

        // Execute connector processing
        let response = external_services::service::execute_connector_processing_step(
            &self.config.proxy,
            connector_integration,
            session_token_router_data,
            None,
            external_event_params,
            None,
            common_enums::CallConnectorAction::Trigger,
        )
        .await
        .switch()
        .map_err(|e: error_stack::Report<ApplicationErrorResponse>| {
            PaymentAuthorizationError::new(
                grpc_api_types::payments::PaymentStatus::Pending,
                Some(format!("Session Token creation failed: {e}")),
                Some("SESSION_TOKEN_CREATION_ERROR".to_string()),
                Some(500), // Internal Server Error - connector processing failed
            )
        })?;

        match response.response {
            Ok(session_token_data) => {
                tracing::info!(
                    "Session token created successfully: {}",
                    session_token_data.session_token
                );
                Ok(session_token_data)
            }
            Err(ErrorResponse {
                message,
                status_code,
                ..
            }) => Err(PaymentAuthorizationError::new(
                grpc_api_types::payments::PaymentStatus::Pending,
                Some(format!("Session Token creation failed: {message}")),
                Some("SESSION_TOKEN_CREATION_ERROR".to_string()),
                Some(status_code.into()), // Use actual status code from ErrorResponse
            )),
        }
    }

    #[allow(clippy::too_many_arguments)]
    async fn handle_access_token<
        T: PaymentMethodDataTypes
            + Default
            + Eq
            + Debug
            + Send
            + serde::Serialize
            + serde::de::DeserializeOwned
            + Clone
            + Sync
            + domain_types::types::CardConversionHelper<T>
            + 'static,
    >(
        &self,
        connector_data: ConnectorData<T>,
        payment_flow_data: &PaymentFlowData,
        connector_auth_details: ConnectorAuthType,
        connector_name: &str,
        service_name: &str,
        event_params: EventParams<'_>,
    ) -> Result<AccessTokenResponseData, PaymentAuthorizationError>
    where
        AccessTokenRequestData:
            for<'a> ForeignTryFrom<&'a ConnectorAuthType, Error = ApplicationErrorResponse>,
    {
        // Get connector integration for CreateAccessToken flow
        let connector_integration: BoxedConnectorIntegrationV2<
            '_,
            CreateAccessToken,
            PaymentFlowData,
            AccessTokenRequestData,
            AccessTokenResponseData,
        > = connector_data.connector.get_connector_integration_v2();

        // Create access token request data - grant type determined by connector
        let access_token_request_data = AccessTokenRequestData::foreign_try_from(
            &connector_auth_details, // Contains connector-specific auth details
        )
        .map_err(|e| {
            PaymentAuthorizationError::new(
                grpc_api_types::payments::PaymentStatus::Pending,
                Some(format!("Failed to create access token request: {e}")),
                Some("ACCESS_TOKEN_REQUEST_ERROR".to_string()),
                Some(400),
            )
        })?;

        // Create router data for access token flow
        let access_token_router_data = RouterDataV2::<
            CreateAccessToken,
            PaymentFlowData,
            AccessTokenRequestData,
            AccessTokenResponseData,
        > {
            flow: std::marker::PhantomData,
            resource_common_data: payment_flow_data.clone(),
            connector_auth_type: connector_auth_details,
            request: access_token_request_data,
            response: Err(ErrorResponse::default()),
        };

        // Execute connector processing
        let external_event_params = EventProcessingParams {
            connector_name,
            service_name,
            flow_name: FlowName::CreateAccessToken,
            event_config: &self.config.events,
            request_id: event_params.request_id,
            lineage_ids: event_params.lineage_ids,
            reference_id: event_params.reference_id,
        };

        let response = external_services::service::execute_connector_processing_step(
            &self.config.proxy,
            connector_integration,
            access_token_router_data,
            None,
            external_event_params,
            None,
            common_enums::CallConnectorAction::Trigger,
        )
        .await
        .switch()
        .map_err(|e: error_stack::Report<ApplicationErrorResponse>| {
            PaymentAuthorizationError::new(
                grpc_api_types::payments::PaymentStatus::Pending,
                Some(format!("Access Token creation failed: {e}")),
                Some("ACCESS_TOKEN_CREATION_ERROR".to_string()),
                Some(500),
            )
        })?;

        match response.response {
            Ok(access_token_data) => {
                tracing::info!(
                    "Access token created successfully with expiry: {:?}",
                    access_token_data.expires_in
                );
                Ok(access_token_data)
            }
            Err(ErrorResponse {
                message,
                status_code,
                ..
            }) => Err(PaymentAuthorizationError::new(
                grpc_api_types::payments::PaymentStatus::Pending,
                Some(format!("Access Token creation failed: {message}")),
                Some("ACCESS_TOKEN_CREATION_ERROR".to_string()),
                Some(status_code.into()),
            )),
        }
    }

    #[allow(clippy::too_many_arguments)]
    async fn handle_payment_session_token<
        T: PaymentMethodDataTypes
            + Default
            + Eq
            + Debug
            + Send
            + serde::Serialize
            + serde::de::DeserializeOwned
            + Clone
            + Sync
            + domain_types::types::CardConversionHelper<T>,
    >(
        &self,
        connector_data: ConnectorData<T>,
        payment_flow_data: &PaymentFlowData,
        connector_auth_details: ConnectorAuthType,
        event_params: EventParams<'_>,
        payload: &PaymentServiceAuthorizeRequest,
        connector_name: &str,
        service_name: &str,
    ) -> Result<PaymentMethodTokenResponse, PaymentAuthorizationError> {
        // Get connector integration
        let connector_integration: BoxedConnectorIntegrationV2<
            '_,
            PaymentMethodToken,
            PaymentFlowData,
            PaymentMethodTokenizationData<T>,
            PaymentMethodTokenResponse,
        > = connector_data.connector.get_connector_integration_v2();

        let currency =
            common_enums::Currency::foreign_try_from(payload.currency()).map_err(|e| {
                PaymentAuthorizationError::new(
                    grpc_api_types::payments::PaymentStatus::Pending,
                    Some(format!("Currency conversion failed: {e}")),
                    Some("CURRENCY_ERROR".to_string()),
                    None,
                )
            })?;
        let payment_method_tokenization_data = PaymentMethodTokenizationData {
            amount: common_utils::types::MinorUnit::new(payload.amount),
            currency,
            integrity_object: None,
            browser_info: None,
            customer_acceptance: None,
            mandate_id: None,
            setup_future_usage: None,
            setup_mandate_details: None,
            payment_method_data:
                domain_types::payment_method_data::PaymentMethodData::foreign_try_from(
                    payload.payment_method.clone().ok_or_else(|| {
                        PaymentAuthorizationError::new(
                            grpc_api_types::payments::PaymentStatus::Pending,
                            Some("Payment method is required".to_string()),
                            Some("PAYMENT_METHOD_MISSING".to_string()),
                            None,
                        )
                    })?,
                )
                .map_err(|e| {
                    PaymentAuthorizationError::new(
                        grpc_api_types::payments::PaymentStatus::Pending,
                        Some(format!("Payment method data conversion failed: {e}")),
                        Some("PAYMENT_METHOD_DATA_ERROR".to_string()),
                        None,
                    )
                })?,
        };

        let payment_method_token_router_data = RouterDataV2::<
            PaymentMethodToken,
            PaymentFlowData,
            PaymentMethodTokenizationData<T>,
            PaymentMethodTokenResponse,
        > {
            flow: std::marker::PhantomData,
            resource_common_data: payment_flow_data.clone(),
            connector_auth_type: connector_auth_details,
            request: payment_method_tokenization_data,
            response: Err(ErrorResponse::default()),
        };

        // Execute connector processing
        let external_event_params = EventProcessingParams {
            connector_name,
            service_name,
            flow_name: FlowName::PaymentMethodToken,
            event_config: &self.config.events,
            request_id: event_params.request_id,
            lineage_ids: event_params.lineage_ids,
            reference_id: event_params.reference_id,
        };
        let response = external_services::service::execute_connector_processing_step(
            &self.config.proxy,
            connector_integration,
            payment_method_token_router_data,
            None,
            external_event_params,
            None,
            common_enums::CallConnectorAction::Trigger,
        )
        .await
        .switch()
        .map_err(|e: error_stack::Report<ApplicationErrorResponse>| {
            PaymentAuthorizationError::new(
                grpc_api_types::payments::PaymentStatus::Pending,
                Some(format!("Payment Method Token creation failed: {e}")),
                Some("PAYMENT_METHOD_TOKEN_CREATION_ERROR".to_string()),
                Some(500),
            )
        })?;

        match response.response {
            Ok(payment_method_token_data) => {
                tracing::info!("Payment method token created successfully");
                Ok(payment_method_token_data)
            }
            Err(ErrorResponse {
                message,
                status_code,
                ..
            }) => Err(PaymentAuthorizationError::new(
                grpc_api_types::payments::PaymentStatus::Pending,
                Some(format!("Payment Method Token creation failed: {message}")),
                Some("PAYMENT_METHOD_TOKEN_CREATION_ERROR".to_string()),
                Some(status_code.into()),
            )),
        }
    }
}

impl PaymentOperationsInternal for Payments {
    implement_connector_operation!(
        fn_name: internal_void_payment,
        log_prefix: "PAYMENT_VOID",
        request_type: PaymentServiceVoidRequest,
        response_type: PaymentServiceVoidResponse,
        flow_marker: Void,
        resource_common_data_type: PaymentFlowData,
        request_data_type: PaymentVoidData,
        response_data_type: PaymentsResponseData,
        request_data_constructor: PaymentVoidData::foreign_try_from,
        common_flow_data_constructor: PaymentFlowData::foreign_try_from,
        generate_response_fn: generate_payment_void_response,
        all_keys_required: None
    );

    implement_connector_operation!(
        fn_name: internal_refund,
        log_prefix: "REFUND",
        request_type: PaymentServiceRefundRequest,
        response_type: RefundResponse,
        flow_marker: Refund,
        resource_common_data_type: RefundFlowData,
        request_data_type: RefundsData,
        response_data_type: RefundsResponseData,
        request_data_constructor: RefundsData::foreign_try_from,
        common_flow_data_constructor: RefundFlowData::foreign_try_from,
        generate_response_fn: generate_refund_response,
        all_keys_required: None
    );

    implement_connector_operation!(
        fn_name: internal_payment_capture,
        log_prefix: "PAYMENT_CAPTURE",
        request_type: PaymentServiceCaptureRequest,
        response_type: PaymentServiceCaptureResponse,
        flow_marker: Capture,
        resource_common_data_type: PaymentFlowData,
        request_data_type: PaymentsCaptureData,
        response_data_type: PaymentsResponseData,
        request_data_constructor: PaymentsCaptureData::foreign_try_from,
        common_flow_data_constructor: PaymentFlowData::foreign_try_from,
        generate_response_fn: generate_payment_capture_response,
        all_keys_required: None
    );

    implement_connector_operation!(
        fn_name: internal_pre_authenticate,
        log_prefix: "PRE_AUTHENTICATE",
<<<<<<< HEAD
        request_type: grpc_api_types::payments::PaymentServicePreAuthenticateRequest,
        response_type: grpc_api_types::payments::PaymentServicePreAuthenticateResponse,
=======
        request_type: PaymentServicePreAuthenticateRequest,
        response_type: PaymentServicePreAuthenticateResponse,
>>>>>>> d6fba387
        flow_marker: PreAuthenticate,
        resource_common_data_type: PaymentFlowData,
        request_data_type: PaymentsPreAuthenticateData<DefaultPCIHolder>,
        response_data_type: PaymentsResponseData,
        request_data_constructor: PaymentsPreAuthenticateData::foreign_try_from,
        common_flow_data_constructor: PaymentFlowData::foreign_try_from,
        generate_response_fn: generate_payment_pre_authenticate_response,
        all_keys_required: None
    );

    implement_connector_operation!(
        fn_name: internal_authenticate,
        log_prefix: "AUTHENTICATE",
<<<<<<< HEAD
        request_type: grpc_api_types::payments::PaymentServiceAuthenticateRequest,
        response_type: grpc_api_types::payments::PaymentServiceAuthenticateResponse,
=======
        request_type: PaymentServiceAuthenticateRequest,
        response_type: PaymentServiceAuthenticateResponse,
>>>>>>> d6fba387
        flow_marker: Authenticate,
        resource_common_data_type: PaymentFlowData,
        request_data_type: PaymentsAuthenticateData<DefaultPCIHolder>,
        response_data_type: PaymentsResponseData,
        request_data_constructor: PaymentsAuthenticateData::foreign_try_from,
        common_flow_data_constructor: PaymentFlowData::foreign_try_from,
        generate_response_fn: generate_payment_authenticate_response,
        all_keys_required: None
    );

    implement_connector_operation!(
        fn_name: internal_post_authenticate,
        log_prefix: "POST_AUTHENTICATE",
<<<<<<< HEAD
        request_type: grpc_api_types::payments::PaymentServicePostAuthenticateRequest,
        response_type: grpc_api_types::payments::PaymentServicePostAuthenticateResponse,
=======
        request_type: PaymentServicePostAuthenticateRequest,
        response_type: PaymentServicePostAuthenticateResponse,
>>>>>>> d6fba387
        flow_marker: PostAuthenticate,
        resource_common_data_type: PaymentFlowData,
        request_data_type: PaymentsPostAuthenticateData<DefaultPCIHolder>,
        response_data_type: PaymentsResponseData,
        request_data_constructor: PaymentsPostAuthenticateData::foreign_try_from,
        common_flow_data_constructor: PaymentFlowData::foreign_try_from,
        generate_response_fn: generate_payment_post_authenticate_response,
        all_keys_required: None
    );
}

#[tonic::async_trait]
impl PaymentService for Payments {
    #[tracing::instrument(
        name = "payment_authorize",
        fields(
            name = common_utils::consts::NAME,
            service_name = tracing::field::Empty,
            service_method = FlowName::Authorize.as_str(),
            request_body = tracing::field::Empty,
            response_body = tracing::field::Empty,
            error_message = tracing::field::Empty,
            merchant_id = tracing::field::Empty,
            gateway = tracing::field::Empty,
            request_id = tracing::field::Empty,
            status_code = tracing::field::Empty,
            message_ = "Golden Log Line (incoming)",
            response_time = tracing::field::Empty,
            tenant_id = tracing::field::Empty,
            flow = FlowName::Authorize.as_str(),
            flow_specific_fields.status = tracing::field::Empty,
        )
        skip(self, request)
    )]
    async fn authorize(
        &self,
        request: tonic::Request<PaymentServiceAuthorizeRequest>,
    ) -> Result<tonic::Response<PaymentServiceAuthorizeResponse>, tonic::Status> {
        info!("PAYMENT_AUTHORIZE_FLOW: initiated");
        let service_name = request
            .extensions()
            .get::<String>()
            .cloned()
            .unwrap_or_else(|| "PaymentService".to_string());
        grpc_logging_wrapper(request, &service_name, self.config.clone(), FlowName::Authorize, |request, metadata_payload| {
            let service_name = service_name.clone();
            Box::pin(async move {
                let utils::MetadataPayload {connector, ref request_id, ..} = metadata_payload;
                let metadata = request.metadata().clone();
                let connector_auth_details =
                    auth_from_metadata(&metadata).map_err(|e| e.into_grpc_status())?;
                let payload = request.into_inner();

                let authorize_response = match payload.payment_method.as_ref() {
                    Some(pm) => {
                        match pm.payment_method.as_ref() {
                            Some(payment_method::PaymentMethod::Card(card_details)) => {
                                match &card_details.card_type {
                                    Some(grpc_api_types::payments::card_payment_method_type::CardType::CreditProxy(proxy_card_details)) | Some(grpc_api_types::payments::card_payment_method_type::CardType::DebitProxy(proxy_card_details)) => {
                                        let token_data = proxy_card_details.to_token_data();
                                        match Box::pin(self.process_authorization_internal::<VaultTokenHolder>(
                                            payload.clone(),
                                            connector,
                                            connector_auth_details.clone(),
                                            &metadata,
                                            &metadata_payload,
                                            &service_name,
                                            request_id,
                                            Some(token_data),
                                        ))
                                        .await
                                        {
                                            Ok(response) => {
                                                tracing::info!("INJECTOR: Authorization completed successfully with injector");
                                                response
                                            },
                                            Err(error_response) => {
                                                tracing::error!("INJECTOR: Authorization failed with injector - error: {:?}", error_response);
                                                PaymentServiceAuthorizeResponse::from(error_response)
                                            },
                                        }
                                    }
                                    _ => {
                                        tracing::info!("REGULAR: Processing regular payment (no injector)");
                                        match Box::pin(self.process_authorization_internal::<DefaultPCIHolder>(
                                            payload.clone(),
                                            connector,
                                            connector_auth_details.clone(),
                                            &metadata,
                                            &metadata_payload,
                                            &service_name,
                                            request_id,
                                            None,
                                        ))
                                        .await
                                        {
                                            Ok(response) => {
                                                tracing::info!("REGULAR: Authorization completed successfully without injector");
                                                response
                                            },
                                            Err(error_response) => {
                                                tracing::error!("REGULAR: Authorization failed without injector - error: {:?}", error_response);
                                                PaymentServiceAuthorizeResponse::from(error_response)
                                            },
                                        }
                                    }
                                }
                            }
                            _ => {
                                match Box::pin(self.process_authorization_internal::<DefaultPCIHolder>(
                                    payload.clone(),
                                    connector,
                                    connector_auth_details.clone(),
                                    &metadata,
                                    &metadata_payload,
                                    &service_name,
                                    request_id,
                                    None,
                                ))
                                .await
                                {
                                    Ok(response) => response,
                                    Err(error_response) => PaymentServiceAuthorizeResponse::from(error_response),
                                }
                            }
                        }
                    }
                    _ => {
                        match Box::pin(self.process_authorization_internal::<DefaultPCIHolder>(
                            payload.clone(),
                            connector,
                            connector_auth_details.clone(),
                            &metadata,
                            &metadata_payload,
                            &service_name,
                            request_id,
                            None,
                        ))
                        .await
                        {
                            Ok(response) => response,
                            Err(error_response) => PaymentServiceAuthorizeResponse::from(error_response),
                        }
                    }
                };

                Ok(tonic::Response::new(authorize_response))
            })
        })
        .await
    }

    #[tracing::instrument(
        name = "payment_sync",
        fields(
            name = common_utils::consts::NAME,
            service_name = common_utils::consts::PAYMENT_SERVICE_NAME,
            service_method = FlowName::Psync.as_str(),
            request_body = tracing::field::Empty,
            response_body = tracing::field::Empty,
            error_message = tracing::field::Empty,
            merchant_id = tracing::field::Empty,
            gateway = tracing::field::Empty,
            request_id = tracing::field::Empty,
            status_code = tracing::field::Empty,
            message = "Golden Log Line (incoming)",
            response_time = tracing::field::Empty,
            tenant_id = tracing::field::Empty,
            flow = FlowName::Psync.as_str(),
            flow_specific_fields.status = tracing::field::Empty,
        )
        skip(self, request)
    )]
    async fn get(
        &self,
        request: tonic::Request<PaymentServiceGetRequest>,
    ) -> Result<tonic::Response<PaymentServiceGetResponse>, tonic::Status> {
        info!("PAYMENT_SYNC_FLOW: initiated");
        let service_name = request
            .extensions()
            .get::<String>()
            .cloned()
            .unwrap_or_else(|| "PaymentService".to_string());

        grpc_logging_wrapper(
            request,
            &service_name,
            self.config.clone(),
            FlowName::Psync,
            |request, metadata_payload| {
                let service_name = service_name.clone();
                Box::pin(async move {
                    let utils::MetadataPayload {
                        connector,
                        ref request_id,
                        ..
                    } = metadata_payload;
                    let connector_auth_details =
                        auth_from_metadata(request.metadata()).map_err(|e| e.into_grpc_status())?;
                    let metadata = request.metadata().clone();
                    let payload = request.into_inner();

                    // Get connector data
                    let connector_data: ConnectorData<DefaultPCIHolder> =
                        ConnectorData::get_connector_by_name(&connector);

                    // Get connector integration
                    let connector_integration: BoxedConnectorIntegrationV2<
                        '_,
                        PSync,
                        PaymentFlowData,
                        PaymentsSyncData,
                        PaymentsResponseData,
                    > = connector_data.connector.get_connector_integration_v2();

                    // Create connector request data
                    let payments_sync_data =
                        PaymentsSyncData::foreign_try_from(payload.clone()).into_grpc_status()?;

                    // Create common request data
                    let payment_flow_data = PaymentFlowData::foreign_try_from((
                        payload.clone(),
                        self.config.connectors.clone(),
                        &metadata,
                    ))
                    .into_grpc_status()?;

                    // Extract access token from Hyperswitch request
                    let cached_access_token = payload.access_token.clone();

                    // Check if connector supports access tokens
                    let should_do_access_token = connector_data.connector.should_do_access_token();

                    // Conditional token generation - ONLY if not provided in request
                    let payment_flow_data = if should_do_access_token {
                        let access_token_data = match cached_access_token {
                            Some(token) => {
                                // If provided cached token - use it, don't generate new one
                                tracing::info!("Using cached access token from Hyperswitch");
                                Some(AccessTokenResponseData {
                                    access_token: token,
                                    token_type: None,
                                    expires_in: None,
                                })
                            }
                            None => {
                                // No cached token - generate fresh one
                                tracing::info!(
                                    "No cached access token found, generating new token"
                                );
                                let event_params = EventParams {
                                    _connector_name: &connector.to_string(),
                                    _service_name: &service_name,
                                    request_id,
                                    lineage_ids: &metadata_payload.lineage_ids,
                                    reference_id: &metadata_payload.reference_id,
                                };

                                let access_token_data = self
                                    .handle_access_token(
                                        connector_data.clone(),
                                        &payment_flow_data,
                                        connector_auth_details.clone(),
                                        &connector.to_string(),
                                        &service_name,
                                        event_params,
                                    )
                                    .await
                                    .map_err(|e| {
                                        let message = e.error_message.unwrap_or_else(|| {
                                            "Access token creation failed".to_string()
                                        });
                                        tonic::Status::internal(message)
                                    })?;

                                tracing::info!(
                                    "Access token created successfully with expiry: {:?}",
                                    access_token_data.expires_in
                                );

                                Some(access_token_data)
                            }
                        };

                        // Store in flow data for connector API calls
                        payment_flow_data.set_access_token(access_token_data)
                    } else {
                        // Connector doesn't support access tokens
                        payment_flow_data
                    };

                    // Create router data
                    let router_data = RouterDataV2::<
                        PSync,
                        PaymentFlowData,
                        PaymentsSyncData,
                        PaymentsResponseData,
                    > {
                        flow: std::marker::PhantomData,
                        resource_common_data: payment_flow_data,
                        connector_auth_type: connector_auth_details,
                        request: payments_sync_data,
                        response: Err(ErrorResponse::default()),
                    };

                    // Execute connector processing
                    let flow_name = utils::flow_marker_to_flow_name::<PSync>();
                    let event_params = EventProcessingParams {
                        connector_name: &connector.to_string(),
                        service_name: &service_name,
                        flow_name,
                        event_config: &self.config.events,
                        request_id,
                        lineage_ids: &metadata_payload.lineage_ids,
                        reference_id: &metadata_payload.reference_id,
                    };

                    let consume_or_trigger_flow = match payload.handle_response {
                        Some(resource_object) => {
                            common_enums::CallConnectorAction::HandleResponse(resource_object)
                        }
                        None => common_enums::CallConnectorAction::Trigger,
                    };

                    let response_result =
                        external_services::service::execute_connector_processing_step(
                            &self.config.proxy,
                            connector_integration,
                            router_data,
                            None,
                            event_params,
                            None,
                            consume_or_trigger_flow,
                        )
                        .await
                        .switch()
                        .into_grpc_status()?;

                    // Generate response
                    let final_response =
                        generate_payment_sync_response(response_result).into_grpc_status()?;
                    Ok(tonic::Response::new(final_response))
                })
            },
        )
        .await
    }

    #[tracing::instrument(
        name = "payment_void",
        fields(
            name = common_utils::consts::NAME,
            service_name = common_utils::consts::PAYMENT_SERVICE_NAME,
            service_method = FlowName::Void.as_str(),
            request_body = tracing::field::Empty,
            response_body = tracing::field::Empty,
            error_message = tracing::field::Empty,
            merchant_id = tracing::field::Empty,
            gateway = tracing::field::Empty,
            request_id = tracing::field::Empty,
            status_code = tracing::field::Empty,
            message_ = "Golden Log Line (incoming)",
            response_time = tracing::field::Empty,
            tenant_id = tracing::field::Empty,
            flow = FlowName::Void.as_str(),
            flow_specific_fields.status = tracing::field::Empty,
        )
        skip(self, request)
    )]
    async fn void(
        &self,
        request: tonic::Request<PaymentServiceVoidRequest>,
    ) -> Result<tonic::Response<PaymentServiceVoidResponse>, tonic::Status> {
        let service_name = request
            .extensions()
            .get::<String>()
            .cloned()
            .unwrap_or_else(|| "PaymentService".to_string());
        grpc_logging_wrapper(
            request,
            &service_name,
            self.config.clone(),
            FlowName::Void,
            |request, _metadata_payload| async move { self.internal_void_payment(request).await },
        )
        .await
    }

    #[tracing::instrument(
        name = "incoming_webhook",
        fields(
            name = common_utils::consts::NAME,
            service_name = common_utils::consts::PAYMENT_SERVICE_NAME,
            service_method = FlowName::IncomingWebhook.as_str(),
            request_body = tracing::field::Empty,
            response_body = tracing::field::Empty,
            error_message = tracing::field::Empty,
            merchant_id = tracing::field::Empty,
            gateway = tracing::field::Empty,
            request_id = tracing::field::Empty,
            status_code = tracing::field::Empty,
            message_ = "Golden Log Line (incoming)",
            response_time = tracing::field::Empty,
            tenant_id = tracing::field::Empty,
            flow = FlowName::IncomingWebhook.as_str(),
            flow_specific_fields.status = tracing::field::Empty,
        )
        skip(self, request)
    )]
    async fn transform(
        &self,
        request: tonic::Request<PaymentServiceTransformRequest>,
    ) -> Result<tonic::Response<PaymentServiceTransformResponse>, tonic::Status> {
        let service_name = request
            .extensions()
            .get::<String>()
            .cloned()
            .unwrap_or_else(|| "PaymentService".to_string());
        grpc_logging_wrapper(
            request,
            &service_name,
            self.config.clone(),
            FlowName::IncomingWebhook,
            |request, metadata_payload| {
                async move {
                    let connector = metadata_payload.connector;
                    let _request_id = &metadata_payload.request_id;
                    let connector_auth_details = metadata_payload.connector_auth_type;
                    let payload = request.into_inner();
                    let request_details = payload
                        .request_details
                        .map(domain_types::connector_types::RequestDetails::foreign_try_from)
                        .ok_or_else(|| {
                            tonic::Status::invalid_argument("missing request_details in the payload")
                        })?
                        .map_err(|e| e.into_grpc_status())?;
                    let webhook_secrets = payload
                        .webhook_secrets
                        .clone()
                        .map(|details| {
                            domain_types::connector_types::ConnectorWebhookSecrets::foreign_try_from(
                                details,
                            )
                            .map_err(|e| e.into_grpc_status())
                        })
                        .transpose()?;
                    //get connector data
                    let connector_data: ConnectorData<DefaultPCIHolder> =
                        ConnectorData::get_connector_by_name(&connector);

                    let source_verified = match connector_data
                    .connector
                    .verify_webhook_source(
                        request_details.clone(),
                        webhook_secrets.clone(),
                        Some(connector_auth_details.clone()),
                    ) {
                    Ok(result) => result,
                    Err(err) => {
                        tracing::warn!(
                            target: "webhook",
                            "{:?}",
                            err
                        );
                        false
                    }
                };

                    let event_type = connector_data
                        .connector
                        .get_event_type(
                            request_details.clone(),
                            webhook_secrets.clone(),
                            Some(connector_auth_details.clone()),
                        )
                        .switch()
                        .into_grpc_status()?;
                    // Get content for the webhook based on the event type using categorization
                    let content = if event_type.is_payment_event() {
                        get_payments_webhook_content(
                            connector_data,
                            request_details,
                            webhook_secrets,
                            Some(connector_auth_details),
                        )
                        .await
                        .into_grpc_status()?
                    } else if event_type.is_refund_event() {
                        get_refunds_webhook_content(
                            connector_data,
                            request_details,
                            webhook_secrets,
                            Some(connector_auth_details),
                        )
                        .await
                        .into_grpc_status()?
                    } else if event_type.is_dispute_event() {
                        get_disputes_webhook_content(
                            connector_data,
                            request_details,
                            webhook_secrets,
                            Some(connector_auth_details),
                        )
                        .await
                        .into_grpc_status()?
                    } else {
                        // For all other event types, default to payment webhook content for now
                        // This includes mandate, payout, recovery, and misc events
                        get_payments_webhook_content(
                            connector_data,
                            request_details,
                            webhook_secrets,
                            Some(connector_auth_details),
                        )
                        .await
                        .into_grpc_status()?
                    };
                    let api_event_type =
                        grpc_api_types::payments::WebhookEventType::foreign_try_from(event_type)
                            .map_err(|e| e.into_grpc_status())?;

                    let webhook_transformation_status = match content.content {
                        Some(grpc_api_types::payments::webhook_response_content::Content::IncompleteTransformation(_)) => WebhookTransformationStatus::Incomplete,
                        _ => WebhookTransformationStatus::Complete,
                    };

                    let response = PaymentServiceTransformResponse {
                        event_type: api_event_type.into(),
                        content: Some(content),
                        source_verified,
                        response_ref_id: None,
                        transformation_status: webhook_transformation_status.into(),
                    };

                    Ok(tonic::Response::new(response))
                }
            },
        )
        .await
    }

    #[tracing::instrument(
        name = "refund",
        fields(
            name = common_utils::consts::NAME,
            service_name = common_utils::consts::PAYMENT_SERVICE_NAME,
            service_method = FlowName::Refund.as_str(),
            request_body = tracing::field::Empty,
            response_body = tracing::field::Empty,
            error_message = tracing::field::Empty,
            merchant_id = tracing::field::Empty,
            gateway = tracing::field::Empty,
            request_id = tracing::field::Empty,
            status_code = tracing::field::Empty,
            message_ = "Golden Log Line (incoming)",
            response_time = tracing::field::Empty,
            tenant_id = tracing::field::Empty,
            flow = FlowName::Refund.as_str(),
            flow_specific_fields.status = tracing::field::Empty,
        )
        skip(self, request)
    )]
    async fn refund(
        &self,
        request: tonic::Request<PaymentServiceRefundRequest>,
    ) -> Result<tonic::Response<RefundResponse>, tonic::Status> {
        let service_name = request
            .extensions()
            .get::<String>()
            .cloned()
            .unwrap_or_else(|| "PaymentService".to_string());
        grpc_logging_wrapper(
            request,
            &service_name,
            self.config.clone(),
            FlowName::Refund,
            |request, _metadata_payload| async move { self.internal_refund(request).await },
        )
        .await
    }

    #[tracing::instrument(
        name = "defend_dispute",
        fields(
            name = common_utils::consts::NAME,
            service_name = common_utils::consts::PAYMENT_SERVICE_NAME,
            service_method = FlowName::DefendDispute.as_str(),
            request_body = tracing::field::Empty,
            response_body = tracing::field::Empty,
            error_message = tracing::field::Empty,
            merchant_id = tracing::field::Empty,
            gateway = tracing::field::Empty,
            request_id = tracing::field::Empty,
            status_code = tracing::field::Empty,
            message_ = "Golden Log Line (incoming)",
            response_time = tracing::field::Empty,
            tenant_id = tracing::field::Empty,
            flow = FlowName::DefendDispute.as_str(),
            flow_specific_fields.status = tracing::field::Empty,
        )
        skip(self, request)
    )]
    async fn dispute(
        &self,
        request: tonic::Request<PaymentServiceDisputeRequest>,
    ) -> Result<tonic::Response<DisputeResponse>, tonic::Status> {
        let service_name = request
            .extensions()
            .get::<String>()
            .cloned()
            .unwrap_or_else(|| "PaymentService".to_string());
        grpc_logging_wrapper(
            request,
            &service_name,
            self.config.clone(),
            FlowName::DefendDispute,
            |_request, _metadata_payload| async {
                let response = DisputeResponse {
                    ..Default::default()
                };
                Ok(tonic::Response::new(response))
            },
        )
        .await
    }

    #[tracing::instrument(
        name = "payment_capture",
        fields(
            name = common_utils::consts::NAME,
            service_name = common_utils::consts::PAYMENT_SERVICE_NAME,
            service_method = FlowName::Capture.as_str(),
            request_body = tracing::field::Empty,
            response_body = tracing::field::Empty,
            error_message = tracing::field::Empty,
            merchant_id = tracing::field::Empty,
            gateway = tracing::field::Empty,
            request_id = tracing::field::Empty,
            status_code = tracing::field::Empty,
            message_ = "Golden Log Line (incoming)",
            response_time = tracing::field::Empty,
            tenant_id = tracing::field::Empty,
            flow = FlowName::Capture.as_str(),
            flow_specific_fields.status = tracing::field::Empty,
        )
        skip(self, request)
    )]
    async fn capture(
        &self,
        request: tonic::Request<PaymentServiceCaptureRequest>,
    ) -> Result<tonic::Response<PaymentServiceCaptureResponse>, tonic::Status> {
        let service_name = request
            .extensions()
            .get::<String>()
            .cloned()
            .unwrap_or_else(|| "PaymentService".to_string());
        grpc_logging_wrapper(
            request,
            &service_name,
            self.config.clone(),
            FlowName::Capture,
            |request, _metadata_payload| async move {
                self.internal_payment_capture(request).await
            },
        )
        .await
    }

    #[tracing::instrument(
        name = "setup_mandate",
        fields(
            name = common_utils::consts::NAME,
            service_name = common_utils::consts::PAYMENT_SERVICE_NAME,
            service_method = FlowName::SetupMandate.as_str(),
            request_body = tracing::field::Empty,
            response_body = tracing::field::Empty,
            error_message = tracing::field::Empty,
            merchant_id = tracing::field::Empty,
            gateway = tracing::field::Empty,
            request_id = tracing::field::Empty,
            status_code = tracing::field::Empty,
            message_ = "Golden Log Line (incoming)",
            response_time = tracing::field::Empty,
            tenant_id = tracing::field::Empty,
            flow = FlowName::SetupMandate.as_str(),
            flow_specific_fields.status = tracing::field::Empty,
        )
        skip(self, request)
    )]
    async fn register(
        &self,
        request: tonic::Request<PaymentServiceRegisterRequest>,
    ) -> Result<tonic::Response<PaymentServiceRegisterResponse>, tonic::Status> {
        info!("SETUP_MANDATE_FLOW: initiated");
        let service_name = request
            .extensions()
            .get::<String>()
            .cloned()
            .unwrap_or_else(|| "PaymentService".to_string());
        grpc_logging_wrapper(
            request,
            &service_name,
            self.config.clone(),
            FlowName::SetupMandate,
            |request, metadata_payload| {
                let service_name = service_name.clone();
                Box::pin(async move {
                    let (connector, request_id) =
                        (metadata_payload.connector, metadata_payload.request_id);
                    let connector_auth_details = metadata_payload.connector_auth_type;
                    let metadata = request.metadata().clone();
                    let payload = request.into_inner();

                    //get connector data
                    let connector_data = ConnectorData::get_connector_by_name(&connector);

                    // Get connector integration
                    let connector_integration: BoxedConnectorIntegrationV2<
                        '_,
                        SetupMandate,
                        PaymentFlowData,
                        SetupMandateRequestData<DefaultPCIHolder>,
                        PaymentsResponseData,
                    > = connector_data.connector.get_connector_integration_v2();

                    // Create common request data
                    let payment_flow_data = PaymentFlowData::foreign_try_from((
                        payload.clone(),
                        self.config.connectors.clone(),
                        self.config.common.environment,
                        &metadata,
                    ))
                    .map_err(|e| e.into_grpc_status())?;

                    let should_do_order_create = connector_data.connector.should_do_order_create();

                    let order_id = if should_do_order_create {
                        let event_params = EventParams {
                            _connector_name: &connector.to_string(),
                            _service_name: &service_name,
                            request_id: &request_id,
                            lineage_ids: &metadata_payload.lineage_ids,
                            reference_id: &metadata_payload.reference_id,
                        };

                        Some(
                            self.handle_order_creation_for_setup_mandate(
                                connector_data.clone(),
                                &payment_flow_data,
                                connector_auth_details.clone(),
                                event_params,
                                &payload,
                                &connector.to_string(),
                                &service_name,
                            )
                            .await?,
                        )
                    } else {
                        None
                    };
                    let payment_flow_data = payment_flow_data.set_order_reference_id(order_id);

                    let setup_mandate_request_data =
                        SetupMandateRequestData::foreign_try_from(payload.clone())
                            .map_err(|e| e.into_grpc_status())?;

                    // Create router data
                    let router_data: RouterDataV2<
                        SetupMandate,
                        PaymentFlowData,
                        SetupMandateRequestData<DefaultPCIHolder>,
                        PaymentsResponseData,
                    > = RouterDataV2 {
                        flow: std::marker::PhantomData,
                        resource_common_data: payment_flow_data,
                        connector_auth_type: connector_auth_details,
                        request: setup_mandate_request_data,
                        response: Err(ErrorResponse::default()),
                    };

                    let event_params = EventProcessingParams {
                        connector_name: &connector.to_string(),
                        service_name: &service_name,
                        flow_name: FlowName::SetupMandate,
                        event_config: &self.config.events,
                        request_id: &request_id,
                        lineage_ids: &metadata_payload.lineage_ids,
                        reference_id: &metadata_payload.reference_id,
                    };

                    let response = external_services::service::execute_connector_processing_step(
                        &self.config.proxy,
                        connector_integration,
                        router_data,
                        None,
                        event_params,
                        None, // token_data - None for non-proxy payments
                        common_enums::CallConnectorAction::Trigger,
                    )
                    .await
                    .switch()
                    .map_err(|e| e.into_grpc_status())?;

                    // Generate response
                    let setup_mandate_response = generate_setup_mandate_response(response)
                        .map_err(|e| e.into_grpc_status())?;

                    Ok(tonic::Response::new(setup_mandate_response))
                })
            },
        )
        .await
    }

    #[tracing::instrument(
        name = "repeat_payment",
        fields(
            name = common_utils::consts::NAME,
            service_name = common_utils::consts::PAYMENT_SERVICE_NAME,
            service_method = FlowName::RepeatPayment.as_str(),
            request_body = tracing::field::Empty,
            response_body = tracing::field::Empty,
            error_message = tracing::field::Empty,
            merchant_id = tracing::field::Empty,
            gateway = tracing::field::Empty,
            request_id = tracing::field::Empty,
            status_code = tracing::field::Empty,
            message_ = "Golden Log Line (incoming)",
            response_time = tracing::field::Empty,
            tenant_id = tracing::field::Empty,
        ),
        skip(self, request)
    )]
    async fn repeat_everything(
        &self,
        request: tonic::Request<PaymentServiceRepeatEverythingRequest>,
    ) -> Result<tonic::Response<PaymentServiceRepeatEverythingResponse>, tonic::Status> {
        info!("REPEAT_PAYMENT_FLOW: initiated");
        let service_name = request
            .extensions()
            .get::<String>()
            .cloned()
            .unwrap_or_else(|| "PaymentService".to_string());
        grpc_logging_wrapper(
            request,
            &service_name,
            self.config.clone(),
            FlowName::RepeatPayment,
            |request, metadata_payload| {
                let service_name = service_name.clone();
                Box::pin(async move {
                    let (connector, request_id) =
                        (metadata_payload.connector, metadata_payload.request_id);
                    let connector_auth_details = metadata_payload.connector_auth_type;
                    let metadata = request.metadata().clone();
                    let payload = request.into_inner();

                    //get connector data
                    let connector_data: ConnectorData<DefaultPCIHolder> =
                        ConnectorData::get_connector_by_name(&connector);

                    // Get connector integration
                    let connector_integration: BoxedConnectorIntegrationV2<
                        '_,
                        RepeatPayment,
                        PaymentFlowData,
                        RepeatPaymentData,
                        PaymentsResponseData,
                    > = connector_data.connector.get_connector_integration_v2();

                    // Create payment flow data
                    let payment_flow_data = PaymentFlowData::foreign_try_from((
                        payload.clone(),
                        self.config.connectors.clone(),
                        &metadata,
                    ))
                    .map_err(|e| e.into_grpc_status())?;

                    // Create repeat payment data
                    let repeat_payment_data = RepeatPaymentData::foreign_try_from(payload.clone())
                        .map_err(|e| e.into_grpc_status())?;

                    // Create router data
                    let router_data: RouterDataV2<
                        RepeatPayment,
                        PaymentFlowData,
                        RepeatPaymentData,
                        PaymentsResponseData,
                    > = RouterDataV2 {
                        flow: std::marker::PhantomData,
                        resource_common_data: payment_flow_data,
                        connector_auth_type: connector_auth_details,
                        request: repeat_payment_data,
                        response: Err(ErrorResponse::default()),
                    };
                    let event_params = EventProcessingParams {
                        connector_name: &connector.to_string(),
                        service_name: &service_name,
                        flow_name: FlowName::RepeatPayment,
                        event_config: &self.config.events,
                        request_id: &request_id,
                        lineage_ids: &metadata_payload.lineage_ids,
                        reference_id: &metadata_payload.reference_id,
                    };

                    let response = external_services::service::execute_connector_processing_step(
                        &self.config.proxy,
                        connector_integration,
                        router_data,
                        None,
                        event_params,
                        None, // token_data - None for non-proxy payments
                        common_enums::CallConnectorAction::Trigger,
                    )
                    .await
                    .switch()
                    .map_err(|e| e.into_grpc_status())?;

                    // Generate response
                    let repeat_payment_response = generate_repeat_payment_response(response)
                        .map_err(|e| e.into_grpc_status())?;

                    Ok(tonic::Response::new(repeat_payment_response))
                })
            },
        )
        .await
    }
<<<<<<< HEAD
=======

>>>>>>> d6fba387
    #[tracing::instrument(
        name = "pre_authenticate",
        fields(
            name = common_utils::consts::NAME,
            service_name = common_utils::consts::PAYMENT_SERVICE_NAME,
<<<<<<< HEAD
            service_method = "PreAuthenticate",
=======
            service_method = FlowName::PreAuthenticate.as_str(),
>>>>>>> d6fba387
            request_body = tracing::field::Empty,
            response_body = tracing::field::Empty,
            error_message = tracing::field::Empty,
            merchant_id = tracing::field::Empty,
            gateway = tracing::field::Empty,
            request_id = tracing::field::Empty,
            status_code = tracing::field::Empty,
            message_ = "Golden Log Line (incoming)",
            response_time = tracing::field::Empty,
            tenant_id = tracing::field::Empty,
<<<<<<< HEAD
            flow = "PreAuthenticate",
=======
            flow = FlowName::PreAuthenticate.as_str(),
>>>>>>> d6fba387
            flow_specific_fields.status = tracing::field::Empty,
        )
        skip(self, request)
    )]
    async fn pre_authenticate(
        &self,
<<<<<<< HEAD
        request: tonic::Request<grpc_api_types::payments::PaymentServicePreAuthenticateRequest>,
    ) -> Result<
        tonic::Response<grpc_api_types::payments::PaymentServicePreAuthenticateResponse>,
        tonic::Status,
    > {
=======
        request: tonic::Request<PaymentServicePreAuthenticateRequest>,
    ) -> Result<tonic::Response<PaymentServicePreAuthenticateResponse>, tonic::Status> {
>>>>>>> d6fba387
        self.internal_pre_authenticate(request).await
    }

    #[tracing::instrument(
        name = "authenticate",
        fields(
            name = common_utils::consts::NAME,
            service_name = common_utils::consts::PAYMENT_SERVICE_NAME,
<<<<<<< HEAD
            service_method = "Authenticate",
=======
            service_method = FlowName::Authenticate.as_str(),
>>>>>>> d6fba387
            request_body = tracing::field::Empty,
            response_body = tracing::field::Empty,
            error_message = tracing::field::Empty,
            merchant_id = tracing::field::Empty,
            gateway = tracing::field::Empty,
            request_id = tracing::field::Empty,
            status_code = tracing::field::Empty,
            message_ = "Golden Log Line (incoming)",
            response_time = tracing::field::Empty,
            tenant_id = tracing::field::Empty,
<<<<<<< HEAD
            flow = "Authenticate",
=======
            flow = FlowName::Authenticate.as_str(),
>>>>>>> d6fba387
            flow_specific_fields.status = tracing::field::Empty,
        )
        skip(self, request)
    )]
    async fn authenticate(
        &self,
<<<<<<< HEAD
        request: tonic::Request<grpc_api_types::payments::PaymentServiceAuthenticateRequest>,
    ) -> Result<
        tonic::Response<grpc_api_types::payments::PaymentServiceAuthenticateResponse>,
        tonic::Status,
    > {
=======
        request: tonic::Request<PaymentServiceAuthenticateRequest>,
    ) -> Result<tonic::Response<PaymentServiceAuthenticateResponse>, tonic::Status> {
>>>>>>> d6fba387
        self.internal_authenticate(request).await
    }

    #[tracing::instrument(
        name = "post_authenticate",
        fields(
            name = common_utils::consts::NAME,
            service_name = common_utils::consts::PAYMENT_SERVICE_NAME,
<<<<<<< HEAD
            service_method = "PostAuthenticate",
=======
            service_method = FlowName::PostAuthenticate.as_str(),
>>>>>>> d6fba387
            request_body = tracing::field::Empty,
            response_body = tracing::field::Empty,
            error_message = tracing::field::Empty,
            merchant_id = tracing::field::Empty,
            gateway = tracing::field::Empty,
            request_id = tracing::field::Empty,
            status_code = tracing::field::Empty,
            message_ = "Golden Log Line (incoming)",
            response_time = tracing::field::Empty,
            tenant_id = tracing::field::Empty,
<<<<<<< HEAD
            flow = "PostAuthenticate",
=======
            flow = FlowName::PostAuthenticate.as_str(),
>>>>>>> d6fba387
            flow_specific_fields.status = tracing::field::Empty,
        )
        skip(self, request)
    )]
    async fn post_authenticate(
        &self,
<<<<<<< HEAD
        request: tonic::Request<grpc_api_types::payments::PaymentServicePostAuthenticateRequest>,
    ) -> Result<
        tonic::Response<grpc_api_types::payments::PaymentServicePostAuthenticateResponse>,
        tonic::Status,
    > {
=======
        request: tonic::Request<PaymentServicePostAuthenticateRequest>,
    ) -> Result<tonic::Response<PaymentServicePostAuthenticateResponse>, tonic::Status> {
>>>>>>> d6fba387
        self.internal_post_authenticate(request).await
    }
}

async fn get_payments_webhook_content(
    connector_data: ConnectorData<DefaultPCIHolder>,
    request_details: domain_types::connector_types::RequestDetails,
    webhook_secrets: Option<domain_types::connector_types::ConnectorWebhookSecrets>,
    connector_auth_details: Option<ConnectorAuthType>,
) -> CustomResult<grpc_api_types::payments::WebhookResponseContent, ApplicationErrorResponse> {
    let webhook_details = connector_data
        .connector
        .process_payment_webhook(
            request_details.clone(),
            webhook_secrets,
            connector_auth_details,
        )
        .switch()?;

    match webhook_details.transformation_status {
        common_enums::WebhookTransformationStatus::Complete => {
            // Generate response
            let response = PaymentServiceGetResponse::foreign_try_from(webhook_details)
                .change_context(ApplicationErrorResponse::InternalServerError(ApiError {
                    sub_code: "RESPONSE_CONSTRUCTION_ERROR".to_string(),
                    error_identifier: 500,
                    error_message: "Error while constructing response".to_string(),
                    error_object: None,
                }))?;

            Ok(grpc_api_types::payments::WebhookResponseContent {
                content: Some(
                    grpc_api_types::payments::webhook_response_content::Content::PaymentsResponse(
                        response,
                    ),
                ),
            })
        }
        common_enums::WebhookTransformationStatus::Incomplete => {
            let resource_object = connector_data
                .connector
                .get_webhook_resource_object(request_details)
                .switch()?;
            let resource_object_vec = serde_json::to_vec(&resource_object).change_context(
                ApplicationErrorResponse::InternalServerError(ApiError {
                    sub_code: "SERIALIZATION_ERROR".to_string(),
                    error_identifier: 500,
                    error_message: "Error while serializing resource object".to_string(),
                    error_object: None,
                }),
            )?;

            Ok(grpc_api_types::payments::WebhookResponseContent {
                content: Some(
                    grpc_api_types::payments::webhook_response_content::Content::IncompleteTransformation(
                        grpc_api_types::payments::IncompleteTransformationResponse {
                            resource_object: resource_object_vec,
                            reason: "Payment information required".to_string(),
                        }
                    ),
                ),
            })
        }
    }
}

async fn get_refunds_webhook_content<
    T: PaymentMethodDataTypes
        + Default
        + Eq
        + Debug
        + Send
        + serde::Serialize
        + serde::de::DeserializeOwned
        + Clone
        + Sync
        + domain_types::types::CardConversionHelper<T>
        + 'static,
>(
    connector_data: ConnectorData<T>,
    request_details: domain_types::connector_types::RequestDetails,
    webhook_secrets: Option<domain_types::connector_types::ConnectorWebhookSecrets>,
    connector_auth_details: Option<ConnectorAuthType>,
) -> CustomResult<grpc_api_types::payments::WebhookResponseContent, ApplicationErrorResponse> {
    let webhook_details = connector_data
        .connector
        .process_refund_webhook(request_details, webhook_secrets, connector_auth_details)
        .switch()?;

    // Generate response - RefundService should handle this, for now return basic response
    let response = RefundResponse::foreign_try_from(webhook_details).change_context(
        ApplicationErrorResponse::InternalServerError(ApiError {
            sub_code: "RESPONSE_CONSTRUCTION_ERROR".to_string(),
            error_identifier: 500,
            error_message: "Error while constructing response".to_string(),
            error_object: None,
        }),
    )?;

    Ok(grpc_api_types::payments::WebhookResponseContent {
        content: Some(
            grpc_api_types::payments::webhook_response_content::Content::RefundsResponse(response),
        ),
    })
}

async fn get_disputes_webhook_content<
    T: PaymentMethodDataTypes
        + Default
        + Eq
        + Debug
        + Send
        + serde::Serialize
        + serde::de::DeserializeOwned
        + Clone
        + Sync
        + domain_types::types::CardConversionHelper<T>
        + 'static,
>(
    connector_data: ConnectorData<T>,
    request_details: domain_types::connector_types::RequestDetails,
    webhook_secrets: Option<domain_types::connector_types::ConnectorWebhookSecrets>,
    connector_auth_details: Option<ConnectorAuthType>,
) -> CustomResult<grpc_api_types::payments::WebhookResponseContent, ApplicationErrorResponse> {
    let webhook_details = connector_data
        .connector
        .process_dispute_webhook(request_details, webhook_secrets, connector_auth_details)
        .switch()?;

    // Generate response - DisputeService should handle this, for now return basic response
    let response = DisputeResponse::foreign_try_from(webhook_details).change_context(
        ApplicationErrorResponse::InternalServerError(ApiError {
            sub_code: "RESPONSE_CONSTRUCTION_ERROR".to_string(),
            error_identifier: 500,
            error_message: "Error while constructing response".to_string(),
            error_object: None,
        }),
    )?;

    Ok(grpc_api_types::payments::WebhookResponseContent {
        content: Some(
            grpc_api_types::payments::webhook_response_content::Content::DisputesResponse(response),
        ),
    })
}

pub fn generate_payment_pre_authenticate_response<T: PaymentMethodDataTypes>(
    router_data_v2: RouterDataV2<
        PreAuthenticate,
        PaymentFlowData,
        PaymentsPreAuthenticateData<T>,
        PaymentsResponseData,
    >,
) -> Result<PaymentServicePreAuthenticateResponse, error_stack::Report<ApplicationErrorResponse>> {
    let transaction_response = router_data_v2.response;
    let status = router_data_v2.resource_common_data.status;
    let grpc_status = grpc_api_types::payments::PaymentStatus::foreign_from(status);
    let raw_connector_response = router_data_v2
        .resource_common_data
        .get_raw_connector_response();
    let response_headers = router_data_v2
        .resource_common_data
        .get_connector_response_headers_as_map();

    let response = match transaction_response {
        Ok(response) => match response {
            PaymentsResponseData::PreAuthenticateResponse {
                resource_id,
                redirection_data,
                connector_metadata,
                connector_response_reference_id,
                status_code,
            } => PaymentServicePreAuthenticateResponse {
                transaction_id: Some(grpc_api_types::payments::Identifier::foreign_try_from(
                    resource_id,
                )?),
                redirection_data: redirection_data
                    .map(|form| match *form {
                        router_response_types::RedirectForm::Form {
                            endpoint,
                            method,
                            form_fields,
                        } => Ok::<grpc_api_types::payments::RedirectForm, ApplicationErrorResponse>(
                            grpc_api_types::payments::RedirectForm {
                                form_type: Some(
                                    grpc_api_types::payments::redirect_form::FormType::Form(
                                        grpc_api_types::payments::FormData {
                                            endpoint,
                                            method:
                                                grpc_api_types::payments::HttpMethod::foreign_from(
                                                    method,
                                                )
                                                .into(),
                                            form_fields,
                                        },
                                    ),
                                ),
                            },
                        ),
                        router_response_types::RedirectForm::Html { html_data } => {
                            Ok(grpc_api_types::payments::RedirectForm {
                                form_type: Some(
                                    grpc_api_types::payments::redirect_form::FormType::Html(
                                        grpc_api_types::payments::HtmlData { html_data },
                                    ),
                                ),
                            })
                        }
                        router_response_types::RedirectForm::Uri { uri } => {
                            Ok(grpc_api_types::payments::RedirectForm {
                                form_type: Some(
                                    grpc_api_types::payments::redirect_form::FormType::Uri(
                                        grpc_api_types::payments::UriData { uri },
                                    ),
                                ),
                            })
                        }
                        router_response_types::RedirectForm::Mifinity {
                            initialization_token,
                        } => Ok(grpc_api_types::payments::RedirectForm {
                            form_type: Some(
                                grpc_api_types::payments::redirect_form::FormType::Uri(
                                    grpc_api_types::payments::UriData {
                                        uri: initialization_token,
                                    },
                                ),
                            ),
                        }),
                        router_response_types::RedirectForm::CybersourceAuthSetup {
                            access_token,
                            ddc_url,
                            reference_id,
                        } => {
                            let mut form_fields = HashMap::new();
                            form_fields.insert("access_token".to_string(), access_token);
                            form_fields.insert("ddc_url".to_string(), ddc_url.clone());
                            form_fields.insert("reference_id".to_string(), reference_id);

                            Ok(grpc_api_types::payments::RedirectForm {
                                form_type: Some(
                                    grpc_api_types::payments::redirect_form::FormType::Form(
                                        grpc_api_types::payments::FormData {
                                            endpoint: ddc_url,
                                            method: grpc_api_types::payments::HttpMethod::Post
                                                .into(),
                                            form_fields,
                                        },
                                    ),
                                ),
                            })
                        }
                        _ => Err(ApplicationErrorResponse::BadRequest(ApiError {
                            sub_code: "INVALID_RESPONSE".to_owned(),
                            error_identifier: 400,
                            error_message: "Invalid response from connector".to_owned(),
                            error_object: None,
                        }))?,
                    })
                    .transpose()?,
                connector_metadata: connector_metadata
                    .and_then(|value| value.as_object().cloned())
                    .map(|map| {
                        map.into_iter()
                            .filter_map(|(k, v)| v.as_str().map(|s| (k, s.to_string())))
                            .collect::<HashMap<_, _>>()
                    })
                    .unwrap_or_default(),
                response_ref_id: connector_response_reference_id.map(|id| {
                    grpc_api_types::payments::Identifier {
                        id_type: Some(grpc_api_types::payments::identifier::IdType::Id(id)),
                    }
                }),
                status: grpc_status.into(),
                error_message: None,
                error_code: None,
                raw_connector_response,
                status_code: status_code.into(),
                response_headers,
                network_txn_id: None,
                state: None,
            },
            _ => {
                return Err(ApplicationErrorResponse::BadRequest(ApiError {
                    sub_code: "INVALID_RESPONSE".to_owned(),
                    error_identifier: 400,
                    error_message: "Invalid response type for pre authenticate".to_owned(),
                    error_object: None,
                })
                .into())
            }
        },
        Err(err) => {
            let status = err
                .attempt_status
                .map(grpc_api_types::payments::PaymentStatus::foreign_from)
                .unwrap_or_default();
            PaymentServicePreAuthenticateResponse {
                transaction_id: Some(grpc_api_types::payments::Identifier {
                    id_type: Some(
                        grpc_api_types::payments::identifier::IdType::NoResponseIdMarker(()),
                    ),
                }),
                redirection_data: None,
                network_txn_id: None,
                response_ref_id: None,
                status: status.into(),
                error_message: Some(err.message),
                error_code: Some(err.code),
                status_code: err.status_code.into(),
                response_headers,
                raw_connector_response,
                connector_metadata: HashMap::new(),
                state: None,
            }
        }
    };
    Ok(response)
}

pub fn generate_payment_authenticate_response<T: PaymentMethodDataTypes>(
    router_data_v2: RouterDataV2<
        Authenticate,
        PaymentFlowData,
        PaymentsAuthenticateData<T>,
        PaymentsResponseData,
    >,
) -> Result<PaymentServiceAuthenticateResponse, error_stack::Report<ApplicationErrorResponse>> {
    let transaction_response = router_data_v2.response;
    let status = router_data_v2.resource_common_data.status;
    let grpc_status = grpc_api_types::payments::PaymentStatus::foreign_from(status);
    let raw_connector_response = router_data_v2
        .resource_common_data
        .get_raw_connector_response();
    let response_headers = router_data_v2
        .resource_common_data
        .get_connector_response_headers_as_map();

    let response = match transaction_response {
        Ok(response) => match response {
            PaymentsResponseData::AuthenticateResponse {
                resource_id,
                redirection_data,
                connector_metadata,
                connector_response_reference_id,
                status_code,
            } => PaymentServiceAuthenticateResponse {
                transaction_id: Some(grpc_api_types::payments::Identifier::foreign_try_from(
                    resource_id,
                )?),
                redirection_data: redirection_data
                    .map(|form| match *form {
                        router_response_types::RedirectForm::Form {
                            endpoint,
                            method,
                            form_fields,
                        } => Ok::<grpc_api_types::payments::RedirectForm, ApplicationErrorResponse>(
                            grpc_api_types::payments::RedirectForm {
                                form_type: Some(
                                    grpc_api_types::payments::redirect_form::FormType::Form(
                                        grpc_api_types::payments::FormData {
                                            endpoint,
                                            method:
                                                grpc_api_types::payments::HttpMethod::foreign_from(
                                                    method,
                                                )
                                                .into(),
                                            form_fields,
                                        },
                                    ),
                                ),
                            },
                        ),
                        router_response_types::RedirectForm::Html { html_data } => {
                            Ok(grpc_api_types::payments::RedirectForm {
                                form_type: Some(
                                    grpc_api_types::payments::redirect_form::FormType::Html(
                                        grpc_api_types::payments::HtmlData { html_data },
                                    ),
                                ),
                            })
                        }
                        router_response_types::RedirectForm::Uri { uri } => {
                            Ok(grpc_api_types::payments::RedirectForm {
                                form_type: Some(
                                    grpc_api_types::payments::redirect_form::FormType::Uri(
                                        grpc_api_types::payments::UriData { uri },
                                    ),
                                ),
                            })
                        }
                        router_response_types::RedirectForm::Mifinity {
                            initialization_token,
                        } => Ok(grpc_api_types::payments::RedirectForm {
                            form_type: Some(
                                grpc_api_types::payments::redirect_form::FormType::Uri(
                                    grpc_api_types::payments::UriData {
                                        uri: initialization_token,
                                    },
                                ),
                            ),
                        }),
                        router_response_types::RedirectForm::CybersourceAuthSetup {
                            access_token,
                            ddc_url,
                            reference_id,
                        } => {
                            let mut form_fields = HashMap::new();
                            form_fields.insert("access_token".to_string(), access_token);
                            form_fields.insert("ddc_url".to_string(), ddc_url.clone());
                            form_fields.insert("reference_id".to_string(), reference_id);

                            Ok(grpc_api_types::payments::RedirectForm {
                                form_type: Some(
                                    grpc_api_types::payments::redirect_form::FormType::Form(
                                        grpc_api_types::payments::FormData {
                                            endpoint: ddc_url,
                                            method: grpc_api_types::payments::HttpMethod::Post
                                                .into(),
                                            form_fields,
                                        },
                                    ),
                                ),
                            })
                        }
                        _ => Err(ApplicationErrorResponse::BadRequest(ApiError {
                            sub_code: "INVALID_RESPONSE".to_owned(),
                            error_identifier: 400,
                            error_message: "Invalid response from connector".to_owned(),
                            error_object: None,
                        }))?,
                    })
                    .transpose()?,
                connector_metadata: connector_metadata
                    .as_ref()
                    .and_then(|value| value.as_object().cloned())
                    .map(|map| {
                        map.into_iter()
                            .filter_map(|(k, v)| v.as_str().map(|s| (k, s.to_string())))
                            .collect::<HashMap<_, _>>()
                    })
                    .unwrap_or_default(),
                response_ref_id: connector_response_reference_id.map(|id| {
                    grpc_api_types::payments::Identifier {
                        id_type: Some(grpc_api_types::payments::identifier::IdType::Id(id)),
                    }
                }),
                authentication_data: connector_metadata.as_ref().map(|metadata| {
                    grpc_api_types::payments::AuthenticationData {
                        eci: metadata
                            .get("eci")
                            .and_then(|v| v.as_str())
                            .map(|s| s.to_string()),
                        cavv: metadata
                            .get("cavv")
                            .and_then(|v| v.as_str())
                            .map(|s| s.to_string())
                            .unwrap_or_default(),
                        threeds_server_transaction_id: metadata
                            .get("threeds_server_transaction_id")
                            .and_then(|v| v.as_str())
                            .map(|s| grpc_api_types::payments::Identifier {
                                id_type: Some(grpc_api_types::payments::identifier::IdType::Id(
                                    s.to_string(),
                                )),
                            }),
                        message_version: metadata
                            .get("message_version")
                            .and_then(|v| v.as_str())
                            .map(|s| s.to_string()),
                        ds_transaction_id: metadata
                            .get("ds_transaction_id")
                            .and_then(|v| v.as_str())
                            .map(|s| s.to_string()),
                    }
                }),
                status: grpc_status.into(),
                error_message: None,
                error_code: None,
                raw_connector_response,
                status_code: status_code.into(),
                response_headers,
                network_txn_id: None,
                state: None,
            },
            _ => {
                return Err(ApplicationErrorResponse::BadRequest(ApiError {
                    sub_code: "INVALID_RESPONSE".to_owned(),
                    error_identifier: 400,
                    error_message: "Invalid response type for authenticate".to_owned(),
                    error_object: None,
                })
                .into())
            }
        },
        Err(err) => {
            let status = err
                .attempt_status
                .map(grpc_api_types::payments::PaymentStatus::foreign_from)
                .unwrap_or_default();
            PaymentServiceAuthenticateResponse {
                transaction_id: Some(grpc_api_types::payments::Identifier {
                    id_type: Some(grpc_api_types::payments::identifier::IdType::Id(
                        "session_created".to_string(),
                    )),
                }),
                redirection_data: None,
                network_txn_id: None,
                response_ref_id: None,
                authentication_data: None,
                status: status.into(),
                error_message: Some(err.message),
                error_code: Some(err.code),
                status_code: err.status_code.into(),
                raw_connector_response,
                response_headers,
                connector_metadata: HashMap::new(),
                state: None,
            }
        }
    };
    Ok(response)
}

pub fn generate_payment_post_authenticate_response<T: PaymentMethodDataTypes>(
    router_data_v2: RouterDataV2<
        PostAuthenticate,
        PaymentFlowData,
        PaymentsPostAuthenticateData<T>,
        PaymentsResponseData,
    >,
) -> Result<PaymentServicePostAuthenticateResponse, error_stack::Report<ApplicationErrorResponse>> {
    let transaction_response = router_data_v2.response;
    let status = router_data_v2.resource_common_data.status;
    let grpc_status = grpc_api_types::payments::PaymentStatus::foreign_from(status);
    let raw_connector_response = router_data_v2
        .resource_common_data
        .get_raw_connector_response();
    let response_headers = router_data_v2
        .resource_common_data
        .get_connector_response_headers_as_map();

    let response = match transaction_response {
        Ok(response) => match response {
            PaymentsResponseData::PostAuthenticateResponse {
                resource_id,
                redirection_data,
                connector_metadata,
                connector_response_reference_id,
                status_code,
            } => PaymentServicePostAuthenticateResponse {
                transaction_id: Some(grpc_api_types::payments::Identifier::foreign_try_from(
                    resource_id,
                )?),
                redirection_data: redirection_data
                    .map(|form| match *form {
                        router_response_types::RedirectForm::Form {
                            endpoint,
                            method,
                            form_fields,
                        } => Ok::<grpc_api_types::payments::RedirectForm, ApplicationErrorResponse>(
                            grpc_api_types::payments::RedirectForm {
                                form_type: Some(
                                    grpc_api_types::payments::redirect_form::FormType::Form(
                                        grpc_api_types::payments::FormData {
                                            endpoint,
                                            method:
                                                grpc_api_types::payments::HttpMethod::foreign_from(
                                                    method,
                                                )
                                                .into(),
                                            form_fields,
                                        },
                                    ),
                                ),
                            },
                        ),
                        router_response_types::RedirectForm::Html { html_data } => {
                            Ok(grpc_api_types::payments::RedirectForm {
                                form_type: Some(
                                    grpc_api_types::payments::redirect_form::FormType::Html(
                                        grpc_api_types::payments::HtmlData { html_data },
                                    ),
                                ),
                            })
                        }
                        router_response_types::RedirectForm::Uri { uri } => {
                            Ok(grpc_api_types::payments::RedirectForm {
                                form_type: Some(
                                    grpc_api_types::payments::redirect_form::FormType::Uri(
                                        grpc_api_types::payments::UriData { uri },
                                    ),
                                ),
                            })
                        }
                        router_response_types::RedirectForm::Mifinity {
                            initialization_token,
                        } => Ok(grpc_api_types::payments::RedirectForm {
                            form_type: Some(
                                grpc_api_types::payments::redirect_form::FormType::Uri(
                                    grpc_api_types::payments::UriData {
                                        uri: initialization_token,
                                    },
                                ),
                            ),
                        }),
                        router_response_types::RedirectForm::CybersourceAuthSetup {
                            access_token,
                            ddc_url,
                            reference_id,
                        } => {
                            let mut form_fields = HashMap::new();
                            form_fields.insert("access_token".to_string(), access_token);
                            form_fields.insert("ddc_url".to_string(), ddc_url.clone());
                            form_fields.insert("reference_id".to_string(), reference_id);

                            Ok(grpc_api_types::payments::RedirectForm {
                                form_type: Some(
                                    grpc_api_types::payments::redirect_form::FormType::Form(
                                        grpc_api_types::payments::FormData {
                                            endpoint: ddc_url,
                                            method: grpc_api_types::payments::HttpMethod::Post
                                                .into(),
                                            form_fields,
                                        },
                                    ),
                                ),
                            })
                        }
                        _ => Err(ApplicationErrorResponse::BadRequest(ApiError {
                            sub_code: "INVALID_RESPONSE".to_owned(),
                            error_identifier: 400,
                            error_message: "Invalid response from connector".to_owned(),
                            error_object: None,
                        }))?,
                    })
                    .transpose()?,
                connector_metadata: connector_metadata
                    .as_ref()
                    .and_then(|value| value.as_object().cloned())
                    .map(|map| {
                        map.into_iter()
                            .filter_map(|(k, v)| v.as_str().map(|s| (k, s.to_string())))
                            .collect::<HashMap<_, _>>()
                    })
                    .unwrap_or_default(),
                network_txn_id: None,
                response_ref_id: connector_response_reference_id.map(|id| {
                    grpc_api_types::payments::Identifier {
                        id_type: Some(grpc_api_types::payments::identifier::IdType::Id(id)),
                    }
                }),
                authentication_data: connector_metadata.as_ref().map(|metadata| {
                    grpc_api_types::payments::AuthenticationData {
                        eci: metadata
                            .get("eci")
                            .and_then(|v| v.as_str())
                            .map(|s| s.to_string()),
                        cavv: metadata
                            .get("cavv")
                            .and_then(|v| v.as_str())
                            .map(|s| s.to_string())
                            .unwrap_or_default(),
                        threeds_server_transaction_id: metadata
                            .get("threeds_server_transaction_id")
                            .and_then(|v| v.as_str())
                            .map(|s| grpc_api_types::payments::Identifier {
                                id_type: Some(grpc_api_types::payments::identifier::IdType::Id(
                                    s.to_string(),
                                )),
                            }),
                        message_version: metadata
                            .get("message_version")
                            .and_then(|v| v.as_str())
                            .map(|s| s.to_string()),
                        ds_transaction_id: metadata
                            .get("ds_transaction_id")
                            .and_then(|v| v.as_str())
                            .map(|s| s.to_string()),
                    }
                }),
                incremental_authorization_allowed: None,
                status: grpc_status.into(),
                error_message: None,
                error_code: None,
                raw_connector_response,
                status_code: status_code.into(),
                response_headers,
                state: None,
            },
            _ => {
                return Err(ApplicationErrorResponse::BadRequest(ApiError {
                    sub_code: "INVALID_RESPONSE".to_owned(),
                    error_identifier: 400,
                    error_message: "Invalid response type for post authenticate".to_owned(),
                    error_object: None,
                })
                .into())
            }
        },
        Err(err) => {
            let status = err
                .attempt_status
                .map(grpc_api_types::payments::PaymentStatus::foreign_from)
                .unwrap_or_default();
            PaymentServicePostAuthenticateResponse {
                transaction_id: Some(grpc_api_types::payments::Identifier {
                    id_type: Some(
                        grpc_api_types::payments::identifier::IdType::NoResponseIdMarker(()),
                    ),
                }),
                redirection_data: None,
                network_txn_id: None,
                response_ref_id: None,
                authentication_data: None,
                incremental_authorization_allowed: None,
                status: status.into(),
                error_message: Some(err.message),
                error_code: Some(err.code),
                status_code: err.status_code.into(),
                response_headers,
                raw_connector_response,
                connector_metadata: HashMap::new(),
                state: None,
            }
        }
    };
    Ok(response)
}<|MERGE_RESOLUTION|>--- conflicted
+++ resolved
@@ -5,20 +5,13 @@
 use connector_integration::types::ConnectorData;
 use domain_types::{
     connector_flow::{
-        Authenticate, Authorize, Capture, CreateAccessToken, CreateOrder, CreateSessionToken,
-        PSync, PaymentMethodToken, PostAuthenticate, PreAuthenticate, Refund, RepeatPayment,
-        SetupMandate, Void,
+        Authenticate, Authenticate, Authorize, Authorize, Capture, Capture, CreateAccessToken,
+        CreateAccessToken, CreateOrder, CreateOrder, CreateSessionToken, CreateSessionToken, PSync,
+        PSync, PaymentMethodToken, PaymentMethodToken, PostAuthenticate, PostAuthenticate,
+        PreAuthenticate, PreAuthenticate, Refund, Refund, RepeatPayment, RepeatPayment,
+        SetupMandate, SetupMandate, Void, Void,
     },
     connector_types::{
-<<<<<<< HEAD
-        AccessTokenRequestData, AccessTokenResponseData, PaymentCreateOrderData,
-        PaymentCreateOrderResponse, PaymentFlowData, PaymentMethodTokenResponse,
-        PaymentMethodTokenizationData, PaymentVoidData, PaymentsAuthenticateData,
-        PaymentsAuthorizeData, PaymentsCaptureData, PaymentsPostAuthenticateData,
-        PaymentsPreAuthenticateData, PaymentsResponseData, PaymentsSyncData, RefundFlowData,
-        RefundsData, RefundsResponseData, RepeatPaymentData, SessionTokenRequestData,
-        SessionTokenResponseData, SetupMandateRequestData,
-=======
         AccessTokenRequestData, AccessTokenResponseData, ConnectorResponseHeaders,
         PaymentCreateOrderData, PaymentCreateOrderResponse, PaymentFlowData,
         PaymentMethodTokenResponse, PaymentMethodTokenizationData, PaymentVoidData,
@@ -27,7 +20,6 @@
         PaymentsSyncData, RawConnectorRequestResponse, RefundFlowData, RefundsData,
         RefundsResponseData, RepeatPaymentData, SessionTokenRequestData, SessionTokenResponseData,
         SetupMandateRequestData,
->>>>>>> d6fba387
     },
     errors::{ApiError, ApplicationErrorResponse},
     payment_method_data::{DefaultPCIHolder, PaymentMethodDataTypes, VaultTokenHolder},
@@ -148,29 +140,6 @@
 
     async fn internal_pre_authenticate(
         &self,
-<<<<<<< HEAD
-        request: tonic::Request<grpc_api_types::payments::PaymentServicePreAuthenticateRequest>,
-    ) -> Result<
-        tonic::Response<grpc_api_types::payments::PaymentServicePreAuthenticateResponse>,
-        tonic::Status,
-    >;
-
-    async fn internal_authenticate(
-        &self,
-        request: tonic::Request<grpc_api_types::payments::PaymentServiceAuthenticateRequest>,
-    ) -> Result<
-        tonic::Response<grpc_api_types::payments::PaymentServiceAuthenticateResponse>,
-        tonic::Status,
-    >;
-
-    async fn internal_post_authenticate(
-        &self,
-        request: tonic::Request<grpc_api_types::payments::PaymentServicePostAuthenticateRequest>,
-    ) -> Result<
-        tonic::Response<grpc_api_types::payments::PaymentServicePostAuthenticateResponse>,
-        tonic::Status,
-    >;
-=======
         request: tonic::Request<PaymentServicePreAuthenticateRequest>,
     ) -> Result<tonic::Response<PaymentServicePreAuthenticateResponse>, tonic::Status>;
 
@@ -183,7 +152,6 @@
         &self,
         request: tonic::Request<PaymentServicePostAuthenticateRequest>,
     ) -> Result<tonic::Response<PaymentServicePostAuthenticateResponse>, tonic::Status>;
->>>>>>> d6fba387
 }
 
 #[derive(Clone)]
@@ -1120,13 +1088,8 @@
     implement_connector_operation!(
         fn_name: internal_pre_authenticate,
         log_prefix: "PRE_AUTHENTICATE",
-<<<<<<< HEAD
-        request_type: grpc_api_types::payments::PaymentServicePreAuthenticateRequest,
-        response_type: grpc_api_types::payments::PaymentServicePreAuthenticateResponse,
-=======
         request_type: PaymentServicePreAuthenticateRequest,
         response_type: PaymentServicePreAuthenticateResponse,
->>>>>>> d6fba387
         flow_marker: PreAuthenticate,
         resource_common_data_type: PaymentFlowData,
         request_data_type: PaymentsPreAuthenticateData<DefaultPCIHolder>,
@@ -1140,13 +1103,8 @@
     implement_connector_operation!(
         fn_name: internal_authenticate,
         log_prefix: "AUTHENTICATE",
-<<<<<<< HEAD
-        request_type: grpc_api_types::payments::PaymentServiceAuthenticateRequest,
-        response_type: grpc_api_types::payments::PaymentServiceAuthenticateResponse,
-=======
         request_type: PaymentServiceAuthenticateRequest,
         response_type: PaymentServiceAuthenticateResponse,
->>>>>>> d6fba387
         flow_marker: Authenticate,
         resource_common_data_type: PaymentFlowData,
         request_data_type: PaymentsAuthenticateData<DefaultPCIHolder>,
@@ -1160,13 +1118,8 @@
     implement_connector_operation!(
         fn_name: internal_post_authenticate,
         log_prefix: "POST_AUTHENTICATE",
-<<<<<<< HEAD
-        request_type: grpc_api_types::payments::PaymentServicePostAuthenticateRequest,
-        response_type: grpc_api_types::payments::PaymentServicePostAuthenticateResponse,
-=======
         request_type: PaymentServicePostAuthenticateRequest,
         response_type: PaymentServicePostAuthenticateResponse,
->>>>>>> d6fba387
         flow_marker: PostAuthenticate,
         resource_common_data_type: PaymentFlowData,
         request_data_type: PaymentsPostAuthenticateData<DefaultPCIHolder>,
@@ -2095,20 +2048,13 @@
         )
         .await
     }
-<<<<<<< HEAD
-=======
-
->>>>>>> d6fba387
+
     #[tracing::instrument(
         name = "pre_authenticate",
         fields(
             name = common_utils::consts::NAME,
             service_name = common_utils::consts::PAYMENT_SERVICE_NAME,
-<<<<<<< HEAD
-            service_method = "PreAuthenticate",
-=======
             service_method = FlowName::PreAuthenticate.as_str(),
->>>>>>> d6fba387
             request_body = tracing::field::Empty,
             response_body = tracing::field::Empty,
             error_message = tracing::field::Empty,
@@ -2119,27 +2065,15 @@
             message_ = "Golden Log Line (incoming)",
             response_time = tracing::field::Empty,
             tenant_id = tracing::field::Empty,
-<<<<<<< HEAD
-            flow = "PreAuthenticate",
-=======
             flow = FlowName::PreAuthenticate.as_str(),
->>>>>>> d6fba387
             flow_specific_fields.status = tracing::field::Empty,
         )
         skip(self, request)
     )]
     async fn pre_authenticate(
         &self,
-<<<<<<< HEAD
-        request: tonic::Request<grpc_api_types::payments::PaymentServicePreAuthenticateRequest>,
-    ) -> Result<
-        tonic::Response<grpc_api_types::payments::PaymentServicePreAuthenticateResponse>,
-        tonic::Status,
-    > {
-=======
         request: tonic::Request<PaymentServicePreAuthenticateRequest>,
     ) -> Result<tonic::Response<PaymentServicePreAuthenticateResponse>, tonic::Status> {
->>>>>>> d6fba387
         self.internal_pre_authenticate(request).await
     }
 
@@ -2148,11 +2082,7 @@
         fields(
             name = common_utils::consts::NAME,
             service_name = common_utils::consts::PAYMENT_SERVICE_NAME,
-<<<<<<< HEAD
-            service_method = "Authenticate",
-=======
             service_method = FlowName::Authenticate.as_str(),
->>>>>>> d6fba387
             request_body = tracing::field::Empty,
             response_body = tracing::field::Empty,
             error_message = tracing::field::Empty,
@@ -2163,27 +2093,15 @@
             message_ = "Golden Log Line (incoming)",
             response_time = tracing::field::Empty,
             tenant_id = tracing::field::Empty,
-<<<<<<< HEAD
-            flow = "Authenticate",
-=======
             flow = FlowName::Authenticate.as_str(),
->>>>>>> d6fba387
             flow_specific_fields.status = tracing::field::Empty,
         )
         skip(self, request)
     )]
     async fn authenticate(
         &self,
-<<<<<<< HEAD
-        request: tonic::Request<grpc_api_types::payments::PaymentServiceAuthenticateRequest>,
-    ) -> Result<
-        tonic::Response<grpc_api_types::payments::PaymentServiceAuthenticateResponse>,
-        tonic::Status,
-    > {
-=======
         request: tonic::Request<PaymentServiceAuthenticateRequest>,
     ) -> Result<tonic::Response<PaymentServiceAuthenticateResponse>, tonic::Status> {
->>>>>>> d6fba387
         self.internal_authenticate(request).await
     }
 
@@ -2192,11 +2110,7 @@
         fields(
             name = common_utils::consts::NAME,
             service_name = common_utils::consts::PAYMENT_SERVICE_NAME,
-<<<<<<< HEAD
-            service_method = "PostAuthenticate",
-=======
             service_method = FlowName::PostAuthenticate.as_str(),
->>>>>>> d6fba387
             request_body = tracing::field::Empty,
             response_body = tracing::field::Empty,
             error_message = tracing::field::Empty,
@@ -2207,27 +2121,15 @@
             message_ = "Golden Log Line (incoming)",
             response_time = tracing::field::Empty,
             tenant_id = tracing::field::Empty,
-<<<<<<< HEAD
-            flow = "PostAuthenticate",
-=======
             flow = FlowName::PostAuthenticate.as_str(),
->>>>>>> d6fba387
             flow_specific_fields.status = tracing::field::Empty,
         )
         skip(self, request)
     )]
     async fn post_authenticate(
         &self,
-<<<<<<< HEAD
-        request: tonic::Request<grpc_api_types::payments::PaymentServicePostAuthenticateRequest>,
-    ) -> Result<
-        tonic::Response<grpc_api_types::payments::PaymentServicePostAuthenticateResponse>,
-        tonic::Status,
-    > {
-=======
         request: tonic::Request<PaymentServicePostAuthenticateRequest>,
     ) -> Result<tonic::Response<PaymentServicePostAuthenticateResponse>, tonic::Status> {
->>>>>>> d6fba387
         self.internal_post_authenticate(request).await
     }
 }
