--- conflicted
+++ resolved
@@ -194,6 +194,7 @@
             + 'static,
     >(
         &self,
+        config: &Arc<Config>,
         connector_data: &ConnectorData<T>,
         cached_access_token: Option<(String, Option<i64>)>,
         payment_flow_data: &PaymentFlowData,
@@ -217,6 +218,7 @@
                 tracing::info!("No cached access token found, generating new token");
 
                 let access_token_data = Box::pin(self.handle_access_token(
+                    config,
                     connector_data.clone(),
                     payment_flow_data,
                     connector_auth_type.clone(),
@@ -1870,56 +1872,6 @@
 
                     // Conditional token generation - ONLY if not provided in request
                     let payment_flow_data = if should_do_access_token {
-<<<<<<< HEAD
-                        let access_token_data = match cached_access_token {
-                            Some((token, expires_in)) => {
-                                // If provided cached token - use it, don't generate new one
-                                tracing::info!("Using cached access token from Hyperswitch");
-                                Some(AccessTokenResponseData {
-                                    access_token: token,
-                                    token_type: None,
-                                    expires_in,
-                                })
-                            }
-                            None => {
-                                // No cached token - generate fresh one
-                                tracing::info!(
-                                    "No cached access token found, generating new token"
-                                );
-                                let event_params = EventParams {
-                                    _connector_name: &connector.to_string(),
-                                    _service_name: &service_name,
-                                    request_id,
-                                    lineage_ids,
-                                    reference_id,
-                                    shadow_mode: metadata_payload.shadow_mode,
-                                };
-
-                                let access_token_data = Box::pin(self.handle_access_token(
-                                    &config,
-                                    connector_data.clone(),
-                                    &payment_flow_data,
-                                    metadata_payload.connector_auth_type.clone(),
-                                    &metadata_payload.connector.to_string(),
-                                    &service_name,
-                                    event_params,
-                                ))
-                                .await
-                                .map_err(|e| {
-                                    let message = e.error_message.unwrap_or_else(|| {
-                                        "Access token creation failed".to_string()
-                                    });
-                                    tonic::Status::internal(message)
-                                })?;
-
-                                tracing::info!(
-                                    "Access token created successfully with expiry: {:?}",
-                                    access_token_data.expires_in
-                                );
-
-                                Some(access_token_data)
-                            }
-=======
                         let event_params = EventParams {
                             _connector_name: &connector.to_string(),
                             _service_name: &service_name,
@@ -1927,11 +1879,11 @@
                             lineage_ids,
                             reference_id,
                             shadow_mode: metadata_payload.shadow_mode,
->>>>>>> 4c95577c
                         };
 
                         let access_token_data = self
                             .handle_access_token_flow(
+                                &config,
                                 &connector_data,
                                 cached_access_token,
                                 &payment_flow_data,
@@ -2086,7 +2038,7 @@
                         // Create temporary payment flow data for access token creation
                         let temp_payment_flow_data = PaymentFlowData::foreign_try_from((
                             request_data.payload.clone(),
-                            self.config.connectors.clone(),
+                            config.connectors.clone(),
                             &request_data.masked_metadata,
                         ))
                         .map_err(|e| {
@@ -2106,6 +2058,7 @@
 
                         let access_token_data = self
                             .handle_access_token_flow(
+                                &config,
                                 &connector_data,
                                 cached_access_token,
                                 &temp_payment_flow_data,
@@ -2457,11 +2410,7 @@
             .get::<String>()
             .cloned()
             .unwrap_or_else(|| "PaymentService".to_string());
-<<<<<<< HEAD
         let config = get_config_from_request(&request, self.config.get_config());
-=======
-
->>>>>>> 4c95577c
         grpc_logging_wrapper(
             request,
             &service_name,
@@ -2492,7 +2441,7 @@
                         // Create temporary payment flow data for access token creation
                         let temp_payment_flow_data = PaymentFlowData::foreign_try_from((
                             request_data.payload.clone(),
-                            self.config.connectors.clone(),
+                            config.connectors.clone(),
                             &request_data.masked_metadata,
                         ))
                         .map_err(|e| {
@@ -2512,6 +2461,7 @@
 
                         let access_token_data = self
                             .handle_access_token_flow(
+                                &config,
                                 &connector_data,
                                 cached_access_token,
                                 &temp_payment_flow_data,
@@ -2792,10 +2742,11 @@
             .get::<String>()
             .cloned()
             .unwrap_or_else(|| "PaymentService".to_string());
+        let config = get_config_from_request(&request, self.config.get_config());
         grpc_logging_wrapper(
             request,
             &service_name,
-            self.config.clone(),
+            config.clone(),
             FlowName::CreateSessionToken,
             |request_data| {
                 let service_name = service_name.clone();
@@ -2816,7 +2767,7 @@
                     // Create common request data
                     let payment_flow_data = PaymentFlowData::foreign_try_from((
                         payload.clone(),
-                        self.config.connectors.clone(),
+                        config.connectors.clone(),
                         &request_data.masked_metadata,
                     ))
                     .map_err(|e| e.into_grpc_status())?;
@@ -2832,6 +2783,7 @@
                     };
 
                     let session_token_data = Box::pin(self.handle_session_token(
+                        &config,
                         connector_data.clone(),
                         &payment_flow_data,
                         connector_auth_details.clone(),
@@ -3158,11 +3110,11 @@
             .get::<String>()
             .cloned()
             .unwrap_or_else(|| "PaymentService".to_string());
-
+        let config = get_config_from_request(&request, self.config.get_config());
         grpc_logging_wrapper(
             request,
             &service_name,
-            self.config.clone(),
+            config.clone(),
             FlowName::CreateAccessToken,
             |request_data| {
                 let service_name = service_name.clone();
@@ -3182,7 +3134,7 @@
                     // Create minimal payment flow data for access token generation
                     let payment_flow_data = PaymentFlowData::foreign_try_from((
                         access_token_create_request,
-                        self.config.connectors.clone(),
+                        config.connectors.clone(),
                         &request_data.masked_metadata,
                     ))
                     .map_err(|e| e.into_grpc_status())?;
@@ -3199,6 +3151,7 @@
 
                     // Reuse the existing handle_access_token function
                     let access_token_data = Box::pin(self.handle_access_token(
+                        &config,
                         connector_data,
                         &payment_flow_data,
                         connector_auth_details.clone(),
