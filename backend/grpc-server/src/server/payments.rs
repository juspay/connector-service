use std::{collections::HashMap, fmt::Debug, sync::Arc};

use common_enums;
use common_utils::{
    errors::CustomResult, events::FlowName, lineage, metadata::MaskedMetadata, SecretSerdeValue,
};
use connector_integration::types::ConnectorData;
use domain_types::{
    connector_flow::{
<<<<<<< HEAD
        Authenticate, Authorize, Capture, CreateAccessToken, CreateOrder, CreateSessionToken,
        MandateRevoke, PSync, PaymentMethodToken, PostAuthenticate, PreAuthenticate, Refund,
        RepeatPayment, SetupMandate, Void,
    },
    connector_types::{
        AccessTokenRequestData, AccessTokenResponseData, ConnectorResponseHeaders,
        MandateRevokeRequestData, MandateRevokeResponseData, PaymentCreateOrderData,
=======
        Authenticate, Authorize, Capture, CreateAccessToken, CreateConnectorCustomer, CreateOrder,
        CreateSessionToken, PSync, PaymentMethodToken, PostAuthenticate, PreAuthenticate, Refund,
        RepeatPayment, SetupMandate, Void,
    },
    connector_types::{
        AccessTokenRequestData, AccessTokenResponseData, ConnectorCustomerData,
        ConnectorCustomerResponse, ConnectorResponseHeaders, PaymentCreateOrderData,
>>>>>>> 36731a85
        PaymentCreateOrderResponse, PaymentFlowData, PaymentMethodTokenResponse,
        PaymentMethodTokenizationData, PaymentVoidData, PaymentsAuthenticateData,
        PaymentsAuthorizeData, PaymentsCaptureData, PaymentsPostAuthenticateData,
        PaymentsPreAuthenticateData, PaymentsResponseData, PaymentsSyncData,
        RawConnectorRequestResponse, RefundFlowData, RefundsData, RefundsResponseData,
        RepeatPaymentData, SessionTokenRequestData, SessionTokenResponseData,
        SetupMandateRequestData,
    },
    errors::{ApiError, ApplicationErrorResponse},
    payment_method_data::{DefaultPCIHolder, PaymentMethodDataTypes, VaultTokenHolder},
    router_data::{ConnectorAuthType, ErrorResponse},
    router_data_v2::RouterDataV2,
    router_response_types,
    types::{
        generate_payment_capture_response, generate_payment_sync_response,
        generate_payment_void_response, generate_refund_response, generate_repeat_payment_response,
        generate_setup_mandate_response,
    },
    utils::{ForeignFrom, ForeignTryFrom},
};
use error_stack::ResultExt;
use external_services::service::EventProcessingParams;
use grpc_api_types::payments::{
    payment_method, payment_service_server::PaymentService, DisputeResponse,
    PaymentServiceAuthenticateRequest, PaymentServiceAuthenticateResponse,
    PaymentServiceAuthorizeRequest, PaymentServiceAuthorizeResponse, PaymentServiceCaptureRequest,
    PaymentServiceCaptureResponse, PaymentServiceDisputeRequest, PaymentServiceGetRequest,
    PaymentServiceGetResponse, PaymentServicePostAuthenticateRequest,
    PaymentServicePostAuthenticateResponse, PaymentServicePreAuthenticateRequest,
    PaymentServicePreAuthenticateResponse, PaymentServiceRefundRequest,
    PaymentServiceRegisterRequest, PaymentServiceRegisterResponse,
    PaymentServiceRepeatEverythingRequest, PaymentServiceRepeatEverythingResponse,
    PaymentServiceRevokeRequest, PaymentServiceRevokeResponse, PaymentServiceTransformRequest,
    PaymentServiceTransformResponse, PaymentServiceVoidRequest, PaymentServiceVoidResponse,
    RefundResponse, WebhookTransformationStatus,
};
use hyperswitch_masking::ExposeInterface;
use injector::{TokenData, VaultConnectors};
use interfaces::connector_integration_v2::BoxedConnectorIntegrationV2;
use tracing::info;

use crate::{
    configs::Config,
    error::{IntoGrpcStatus, PaymentAuthorizationError, ReportSwitchExt, ResultExtGrpc},
    implement_connector_operation,
    request::RequestData,
    utils::{self, grpc_logging_wrapper},
};

#[derive(Debug, Clone)]
struct EventParams<'a> {
    _connector_name: &'a str,
    _service_name: &'a str,
    request_id: &'a str,
    lineage_ids: &'a lineage::LineageIds<'a>,
    reference_id: &'a Option<String>,
    shadow_mode: bool,
}

/// Helper function for converting CardDetails to TokenData with structured types
#[derive(Debug, serde::Serialize)]
struct CardTokenData {
    card_number: String,
    cvv: String,
    exp_month: String,
    exp_year: String,
}

trait ToTokenData {
    fn to_token_data(&self) -> TokenData;
    fn to_token_data_with_vault(&self, vault_connector: VaultConnectors) -> TokenData;
}

impl ToTokenData for grpc_api_types::payments::CardDetails {
    fn to_token_data(&self) -> TokenData {
        self.to_token_data_with_vault(VaultConnectors::VGS)
    }

    fn to_token_data_with_vault(&self, vault_connector: VaultConnectors) -> TokenData {
        let card_data = CardTokenData {
            card_number: self
                .card_number
                .as_ref()
                .map(|cn| cn.to_string())
                .unwrap_or_default(),
            cvv: self
                .card_cvc
                .as_ref()
                .map(|cvc| cvc.clone().expose().to_string())
                .unwrap_or_default(),
            exp_month: self
                .card_exp_month
                .as_ref()
                .map(|em| em.clone().expose().to_string())
                .unwrap_or_default(),
            exp_year: self
                .card_exp_year
                .as_ref()
                .map(|ey| ey.clone().expose().to_string())
                .unwrap_or_default(),
        };

        let card_json = serde_json::to_value(card_data).unwrap_or(serde_json::Value::Null);

        TokenData {
            specific_token_data: SecretSerdeValue::new(card_json),
            vault_connector,
        }
    }
}
// Helper trait for payment operations
trait PaymentOperationsInternal {
    async fn internal_void_payment(
        &self,
        request: RequestData<PaymentServiceVoidRequest>,
    ) -> Result<tonic::Response<PaymentServiceVoidResponse>, tonic::Status>;

    async fn internal_refund(
        &self,
        request: RequestData<PaymentServiceRefundRequest>,
    ) -> Result<tonic::Response<RefundResponse>, tonic::Status>;

    async fn internal_payment_capture(
        &self,
        request: RequestData<PaymentServiceCaptureRequest>,
    ) -> Result<tonic::Response<PaymentServiceCaptureResponse>, tonic::Status>;

    async fn internal_pre_authenticate(
        &self,
        request: RequestData<PaymentServicePreAuthenticateRequest>,
    ) -> Result<tonic::Response<PaymentServicePreAuthenticateResponse>, tonic::Status>;

    async fn internal_authenticate(
        &self,
        request: RequestData<PaymentServiceAuthenticateRequest>,
    ) -> Result<tonic::Response<PaymentServiceAuthenticateResponse>, tonic::Status>;

    async fn internal_post_authenticate(
        &self,
        request: RequestData<PaymentServicePostAuthenticateRequest>,
    ) -> Result<tonic::Response<PaymentServicePostAuthenticateResponse>, tonic::Status>;
}

#[derive(Clone)]
pub struct Payments {
    pub config: Arc<Config>,
}

impl Payments {
    #[allow(clippy::too_many_arguments)]
    async fn process_authorization_internal<
        T: PaymentMethodDataTypes
            + Default
            + Eq
            + Debug
            + Send
            + serde::Serialize
            + serde::de::DeserializeOwned
            + Clone
            + Sync
            + domain_types::types::CardConversionHelper<T>
            + 'static,
    >(
        &self,
        payload: PaymentServiceAuthorizeRequest,
        connector: domain_types::connector_types::ConnectorEnum,
        connector_auth_details: ConnectorAuthType,
        metadata: &MaskedMetadata,
        metadata_payload: &utils::MetadataPayload,
        service_name: &str,
        request_id: &str,
        token_data: Option<TokenData>,
    ) -> Result<PaymentServiceAuthorizeResponse, PaymentAuthorizationError> {
        //get connector data
        let connector_data = ConnectorData::get_connector_by_name(&connector);

        // Get connector integration
        let connector_integration: BoxedConnectorIntegrationV2<
            '_,
            Authorize,
            PaymentFlowData,
            PaymentsAuthorizeData<T>,
            PaymentsResponseData,
        > = connector_data.connector.get_connector_integration_v2();

        // Create common request data
        let payment_flow_data = PaymentFlowData::foreign_try_from((
            payload.clone(),
            self.config.connectors.clone(),
            metadata,
        ))
        .map_err(|err| {
            tracing::error!("Failed to process payment flow data: {:?}", err);
            PaymentAuthorizationError::new(
                grpc_api_types::payments::PaymentStatus::Pending,
                Some("Failed to process payment flow data".to_string()),
                Some("PAYMENT_FLOW_ERROR".to_string()),
                None,
            )
        })?;

        let lineage_ids = &metadata_payload.lineage_ids;
        let reference_id = &metadata_payload.reference_id;
        let should_do_order_create = connector_data.connector.should_do_order_create();

        let payment_flow_data = if should_do_order_create {
            let event_params = EventParams {
                _connector_name: &connector.to_string(),
                _service_name: service_name,
                request_id,
                lineage_ids,
                reference_id,
                shadow_mode: metadata_payload.shadow_mode,
            };

            let order_id = self
                .handle_order_creation(
                    connector_data.clone(),
                    &payment_flow_data,
                    connector_auth_details.clone(),
                    &payload,
                    &connector.to_string(),
                    service_name,
                    event_params,
                )
                .await?;

            tracing::info!("Order created successfully with order_id: {}", order_id);
            payment_flow_data.set_order_reference_id(Some(order_id))
        } else {
            payment_flow_data
        };

        let should_do_session_token = connector_data.connector.should_do_session_token();

        let payment_flow_data = if should_do_session_token {
            let event_params = EventParams {
                _connector_name: &connector.to_string(),
                _service_name: service_name,
                request_id,
                lineage_ids,
                reference_id,
                shadow_mode: metadata_payload.shadow_mode,
            };

            let payment_session_data = self
                .handle_session_token(
                    connector_data.clone(),
                    &payment_flow_data,
                    connector_auth_details.clone(),
                    &payload,
                    &connector.to_string(),
                    service_name,
                    event_params,
                )
                .await?;
            tracing::info!(
                "Session Token created successfully with session_id: {}",
                payment_session_data.session_token
            );
            payment_flow_data.set_session_token_id(Some(payment_session_data.session_token))
        } else {
            payment_flow_data
        };

        // Extract access token from Hyperswitch request
        let cached_access_token = payload.access_token.clone();

        // Check if connector supports access tokens
        let should_do_access_token = connector_data.connector.should_do_access_token();

        // Conditional token generation - ONLY if not provided in request
        let payment_flow_data = if should_do_access_token {
            let access_token_data = match cached_access_token {
                Some(token) => {
                    // If provided cached token - use it, don't generate new one
                    tracing::info!("Using cached access token from Hyperswitch");
                    Some(AccessTokenResponseData {
                        access_token: token,
                        token_type: None,
                        expires_in: None,
                    })
                }
                None => {
                    // No cached token - generate fresh one
                    tracing::info!("No cached access token found, generating new token");
                    let event_params = EventParams {
                        _connector_name: &connector.to_string(),
                        _service_name: service_name,
                        request_id,
                        lineage_ids,
                        reference_id,
                        shadow_mode: metadata_payload.shadow_mode,
                    };

                    let access_token_data = self
                        .handle_access_token(
                            connector_data.clone(),
                            &payment_flow_data,
                            connector_auth_details.clone(),
                            &connector.to_string(),
                            service_name,
                            event_params,
                        )
                        .await?;

                    tracing::info!(
                        "Access token created successfully with expiry: {:?}",
                        access_token_data.expires_in
                    );

                    Some(access_token_data)
                }
            };

            // Store in flow data for connector API calls
            payment_flow_data.set_access_token(access_token_data)
        } else {
            // Connector doesn't support access tokens
            payment_flow_data
        };

        // Extract connector customer ID (if provided by Hyperswitch)
        let cached_connector_customer_id = payload.connector_customer_id.clone();

        // Check if connector supports customer creation
        let should_create_connector_customer =
            connector_data.connector.should_create_connector_customer();

        // Conditional customer creation - ONLY if connector needs it AND no existing customer ID
        let payment_flow_data = if should_create_connector_customer {
            match cached_connector_customer_id {
                Some(_customer_id) => payment_flow_data,
                None => {
                    let event_params = EventParams {
                        _connector_name: &connector.to_string(),
                        _service_name: service_name,
                        request_id,
                        lineage_ids,
                        reference_id,
                        shadow_mode: metadata_payload.shadow_mode,
                    };

                    let connector_customer_response = self
                        .handle_connector_customer(
                            connector_data.clone(),
                            &payment_flow_data,
                            connector_auth_details.clone(),
                            &payload,
                            &connector.to_string(),
                            service_name,
                            event_params,
                        )
                        .await?;

                    payment_flow_data.set_connector_customer_id(Some(
                        connector_customer_response.connector_customer_id,
                    ))
                }
            }
        } else {
            // Connector doesn't support customer creation
            payment_flow_data
        };

        let should_do_payment_method_token =
            connector_data.connector.should_do_payment_method_token();

        let payment_flow_data = if should_do_payment_method_token {
            let event_params = EventParams {
                _connector_name: &connector.to_string(),
                _service_name: service_name,
                request_id,
                lineage_ids,
                reference_id,
                shadow_mode: metadata_payload.shadow_mode,
            };
            let payment_method_token_data = self
                .handle_payment_session_token(
                    connector_data.clone(),
                    &payment_flow_data,
                    connector_auth_details.clone(),
                    event_params,
                    &payload,
                    &connector.to_string(),
                    service_name,
                )
                .await?;
            tracing::info!("Payment Method Token created successfully");
            payment_flow_data.set_payment_method_token(Some(payment_method_token_data.token))
        } else {
            payment_flow_data
        };

        // This duplicate session token check has been removed - the session token handling is already done above

        // Create connector request data
        let payment_authorize_data = PaymentsAuthorizeData::foreign_try_from(payload.clone())
            .map_err(|err| {
                tracing::error!("Failed to process payment authorize data: {:?}", err);
                PaymentAuthorizationError::new(
                    grpc_api_types::payments::PaymentStatus::Pending,
                    Some("Failed to process payment authorize data".to_string()),
                    Some("PAYMENT_AUTHORIZE_DATA_ERROR".to_string()),
                    None,
                )
            })?
            // Set session token from payment flow data if available
            .set_session_token(payment_flow_data.session_token.clone());

        // Construct router data
        let router_data = RouterDataV2::<
            Authorize,
            PaymentFlowData,
            PaymentsAuthorizeData<T>,
            PaymentsResponseData,
        > {
            flow: std::marker::PhantomData,
            resource_common_data: payment_flow_data.clone(),
            connector_auth_type: connector_auth_details.clone(),
            request: payment_authorize_data,
            response: Err(ErrorResponse::default()),
        };

        // Execute connector processing
        let event_params = EventProcessingParams {
            connector_name: &connector.to_string(),
            service_name,
            flow_name: FlowName::Authorize,
            event_config: &self.config.events,
            request_id,
            lineage_ids,
            reference_id,
            shadow_mode: metadata_payload.shadow_mode,
        };

        // Execute connector processing
        let response = external_services::service::execute_connector_processing_step(
            &self.config.proxy,
            connector_integration,
            router_data,
            None,
            event_params,
            token_data,
            common_enums::CallConnectorAction::Trigger,
        )
        .await;

        // Generate response - pass both success and error cases
        let authorize_response = match response {
            Ok(success_response) => domain_types::types::generate_payment_authorize_response(
                success_response,
            )
            .map_err(|err| {
                tracing::error!("Failed to generate authorize response: {:?}", err);
                PaymentAuthorizationError::new(
                    grpc_api_types::payments::PaymentStatus::Pending,
                    Some("Failed to generate authorize response".to_string()),
                    Some("RESPONSE_GENERATION_ERROR".to_string()),
                    None,
                )
            })?,
            Err(error_report) => {
                // Convert error to RouterDataV2 with error response
                let error_router_data = RouterDataV2 {
                    flow: std::marker::PhantomData,
                    resource_common_data: payment_flow_data,
                    connector_auth_type: connector_auth_details,
                    request: PaymentsAuthorizeData::foreign_try_from(payload.clone()).map_err(
                        |err| {
                            tracing::error!(
                                "Failed to process payment authorize data in error path: {:?}",
                                err
                            );
                            PaymentAuthorizationError::new(
                                grpc_api_types::payments::PaymentStatus::Pending,
                                Some(
                                    "Failed to process payment authorize data in error path"
                                        .to_string(),
                                ),
                                Some("PAYMENT_AUTHORIZE_DATA_ERROR".to_string()),
                                None,
                            )
                        },
                    )?,
                    response: Err(ErrorResponse {
                        status_code: 400,
                        code: "CONNECTOR_ERROR".to_string(),
                        message: format!("{error_report}"),
                        reason: None,
                        attempt_status: Some(common_enums::AttemptStatus::Failure),
                        connector_transaction_id: None,
                        network_decline_code: None,
                        network_advice_code: None,
                        network_error_message: None,
                    }),
                };
                domain_types::types::generate_payment_authorize_response::<T>(error_router_data)
                    .map_err(|err| {
                        tracing::error!(
                            "Failed to generate authorize response for connector error: {:?}",
                            err
                        );
                        PaymentAuthorizationError::new(
                            grpc_api_types::payments::PaymentStatus::Pending,
                            Some(format!("Connector error: {error_report}")),
                            Some("CONNECTOR_ERROR".to_string()),
                            None,
                        )
                    })?
            }
        };

        Ok(authorize_response)
    }

    #[allow(clippy::too_many_arguments)]
    async fn handle_order_creation<
        T: PaymentMethodDataTypes
            + Default
            + Eq
            + Debug
            + Send
            + serde::Serialize
            + serde::de::DeserializeOwned
            + Clone
            + Sync
            + domain_types::types::CardConversionHelper<T>,
    >(
        &self,
        connector_data: ConnectorData<T>,
        payment_flow_data: &PaymentFlowData,
        connector_auth_details: ConnectorAuthType,
        payload: &PaymentServiceAuthorizeRequest,
        connector_name: &str,
        service_name: &str,
        event_params: EventParams<'_>,
    ) -> Result<String, PaymentAuthorizationError> {
        // Get connector integration
        let connector_integration: BoxedConnectorIntegrationV2<
            '_,
            CreateOrder,
            PaymentFlowData,
            PaymentCreateOrderData,
            PaymentCreateOrderResponse,
        > = connector_data.connector.get_connector_integration_v2();

        let currency =
            common_enums::Currency::foreign_try_from(payload.currency()).map_err(|e| {
                PaymentAuthorizationError::new(
                    grpc_api_types::payments::PaymentStatus::Pending,
                    Some(format!("Currency conversion failed: {e}")),
                    Some("CURRENCY_ERROR".to_string()),
                    None,
                )
            })?;

        let order_create_data = PaymentCreateOrderData {
            amount: common_utils::types::MinorUnit::new(payload.minor_amount),
            currency,
            integrity_object: None,
            metadata: if payload.metadata.is_empty() {
                None
            } else {
                Some(serde_json::to_value(payload.metadata.clone()).unwrap_or_default())
            },
            webhook_url: payload.webhook_url.clone(),
        };

        let order_router_data = RouterDataV2::<
            CreateOrder,
            PaymentFlowData,
            PaymentCreateOrderData,
            PaymentCreateOrderResponse,
        > {
            flow: std::marker::PhantomData,
            resource_common_data: payment_flow_data.clone(),
            connector_auth_type: connector_auth_details,
            request: order_create_data,
            response: Err(ErrorResponse::default()),
        };

        // Create event processing parameters
        let external_event_params = EventProcessingParams {
            connector_name,
            service_name,
            flow_name: FlowName::CreateOrder,
            event_config: &self.config.events,
            request_id: event_params.request_id,
            lineage_ids: event_params.lineage_ids,
            reference_id: event_params.reference_id,
            shadow_mode: event_params.shadow_mode,
        };

        // Execute connector processing
        let response = external_services::service::execute_connector_processing_step(
            &self.config.proxy,
            connector_integration,
            order_router_data,
            None,
            external_event_params,
            None,
            common_enums::CallConnectorAction::Trigger,
        )
        .await
        .map_err(
            |e: error_stack::Report<domain_types::errors::ConnectorError>| {
                PaymentAuthorizationError::new(
                    grpc_api_types::payments::PaymentStatus::Pending,
                    Some(format!("Order creation failed: {e}")),
                    Some("ORDER_CREATION_ERROR".to_string()),
                    None,
                )
            },
        )?;

        match response.response {
            Ok(PaymentCreateOrderResponse { order_id, .. }) => Ok(order_id),
            Err(e) => Err(PaymentAuthorizationError::new(
                grpc_api_types::payments::PaymentStatus::Pending,
                Some(e.message.clone()),
                Some(e.code.clone()),
                Some(e.status_code.into()),
            )),
        }
    }
    #[allow(clippy::too_many_arguments)]
    async fn handle_order_creation_for_setup_mandate<
        T: PaymentMethodDataTypes
            + Default
            + Eq
            + Debug
            + Send
            + serde::Serialize
            + serde::de::DeserializeOwned
            + Clone
            + Sync
            + domain_types::types::CardConversionHelper<T>,
    >(
        &self,
        connector_data: ConnectorData<T>,
        payment_flow_data: &PaymentFlowData,
        connector_auth_details: ConnectorAuthType,
        event_params: EventParams<'_>,
        payload: &PaymentServiceRegisterRequest,
        connector_name: &str,
        service_name: &str,
    ) -> Result<String, tonic::Status> {
        // Get connector integration
        let connector_integration: BoxedConnectorIntegrationV2<
            '_,
            CreateOrder,
            PaymentFlowData,
            PaymentCreateOrderData,
            PaymentCreateOrderResponse,
        > = connector_data.connector.get_connector_integration_v2();

        let currency = common_enums::Currency::foreign_try_from(payload.currency())
            .map_err(|e| e.into_grpc_status())?;

        let order_create_data = PaymentCreateOrderData {
            amount: common_utils::types::MinorUnit::new(0),
            currency,
            integrity_object: None,
            metadata: if payload.metadata.is_empty() {
                None
            } else {
                Some(serde_json::to_value(payload.metadata.clone()).unwrap_or_default())
            },
            webhook_url: payload.webhook_url.clone(),
        };

        let order_router_data = RouterDataV2::<
            CreateOrder,
            PaymentFlowData,
            PaymentCreateOrderData,
            PaymentCreateOrderResponse,
        > {
            flow: std::marker::PhantomData,
            resource_common_data: payment_flow_data.clone(),
            connector_auth_type: connector_auth_details,
            request: order_create_data,
            response: Err(ErrorResponse::default()),
        };

        // Execute connector processing
        let external_event_params = EventProcessingParams {
            connector_name,
            service_name,
            flow_name: FlowName::CreateOrder,
            event_config: &self.config.events,
            request_id: event_params.request_id,
            lineage_ids: event_params.lineage_ids,
            reference_id: event_params.reference_id,
            shadow_mode: event_params.shadow_mode,
        };

        // Execute connector processing
        let response = external_services::service::execute_connector_processing_step(
            &self.config.proxy,
            connector_integration,
            order_router_data,
            None,
            external_event_params,
            None,
            common_enums::CallConnectorAction::Trigger,
        )
        .await
        .switch()
        .map_err(|e| e.into_grpc_status())?;

        match response.response {
            Ok(PaymentCreateOrderResponse { order_id, .. }) => Ok(order_id),
            Err(ErrorResponse { message, .. }) => Err(tonic::Status::internal(format!(
                "Order creation error: {message}"
            ))),
        }
    }

    #[allow(clippy::too_many_arguments)]
    async fn handle_session_token<
        T: PaymentMethodDataTypes
            + Default
            + Eq
            + Debug
            + Send
            + serde::Serialize
            + serde::de::DeserializeOwned
            + Clone
            + Sync
            + domain_types::types::CardConversionHelper<T>
            + 'static,
        P: serde::Serialize + Clone,
    >(
        &self,
        connector_data: ConnectorData<T>,
        payment_flow_data: &PaymentFlowData,
        connector_auth_details: ConnectorAuthType,
        payload: &P,
        connector_name: &str,
        service_name: &str,
        event_params: EventParams<'_>,
    ) -> Result<SessionTokenResponseData, PaymentAuthorizationError>
    where
        SessionTokenRequestData: ForeignTryFrom<P, Error = ApplicationErrorResponse>,
    {
        // Get connector integration
        let connector_integration: BoxedConnectorIntegrationV2<
            '_,
            CreateSessionToken,
            PaymentFlowData,
            SessionTokenRequestData,
            SessionTokenResponseData,
        > = connector_data.connector.get_connector_integration_v2();

        // Create session token request data using try_from_foreign
        let session_token_request_data = SessionTokenRequestData::foreign_try_from(payload.clone())
            .map_err(|e| {
                PaymentAuthorizationError::new(
                    grpc_api_types::payments::PaymentStatus::Pending,
                    Some(format!("Session Token creation failed: {e}")),
                    Some("SESSION_TOKEN_CREATION_ERROR".to_string()),
                    Some(400), // Bad Request - client data issue
                )
            })?;

        let session_token_router_data = RouterDataV2::<
            CreateSessionToken,
            PaymentFlowData,
            SessionTokenRequestData,
            SessionTokenResponseData,
        > {
            flow: std::marker::PhantomData,
            resource_common_data: payment_flow_data.clone(),
            connector_auth_type: connector_auth_details,
            request: session_token_request_data,
            response: Err(ErrorResponse::default()),
        };

        // Create event processing parameters
        let external_event_params = EventProcessingParams {
            connector_name,
            service_name,
            flow_name: FlowName::CreateSessionToken,
            event_config: &self.config.events,
            request_id: event_params.request_id,
            lineage_ids: event_params.lineage_ids,
            reference_id: event_params.reference_id,
            shadow_mode: event_params.shadow_mode,
        };

        // Execute connector processing
        let response = external_services::service::execute_connector_processing_step(
            &self.config.proxy,
            connector_integration,
            session_token_router_data,
            None,
            external_event_params,
            None,
            common_enums::CallConnectorAction::Trigger,
        )
        .await
        .switch()
        .map_err(|e: error_stack::Report<ApplicationErrorResponse>| {
            PaymentAuthorizationError::new(
                grpc_api_types::payments::PaymentStatus::Pending,
                Some(format!("Session Token creation failed: {e}")),
                Some("SESSION_TOKEN_CREATION_ERROR".to_string()),
                Some(500), // Internal Server Error - connector processing failed
            )
        })?;

        match response.response {
            Ok(session_token_data) => {
                tracing::info!(
                    "Session token created successfully: {}",
                    session_token_data.session_token
                );
                Ok(session_token_data)
            }
            Err(ErrorResponse {
                message,
                status_code,
                ..
            }) => Err(PaymentAuthorizationError::new(
                grpc_api_types::payments::PaymentStatus::Pending,
                Some(format!("Session Token creation failed: {message}")),
                Some("SESSION_TOKEN_CREATION_ERROR".to_string()),
                Some(status_code.into()), // Use actual status code from ErrorResponse
            )),
        }
    }

    #[allow(clippy::too_many_arguments)]
    async fn handle_access_token<
        T: PaymentMethodDataTypes
            + Default
            + Eq
            + Debug
            + Send
            + serde::Serialize
            + serde::de::DeserializeOwned
            + Clone
            + Sync
            + domain_types::types::CardConversionHelper<T>
            + 'static,
    >(
        &self,
        connector_data: ConnectorData<T>,
        payment_flow_data: &PaymentFlowData,
        connector_auth_details: ConnectorAuthType,
        connector_name: &str,
        service_name: &str,
        event_params: EventParams<'_>,
    ) -> Result<AccessTokenResponseData, PaymentAuthorizationError>
    where
        AccessTokenRequestData:
            for<'a> ForeignTryFrom<&'a ConnectorAuthType, Error = ApplicationErrorResponse>,
    {
        // Get connector integration for CreateAccessToken flow
        let connector_integration: BoxedConnectorIntegrationV2<
            '_,
            CreateAccessToken,
            PaymentFlowData,
            AccessTokenRequestData,
            AccessTokenResponseData,
        > = connector_data.connector.get_connector_integration_v2();

        // Create access token request data - grant type determined by connector
        let access_token_request_data = AccessTokenRequestData::foreign_try_from(
            &connector_auth_details, // Contains connector-specific auth details
        )
        .map_err(|e| {
            PaymentAuthorizationError::new(
                grpc_api_types::payments::PaymentStatus::Pending,
                Some(format!("Failed to create access token request: {e}")),
                Some("ACCESS_TOKEN_REQUEST_ERROR".to_string()),
                Some(400),
            )
        })?;

        // Create router data for access token flow
        let access_token_router_data = RouterDataV2::<
            CreateAccessToken,
            PaymentFlowData,
            AccessTokenRequestData,
            AccessTokenResponseData,
        > {
            flow: std::marker::PhantomData,
            resource_common_data: payment_flow_data.clone(),
            connector_auth_type: connector_auth_details,
            request: access_token_request_data,
            response: Err(ErrorResponse::default()),
        };

        // Execute connector processing
        let external_event_params = EventProcessingParams {
            connector_name,
            service_name,
            flow_name: FlowName::CreateAccessToken,
            event_config: &self.config.events,
            request_id: event_params.request_id,
            lineage_ids: event_params.lineage_ids,
            reference_id: event_params.reference_id,
            shadow_mode: event_params.shadow_mode,
        };

        let response = external_services::service::execute_connector_processing_step(
            &self.config.proxy,
            connector_integration,
            access_token_router_data,
            None,
            external_event_params,
            None,
            common_enums::CallConnectorAction::Trigger,
        )
        .await
        .switch()
        .map_err(|e: error_stack::Report<ApplicationErrorResponse>| {
            PaymentAuthorizationError::new(
                grpc_api_types::payments::PaymentStatus::Pending,
                Some(format!("Access Token creation failed: {e}")),
                Some("ACCESS_TOKEN_CREATION_ERROR".to_string()),
                Some(500),
            )
        })?;

        match response.response {
            Ok(access_token_data) => {
                tracing::info!(
                    "Access token created successfully with expiry: {:?}",
                    access_token_data.expires_in
                );
                Ok(access_token_data)
            }
            Err(ErrorResponse {
                message,
                status_code,
                ..
            }) => Err(PaymentAuthorizationError::new(
                grpc_api_types::payments::PaymentStatus::Pending,
                Some(format!("Access Token creation failed: {message}")),
                Some("ACCESS_TOKEN_CREATION_ERROR".to_string()),
                Some(status_code.into()),
            )),
        }
    }

    #[allow(clippy::too_many_arguments)]
    async fn handle_connector_customer<
        T: PaymentMethodDataTypes
            + Default
            + Eq
            + Debug
            + Send
            + serde::Serialize
            + serde::de::DeserializeOwned
            + Clone
            + Sync
            + domain_types::types::CardConversionHelper<T>
            + 'static,
    >(
        &self,
        connector_data: ConnectorData<T>,
        payment_flow_data: &PaymentFlowData,
        connector_auth_details: ConnectorAuthType,
        payload: &PaymentServiceAuthorizeRequest,
        connector_name: &str,
        service_name: &str,
        event_params: EventParams<'_>,
    ) -> Result<ConnectorCustomerResponse, PaymentAuthorizationError> {
        // Get connector integration for CreateConnectorCustomer flow
        let connector_integration: BoxedConnectorIntegrationV2<
            '_,
            CreateConnectorCustomer,
            PaymentFlowData,
            ConnectorCustomerData,
            ConnectorCustomerResponse,
        > = connector_data.connector.get_connector_integration_v2();

        // Create connector customer request data using ForeignTryFrom
        let connector_customer_request_data =
            ConnectorCustomerData::foreign_try_from(payload.clone()).map_err(|err| {
                tracing::error!("Failed to process connector customer data: {:?}", err);
                PaymentAuthorizationError::new(
                    grpc_api_types::payments::PaymentStatus::Pending,
                    Some("Failed to process connector customer data".to_string()),
                    Some("CONNECTOR_CUSTOMER_DATA_ERROR".to_string()),
                    None,
                )
            })?;

        // Create router data for connector customer flow
        let connector_customer_router_data = RouterDataV2::<
            CreateConnectorCustomer,
            PaymentFlowData,
            ConnectorCustomerData,
            ConnectorCustomerResponse,
        > {
            flow: std::marker::PhantomData,
            resource_common_data: payment_flow_data.clone(),
            connector_auth_type: connector_auth_details,
            request: connector_customer_request_data,
            response: Err(ErrorResponse::default()),
        };

        // Execute connector processing
        let external_event_params = EventProcessingParams {
            connector_name,
            service_name,
            flow_name: FlowName::CreateConnectorCustomer,
            event_config: &self.config.events,
            request_id: event_params.request_id,
            lineage_ids: event_params.lineage_ids,
            reference_id: event_params.reference_id,
            shadow_mode: event_params.shadow_mode,
        };

        let response = external_services::service::execute_connector_processing_step(
            &self.config.proxy,
            connector_integration,
            connector_customer_router_data,
            None,
            external_event_params,
            None,
            common_enums::CallConnectorAction::Trigger,
        )
        .await
        .switch()
        .map_err(|e: error_stack::Report<ApplicationErrorResponse>| {
            PaymentAuthorizationError::new(
                grpc_api_types::payments::PaymentStatus::Pending,
                Some(format!("Connector customer creation failed: {e}")),
                Some("CONNECTOR_CUSTOMER_CREATION_ERROR".to_string()),
                Some(500),
            )
        })?;

        match response.response {
            Ok(connector_customer_data) => Ok(connector_customer_data),
            Err(ErrorResponse {
                message,
                status_code,
                ..
            }) => Err(PaymentAuthorizationError::new(
                grpc_api_types::payments::PaymentStatus::Pending,
                Some(format!("Connector customer creation failed: {message}")),
                Some("CONNECTOR_CUSTOMER_CREATION_ERROR".to_string()),
                Some(status_code.into()),
            )),
        }
    }

    #[allow(clippy::too_many_arguments)]
    async fn handle_payment_session_token<
        T: PaymentMethodDataTypes
            + Default
            + Eq
            + Debug
            + Send
            + serde::Serialize
            + serde::de::DeserializeOwned
            + Clone
            + Sync
            + domain_types::types::CardConversionHelper<T>,
    >(
        &self,
        connector_data: ConnectorData<T>,
        payment_flow_data: &PaymentFlowData,
        connector_auth_details: ConnectorAuthType,
        event_params: EventParams<'_>,
        payload: &PaymentServiceAuthorizeRequest,
        connector_name: &str,
        service_name: &str,
    ) -> Result<PaymentMethodTokenResponse, PaymentAuthorizationError> {
        // Get connector integration
        let connector_integration: BoxedConnectorIntegrationV2<
            '_,
            PaymentMethodToken,
            PaymentFlowData,
            PaymentMethodTokenizationData<T>,
            PaymentMethodTokenResponse,
        > = connector_data.connector.get_connector_integration_v2();

        let currency =
            common_enums::Currency::foreign_try_from(payload.currency()).map_err(|e| {
                PaymentAuthorizationError::new(
                    grpc_api_types::payments::PaymentStatus::Pending,
                    Some(format!("Currency conversion failed: {e}")),
                    Some("CURRENCY_ERROR".to_string()),
                    None,
                )
            })?;
        let payment_method_tokenization_data = PaymentMethodTokenizationData {
            amount: common_utils::types::MinorUnit::new(payload.amount),
            currency,
            integrity_object: None,
            browser_info: None,
            customer_acceptance: None,
            mandate_id: None,
            setup_future_usage: None,
            setup_mandate_details: None,
            payment_method_data:
                domain_types::payment_method_data::PaymentMethodData::foreign_try_from(
                    payload.payment_method.clone().ok_or_else(|| {
                        PaymentAuthorizationError::new(
                            grpc_api_types::payments::PaymentStatus::Pending,
                            Some("Payment method is required".to_string()),
                            Some("PAYMENT_METHOD_MISSING".to_string()),
                            None,
                        )
                    })?,
                )
                .map_err(|e| {
                    PaymentAuthorizationError::new(
                        grpc_api_types::payments::PaymentStatus::Pending,
                        Some(format!("Payment method data conversion failed: {e}")),
                        Some("PAYMENT_METHOD_DATA_ERROR".to_string()),
                        None,
                    )
                })?,
        };

        let payment_method_token_router_data = RouterDataV2::<
            PaymentMethodToken,
            PaymentFlowData,
            PaymentMethodTokenizationData<T>,
            PaymentMethodTokenResponse,
        > {
            flow: std::marker::PhantomData,
            resource_common_data: payment_flow_data.clone(),
            connector_auth_type: connector_auth_details,
            request: payment_method_tokenization_data,
            response: Err(ErrorResponse::default()),
        };

        // Execute connector processing
        let external_event_params = EventProcessingParams {
            connector_name,
            service_name,
            flow_name: FlowName::PaymentMethodToken,
            event_config: &self.config.events,
            request_id: event_params.request_id,
            lineage_ids: event_params.lineage_ids,
            reference_id: event_params.reference_id,
            shadow_mode: event_params.shadow_mode,
        };
        let response = external_services::service::execute_connector_processing_step(
            &self.config.proxy,
            connector_integration,
            payment_method_token_router_data,
            None,
            external_event_params,
            None,
            common_enums::CallConnectorAction::Trigger,
        )
        .await
        .switch()
        .map_err(|e: error_stack::Report<ApplicationErrorResponse>| {
            PaymentAuthorizationError::new(
                grpc_api_types::payments::PaymentStatus::Pending,
                Some(format!("Payment Method Token creation failed: {e}")),
                Some("PAYMENT_METHOD_TOKEN_CREATION_ERROR".to_string()),
                Some(500),
            )
        })?;

        match response.response {
            Ok(payment_method_token_data) => {
                tracing::info!("Payment method token created successfully");
                Ok(payment_method_token_data)
            }
            Err(ErrorResponse {
                message,
                status_code,
                ..
            }) => Err(PaymentAuthorizationError::new(
                grpc_api_types::payments::PaymentStatus::Pending,
                Some(format!("Payment Method Token creation failed: {message}")),
                Some("PAYMENT_METHOD_TOKEN_CREATION_ERROR".to_string()),
                Some(status_code.into()),
            )),
        }
    }
}

impl PaymentOperationsInternal for Payments {
    implement_connector_operation!(
        fn_name: internal_void_payment,
        log_prefix: "PAYMENT_VOID",
        request_type: PaymentServiceVoidRequest,
        response_type: PaymentServiceVoidResponse,
        flow_marker: Void,
        resource_common_data_type: PaymentFlowData,
        request_data_type: PaymentVoidData,
        response_data_type: PaymentsResponseData,
        request_data_constructor: PaymentVoidData::foreign_try_from,
        common_flow_data_constructor: PaymentFlowData::foreign_try_from,
        generate_response_fn: generate_payment_void_response,
        all_keys_required: None
    );

    implement_connector_operation!(
        fn_name: internal_refund,
        log_prefix: "REFUND",
        request_type: PaymentServiceRefundRequest,
        response_type: RefundResponse,
        flow_marker: Refund,
        resource_common_data_type: RefundFlowData,
        request_data_type: RefundsData,
        response_data_type: RefundsResponseData,
        request_data_constructor: RefundsData::foreign_try_from,
        common_flow_data_constructor: RefundFlowData::foreign_try_from,
        generate_response_fn: generate_refund_response,
        all_keys_required: None
    );

    implement_connector_operation!(
        fn_name: internal_payment_capture,
        log_prefix: "PAYMENT_CAPTURE",
        request_type: PaymentServiceCaptureRequest,
        response_type: PaymentServiceCaptureResponse,
        flow_marker: Capture,
        resource_common_data_type: PaymentFlowData,
        request_data_type: PaymentsCaptureData,
        response_data_type: PaymentsResponseData,
        request_data_constructor: PaymentsCaptureData::foreign_try_from,
        common_flow_data_constructor: PaymentFlowData::foreign_try_from,
        generate_response_fn: generate_payment_capture_response,
        all_keys_required: None
    );

    implement_connector_operation!(
        fn_name: internal_pre_authenticate,
        log_prefix: "PRE_AUTHENTICATE",
        request_type: PaymentServicePreAuthenticateRequest,
        response_type: PaymentServicePreAuthenticateResponse,
        flow_marker: PreAuthenticate,
        resource_common_data_type: PaymentFlowData,
        request_data_type: PaymentsPreAuthenticateData<DefaultPCIHolder>,
        response_data_type: PaymentsResponseData,
        request_data_constructor: PaymentsPreAuthenticateData::foreign_try_from,
        common_flow_data_constructor: PaymentFlowData::foreign_try_from,
        generate_response_fn: generate_payment_pre_authenticate_response,
        all_keys_required: None
    );

    implement_connector_operation!(
        fn_name: internal_authenticate,
        log_prefix: "AUTHENTICATE",
        request_type: PaymentServiceAuthenticateRequest,
        response_type: PaymentServiceAuthenticateResponse,
        flow_marker: Authenticate,
        resource_common_data_type: PaymentFlowData,
        request_data_type: PaymentsAuthenticateData<DefaultPCIHolder>,
        response_data_type: PaymentsResponseData,
        request_data_constructor: PaymentsAuthenticateData::foreign_try_from,
        common_flow_data_constructor: PaymentFlowData::foreign_try_from,
        generate_response_fn: generate_payment_authenticate_response,
        all_keys_required: None
    );

    implement_connector_operation!(
        fn_name: internal_post_authenticate,
        log_prefix: "POST_AUTHENTICATE",
        request_type: PaymentServicePostAuthenticateRequest,
        response_type: PaymentServicePostAuthenticateResponse,
        flow_marker: PostAuthenticate,
        resource_common_data_type: PaymentFlowData,
        request_data_type: PaymentsPostAuthenticateData<DefaultPCIHolder>,
        response_data_type: PaymentsResponseData,
        request_data_constructor: PaymentsPostAuthenticateData::foreign_try_from,
        common_flow_data_constructor: PaymentFlowData::foreign_try_from,
        generate_response_fn: generate_payment_post_authenticate_response,
        all_keys_required: None
    );
}

#[tonic::async_trait]
impl PaymentService for Payments {
    #[tracing::instrument(
        name = "payment_authorize",
        fields(
            name = common_utils::consts::NAME,
            service_name = tracing::field::Empty,
            service_method = FlowName::Authorize.as_str(),
            request_body = tracing::field::Empty,
            response_body = tracing::field::Empty,
            error_message = tracing::field::Empty,
            merchant_id = tracing::field::Empty,
            gateway = tracing::field::Empty,
            request_id = tracing::field::Empty,
            status_code = tracing::field::Empty,
            message_ = "Golden Log Line (incoming)",
            response_time = tracing::field::Empty,
            tenant_id = tracing::field::Empty,
            flow = FlowName::Authorize.as_str(),
            flow_specific_fields.status = tracing::field::Empty,
        )
        skip(self, request)
    )]
    async fn authorize(
        &self,
        request: tonic::Request<PaymentServiceAuthorizeRequest>,
    ) -> Result<tonic::Response<PaymentServiceAuthorizeResponse>, tonic::Status> {
        info!("PAYMENT_AUTHORIZE_FLOW: initiated");
        let service_name = request
            .extensions()
            .get::<String>()
            .cloned()
            .unwrap_or_else(|| "PaymentService".to_string());
        grpc_logging_wrapper(request, &service_name, self.config.clone(), FlowName::Authorize, |request_data| {
            let service_name = service_name.clone();
            Box::pin(async move {
                let metadata_payload = request_data.extracted_metadata;
                let metadata = &request_data.masked_metadata;
                let payload = request_data.payload;

                let authorize_response = match payload.payment_method.as_ref() {
                    Some(pm) => {
                        match pm.payment_method.as_ref() {
                            Some(payment_method::PaymentMethod::Card(card_details)) => {
                                match &card_details.card_type {
                                    Some(grpc_api_types::payments::card_payment_method_type::CardType::CreditProxy(proxy_card_details)) | Some(grpc_api_types::payments::card_payment_method_type::CardType::DebitProxy(proxy_card_details)) => {
                                        let token_data = proxy_card_details.to_token_data();
                                        match Box::pin(self.process_authorization_internal::<VaultTokenHolder>(
                                            payload.clone(),
                                            metadata_payload.connector,
                                            metadata_payload.connector_auth_type.clone(),
                                            metadata,
                                            &metadata_payload,
                                            &service_name,
                                            &metadata_payload.request_id,
                                            Some(token_data),
                                        ))
                                        .await
                                        {
                                            Ok(response) => {
                                                tracing::info!("INJECTOR: Authorization completed successfully with injector");
                                                response
                                            },
                                            Err(error_response) => {
                                                tracing::error!("INJECTOR: Authorization failed with injector - error: {:?}", error_response);
                                                PaymentServiceAuthorizeResponse::from(error_response)
                                            },
                                        }
                                    }
                                    _ => {
                                        tracing::info!("REGULAR: Processing regular payment (no injector)");
                                        match Box::pin(self.process_authorization_internal::<DefaultPCIHolder>(
                                            payload.clone(),
                                            metadata_payload.connector,
                                            metadata_payload.connector_auth_type.clone(),
                                            metadata,
                                            &metadata_payload,
                                            &service_name,
                                            &metadata_payload.request_id,
                                            None,
                                        ))
                                        .await
                                        {
                                            Ok(response) => {
                                                tracing::info!("REGULAR: Authorization completed successfully without injector");
                                                response
                                            },
                                            Err(error_response) => {
                                                tracing::error!("REGULAR: Authorization failed without injector - error: {:?}", error_response);
                                                PaymentServiceAuthorizeResponse::from(error_response)
                                            },
                                        }
                                    }
                                }
                            }
                            _ => {
                                match Box::pin(self.process_authorization_internal::<DefaultPCIHolder>(
                                    payload.clone(),
                                    metadata_payload.connector,
                                    metadata_payload.connector_auth_type.clone(),
                                    metadata,
                                    &metadata_payload,
                                    &service_name,
                                    &metadata_payload.request_id,
                                    None,
                                ))
                                .await
                                {
                                    Ok(response) => response,
                                    Err(error_response) => PaymentServiceAuthorizeResponse::from(error_response),
                                }
                            }
                        }
                    }
                    _ => {
                        match Box::pin(self.process_authorization_internal::<DefaultPCIHolder>(
                            payload.clone(),
                            metadata_payload.connector,
                            metadata_payload.connector_auth_type.clone(),
                            metadata,
                            &metadata_payload,
                            &service_name,
                            &metadata_payload.request_id,
                            None,
                        ))
                        .await
                        {
                            Ok(response) => response,
                            Err(error_response) => PaymentServiceAuthorizeResponse::from(error_response),
                        }
                    }
                };

                Ok(tonic::Response::new(authorize_response))
            })
        })
        .await
    }

    #[tracing::instrument(
        name = "payment_sync",
        fields(
            name = common_utils::consts::NAME,
            service_name = common_utils::consts::PAYMENT_SERVICE_NAME,
            service_method = FlowName::Psync.as_str(),
            request_body = tracing::field::Empty,
            response_body = tracing::field::Empty,
            error_message = tracing::field::Empty,
            merchant_id = tracing::field::Empty,
            gateway = tracing::field::Empty,
            request_id = tracing::field::Empty,
            status_code = tracing::field::Empty,
            message = "Golden Log Line (incoming)",
            response_time = tracing::field::Empty,
            tenant_id = tracing::field::Empty,
            flow = FlowName::Psync.as_str(),
            flow_specific_fields.status = tracing::field::Empty,
        )
        skip(self, request)
    )]
    async fn get(
        &self,
        request: tonic::Request<PaymentServiceGetRequest>,
    ) -> Result<tonic::Response<PaymentServiceGetResponse>, tonic::Status> {
        info!("PAYMENT_SYNC_FLOW: initiated");
        let service_name = request
            .extensions()
            .get::<String>()
            .cloned()
            .unwrap_or_else(|| "PaymentService".to_string());

        grpc_logging_wrapper(
            request,
            &service_name,
            self.config.clone(),
            FlowName::Psync,
            |request_data| {
                let service_name = service_name.clone();
                Box::pin(async move {
                    let metadata_payload = request_data.extracted_metadata;
                    let utils::MetadataPayload {
                        connector,
                        ref request_id,
                        ref lineage_ids,
                        ref reference_id,
                        ..
                    } = metadata_payload;
                    let payload = request_data.payload;

                    // Get connector data
                    let connector_data: ConnectorData<DefaultPCIHolder> =
                        ConnectorData::get_connector_by_name(&connector);

                    // Get connector integration
                    let connector_integration: BoxedConnectorIntegrationV2<
                        '_,
                        PSync,
                        PaymentFlowData,
                        PaymentsSyncData,
                        PaymentsResponseData,
                    > = connector_data.connector.get_connector_integration_v2();

                    // Create connector request data
                    let payments_sync_data =
                        PaymentsSyncData::foreign_try_from(payload.clone()).into_grpc_status()?;

                    // Create common request data
                    let payment_flow_data = PaymentFlowData::foreign_try_from((
                        payload.clone(),
                        self.config.connectors.clone(),
                        &request_data.masked_metadata,
                    ))
                    .into_grpc_status()?;

                    // Extract access token from Hyperswitch request
                    let cached_access_token = payload.access_token.clone();

                    // Check if connector supports access tokens
                    let should_do_access_token = connector_data.connector.should_do_access_token();

                    // Conditional token generation - ONLY if not provided in request
                    let payment_flow_data = if should_do_access_token {
                        let access_token_data = match cached_access_token {
                            Some(token) => {
                                // If provided cached token - use it, don't generate new one
                                tracing::info!("Using cached access token from Hyperswitch");
                                Some(AccessTokenResponseData {
                                    access_token: token,
                                    token_type: None,
                                    expires_in: None,
                                })
                            }
                            None => {
                                // No cached token - generate fresh one
                                tracing::info!(
                                    "No cached access token found, generating new token"
                                );
                                let event_params = EventParams {
                                    _connector_name: &connector.to_string(),
                                    _service_name: &service_name,
                                    request_id,
                                    lineage_ids,
                                    reference_id,
                                    shadow_mode: metadata_payload.shadow_mode,
                                };

                                let access_token_data = self
                                    .handle_access_token(
                                        connector_data.clone(),
                                        &payment_flow_data,
                                        metadata_payload.connector_auth_type.clone(),
                                        &metadata_payload.connector.to_string(),
                                        &service_name,
                                        event_params,
                                    )
                                    .await
                                    .map_err(|e| {
                                        let message = e.error_message.unwrap_or_else(|| {
                                            "Access token creation failed".to_string()
                                        });
                                        tonic::Status::internal(message)
                                    })?;

                                tracing::info!(
                                    "Access token created successfully with expiry: {:?}",
                                    access_token_data.expires_in
                                );

                                Some(access_token_data)
                            }
                        };

                        // Store in flow data for connector API calls
                        payment_flow_data.set_access_token(access_token_data)
                    } else {
                        // Connector doesn't support access tokens
                        payment_flow_data
                    };

                    // Create router data
                    let router_data = RouterDataV2::<
                        PSync,
                        PaymentFlowData,
                        PaymentsSyncData,
                        PaymentsResponseData,
                    > {
                        flow: std::marker::PhantomData,
                        resource_common_data: payment_flow_data,
                        connector_auth_type: metadata_payload.connector_auth_type.clone(),
                        request: payments_sync_data,
                        response: Err(ErrorResponse::default()),
                    };

                    // Execute connector processing
                    let flow_name = utils::flow_marker_to_flow_name::<PSync>();
                    let event_params = EventProcessingParams {
                        connector_name: &metadata_payload.connector.to_string(),
                        service_name: &service_name,
                        flow_name,
                        event_config: &self.config.events,
                        request_id: &metadata_payload.request_id,
                        lineage_ids: &metadata_payload.lineage_ids,
                        reference_id: &metadata_payload.reference_id,
                        shadow_mode: metadata_payload.shadow_mode,
                    };

                    let consume_or_trigger_flow = match payload.handle_response {
                        Some(resource_object) => {
                            common_enums::CallConnectorAction::HandleResponse(resource_object)
                        }
                        None => common_enums::CallConnectorAction::Trigger,
                    };

                    let response_result =
                        external_services::service::execute_connector_processing_step(
                            &self.config.proxy,
                            connector_integration,
                            router_data,
                            None,
                            event_params,
                            None,
                            consume_or_trigger_flow,
                        )
                        .await
                        .switch()
                        .into_grpc_status()?;

                    // Generate response
                    let final_response =
                        generate_payment_sync_response(response_result).into_grpc_status()?;
                    Ok(tonic::Response::new(final_response))
                })
            },
        )
        .await
    }

    #[tracing::instrument(
        name = "payment_void",
        fields(
            name = common_utils::consts::NAME,
            service_name = common_utils::consts::PAYMENT_SERVICE_NAME,
            service_method = FlowName::Void.as_str(),
            request_body = tracing::field::Empty,
            response_body = tracing::field::Empty,
            error_message = tracing::field::Empty,
            merchant_id = tracing::field::Empty,
            gateway = tracing::field::Empty,
            request_id = tracing::field::Empty,
            status_code = tracing::field::Empty,
            message_ = "Golden Log Line (incoming)",
            response_time = tracing::field::Empty,
            tenant_id = tracing::field::Empty,
            flow = FlowName::Void.as_str(),
            flow_specific_fields.status = tracing::field::Empty,
        )
        skip(self, request)
    )]
    async fn void(
        &self,
        request: tonic::Request<PaymentServiceVoidRequest>,
    ) -> Result<tonic::Response<PaymentServiceVoidResponse>, tonic::Status> {
        let service_name = request
            .extensions()
            .get::<String>()
            .cloned()
            .unwrap_or_else(|| "PaymentService".to_string());
        grpc_logging_wrapper(
            request,
            &service_name,
            self.config.clone(),
            FlowName::Void,
            |request_data| async move { self.internal_void_payment(request_data).await },
        )
        .await
    }

    #[tracing::instrument(
        name = "incoming_webhook",
        fields(
            name = common_utils::consts::NAME,
            service_name = common_utils::consts::PAYMENT_SERVICE_NAME,
            service_method = FlowName::IncomingWebhook.as_str(),
            request_body = tracing::field::Empty,
            response_body = tracing::field::Empty,
            error_message = tracing::field::Empty,
            merchant_id = tracing::field::Empty,
            gateway = tracing::field::Empty,
            request_id = tracing::field::Empty,
            status_code = tracing::field::Empty,
            message_ = "Golden Log Line (incoming)",
            response_time = tracing::field::Empty,
            tenant_id = tracing::field::Empty,
            flow = FlowName::IncomingWebhook.as_str(),
            flow_specific_fields.status = tracing::field::Empty,
        )
        skip(self, request)
    )]
    async fn transform(
        &self,
        request: tonic::Request<PaymentServiceTransformRequest>,
    ) -> Result<tonic::Response<PaymentServiceTransformResponse>, tonic::Status> {
        let service_name = request
            .extensions()
            .get::<String>()
            .cloned()
            .unwrap_or_else(|| "PaymentService".to_string());
        grpc_logging_wrapper(
            request,
            &service_name,
            self.config.clone(),
            FlowName::IncomingWebhook,
            |request_data| {
                async move {
                    let payload = request_data.payload;
                    let metadata_payload = request_data.extracted_metadata;
                    let connector = metadata_payload.connector;
                    let _request_id = &metadata_payload.request_id;
                    let connector_auth_details = &metadata_payload.connector_auth_type;
                    let request_details = payload
                        .request_details
                        .map(domain_types::connector_types::RequestDetails::foreign_try_from)
                        .ok_or_else(|| {
                            tonic::Status::invalid_argument("missing request_details in the payload")
                        })?
                        .map_err(|e| e.into_grpc_status())?;
                    let webhook_secrets = payload
                        .webhook_secrets
                        .clone()
                        .map(|details| {
                            domain_types::connector_types::ConnectorWebhookSecrets::foreign_try_from(
                                details,
                            )
                            .map_err(|e| e.into_grpc_status())
                        })
                        .transpose()?;
                    //get connector data
                    let connector_data: ConnectorData<DefaultPCIHolder> =
                        ConnectorData::get_connector_by_name(&connector);

                    let source_verified = match connector_data
                    .connector
                    .verify_webhook_source(
                        request_details.clone(),
                        webhook_secrets.clone(),
                        Some(connector_auth_details.clone()),
                    ) {
                    Ok(result) => result,
                    Err(err) => {
                        tracing::warn!(
                            target: "webhook",
                            "{:?}",
                            err
                        );
                        false
                    }
                };

                    let event_type = connector_data
                        .connector
                        .get_event_type(
                            request_details.clone(),
                            webhook_secrets.clone(),
                            Some(connector_auth_details.clone()),
                        )
                        .switch()
                        .into_grpc_status()?;
                    // Get content for the webhook based on the event type using categorization
                    let content = if event_type.is_payment_event() {
                        get_payments_webhook_content(
                            connector_data,
                            request_details,
                            webhook_secrets,
                            Some(connector_auth_details.clone()),
                        )
                        .await
                        .into_grpc_status()?
                    } else if event_type.is_refund_event() {
                        get_refunds_webhook_content(
                            connector_data,
                            request_details,
                            webhook_secrets,
                            Some(connector_auth_details.clone()),
                        )
                        .await
                        .into_grpc_status()?
                    } else if event_type.is_dispute_event() {
                        get_disputes_webhook_content(
                            connector_data,
                            request_details,
                            webhook_secrets,
                            Some(connector_auth_details.clone()),
                        )
                        .await
                        .into_grpc_status()?
                    } else {
                        // For all other event types, default to payment webhook content for now
                        // This includes mandate, payout, recovery, and misc events
                        get_payments_webhook_content(
                            connector_data,
                            request_details,
                            webhook_secrets,
                            Some(connector_auth_details.clone()),
                        )
                        .await
                        .into_grpc_status()?
                    };
                    let api_event_type =
                        grpc_api_types::payments::WebhookEventType::foreign_try_from(event_type)
                            .map_err(|e| e.into_grpc_status())?;

                    let webhook_transformation_status = match content.content {
                        Some(grpc_api_types::payments::webhook_response_content::Content::IncompleteTransformation(_)) => WebhookTransformationStatus::Incomplete,
                        _ => WebhookTransformationStatus::Complete,
                    };

                    let response = PaymentServiceTransformResponse {
                        event_type: api_event_type.into(),
                        content: Some(content),
                        source_verified,
                        response_ref_id: None,
                        transformation_status: webhook_transformation_status.into(),
                    };

                    Ok(tonic::Response::new(response))
                }
            },
        )
        .await
    }

    #[tracing::instrument(
        name = "refund",
        fields(
            name = common_utils::consts::NAME,
            service_name = common_utils::consts::PAYMENT_SERVICE_NAME,
            service_method = FlowName::Refund.as_str(),
            request_body = tracing::field::Empty,
            response_body = tracing::field::Empty,
            error_message = tracing::field::Empty,
            merchant_id = tracing::field::Empty,
            gateway = tracing::field::Empty,
            request_id = tracing::field::Empty,
            status_code = tracing::field::Empty,
            message_ = "Golden Log Line (incoming)",
            response_time = tracing::field::Empty,
            tenant_id = tracing::field::Empty,
            flow = FlowName::Refund.as_str(),
            flow_specific_fields.status = tracing::field::Empty,
        )
        skip(self, request)
    )]
    async fn refund(
        &self,
        request: tonic::Request<PaymentServiceRefundRequest>,
    ) -> Result<tonic::Response<RefundResponse>, tonic::Status> {
        let service_name = request
            .extensions()
            .get::<String>()
            .cloned()
            .unwrap_or_else(|| "PaymentService".to_string());
        grpc_logging_wrapper(
            request,
            &service_name,
            self.config.clone(),
            FlowName::Refund,
            |request_data| async move { self.internal_refund(request_data).await },
        )
        .await
    }

    #[tracing::instrument(
        name = "defend_dispute",
        fields(
            name = common_utils::consts::NAME,
            service_name = common_utils::consts::PAYMENT_SERVICE_NAME,
            service_method = FlowName::DefendDispute.as_str(),
            request_body = tracing::field::Empty,
            response_body = tracing::field::Empty,
            error_message = tracing::field::Empty,
            merchant_id = tracing::field::Empty,
            gateway = tracing::field::Empty,
            request_id = tracing::field::Empty,
            status_code = tracing::field::Empty,
            message_ = "Golden Log Line (incoming)",
            response_time = tracing::field::Empty,
            tenant_id = tracing::field::Empty,
            flow = FlowName::DefendDispute.as_str(),
            flow_specific_fields.status = tracing::field::Empty,
        )
        skip(self, request)
    )]
    async fn dispute(
        &self,
        request: tonic::Request<PaymentServiceDisputeRequest>,
    ) -> Result<tonic::Response<DisputeResponse>, tonic::Status> {
        let service_name = request
            .extensions()
            .get::<String>()
            .cloned()
            .unwrap_or_else(|| "PaymentService".to_string());
        grpc_logging_wrapper(
            request,
            &service_name,
            self.config.clone(),
            FlowName::DefendDispute,
            |_request_data| async {
                let response = DisputeResponse {
                    ..Default::default()
                };
                Ok(tonic::Response::new(response))
            },
        )
        .await
    }

    #[tracing::instrument(
        name = "payment_capture",
        fields(
            name = common_utils::consts::NAME,
            service_name = common_utils::consts::PAYMENT_SERVICE_NAME,
            service_method = FlowName::Capture.as_str(),
            request_body = tracing::field::Empty,
            response_body = tracing::field::Empty,
            error_message = tracing::field::Empty,
            merchant_id = tracing::field::Empty,
            gateway = tracing::field::Empty,
            request_id = tracing::field::Empty,
            status_code = tracing::field::Empty,
            message_ = "Golden Log Line (incoming)",
            response_time = tracing::field::Empty,
            tenant_id = tracing::field::Empty,
            flow = FlowName::Capture.as_str(),
            flow_specific_fields.status = tracing::field::Empty,
        )
        skip(self, request)
    )]
    async fn capture(
        &self,
        request: tonic::Request<PaymentServiceCaptureRequest>,
    ) -> Result<tonic::Response<PaymentServiceCaptureResponse>, tonic::Status> {
        let service_name = request
            .extensions()
            .get::<String>()
            .cloned()
            .unwrap_or_else(|| "PaymentService".to_string());
        grpc_logging_wrapper(
            request,
            &service_name,
            self.config.clone(),
            FlowName::Capture,
            |request_data| async move { self.internal_payment_capture(request_data).await },
        )
        .await
    }

    #[tracing::instrument(
        name = "setup_mandate",
        fields(
            name = common_utils::consts::NAME,
            service_name = common_utils::consts::PAYMENT_SERVICE_NAME,
            service_method = FlowName::SetupMandate.as_str(),
            request_body = tracing::field::Empty,
            response_body = tracing::field::Empty,
            error_message = tracing::field::Empty,
            merchant_id = tracing::field::Empty,
            gateway = tracing::field::Empty,
            request_id = tracing::field::Empty,
            status_code = tracing::field::Empty,
            message_ = "Golden Log Line (incoming)",
            response_time = tracing::field::Empty,
            tenant_id = tracing::field::Empty,
            flow = FlowName::SetupMandate.as_str(),
            flow_specific_fields.status = tracing::field::Empty,
        )
        skip(self, request)
    )]
    async fn register(
        &self,
        request: tonic::Request<PaymentServiceRegisterRequest>,
    ) -> Result<tonic::Response<PaymentServiceRegisterResponse>, tonic::Status> {
        info!("SETUP_MANDATE_FLOW: initiated");
        let service_name = request
            .extensions()
            .get::<String>()
            .cloned()
            .unwrap_or_else(|| "PaymentService".to_string());
        grpc_logging_wrapper(
            request,
            &service_name,
            self.config.clone(),
            FlowName::SetupMandate,
            |request_data| {
                let service_name = service_name.clone();
                Box::pin(async move {
                    let payload = request_data.payload;
                    let metadata_payload = request_data.extracted_metadata;
                    let (connector, request_id, lineage_ids) = (
                        metadata_payload.connector,
                        metadata_payload.request_id,
                        metadata_payload.lineage_ids,
                    );
                    let connector_auth_details = &metadata_payload.connector_auth_type;

                    //get connector data
                    let connector_data = ConnectorData::get_connector_by_name(&connector);

                    // Get connector integration
                    let connector_integration: BoxedConnectorIntegrationV2<
                        '_,
                        SetupMandate,
                        PaymentFlowData,
                        SetupMandateRequestData<DefaultPCIHolder>,
                        PaymentsResponseData,
                    > = connector_data.connector.get_connector_integration_v2();

                    // Create common request data
                    let payment_flow_data = PaymentFlowData::foreign_try_from((
                        payload.clone(),
                        self.config.connectors.clone(),
                        self.config.common.environment,
                        &request_data.masked_metadata,
                    ))
                    .map_err(|e| e.into_grpc_status())?;

                    let should_do_order_create = connector_data.connector.should_do_order_create();

                    let order_id = if should_do_order_create {
                        let event_params = EventParams {
                            _connector_name: &connector.to_string(),
                            _service_name: &service_name,
                            request_id: &request_id,
                            lineage_ids: &lineage_ids,
                            reference_id: &metadata_payload.reference_id,
                            shadow_mode: metadata_payload.shadow_mode,
                        };

                        Some(
                            self.handle_order_creation_for_setup_mandate(
                                connector_data.clone(),
                                &payment_flow_data,
                                connector_auth_details.clone(),
                                event_params,
                                &payload,
                                &connector.to_string(),
                                &service_name,
                            )
                            .await?,
                        )
                    } else {
                        None
                    };
                    let payment_flow_data = payment_flow_data.set_order_reference_id(order_id);

                    let setup_mandate_request_data =
                        SetupMandateRequestData::foreign_try_from(payload.clone())
                            .map_err(|e| e.into_grpc_status())?;

                    // Create router data
                    let router_data: RouterDataV2<
                        SetupMandate,
                        PaymentFlowData,
                        SetupMandateRequestData<DefaultPCIHolder>,
                        PaymentsResponseData,
                    > = RouterDataV2 {
                        flow: std::marker::PhantomData,
                        resource_common_data: payment_flow_data,
                        connector_auth_type: connector_auth_details.clone(),
                        request: setup_mandate_request_data,
                        response: Err(ErrorResponse::default()),
                    };

                    let event_params = EventProcessingParams {
                        connector_name: &connector.to_string(),
                        service_name: &service_name,
                        flow_name: FlowName::SetupMandate,
                        event_config: &self.config.events,
                        request_id: &request_id,
                        lineage_ids: &lineage_ids,
                        reference_id: &metadata_payload.reference_id,
                        shadow_mode: metadata_payload.shadow_mode,
                    };

                    let response = Box::pin(
                        external_services::service::execute_connector_processing_step(
                            &self.config.proxy,
                            connector_integration,
                            router_data,
                            None,
                            event_params,
                            None, // token_data - None for non-proxy payments
                            common_enums::CallConnectorAction::Trigger,
                        ),
                    )
                    .await
                    .switch()
                    .map_err(|e| e.into_grpc_status())?;

                    // Generate response
                    let setup_mandate_response = generate_setup_mandate_response(response)
                        .map_err(|e| e.into_grpc_status())?;

                    Ok(tonic::Response::new(setup_mandate_response))
                })
            },
        )
        .await
    }

    #[tracing::instrument(
        name = "repeat_payment",
        fields(
            name = common_utils::consts::NAME,
            service_name = common_utils::consts::PAYMENT_SERVICE_NAME,
            service_method = FlowName::RepeatPayment.as_str(),
            request_body = tracing::field::Empty,
            response_body = tracing::field::Empty,
            error_message = tracing::field::Empty,
            merchant_id = tracing::field::Empty,
            gateway = tracing::field::Empty,
            request_id = tracing::field::Empty,
            status_code = tracing::field::Empty,
            message_ = "Golden Log Line (incoming)",
            response_time = tracing::field::Empty,
            tenant_id = tracing::field::Empty,
        ),
        skip(self, request)
    )]
    async fn repeat_everything(
        &self,
        request: tonic::Request<PaymentServiceRepeatEverythingRequest>,
    ) -> Result<tonic::Response<PaymentServiceRepeatEverythingResponse>, tonic::Status> {
        info!("REPEAT_PAYMENT_FLOW: initiated");
        let service_name = request
            .extensions()
            .get::<String>()
            .cloned()
            .unwrap_or_else(|| "PaymentService".to_string());
        grpc_logging_wrapper(
            request,
            &service_name,
            self.config.clone(),
            FlowName::RepeatPayment,
            |request_data| {
                let service_name = service_name.clone();
                Box::pin(async move {
                    let payload = request_data.payload;
                    let metadata_payload = request_data.extracted_metadata;
                    let (connector, request_id, lineage_ids) = (
                        metadata_payload.connector,
                        metadata_payload.request_id,
                        metadata_payload.lineage_ids,
                    );
                    let connector_auth_details = &metadata_payload.connector_auth_type;

                    //get connector data
                    let connector_data: ConnectorData<DefaultPCIHolder> =
                        ConnectorData::get_connector_by_name(&connector);

                    // Get connector integration
                    let connector_integration: BoxedConnectorIntegrationV2<
                        '_,
                        RepeatPayment,
                        PaymentFlowData,
                        RepeatPaymentData,
                        PaymentsResponseData,
                    > = connector_data.connector.get_connector_integration_v2();

                    // Create payment flow data
                    let payment_flow_data = PaymentFlowData::foreign_try_from((
                        payload.clone(),
                        self.config.connectors.clone(),
                        &request_data.masked_metadata,
                    ))
                    .map_err(|e| e.into_grpc_status())?;

                    // Create repeat payment data
                    let repeat_payment_data = RepeatPaymentData::foreign_try_from(payload.clone())
                        .map_err(|e| e.into_grpc_status())?;

                    // Create router data
                    let router_data: RouterDataV2<
                        RepeatPayment,
                        PaymentFlowData,
                        RepeatPaymentData,
                        PaymentsResponseData,
                    > = RouterDataV2 {
                        flow: std::marker::PhantomData,
                        resource_common_data: payment_flow_data,
                        connector_auth_type: connector_auth_details.clone(),
                        request: repeat_payment_data,
                        response: Err(ErrorResponse::default()),
                    };
                    let event_params = EventProcessingParams {
                        connector_name: &connector.to_string(),
                        service_name: &service_name,
                        flow_name: FlowName::RepeatPayment,
                        event_config: &self.config.events,
                        request_id: &request_id,
                        lineage_ids: &lineage_ids,
                        reference_id: &metadata_payload.reference_id,
                        shadow_mode: metadata_payload.shadow_mode,
                    };

                    let response = external_services::service::execute_connector_processing_step(
                        &self.config.proxy,
                        connector_integration,
                        router_data,
                        None,
                        event_params,
                        None, // token_data - None for non-proxy payments
                        common_enums::CallConnectorAction::Trigger,
                    )
                    .await
                    .switch()
                    .map_err(|e| e.into_grpc_status())?;

                    // Generate response
                    let repeat_payment_response = generate_repeat_payment_response(response)
                        .map_err(|e| e.into_grpc_status())?;

                    Ok(tonic::Response::new(repeat_payment_response))
                })
            },
        )
        .await
    }

    #[tracing::instrument(
        name = "mandate_revoke",
        fields(
            name = common_utils::consts::NAME,
            service_name = common_utils::consts::PAYMENT_SERVICE_NAME,
            service_method = FlowName::MandateRevoke.as_str(),
            request_body = tracing::field::Empty,
            response_body = tracing::field::Empty,
            error_message = tracing::field::Empty,
            merchant_id = tracing::field::Empty,
            gateway = tracing::field::Empty,
            request_id = tracing::field::Empty,
            status_code = tracing::field::Empty,
            message_ = "Golden Log Line (incoming)",
            response_time = tracing::field::Empty,
            tenant_id = tracing::field::Empty,
            flow = FlowName::MandateRevoke.as_str(),
            flow_specific_fields.status = tracing::field::Empty,
        )
        skip(self, request)
    )]
    async fn revoke(
        &self,
        request: tonic::Request<PaymentServiceRevokeRequest>,
    ) -> Result<tonic::Response<PaymentServiceRevokeResponse>, tonic::Status> {
        info!("MANDATE_REVOKE_FLOW: initiated");
        let service_name = request
            .extensions()
            .get::<String>()
            .cloned()
            .unwrap_or_else(|| "PaymentService".to_string());
        grpc_logging_wrapper(
            request,
            &service_name,
            self.config.clone(),
            FlowName::MandateRevoke,
            |request_data| {
                let service_name = service_name.clone();
                Box::pin(async move {
                    let payload = request_data.payload;
                    let metadata_payload = request_data.extracted_metadata;
                    let (connector, request_id, lineage_ids) = (
                        metadata_payload.connector,
                        metadata_payload.request_id,
                        metadata_payload.lineage_ids,
                    );
                    let connector_auth_details = &metadata_payload.connector_auth_type;

                    //get connector data
                    let connector_data: ConnectorData<DefaultPCIHolder> =
                        ConnectorData::get_connector_by_name(&connector);

                    // Get connector integration
                    let connector_integration: BoxedConnectorIntegrationV2<
                        '_,
                        MandateRevoke,
                        PaymentFlowData,
                        MandateRevokeRequestData,
                        MandateRevokeResponseData,
                    > = connector_data.connector.get_connector_integration_v2();

                    // Create payment flow data
                    let payment_flow_data = PaymentFlowData::foreign_try_from((
                        payload.clone(),
                        self.config.connectors.clone(),
                        &request_data.masked_metadata,
                    ))
                    .map_err(|e| e.into_grpc_status())?;

                    // Create mandate revoke data
                    let mandate_revoke_data =
                        MandateRevokeRequestData::foreign_try_from(payload.clone())
                            .map_err(|e| e.into_grpc_status())?;

                    // Create router data
                    let router_data: RouterDataV2<
                        MandateRevoke,
                        PaymentFlowData,
                        MandateRevokeRequestData,
                        MandateRevokeResponseData,
                    > = RouterDataV2 {
                        flow: std::marker::PhantomData,
                        resource_common_data: payment_flow_data,
                        connector_auth_type: connector_auth_details.clone(),
                        request: mandate_revoke_data,
                        response: Err(ErrorResponse::default()),
                    };
                    let event_params = EventProcessingParams {
                        connector_name: &connector.to_string(),
                        service_name: &service_name,
                        flow_name: FlowName::MandateRevoke,
                        event_config: &self.config.events,
                        request_id: &request_id,
                        lineage_ids: &lineage_ids,
                        reference_id: &metadata_payload.reference_id,
                        shadow_mode: metadata_payload.shadow_mode,
                    };

                    let response = external_services::service::execute_connector_processing_step(
                        &self.config.proxy,
                        connector_integration,
                        router_data,
                        None,
                        event_params,
                        None, // token_data - None for non-proxy payments
                        common_enums::CallConnectorAction::Trigger,
                    )
                    .await
                    .switch()
                    .map_err(|e| e.into_grpc_status())?;

                    // Generate response
                    let mandate_revoke_response = generate_mandate_revoke_response(response)
                        .map_err(|e| e.into_grpc_status())?;

                    Ok(tonic::Response::new(mandate_revoke_response))
                })
            },
        )
        .await
    }

    #[tracing::instrument(
        name = "pre_authenticate",
        fields(
            name = common_utils::consts::NAME,
            service_name = common_utils::consts::PAYMENT_SERVICE_NAME,
            service_method = FlowName::PreAuthenticate.as_str(),
            request_body = tracing::field::Empty,
            response_body = tracing::field::Empty,
            error_message = tracing::field::Empty,
            merchant_id = tracing::field::Empty,
            gateway = tracing::field::Empty,
            request_id = tracing::field::Empty,
            status_code = tracing::field::Empty,
            message_ = "Golden Log Line (incoming)",
            response_time = tracing::field::Empty,
            tenant_id = tracing::field::Empty,
            flow = FlowName::PreAuthenticate.as_str(),
            flow_specific_fields.status = tracing::field::Empty,
        )
        skip(self, request)
    )]
    async fn pre_authenticate(
        &self,
        request: tonic::Request<PaymentServicePreAuthenticateRequest>,
    ) -> Result<tonic::Response<PaymentServicePreAuthenticateResponse>, tonic::Status> {
        let service_name = request
            .extensions()
            .get::<String>()
            .cloned()
            .unwrap_or_else(|| "PaymentService".to_string());
        grpc_logging_wrapper(
            request,
            &service_name,
            self.config.clone(),
            FlowName::PreAuthenticate,
            |request_data| async move { self.internal_pre_authenticate(request_data).await },
        )
        .await
    }

    #[tracing::instrument(
        name = "authenticate",
        fields(
            name = common_utils::consts::NAME,
            service_name = common_utils::consts::PAYMENT_SERVICE_NAME,
            service_method = FlowName::Authenticate.as_str(),
            request_body = tracing::field::Empty,
            response_body = tracing::field::Empty,
            error_message = tracing::field::Empty,
            merchant_id = tracing::field::Empty,
            gateway = tracing::field::Empty,
            request_id = tracing::field::Empty,
            status_code = tracing::field::Empty,
            message_ = "Golden Log Line (incoming)",
            response_time = tracing::field::Empty,
            tenant_id = tracing::field::Empty,
            flow = FlowName::Authenticate.as_str(),
            flow_specific_fields.status = tracing::field::Empty,
        )
        skip(self, request)
    )]
    async fn authenticate(
        &self,
        request: tonic::Request<PaymentServiceAuthenticateRequest>,
    ) -> Result<tonic::Response<PaymentServiceAuthenticateResponse>, tonic::Status> {
        let service_name = request
            .extensions()
            .get::<String>()
            .cloned()
            .unwrap_or_else(|| "PaymentService".to_string());
        grpc_logging_wrapper(
            request,
            &service_name,
            self.config.clone(),
            FlowName::Authenticate,
            |request_data| async move { self.internal_authenticate(request_data).await },
        )
        .await
    }

    #[tracing::instrument(
        name = "post_authenticate",
        fields(
            name = common_utils::consts::NAME,
            service_name = common_utils::consts::PAYMENT_SERVICE_NAME,
            service_method = FlowName::PostAuthenticate.as_str(),
            request_body = tracing::field::Empty,
            response_body = tracing::field::Empty,
            error_message = tracing::field::Empty,
            merchant_id = tracing::field::Empty,
            gateway = tracing::field::Empty,
            request_id = tracing::field::Empty,
            status_code = tracing::field::Empty,
            message_ = "Golden Log Line (incoming)",
            response_time = tracing::field::Empty,
            tenant_id = tracing::field::Empty,
            flow = FlowName::PostAuthenticate.as_str(),
            flow_specific_fields.status = tracing::field::Empty,
        )
        skip(self, request)
    )]
    async fn post_authenticate(
        &self,
        request: tonic::Request<PaymentServicePostAuthenticateRequest>,
    ) -> Result<tonic::Response<PaymentServicePostAuthenticateResponse>, tonic::Status> {
        let service_name = request
            .extensions()
            .get::<String>()
            .cloned()
            .unwrap_or_else(|| "PaymentService".to_string());
        grpc_logging_wrapper(
            request,
            &service_name,
            self.config.clone(),
            FlowName::PostAuthenticate,
            |request_data| async move { self.internal_post_authenticate(request_data).await },
        )
        .await
    }
}

async fn get_payments_webhook_content(
    connector_data: ConnectorData<DefaultPCIHolder>,
    request_details: domain_types::connector_types::RequestDetails,
    webhook_secrets: Option<domain_types::connector_types::ConnectorWebhookSecrets>,
    connector_auth_details: Option<ConnectorAuthType>,
) -> CustomResult<grpc_api_types::payments::WebhookResponseContent, ApplicationErrorResponse> {
    let webhook_details = connector_data
        .connector
        .process_payment_webhook(
            request_details.clone(),
            webhook_secrets,
            connector_auth_details,
        )
        .switch()?;

    match webhook_details.transformation_status {
        common_enums::WebhookTransformationStatus::Complete => {
            // Generate response
            let response = PaymentServiceGetResponse::foreign_try_from(webhook_details)
                .change_context(ApplicationErrorResponse::InternalServerError(ApiError {
                    sub_code: "RESPONSE_CONSTRUCTION_ERROR".to_string(),
                    error_identifier: 500,
                    error_message: "Error while constructing response".to_string(),
                    error_object: None,
                }))?;

            Ok(grpc_api_types::payments::WebhookResponseContent {
                content: Some(
                    grpc_api_types::payments::webhook_response_content::Content::PaymentsResponse(
                        response,
                    ),
                ),
            })
        }
        common_enums::WebhookTransformationStatus::Incomplete => {
            let resource_object = connector_data
                .connector
                .get_webhook_resource_object(request_details)
                .switch()?;
            let resource_object_vec = serde_json::to_vec(&resource_object).change_context(
                ApplicationErrorResponse::InternalServerError(ApiError {
                    sub_code: "SERIALIZATION_ERROR".to_string(),
                    error_identifier: 500,
                    error_message: "Error while serializing resource object".to_string(),
                    error_object: None,
                }),
            )?;

            Ok(grpc_api_types::payments::WebhookResponseContent {
                content: Some(
                    grpc_api_types::payments::webhook_response_content::Content::IncompleteTransformation(
                        grpc_api_types::payments::IncompleteTransformationResponse {
                            resource_object: resource_object_vec,
                            reason: "Payment information required".to_string(),
                        }
                    ),
                ),
            })
        }
    }
}

async fn get_refunds_webhook_content<
    T: PaymentMethodDataTypes
        + Default
        + Eq
        + Debug
        + Send
        + serde::Serialize
        + serde::de::DeserializeOwned
        + Clone
        + Sync
        + domain_types::types::CardConversionHelper<T>
        + 'static,
>(
    connector_data: ConnectorData<T>,
    request_details: domain_types::connector_types::RequestDetails,
    webhook_secrets: Option<domain_types::connector_types::ConnectorWebhookSecrets>,
    connector_auth_details: Option<ConnectorAuthType>,
) -> CustomResult<grpc_api_types::payments::WebhookResponseContent, ApplicationErrorResponse> {
    let webhook_details = connector_data
        .connector
        .process_refund_webhook(request_details, webhook_secrets, connector_auth_details)
        .switch()?;

    // Generate response - RefundService should handle this, for now return basic response
    let response = RefundResponse::foreign_try_from(webhook_details).change_context(
        ApplicationErrorResponse::InternalServerError(ApiError {
            sub_code: "RESPONSE_CONSTRUCTION_ERROR".to_string(),
            error_identifier: 500,
            error_message: "Error while constructing response".to_string(),
            error_object: None,
        }),
    )?;

    Ok(grpc_api_types::payments::WebhookResponseContent {
        content: Some(
            grpc_api_types::payments::webhook_response_content::Content::RefundsResponse(response),
        ),
    })
}

async fn get_disputes_webhook_content<
    T: PaymentMethodDataTypes
        + Default
        + Eq
        + Debug
        + Send
        + serde::Serialize
        + serde::de::DeserializeOwned
        + Clone
        + Sync
        + domain_types::types::CardConversionHelper<T>
        + 'static,
>(
    connector_data: ConnectorData<T>,
    request_details: domain_types::connector_types::RequestDetails,
    webhook_secrets: Option<domain_types::connector_types::ConnectorWebhookSecrets>,
    connector_auth_details: Option<ConnectorAuthType>,
) -> CustomResult<grpc_api_types::payments::WebhookResponseContent, ApplicationErrorResponse> {
    let webhook_details = connector_data
        .connector
        .process_dispute_webhook(request_details, webhook_secrets, connector_auth_details)
        .switch()?;

    // Generate response - DisputeService should handle this, for now return basic response
    let response = DisputeResponse::foreign_try_from(webhook_details).change_context(
        ApplicationErrorResponse::InternalServerError(ApiError {
            sub_code: "RESPONSE_CONSTRUCTION_ERROR".to_string(),
            error_identifier: 500,
            error_message: "Error while constructing response".to_string(),
            error_object: None,
        }),
    )?;

    Ok(grpc_api_types::payments::WebhookResponseContent {
        content: Some(
            grpc_api_types::payments::webhook_response_content::Content::DisputesResponse(response),
        ),
    })
}

pub fn generate_payment_pre_authenticate_response<T: PaymentMethodDataTypes>(
    router_data_v2: RouterDataV2<
        PreAuthenticate,
        PaymentFlowData,
        PaymentsPreAuthenticateData<T>,
        PaymentsResponseData,
    >,
) -> Result<PaymentServicePreAuthenticateResponse, error_stack::Report<ApplicationErrorResponse>> {
    let transaction_response = router_data_v2.response;
    let status = router_data_v2.resource_common_data.status;
    let grpc_status = grpc_api_types::payments::PaymentStatus::foreign_from(status);
    let raw_connector_response = router_data_v2
        .resource_common_data
        .get_raw_connector_response();
    let response_headers = router_data_v2
        .resource_common_data
        .get_connector_response_headers_as_map();

    let response = match transaction_response {
        Ok(response) => match response {
            PaymentsResponseData::PreAuthenticateResponse {
                resource_id,
                redirection_data,
                connector_metadata,
                connector_response_reference_id,
                status_code,
            } => PaymentServicePreAuthenticateResponse {
                transaction_id: Some(grpc_api_types::payments::Identifier::foreign_try_from(
                    resource_id,
                )?),
                redirection_data: redirection_data
                    .map(|form| match *form {
                        router_response_types::RedirectForm::Form {
                            endpoint,
                            method,
                            form_fields,
                        } => Ok::<grpc_api_types::payments::RedirectForm, ApplicationErrorResponse>(
                            grpc_api_types::payments::RedirectForm {
                                form_type: Some(
                                    grpc_api_types::payments::redirect_form::FormType::Form(
                                        grpc_api_types::payments::FormData {
                                            endpoint,
                                            method:
                                                grpc_api_types::payments::HttpMethod::foreign_from(
                                                    method,
                                                )
                                                .into(),
                                            form_fields,
                                        },
                                    ),
                                ),
                            },
                        ),
                        router_response_types::RedirectForm::Html { html_data } => {
                            Ok(grpc_api_types::payments::RedirectForm {
                                form_type: Some(
                                    grpc_api_types::payments::redirect_form::FormType::Html(
                                        grpc_api_types::payments::HtmlData { html_data },
                                    ),
                                ),
                            })
                        }
                        router_response_types::RedirectForm::Uri { uri } => {
                            Ok(grpc_api_types::payments::RedirectForm {
                                form_type: Some(
                                    grpc_api_types::payments::redirect_form::FormType::Uri(
                                        grpc_api_types::payments::UriData { uri },
                                    ),
                                ),
                            })
                        }
                        router_response_types::RedirectForm::Mifinity {
                            initialization_token,
                        } => Ok(grpc_api_types::payments::RedirectForm {
                            form_type: Some(
                                grpc_api_types::payments::redirect_form::FormType::Uri(
                                    grpc_api_types::payments::UriData {
                                        uri: initialization_token,
                                    },
                                ),
                            ),
                        }),
                        router_response_types::RedirectForm::CybersourceAuthSetup {
                            access_token,
                            ddc_url,
                            reference_id,
                        } => {
                            let mut form_fields = HashMap::new();
                            form_fields.insert("access_token".to_string(), access_token);
                            form_fields.insert("ddc_url".to_string(), ddc_url.clone());
                            form_fields.insert("reference_id".to_string(), reference_id);

                            Ok(grpc_api_types::payments::RedirectForm {
                                form_type: Some(
                                    grpc_api_types::payments::redirect_form::FormType::Form(
                                        grpc_api_types::payments::FormData {
                                            endpoint: ddc_url,
                                            method: grpc_api_types::payments::HttpMethod::Post
                                                .into(),
                                            form_fields,
                                        },
                                    ),
                                ),
                            })
                        }
                        _ => Err(ApplicationErrorResponse::BadRequest(ApiError {
                            sub_code: "INVALID_RESPONSE".to_owned(),
                            error_identifier: 400,
                            error_message: "Invalid response from connector".to_owned(),
                            error_object: None,
                        }))?,
                    })
                    .transpose()?,
                connector_metadata: connector_metadata
                    .and_then(|value| value.as_object().cloned())
                    .map(|map| {
                        map.into_iter()
                            .filter_map(|(k, v)| v.as_str().map(|s| (k, s.to_string())))
                            .collect::<HashMap<_, _>>()
                    })
                    .unwrap_or_default(),
                response_ref_id: connector_response_reference_id.map(|id| {
                    grpc_api_types::payments::Identifier {
                        id_type: Some(grpc_api_types::payments::identifier::IdType::Id(id)),
                    }
                }),
                status: grpc_status.into(),
                error_message: None,
                error_code: None,
                raw_connector_response,
                status_code: status_code.into(),
                response_headers,
                network_txn_id: None,
                state: None,
            },
            _ => {
                return Err(ApplicationErrorResponse::BadRequest(ApiError {
                    sub_code: "INVALID_RESPONSE".to_owned(),
                    error_identifier: 400,
                    error_message: "Invalid response type for pre authenticate".to_owned(),
                    error_object: None,
                })
                .into())
            }
        },
        Err(err) => {
            let status = err
                .attempt_status
                .map(grpc_api_types::payments::PaymentStatus::foreign_from)
                .unwrap_or_default();
            PaymentServicePreAuthenticateResponse {
                transaction_id: Some(grpc_api_types::payments::Identifier {
                    id_type: Some(
                        grpc_api_types::payments::identifier::IdType::NoResponseIdMarker(()),
                    ),
                }),
                redirection_data: None,
                network_txn_id: None,
                response_ref_id: None,
                status: status.into(),
                error_message: Some(err.message),
                error_code: Some(err.code),
                status_code: err.status_code.into(),
                response_headers,
                raw_connector_response,
                connector_metadata: HashMap::new(),
                state: None,
            }
        }
    };
    Ok(response)
}

pub fn generate_payment_authenticate_response<T: PaymentMethodDataTypes>(
    router_data_v2: RouterDataV2<
        Authenticate,
        PaymentFlowData,
        PaymentsAuthenticateData<T>,
        PaymentsResponseData,
    >,
) -> Result<PaymentServiceAuthenticateResponse, error_stack::Report<ApplicationErrorResponse>> {
    let transaction_response = router_data_v2.response;
    let status = router_data_v2.resource_common_data.status;
    let grpc_status = grpc_api_types::payments::PaymentStatus::foreign_from(status);
    let raw_connector_response = router_data_v2
        .resource_common_data
        .get_raw_connector_response();
    let response_headers = router_data_v2
        .resource_common_data
        .get_connector_response_headers_as_map();

    let response = match transaction_response {
        Ok(response) => match response {
            PaymentsResponseData::AuthenticateResponse {
                resource_id,
                redirection_data,
                connector_metadata,
                connector_response_reference_id,
                status_code,
            } => PaymentServiceAuthenticateResponse {
                transaction_id: Some(grpc_api_types::payments::Identifier::foreign_try_from(
                    resource_id,
                )?),
                redirection_data: redirection_data
                    .map(|form| match *form {
                        router_response_types::RedirectForm::Form {
                            endpoint,
                            method,
                            form_fields,
                        } => Ok::<grpc_api_types::payments::RedirectForm, ApplicationErrorResponse>(
                            grpc_api_types::payments::RedirectForm {
                                form_type: Some(
                                    grpc_api_types::payments::redirect_form::FormType::Form(
                                        grpc_api_types::payments::FormData {
                                            endpoint,
                                            method:
                                                grpc_api_types::payments::HttpMethod::foreign_from(
                                                    method,
                                                )
                                                .into(),
                                            form_fields,
                                        },
                                    ),
                                ),
                            },
                        ),
                        router_response_types::RedirectForm::Html { html_data } => {
                            Ok(grpc_api_types::payments::RedirectForm {
                                form_type: Some(
                                    grpc_api_types::payments::redirect_form::FormType::Html(
                                        grpc_api_types::payments::HtmlData { html_data },
                                    ),
                                ),
                            })
                        }
                        router_response_types::RedirectForm::Uri { uri } => {
                            Ok(grpc_api_types::payments::RedirectForm {
                                form_type: Some(
                                    grpc_api_types::payments::redirect_form::FormType::Uri(
                                        grpc_api_types::payments::UriData { uri },
                                    ),
                                ),
                            })
                        }
                        router_response_types::RedirectForm::Mifinity {
                            initialization_token,
                        } => Ok(grpc_api_types::payments::RedirectForm {
                            form_type: Some(
                                grpc_api_types::payments::redirect_form::FormType::Uri(
                                    grpc_api_types::payments::UriData {
                                        uri: initialization_token,
                                    },
                                ),
                            ),
                        }),
                        router_response_types::RedirectForm::CybersourceAuthSetup {
                            access_token,
                            ddc_url,
                            reference_id,
                        } => {
                            let mut form_fields = HashMap::new();
                            form_fields.insert("access_token".to_string(), access_token);
                            form_fields.insert("ddc_url".to_string(), ddc_url.clone());
                            form_fields.insert("reference_id".to_string(), reference_id);

                            Ok(grpc_api_types::payments::RedirectForm {
                                form_type: Some(
                                    grpc_api_types::payments::redirect_form::FormType::Form(
                                        grpc_api_types::payments::FormData {
                                            endpoint: ddc_url,
                                            method: grpc_api_types::payments::HttpMethod::Post
                                                .into(),
                                            form_fields,
                                        },
                                    ),
                                ),
                            })
                        }
                        _ => Err(ApplicationErrorResponse::BadRequest(ApiError {
                            sub_code: "INVALID_RESPONSE".to_owned(),
                            error_identifier: 400,
                            error_message: "Invalid response from connector".to_owned(),
                            error_object: None,
                        }))?,
                    })
                    .transpose()?,
                connector_metadata: connector_metadata
                    .as_ref()
                    .and_then(|value| value.as_object().cloned())
                    .map(|map| {
                        map.into_iter()
                            .filter_map(|(k, v)| v.as_str().map(|s| (k, s.to_string())))
                            .collect::<HashMap<_, _>>()
                    })
                    .unwrap_or_default(),
                response_ref_id: connector_response_reference_id.map(|id| {
                    grpc_api_types::payments::Identifier {
                        id_type: Some(grpc_api_types::payments::identifier::IdType::Id(id)),
                    }
                }),
                authentication_data: connector_metadata.as_ref().map(|metadata| {
                    grpc_api_types::payments::AuthenticationData {
                        eci: metadata
                            .get("eci")
                            .and_then(|v| v.as_str())
                            .map(|s| s.to_string()),
                        cavv: metadata
                            .get("cavv")
                            .and_then(|v| v.as_str())
                            .map(|s| s.to_string())
                            .unwrap_or_default(),
                        threeds_server_transaction_id: metadata
                            .get("threeds_server_transaction_id")
                            .and_then(|v| v.as_str())
                            .map(|s| grpc_api_types::payments::Identifier {
                                id_type: Some(grpc_api_types::payments::identifier::IdType::Id(
                                    s.to_string(),
                                )),
                            }),
                        message_version: metadata
                            .get("message_version")
                            .and_then(|v| v.as_str())
                            .map(|s| s.to_string()),
                        ds_transaction_id: metadata
                            .get("ds_transaction_id")
                            .and_then(|v| v.as_str())
                            .map(|s| s.to_string()),
                    }
                }),
                status: grpc_status.into(),
                error_message: None,
                error_code: None,
                raw_connector_response,
                status_code: status_code.into(),
                response_headers,
                network_txn_id: None,
                state: None,
            },
            _ => {
                return Err(ApplicationErrorResponse::BadRequest(ApiError {
                    sub_code: "INVALID_RESPONSE".to_owned(),
                    error_identifier: 400,
                    error_message: "Invalid response type for authenticate".to_owned(),
                    error_object: None,
                })
                .into())
            }
        },
        Err(err) => {
            let status = err
                .attempt_status
                .map(grpc_api_types::payments::PaymentStatus::foreign_from)
                .unwrap_or_default();
            PaymentServiceAuthenticateResponse {
                transaction_id: Some(grpc_api_types::payments::Identifier {
                    id_type: Some(grpc_api_types::payments::identifier::IdType::Id(
                        "session_created".to_string(),
                    )),
                }),
                redirection_data: None,
                network_txn_id: None,
                response_ref_id: None,
                authentication_data: None,
                status: status.into(),
                error_message: Some(err.message),
                error_code: Some(err.code),
                status_code: err.status_code.into(),
                raw_connector_response,
                response_headers,
                connector_metadata: HashMap::new(),
                state: None,
            }
        }
    };
    Ok(response)
}

pub fn generate_payment_post_authenticate_response<T: PaymentMethodDataTypes>(
    router_data_v2: RouterDataV2<
        PostAuthenticate,
        PaymentFlowData,
        PaymentsPostAuthenticateData<T>,
        PaymentsResponseData,
    >,
) -> Result<PaymentServicePostAuthenticateResponse, error_stack::Report<ApplicationErrorResponse>> {
    let transaction_response = router_data_v2.response;
    let status = router_data_v2.resource_common_data.status;
    let grpc_status = grpc_api_types::payments::PaymentStatus::foreign_from(status);
    let raw_connector_response = router_data_v2
        .resource_common_data
        .get_raw_connector_response();
    let response_headers = router_data_v2
        .resource_common_data
        .get_connector_response_headers_as_map();

    let response = match transaction_response {
        Ok(response) => match response {
            PaymentsResponseData::PostAuthenticateResponse {
                resource_id,
                redirection_data,
                connector_metadata,
                connector_response_reference_id,
                status_code,
            } => PaymentServicePostAuthenticateResponse {
                transaction_id: Some(grpc_api_types::payments::Identifier::foreign_try_from(
                    resource_id,
                )?),
                redirection_data: redirection_data
                    .map(|form| match *form {
                        router_response_types::RedirectForm::Form {
                            endpoint,
                            method,
                            form_fields,
                        } => Ok::<grpc_api_types::payments::RedirectForm, ApplicationErrorResponse>(
                            grpc_api_types::payments::RedirectForm {
                                form_type: Some(
                                    grpc_api_types::payments::redirect_form::FormType::Form(
                                        grpc_api_types::payments::FormData {
                                            endpoint,
                                            method:
                                                grpc_api_types::payments::HttpMethod::foreign_from(
                                                    method,
                                                )
                                                .into(),
                                            form_fields,
                                        },
                                    ),
                                ),
                            },
                        ),
                        router_response_types::RedirectForm::Html { html_data } => {
                            Ok(grpc_api_types::payments::RedirectForm {
                                form_type: Some(
                                    grpc_api_types::payments::redirect_form::FormType::Html(
                                        grpc_api_types::payments::HtmlData { html_data },
                                    ),
                                ),
                            })
                        }
                        router_response_types::RedirectForm::Uri { uri } => {
                            Ok(grpc_api_types::payments::RedirectForm {
                                form_type: Some(
                                    grpc_api_types::payments::redirect_form::FormType::Uri(
                                        grpc_api_types::payments::UriData { uri },
                                    ),
                                ),
                            })
                        }
                        router_response_types::RedirectForm::Mifinity {
                            initialization_token,
                        } => Ok(grpc_api_types::payments::RedirectForm {
                            form_type: Some(
                                grpc_api_types::payments::redirect_form::FormType::Uri(
                                    grpc_api_types::payments::UriData {
                                        uri: initialization_token,
                                    },
                                ),
                            ),
                        }),
                        router_response_types::RedirectForm::CybersourceAuthSetup {
                            access_token,
                            ddc_url,
                            reference_id,
                        } => {
                            let mut form_fields = HashMap::new();
                            form_fields.insert("access_token".to_string(), access_token);
                            form_fields.insert("ddc_url".to_string(), ddc_url.clone());
                            form_fields.insert("reference_id".to_string(), reference_id);

                            Ok(grpc_api_types::payments::RedirectForm {
                                form_type: Some(
                                    grpc_api_types::payments::redirect_form::FormType::Form(
                                        grpc_api_types::payments::FormData {
                                            endpoint: ddc_url,
                                            method: grpc_api_types::payments::HttpMethod::Post
                                                .into(),
                                            form_fields,
                                        },
                                    ),
                                ),
                            })
                        }
                        _ => Err(ApplicationErrorResponse::BadRequest(ApiError {
                            sub_code: "INVALID_RESPONSE".to_owned(),
                            error_identifier: 400,
                            error_message: "Invalid response from connector".to_owned(),
                            error_object: None,
                        }))?,
                    })
                    .transpose()?,
                connector_metadata: connector_metadata
                    .as_ref()
                    .and_then(|value| value.as_object().cloned())
                    .map(|map| {
                        map.into_iter()
                            .filter_map(|(k, v)| v.as_str().map(|s| (k, s.to_string())))
                            .collect::<HashMap<_, _>>()
                    })
                    .unwrap_or_default(),
                network_txn_id: None,
                response_ref_id: connector_response_reference_id.map(|id| {
                    grpc_api_types::payments::Identifier {
                        id_type: Some(grpc_api_types::payments::identifier::IdType::Id(id)),
                    }
                }),
                authentication_data: connector_metadata.as_ref().map(|metadata| {
                    grpc_api_types::payments::AuthenticationData {
                        eci: metadata
                            .get("eci")
                            .and_then(|v| v.as_str())
                            .map(|s| s.to_string()),
                        cavv: metadata
                            .get("cavv")
                            .and_then(|v| v.as_str())
                            .map(|s| s.to_string())
                            .unwrap_or_default(),
                        threeds_server_transaction_id: metadata
                            .get("threeds_server_transaction_id")
                            .and_then(|v| v.as_str())
                            .map(|s| grpc_api_types::payments::Identifier {
                                id_type: Some(grpc_api_types::payments::identifier::IdType::Id(
                                    s.to_string(),
                                )),
                            }),
                        message_version: metadata
                            .get("message_version")
                            .and_then(|v| v.as_str())
                            .map(|s| s.to_string()),
                        ds_transaction_id: metadata
                            .get("ds_transaction_id")
                            .and_then(|v| v.as_str())
                            .map(|s| s.to_string()),
                    }
                }),
                incremental_authorization_allowed: None,
                status: grpc_status.into(),
                error_message: None,
                error_code: None,
                raw_connector_response,
                status_code: status_code.into(),
                response_headers,
                state: None,
            },
            _ => {
                return Err(ApplicationErrorResponse::BadRequest(ApiError {
                    sub_code: "INVALID_RESPONSE".to_owned(),
                    error_identifier: 400,
                    error_message: "Invalid response type for post authenticate".to_owned(),
                    error_object: None,
                })
                .into())
            }
        },
        Err(err) => {
            let status = err
                .attempt_status
                .map(grpc_api_types::payments::PaymentStatus::foreign_from)
                .unwrap_or_default();
            PaymentServicePostAuthenticateResponse {
                transaction_id: Some(grpc_api_types::payments::Identifier {
                    id_type: Some(
                        grpc_api_types::payments::identifier::IdType::NoResponseIdMarker(()),
                    ),
                }),
                redirection_data: None,
                network_txn_id: None,
                response_ref_id: None,
                authentication_data: None,
                incremental_authorization_allowed: None,
                status: status.into(),
                error_message: Some(err.message),
                error_code: Some(err.code),
                status_code: err.status_code.into(),
                response_headers,
                raw_connector_response,
                connector_metadata: HashMap::new(),
                state: None,
            }
        }
    };
    Ok(response)
}

pub fn generate_mandate_revoke_response(
    router_data_v2: RouterDataV2<
        MandateRevoke,
        PaymentFlowData,
        MandateRevokeRequestData,
        MandateRevokeResponseData,
    >,
) -> Result<PaymentServiceRevokeResponse, error_stack::Report<ApplicationErrorResponse>> {
    let mandate_revoke_response = router_data_v2.response;
    let raw_connector_response = router_data_v2
        .resource_common_data
        .get_raw_connector_response();
    let raw_connector_request = router_data_v2
        .resource_common_data
        .get_raw_connector_request();
    let response_headers = router_data_v2
        .resource_common_data
        .get_connector_response_headers_as_map();

    match mandate_revoke_response {
        Ok(response) => Ok(PaymentServiceRevokeResponse {
            request_ref_id: Some(grpc_api_types::payments::Identifier {
                id_type: Some(grpc_api_types::payments::identifier::IdType::Id(
                    router_data_v2
                        .resource_common_data
                        .merchant_id
                        .get_string_repr()
                        .to_string(),
                )),
            }),
            status: match response.mandate_status {
                common_enums::MandateStatus::Active => {
                    grpc_api_types::payments::MandateStatus::Active
                }
                common_enums::MandateStatus::Inactive => {
                    grpc_api_types::payments::MandateStatus::MandateInactive
                }
                common_enums::MandateStatus::Pending => {
                    grpc_api_types::payments::MandateStatus::MandatePending
                }
                common_enums::MandateStatus::Revoked => {
                    grpc_api_types::payments::MandateStatus::Revoked
                }
            }
            .into(),
            error_code: None,
            error_message: None,
            status_code: 200,
            response_headers,
            network_txn_id: None,
            response_ref_id: None,
            raw_connector_response,
            raw_connector_request,
        }),
        Err(e) => Ok(PaymentServiceRevokeResponse {
            request_ref_id: Some(grpc_api_types::payments::Identifier {
                id_type: Some(grpc_api_types::payments::identifier::IdType::Id(
                    router_data_v2
                        .resource_common_data
                        .merchant_id
                        .get_string_repr()
                        .to_string(),
                )),
            }),
            status: grpc_api_types::payments::MandateStatus::Unspecified.into(), // Default status for failed revoke
            error_code: Some(e.code),
            error_message: Some(e.message),
            status_code: e.status_code.into(),
            response_headers,
            network_txn_id: None,
            response_ref_id: None,
            raw_connector_response,
            raw_connector_request,
        }),
    }
}<|MERGE_RESOLUTION|>--- conflicted
+++ resolved
@@ -7,29 +7,19 @@
 use connector_integration::types::ConnectorData;
 use domain_types::{
     connector_flow::{
-<<<<<<< HEAD
-        Authenticate, Authorize, Capture, CreateAccessToken, CreateOrder, CreateSessionToken,
-        MandateRevoke, PSync, PaymentMethodToken, PostAuthenticate, PreAuthenticate, Refund,
-        RepeatPayment, SetupMandate, Void,
-    },
-    connector_types::{
-        AccessTokenRequestData, AccessTokenResponseData, ConnectorResponseHeaders,
-        MandateRevokeRequestData, MandateRevokeResponseData, PaymentCreateOrderData,
-=======
         Authenticate, Authorize, Capture, CreateAccessToken, CreateConnectorCustomer, CreateOrder,
-        CreateSessionToken, PSync, PaymentMethodToken, PostAuthenticate, PreAuthenticate, Refund,
-        RepeatPayment, SetupMandate, Void,
+        CreateSessionToken, MandateRevoke, PSync, PaymentMethodToken, PostAuthenticate,
+        PreAuthenticate, Refund, RepeatPayment, SetupMandate, Void,
     },
     connector_types::{
         AccessTokenRequestData, AccessTokenResponseData, ConnectorCustomerData,
-        ConnectorCustomerResponse, ConnectorResponseHeaders, PaymentCreateOrderData,
->>>>>>> 36731a85
-        PaymentCreateOrderResponse, PaymentFlowData, PaymentMethodTokenResponse,
-        PaymentMethodTokenizationData, PaymentVoidData, PaymentsAuthenticateData,
-        PaymentsAuthorizeData, PaymentsCaptureData, PaymentsPostAuthenticateData,
-        PaymentsPreAuthenticateData, PaymentsResponseData, PaymentsSyncData,
-        RawConnectorRequestResponse, RefundFlowData, RefundsData, RefundsResponseData,
-        RepeatPaymentData, SessionTokenRequestData, SessionTokenResponseData,
+        ConnectorCustomerResponse, ConnectorResponseHeaders, MandateRevokeRequestData,
+        MandateRevokeResponseData, PaymentCreateOrderData, PaymentCreateOrderResponse,
+        PaymentFlowData, PaymentMethodTokenResponse, PaymentMethodTokenizationData,
+        PaymentVoidData, PaymentsAuthenticateData, PaymentsAuthorizeData, PaymentsCaptureData,
+        PaymentsPostAuthenticateData, PaymentsPreAuthenticateData, PaymentsResponseData,
+        PaymentsSyncData, RawConnectorRequestResponse, RefundFlowData, RefundsData,
+        RefundsResponseData, RepeatPaymentData, SessionTokenRequestData, SessionTokenResponseData,
         SetupMandateRequestData,
     },
     errors::{ApiError, ApplicationErrorResponse},
