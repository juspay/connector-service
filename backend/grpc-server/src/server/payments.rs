use std::{collections::HashMap, fmt::Debug, sync::Arc};

use common_enums;
use common_utils::{
    errors::CustomResult, events::FlowName, lineage, metadata::MaskedMetadata, SecretSerdeValue,
};
use connector_integration::types::ConnectorData;
use domain_types::{
    connector_flow::{
        Authenticate, Authorize, Capture, CreateAccessToken, CreateConnectorCustomer, CreateOrder,
        CreateSessionToken, PSync, PaymentMethodToken, PostAuthenticate, PreAuthenticate, Refund,
        RepeatPayment, SetupMandate, Void, VoidPC,
    },
    connector_types::{
        AccessTokenRequestData, AccessTokenResponseData, ConnectorCustomerData,
        ConnectorCustomerResponse, ConnectorResponseHeaders, PaymentCreateOrderData,
        PaymentCreateOrderResponse, PaymentFlowData, PaymentMethodTokenResponse,
        PaymentMethodTokenizationData, PaymentVoidData, PaymentsAuthenticateData,
        PaymentsAuthorizeData, PaymentsCancelPostCaptureData, PaymentsCaptureData,
        PaymentsPostAuthenticateData, PaymentsPreAuthenticateData, PaymentsResponseData,
        PaymentsSyncData, RawConnectorRequestResponse, RefundFlowData, RefundsData,
        RefundsResponseData, RepeatPaymentData, SessionTokenRequestData, SessionTokenResponseData,
        SetupMandateRequestData,
    },
    errors::{ApiError, ApplicationErrorResponse},
    payment_method_data::{DefaultPCIHolder, PaymentMethodDataTypes, VaultTokenHolder},
    router_data::{ConnectorAuthType, ErrorResponse},
    router_data_v2::RouterDataV2,
    router_response_types,
    types::{
        generate_payment_capture_response, generate_payment_sync_response,
        generate_payment_void_post_capture_response, generate_payment_void_response,
        generate_refund_response, generate_repeat_payment_response,
        generate_setup_mandate_response,
    },
    utils::{ForeignFrom, ForeignTryFrom},
};
use error_stack::ResultExt;
use external_services::service::EventProcessingParams;
use grpc_api_types::payments::{
    payment_method, payment_service_server::PaymentService, DisputeResponse,
    PaymentServiceAuthenticateRequest, PaymentServiceAuthenticateResponse,
    PaymentServiceAuthorizeOnlyRequest, PaymentServiceAuthorizeRequest,
    PaymentServiceAuthorizeResponse, PaymentServiceCaptureRequest, PaymentServiceCaptureResponse,
    PaymentServiceCreateAccessTokenRequest, PaymentServiceCreateAccessTokenResponse,
    PaymentServiceCreatePaymentMethodTokenRequest, PaymentServiceCreatePaymentMethodTokenResponse,
    PaymentServiceCreateSessionTokenRequest, PaymentServiceCreateSessionTokenResponse,
    PaymentServiceDisputeRequest, PaymentServiceGetRequest, PaymentServiceGetResponse,
    PaymentServicePostAuthenticateRequest, PaymentServicePostAuthenticateResponse,
    PaymentServicePreAuthenticateRequest, PaymentServicePreAuthenticateResponse,
    PaymentServiceRefundRequest, PaymentServiceRegisterRequest, PaymentServiceRegisterResponse,
    PaymentServiceRepeatEverythingRequest, PaymentServiceRepeatEverythingResponse,
    PaymentServiceTransformRequest, PaymentServiceTransformResponse,
    PaymentServiceVoidPostCaptureRequest, PaymentServiceVoidPostCaptureResponse,
    PaymentServiceVoidRequest, PaymentServiceVoidResponse, RefundResponse,
    WebhookTransformationStatus,
};
use hyperswitch_masking::ExposeInterface;
use injector::{TokenData, VaultConnectors};
use interfaces::connector_integration_v2::BoxedConnectorIntegrationV2;
use tracing::info;

use crate::{
    configs::Config,
    error::{IntoGrpcStatus, PaymentAuthorizationError, ReportSwitchExt, ResultExtGrpc},
    implement_connector_operation,
    request::RequestData,
    utils::{self, grpc_logging_wrapper},
};

#[derive(Debug, Clone)]
struct EventParams<'a> {
    _connector_name: &'a str,
    _service_name: &'a str,
    request_id: &'a str,
    lineage_ids: &'a lineage::LineageIds<'a>,
    reference_id: &'a Option<String>,
    shadow_mode: bool,
}

/// Helper function for converting CardDetails to TokenData with structured types
#[derive(Debug, serde::Serialize)]
struct CardTokenData {
    card_number: String,
    cvv: String,
    exp_month: String,
    exp_year: String,
}

trait ToTokenData {
    fn to_token_data(&self) -> TokenData;
    fn to_token_data_with_vault(&self, vault_connector: VaultConnectors) -> TokenData;
}

impl ToTokenData for grpc_api_types::payments::CardDetails {
    fn to_token_data(&self) -> TokenData {
        self.to_token_data_with_vault(VaultConnectors::VGS)
    }

    fn to_token_data_with_vault(&self, vault_connector: VaultConnectors) -> TokenData {
        let card_data = CardTokenData {
            card_number: self
                .card_number
                .as_ref()
                .map(|cn| cn.to_string())
                .unwrap_or_default(),
            cvv: self
                .card_cvc
                .as_ref()
                .map(|cvc| cvc.clone().expose().to_string())
                .unwrap_or_default(),
            exp_month: self
                .card_exp_month
                .as_ref()
                .map(|em| em.clone().expose().to_string())
                .unwrap_or_default(),
            exp_year: self
                .card_exp_year
                .as_ref()
                .map(|ey| ey.clone().expose().to_string())
                .unwrap_or_default(),
        };

        let card_json = serde_json::to_value(card_data).unwrap_or(serde_json::Value::Null);

        TokenData {
            specific_token_data: SecretSerdeValue::new(card_json),
            vault_connector,
        }
    }
}
// Helper trait for payment operations
trait PaymentOperationsInternal {
    async fn internal_void_payment(
        &self,
        request: RequestData<PaymentServiceVoidRequest>,
    ) -> Result<tonic::Response<PaymentServiceVoidResponse>, tonic::Status>;

    async fn internal_void_post_capture(
        &self,
        request: RequestData<PaymentServiceVoidPostCaptureRequest>,
    ) -> Result<tonic::Response<PaymentServiceVoidPostCaptureResponse>, tonic::Status>;

    async fn internal_refund(
        &self,
        request: RequestData<PaymentServiceRefundRequest>,
    ) -> Result<tonic::Response<RefundResponse>, tonic::Status>;

    async fn internal_payment_capture(
        &self,
        request: RequestData<PaymentServiceCaptureRequest>,
    ) -> Result<tonic::Response<PaymentServiceCaptureResponse>, tonic::Status>;

    async fn internal_pre_authenticate(
        &self,
        request: RequestData<PaymentServicePreAuthenticateRequest>,
    ) -> Result<tonic::Response<PaymentServicePreAuthenticateResponse>, tonic::Status>;

    async fn internal_authenticate(
        &self,
        request: RequestData<PaymentServiceAuthenticateRequest>,
    ) -> Result<tonic::Response<PaymentServiceAuthenticateResponse>, tonic::Status>;

    async fn internal_post_authenticate(
        &self,
        request: RequestData<PaymentServicePostAuthenticateRequest>,
    ) -> Result<tonic::Response<PaymentServicePostAuthenticateResponse>, tonic::Status>;
}

#[derive(Clone)]
pub struct Payments {
    pub config: Arc<Config>,
}

impl Payments {
    #[allow(clippy::too_many_arguments)]
    async fn handle_access_token_flow<
        T: PaymentMethodDataTypes
            + Default
            + Eq
            + Debug
            + Send
            + serde::Serialize
            + serde::de::DeserializeOwned
            + Clone
            + Sync
            + domain_types::types::CardConversionHelper<T>
            + 'static,
    >(
        &self,
        connector_data: &ConnectorData<T>,
        cached_access_token: Option<(String, Option<i64>)>,
        payment_flow_data: &PaymentFlowData,
        connector_auth_type: &ConnectorAuthType,
        connector_name: &str,
        service_name: &str,
        event_params: EventParams<'_>,
    ) -> Result<AccessTokenResponseData, tonic::Status> {
        let access_token_data = match cached_access_token {
            Some((token, expires_in)) => {
                // If provided cached token - use it, don't generate new one
                tracing::info!("Using cached access token from Hyperswitch");
                AccessTokenResponseData {
                    access_token: token,
                    token_type: None,
                    expires_in,
                }
            }
            None => {
                // No cached token - generate fresh one
                tracing::info!("No cached access token found, generating new token");

                let access_token_data = Box::pin(self.handle_access_token(
                    connector_data.clone(),
                    payment_flow_data,
                    connector_auth_type.clone(),
                    connector_name,
                    service_name,
                    event_params,
                ))
                .await
                .map_err(|e| {
                    let message = e
                        .error_message
                        .unwrap_or_else(|| "Access token creation failed".to_string());
                    tonic::Status::internal(message)
                })?;

                tracing::info!(
                    "Access token created successfully with expiry: {:?}",
                    access_token_data.expires_in
                );

                access_token_data
            }
        };

        Ok(access_token_data)
    }

    #[allow(clippy::too_many_arguments)]
    async fn process_authorization_internal<
        T: PaymentMethodDataTypes
            + Default
            + Eq
            + Debug
            + Send
            + serde::Serialize
            + serde::de::DeserializeOwned
            + Clone
            + Sync
            + domain_types::types::CardConversionHelper<T>
            + 'static,
    >(
        &self,
        payload: PaymentServiceAuthorizeRequest,
        connector: domain_types::connector_types::ConnectorEnum,
        connector_auth_details: ConnectorAuthType,
        metadata: &MaskedMetadata,
        metadata_payload: &utils::MetadataPayload,
        service_name: &str,
        request_id: &str,
        token_data: Option<TokenData>,
    ) -> Result<PaymentServiceAuthorizeResponse, PaymentAuthorizationError> {
        //get connector data
        let connector_data = ConnectorData::get_connector_by_name(&connector);

        // Get connector integration
        let connector_integration: BoxedConnectorIntegrationV2<
            '_,
            Authorize,
            PaymentFlowData,
            PaymentsAuthorizeData<T>,
            PaymentsResponseData,
        > = connector_data.connector.get_connector_integration_v2();

        // Create common request data
        let payment_flow_data = PaymentFlowData::foreign_try_from((
            payload.clone(),
            self.config.connectors.clone(),
            metadata,
        ))
        .map_err(|err| {
            tracing::error!("Failed to process payment flow data: {:?}", err);
            PaymentAuthorizationError::new(
                grpc_api_types::payments::PaymentStatus::Pending,
                Some("Failed to process payment flow data".to_string()),
                Some("PAYMENT_FLOW_ERROR".to_string()),
                None,
            )
        })?;

        let lineage_ids = &metadata_payload.lineage_ids;
        let reference_id = &metadata_payload.reference_id;
        let should_do_order_create = connector_data.connector.should_do_order_create();

        let payment_flow_data = if should_do_order_create {
            let event_params = EventParams {
                _connector_name: &connector.to_string(),
                _service_name: service_name,
                request_id,
                lineage_ids,
                reference_id,
                shadow_mode: metadata_payload.shadow_mode,
            };

            let order_id = Box::pin(self.handle_order_creation(
                connector_data.clone(),
                &payment_flow_data,
                connector_auth_details.clone(),
                &payload,
                &connector.to_string(),
                service_name,
                event_params,
            ))
            .await?;

            tracing::info!("Order created successfully with order_id: {}", order_id);
            payment_flow_data.set_order_reference_id(Some(order_id))
        } else {
            payment_flow_data
        };

        let should_do_session_token = connector_data.connector.should_do_session_token();

        let payment_flow_data = if should_do_session_token {
            let event_params = EventParams {
                _connector_name: &connector.to_string(),
                _service_name: service_name,
                request_id,
                lineage_ids,
                reference_id,
                shadow_mode: metadata_payload.shadow_mode,
            };

            let payment_session_data = Box::pin(self.handle_session_token(
                connector_data.clone(),
                &payment_flow_data,
                connector_auth_details.clone(),
                &payload,
                &connector.to_string(),
                service_name,
                event_params,
            ))
            .await?;
            tracing::info!(
                "Session Token created successfully with session_id: {}",
                payment_session_data.session_token
            );
            payment_flow_data.set_session_token_id(Some(payment_session_data.session_token))
        } else {
            payment_flow_data
        };

        // Extract access token from Hyperswitch request
        let cached_access_token = payload
            .state
            .as_ref()
            .and_then(|state| state.access_token.as_ref())
            .map(|access| (access.token.clone(), access.expires_in_seconds));

        // Check if connector supports access tokens
        let should_do_access_token = connector_data.connector.should_do_access_token();

        // Conditional token generation - ONLY if not provided in request
        let payment_flow_data = if should_do_access_token {
            let access_token_data = match cached_access_token {
                Some((token, expires_in)) => {
                    // If provided cached token - use it, don't generate new one
                    tracing::info!("Using cached access token from Hyperswitch");
                    Some(AccessTokenResponseData {
                        access_token: token,
                        token_type: None,
                        expires_in,
                    })
                }
                None => {
                    // No cached token - generate fresh one
                    tracing::info!("No cached access token found, generating new token");
                    let event_params = EventParams {
                        _connector_name: &connector.to_string(),
                        _service_name: service_name,
                        request_id,
                        lineage_ids,
                        reference_id,
                        shadow_mode: metadata_payload.shadow_mode,
                    };

                    let access_token_data = Box::pin(self.handle_access_token(
                        connector_data.clone(),
                        &payment_flow_data,
                        connector_auth_details.clone(),
                        &connector.to_string(),
                        service_name,
                        event_params,
                    ))
                    .await?;

                    tracing::info!(
                        "Access token created successfully with expiry: {:?}",
                        access_token_data.expires_in
                    );

                    Some(access_token_data)
                }
            };

            // Store in flow data for connector API calls
            payment_flow_data.set_access_token(access_token_data)
        } else {
            // Connector doesn't support access tokens
            payment_flow_data
        };

        // Extract connector customer ID (if provided by Hyperswitch)
        let cached_connector_customer_id = payload.connector_customer_id.clone();

        // Check if connector supports customer creation
        let should_create_connector_customer =
            connector_data.connector.should_create_connector_customer();

        // Conditional customer creation - ONLY if connector needs it AND no existing customer ID
        let payment_flow_data = if should_create_connector_customer {
            match cached_connector_customer_id {
                Some(_customer_id) => payment_flow_data,
                None => {
                    let event_params = EventParams {
                        _connector_name: &connector.to_string(),
                        _service_name: service_name,
                        request_id,
                        lineage_ids,
                        reference_id,
                        shadow_mode: metadata_payload.shadow_mode,
                    };

                    let connector_customer_response = Box::pin(self.handle_connector_customer(
                        connector_data.clone(),
                        &payment_flow_data,
                        connector_auth_details.clone(),
                        &payload,
                        &connector.to_string(),
                        service_name,
                        event_params,
                    ))
                    .await?;

                    payment_flow_data.set_connector_customer_id(Some(
                        connector_customer_response.connector_customer_id,
                    ))
                }
            }
        } else {
            // Connector doesn't support customer creation
            payment_flow_data
        };

        // Create connector request data
        let payment_authorize_data = PaymentsAuthorizeData::foreign_try_from(payload.clone())
            .map_err(|err| {
                tracing::error!("Failed to process payment authorize data: {:?}", err);
                PaymentAuthorizationError::new(
                    grpc_api_types::payments::PaymentStatus::Pending,
                    Some("Failed to process payment authorize data".to_string()),
                    Some("PAYMENT_AUTHORIZE_DATA_ERROR".to_string()),
                    None,
                )
            })?
            // Set session token from payment flow data if available
            .set_session_token(payment_flow_data.session_token.clone());

        let should_do_payment_method_token =
            connector_data.connector.should_do_payment_method_token(
                payment_flow_data.payment_method,
                payment_authorize_data.payment_method_type,
            );

        let payment_flow_data = if should_do_payment_method_token {
            let event_params = EventParams {
                _connector_name: &connector.to_string(),
                _service_name: service_name,
                request_id,
                lineage_ids,
                reference_id,
                shadow_mode: metadata_payload.shadow_mode,
            };
            let payment_method_token_data = self
                .handle_payment_method_token(
                    connector_data.clone(),
                    &payment_flow_data,
                    connector_auth_details.clone(),
                    event_params,
                    &payment_authorize_data,
                    &connector.to_string(),
                    service_name,
                )
                .await?;
            tracing::info!("Payment Method Token created successfully");
            payment_flow_data.set_payment_method_token(Some(payment_method_token_data.token))
        } else {
            payment_flow_data
        };

        // Construct router data
        let router_data = RouterDataV2::<
            Authorize,
            PaymentFlowData,
            PaymentsAuthorizeData<T>,
            PaymentsResponseData,
        > {
            flow: std::marker::PhantomData,
            resource_common_data: payment_flow_data.clone(),
            connector_auth_type: connector_auth_details.clone(),
            request: payment_authorize_data,
            response: Err(ErrorResponse::default()),
        };

        // Get API tag for the current flow with payment method type from domain layer
        let api_tag = self
            .config
            .api_tags
            .get_tag(FlowName::Authorize, router_data.request.payment_method_type);

        // Create test context if test mode is enabled
        let test_context = self
            .config
            .test
            .create_test_context(request_id)
            .map_err(|e| {
                PaymentAuthorizationError::new(
                    grpc_api_types::payments::PaymentStatus::Pending,
                    Some(format!("Test mode configuration error: {e}")),
                    Some("TEST_CONFIG_ERROR".to_string()),
                    None,
                )
            })?;

        // Execute connector processing
        let event_params = EventProcessingParams {
            connector_name: &connector.to_string(),
            service_name,
            flow_name: FlowName::Authorize,
            event_config: &self.config.events,
            request_id,
            lineage_ids,
            reference_id,
            shadow_mode: metadata_payload.shadow_mode,
        };

        // Execute connector processing
        let response = external_services::service::execute_connector_processing_step(
            &self.config.proxy,
            connector_integration,
            router_data,
            None,
            event_params,
            token_data,
            common_enums::CallConnectorAction::Trigger,
            test_context,
            api_tag,
        )
        .await;

        // Generate response - pass both success and error cases
        let authorize_response = match response {
            Ok(success_response) => domain_types::types::generate_payment_authorize_response(
                success_response,
            )
            .map_err(|err| {
                tracing::error!("Failed to generate authorize response: {:?}", err);
                PaymentAuthorizationError::new(
                    grpc_api_types::payments::PaymentStatus::Pending,
                    Some("Failed to generate authorize response".to_string()),
                    Some("RESPONSE_GENERATION_ERROR".to_string()),
                    None,
                )
            })?,
            Err(error_report) => {
                // Convert error to RouterDataV2 with error response
                let error_router_data = RouterDataV2 {
                    flow: std::marker::PhantomData,
                    resource_common_data: payment_flow_data,
                    connector_auth_type: connector_auth_details,
                    request: PaymentsAuthorizeData::foreign_try_from(payload.clone()).map_err(
                        |err| {
                            tracing::error!(
                                "Failed to process payment authorize data in error path: {:?}",
                                err
                            );
                            PaymentAuthorizationError::new(
                                grpc_api_types::payments::PaymentStatus::Pending,
                                Some(
                                    "Failed to process payment authorize data in error path"
                                        .to_string(),
                                ),
                                Some("PAYMENT_AUTHORIZE_DATA_ERROR".to_string()),
                                None,
                            )
                        },
                    )?,
                    response: Err(ErrorResponse {
                        status_code: 400,
                        code: "CONNECTOR_ERROR".to_string(),
                        message: format!("{error_report}"),
                        reason: None,
                        attempt_status: Some(common_enums::AttemptStatus::Failure),
                        connector_transaction_id: None,
                        network_decline_code: None,
                        network_advice_code: None,
                        network_error_message: None,
                    }),
                };
                domain_types::types::generate_payment_authorize_response::<T>(error_router_data)
                    .map_err(|err| {
                        tracing::error!(
                            "Failed to generate authorize response for connector error: {:?}",
                            err
                        );
                        PaymentAuthorizationError::new(
                            grpc_api_types::payments::PaymentStatus::Pending,
                            Some(format!("Connector error: {error_report}")),
                            Some("CONNECTOR_ERROR".to_string()),
                            None,
                        )
                    })?
            }
        };

        Ok(authorize_response)
    }

    #[allow(clippy::too_many_arguments)]
    async fn process_authorization_only_internal<
        T: PaymentMethodDataTypes
            + Default
            + Eq
            + Debug
            + Send
            + serde::Serialize
            + serde::de::DeserializeOwned
            + Clone
            + Sync
            + domain_types::types::CardConversionHelper<T>
            + 'static,
    >(
        &self,
        payload: PaymentServiceAuthorizeOnlyRequest,
        connector: domain_types::connector_types::ConnectorEnum,
        connector_auth_details: ConnectorAuthType,
        metadata: &MaskedMetadata,
        metadata_payload: &utils::MetadataPayload,
        service_name: &str,
        request_id: &str,
        token_data: Option<TokenData>,
    ) -> Result<PaymentServiceAuthorizeResponse, PaymentAuthorizationError> {
        //get connector data
        let connector_data = ConnectorData::get_connector_by_name(&connector);

        // Get connector integration
        let connector_integration: BoxedConnectorIntegrationV2<
            '_,
            Authorize,
            PaymentFlowData,
            PaymentsAuthorizeData<T>,
            PaymentsResponseData,
        > = connector_data.connector.get_connector_integration_v2();

        // Create common request data
        let payment_flow_data = PaymentFlowData::foreign_try_from((
            payload.clone(),
            self.config.connectors.clone(),
            metadata,
        ))
        .map_err(|err| {
            tracing::error!("Failed to process payment flow data: {:?}", err);
            PaymentAuthorizationError::new(
                grpc_api_types::payments::PaymentStatus::Pending,
                Some("Failed to process payment flow data".to_string()),
                Some("PAYMENT_FLOW_ERROR".to_string()),
                None,
            )
        })?;

        // Create connector request data
        let payment_authorize_data = PaymentsAuthorizeData::foreign_try_from(payload.clone())
            .map_err(|err| {
                tracing::error!("Failed to process payment authorize data: {:?}", err);
                PaymentAuthorizationError::new(
                    grpc_api_types::payments::PaymentStatus::Pending,
                    Some("Failed to process payment authorize data".to_string()),
                    Some("PAYMENT_AUTHORIZE_DATA_ERROR".to_string()),
                    None,
                )
            })?;

        // Construct router data
        let router_data = RouterDataV2::<
            Authorize,
            PaymentFlowData,
            PaymentsAuthorizeData<T>,
            PaymentsResponseData,
        > {
            flow: std::marker::PhantomData,
            resource_common_data: payment_flow_data.clone(),
            connector_auth_type: connector_auth_details.clone(),
            request: payment_authorize_data,
            response: Err(ErrorResponse::default()),
        };

        // Get API tag for the current flow with payment method type from domain layer
        let api_tag = self
            .config
            .api_tags
            .get_tag(FlowName::Authorize, router_data.request.payment_method_type);

        // Create test context if test mode is enabled
        let test_context = self
            .config
            .test
            .create_test_context(request_id)
            .map_err(|e| {
                PaymentAuthorizationError::new(
                    grpc_api_types::payments::PaymentStatus::Pending,
                    Some(format!("Test mode configuration error: {e}")),
                    Some("TEST_CONFIG_ERROR".to_string()),
                    None,
                )
            })?;

        // Execute connector processing
        let event_params = EventProcessingParams {
            connector_name: &connector.to_string(),
            service_name,
            flow_name: FlowName::Authorize,
            event_config: &self.config.events,
            request_id,
            lineage_ids: &metadata_payload.lineage_ids,
            reference_id: &metadata_payload.reference_id,
            shadow_mode: metadata_payload.shadow_mode,
        };

        // Execute connector processing - ONLY the authorize call
        let response = external_services::service::execute_connector_processing_step(
            &self.config.proxy,
            connector_integration,
            router_data,
            None,
            event_params,
            token_data,
            common_enums::CallConnectorAction::Trigger,
            test_context,
            api_tag,
        )
        .await;

        // Generate response - pass both success and error cases
        let authorize_response = match response {
            Ok(success_response) => domain_types::types::generate_payment_authorize_response(
                success_response,
            )
            .map_err(|err| {
                tracing::error!("Failed to generate authorize response: {:?}", err);
                PaymentAuthorizationError::new(
                    grpc_api_types::payments::PaymentStatus::Pending,
                    Some("Failed to generate authorize response".to_string()),
                    Some("RESPONSE_GENERATION_ERROR".to_string()),
                    None,
                )
            })?,
            Err(error_report) => {
                // Convert error to RouterDataV2 with error response
                let error_router_data = RouterDataV2 {
                    flow: std::marker::PhantomData,
                    resource_common_data: payment_flow_data,
                    connector_auth_type: connector_auth_details,
                    request: PaymentsAuthorizeData::foreign_try_from(payload.clone()).map_err(
                        |err| {
                            tracing::error!(
                                "Failed to process payment authorize data in error path: {:?}",
                                err
                            );
                            PaymentAuthorizationError::new(
                                grpc_api_types::payments::PaymentStatus::Pending,
                                Some(
                                    "Failed to process payment authorize data in error path"
                                        .to_string(),
                                ),
                                Some("PAYMENT_AUTHORIZE_DATA_ERROR".to_string()),
                                None,
                            )
                        },
                    )?,
                    response: Err(ErrorResponse {
                        status_code: 400,
                        code: "CONNECTOR_ERROR".to_string(),
                        message: format!("{error_report}"),
                        reason: None,
                        attempt_status: Some(common_enums::AttemptStatus::Failure),
                        connector_transaction_id: None,
                        network_decline_code: None,
                        network_advice_code: None,
                        network_error_message: None,
                    }),
                };
                domain_types::types::generate_payment_authorize_response::<T>(error_router_data)
                    .map_err(|err| {
                        tracing::error!(
                            "Failed to generate authorize response for connector error: {:?}",
                            err
                        );
                        PaymentAuthorizationError::new(
                            grpc_api_types::payments::PaymentStatus::Pending,
                            Some(format!("Connector error: {error_report}")),
                            Some("CONNECTOR_ERROR".to_string()),
                            None,
                        )
                    })?
            }
        };

        Ok(authorize_response)
    }

    #[allow(clippy::too_many_arguments)]
    async fn handle_order_creation<
        T: PaymentMethodDataTypes
            + Default
            + Eq
            + Debug
            + Send
            + serde::Serialize
            + serde::de::DeserializeOwned
            + Clone
            + Sync
            + domain_types::types::CardConversionHelper<T>,
    >(
        &self,
        connector_data: ConnectorData<T>,
        payment_flow_data: &PaymentFlowData,
        connector_auth_details: ConnectorAuthType,
        payload: &PaymentServiceAuthorizeRequest,
        connector_name: &str,
        service_name: &str,
        event_params: EventParams<'_>,
    ) -> Result<String, PaymentAuthorizationError> {
        // Get connector integration
        let connector_integration: BoxedConnectorIntegrationV2<
            '_,
            CreateOrder,
            PaymentFlowData,
            PaymentCreateOrderData,
            PaymentCreateOrderResponse,
        > = connector_data.connector.get_connector_integration_v2();

        let currency =
            common_enums::Currency::foreign_try_from(payload.currency()).map_err(|e| {
                PaymentAuthorizationError::new(
                    grpc_api_types::payments::PaymentStatus::Pending,
                    Some(format!("Currency conversion failed: {e}")),
                    Some("CURRENCY_ERROR".to_string()),
                    None,
                )
            })?;

        let order_create_data = PaymentCreateOrderData {
            amount: common_utils::types::MinorUnit::new(payload.minor_amount),
            currency,
            integrity_object: None,
            metadata: if payload.metadata.is_empty() {
                None
            } else {
                Some(serde_json::to_value(payload.metadata.clone()).unwrap_or_default())
            },
            webhook_url: payload.webhook_url.clone(),
        };

        let order_router_data = RouterDataV2::<
            CreateOrder,
            PaymentFlowData,
            PaymentCreateOrderData,
            PaymentCreateOrderResponse,
        > {
            flow: std::marker::PhantomData,
            resource_common_data: payment_flow_data.clone(),
            connector_auth_type: connector_auth_details,
            request: order_create_data,
            response: Err(ErrorResponse::default()),
        };

        // Get API tag for CreateOrder flow
        let api_tag = self.config.api_tags.get_tag(FlowName::CreateOrder, None);

        // Create test context if test mode is enabled
        let test_context = self
            .config
            .test
            .create_test_context(event_params.request_id)
            .map_err(|e| {
                PaymentAuthorizationError::new(
                    grpc_api_types::payments::PaymentStatus::Pending,
                    Some(format!("Test mode configuration error: {e}")),
                    Some("TEST_CONFIG_ERROR".to_string()),
                    None,
                )
            })?;

        // Create event processing parameters
        let external_event_params = EventProcessingParams {
            connector_name,
            service_name,
            flow_name: FlowName::CreateOrder,
            event_config: &self.config.events,
            request_id: event_params.request_id,
            lineage_ids: event_params.lineage_ids,
            reference_id: event_params.reference_id,
            shadow_mode: event_params.shadow_mode,
        };

        // Execute connector processing
        let response = Box::pin(
            external_services::service::execute_connector_processing_step(
                &self.config.proxy,
                connector_integration,
                order_router_data,
                None,
                external_event_params,
                None,
                common_enums::CallConnectorAction::Trigger,
                test_context,
                api_tag,
            ),
        )
        .await
        .map_err(
            |e: error_stack::Report<domain_types::errors::ConnectorError>| {
                PaymentAuthorizationError::new(
                    grpc_api_types::payments::PaymentStatus::Pending,
                    Some(format!("Order creation failed: {e}")),
                    Some("ORDER_CREATION_ERROR".to_string()),
                    None,
                )
            },
        )?;

        match response.response {
            Ok(PaymentCreateOrderResponse { order_id, .. }) => Ok(order_id),
            Err(e) => Err(PaymentAuthorizationError::new(
                grpc_api_types::payments::PaymentStatus::Pending,
                Some(e.message.clone()),
                Some(e.code.clone()),
                Some(e.status_code.into()),
            )),
        }
    }
    #[allow(clippy::too_many_arguments)]
    async fn handle_order_creation_for_setup_mandate<
        T: PaymentMethodDataTypes
            + Default
            + Eq
            + Debug
            + Send
            + serde::Serialize
            + serde::de::DeserializeOwned
            + Clone
            + Sync
            + domain_types::types::CardConversionHelper<T>,
    >(
        &self,
        connector_data: ConnectorData<T>,
        payment_flow_data: &PaymentFlowData,
        connector_auth_details: ConnectorAuthType,
        event_params: EventParams<'_>,
        payload: &PaymentServiceRegisterRequest,
        connector_name: &str,
        service_name: &str,
    ) -> Result<String, tonic::Status> {
        // Get connector integration
        let connector_integration: BoxedConnectorIntegrationV2<
            '_,
            CreateOrder,
            PaymentFlowData,
            PaymentCreateOrderData,
            PaymentCreateOrderResponse,
        > = connector_data.connector.get_connector_integration_v2();

        let currency = common_enums::Currency::foreign_try_from(payload.currency())
            .map_err(|e| e.into_grpc_status())?;

        let order_create_data = PaymentCreateOrderData {
            amount: common_utils::types::MinorUnit::new(0),
            currency,
            integrity_object: None,
            metadata: if payload.metadata.is_empty() {
                None
            } else {
                Some(serde_json::to_value(payload.metadata.clone()).unwrap_or_default())
            },
            webhook_url: payload.webhook_url.clone(),
        };

        let order_router_data = RouterDataV2::<
            CreateOrder,
            PaymentFlowData,
            PaymentCreateOrderData,
            PaymentCreateOrderResponse,
        > {
            flow: std::marker::PhantomData,
            resource_common_data: payment_flow_data.clone(),
            connector_auth_type: connector_auth_details,
            request: order_create_data,
            response: Err(ErrorResponse::default()),
        };

        // Get API tag for CreateOrder flow
        let api_tag = self.config.api_tags.get_tag(FlowName::CreateOrder, None);

        // Create test context if test mode is enabled
        let test_context = self
            .config
            .test
            .create_test_context(event_params.request_id)
            .map_err(|e| tonic::Status::internal(format!("Test mode configuration error: {e}")))?;

        // Execute connector processing
        let external_event_params = EventProcessingParams {
            connector_name,
            service_name,
            flow_name: FlowName::CreateOrder,
            event_config: &self.config.events,
            request_id: event_params.request_id,
            lineage_ids: event_params.lineage_ids,
            reference_id: event_params.reference_id,
            shadow_mode: event_params.shadow_mode,
        };

        // Execute connector processing
        let response = Box::pin(
            external_services::service::execute_connector_processing_step(
                &self.config.proxy,
                connector_integration,
                order_router_data,
                None,
                external_event_params,
                None,
                common_enums::CallConnectorAction::Trigger,
                test_context,
                api_tag,
            ),
        )
        .await
        .switch()
        .map_err(|e| e.into_grpc_status())?;

        match response.response {
            Ok(PaymentCreateOrderResponse { order_id, .. }) => Ok(order_id),
            Err(ErrorResponse { message, .. }) => Err(tonic::Status::internal(format!(
                "Order creation error: {message}"
            ))),
        }
    }

    #[allow(clippy::too_many_arguments)]
    async fn handle_session_token<
        T: PaymentMethodDataTypes
            + Default
            + Eq
            + Debug
            + Send
            + serde::Serialize
            + serde::de::DeserializeOwned
            + Clone
            + Sync
            + domain_types::types::CardConversionHelper<T>
            + 'static,
        P: serde::Serialize + Clone,
    >(
        &self,
        connector_data: ConnectorData<T>,
        payment_flow_data: &PaymentFlowData,
        connector_auth_details: ConnectorAuthType,
        payload: &P,
        connector_name: &str,
        service_name: &str,
        event_params: EventParams<'_>,
    ) -> Result<SessionTokenResponseData, PaymentAuthorizationError>
    where
        SessionTokenRequestData: ForeignTryFrom<P, Error = ApplicationErrorResponse>,
    {
        // Get connector integration
        let connector_integration: BoxedConnectorIntegrationV2<
            '_,
            CreateSessionToken,
            PaymentFlowData,
            SessionTokenRequestData,
            SessionTokenResponseData,
        > = connector_data.connector.get_connector_integration_v2();

        // Create session token request data using try_from_foreign
        let session_token_request_data = SessionTokenRequestData::foreign_try_from(payload.clone())
            .map_err(|e| {
                PaymentAuthorizationError::new(
                    grpc_api_types::payments::PaymentStatus::Pending,
                    Some(format!("Session Token creation failed: {e}")),
                    Some("SESSION_TOKEN_CREATION_ERROR".to_string()),
                    Some(400), // Bad Request - client data issue
                )
            })?;

        let session_token_router_data = RouterDataV2::<
            CreateSessionToken,
            PaymentFlowData,
            SessionTokenRequestData,
            SessionTokenResponseData,
        > {
            flow: std::marker::PhantomData,
            resource_common_data: payment_flow_data.clone(),
            connector_auth_type: connector_auth_details,
            request: session_token_request_data,
            response: Err(ErrorResponse::default()),
        };

        // Get API tag for CreateSessionToken flow with payment method type if available
        let api_tag = self
            .config
            .api_tags
            .get_tag(FlowName::CreateSessionToken, None);

        // Create test context if test mode is enabled
        let test_context = self
            .config
            .test
            .create_test_context(event_params.request_id)
            .map_err(|e| {
                PaymentAuthorizationError::new(
                    grpc_api_types::payments::PaymentStatus::Pending,
                    Some(format!("Test mode configuration error: {e}")),
                    Some("TEST_CONFIG_ERROR".to_string()),
                    None,
                )
            })?;

        // Create event processing parameters
        let external_event_params = EventProcessingParams {
            connector_name,
            service_name,
            flow_name: FlowName::CreateSessionToken,
            event_config: &self.config.events,
            request_id: event_params.request_id,
            lineage_ids: event_params.lineage_ids,
            reference_id: event_params.reference_id,
            shadow_mode: event_params.shadow_mode,
        };

        // Execute connector processing
        let response = Box::pin(
            external_services::service::execute_connector_processing_step(
                &self.config.proxy,
                connector_integration,
                session_token_router_data,
                None,
                external_event_params,
                None,
                common_enums::CallConnectorAction::Trigger,
                test_context,
                api_tag,
            ),
        )
        .await
        .switch()
        .map_err(|e: error_stack::Report<ApplicationErrorResponse>| {
            PaymentAuthorizationError::new(
                grpc_api_types::payments::PaymentStatus::Pending,
                Some(format!("Session Token creation failed: {e}")),
                Some("SESSION_TOKEN_CREATION_ERROR".to_string()),
                Some(500), // Internal Server Error - connector processing failed
            )
        })?;

        match response.response {
            Ok(session_token_data) => {
                tracing::info!(
                    "Session token created successfully: {}",
                    session_token_data.session_token
                );
                Ok(session_token_data)
            }
            Err(ErrorResponse {
                message,
                status_code,
                ..
            }) => Err(PaymentAuthorizationError::new(
                grpc_api_types::payments::PaymentStatus::Pending,
                Some(format!("Session Token creation failed: {message}")),
                Some("SESSION_TOKEN_CREATION_ERROR".to_string()),
                Some(status_code.into()), // Use actual status code from ErrorResponse
            )),
        }
    }

    #[allow(clippy::too_many_arguments)]
    async fn handle_access_token<
        T: PaymentMethodDataTypes
            + Default
            + Eq
            + Debug
            + Send
            + serde::Serialize
            + serde::de::DeserializeOwned
            + Clone
            + Sync
            + domain_types::types::CardConversionHelper<T>
            + 'static,
    >(
        &self,
        connector_data: ConnectorData<T>,
        payment_flow_data: &PaymentFlowData,
        connector_auth_details: ConnectorAuthType,
        connector_name: &str,
        service_name: &str,
        event_params: EventParams<'_>,
    ) -> Result<AccessTokenResponseData, PaymentAuthorizationError>
    where
        AccessTokenRequestData:
            for<'a> ForeignTryFrom<&'a ConnectorAuthType, Error = ApplicationErrorResponse>,
    {
        // Get connector integration for CreateAccessToken flow
        let connector_integration: BoxedConnectorIntegrationV2<
            '_,
            CreateAccessToken,
            PaymentFlowData,
            AccessTokenRequestData,
            AccessTokenResponseData,
        > = connector_data.connector.get_connector_integration_v2();

        // Create access token request data - grant type determined by connector
        let access_token_request_data = AccessTokenRequestData::foreign_try_from(
            &connector_auth_details, // Contains connector-specific auth details
        )
        .map_err(|e| {
            PaymentAuthorizationError::new(
                grpc_api_types::payments::PaymentStatus::Pending,
                Some(format!("Failed to create access token request: {e}")),
                Some("ACCESS_TOKEN_REQUEST_ERROR".to_string()),
                Some(400),
            )
        })?;

        // Create router data for access token flow
        let access_token_router_data = RouterDataV2::<
            CreateAccessToken,
            PaymentFlowData,
            AccessTokenRequestData,
            AccessTokenResponseData,
        > {
            flow: std::marker::PhantomData,
            resource_common_data: payment_flow_data.clone(),
            connector_auth_type: connector_auth_details,
            request: access_token_request_data,
            response: Err(ErrorResponse::default()),
        };

        // Get API tag for CreateAccessToken flow with payment method type if available
        let api_tag = self
            .config
            .api_tags
            .get_tag(FlowName::CreateAccessToken, None);

        // Create test context if test mode is enabled
        let test_context = self
            .config
            .test
            .create_test_context(event_params.request_id)
            .map_err(|e| {
                PaymentAuthorizationError::new(
                    grpc_api_types::payments::PaymentStatus::Pending,
                    Some(format!("Test mode configuration error: {e}")),
                    Some("TEST_CONFIG_ERROR".to_string()),
                    None,
                )
            })?;

        // Execute connector processing
        let external_event_params = EventProcessingParams {
            connector_name,
            service_name,
            flow_name: FlowName::CreateAccessToken,
            event_config: &self.config.events,
            request_id: event_params.request_id,
            lineage_ids: event_params.lineage_ids,
            reference_id: event_params.reference_id,
            shadow_mode: event_params.shadow_mode,
        };

        let response = Box::pin(
            external_services::service::execute_connector_processing_step(
                &self.config.proxy,
                connector_integration,
                access_token_router_data,
                None,
                external_event_params,
                None,
                common_enums::CallConnectorAction::Trigger,
                test_context,
                api_tag,
            ),
        )
        .await
        .switch()
        .map_err(|e: error_stack::Report<ApplicationErrorResponse>| {
            PaymentAuthorizationError::new(
                grpc_api_types::payments::PaymentStatus::Pending,
                Some(format!("Access Token creation failed: {e}")),
                Some("ACCESS_TOKEN_CREATION_ERROR".to_string()),
                Some(500),
            )
        })?;

        match response.response {
            Ok(access_token_data) => {
                tracing::info!(
                    "Access token created successfully with expiry: {:?}",
                    access_token_data.expires_in
                );
                Ok(access_token_data)
            }
            Err(ErrorResponse {
                message,
                status_code,
                ..
            }) => Err(PaymentAuthorizationError::new(
                grpc_api_types::payments::PaymentStatus::Pending,
                Some(format!("Access Token creation failed: {message}")),
                Some("ACCESS_TOKEN_CREATION_ERROR".to_string()),
                Some(status_code.into()),
            )),
        }
    }

    #[allow(clippy::too_many_arguments)]
    async fn handle_connector_customer<
        T: PaymentMethodDataTypes
            + Default
            + Eq
            + Debug
            + Send
            + serde::Serialize
            + serde::de::DeserializeOwned
            + Clone
            + Sync
            + domain_types::types::CardConversionHelper<T>
            + 'static,
    >(
        &self,
        connector_data: ConnectorData<T>,
        payment_flow_data: &PaymentFlowData,
        connector_auth_details: ConnectorAuthType,
        payload: &PaymentServiceAuthorizeRequest,
        connector_name: &str,
        service_name: &str,
        event_params: EventParams<'_>,
    ) -> Result<ConnectorCustomerResponse, PaymentAuthorizationError> {
        // Get connector integration for CreateConnectorCustomer flow
        let connector_integration: BoxedConnectorIntegrationV2<
            '_,
            CreateConnectorCustomer,
            PaymentFlowData,
            ConnectorCustomerData,
            ConnectorCustomerResponse,
        > = connector_data.connector.get_connector_integration_v2();

        // Create connector customer request data using ForeignTryFrom
        let connector_customer_request_data =
            ConnectorCustomerData::foreign_try_from(payload.clone()).map_err(|err| {
                tracing::error!("Failed to process connector customer data: {:?}", err);
                PaymentAuthorizationError::new(
                    grpc_api_types::payments::PaymentStatus::Pending,
                    Some("Failed to process connector customer data".to_string()),
                    Some("CONNECTOR_CUSTOMER_DATA_ERROR".to_string()),
                    None,
                )
            })?;

        // Create router data for connector customer flow
        let connector_customer_router_data = RouterDataV2::<
            CreateConnectorCustomer,
            PaymentFlowData,
            ConnectorCustomerData,
            ConnectorCustomerResponse,
        > {
            flow: std::marker::PhantomData,
            resource_common_data: payment_flow_data.clone(),
            connector_auth_type: connector_auth_details,
            request: connector_customer_request_data,
            response: Err(ErrorResponse::default()),
        };

        // Get API tag for CreateConnectorCustomer flow
        let api_tag = self
            .config
            .api_tags
            .get_tag(FlowName::CreateConnectorCustomer, None);

        // Create test context if test mode is enabled
        let test_context = self
            .config
            .test
            .create_test_context(event_params.request_id)
            .map_err(|e| {
                PaymentAuthorizationError::new(
                    grpc_api_types::payments::PaymentStatus::Pending,
                    Some(format!("Test mode configuration error: {e}")),
                    Some("TEST_CONFIG_ERROR".to_string()),
                    None,
                )
            })?;

        // Execute connector processing
        let external_event_params = EventProcessingParams {
            connector_name,
            service_name,
            flow_name: FlowName::CreateConnectorCustomer,
            event_config: &self.config.events,
            request_id: event_params.request_id,
            lineage_ids: event_params.lineage_ids,
            reference_id: event_params.reference_id,
            shadow_mode: event_params.shadow_mode,
        };

        let response = Box::pin(
            external_services::service::execute_connector_processing_step(
                &self.config.proxy,
                connector_integration,
                connector_customer_router_data,
                None,
                external_event_params,
                None,
                common_enums::CallConnectorAction::Trigger,
                test_context,
                api_tag,
            ),
        )
        .await
        .switch()
        .map_err(|e: error_stack::Report<ApplicationErrorResponse>| {
            PaymentAuthorizationError::new(
                grpc_api_types::payments::PaymentStatus::Pending,
                Some(format!("Connector customer creation failed: {e}")),
                Some("CONNECTOR_CUSTOMER_CREATION_ERROR".to_string()),
                Some(500),
            )
        })?;

        match response.response {
            Ok(connector_customer_data) => Ok(connector_customer_data),
            Err(ErrorResponse {
                message,
                status_code,
                ..
            }) => Err(PaymentAuthorizationError::new(
                grpc_api_types::payments::PaymentStatus::Pending,
                Some(format!("Connector customer creation failed: {message}")),
                Some("CONNECTOR_CUSTOMER_CREATION_ERROR".to_string()),
                Some(status_code.into()),
            )),
        }
    }

    #[allow(clippy::too_many_arguments)]
    async fn handle_connector_customer_for_setup_mandate<
        T: PaymentMethodDataTypes
            + Default
            + Eq
            + Debug
            + Send
            + serde::Serialize
            + serde::de::DeserializeOwned
            + Clone
            + Sync
            + domain_types::types::CardConversionHelper<T>
            + 'static,
    >(
        &self,
        connector_data: ConnectorData<T>,
        payment_flow_data: &PaymentFlowData,
        connector_auth_details: ConnectorAuthType,
        payload: &PaymentServiceRegisterRequest,
        connector_name: &str,
        service_name: &str,
        event_params: EventParams<'_>,
    ) -> Result<ConnectorCustomerResponse, tonic::Status> {
        // Get connector integration for CreateConnectorCustomer flow
        let connector_integration: BoxedConnectorIntegrationV2<
            '_,
            CreateConnectorCustomer,
            PaymentFlowData,
            ConnectorCustomerData,
            ConnectorCustomerResponse,
        > = connector_data.connector.get_connector_integration_v2();

        // Create connector customer request data using ForeignTryFrom
        let connector_customer_request_data =
            ConnectorCustomerData::foreign_try_from(payload.clone()).map_err(|err| {
                tracing::error!("Failed to process connector customer data: {:?}", err);
                tonic::Status::internal(format!("Failed to process connector customer data: {err}"))
            })?;

        // Create router data for connector customer flow
        let connector_customer_router_data = RouterDataV2::<
            CreateConnectorCustomer,
            PaymentFlowData,
            ConnectorCustomerData,
            ConnectorCustomerResponse,
        > {
            flow: std::marker::PhantomData,
            resource_common_data: payment_flow_data.clone(),
            connector_auth_type: connector_auth_details,
            request: connector_customer_request_data,
            response: Err(ErrorResponse::default()),
        };

        // Get API tag for CreateConnectorCustomer flow
        let api_tag = self
            .config
            .api_tags
            .get_tag(FlowName::CreateConnectorCustomer, None);

        // Create test context if test mode is enabled
        let test_context = self
            .config
            .test
            .create_test_context(event_params.request_id)
            .map_err(|e| tonic::Status::internal(format!("Test mode configuration error: {e}")))?;

        // Execute connector processing
        let external_event_params = EventProcessingParams {
            connector_name,
            service_name,
            flow_name: FlowName::CreateConnectorCustomer,
            event_config: &self.config.events,
            request_id: event_params.request_id,
            lineage_ids: event_params.lineage_ids,
            reference_id: event_params.reference_id,
            shadow_mode: event_params.shadow_mode,
        };

        let response = Box::pin(
            external_services::service::execute_connector_processing_step(
                &self.config.proxy,
                connector_integration,
                connector_customer_router_data,
                None,
                external_event_params,
                None,
                common_enums::CallConnectorAction::Trigger,
                test_context,
                api_tag,
            ),
        )
        .await
        .switch()
        .map_err(|e: error_stack::Report<ApplicationErrorResponse>| {
            tonic::Status::internal(format!("Connector customer creation failed: {e}"))
        })?;

        match response.response {
            Ok(connector_customer_data) => Ok(connector_customer_data),
            Err(ErrorResponse {
                message,
                status_code,
                ..
            }) => Err(tonic::Status::internal(format!(
                "Connector customer creation failed: {message} (status: {status_code})"
            ))),
        }
    }

    #[allow(clippy::too_many_arguments)]
    async fn handle_payment_method_token<
        T: PaymentMethodDataTypes
            + Default
            + Eq
            + Debug
            + Send
            + serde::Serialize
            + serde::de::DeserializeOwned
            + Clone
            + Sync
            + domain_types::types::CardConversionHelper<T>,
    >(
        &self,
        connector_data: ConnectorData<T>,
        payment_flow_data: &PaymentFlowData,
        connector_auth_details: ConnectorAuthType,
        event_params: EventParams<'_>,
        payment_authorize_data: &PaymentsAuthorizeData<T>,
        connector_name: &str,
        service_name: &str,
    ) -> Result<PaymentMethodTokenResponse, PaymentAuthorizationError> {
        // Get connector integration
        let connector_integration: BoxedConnectorIntegrationV2<
            '_,
            PaymentMethodToken,
            PaymentFlowData,
            PaymentMethodTokenizationData<T>,
            PaymentMethodTokenResponse,
        > = connector_data.connector.get_connector_integration_v2();

        let payment_method_tokenization_data =
            PaymentMethodTokenizationData::from(payment_authorize_data);

        let payment_method_token_router_data = RouterDataV2::<
            PaymentMethodToken,
            PaymentFlowData,
            PaymentMethodTokenizationData<T>,
            PaymentMethodTokenResponse,
        > {
            flow: std::marker::PhantomData,
            resource_common_data: payment_flow_data.clone(),
            connector_auth_type: connector_auth_details,
            request: payment_method_tokenization_data,
            response: Err(ErrorResponse::default()),
        };

        // Get API tag for PaymentMethodToken flow
        let api_tag = self
            .config
            .api_tags
            .get_tag(FlowName::PaymentMethodToken, None);

        // Create test context if test mode is enabled
        let test_context = self
            .config
            .test
            .create_test_context(event_params.request_id)
            .map_err(|e| {
                PaymentAuthorizationError::new(
                    grpc_api_types::payments::PaymentStatus::Pending,
                    Some(format!("Test mode configuration error: {e}")),
                    Some("TEST_CONFIG_ERROR".to_string()),
                    None,
                )
            })?;

        // Execute connector processing
        let external_event_params = EventProcessingParams {
            connector_name,
            service_name,
            flow_name: FlowName::PaymentMethodToken,
            event_config: &self.config.events,
            request_id: event_params.request_id,
            lineage_ids: event_params.lineage_ids,
            reference_id: event_params.reference_id,
            shadow_mode: event_params.shadow_mode,
        };
        let response = external_services::service::execute_connector_processing_step(
            &self.config.proxy,
            connector_integration,
            payment_method_token_router_data,
            None,
            external_event_params,
            None,
            common_enums::CallConnectorAction::Trigger,
            test_context,
            api_tag,
        )
        .await
        .switch()
        .map_err(|e: error_stack::Report<ApplicationErrorResponse>| {
            PaymentAuthorizationError::new(
                grpc_api_types::payments::PaymentStatus::Pending,
                Some(format!("Payment Method Token creation failed: {e}")),
                Some("PAYMENT_METHOD_TOKEN_CREATION_ERROR".to_string()),
                Some(500),
            )
        })?;

        match response.response {
            Ok(payment_method_token_data) => {
                tracing::info!("Payment method token created successfully");
                Ok(payment_method_token_data)
            }
            Err(ErrorResponse {
                message,
                status_code,
                ..
            }) => Err(PaymentAuthorizationError::new(
                grpc_api_types::payments::PaymentStatus::Pending,
                Some(format!("Payment Method Token creation failed: {message}")),
                Some("PAYMENT_METHOD_TOKEN_CREATION_ERROR".to_string()),
                Some(status_code.into()),
            )),
        }
    }
}

impl PaymentOperationsInternal for Payments {
    implement_connector_operation!(
        fn_name: internal_void_payment,
        log_prefix: "PAYMENT_VOID",
        request_type: PaymentServiceVoidRequest,
        response_type: PaymentServiceVoidResponse,
        flow_marker: Void,
        resource_common_data_type: PaymentFlowData,
        request_data_type: PaymentVoidData,
        response_data_type: PaymentsResponseData,
        request_data_constructor: PaymentVoidData::foreign_try_from,
        common_flow_data_constructor: PaymentFlowData::foreign_try_from,
        generate_response_fn: generate_payment_void_response,
        all_keys_required: None
    );

    implement_connector_operation!(
        fn_name: internal_refund,
        log_prefix: "REFUND",
        request_type: PaymentServiceRefundRequest,
        response_type: RefundResponse,
        flow_marker: Refund,
        resource_common_data_type: RefundFlowData,
        request_data_type: RefundsData,
        response_data_type: RefundsResponseData,
        request_data_constructor: RefundsData::foreign_try_from,
        common_flow_data_constructor: RefundFlowData::foreign_try_from,
        generate_response_fn: generate_refund_response,
        all_keys_required: None
    );

    implement_connector_operation!(
        fn_name: internal_payment_capture,
        log_prefix: "PAYMENT_CAPTURE",
        request_type: PaymentServiceCaptureRequest,
        response_type: PaymentServiceCaptureResponse,
        flow_marker: Capture,
        resource_common_data_type: PaymentFlowData,
        request_data_type: PaymentsCaptureData,
        response_data_type: PaymentsResponseData,
        request_data_constructor: PaymentsCaptureData::foreign_try_from,
        common_flow_data_constructor: PaymentFlowData::foreign_try_from,
        generate_response_fn: generate_payment_capture_response,
        all_keys_required: None
    );

    implement_connector_operation!(
        fn_name: internal_pre_authenticate,
        log_prefix: "PRE_AUTHENTICATE",
        request_type: PaymentServicePreAuthenticateRequest,
        response_type: PaymentServicePreAuthenticateResponse,
        flow_marker: PreAuthenticate,
        resource_common_data_type: PaymentFlowData,
        request_data_type: PaymentsPreAuthenticateData<DefaultPCIHolder>,
        response_data_type: PaymentsResponseData,
        request_data_constructor: PaymentsPreAuthenticateData::foreign_try_from,
        common_flow_data_constructor: PaymentFlowData::foreign_try_from,
        generate_response_fn: generate_payment_pre_authenticate_response,
        all_keys_required: None
    );

    implement_connector_operation!(
        fn_name: internal_authenticate,
        log_prefix: "AUTHENTICATE",
        request_type: PaymentServiceAuthenticateRequest,
        response_type: PaymentServiceAuthenticateResponse,
        flow_marker: Authenticate,
        resource_common_data_type: PaymentFlowData,
        request_data_type: PaymentsAuthenticateData<DefaultPCIHolder>,
        response_data_type: PaymentsResponseData,
        request_data_constructor: PaymentsAuthenticateData::foreign_try_from,
        common_flow_data_constructor: PaymentFlowData::foreign_try_from,
        generate_response_fn: generate_payment_authenticate_response,
        all_keys_required: None
    );

    implement_connector_operation!(
        fn_name: internal_post_authenticate,
        log_prefix: "POST_AUTHENTICATE",
        request_type: PaymentServicePostAuthenticateRequest,
        response_type: PaymentServicePostAuthenticateResponse,
        flow_marker: PostAuthenticate,
        resource_common_data_type: PaymentFlowData,
        request_data_type: PaymentsPostAuthenticateData<DefaultPCIHolder>,
        response_data_type: PaymentsResponseData,
        request_data_constructor: PaymentsPostAuthenticateData::foreign_try_from,
        common_flow_data_constructor: PaymentFlowData::foreign_try_from,
        generate_response_fn: generate_payment_post_authenticate_response,
        all_keys_required: None
    );

    implement_connector_operation!(
        fn_name: internal_void_post_capture,
        log_prefix: "PAYMENT_VOID_POST_CAPTURE",
        request_type: PaymentServiceVoidPostCaptureRequest,
        response_type: PaymentServiceVoidPostCaptureResponse,
        flow_marker: VoidPC,
        resource_common_data_type: PaymentFlowData,
        request_data_type: PaymentsCancelPostCaptureData,
        response_data_type: PaymentsResponseData,
        request_data_constructor: PaymentsCancelPostCaptureData::foreign_try_from,
        common_flow_data_constructor: PaymentFlowData::foreign_try_from,
        generate_response_fn: generate_payment_void_post_capture_response,
        all_keys_required: None
    );
}

#[tonic::async_trait]
impl PaymentService for Payments {
    #[tracing::instrument(
        name = "payment_authorize",
        fields(
            name = common_utils::consts::NAME,
            service_name = tracing::field::Empty,
            service_method = FlowName::Authorize.as_str(),
            request_body = tracing::field::Empty,
            response_body = tracing::field::Empty,
            error_message = tracing::field::Empty,
            merchant_id = tracing::field::Empty,
            gateway = tracing::field::Empty,
            request_id = tracing::field::Empty,
            status_code = tracing::field::Empty,
            message_ = "Golden Log Line (incoming)",
            response_time = tracing::field::Empty,
            tenant_id = tracing::field::Empty,
            flow = FlowName::Authorize.as_str(),
            flow_specific_fields.status = tracing::field::Empty,
        )
        skip(self, request)
    )]
    async fn authorize(
        &self,
        request: tonic::Request<PaymentServiceAuthorizeRequest>,
    ) -> Result<tonic::Response<PaymentServiceAuthorizeResponse>, tonic::Status> {
        info!("PAYMENT_AUTHORIZE_FLOW: initiated");
        let service_name = request
            .extensions()
            .get::<String>()
            .cloned()
            .unwrap_or_else(|| "PaymentService".to_string());
        grpc_logging_wrapper(request, &service_name, self.config.clone(), FlowName::Authorize, |request_data| {
            let service_name = service_name.clone();
            Box::pin(async move {
                let metadata_payload = request_data.extracted_metadata;
                let metadata = &request_data.masked_metadata;
                let payload = request_data.payload;

                let authorize_response = match payload.payment_method.as_ref() {
                    Some(pm) => {
                        match pm.payment_method.as_ref() {
                            Some(payment_method::PaymentMethod::CardProxy(proxy_card_details)) => {
                                let token_data = proxy_card_details.to_token_data();
                                match Box::pin(self.process_authorization_internal::<VaultTokenHolder>(
                                    payload.clone(),
                                    metadata_payload.connector,
                                    metadata_payload.connector_auth_type.clone(),
                                    metadata,
                                    &metadata_payload,
                                    &service_name,
                                    &metadata_payload.request_id,
                                    Some(token_data),
                                ))
                                .await
                                {
                                    Ok(response) => {
                                        tracing::info!("INJECTOR: Authorization completed successfully with injector");
                                        response
                                    },
                                    Err(error_response) => {
                                        tracing::error!("INJECTOR: Authorization failed with injector - error: {:?}", error_response);
                                        PaymentServiceAuthorizeResponse::from(error_response)
                                    },
                                }
                            }
                            _ => {
                                match Box::pin(self.process_authorization_internal::<DefaultPCIHolder>(
                                    payload.clone(),
                                    metadata_payload.connector,
                                    metadata_payload.connector_auth_type.clone(),
                                    metadata,
                                    &metadata_payload,
                                    &service_name,
                                    &metadata_payload.request_id,
                                    None,
                                ))
                                .await
                                {
                                    Ok(response) => response,
                                    Err(error_response) => PaymentServiceAuthorizeResponse::from(error_response),
                                }
                            }
                        }
                    }
                    _ => {
                        match Box::pin(self.process_authorization_internal::<DefaultPCIHolder>(
                            payload.clone(),
                            metadata_payload.connector,
                            metadata_payload.connector_auth_type.clone(),
                            metadata,
                            &metadata_payload,
                            &service_name,
                            &metadata_payload.request_id,
                            None,
                        ))
                        .await
                        {
                            Ok(response) => response,
                            Err(error_response) => PaymentServiceAuthorizeResponse::from(error_response),
                        }
                    }
                };

                Ok(tonic::Response::new(authorize_response))
            })
        })
        .await
    }

    #[tracing::instrument(
        name = "payment_authorize_only",
        fields(
            name = common_utils::consts::NAME,
            service_name = tracing::field::Empty,
            service_method = FlowName::Authorize.as_str(),
            request_body = tracing::field::Empty,
            response_body = tracing::field::Empty,
            error_message = tracing::field::Empty,
            merchant_id = tracing::field::Empty,
            gateway = tracing::field::Empty,
            request_id = tracing::field::Empty,
            status_code = tracing::field::Empty,
            message_ = "Golden Log Line (incoming)",
            response_time = tracing::field::Empty,
            tenant_id = tracing::field::Empty,
            flow = FlowName::Authorize.as_str(),
            flow_specific_fields.status = tracing::field::Empty,
        )
        skip(self, request)
    )]
    async fn authorize_only(
        &self,
        request: tonic::Request<PaymentServiceAuthorizeOnlyRequest>,
    ) -> Result<tonic::Response<PaymentServiceAuthorizeResponse>, tonic::Status> {
        info!("PAYMENT_AUTHORIZE_ONLY_FLOW: initiated");
        let service_name = request
            .extensions()
            .get::<String>()
            .cloned()
            .unwrap_or_else(|| "PaymentService".to_string());
        grpc_logging_wrapper(request, &service_name, self.config.clone(), FlowName::Authorize, |request_data| {
            let service_name = service_name.clone();
            Box::pin(async move {
                let metadata_payload = request_data.extracted_metadata;
                let metadata = &request_data.masked_metadata;
                let payload = request_data.payload;

                let authorize_response = match payload.payment_method.as_ref() {
                    Some(pm) => {
                        match pm.payment_method.as_ref() {
                            Some(payment_method::PaymentMethod::CardProxy(proxy_card_details)) => {
                                let token_data = proxy_card_details.to_token_data();
                                match Box::pin(self.process_authorization_only_internal::<VaultTokenHolder>(
                                    payload.clone(),
                                    metadata_payload.connector,
                                    metadata_payload.connector_auth_type.clone(),
                                    metadata,
                                    &metadata_payload,
                                    &service_name,
                                    &metadata_payload.request_id,
                                    Some(token_data),
                                ))
                                .await
                                {
                                    Ok(response) => {
                                        tracing::info!("INJECTOR: Authorization only completed successfully with injector");
                                        response
                                    },
                                    Err(error_response) => {
                                        tracing::error!("INJECTOR: Authorization only failed with injector - error: {:?}", error_response);
                                        PaymentServiceAuthorizeResponse::from(error_response)
                                    },
                                }
                            }
                            _ => {
                                tracing::info!("REGULAR: Processing regular payment authorization only (no injector)");
                                match Box::pin(self.process_authorization_only_internal::<DefaultPCIHolder>(
                                    payload.clone(),
                                    metadata_payload.connector,
                                    metadata_payload.connector_auth_type.clone(),
                                    metadata,
                                    &metadata_payload,
                                    &service_name,
                                    &metadata_payload.request_id,
                                    None,
                                ))
                                .await
                                {
                                    Ok(response) => {
                                        tracing::info!("REGULAR: Authorization only completed successfully without injector");
                                        response
                                    },
                                    Err(error_response) => {
                                        tracing::error!("REGULAR: Authorization only failed without injector - error: {:?}", error_response);
                                        PaymentServiceAuthorizeResponse::from(error_response)
                                    },
                                }
                            }
                        }
                    }
                    _ => {
                        match Box::pin(self.process_authorization_only_internal::<DefaultPCIHolder>(
                            payload.clone(),
                            metadata_payload.connector,
                            metadata_payload.connector_auth_type.clone(),
                            metadata,
                            &metadata_payload,
                            &service_name,
                            &metadata_payload.request_id,
                            None,
                        ))
                        .await
                        {
                            Ok(response) => response,
                            Err(error_response) => PaymentServiceAuthorizeResponse::from(error_response),
                        }
                    }
                };

                Ok(tonic::Response::new(authorize_response))
            })
        })
        .await
    }

    #[tracing::instrument(
        name = "payment_sync",
        fields(
            name = common_utils::consts::NAME,
            service_name = common_utils::consts::PAYMENT_SERVICE_NAME,
            service_method = FlowName::Psync.as_str(),
            request_body = tracing::field::Empty,
            response_body = tracing::field::Empty,
            error_message = tracing::field::Empty,
            merchant_id = tracing::field::Empty,
            gateway = tracing::field::Empty,
            request_id = tracing::field::Empty,
            status_code = tracing::field::Empty,
            message = "Golden Log Line (incoming)",
            response_time = tracing::field::Empty,
            tenant_id = tracing::field::Empty,
            flow = FlowName::Psync.as_str(),
            flow_specific_fields.status = tracing::field::Empty,
        )
        skip(self, request)
    )]
    async fn get(
        &self,
        request: tonic::Request<PaymentServiceGetRequest>,
    ) -> Result<tonic::Response<PaymentServiceGetResponse>, tonic::Status> {
        info!("PAYMENT_SYNC_FLOW: initiated");
        let service_name = request
            .extensions()
            .get::<String>()
            .cloned()
            .unwrap_or_else(|| "PaymentService".to_string());

        grpc_logging_wrapper(
            request,
            &service_name,
            self.config.clone(),
            FlowName::Psync,
            |request_data| {
                let service_name = service_name.clone();
                Box::pin(async move {
                    let metadata_payload = request_data.extracted_metadata;
                    let utils::MetadataPayload {
                        connector,
                        ref request_id,
                        ref lineage_ids,
                        ref reference_id,
                        ..
                    } = metadata_payload;
                    let payload = request_data.payload;

                    // Get connector data
                    let connector_data: ConnectorData<DefaultPCIHolder> =
                        ConnectorData::get_connector_by_name(&connector);

                    // Get connector integration
                    let connector_integration: BoxedConnectorIntegrationV2<
                        '_,
                        PSync,
                        PaymentFlowData,
                        PaymentsSyncData,
                        PaymentsResponseData,
                    > = connector_data.connector.get_connector_integration_v2();

                    // Create connector request data
                    let payments_sync_data =
                        PaymentsSyncData::foreign_try_from(payload.clone()).into_grpc_status()?;

                    // Create common request data
                    let payment_flow_data = PaymentFlowData::foreign_try_from((
                        payload.clone(),
                        self.config.connectors.clone(),
                        &request_data.masked_metadata,
                    ))
                    .into_grpc_status()?;

                    // Extract access token from Hyperswitch request
                    let cached_access_token = payload
                        .state
                        .as_ref()
                        .and_then(|state| state.access_token.as_ref())
                        .map(|access| (access.token.clone(), access.expires_in_seconds));

                    // Check if connector supports access tokens
                    let should_do_access_token = connector_data.connector.should_do_access_token();

                    // Conditional token generation - ONLY if not provided in request
                    let payment_flow_data = if should_do_access_token {
                        let event_params = EventParams {
                            _connector_name: &connector.to_string(),
                            _service_name: &service_name,
                            request_id,
                            lineage_ids,
                            reference_id,
                            shadow_mode: metadata_payload.shadow_mode,
                        };

                        let access_token_data = self
                            .handle_access_token_flow(
                                &connector_data,
                                cached_access_token,
                                &payment_flow_data,
                                &metadata_payload.connector_auth_type,
                                &connector.to_string(),
                                &service_name,
                                event_params,
                            )
                            .await?;

                        // Store in flow data for connector API calls
                        payment_flow_data.set_access_token(Some(access_token_data))
                    } else {
                        // Connector doesn't support access tokens
                        payment_flow_data
                    };

                    // Create router data
                    let router_data = RouterDataV2::<
                        PSync,
                        PaymentFlowData,
                        PaymentsSyncData,
                        PaymentsResponseData,
                    > {
                        flow: std::marker::PhantomData,
                        resource_common_data: payment_flow_data,
                        connector_auth_type: metadata_payload.connector_auth_type.clone(),
                        request: payments_sync_data.clone(),
                        response: Err(ErrorResponse::default()),
                    };

                    // Execute connector processing
                    let flow_name = utils::flow_marker_to_flow_name::<PSync>();

                    // Get API tag for the current flow with payment method type
                    let api_tag = self
                        .config
                        .api_tags
                        .get_tag(flow_name, payments_sync_data.payment_method_type);

                    // Create test context if test mode is enabled
                    let test_context = self
                        .config
                        .test
                        .create_test_context(&metadata_payload.request_id)
                        .map_err(|e| {
                            tonic::Status::internal(format!("Test mode configuration error: {e}"))
                        })?;

                    let event_params = EventProcessingParams {
                        connector_name: &metadata_payload.connector.to_string(),
                        service_name: &service_name,
                        flow_name,
                        event_config: &self.config.events,
                        request_id: &metadata_payload.request_id,
                        lineage_ids: &metadata_payload.lineage_ids,
                        reference_id: &metadata_payload.reference_id,
                        shadow_mode: metadata_payload.shadow_mode,
                    };

                    let consume_or_trigger_flow = match payload.handle_response {
                        Some(resource_object) => {
                            common_enums::CallConnectorAction::HandleResponse(resource_object)
                        }
                        None => common_enums::CallConnectorAction::Trigger,
                    };

                    let response_result = Box::pin(
                        external_services::service::execute_connector_processing_step(
                            &self.config.proxy,
                            connector_integration,
                            router_data,
                            None,
                            event_params,
                            None,
                            consume_or_trigger_flow,
                            test_context,
                            api_tag,
                        ),
                    )
                    .await
                    .switch()
                    .into_grpc_status()?;

                    // Generate response
                    let final_response =
                        generate_payment_sync_response(response_result).into_grpc_status()?;
                    Ok(tonic::Response::new(final_response))
                })
            },
        )
        .await
    }

    #[tracing::instrument(
        name = "payment_void",
        fields(
            name = common_utils::consts::NAME,
            service_name = common_utils::consts::PAYMENT_SERVICE_NAME,
            service_method = FlowName::Void.as_str(),
            request_body = tracing::field::Empty,
            response_body = tracing::field::Empty,
            error_message = tracing::field::Empty,
            merchant_id = tracing::field::Empty,
            gateway = tracing::field::Empty,
            request_id = tracing::field::Empty,
            status_code = tracing::field::Empty,
            message_ = "Golden Log Line (incoming)",
            response_time = tracing::field::Empty,
            tenant_id = tracing::field::Empty,
            flow = FlowName::Void.as_str(),
            flow_specific_fields.status = tracing::field::Empty,
        )
        skip(self, request)
    )]
    async fn void(
        &self,
        request: tonic::Request<PaymentServiceVoidRequest>,
    ) -> Result<tonic::Response<PaymentServiceVoidResponse>, tonic::Status> {
        info!("PAYMENT_VOID_FLOW: initiated");
        let service_name = request
            .extensions()
            .get::<String>()
            .cloned()
            .unwrap_or_else(|| "PaymentService".to_string());
        grpc_logging_wrapper(
            request,
            &service_name,
            self.config.clone(),
            FlowName::Void,
            |mut request_data| {
                let service_name = service_name.clone();
                Box::pin(async move {
                    let metadata_payload = &request_data.extracted_metadata;
                    let connector = metadata_payload.connector;

                    // Get connector data to check if access token is needed
                    let connector_data: ConnectorData<DefaultPCIHolder> =
                        ConnectorData::get_connector_by_name(&connector);

                    // Check if connector supports access tokens
                    let should_do_access_token = connector_data.connector.should_do_access_token();

                    if should_do_access_token {
                        // Extract access token from Hyperswitch request
                        let cached_access_token = request_data
                            .payload
                            .state
                            .as_ref()
                            .and_then(|state| state.access_token.as_ref())
                            .map(|access| (access.token.clone(), access.expires_in_seconds));

                        // Create temporary payment flow data for access token creation
                        let temp_payment_flow_data = PaymentFlowData::foreign_try_from((
                            request_data.payload.clone(),
                            self.config.connectors.clone(),
                            &request_data.masked_metadata,
                        ))
                        .map_err(|e| {
                            tonic::Status::internal(format!(
                                "Failed to create payment flow data: {e}"
                            ))
                        })?;

                        let event_params = EventParams {
                            _connector_name: &connector.to_string(),
                            _service_name: &service_name,
                            request_id: &metadata_payload.request_id,
                            lineage_ids: &metadata_payload.lineage_ids,
                            reference_id: &metadata_payload.reference_id,
                            shadow_mode: metadata_payload.shadow_mode,
                        };

                        let access_token_data = self
                            .handle_access_token_flow(
                                &connector_data,
                                cached_access_token,
                                &temp_payment_flow_data,
                                &metadata_payload.connector_auth_type,
                                &connector.to_string(),
                                &service_name,
                                event_params,
                            )
                            .await?;

                        // Create access token info for the request
                        let access_token_info = grpc_api_types::payments::AccessToken {
                            token: access_token_data.access_token,
                            expires_in_seconds: access_token_data.expires_in,
                            token_type: access_token_data.token_type,
                        };

                        // Set the access token in the request payload
                        if request_data.payload.state.is_none() {
                            request_data.payload.state =
                                Some(grpc_api_types::payments::ConnectorState {
                                    access_token: Some(access_token_info),
                                    connector_customer_id: None,
                                });
                        } else if let Some(ref mut state) = request_data.payload.state {
                            state.access_token = Some(access_token_info);
                        }
                    }

                    // Now call the existing internal_void_payment method
                    self.internal_void_payment(request_data).await
                })
            },
        )
        .await
    }

    #[tracing::instrument(
        name = "payment_void_post_capture",
        fields(
            name = common_utils::consts::NAME,
            service_name = common_utils::consts::PAYMENT_SERVICE_NAME,
            service_method = FlowName::VoidPostCapture.as_str(),
            request_body = tracing::field::Empty,
            response_body = tracing::field::Empty,
            error_message = tracing::field::Empty,
            merchant_id = tracing::field::Empty,
            gateway = tracing::field::Empty,
            request_id = tracing::field::Empty,
            status_code = tracing::field::Empty,
            message_ = "Golden Log Line (incoming)",
            response_time = tracing::field::Empty,
            tenant_id = tracing::field::Empty,
            flow = FlowName::VoidPostCapture.as_str(),
            flow_specific_fields.status = tracing::field::Empty,
        )
        skip(self, request)
    )]
    async fn void_post_capture(
        &self,
        request: tonic::Request<PaymentServiceVoidPostCaptureRequest>,
    ) -> Result<tonic::Response<PaymentServiceVoidPostCaptureResponse>, tonic::Status> {
        let service_name = request
            .extensions()
            .get::<String>()
            .cloned()
            .unwrap_or_else(|| "PaymentService".to_string());
        grpc_logging_wrapper(
            request,
            &service_name,
            self.config.clone(),
            FlowName::VoidPostCapture,
            |request_data| async move { self.internal_void_post_capture(request_data).await },
        )
        .await
    }

    #[tracing::instrument(
        name = "incoming_webhook",
        fields(
            name = common_utils::consts::NAME,
            service_name = common_utils::consts::PAYMENT_SERVICE_NAME,
            service_method = FlowName::IncomingWebhook.as_str(),
            request_body = tracing::field::Empty,
            response_body = tracing::field::Empty,
            error_message = tracing::field::Empty,
            merchant_id = tracing::field::Empty,
            gateway = tracing::field::Empty,
            request_id = tracing::field::Empty,
            status_code = tracing::field::Empty,
            message_ = "Golden Log Line (incoming)",
            response_time = tracing::field::Empty,
            tenant_id = tracing::field::Empty,
            flow = FlowName::IncomingWebhook.as_str(),
            flow_specific_fields.status = tracing::field::Empty,
        )
        skip(self, request)
    )]
    async fn transform(
        &self,
        request: tonic::Request<PaymentServiceTransformRequest>,
    ) -> Result<tonic::Response<PaymentServiceTransformResponse>, tonic::Status> {
        let service_name = request
            .extensions()
            .get::<String>()
            .cloned()
            .unwrap_or_else(|| "PaymentService".to_string());
        grpc_logging_wrapper(
            request,
            &service_name,
            self.config.clone(),
            FlowName::IncomingWebhook,
            |request_data| {
                async move {
                    let payload = request_data.payload;
                    let metadata_payload = request_data.extracted_metadata;
                    let connector = metadata_payload.connector;
                    let _request_id = &metadata_payload.request_id;
                    let connector_auth_details = &metadata_payload.connector_auth_type;
                    let request_details = payload
                        .request_details
                        .map(domain_types::connector_types::RequestDetails::foreign_try_from)
                        .ok_or_else(|| {
                            tonic::Status::invalid_argument("missing request_details in the payload")
                        })?
                        .map_err(|e| e.into_grpc_status())?;
                    let webhook_secrets = payload
                        .webhook_secrets
                        .clone()
                        .map(|details| {
                            domain_types::connector_types::ConnectorWebhookSecrets::foreign_try_from(
                                details,
                            )
                            .map_err(|e| e.into_grpc_status())
                        })
                        .transpose()?;
                    //get connector data
                    let connector_data: ConnectorData<DefaultPCIHolder> =
                        ConnectorData::get_connector_by_name(&connector);

                    let source_verified = match connector_data
                    .connector
                    .verify_webhook_source(
                        request_details.clone(),
                        webhook_secrets.clone(),
                        Some(connector_auth_details.clone()),
                    ) {
                    Ok(result) => result,
                    Err(err) => {
                        tracing::warn!(
                            target: "webhook",
                            "{:?}",
                            err
                        );
                        false
                    }
                };

                    let event_type = connector_data
                        .connector
                        .get_event_type(
                            request_details.clone(),
                            webhook_secrets.clone(),
                            Some(connector_auth_details.clone()),
                        )
                        .switch()
                        .into_grpc_status()?;
                    // Get content for the webhook based on the event type using categorization
                    let content = if event_type.is_payment_event() {
                        get_payments_webhook_content(
                            connector_data,
                            request_details,
                            webhook_secrets,
                            Some(connector_auth_details.clone()),
                        )
                        .await
                        .into_grpc_status()?
                    } else if event_type.is_refund_event() {
                        get_refunds_webhook_content(
                            connector_data,
                            request_details,
                            webhook_secrets,
                            Some(connector_auth_details.clone()),
                        )
                        .await
                        .into_grpc_status()?
                    } else if event_type.is_dispute_event() {
                        get_disputes_webhook_content(
                            connector_data,
                            request_details,
                            webhook_secrets,
                            Some(connector_auth_details.clone()),
                        )
                        .await
                        .into_grpc_status()?
                    } else {
                        // For all other event types, default to payment webhook content for now
                        // This includes mandate, payout, recovery, and misc events
                        get_payments_webhook_content(
                            connector_data,
                            request_details,
                            webhook_secrets,
                            Some(connector_auth_details.clone()),
                        )
                        .await
                        .into_grpc_status()?
                    };
                    let api_event_type =
                        grpc_api_types::payments::WebhookEventType::foreign_try_from(event_type)
                            .map_err(|e| e.into_grpc_status())?;

                    let webhook_transformation_status = match content.content {
                        Some(grpc_api_types::payments::webhook_response_content::Content::IncompleteTransformation(_)) => WebhookTransformationStatus::Incomplete,
                        _ => WebhookTransformationStatus::Complete,
                    };

                    let response = PaymentServiceTransformResponse {
                        event_type: api_event_type.into(),
                        content: Some(content),
                        source_verified,
                        response_ref_id: None,
                        transformation_status: webhook_transformation_status.into(),
                    };

                    Ok(tonic::Response::new(response))
                }
            },
        )
        .await
    }

    #[tracing::instrument(
        name = "refund",
        fields(
            name = common_utils::consts::NAME,
            service_name = common_utils::consts::PAYMENT_SERVICE_NAME,
            service_method = FlowName::Refund.as_str(),
            request_body = tracing::field::Empty,
            response_body = tracing::field::Empty,
            error_message = tracing::field::Empty,
            merchant_id = tracing::field::Empty,
            gateway = tracing::field::Empty,
            request_id = tracing::field::Empty,
            status_code = tracing::field::Empty,
            message_ = "Golden Log Line (incoming)",
            response_time = tracing::field::Empty,
            tenant_id = tracing::field::Empty,
            flow = FlowName::Refund.as_str(),
            flow_specific_fields.status = tracing::field::Empty,
        )
        skip(self, request)
    )]
    async fn refund(
        &self,
        request: tonic::Request<PaymentServiceRefundRequest>,
    ) -> Result<tonic::Response<RefundResponse>, tonic::Status> {
        let service_name = request
            .extensions()
            .get::<String>()
            .cloned()
            .unwrap_or_else(|| "PaymentService".to_string());
        grpc_logging_wrapper(
            request,
            &service_name,
            self.config.clone(),
            FlowName::Refund,
            |request_data| async move { self.internal_refund(request_data).await },
        )
        .await
    }

    #[tracing::instrument(
        name = "defend_dispute",
        fields(
            name = common_utils::consts::NAME,
            service_name = common_utils::consts::PAYMENT_SERVICE_NAME,
            service_method = FlowName::DefendDispute.as_str(),
            request_body = tracing::field::Empty,
            response_body = tracing::field::Empty,
            error_message = tracing::field::Empty,
            merchant_id = tracing::field::Empty,
            gateway = tracing::field::Empty,
            request_id = tracing::field::Empty,
            status_code = tracing::field::Empty,
            message_ = "Golden Log Line (incoming)",
            response_time = tracing::field::Empty,
            tenant_id = tracing::field::Empty,
            flow = FlowName::DefendDispute.as_str(),
            flow_specific_fields.status = tracing::field::Empty,
        )
        skip(self, request)
    )]
    async fn dispute(
        &self,
        request: tonic::Request<PaymentServiceDisputeRequest>,
    ) -> Result<tonic::Response<DisputeResponse>, tonic::Status> {
        let service_name = request
            .extensions()
            .get::<String>()
            .cloned()
            .unwrap_or_else(|| "PaymentService".to_string());
        grpc_logging_wrapper(
            request,
            &service_name,
            self.config.clone(),
            FlowName::DefendDispute,
            |_request_data| async {
                let response = DisputeResponse {
                    ..Default::default()
                };
                Ok(tonic::Response::new(response))
            },
        )
        .await
    }

    #[tracing::instrument(
        name = "payment_capture",
        fields(
            name = common_utils::consts::NAME,
            service_name = common_utils::consts::PAYMENT_SERVICE_NAME,
            service_method = FlowName::Capture.as_str(),
            request_body = tracing::field::Empty,
            response_body = tracing::field::Empty,
            error_message = tracing::field::Empty,
            merchant_id = tracing::field::Empty,
            gateway = tracing::field::Empty,
            request_id = tracing::field::Empty,
            status_code = tracing::field::Empty,
            message_ = "Golden Log Line (incoming)",
            response_time = tracing::field::Empty,
            tenant_id = tracing::field::Empty,
            flow = FlowName::Capture.as_str(),
            flow_specific_fields.status = tracing::field::Empty,
        )
        skip(self, request)
    )]
    async fn capture(
        &self,
        request: tonic::Request<PaymentServiceCaptureRequest>,
    ) -> Result<tonic::Response<PaymentServiceCaptureResponse>, tonic::Status> {
        info!("PAYMENT_CAPTURE_FLOW: initiated");
        let service_name = request
            .extensions()
            .get::<String>()
            .cloned()
            .unwrap_or_else(|| "PaymentService".to_string());

        grpc_logging_wrapper(
            request,
            &service_name,
            self.config.clone(),
            FlowName::Capture,
            |mut request_data| {
                let service_name = service_name.clone();
                Box::pin(async move {
                    let metadata_payload = &request_data.extracted_metadata;
                    let connector = metadata_payload.connector;

                    // Get connector data to check if access token is needed
                    let connector_data: ConnectorData<DefaultPCIHolder> =
                        ConnectorData::get_connector_by_name(&connector);

                    // Check if connector supports access tokens
                    let should_do_access_token = connector_data.connector.should_do_access_token();

                    if should_do_access_token {
                        // Extract access token from Hyperswitch request
                        let cached_access_token = request_data
                            .payload
                            .state
                            .as_ref()
                            .and_then(|state| state.access_token.as_ref())
                            .map(|access| (access.token.clone(), access.expires_in_seconds));

                        // Create temporary payment flow data for access token creation
                        let temp_payment_flow_data = PaymentFlowData::foreign_try_from((
                            request_data.payload.clone(),
                            self.config.connectors.clone(),
                            &request_data.masked_metadata,
                        ))
                        .map_err(|e| {
                            tonic::Status::internal(format!(
                                "Failed to create payment flow data: {e}"
                            ))
                        })?;

                        let event_params = EventParams {
                            _connector_name: &connector.to_string(),
                            _service_name: &service_name,
                            request_id: &metadata_payload.request_id,
                            lineage_ids: &metadata_payload.lineage_ids,
                            reference_id: &metadata_payload.reference_id,
                            shadow_mode: metadata_payload.shadow_mode,
                        };

                        let access_token_data = self
                            .handle_access_token_flow(
                                &connector_data,
                                cached_access_token,
                                &temp_payment_flow_data,
                                &metadata_payload.connector_auth_type,
                                &connector.to_string(),
                                &service_name,
                                event_params,
                            )
                            .await?;

                        // Create access token info for the request
                        let access_token_info = grpc_api_types::payments::AccessToken {
                            token: access_token_data.access_token.clone(),
                            expires_in_seconds: access_token_data.expires_in,
                            token_type: access_token_data.token_type.clone(),
                        };

                        // Set the access token in the request payload
                        if request_data.payload.state.is_none() {
                            request_data.payload.state =
                                Some(grpc_api_types::payments::ConnectorState {
                                    access_token: Some(access_token_info),
                                    connector_customer_id: None,
                                });
                        } else if let Some(ref mut state) = request_data.payload.state {
                            state.access_token = Some(access_token_info);
                        }
                    }
                    // Now call the existing internal_payment_capture method
                    self.internal_payment_capture(request_data).await
                })
            },
        )
        .await
    }

    #[tracing::instrument(
        name = "setup_mandate",
        fields(
            name = common_utils::consts::NAME,
            service_name = common_utils::consts::PAYMENT_SERVICE_NAME,
            service_method = FlowName::SetupMandate.as_str(),
            request_body = tracing::field::Empty,
            response_body = tracing::field::Empty,
            error_message = tracing::field::Empty,
            merchant_id = tracing::field::Empty,
            gateway = tracing::field::Empty,
            request_id = tracing::field::Empty,
            status_code = tracing::field::Empty,
            message_ = "Golden Log Line (incoming)",
            response_time = tracing::field::Empty,
            tenant_id = tracing::field::Empty,
            flow = FlowName::SetupMandate.as_str(),
            flow_specific_fields.status = tracing::field::Empty,
        )
        skip(self, request)
    )]
    async fn register(
        &self,
        request: tonic::Request<PaymentServiceRegisterRequest>,
    ) -> Result<tonic::Response<PaymentServiceRegisterResponse>, tonic::Status> {
        info!("SETUP_MANDATE_FLOW: initiated");
        let service_name = request
            .extensions()
            .get::<String>()
            .cloned()
            .unwrap_or_else(|| "PaymentService".to_string());
        grpc_logging_wrapper(
            request,
            &service_name,
            self.config.clone(),
            FlowName::SetupMandate,
            |request_data| {
                let service_name = service_name.clone();
                Box::pin(async move {
                    let payload = request_data.payload;
                    let metadata_payload = request_data.extracted_metadata;
                    let (connector, request_id, lineage_ids) = (
                        metadata_payload.connector,
                        metadata_payload.request_id,
                        metadata_payload.lineage_ids,
                    );
                    let connector_auth_details = &metadata_payload.connector_auth_type;

                    //get connector data
                    let connector_data = ConnectorData::get_connector_by_name(&connector);

                    // Get connector integration
                    let connector_integration: BoxedConnectorIntegrationV2<
                        '_,
                        SetupMandate,
                        PaymentFlowData,
                        SetupMandateRequestData<DefaultPCIHolder>,
                        PaymentsResponseData,
                    > = connector_data.connector.get_connector_integration_v2();

                    // Create common request data
                    let payment_flow_data = PaymentFlowData::foreign_try_from((
                        payload.clone(),
                        self.config.connectors.clone(),
                        self.config.common.environment,
                        &request_data.masked_metadata,
                    ))
                    .map_err(|e| e.into_grpc_status())?;

                    let should_do_order_create = connector_data.connector.should_do_order_create();

                    let order_id = if should_do_order_create {
                        let event_params = EventParams {
                            _connector_name: &connector.to_string(),
                            _service_name: &service_name,
                            request_id: &request_id,
                            lineage_ids: &lineage_ids,
                            reference_id: &metadata_payload.reference_id,
                            shadow_mode: metadata_payload.shadow_mode,
                        };

                        Some(
                            Box::pin(self.handle_order_creation_for_setup_mandate(
                                connector_data.clone(),
                                &payment_flow_data,
                                connector_auth_details.clone(),
                                event_params,
                                &payload,
                                &connector.to_string(),
                                &service_name,
                            ))
                            .await?,
                        )
                    } else {
                        None
                    };
                    let payment_flow_data = payment_flow_data.set_order_reference_id(order_id);

                    // Extract connector customer ID (if provided)
                    let cached_connector_customer_id = payload.connector_customer_id.clone();

                    // Check if connector supports customer creation
                    let should_create_connector_customer =
                        connector_data.connector.should_create_connector_customer();

                    // Conditional customer creation - ONLY if connector needs it AND no existing customer ID
                    let payment_flow_data = if should_create_connector_customer {
                        match cached_connector_customer_id {
                            Some(_customer_id) => payment_flow_data,
                            None => {
                                let event_params = EventParams {
                                    _connector_name: &connector.to_string(),
                                    _service_name: &service_name,
                                    request_id: &request_id,
                                    lineage_ids: &lineage_ids,
                                    reference_id: &metadata_payload.reference_id,
                                    shadow_mode: metadata_payload.shadow_mode,
                                };

                                let connector_customer_response =
                                    Box::pin(self.handle_connector_customer_for_setup_mandate(
                                        connector_data.clone(),
                                        &payment_flow_data,
                                        connector_auth_details.clone(),
                                        &payload,
                                        &connector.to_string(),
                                        &service_name,
                                        event_params,
                                    ))
                                    .await?;

                                payment_flow_data.set_connector_customer_id(Some(
                                    connector_customer_response.connector_customer_id,
                                ))
                            }
                        }
                    } else {
                        // Connector doesn't support customer creation
                        payment_flow_data
                    };

                    let setup_mandate_request_data =
                        SetupMandateRequestData::foreign_try_from(payload.clone())
                            .map_err(|e| e.into_grpc_status())?;

                    // Create router data
                    let router_data: RouterDataV2<
                        SetupMandate,
                        PaymentFlowData,
                        SetupMandateRequestData<DefaultPCIHolder>,
                        PaymentsResponseData,
                    > = RouterDataV2 {
                        flow: std::marker::PhantomData,
                        resource_common_data: payment_flow_data,
                        connector_auth_type: connector_auth_details.clone(),
                        request: setup_mandate_request_data.clone(),
                        response: Err(ErrorResponse::default()),
                    };

                    // Get API tag for SetupMandate flow
                    let api_tag = self.config.api_tags.get_tag(
                        FlowName::SetupMandate,
                        setup_mandate_request_data.payment_method_type,
                    );

                    // Create test context if test mode is enabled
                    let test_context =
                        self.config
                            .test
                            .create_test_context(&request_id)
                            .map_err(|e| {
                                tonic::Status::internal(format!(
                                    "Test mode configuration error: {e}"
                                ))
                            })?;

                    let event_params = EventProcessingParams {
                        connector_name: &connector.to_string(),
                        service_name: &service_name,
                        flow_name: FlowName::SetupMandate,
                        event_config: &self.config.events,
                        request_id: &request_id,
                        lineage_ids: &lineage_ids,
                        reference_id: &metadata_payload.reference_id,
                        shadow_mode: metadata_payload.shadow_mode,
                    };

                    let response = Box::pin(
                        external_services::service::execute_connector_processing_step(
                            &self.config.proxy,
                            connector_integration,
                            router_data,
                            None,
                            event_params,
                            None, // token_data - None for non-proxy payments
                            common_enums::CallConnectorAction::Trigger,
                            test_context,
                            api_tag,
                        ),
                    )
                    .await
                    .switch()
                    .map_err(|e| e.into_grpc_status())?;

                    // Generate response
                    let setup_mandate_response = generate_setup_mandate_response(response)
                        .map_err(|e| e.into_grpc_status())?;

                    Ok(tonic::Response::new(setup_mandate_response))
                })
            },
        )
        .await
    }

    #[tracing::instrument(
        name = "create_session_token",
        fields(
            name = common_utils::consts::NAME,
            service_name = common_utils::consts::PAYMENT_SERVICE_NAME,
            service_method = FlowName::CreateSessionToken.as_str(),
            request_body = tracing::field::Empty,
            response_body = tracing::field::Empty,
            error_message = tracing::field::Empty,
            merchant_id = tracing::field::Empty,
            gateway = tracing::field::Empty,
            request_id = tracing::field::Empty,
            status_code = tracing::field::Empty,
            message_ = "Golden Log Line (incoming)",
            response_time = tracing::field::Empty,
            tenant_id = tracing::field::Empty,
            flow = FlowName::CreateSessionToken.as_str(),
            flow_specific_fields.status = tracing::field::Empty,
        )
        skip(self, request)
    )]
    async fn create_session_token(
        &self,
        request: tonic::Request<PaymentServiceCreateSessionTokenRequest>,
    ) -> Result<tonic::Response<PaymentServiceCreateSessionTokenResponse>, tonic::Status> {
        info!("CREATE_SESSION_TOKEN_FLOW: initiated");
        let service_name = request
            .extensions()
            .get::<String>()
            .cloned()
            .unwrap_or_else(|| "PaymentService".to_string());
        grpc_logging_wrapper(
            request,
            &service_name,
            self.config.clone(),
            FlowName::CreateSessionToken,
            |request_data| {
                let service_name = service_name.clone();
                Box::pin(async move {
                    let payload = request_data.payload;
                    let metadata_payload = request_data.extracted_metadata;
                    let (connector, request_id, lineage_ids) = (
                        metadata_payload.connector,
                        metadata_payload.request_id,
                        metadata_payload.lineage_ids,
                    );
                    let connector_auth_details = &metadata_payload.connector_auth_type;

                    //get connector data
                    let connector_data: ConnectorData<DefaultPCIHolder> =
                        ConnectorData::get_connector_by_name(&connector);

                    // Create common request data
                    let payment_flow_data = PaymentFlowData::foreign_try_from((
                        payload.clone(),
                        self.config.connectors.clone(),
                        &request_data.masked_metadata,
                    ))
                    .map_err(|e| e.into_grpc_status())?;

                    // Use the existing handle_session_token function
                    let event_params = EventParams {
                        _connector_name: &connector.to_string(),
                        _service_name: &service_name,
                        request_id: &request_id,
                        lineage_ids: &lineage_ids,
                        reference_id: &metadata_payload.reference_id,
                        shadow_mode: metadata_payload.shadow_mode,
                    };

                    let session_token_data = Box::pin(self.handle_session_token(
                        connector_data.clone(),
                        &payment_flow_data,
                        connector_auth_details.clone(),
                        &payload,
                        &connector.to_string(),
                        &service_name,
                        event_params,
                    ))
                    .await
                    .map_err(|e| {
                        let message = e
                            .error_message
                            .unwrap_or_else(|| "Session token creation failed".to_string());
                        tonic::Status::internal(message)
                    })?;

                    tracing::info!(
                        "Session token created successfully: {}",
                        session_token_data.session_token
                    );

                    // Create response
                    let session_token_response = PaymentServiceCreateSessionTokenResponse {
                        session_token: session_token_data.session_token,
                        error_message: None,
                        error_code: None,
                        status_code: 200u16.into(),
                    };

                    Ok(tonic::Response::new(session_token_response))
                })
            },
        )
        .await
    }

    #[tracing::instrument(
        name = "repeat_payment",
        fields(
            name = common_utils::consts::NAME,
            service_name = common_utils::consts::PAYMENT_SERVICE_NAME,
            service_method = FlowName::RepeatPayment.as_str(),
            request_body = tracing::field::Empty,
            response_body = tracing::field::Empty,
            error_message = tracing::field::Empty,
            merchant_id = tracing::field::Empty,
            gateway = tracing::field::Empty,
            request_id = tracing::field::Empty,
            status_code = tracing::field::Empty,
            message_ = "Golden Log Line (incoming)",
            response_time = tracing::field::Empty,
            tenant_id = tracing::field::Empty,
        ),
        skip(self, request)
    )]
    async fn repeat_everything(
        &self,
        request: tonic::Request<PaymentServiceRepeatEverythingRequest>,
    ) -> Result<tonic::Response<PaymentServiceRepeatEverythingResponse>, tonic::Status> {
        info!("REPEAT_PAYMENT_FLOW: initiated");
        let service_name = request
            .extensions()
            .get::<String>()
            .cloned()
            .unwrap_or_else(|| "PaymentService".to_string());
        grpc_logging_wrapper(
            request,
            &service_name,
            self.config.clone(),
            FlowName::RepeatPayment,
            |request_data| {
                let service_name = service_name.clone();
                Box::pin(async move {
                    let payload = request_data.payload;
                    let metadata_payload = request_data.extracted_metadata;
                    let (connector, request_id, lineage_ids) = (
                        metadata_payload.connector,
                        metadata_payload.request_id,
                        metadata_payload.lineage_ids,
                    );
                    let connector_auth_details = &metadata_payload.connector_auth_type;

                    //get connector data
                    let connector_data: ConnectorData<DefaultPCIHolder> =
                        ConnectorData::get_connector_by_name(&connector);

                    // Get connector integration
                    let connector_integration: BoxedConnectorIntegrationV2<
                        '_,
                        RepeatPayment,
                        PaymentFlowData,
                        RepeatPaymentData,
                        PaymentsResponseData,
                    > = connector_data.connector.get_connector_integration_v2();

                    // Create payment flow data
                    let payment_flow_data = PaymentFlowData::foreign_try_from((
                        payload.clone(),
                        self.config.connectors.clone(),
                        &request_data.masked_metadata,
                    ))
                    .map_err(|e| e.into_grpc_status())?;

                    // Create repeat payment data
                    let repeat_payment_data = RepeatPaymentData::foreign_try_from(payload.clone())
                        .map_err(|e| e.into_grpc_status())?;

                    // Create router data
                    let router_data: RouterDataV2<
                        RepeatPayment,
                        PaymentFlowData,
                        RepeatPaymentData,
                        PaymentsResponseData,
                    > = RouterDataV2 {
                        flow: std::marker::PhantomData,
                        resource_common_data: payment_flow_data,
                        connector_auth_type: connector_auth_details.clone(),
                        request: repeat_payment_data.clone(),
                        response: Err(ErrorResponse::default()),
                    };
                    // Get API tag for RepeatPayment flow
                    let api_tag = self.config.api_tags.get_tag(
                        FlowName::RepeatPayment,
                        repeat_payment_data.payment_method_type,
                    );

                    // Create test context if test mode is enabled
                    let test_context =
                        self.config
                            .test
                            .create_test_context(&request_id)
                            .map_err(|e| {
                                tonic::Status::internal(format!(
                                    "Test mode configuration error: {e}"
                                ))
                            })?;

                    let event_params = EventProcessingParams {
                        connector_name: &connector.to_string(),
                        service_name: &service_name,
                        flow_name: FlowName::RepeatPayment,
                        event_config: &self.config.events,
                        request_id: &request_id,
                        lineage_ids: &lineage_ids,
                        reference_id: &metadata_payload.reference_id,
                        shadow_mode: metadata_payload.shadow_mode,
                    };

                    let response = Box::pin(
                        external_services::service::execute_connector_processing_step(
                            &self.config.proxy,
                            connector_integration,
                            router_data,
                            None,
                            event_params,
                            None, // token_data - None for non-proxy payments
                            common_enums::CallConnectorAction::Trigger,
                            test_context,
                            api_tag,
                        ),
                    )
                    .await
                    .switch()
                    .map_err(|e| e.into_grpc_status())?;

                    // Generate response
                    let repeat_payment_response = generate_repeat_payment_response(response)
                        .map_err(|e| e.into_grpc_status())?;

                    Ok(tonic::Response::new(repeat_payment_response))
                })
            },
        )
        .await
    }

    #[tracing::instrument(
        name = "pre_authenticate",
        fields(
            name = common_utils::consts::NAME,
            service_name = common_utils::consts::PAYMENT_SERVICE_NAME,
            service_method = FlowName::PreAuthenticate.as_str(),
            request_body = tracing::field::Empty,
            response_body = tracing::field::Empty,
            error_message = tracing::field::Empty,
            merchant_id = tracing::field::Empty,
            gateway = tracing::field::Empty,
            request_id = tracing::field::Empty,
            status_code = tracing::field::Empty,
            message_ = "Golden Log Line (incoming)",
            response_time = tracing::field::Empty,
            tenant_id = tracing::field::Empty,
            flow = FlowName::PreAuthenticate.as_str(),
            flow_specific_fields.status = tracing::field::Empty,
        )
        skip(self, request)
    )]
    async fn pre_authenticate(
        &self,
        request: tonic::Request<PaymentServicePreAuthenticateRequest>,
    ) -> Result<tonic::Response<PaymentServicePreAuthenticateResponse>, tonic::Status> {
        let service_name = request
            .extensions()
            .get::<String>()
            .cloned()
            .unwrap_or_else(|| "PaymentService".to_string());
        grpc_logging_wrapper(
            request,
            &service_name,
            self.config.clone(),
            FlowName::PreAuthenticate,
            |request_data| async move { self.internal_pre_authenticate(request_data).await },
        )
        .await
    }

    #[tracing::instrument(
        name = "authenticate",
        fields(
            name = common_utils::consts::NAME,
            service_name = common_utils::consts::PAYMENT_SERVICE_NAME,
            service_method = FlowName::Authenticate.as_str(),
            request_body = tracing::field::Empty,
            response_body = tracing::field::Empty,
            error_message = tracing::field::Empty,
            merchant_id = tracing::field::Empty,
            gateway = tracing::field::Empty,
            request_id = tracing::field::Empty,
            status_code = tracing::field::Empty,
            message_ = "Golden Log Line (incoming)",
            response_time = tracing::field::Empty,
            tenant_id = tracing::field::Empty,
            flow = FlowName::Authenticate.as_str(),
            flow_specific_fields.status = tracing::field::Empty,
        )
        skip(self, request)
    )]
    async fn authenticate(
        &self,
        request: tonic::Request<PaymentServiceAuthenticateRequest>,
    ) -> Result<tonic::Response<PaymentServiceAuthenticateResponse>, tonic::Status> {
        let service_name = request
            .extensions()
            .get::<String>()
            .cloned()
            .unwrap_or_else(|| "PaymentService".to_string());
        grpc_logging_wrapper(
            request,
            &service_name,
            self.config.clone(),
            FlowName::Authenticate,
            |request_data| async move { self.internal_authenticate(request_data).await },
        )
        .await
    }

    #[tracing::instrument(
        name = "post_authenticate",
        fields(
            name = common_utils::consts::NAME,
            service_name = common_utils::consts::PAYMENT_SERVICE_NAME,
            service_method = FlowName::PostAuthenticate.as_str(),
            request_body = tracing::field::Empty,
            response_body = tracing::field::Empty,
            error_message = tracing::field::Empty,
            merchant_id = tracing::field::Empty,
            gateway = tracing::field::Empty,
            request_id = tracing::field::Empty,
            status_code = tracing::field::Empty,
            message_ = "Golden Log Line (incoming)",
            response_time = tracing::field::Empty,
            tenant_id = tracing::field::Empty,
            flow = FlowName::PostAuthenticate.as_str(),
            flow_specific_fields.status = tracing::field::Empty,
        )
        skip(self, request)
    )]
    async fn post_authenticate(
        &self,
        request: tonic::Request<PaymentServicePostAuthenticateRequest>,
    ) -> Result<tonic::Response<PaymentServicePostAuthenticateResponse>, tonic::Status> {
        let service_name = request
            .extensions()
            .get::<String>()
            .cloned()
            .unwrap_or_else(|| "PaymentService".to_string());
        grpc_logging_wrapper(
            request,
            &service_name,
            self.config.clone(),
            FlowName::PostAuthenticate,
            |request_data| async move { self.internal_post_authenticate(request_data).await },
        )
        .await
    }

    #[tracing::instrument(
<<<<<<< HEAD
        name = "create_payment_method_token",
        fields(
            name = common_utils::consts::NAME,
            service_name = common_utils::consts::PAYMENT_SERVICE_NAME,
            service_method = "CreatePaymentMethodToken",
=======
        name = "create_connector_customer",
        fields(
            name = common_utils::consts::NAME,
            service_name = common_utils::consts::PAYMENT_SERVICE_NAME,
            service_method = FlowName::CreateConnectorCustomer.as_str(),
>>>>>>> 8edf9f74
            request_body = tracing::field::Empty,
            response_body = tracing::field::Empty,
            error_message = tracing::field::Empty,
            merchant_id = tracing::field::Empty,
            gateway = tracing::field::Empty,
            request_id = tracing::field::Empty,
            status_code = tracing::field::Empty,
            message_ = "Golden Log Line (incoming)",
            response_time = tracing::field::Empty,
            tenant_id = tracing::field::Empty,
<<<<<<< HEAD
            flow = "CreatePaymentMethodToken",
            flow_specific_fields.status = tracing::field::Empty,
        )
        skip(self, request)
    )]
    async fn create_payment_method_token(
        &self,
        request: tonic::Request<PaymentServiceCreatePaymentMethodTokenRequest>,
    ) -> Result<tonic::Response<PaymentServiceCreatePaymentMethodTokenResponse>, tonic::Status>
    {
        info!("CREATE_PAYMENT_METHOD_TOKEN_FLOW: initiated");
=======
            flow = FlowName::CreateConnectorCustomer.as_str(),
            flow_specific_fields.status = tracing::field::Empty,
        ),
        skip(self, request)
    )]
    async fn create_connector_customer(
        &self,
        request: tonic::Request<
            grpc_api_types::payments::PaymentServiceCreateConnectorCustomerRequest,
        >,
    ) -> Result<
        tonic::Response<grpc_api_types::payments::PaymentServiceCreateConnectorCustomerResponse>,
        tonic::Status,
    > {
        info!("CREATE_CONNECTOR_CUSTOMER_FLOW: initiated");
>>>>>>> 8edf9f74
        let service_name = request
            .extensions()
            .get::<String>()
            .cloned()
            .unwrap_or_else(|| "PaymentService".to_string());
<<<<<<< HEAD

=======
>>>>>>> 8edf9f74
        grpc_logging_wrapper(
            request,
            &service_name,
            self.config.clone(),
<<<<<<< HEAD
            FlowName::PaymentMethodToken,
=======
            FlowName::CreateConnectorCustomer,
>>>>>>> 8edf9f74
            |request_data| {
                let service_name = service_name.clone();
                Box::pin(async move {
                    let payload = request_data.payload;
                    let metadata_payload = request_data.extracted_metadata;
                    let (connector, request_id, lineage_ids) = (
                        metadata_payload.connector,
                        metadata_payload.request_id,
                        metadata_payload.lineage_ids,
                    );
                    let connector_auth_details = &metadata_payload.connector_auth_type;

<<<<<<< HEAD
                    // Get connector data
=======
                    //get connector data
>>>>>>> 8edf9f74
                    let connector_data: ConnectorData<DefaultPCIHolder> =
                        ConnectorData::get_connector_by_name(&connector);

                    // Get connector integration
                    let connector_integration: BoxedConnectorIntegrationV2<
                        '_,
<<<<<<< HEAD
                        PaymentMethodToken,
                        PaymentFlowData,
                        PaymentMethodTokenizationData<DefaultPCIHolder>,
                        PaymentMethodTokenResponse,
                    > = connector_data.connector.get_connector_integration_v2();

                    // Create payment flow data
=======
                        CreateConnectorCustomer,
                        PaymentFlowData,
                        ConnectorCustomerData,
                        ConnectorCustomerResponse,
                    > = connector_data.connector.get_connector_integration_v2();

                    // Create common request data
>>>>>>> 8edf9f74
                    let payment_flow_data = PaymentFlowData::foreign_try_from((
                        payload.clone(),
                        self.config.connectors.clone(),
                        &request_data.masked_metadata,
                    ))
                    .map_err(|e| e.into_grpc_status())?;

<<<<<<< HEAD
                    // Get payment method token request data
                    let payment_method_token_request_data =
                        PaymentMethodTokenizationData::foreign_try_from(payload.clone()).map_err(
                            |err| {
                                tracing::error!(
                                    "Failed to process payment method token data: {:?}",
                                    err
                                );
                                tonic::Status::internal(format!(
                                    "Failed to process payment method token data: {err}"
                                ))
                            },
                        )?;

                    // Create router data for payment method token flow
                    let payment_method_token_router_data = RouterDataV2::<
                        PaymentMethodToken,
                        PaymentFlowData,
                        PaymentMethodTokenizationData<DefaultPCIHolder>,
                        PaymentMethodTokenResponse,
=======
                    // Create connector customer request data directly
                    let connector_customer_request_data = ConnectorCustomerData::foreign_try_from(
                        payload.clone(),
                    )
                    .map_err(|err| {
                        tracing::error!("Failed to process connector customer data: {:?}", err);
                        tonic::Status::internal(format!(
                            "Failed to process connector customer data: {err}"
                        ))
                    })?;

                    // Create router data for connector customer flow
                    let connector_customer_router_data = RouterDataV2::<
                        CreateConnectorCustomer,
                        PaymentFlowData,
                        ConnectorCustomerData,
                        ConnectorCustomerResponse,
>>>>>>> 8edf9f74
                    > {
                        flow: std::marker::PhantomData,
                        resource_common_data: payment_flow_data.clone(),
                        connector_auth_type: connector_auth_details.clone(),
<<<<<<< HEAD
                        request: payment_method_token_request_data.clone(),
                        response: Err(ErrorResponse::default()),
                    };

                    // Get API tag for PaymentMethodToken flow
                    let api_tag = self
                        .config
                        .api_tags
                        .get_tag(FlowName::PaymentMethodToken, None);
=======
                        request: connector_customer_request_data.clone(),
                        response: Err(ErrorResponse::default()),
                    };

                    // Get API tag for CreateConnectorCustomer flow
                    let api_tag = self
                        .config
                        .api_tags
                        .get_tag(FlowName::CreateConnectorCustomer, None);
>>>>>>> 8edf9f74

                    // Create test context if test mode is enabled
                    let test_context =
                        self.config
                            .test
                            .create_test_context(&request_id)
                            .map_err(|e| {
                                tonic::Status::internal(format!(
                                    "Test mode configuration error: {e}"
                                ))
                            })?;

                    // Execute connector processing
<<<<<<< HEAD
                    let event_params = EventProcessingParams {
                        connector_name: &connector.to_string(),
                        service_name: &service_name,
                        flow_name: FlowName::PaymentMethodToken,
=======
                    let external_event_params = EventProcessingParams {
                        connector_name: &connector.to_string(),
                        service_name: &service_name,
                        flow_name: FlowName::CreateConnectorCustomer,
>>>>>>> 8edf9f74
                        event_config: &self.config.events,
                        request_id: &request_id,
                        lineage_ids: &lineage_ids,
                        reference_id: &metadata_payload.reference_id,
                        shadow_mode: metadata_payload.shadow_mode,
                    };

                    let response = Box::pin(
                        external_services::service::execute_connector_processing_step(
                            &self.config.proxy,
                            connector_integration,
<<<<<<< HEAD
                            payment_method_token_router_data,
                            None,
                            event_params,
=======
                            connector_customer_router_data,
                            None,
                            external_event_params,
>>>>>>> 8edf9f74
                            None,
                            common_enums::CallConnectorAction::Trigger,
                            test_context,
                            api_tag,
                        ),
                    )
                    .await
                    .switch()
<<<<<<< HEAD
                    .map_err(|e| e.into_grpc_status())?;

                    // Generate response using the existing function
                    let payment_method_token_response =
                        domain_types::types::generate_create_payment_method_token_response(
                            response,
                        )
                        .map_err(|e| e.into_grpc_status())?;

                    Ok(tonic::Response::new(payment_method_token_response))
=======
                    .map_err(
                        |e: error_stack::Report<ApplicationErrorResponse>| {
                            tonic::Status::internal(format!(
                                "Connector customer creation failed: {e}"
                            ))
                        },
                    )?;

                    // Generate response using the new function
                    let connector_customer_response =
                        domain_types::types::generate_create_connector_customer_response(response)
                            .map_err(|e| e.into_grpc_status())?;

                    Ok(tonic::Response::new(connector_customer_response))
>>>>>>> 8edf9f74
                })
            },
        )
        .await
    }

    #[tracing::instrument(
        name = "create_access_token",
        fields(
            name = common_utils::consts::NAME,
            service_name = common_utils::consts::PAYMENT_SERVICE_NAME,
            service_method = FlowName::CreateAccessToken.as_str(),
            request_body = tracing::field::Empty,
            response_body = tracing::field::Empty,
            error_message = tracing::field::Empty,
            merchant_id = tracing::field::Empty,
            gateway = tracing::field::Empty,
            request_id = tracing::field::Empty,
            status_code = tracing::field::Empty,
            message_ = "Golden Log Line (incoming)",
            response_time = tracing::field::Empty,
            tenant_id = tracing::field::Empty,
            flow = FlowName::CreateAccessToken.as_str(),
            flow_specific_fields.status = tracing::field::Empty,
        )
        skip(self, request)
    )]
    async fn create_access_token(
        &self,
        request: tonic::Request<PaymentServiceCreateAccessTokenRequest>,
    ) -> Result<tonic::Response<PaymentServiceCreateAccessTokenResponse>, tonic::Status> {
        tracing::info!("ACCESS_TOKEN_FLOW: initiated");
        let service_name = request
            .extensions()
            .get::<String>()
            .cloned()
            .unwrap_or_else(|| "PaymentService".to_string());

        grpc_logging_wrapper(
            request,
            &service_name,
            self.config.clone(),
            FlowName::CreateAccessToken,
            |request_data| {
                let service_name = service_name.clone();
                Box::pin(async move {
                    let metadata_payload = request_data.extracted_metadata;
                    let (connector, request_id, lineage_ids) = (
                        metadata_payload.connector,
                        metadata_payload.request_id,
                        metadata_payload.lineage_ids,
                    );
                    let connector_auth_details = &metadata_payload.connector_auth_type;

                    // Get connector data
                    let connector_data: ConnectorData<DefaultPCIHolder> =
                        ConnectorData::get_connector_by_name(&connector);
                    let access_token_create_request = request_data.payload;
                    // Create minimal payment flow data for access token generation
                    let payment_flow_data = PaymentFlowData::foreign_try_from((
                        access_token_create_request,
                        self.config.connectors.clone(),
                        &request_data.masked_metadata,
                    ))
                    .map_err(|e| e.into_grpc_status())?;

                    // Create event params for the handle_access_token function
                    let event_params = EventParams {
                        _connector_name: &connector.to_string(),
                        _service_name: &service_name,
                        request_id: &request_id,
                        lineage_ids: &lineage_ids,
                        reference_id: &metadata_payload.reference_id,
                        shadow_mode: metadata_payload.shadow_mode,
                    };

                    // Reuse the existing handle_access_token function
                    let access_token_data = Box::pin(self.handle_access_token(
                        connector_data,
                        &payment_flow_data,
                        connector_auth_details.clone(),
                        &connector.to_string(),
                        &service_name,
                        event_params,
                    ))
                    .await
                    .map_err(|e| {
                        let message = e
                            .error_message
                            .unwrap_or_else(|| "Access token creation failed".to_string());
                        tonic::Status::internal(message)
                    })?;

                    tracing::info!(
                        "Access token created successfully with expiry: {:?}",
                        access_token_data.expires_in
                    );

                    // Create response using the access token data
                    let create_access_token_response = PaymentServiceCreateAccessTokenResponse {
                        access_token: access_token_data.access_token,
                        token_type: access_token_data.token_type,
                        expires_in_seconds: access_token_data.expires_in,
                        status: i32::from(grpc_api_types::payments::OperationStatus::Success),
                        error_code: None,
                        error_message: None,
                        status_code: 200,
                        response_ref_id: None,
                    };

                    Ok(tonic::Response::new(create_access_token_response))
                })
            },
        )
        .await
    }
}

async fn get_payments_webhook_content(
    connector_data: ConnectorData<DefaultPCIHolder>,
    request_details: domain_types::connector_types::RequestDetails,
    webhook_secrets: Option<domain_types::connector_types::ConnectorWebhookSecrets>,
    connector_auth_details: Option<ConnectorAuthType>,
) -> CustomResult<grpc_api_types::payments::WebhookResponseContent, ApplicationErrorResponse> {
    let webhook_details = connector_data
        .connector
        .process_payment_webhook(
            request_details.clone(),
            webhook_secrets,
            connector_auth_details,
        )
        .switch()?;

    match webhook_details.transformation_status {
        common_enums::WebhookTransformationStatus::Complete => {
            // Generate response
            let response = PaymentServiceGetResponse::foreign_try_from(webhook_details)
                .change_context(ApplicationErrorResponse::InternalServerError(ApiError {
                    sub_code: "RESPONSE_CONSTRUCTION_ERROR".to_string(),
                    error_identifier: 500,
                    error_message: "Error while constructing response".to_string(),
                    error_object: None,
                }))?;

            Ok(grpc_api_types::payments::WebhookResponseContent {
                content: Some(
                    grpc_api_types::payments::webhook_response_content::Content::PaymentsResponse(
                        response,
                    ),
                ),
            })
        }
        common_enums::WebhookTransformationStatus::Incomplete => {
            let resource_object = connector_data
                .connector
                .get_webhook_resource_object(request_details)
                .switch()?;
            let resource_object_vec = serde_json::to_vec(&resource_object).change_context(
                ApplicationErrorResponse::InternalServerError(ApiError {
                    sub_code: "SERIALIZATION_ERROR".to_string(),
                    error_identifier: 500,
                    error_message: "Error while serializing resource object".to_string(),
                    error_object: None,
                }),
            )?;

            Ok(grpc_api_types::payments::WebhookResponseContent {
                content: Some(
                    grpc_api_types::payments::webhook_response_content::Content::IncompleteTransformation(
                        grpc_api_types::payments::IncompleteTransformationResponse {
                            resource_object: resource_object_vec,
                            reason: "Payment information required".to_string(),
                        }
                    ),
                ),
            })
        }
    }
}

async fn get_refunds_webhook_content<
    T: PaymentMethodDataTypes
        + Default
        + Eq
        + Debug
        + Send
        + serde::Serialize
        + serde::de::DeserializeOwned
        + Clone
        + Sync
        + domain_types::types::CardConversionHelper<T>
        + 'static,
>(
    connector_data: ConnectorData<T>,
    request_details: domain_types::connector_types::RequestDetails,
    webhook_secrets: Option<domain_types::connector_types::ConnectorWebhookSecrets>,
    connector_auth_details: Option<ConnectorAuthType>,
) -> CustomResult<grpc_api_types::payments::WebhookResponseContent, ApplicationErrorResponse> {
    let webhook_details = connector_data
        .connector
        .process_refund_webhook(request_details, webhook_secrets, connector_auth_details)
        .switch()?;

    // Generate response - RefundService should handle this, for now return basic response
    let response = RefundResponse::foreign_try_from(webhook_details).change_context(
        ApplicationErrorResponse::InternalServerError(ApiError {
            sub_code: "RESPONSE_CONSTRUCTION_ERROR".to_string(),
            error_identifier: 500,
            error_message: "Error while constructing response".to_string(),
            error_object: None,
        }),
    )?;

    Ok(grpc_api_types::payments::WebhookResponseContent {
        content: Some(
            grpc_api_types::payments::webhook_response_content::Content::RefundsResponse(response),
        ),
    })
}

async fn get_disputes_webhook_content<
    T: PaymentMethodDataTypes
        + Default
        + Eq
        + Debug
        + Send
        + serde::Serialize
        + serde::de::DeserializeOwned
        + Clone
        + Sync
        + domain_types::types::CardConversionHelper<T>
        + 'static,
>(
    connector_data: ConnectorData<T>,
    request_details: domain_types::connector_types::RequestDetails,
    webhook_secrets: Option<domain_types::connector_types::ConnectorWebhookSecrets>,
    connector_auth_details: Option<ConnectorAuthType>,
) -> CustomResult<grpc_api_types::payments::WebhookResponseContent, ApplicationErrorResponse> {
    let webhook_details = connector_data
        .connector
        .process_dispute_webhook(request_details, webhook_secrets, connector_auth_details)
        .switch()?;

    // Generate response - DisputeService should handle this, for now return basic response
    let response = DisputeResponse::foreign_try_from(webhook_details).change_context(
        ApplicationErrorResponse::InternalServerError(ApiError {
            sub_code: "RESPONSE_CONSTRUCTION_ERROR".to_string(),
            error_identifier: 500,
            error_message: "Error while constructing response".to_string(),
            error_object: None,
        }),
    )?;

    Ok(grpc_api_types::payments::WebhookResponseContent {
        content: Some(
            grpc_api_types::payments::webhook_response_content::Content::DisputesResponse(response),
        ),
    })
}

pub fn generate_payment_pre_authenticate_response<T: PaymentMethodDataTypes>(
    router_data_v2: RouterDataV2<
        PreAuthenticate,
        PaymentFlowData,
        PaymentsPreAuthenticateData<T>,
        PaymentsResponseData,
    >,
) -> Result<PaymentServicePreAuthenticateResponse, error_stack::Report<ApplicationErrorResponse>> {
    let transaction_response = router_data_v2.response;
    let status = router_data_v2.resource_common_data.status;
    let grpc_status = grpc_api_types::payments::PaymentStatus::foreign_from(status);
    let raw_connector_response = router_data_v2
        .resource_common_data
        .get_raw_connector_response();
    let response_headers = router_data_v2
        .resource_common_data
        .get_connector_response_headers_as_map();

    let response = match transaction_response {
        Ok(response) => match response {
            PaymentsResponseData::PreAuthenticateResponse {
                redirection_data,
                connector_response_reference_id,
                status_code,
            } => PaymentServicePreAuthenticateResponse {
                transaction_id: None,
                redirection_data: redirection_data
                    .map(|form| match *form {
                        router_response_types::RedirectForm::Form {
                            endpoint,
                            method,
                            form_fields,
                        } => Ok::<grpc_api_types::payments::RedirectForm, ApplicationErrorResponse>(
                            grpc_api_types::payments::RedirectForm {
                                form_type: Some(
                                    grpc_api_types::payments::redirect_form::FormType::Form(
                                        grpc_api_types::payments::FormData {
                                            endpoint,
                                            method:
                                                grpc_api_types::payments::HttpMethod::foreign_from(
                                                    method,
                                                )
                                                .into(),
                                            form_fields,
                                        },
                                    ),
                                ),
                            },
                        ),
                        router_response_types::RedirectForm::Html { html_data } => {
                            Ok(grpc_api_types::payments::RedirectForm {
                                form_type: Some(
                                    grpc_api_types::payments::redirect_form::FormType::Html(
                                        grpc_api_types::payments::HtmlData { html_data },
                                    ),
                                ),
                            })
                        }
                        router_response_types::RedirectForm::Uri { uri } => {
                            Ok(grpc_api_types::payments::RedirectForm {
                                form_type: Some(
                                    grpc_api_types::payments::redirect_form::FormType::Uri(
                                        grpc_api_types::payments::UriData { uri },
                                    ),
                                ),
                            })
                        }
                        router_response_types::RedirectForm::Mifinity {
                            initialization_token,
                        } => Ok(grpc_api_types::payments::RedirectForm {
                            form_type: Some(
                                grpc_api_types::payments::redirect_form::FormType::Uri(
                                    grpc_api_types::payments::UriData {
                                        uri: initialization_token,
                                    },
                                ),
                            ),
                        }),
                        router_response_types::RedirectForm::CybersourceAuthSetup {
                            access_token,
                            ddc_url,
                            reference_id,
                        } => {
                            let mut form_fields = HashMap::new();
                            form_fields.insert("access_token".to_string(), access_token);
                            form_fields.insert("ddc_url".to_string(), ddc_url.clone());
                            form_fields.insert("reference_id".to_string(), reference_id);

                            Ok(grpc_api_types::payments::RedirectForm {
                                form_type: Some(
                                    grpc_api_types::payments::redirect_form::FormType::Form(
                                        grpc_api_types::payments::FormData {
                                            endpoint: ddc_url,
                                            method: grpc_api_types::payments::HttpMethod::Post
                                                .into(),
                                            form_fields,
                                        },
                                    ),
                                ),
                            })
                        }
                        _ => Err(ApplicationErrorResponse::BadRequest(ApiError {
                            sub_code: "INVALID_RESPONSE".to_owned(),
                            error_identifier: 400,
                            error_message: "Invalid response from connector".to_owned(),
                            error_object: None,
                        }))?,
                    })
                    .transpose()?,
                connector_metadata: HashMap::new(),
                response_ref_id: connector_response_reference_id.map(|id| {
                    grpc_api_types::payments::Identifier {
                        id_type: Some(grpc_api_types::payments::identifier::IdType::Id(id)),
                    }
                }),
                status: grpc_status.into(),
                error_message: None,
                error_code: None,
                error_reason: None,
                raw_connector_response,
                status_code: status_code.into(),
                response_headers,
                network_txn_id: None,
                state: None,
            },
            _ => {
                return Err(ApplicationErrorResponse::BadRequest(ApiError {
                    sub_code: "INVALID_RESPONSE".to_owned(),
                    error_identifier: 400,
                    error_message: "Invalid response type for pre authenticate".to_owned(),
                    error_object: None,
                })
                .into())
            }
        },
        Err(err) => {
            let status = err
                .attempt_status
                .map(grpc_api_types::payments::PaymentStatus::foreign_from)
                .unwrap_or_default();
            PaymentServicePreAuthenticateResponse {
                transaction_id: Some(grpc_api_types::payments::Identifier {
                    id_type: Some(
                        grpc_api_types::payments::identifier::IdType::NoResponseIdMarker(()),
                    ),
                }),
                redirection_data: None,
                network_txn_id: None,
                response_ref_id: None,
                status: status.into(),
                error_message: Some(err.message),
                error_code: Some(err.code),
                error_reason: err.reason,
                status_code: err.status_code.into(),
                response_headers,
                raw_connector_response,
                connector_metadata: HashMap::new(),
                state: None,
            }
        }
    };
    Ok(response)
}

pub fn generate_payment_authenticate_response<T: PaymentMethodDataTypes>(
    router_data_v2: RouterDataV2<
        Authenticate,
        PaymentFlowData,
        PaymentsAuthenticateData<T>,
        PaymentsResponseData,
    >,
) -> Result<PaymentServiceAuthenticateResponse, error_stack::Report<ApplicationErrorResponse>> {
    let transaction_response = router_data_v2.response;
    let status = router_data_v2.resource_common_data.status;
    let grpc_status = grpc_api_types::payments::PaymentStatus::foreign_from(status);
    let raw_connector_response = router_data_v2
        .resource_common_data
        .get_raw_connector_response();
    let response_headers = router_data_v2
        .resource_common_data
        .get_connector_response_headers_as_map();

    let response = match transaction_response {
        Ok(response) => match response {
            PaymentsResponseData::AuthenticateResponse {
                redirection_data,
                authentication_data,
                connector_response_reference_id,
                status_code,
            } => PaymentServiceAuthenticateResponse {
                response_ref_id: connector_response_reference_id.map(|id| {
                    grpc_api_types::payments::Identifier {
                        id_type: Some(grpc_api_types::payments::identifier::IdType::Id(id)),
                    }
                }),
                transaction_id: None,
                redirection_data: redirection_data
                    .map(|form| match *form {
                        router_response_types::RedirectForm::Form {
                            endpoint,
                            method,
                            form_fields,
                        } => Ok::<grpc_api_types::payments::RedirectForm, ApplicationErrorResponse>(
                            grpc_api_types::payments::RedirectForm {
                                form_type: Some(
                                    grpc_api_types::payments::redirect_form::FormType::Form(
                                        grpc_api_types::payments::FormData {
                                            endpoint,
                                            method:
                                                grpc_api_types::payments::HttpMethod::foreign_from(
                                                    method,
                                                )
                                                .into(),
                                            form_fields,
                                        },
                                    ),
                                ),
                            },
                        ),
                        router_response_types::RedirectForm::Html { html_data } => {
                            Ok(grpc_api_types::payments::RedirectForm {
                                form_type: Some(
                                    grpc_api_types::payments::redirect_form::FormType::Html(
                                        grpc_api_types::payments::HtmlData { html_data },
                                    ),
                                ),
                            })
                        }
                        router_response_types::RedirectForm::Uri { uri } => {
                            Ok(grpc_api_types::payments::RedirectForm {
                                form_type: Some(
                                    grpc_api_types::payments::redirect_form::FormType::Uri(
                                        grpc_api_types::payments::UriData { uri },
                                    ),
                                ),
                            })
                        }
                        router_response_types::RedirectForm::Mifinity {
                            initialization_token,
                        } => Ok(grpc_api_types::payments::RedirectForm {
                            form_type: Some(
                                grpc_api_types::payments::redirect_form::FormType::Uri(
                                    grpc_api_types::payments::UriData {
                                        uri: initialization_token,
                                    },
                                ),
                            ),
                        }),
                        router_response_types::RedirectForm::CybersourceConsumerAuth {
                            access_token,
                            step_up_url,
                        } => {
                            let mut form_fields = HashMap::new();
                            form_fields.insert("access_token".to_string(), access_token);
                            form_fields.insert("step_up_url".to_string(), step_up_url.clone());

                            Ok(grpc_api_types::payments::RedirectForm {
                                form_type: Some(
                                    grpc_api_types::payments::redirect_form::FormType::Form(
                                        grpc_api_types::payments::FormData {
                                            endpoint: step_up_url,
                                            method: grpc_api_types::payments::HttpMethod::Post
                                                .into(),
                                            form_fields,
                                        },
                                    ),
                                ),
                            })
                        }
                        _ => Err(ApplicationErrorResponse::BadRequest(ApiError {
                            sub_code: "INVALID_RESPONSE".to_owned(),
                            error_identifier: 400,
                            error_message: "Invalid response from connector".to_owned(),
                            error_object: None,
                        }))?,
                    })
                    .transpose()?,
                connector_metadata: HashMap::new(),
                authentication_data: authentication_data.map(ForeignFrom::foreign_from),
                status: grpc_status.into(),
                error_message: None,
                error_code: None,
                error_reason: None,
                raw_connector_response,
                status_code: status_code.into(),
                response_headers,
                network_txn_id: None,
                state: None,
            },
            _ => {
                return Err(ApplicationErrorResponse::BadRequest(ApiError {
                    sub_code: "INVALID_RESPONSE".to_owned(),
                    error_identifier: 400,
                    error_message: "Invalid response type for authenticate".to_owned(),
                    error_object: None,
                })
                .into())
            }
        },
        Err(err) => {
            let status = err
                .attempt_status
                .map(grpc_api_types::payments::PaymentStatus::foreign_from)
                .unwrap_or_default();
            PaymentServiceAuthenticateResponse {
                transaction_id: Some(grpc_api_types::payments::Identifier {
                    id_type: Some(grpc_api_types::payments::identifier::IdType::Id(
                        "session_created".to_string(),
                    )),
                }),
                redirection_data: None,
                network_txn_id: None,
                response_ref_id: None,
                authentication_data: None,
                status: status.into(),
                error_message: Some(err.message),
                error_code: Some(err.code),
                error_reason: err.reason,
                status_code: err.status_code.into(),
                raw_connector_response,
                response_headers,
                connector_metadata: HashMap::new(),
                state: None,
            }
        }
    };
    Ok(response)
}

pub fn generate_payment_post_authenticate_response<T: PaymentMethodDataTypes>(
    router_data_v2: RouterDataV2<
        PostAuthenticate,
        PaymentFlowData,
        PaymentsPostAuthenticateData<T>,
        PaymentsResponseData,
    >,
) -> Result<PaymentServicePostAuthenticateResponse, error_stack::Report<ApplicationErrorResponse>> {
    let transaction_response = router_data_v2.response;
    let status = router_data_v2.resource_common_data.status;
    let grpc_status = grpc_api_types::payments::PaymentStatus::foreign_from(status);
    let raw_connector_response = router_data_v2
        .resource_common_data
        .get_raw_connector_response();
    let response_headers = router_data_v2
        .resource_common_data
        .get_connector_response_headers_as_map();

    let response = match transaction_response {
        Ok(response) => match response {
            PaymentsResponseData::PostAuthenticateResponse {
                authentication_data,
                connector_response_reference_id,
                status_code,
            } => PaymentServicePostAuthenticateResponse {
                transaction_id: None,
                redirection_data: None,
                connector_metadata: HashMap::new(),
                network_txn_id: None,
                response_ref_id: connector_response_reference_id.map(|id| {
                    grpc_api_types::payments::Identifier {
                        id_type: Some(grpc_api_types::payments::identifier::IdType::Id(id)),
                    }
                }),
                authentication_data: authentication_data.map(ForeignFrom::foreign_from),
                incremental_authorization_allowed: None,
                status: grpc_status.into(),
                error_message: None,
                error_code: None,
                error_reason: None,
                raw_connector_response,
                status_code: status_code.into(),
                response_headers,
                state: None,
            },
            _ => {
                return Err(ApplicationErrorResponse::BadRequest(ApiError {
                    sub_code: "INVALID_RESPONSE".to_owned(),
                    error_identifier: 400,
                    error_message: "Invalid response type for post authenticate".to_owned(),
                    error_object: None,
                })
                .into())
            }
        },
        Err(err) => {
            let status = err
                .attempt_status
                .map(grpc_api_types::payments::PaymentStatus::foreign_from)
                .unwrap_or_default();
            PaymentServicePostAuthenticateResponse {
                transaction_id: Some(grpc_api_types::payments::Identifier {
                    id_type: Some(
                        grpc_api_types::payments::identifier::IdType::NoResponseIdMarker(()),
                    ),
                }),
                redirection_data: None,
                network_txn_id: None,
                response_ref_id: None,
                authentication_data: None,
                incremental_authorization_allowed: None,
                status: status.into(),
                error_message: Some(err.message),
                error_code: Some(err.code),
                error_reason: err.reason,
                status_code: err.status_code.into(),
                response_headers,
                raw_connector_response,
                connector_metadata: HashMap::new(),
                state: None,
            }
        }
    };
    Ok(response)
}<|MERGE_RESOLUTION|>--- conflicted
+++ resolved
@@ -3316,19 +3316,11 @@
     }
 
     #[tracing::instrument(
-<<<<<<< HEAD
         name = "create_payment_method_token",
         fields(
             name = common_utils::consts::NAME,
             service_name = common_utils::consts::PAYMENT_SERVICE_NAME,
             service_method = "CreatePaymentMethodToken",
-=======
-        name = "create_connector_customer",
-        fields(
-            name = common_utils::consts::NAME,
-            service_name = common_utils::consts::PAYMENT_SERVICE_NAME,
-            service_method = FlowName::CreateConnectorCustomer.as_str(),
->>>>>>> 8edf9f74
             request_body = tracing::field::Empty,
             response_body = tracing::field::Empty,
             error_message = tracing::field::Empty,
@@ -3339,7 +3331,6 @@
             message_ = "Golden Log Line (incoming)",
             response_time = tracing::field::Empty,
             tenant_id = tracing::field::Empty,
-<<<<<<< HEAD
             flow = "CreatePaymentMethodToken",
             flow_specific_fields.status = tracing::field::Empty,
         )
@@ -3351,7 +3342,154 @@
     ) -> Result<tonic::Response<PaymentServiceCreatePaymentMethodTokenResponse>, tonic::Status>
     {
         info!("CREATE_PAYMENT_METHOD_TOKEN_FLOW: initiated");
-=======
+        let service_name = request
+            .extensions()
+            .get::<String>()
+            .cloned()
+            .unwrap_or_else(|| "PaymentService".to_string());
+
+        grpc_logging_wrapper(
+            request,
+            &service_name,
+            self.config.clone(),
+            FlowName::PaymentMethodToken,
+            |request_data| {
+                let service_name = service_name.clone();
+                Box::pin(async move {
+                    let payload = request_data.payload;
+                    let metadata_payload = request_data.extracted_metadata;
+                    let (connector, request_id, lineage_ids) = (
+                        metadata_payload.connector,
+                        metadata_payload.request_id,
+                        metadata_payload.lineage_ids,
+                    );
+                    let connector_auth_details = &metadata_payload.connector_auth_type;
+
+                    // Get connector data
+                    let connector_data: ConnectorData<DefaultPCIHolder> =
+                        ConnectorData::get_connector_by_name(&connector);
+
+                    // Get connector integration
+                    let connector_integration: BoxedConnectorIntegrationV2<
+                        '_,
+                        PaymentMethodToken,
+                        PaymentFlowData,
+                        PaymentMethodTokenizationData<DefaultPCIHolder>,
+                        PaymentMethodTokenResponse,
+                    > = connector_data.connector.get_connector_integration_v2();
+
+                    // Create payment flow data
+                    let payment_flow_data = PaymentFlowData::foreign_try_from((
+                        payload.clone(),
+                        self.config.connectors.clone(),
+                        &request_data.masked_metadata,
+                    ))
+                    .map_err(|e| e.into_grpc_status())?;
+
+                    // Get payment method token request data
+                    let payment_method_token_request_data =
+                        PaymentMethodTokenizationData::foreign_try_from(payload.clone()).map_err(
+                            |err| {
+                                tracing::error!(
+                                    "Failed to process payment method token data: {:?}",
+                                    err
+                                );
+                                tonic::Status::internal(format!(
+                                    "Failed to process payment method token data: {err}"
+                                ))
+                            },
+                        )?;
+
+                    // Create router data for payment method token flow
+                    let payment_method_token_router_data = RouterDataV2::<
+                        PaymentMethodToken,
+                        PaymentFlowData,
+                        PaymentMethodTokenizationData<DefaultPCIHolder>,
+                        PaymentMethodTokenResponse,
+                    > {
+                        flow: std::marker::PhantomData,
+                        resource_common_data: payment_flow_data.clone(),
+                        connector_auth_type: connector_auth_details.clone(),
+                        request: payment_method_token_request_data.clone(),
+                        response: Err(ErrorResponse::default()),
+                    };
+
+                    // Get API tag for PaymentMethodToken flow
+                    let api_tag = self
+                        .config
+                        .api_tags
+                        .get_tag(FlowName::PaymentMethodToken, None);
+
+                    // Create test context if test mode is enabled
+                    let test_context =
+                        self.config
+                            .test
+                            .create_test_context(&request_id)
+                            .map_err(|e| {
+                                tonic::Status::internal(format!(
+                                    "Test mode configuration error: {e}"
+                                ))
+                            })?;
+
+                    // Execute connector processing
+                    let event_params = EventProcessingParams {
+                        connector_name: &connector.to_string(),
+                        service_name: &service_name,
+                        flow_name: FlowName::PaymentMethodToken,
+                        event_config: &self.config.events,
+                        request_id: &request_id,
+                        lineage_ids: &lineage_ids,
+                        reference_id: &metadata_payload.reference_id,
+                        shadow_mode: metadata_payload.shadow_mode,
+                    };
+
+                    let response = Box::pin(
+                        external_services::service::execute_connector_processing_step(
+                            &self.config.proxy,
+                            connector_integration,
+                            payment_method_token_router_data,
+                            None,
+                            event_params,
+                            None,
+                            common_enums::CallConnectorAction::Trigger,
+                            test_context,
+                            api_tag,
+                        ),
+                    )
+                    .await
+                    .switch()
+                    .map_err(|e| e.into_grpc_status())?;
+
+                    // Generate response using the existing function
+                    let payment_method_token_response =
+                        domain_types::types::generate_create_payment_method_token_response(
+                            response,
+                        )
+                        .map_err(|e| e.into_grpc_status())?;
+
+                    Ok(tonic::Response::new(payment_method_token_response))
+                })
+            },
+        )
+        .await
+    }
+
+    #[tracing::instrument(
+        name = "create_connector_customer",
+        fields(
+            name = common_utils::consts::NAME,
+            service_name = common_utils::consts::PAYMENT_SERVICE_NAME,
+            service_method = FlowName::CreateConnectorCustomer.as_str(),
+            request_body = tracing::field::Empty,
+            response_body = tracing::field::Empty,
+            error_message = tracing::field::Empty,
+            merchant_id = tracing::field::Empty,
+            gateway = tracing::field::Empty,
+            request_id = tracing::field::Empty,
+            status_code = tracing::field::Empty,
+            message_ = "Golden Log Line (incoming)",
+            response_time = tracing::field::Empty,
+            tenant_id = tracing::field::Empty,
             flow = FlowName::CreateConnectorCustomer.as_str(),
             flow_specific_fields.status = tracing::field::Empty,
         ),
@@ -3367,25 +3505,16 @@
         tonic::Status,
     > {
         info!("CREATE_CONNECTOR_CUSTOMER_FLOW: initiated");
->>>>>>> 8edf9f74
         let service_name = request
             .extensions()
             .get::<String>()
             .cloned()
             .unwrap_or_else(|| "PaymentService".to_string());
-<<<<<<< HEAD
-
-=======
->>>>>>> 8edf9f74
         grpc_logging_wrapper(
             request,
             &service_name,
             self.config.clone(),
-<<<<<<< HEAD
-            FlowName::PaymentMethodToken,
-=======
             FlowName::CreateConnectorCustomer,
->>>>>>> 8edf9f74
             |request_data| {
                 let service_name = service_name.clone();
                 Box::pin(async move {
@@ -3398,26 +3527,13 @@
                     );
                     let connector_auth_details = &metadata_payload.connector_auth_type;
 
-<<<<<<< HEAD
-                    // Get connector data
-=======
                     //get connector data
->>>>>>> 8edf9f74
                     let connector_data: ConnectorData<DefaultPCIHolder> =
                         ConnectorData::get_connector_by_name(&connector);
 
                     // Get connector integration
                     let connector_integration: BoxedConnectorIntegrationV2<
                         '_,
-<<<<<<< HEAD
-                        PaymentMethodToken,
-                        PaymentFlowData,
-                        PaymentMethodTokenizationData<DefaultPCIHolder>,
-                        PaymentMethodTokenResponse,
-                    > = connector_data.connector.get_connector_integration_v2();
-
-                    // Create payment flow data
-=======
                         CreateConnectorCustomer,
                         PaymentFlowData,
                         ConnectorCustomerData,
@@ -3425,7 +3541,6 @@
                     > = connector_data.connector.get_connector_integration_v2();
 
                     // Create common request data
->>>>>>> 8edf9f74
                     let payment_flow_data = PaymentFlowData::foreign_try_from((
                         payload.clone(),
                         self.config.connectors.clone(),
@@ -3433,28 +3548,6 @@
                     ))
                     .map_err(|e| e.into_grpc_status())?;
 
-<<<<<<< HEAD
-                    // Get payment method token request data
-                    let payment_method_token_request_data =
-                        PaymentMethodTokenizationData::foreign_try_from(payload.clone()).map_err(
-                            |err| {
-                                tracing::error!(
-                                    "Failed to process payment method token data: {:?}",
-                                    err
-                                );
-                                tonic::Status::internal(format!(
-                                    "Failed to process payment method token data: {err}"
-                                ))
-                            },
-                        )?;
-
-                    // Create router data for payment method token flow
-                    let payment_method_token_router_data = RouterDataV2::<
-                        PaymentMethodToken,
-                        PaymentFlowData,
-                        PaymentMethodTokenizationData<DefaultPCIHolder>,
-                        PaymentMethodTokenResponse,
-=======
                     // Create connector customer request data directly
                     let connector_customer_request_data = ConnectorCustomerData::foreign_try_from(
                         payload.clone(),
@@ -3472,22 +3565,10 @@
                         PaymentFlowData,
                         ConnectorCustomerData,
                         ConnectorCustomerResponse,
->>>>>>> 8edf9f74
                     > {
                         flow: std::marker::PhantomData,
                         resource_common_data: payment_flow_data.clone(),
                         connector_auth_type: connector_auth_details.clone(),
-<<<<<<< HEAD
-                        request: payment_method_token_request_data.clone(),
-                        response: Err(ErrorResponse::default()),
-                    };
-
-                    // Get API tag for PaymentMethodToken flow
-                    let api_tag = self
-                        .config
-                        .api_tags
-                        .get_tag(FlowName::PaymentMethodToken, None);
-=======
                         request: connector_customer_request_data.clone(),
                         response: Err(ErrorResponse::default()),
                     };
@@ -3497,7 +3578,6 @@
                         .config
                         .api_tags
                         .get_tag(FlowName::CreateConnectorCustomer, None);
->>>>>>> 8edf9f74
 
                     // Create test context if test mode is enabled
                     let test_context =
@@ -3511,17 +3591,10 @@
                             })?;
 
                     // Execute connector processing
-<<<<<<< HEAD
-                    let event_params = EventProcessingParams {
-                        connector_name: &connector.to_string(),
-                        service_name: &service_name,
-                        flow_name: FlowName::PaymentMethodToken,
-=======
                     let external_event_params = EventProcessingParams {
                         connector_name: &connector.to_string(),
                         service_name: &service_name,
                         flow_name: FlowName::CreateConnectorCustomer,
->>>>>>> 8edf9f74
                         event_config: &self.config.events,
                         request_id: &request_id,
                         lineage_ids: &lineage_ids,
@@ -3533,15 +3606,9 @@
                         external_services::service::execute_connector_processing_step(
                             &self.config.proxy,
                             connector_integration,
-<<<<<<< HEAD
-                            payment_method_token_router_data,
-                            None,
-                            event_params,
-=======
                             connector_customer_router_data,
                             None,
                             external_event_params,
->>>>>>> 8edf9f74
                             None,
                             common_enums::CallConnectorAction::Trigger,
                             test_context,
@@ -3550,18 +3617,6 @@
                     )
                     .await
                     .switch()
-<<<<<<< HEAD
-                    .map_err(|e| e.into_grpc_status())?;
-
-                    // Generate response using the existing function
-                    let payment_method_token_response =
-                        domain_types::types::generate_create_payment_method_token_response(
-                            response,
-                        )
-                        .map_err(|e| e.into_grpc_status())?;
-
-                    Ok(tonic::Response::new(payment_method_token_response))
-=======
                     .map_err(
                         |e: error_stack::Report<ApplicationErrorResponse>| {
                             tonic::Status::internal(format!(
@@ -3576,7 +3631,6 @@
                             .map_err(|e| e.into_grpc_status())?;
 
                     Ok(tonic::Response::new(connector_customer_response))
->>>>>>> 8edf9f74
                 })
             },
         )
