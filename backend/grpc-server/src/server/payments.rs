--- conflicted
+++ resolved
@@ -1852,17 +1852,6 @@
                         reference_id: &metadata_payload.reference_id,
                     };
 
-<<<<<<< HEAD
-                    let response = Box::pin(
-                        external_services::service::execute_connector_processing_step(
-                            &self.config.proxy,
-                            connector_integration,
-                            router_data,
-                            None,
-                            event_params,
-                            None, // token_data - None for non-proxy payments
-                        ),
-=======
                     let response = external_services::service::execute_connector_processing_step(
                         &self.config.proxy,
                         connector_integration,
@@ -1871,7 +1860,6 @@
                         event_params,
                         None, // token_data - None for non-proxy payments
                         common_enums::CallConnectorAction::Trigger,
->>>>>>> 567e7674
                     )
                     .await
                     .switch()
