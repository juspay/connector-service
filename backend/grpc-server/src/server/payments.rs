use std::{fmt::Debug, sync::Arc};

use common_enums;
use common_utils::{
    errors::CustomResult,
    events::{EventConfig, FlowName},
    lineage,
    pii::SecretSerdeValue,
};
use connector_integration::types::ConnectorData;
use domain_types::{
    connector_flow::{
<<<<<<< HEAD
        Authenticate, Authorize, Capture, CreateOrder, CreateSessionToken, PSync,
        PaymentMethodToken, PostAuthenticate, PreAuthenticate, Refund, RepeatPayment, SetupMandate,
        Void,
    },
    connector_types::{
        PaymentCreateOrderData, PaymentCreateOrderResponse, PaymentFlowData,
        PaymentMethodTokenResponse, PaymentMethodTokenizationData, PaymentVoidData,
        PaymentsAuthenticateData, PaymentsAuthorizeData, PaymentsCaptureData,
        PaymentsPostAuthenticateData, PaymentsPreAuthenticateData, PaymentsResponseData,
        PaymentsSyncData, RefundFlowData, RefundsData, RefundsResponseData, RepeatPaymentData,
        SessionTokenRequestData, SessionTokenResponseData, SetupMandateRequestData,
=======
        Authorize, Capture, CreateAccessToken, CreateOrder, CreateSessionToken, PSync,
        PaymentMethodToken, Refund, RepeatPayment, SetupMandate, Void,
    },
    connector_types::{
        AccessTokenRequestData, AccessTokenResponseData, PaymentCreateOrderData,
        PaymentCreateOrderResponse, PaymentFlowData, PaymentMethodTokenResponse,
        PaymentMethodTokenizationData, PaymentVoidData, PaymentsAuthorizeData, PaymentsCaptureData,
        PaymentsResponseData, PaymentsSyncData, RefundFlowData, RefundsData, RefundsResponseData,
        RepeatPaymentData, SessionTokenRequestData, SessionTokenResponseData,
        SetupMandateRequestData,
>>>>>>> 8ee4de2a
    },
    errors::{ApiError, ApplicationErrorResponse},
    payment_method_data::{DefaultPCIHolder, PaymentMethodDataTypes, VaultTokenHolder},
    router_data::{ConnectorAuthType, ErrorResponse},
    router_data_v2::RouterDataV2,
    types::{
        generate_authenticate_response, generate_payment_capture_response,
        generate_payment_sync_response, generate_payment_void_response,
        generate_post_authenticate_response, generate_pre_authenticate_response,
        generate_refund_response, generate_repeat_payment_response,
        generate_setup_mandate_response,
    },
    utils::ForeignTryFrom,
};
use error_stack::ResultExt;
use external_services::service::EventProcessingParams;
use grpc_api_types::payments::{
    payment_method, payment_service_server::PaymentService, DisputeResponse,
    PaymentServiceAuthorizeRequest, PaymentServiceAuthorizeResponse, PaymentServiceCaptureRequest,
    PaymentServiceCaptureResponse, PaymentServiceDisputeRequest, PaymentServiceGetRequest,
    PaymentServiceGetResponse, PaymentServiceRefundRequest, PaymentServiceRegisterRequest,
    PaymentServiceRegisterResponse, PaymentServiceRepeatEverythingRequest,
    PaymentServiceRepeatEverythingResponse, PaymentServiceTransformRequest,
    PaymentServiceTransformResponse, PaymentServiceVoidRequest, PaymentServiceVoidResponse,
    RefundResponse,
};
use hyperswitch_masking::{ErasedMaskSerialize, ExposeInterface};
use injector::{TokenData, VaultConnectors};
use interfaces::connector_integration_v2::BoxedConnectorIntegrationV2;
use tracing::info;

use crate::{
    configs::Config,
    error::{IntoGrpcStatus, PaymentAuthorizationError, ReportSwitchExt, ResultExtGrpc},
    implement_connector_operation,
    utils::{self, auth_from_metadata, grpc_logging_wrapper},
};

#[derive(Debug, Clone)]
struct EventParams<'a> {
    _connector_name: &'a str,
    _service_name: &'a str,
    request_id: &'a str,
    lineage_ids: &'a lineage::LineageIds<'a>,
    reference_id: &'a Option<String>,
}

/// Helper function for converting CardDetails to TokenData with structured types
#[derive(Debug, serde::Serialize)]
struct CardTokenData {
    card_number: String,
    cvv: String,
    exp_month: String,
    exp_year: String,
}

trait ToTokenData {
    fn to_token_data(&self) -> TokenData;
    fn to_token_data_with_vault(&self, vault_connector: VaultConnectors) -> TokenData;
}

impl ToTokenData for grpc_api_types::payments::CardDetails {
    fn to_token_data(&self) -> TokenData {
        self.to_token_data_with_vault(VaultConnectors::VGS)
    }

    fn to_token_data_with_vault(&self, vault_connector: VaultConnectors) -> TokenData {
        let card_data = CardTokenData {
            card_number: self
                .card_number
                .as_ref()
                .map(|cn| cn.to_string())
                .unwrap_or_default(),
            cvv: self
                .card_cvc
                .as_ref()
                .map(|cvc| cvc.clone().expose().to_string())
                .unwrap_or_default(),
            exp_month: self
                .card_exp_month
                .as_ref()
                .map(|em| em.clone().expose().to_string())
                .unwrap_or_default(),
            exp_year: self
                .card_exp_year
                .as_ref()
                .map(|ey| ey.clone().expose().to_string())
                .unwrap_or_default(),
        };

        let card_json = serde_json::to_value(card_data).unwrap_or(serde_json::Value::Null);

        TokenData {
            specific_token_data: SecretSerdeValue::new(card_json),
            vault_connector,
        }
    }
}
// Helper trait for payment operations
trait PaymentOperationsInternal {
    async fn internal_payment_sync(
        &self,
        request: tonic::Request<PaymentServiceGetRequest>,
    ) -> Result<tonic::Response<PaymentServiceGetResponse>, tonic::Status>;

    async fn internal_void_payment(
        &self,
        request: tonic::Request<PaymentServiceVoidRequest>,
    ) -> Result<tonic::Response<PaymentServiceVoidResponse>, tonic::Status>;

    async fn internal_refund(
        &self,
        request: tonic::Request<PaymentServiceRefundRequest>,
    ) -> Result<tonic::Response<RefundResponse>, tonic::Status>;

    async fn internal_payment_capture(
        &self,
        request: tonic::Request<PaymentServiceCaptureRequest>,
    ) -> Result<tonic::Response<PaymentServiceCaptureResponse>, tonic::Status>;

    async fn internal_pre_authenticate(
        &self,
        request: tonic::Request<PaymentServiceAuthorizeRequest>,
    ) -> Result<tonic::Response<PaymentServiceAuthorizeResponse>, tonic::Status>;

    async fn internal_authenticate(
        &self,
        request: tonic::Request<PaymentServiceAuthorizeRequest>,
    ) -> Result<tonic::Response<PaymentServiceAuthorizeResponse>, tonic::Status>;

    async fn internal_post_authenticate(
        &self,
        request: tonic::Request<PaymentServiceAuthorizeRequest>,
    ) -> Result<tonic::Response<PaymentServiceAuthorizeResponse>, tonic::Status>;
}

#[derive(Clone)]
pub struct Payments {
    pub config: Arc<Config>,
}

impl Payments {
    #[allow(clippy::too_many_arguments)]
    async fn process_authorization_internal<
        T: PaymentMethodDataTypes
            + Default
            + Eq
            + Debug
            + Send
            + serde::Serialize
            + serde::de::DeserializeOwned
            + Clone
            + Sync
            + domain_types::types::CardConversionHelper<T>
            + 'static,
    >(
        &self,
        payload: PaymentServiceAuthorizeRequest,
        connector: domain_types::connector_types::ConnectorEnum,
        connector_auth_details: ConnectorAuthType,
        metadata: &tonic::metadata::MetadataMap,
        metadata_payload: &utils::MetadataPayload,
        service_name: &str,
        request_id: &str,
        token_data: Option<TokenData>,
    ) -> Result<PaymentServiceAuthorizeResponse, PaymentAuthorizationError> {
        //get connector data
        let connector_data = ConnectorData::get_connector_by_name(&connector);

        // Get connector integration
        let connector_integration: BoxedConnectorIntegrationV2<
            '_,
            Authorize,
            PaymentFlowData,
            PaymentsAuthorizeData<T>,
            PaymentsResponseData,
        > = connector_data.connector.get_connector_integration_v2();

        // Create common request data
        let payment_flow_data = PaymentFlowData::foreign_try_from((
            payload.clone(),
            self.config.connectors.clone(),
            metadata,
        ))
        .map_err(|err| {
            tracing::error!("Failed to process payment flow data: {:?}", err);
            PaymentAuthorizationError::new(
                grpc_api_types::payments::PaymentStatus::Pending,
                Some("Failed to process payment flow data".to_string()),
                Some("PAYMENT_FLOW_ERROR".to_string()),
                None,
            )
        })?;

        let lineage_ids = &metadata_payload.lineage_ids;
        let reference_id = &metadata_payload.reference_id;
        let should_do_order_create = connector_data.connector.should_do_order_create();

        let payment_flow_data = if should_do_order_create {
            let event_params = EventParams {
                _connector_name: &connector.to_string(),
                _service_name: service_name,
                request_id,
                lineage_ids,
                reference_id,
            };

            let order_id = self
                .handle_order_creation(
                    connector_data.clone(),
                    &payment_flow_data,
                    connector_auth_details.clone(),
                    &payload,
                    &connector.to_string(),
                    service_name,
                    event_params,
                )
                .await?;

            tracing::info!("Order created successfully with order_id: {}", order_id);
            payment_flow_data.set_order_reference_id(Some(order_id))
        } else {
            payment_flow_data
        };

        let should_do_session_token = connector_data.connector.should_do_session_token();

        let payment_flow_data = if should_do_session_token {
            let event_params = EventParams {
                _connector_name: &connector.to_string(),
                _service_name: service_name,
                request_id,
                lineage_ids,
                reference_id,
            };

            let payment_session_data = self
                .handle_session_token(
                    connector_data.clone(),
                    &payment_flow_data,
                    connector_auth_details.clone(),
                    &payload,
                    &connector.to_string(),
                    service_name,
                    event_params,
                )
                .await?;
            tracing::info!(
                "Session Token created successfully with session_id: {}",
                payment_session_data.session_token
            );
            payment_flow_data.set_session_token_id(Some(payment_session_data.session_token))
        } else {
            payment_flow_data
        };

        // Extract access token from Hyperswitch request
        let cached_access_token = payload.access_token.clone();

        // Check if connector supports access tokens
        let should_do_access_token = connector_data.connector.should_do_access_token();

        // Conditional token generation - ONLY if not provided in request
        let payment_flow_data = if should_do_access_token {
            let access_token_data = match cached_access_token {
                Some(token) => {
                    // If provided cached token - use it, don't generate new one
                    tracing::info!("Using cached access token from Hyperswitch");
                    Some(AccessTokenResponseData {
                        access_token: token,
                        token_type: None,
                        expires_in: None,
                    })
                }
                None => {
                    // No cached token - generate fresh one
                    tracing::info!("No cached access token found, generating new token");
                    let event_params = EventParams {
                        _connector_name: &connector.to_string(),
                        _service_name: service_name,
                        request_id,
                        lineage_ids,
                        reference_id,
                    };

                    let access_token_data = self
                        .handle_access_token(
                            connector_data.clone(),
                            &payment_flow_data,
                            connector_auth_details.clone(),
                            &connector.to_string(),
                            service_name,
                            event_params,
                            &payload,
                        )
                        .await?;

                    tracing::info!(
                        "Access token created successfully with expiry: {:?}",
                        access_token_data.expires_in
                    );

                    Some(access_token_data)
                }
            };

            // Store in flow data for connector API calls
            payment_flow_data.set_access_token(access_token_data)
        } else {
            // Connector doesn't support access tokens
            payment_flow_data
        };

        let should_do_payment_method_token =
            connector_data.connector.should_do_payment_method_token();

        let payment_flow_data = if should_do_payment_method_token {
            let event_params = EventParams {
                _connector_name: &connector.to_string(),
                _service_name: service_name,
                request_id,
                lineage_ids,
                reference_id,
            };
            let payment_method_token_data = self
                .handle_payment_session_token(
                    connector_data.clone(),
                    &payment_flow_data,
                    connector_auth_details.clone(),
                    event_params,
                    &payload,
                    &connector.to_string(),
                    service_name,
                )
                .await?;
            tracing::info!("Payment Method Token created successfully");
            payment_flow_data.set_payment_method_token(Some(payment_method_token_data.token))
        } else {
            payment_flow_data
        };

        // This duplicate session token check has been removed - the session token handling is already done above

        // Create connector request data
        let payment_authorize_data = PaymentsAuthorizeData::foreign_try_from(payload.clone())
            .map_err(|err| {
                tracing::error!("Failed to process payment authorize data: {:?}", err);
                PaymentAuthorizationError::new(
                    grpc_api_types::payments::PaymentStatus::Pending,
                    Some("Failed to process payment authorize data".to_string()),
                    Some("PAYMENT_AUTHORIZE_DATA_ERROR".to_string()),
                    None,
                )
            })?
            // Set session token from payment flow data if available
            .set_session_token(payment_flow_data.session_token.clone());

        // Construct router data
        let router_data = RouterDataV2::<
            Authorize,
            PaymentFlowData,
            PaymentsAuthorizeData<T>,
            PaymentsResponseData,
        > {
            flow: std::marker::PhantomData,
            resource_common_data: payment_flow_data.clone(),
            connector_auth_type: connector_auth_details.clone(),
            request: payment_authorize_data,
            response: Err(ErrorResponse::default()),
        };

        // Execute connector processing
        let event_params = EventProcessingParams {
            connector_name: &connector.to_string(),
            service_name,
            flow_name: FlowName::Authorize,
            event_config: &self.config.events,
            raw_request_data: Some(SecretSerdeValue::new(
                payload.masked_serialize().unwrap_or_default(),
            )),
            request_id,
            lineage_ids,
            reference_id,
        };

        // Execute connector processing
        let response = external_services::service::execute_connector_processing_step(
            &self.config.proxy,
            connector_integration,
            router_data,
            None,
            event_params,
            token_data,
        )
        .await;

        // Generate response - pass both success and error cases
        let authorize_response = match response {
            Ok(success_response) => domain_types::types::generate_payment_authorize_response(
                success_response,
            )
            .map_err(|err| {
                tracing::error!("Failed to generate authorize response: {:?}", err);
                PaymentAuthorizationError::new(
                    grpc_api_types::payments::PaymentStatus::Pending,
                    Some("Failed to generate authorize response".to_string()),
                    Some("RESPONSE_GENERATION_ERROR".to_string()),
                    None,
                )
            })?,
            Err(error_report) => {
                // Convert error to RouterDataV2 with error response
                let error_router_data = RouterDataV2 {
                    flow: std::marker::PhantomData,
                    resource_common_data: payment_flow_data,
                    connector_auth_type: connector_auth_details,
                    request: PaymentsAuthorizeData::foreign_try_from(payload.clone()).map_err(
                        |err| {
                            tracing::error!(
                                "Failed to process payment authorize data in error path: {:?}",
                                err
                            );
                            PaymentAuthorizationError::new(
                                grpc_api_types::payments::PaymentStatus::Pending,
                                Some(
                                    "Failed to process payment authorize data in error path"
                                        .to_string(),
                                ),
                                Some("PAYMENT_AUTHORIZE_DATA_ERROR".to_string()),
                                None,
                            )
                        },
                    )?,
                    response: Err(ErrorResponse {
                        status_code: 400,
                        code: "CONNECTOR_ERROR".to_string(),
                        message: format!("{error_report}"),
                        reason: None,
                        attempt_status: Some(common_enums::AttemptStatus::Failure),
                        connector_transaction_id: None,
                        network_decline_code: None,
                        network_advice_code: None,
                        network_error_message: None,
                    }),
                };
                domain_types::types::generate_payment_authorize_response::<T>(error_router_data)
                    .map_err(|err| {
                        tracing::error!(
                            "Failed to generate authorize response for connector error: {:?}",
                            err
                        );
                        PaymentAuthorizationError::new(
                            grpc_api_types::payments::PaymentStatus::Pending,
                            Some(format!("Connector error: {error_report}")),
                            Some("CONNECTOR_ERROR".to_string()),
                            None,
                        )
                    })?
            }
        };

        Ok(authorize_response)
    }

    #[allow(clippy::too_many_arguments)]
    async fn handle_order_creation<
        T: PaymentMethodDataTypes
            + Default
            + Eq
            + Debug
            + Send
            + serde::Serialize
            + serde::de::DeserializeOwned
            + Clone
            + Sync
            + domain_types::types::CardConversionHelper<T>,
    >(
        &self,
        connector_data: ConnectorData<T>,
        payment_flow_data: &PaymentFlowData,
        connector_auth_details: ConnectorAuthType,
        payload: &PaymentServiceAuthorizeRequest,
        connector_name: &str,
        service_name: &str,
        event_params: EventParams<'_>,
    ) -> Result<String, PaymentAuthorizationError> {
        // Get connector integration
        let connector_integration: BoxedConnectorIntegrationV2<
            '_,
            CreateOrder,
            PaymentFlowData,
            PaymentCreateOrderData,
            PaymentCreateOrderResponse,
        > = connector_data.connector.get_connector_integration_v2();

        let currency =
            common_enums::Currency::foreign_try_from(payload.currency()).map_err(|e| {
                PaymentAuthorizationError::new(
                    grpc_api_types::payments::PaymentStatus::Pending,
                    Some(format!("Currency conversion failed: {e}")),
                    Some("CURRENCY_ERROR".to_string()),
                    None,
                )
            })?;

        let order_create_data = PaymentCreateOrderData {
            amount: common_utils::types::MinorUnit::new(payload.minor_amount),
            currency,
            integrity_object: None,
            metadata: if payload.metadata.is_empty() {
                None
            } else {
                Some(serde_json::to_value(payload.metadata.clone()).unwrap_or_default())
            },
            webhook_url: payload.webhook_url.clone(),
        };

        let order_router_data = RouterDataV2::<
            CreateOrder,
            PaymentFlowData,
            PaymentCreateOrderData,
            PaymentCreateOrderResponse,
        > {
            flow: std::marker::PhantomData,
            resource_common_data: payment_flow_data.clone(),
            connector_auth_type: connector_auth_details,
            request: order_create_data,
            response: Err(ErrorResponse::default()),
        };

        // Create event processing parameters
        let external_event_config = EventConfig::default();
        let external_event_params = EventProcessingParams {
            connector_name,
            service_name,
            flow_name: FlowName::CreateOrder,
            event_config: &external_event_config,
            raw_request_data: Some(SecretSerdeValue::new(
                serde_json::to_value(payload).unwrap_or_default(),
            )),
            request_id: event_params.request_id,
            lineage_ids: event_params.lineage_ids,
            reference_id: event_params.reference_id,
        };

        // Execute connector processing
        let response = external_services::service::execute_connector_processing_step(
            &self.config.proxy,
            connector_integration,
            order_router_data,
            None,
            external_event_params,
            None,
        )
        .await
        .map_err(
            |e: error_stack::Report<domain_types::errors::ConnectorError>| {
                PaymentAuthorizationError::new(
                    grpc_api_types::payments::PaymentStatus::Pending,
                    Some(format!("Order creation failed: {e}")),
                    Some("ORDER_CREATION_ERROR".to_string()),
                    None,
                )
            },
        )?;

        match response.response {
            Ok(PaymentCreateOrderResponse { order_id, .. }) => Ok(order_id),
            Err(e) => Err(PaymentAuthorizationError::new(
                grpc_api_types::payments::PaymentStatus::Pending,
                Some(e.message.clone()),
                Some(e.code.clone()),
                Some(e.status_code.into()),
            )),
        }
    }
    #[allow(clippy::too_many_arguments)]
    async fn handle_order_creation_for_setup_mandate<
        T: PaymentMethodDataTypes
            + Default
            + Eq
            + Debug
            + Send
            + serde::Serialize
            + serde::de::DeserializeOwned
            + Clone
            + Sync
            + domain_types::types::CardConversionHelper<T>,
    >(
        &self,
        connector_data: ConnectorData<T>,
        payment_flow_data: &PaymentFlowData,
        connector_auth_details: ConnectorAuthType,
        event_params: EventParams<'_>,
        payload: &PaymentServiceRegisterRequest,
        connector_name: &str,
        service_name: &str,
    ) -> Result<String, tonic::Status> {
        // Get connector integration
        let connector_integration: BoxedConnectorIntegrationV2<
            '_,
            CreateOrder,
            PaymentFlowData,
            PaymentCreateOrderData,
            PaymentCreateOrderResponse,
        > = connector_data.connector.get_connector_integration_v2();

        let currency = common_enums::Currency::foreign_try_from(payload.currency())
            .map_err(|e| e.into_grpc_status())?;

        let order_create_data = PaymentCreateOrderData {
            amount: common_utils::types::MinorUnit::new(0),
            currency,
            integrity_object: None,
            metadata: if payload.metadata.is_empty() {
                None
            } else {
                Some(serde_json::to_value(payload.metadata.clone()).unwrap_or_default())
            },
            webhook_url: payload.webhook_url.clone(),
        };

        let order_router_data = RouterDataV2::<
            CreateOrder,
            PaymentFlowData,
            PaymentCreateOrderData,
            PaymentCreateOrderResponse,
        > {
            flow: std::marker::PhantomData,
            resource_common_data: payment_flow_data.clone(),
            connector_auth_type: connector_auth_details,
            request: order_create_data,
            response: Err(ErrorResponse::default()),
        };

        // Execute connector processing
        let external_event_config = EventConfig::default();
        let external_event_params = EventProcessingParams {
            connector_name,
            service_name,
            flow_name: FlowName::CreateOrder,
            event_config: &external_event_config,
            raw_request_data: Some(SecretSerdeValue::new(
                serde_json::to_value(payload).unwrap_or_default(),
            )),
            request_id: event_params.request_id,
            lineage_ids: event_params.lineage_ids,
            reference_id: event_params.reference_id,
        };

        // Execute connector processing
        let response = external_services::service::execute_connector_processing_step(
            &self.config.proxy,
            connector_integration,
            order_router_data,
            None,
            external_event_params,
            None,
        )
        .await
        .switch()
        .map_err(|e| e.into_grpc_status())?;

        match response.response {
            Ok(PaymentCreateOrderResponse { order_id, .. }) => Ok(order_id),
            Err(ErrorResponse { message, .. }) => Err(tonic::Status::internal(format!(
                "Order creation error: {message}"
            ))),
        }
    }

    #[allow(clippy::too_many_arguments)]
    async fn handle_session_token<
        T: PaymentMethodDataTypes
            + Default
            + Eq
            + Debug
            + Send
            + serde::Serialize
            + serde::de::DeserializeOwned
            + Clone
            + Sync
            + domain_types::types::CardConversionHelper<T>
            + 'static,
        P: serde::Serialize + Clone,
    >(
        &self,
        connector_data: ConnectorData<T>,
        payment_flow_data: &PaymentFlowData,
        connector_auth_details: ConnectorAuthType,
        payload: &P,
        connector_name: &str,
        service_name: &str,
        event_params: EventParams<'_>,
    ) -> Result<SessionTokenResponseData, PaymentAuthorizationError>
    where
        SessionTokenRequestData: ForeignTryFrom<P, Error = ApplicationErrorResponse>,
    {
        // Get connector integration
        let connector_integration: BoxedConnectorIntegrationV2<
            '_,
            CreateSessionToken,
            PaymentFlowData,
            SessionTokenRequestData,
            SessionTokenResponseData,
        > = connector_data.connector.get_connector_integration_v2();

        // Create session token request data using try_from_foreign
        let session_token_request_data = SessionTokenRequestData::foreign_try_from(payload.clone())
            .map_err(|e| {
                PaymentAuthorizationError::new(
                    grpc_api_types::payments::PaymentStatus::Pending,
                    Some(format!("Session Token creation failed: {e}")),
                    Some("SESSION_TOKEN_CREATION_ERROR".to_string()),
                    Some(400), // Bad Request - client data issue
                )
            })?;

        let session_token_router_data = RouterDataV2::<
            CreateSessionToken,
            PaymentFlowData,
            SessionTokenRequestData,
            SessionTokenResponseData,
        > {
            flow: std::marker::PhantomData,
            resource_common_data: payment_flow_data.clone(),
            connector_auth_type: connector_auth_details,
            request: session_token_request_data,
            response: Err(ErrorResponse::default()),
        };

        // Create event processing parameters
        let external_event_config = EventConfig::default();
        let external_event_params = EventProcessingParams {
            connector_name,
            service_name,
            flow_name: FlowName::CreateSessionToken,
            event_config: &external_event_config,
            raw_request_data: Some(SecretSerdeValue::new(
                serde_json::to_value(payload).unwrap_or_default(),
            )),
            request_id: event_params.request_id,
            lineage_ids: event_params.lineage_ids,
            reference_id: event_params.reference_id,
        };

        // Execute connector processing
        let response = external_services::service::execute_connector_processing_step(
            &self.config.proxy,
            connector_integration,
            session_token_router_data,
            None,
            external_event_params,
            None,
        )
        .await
        .switch()
        .map_err(|e: error_stack::Report<ApplicationErrorResponse>| {
            PaymentAuthorizationError::new(
                grpc_api_types::payments::PaymentStatus::Pending,
                Some(format!("Session Token creation failed: {e}")),
                Some("SESSION_TOKEN_CREATION_ERROR".to_string()),
                Some(500), // Internal Server Error - connector processing failed
            )
        })?;

        match response.response {
            Ok(session_token_data) => {
                tracing::info!(
                    "Session token created successfully: {}",
                    session_token_data.session_token
                );
                Ok(session_token_data)
            }
            Err(ErrorResponse {
                message,
                status_code,
                ..
            }) => Err(PaymentAuthorizationError::new(
                grpc_api_types::payments::PaymentStatus::Pending,
                Some(format!("Session Token creation failed: {message}")),
                Some("SESSION_TOKEN_CREATION_ERROR".to_string()),
                Some(status_code.into()), // Use actual status code from ErrorResponse
            )),
        }
    }

    #[allow(clippy::too_many_arguments)]
    async fn handle_access_token<
        T: PaymentMethodDataTypes
            + Default
            + Eq
            + Debug
            + Send
            + serde::Serialize
            + serde::de::DeserializeOwned
            + Clone
            + Sync
            + domain_types::types::CardConversionHelper<T>
            + 'static,
        P,
    >(
        &self,
        connector_data: ConnectorData<T>,
        payment_flow_data: &PaymentFlowData,
        connector_auth_details: ConnectorAuthType,
        connector_name: &str,
        service_name: &str,
        event_params: EventParams<'_>,
        payload: &P,
    ) -> Result<AccessTokenResponseData, PaymentAuthorizationError>
    where
        P: Clone + ErasedMaskSerialize,
        AccessTokenRequestData:
            for<'a> ForeignTryFrom<&'a ConnectorAuthType, Error = ApplicationErrorResponse>,
    {
        // Get connector integration for CreateAccessToken flow
        let connector_integration: BoxedConnectorIntegrationV2<
            '_,
            CreateAccessToken,
            PaymentFlowData,
            AccessTokenRequestData,
            AccessTokenResponseData,
        > = connector_data.connector.get_connector_integration_v2();

        // Create access token request data - grant type determined by connector
        let access_token_request_data = AccessTokenRequestData::foreign_try_from(
            &connector_auth_details, // Contains connector-specific auth details
        )
        .map_err(|e| {
            PaymentAuthorizationError::new(
                grpc_api_types::payments::PaymentStatus::Pending,
                Some(format!("Failed to create access token request: {e}")),
                Some("ACCESS_TOKEN_REQUEST_ERROR".to_string()),
                Some(400),
            )
        })?;

        // Create router data for access token flow
        let access_token_router_data = RouterDataV2::<
            CreateAccessToken,
            PaymentFlowData,
            AccessTokenRequestData,
            AccessTokenResponseData,
        > {
            flow: std::marker::PhantomData,
            resource_common_data: payment_flow_data.clone(),
            connector_auth_type: connector_auth_details,
            request: access_token_request_data,
            response: Err(ErrorResponse::default()),
        };

        // Execute connector processing
        let external_event_params = EventProcessingParams {
            connector_name,
            service_name,
            flow_name: FlowName::CreateAccessToken,
            event_config: &self.config.events,
            raw_request_data: Some(SecretSerdeValue::new(
                payload.masked_serialize().unwrap_or_default(),
            )),
            request_id: event_params.request_id,
            lineage_ids: event_params.lineage_ids,
            reference_id: event_params.reference_id,
        };

        let response = external_services::service::execute_connector_processing_step(
            &self.config.proxy,
            connector_integration,
            access_token_router_data,
            None,
            external_event_params,
            None,
        )
        .await
        .switch()
        .map_err(|e: error_stack::Report<ApplicationErrorResponse>| {
            PaymentAuthorizationError::new(
                grpc_api_types::payments::PaymentStatus::Pending,
                Some(format!("Access Token creation failed: {e}")),
                Some("ACCESS_TOKEN_CREATION_ERROR".to_string()),
                Some(500),
            )
        })?;

        match response.response {
            Ok(access_token_data) => {
                tracing::info!(
                    "Access token created successfully with expiry: {:?}",
                    access_token_data.expires_in
                );
                Ok(access_token_data)
            }
            Err(ErrorResponse {
                message,
                status_code,
                ..
            }) => Err(PaymentAuthorizationError::new(
                grpc_api_types::payments::PaymentStatus::Pending,
                Some(format!("Access Token creation failed: {message}")),
                Some("ACCESS_TOKEN_CREATION_ERROR".to_string()),
                Some(status_code.into()),
            )),
        }
    }

    #[allow(clippy::too_many_arguments)]
    async fn handle_payment_session_token<
        T: PaymentMethodDataTypes
            + Default
            + Eq
            + Debug
            + Send
            + serde::Serialize
            + serde::de::DeserializeOwned
            + Clone
            + Sync
            + domain_types::types::CardConversionHelper<T>,
    >(
        &self,
        connector_data: ConnectorData<T>,
        payment_flow_data: &PaymentFlowData,
        connector_auth_details: ConnectorAuthType,
        event_params: EventParams<'_>,
        payload: &PaymentServiceAuthorizeRequest,
        connector_name: &str,
        service_name: &str,
    ) -> Result<PaymentMethodTokenResponse, PaymentAuthorizationError> {
        // Get connector integration
        let connector_integration: BoxedConnectorIntegrationV2<
            '_,
            PaymentMethodToken,
            PaymentFlowData,
            PaymentMethodTokenizationData<T>,
            PaymentMethodTokenResponse,
        > = connector_data.connector.get_connector_integration_v2();

        let currency =
            common_enums::Currency::foreign_try_from(payload.currency()).map_err(|e| {
                PaymentAuthorizationError::new(
                    grpc_api_types::payments::PaymentStatus::Pending,
                    Some(format!("Currency conversion failed: {e}")),
                    Some("CURRENCY_ERROR".to_string()),
                    None,
                )
            })?;
        let payment_method_tokenization_data = PaymentMethodTokenizationData {
            amount: common_utils::types::MinorUnit::new(payload.amount),
            currency,
            integrity_object: None,
            browser_info: None,
            customer_acceptance: None,
            mandate_id: None,
            setup_future_usage: None,
            setup_mandate_details: None,
            payment_method_data:
                domain_types::payment_method_data::PaymentMethodData::foreign_try_from(
                    payload.payment_method.clone().ok_or_else(|| {
                        PaymentAuthorizationError::new(
                            grpc_api_types::payments::PaymentStatus::Pending,
                            Some("Payment method is required".to_string()),
                            Some("PAYMENT_METHOD_MISSING".to_string()),
                            None,
                        )
                    })?,
                )
                .map_err(|e| {
                    PaymentAuthorizationError::new(
                        grpc_api_types::payments::PaymentStatus::Pending,
                        Some(format!("Payment method data conversion failed: {e}")),
                        Some("PAYMENT_METHOD_DATA_ERROR".to_string()),
                        None,
                    )
                })?,
        };

        let payment_method_token_router_data = RouterDataV2::<
            PaymentMethodToken,
            PaymentFlowData,
            PaymentMethodTokenizationData<T>,
            PaymentMethodTokenResponse,
        > {
            flow: std::marker::PhantomData,
            resource_common_data: payment_flow_data.clone(),
            connector_auth_type: connector_auth_details,
            request: payment_method_tokenization_data,
            response: Err(ErrorResponse::default()),
        };

        // Execute connector processing
        let external_event_params = EventProcessingParams {
            connector_name,
            service_name,
            flow_name: FlowName::PaymentMethodToken,
            event_config: &self.config.events,
            raw_request_data: Some(SecretSerdeValue::new(
                serde_json::to_value(payload).unwrap_or_default(),
            )),
            request_id: event_params.request_id,
            lineage_ids: event_params.lineage_ids,
            reference_id: event_params.reference_id,
        };
        let response = external_services::service::execute_connector_processing_step(
            &self.config.proxy,
            connector_integration,
            payment_method_token_router_data,
            None,
            external_event_params,
            None,
        )
        .await
        .switch()
        .map_err(|e: error_stack::Report<ApplicationErrorResponse>| {
            PaymentAuthorizationError::new(
                grpc_api_types::payments::PaymentStatus::Pending,
                Some(format!("Payment Method Token creation failed: {e}")),
                Some("PAYMENT_METHOD_TOKEN_CREATION_ERROR".to_string()),
                Some(500),
            )
        })?;

        match response.response {
            Ok(payment_method_token_data) => {
                tracing::info!("Payment method token created successfully");
                Ok(payment_method_token_data)
            }
            Err(ErrorResponse {
                message,
                status_code,
                ..
            }) => Err(PaymentAuthorizationError::new(
                grpc_api_types::payments::PaymentStatus::Pending,
                Some(format!("Payment Method Token creation failed: {message}")),
                Some("PAYMENT_METHOD_TOKEN_CREATION_ERROR".to_string()),
                Some(status_code.into()),
            )),
        }
    }
}

impl PaymentOperationsInternal for Payments {
    implement_connector_operation!(
        fn_name: internal_payment_sync,
        log_prefix: "PAYMENT_SYNC",
        request_type: PaymentServiceGetRequest,
        response_type: PaymentServiceGetResponse,
        flow_marker: PSync,
        resource_common_data_type: PaymentFlowData,
        request_data_type: PaymentsSyncData,
        response_data_type: PaymentsResponseData,
        request_data_constructor: PaymentsSyncData::foreign_try_from,
        common_flow_data_constructor: PaymentFlowData::foreign_try_from,
        generate_response_fn: generate_payment_sync_response,
        all_keys_required: None
    );

    implement_connector_operation!(
        fn_name: internal_void_payment,
        log_prefix: "PAYMENT_VOID",
        request_type: PaymentServiceVoidRequest,
        response_type: PaymentServiceVoidResponse,
        flow_marker: Void,
        resource_common_data_type: PaymentFlowData,
        request_data_type: PaymentVoidData,
        response_data_type: PaymentsResponseData,
        request_data_constructor: PaymentVoidData::foreign_try_from,
        common_flow_data_constructor: PaymentFlowData::foreign_try_from,
        generate_response_fn: generate_payment_void_response,
        all_keys_required: None
    );

    implement_connector_operation!(
        fn_name: internal_refund,
        log_prefix: "REFUND",
        request_type: PaymentServiceRefundRequest,
        response_type: RefundResponse,
        flow_marker: Refund,
        resource_common_data_type: RefundFlowData,
        request_data_type: RefundsData,
        response_data_type: RefundsResponseData,
        request_data_constructor: RefundsData::foreign_try_from,
        common_flow_data_constructor: RefundFlowData::foreign_try_from,
        generate_response_fn: generate_refund_response,
        all_keys_required: None
    );

    implement_connector_operation!(
        fn_name: internal_payment_capture,
        log_prefix: "PAYMENT_CAPTURE",
        request_type: PaymentServiceCaptureRequest,
        response_type: PaymentServiceCaptureResponse,
        flow_marker: Capture,
        resource_common_data_type: PaymentFlowData,
        request_data_type: PaymentsCaptureData,
        response_data_type: PaymentsResponseData,
        request_data_constructor: PaymentsCaptureData::foreign_try_from,
        common_flow_data_constructor: PaymentFlowData::foreign_try_from,
        generate_response_fn: generate_payment_capture_response,
        all_keys_required: None
    );

    implement_connector_operation!(
        fn_name: internal_pre_authenticate,
        log_prefix: "PRE_AUTHENTICATE",
        request_type: PaymentServiceAuthorizeRequest,
        response_type: PaymentServiceAuthorizeResponse,
        flow_marker: PreAuthenticate,
        resource_common_data_type: PaymentFlowData,
        request_data_type: PaymentsPreAuthenticateData<DefaultPCIHolder>,
        response_data_type: PaymentsResponseData,
        request_data_constructor: PaymentsPreAuthenticateData::foreign_try_from,
        common_flow_data_constructor: PaymentFlowData::foreign_try_from,
        generate_response_fn: generate_pre_authenticate_response,
        all_keys_required: None
    );

    implement_connector_operation!(
        fn_name: internal_authenticate,
        log_prefix: "AUTHENTICATE",
        request_type: PaymentServiceAuthorizeRequest,
        response_type: PaymentServiceAuthorizeResponse,
        flow_marker: Authenticate,
        resource_common_data_type: PaymentFlowData,
        request_data_type: PaymentsAuthenticateData<DefaultPCIHolder>,
        response_data_type: PaymentsResponseData,
        request_data_constructor: PaymentsAuthenticateData::foreign_try_from,
        common_flow_data_constructor: PaymentFlowData::foreign_try_from,
        generate_response_fn: generate_authenticate_response,
        all_keys_required: None
    );

    implement_connector_operation!(
        fn_name: internal_post_authenticate,
        log_prefix: "POST_AUTHENTICATE",
        request_type: PaymentServiceAuthorizeRequest,
        response_type: PaymentServiceAuthorizeResponse,
        flow_marker: PostAuthenticate,
        resource_common_data_type: PaymentFlowData,
        request_data_type: PaymentsPostAuthenticateData<DefaultPCIHolder>,
        response_data_type: PaymentsResponseData,
        request_data_constructor: PaymentsPostAuthenticateData::foreign_try_from,
        common_flow_data_constructor: PaymentFlowData::foreign_try_from,
        generate_response_fn: generate_post_authenticate_response,
        all_keys_required: None
    );
}

#[tonic::async_trait]
impl PaymentService for Payments {
    #[tracing::instrument(
        name = "payment_authorize",
        fields(
            name = common_utils::consts::NAME,
            service_name = tracing::field::Empty,
            service_method = FlowName::Authorize.as_str(),
            request_body = tracing::field::Empty,
            response_body = tracing::field::Empty,
            error_message = tracing::field::Empty,
            merchant_id = tracing::field::Empty,
            gateway = tracing::field::Empty,
            request_id = tracing::field::Empty,
            status_code = tracing::field::Empty,
            message_ = "Golden Log Line (incoming)",
            response_time = tracing::field::Empty,
            tenant_id = tracing::field::Empty,
            flow = FlowName::Authorize.as_str(),
            flow_specific_fields.status = tracing::field::Empty,
        )
        skip(self, request)
    )]
    async fn authorize(
        &self,
        request: tonic::Request<PaymentServiceAuthorizeRequest>,
    ) -> Result<tonic::Response<PaymentServiceAuthorizeResponse>, tonic::Status> {
        info!("PAYMENT_AUTHORIZE_FLOW: initiated");
        let service_name = request
            .extensions()
            .get::<String>()
            .cloned()
            .unwrap_or_else(|| "unknown_service".to_string());
        grpc_logging_wrapper(request, &service_name, self.config.clone(), |request, metadata_payload| {
            let service_name = service_name.clone();
            Box::pin(async move {
                let utils::MetadataPayload {connector, ref request_id, ..} = metadata_payload;
                let metadata = request.metadata().clone();
                let connector_auth_details =
                    auth_from_metadata(&metadata).map_err(|e| e.into_grpc_status())?;
                let payload = request.into_inner();

                let authorize_response = match payload.payment_method.as_ref() {
                    Some(pm) => {
                        match pm.payment_method.as_ref() {
                            Some(payment_method::PaymentMethod::Card(card_details)) => {
                                match &card_details.card_type {
                                    Some(grpc_api_types::payments::card_payment_method_type::CardType::CreditProxy(proxy_card_details)) | Some(grpc_api_types::payments::card_payment_method_type::CardType::DebitProxy(proxy_card_details)) => {
                                        let token_data = proxy_card_details.to_token_data();
                                        match Box::pin(self.process_authorization_internal::<VaultTokenHolder>(
                                            payload,
                                            connector,
                                            connector_auth_details,
                                            &metadata,
                                            &metadata_payload,
                                            &service_name,
                                            request_id,
                                            Some(token_data),
                                        ))
                                        .await
                                        {
                                            Ok(response) => {
                                                tracing::info!("INJECTOR: Authorization completed successfully with injector");
                                                response
                                            },
                                            Err(error_response) => {
                                                tracing::error!("INJECTOR: Authorization failed with injector - error: {:?}", error_response);
                                                PaymentServiceAuthorizeResponse::from(error_response)
                                            },
                                        }
                                    }
                                    _ => {
                                        tracing::info!("REGULAR: Processing regular payment (no injector)");
                                        match Box::pin(self.process_authorization_internal::<DefaultPCIHolder>(
                                            payload,
                                            connector,
                                            connector_auth_details,
                                            &metadata,
                                            &metadata_payload,
                                            &service_name,
                                            request_id,
                                            None,
                                        ))
                                        .await
                                        {
                                            Ok(response) => {
                                                tracing::info!("REGULAR: Authorization completed successfully without injector");
                                                response
                                            },
                                            Err(error_response) => {
                                                tracing::error!("REGULAR: Authorization failed without injector - error: {:?}", error_response);
                                                PaymentServiceAuthorizeResponse::from(error_response)
                                            },
                                        }
                                    }
                                }
                            }
                            _ => {
                                match Box::pin(self.process_authorization_internal::<DefaultPCIHolder>(
                                    payload,
                                    connector,
                                    connector_auth_details,
                                    &metadata,
                                    &metadata_payload,
                                    &service_name,
                                    request_id,
                                    None,
                                ))
                                .await
                                {
                                    Ok(response) => response,
                                    Err(error_response) => PaymentServiceAuthorizeResponse::from(error_response),
                                }
                            }
                        }
                    }
                    _ => {
                        match Box::pin(self.process_authorization_internal::<DefaultPCIHolder>(
                            payload,
                            connector,
                            connector_auth_details,
                            &metadata,
                            &metadata_payload,
                            &service_name,
                            request_id,
                            None,
                        ))
                        .await
                        {
                            Ok(response) => response,
                            Err(error_response) => PaymentServiceAuthorizeResponse::from(error_response),
                        }
                    }
                };

                Ok(tonic::Response::new(authorize_response))
            })
        })
        .await
    }

    #[tracing::instrument(
        name = "payment_sync",
        fields(
            name = common_utils::consts::NAME,
            service_name = common_utils::consts::PAYMENT_SERVICE_NAME,
            service_method = FlowName::Psync.as_str(),
            request_body = tracing::field::Empty,
            response_body = tracing::field::Empty,
            error_message = tracing::field::Empty,
            merchant_id = tracing::field::Empty,
            gateway = tracing::field::Empty,
            request_id = tracing::field::Empty,
            status_code = tracing::field::Empty,
            message = "Golden Log Line (incoming)",
            response_time = tracing::field::Empty,
            tenant_id = tracing::field::Empty,
            flow = FlowName::Psync.as_str(),
            flow_specific_fields.status = tracing::field::Empty,
        )
        skip(self, request)
    )]
    async fn get(
        &self,
        request: tonic::Request<PaymentServiceGetRequest>,
    ) -> Result<tonic::Response<PaymentServiceGetResponse>, tonic::Status> {
        let service_name = request
            .extensions()
            .get::<String>()
            .cloned()
            .unwrap_or_else(|| "unknown_service".to_string());

        grpc_logging_wrapper(
            request,
            &service_name,
            self.config.clone(),
            |request, metadata_payload| {
                let service_name = service_name.clone();
                Box::pin(async move {
                    let utils::MetadataPayload {
                        connector,
                        ref request_id,
                        ..
                    } = metadata_payload;
                    let connector_auth_details =
                        auth_from_metadata(request.metadata()).map_err(|e| e.into_grpc_status())?;
                    let metadata = request.metadata().clone();
                    let payload = request.into_inner();

                    // Get connector data
                    let connector_data: ConnectorData<DefaultPCIHolder> =
                        ConnectorData::get_connector_by_name(&connector);

                    // Extract access token from Hyperswitch request
                    let cached_access_token = payload.access_token.clone();

                    // Check if connector supports access tokens
                    let should_do_access_token = connector_data.connector.should_do_access_token();

                    // Conditional token generation - ONLY if not provided by Hyperswitch
                    let final_payload =
                        if should_do_access_token {
                            if cached_access_token.is_some() {
                                // If provided cached token - use it, don't generate new one
                                tracing::info!(
                                    "Using cached access token from Hyperswitch for sync flow"
                                );
                                payload
                            } else {
                                // No cached token - generate fresh one
                                tracing::info!(
                                "No cached access token found, generating new token for sync flow"
                            );

                                // Create initial PaymentFlowData for access token generation
                                let initial_payment_flow_data = PaymentFlowData::foreign_try_from(
                                    (payload.clone(), self.config.connectors.clone(), &metadata),
                                )
                                .map_err(|e| e.into_grpc_status())?;

                                let event_params = EventParams {
                                    _connector_name: &connector.to_string(),
                                    _service_name: &service_name,
                                    request_id,
                                    lineage_ids: &metadata_payload.lineage_ids,
                                    reference_id: &metadata_payload.reference_id,
                                };

                                let access_token_data = self
                                    .handle_access_token(
                                        connector_data.clone(),
                                        &initial_payment_flow_data,
                                        connector_auth_details.clone(),
                                        &connector.to_string(),
                                        &service_name,
                                        event_params,
                                        &payload,
                                    )
                                    .await
                                    .map_err(|e| {
                                        let message = e.error_message.unwrap_or_else(|| {
                                            "Access token creation failed".to_string()
                                        });
                                        tonic::Status::internal(message)
                                    })?;

                                tracing::info!(
                                "Access token created successfully for sync flow with expiry: {:?}",
                                access_token_data.expires_in
                            );

                                // Update payload with generated access token
                                let mut updated_payload = payload.clone();
                                updated_payload.access_token =
                                    Some(access_token_data.access_token.clone());
                                updated_payload
                            }
                        } else {
                            // Connector doesn't support access tokens
                            payload
                        };

                    // Continue with normal sync flow execution
                    // The macro will extract access_token from payload into PaymentFlowData
                    let mut new_request = tonic::Request::new(final_payload);
                    *new_request.metadata_mut() = metadata;

                    self.internal_payment_sync(new_request).await
                })
            },
        )
        .await
    }

    #[tracing::instrument(
        name = "payment_void",
        fields(
            name = common_utils::consts::NAME,
            service_name = common_utils::consts::PAYMENT_SERVICE_NAME,
            service_method = FlowName::Void.as_str(),
            request_body = tracing::field::Empty,
            response_body = tracing::field::Empty,
            error_message = tracing::field::Empty,
            merchant_id = tracing::field::Empty,
            gateway = tracing::field::Empty,
            request_id = tracing::field::Empty,
            status_code = tracing::field::Empty,
            message_ = "Golden Log Line (incoming)",
            response_time = tracing::field::Empty,
            tenant_id = tracing::field::Empty,
            flow = FlowName::Void.as_str(),
            flow_specific_fields.status = tracing::field::Empty,
        )
        skip(self, request)
    )]
    async fn void(
        &self,
        request: tonic::Request<PaymentServiceVoidRequest>,
    ) -> Result<tonic::Response<PaymentServiceVoidResponse>, tonic::Status> {
        self.internal_void_payment(request).await
    }

    #[tracing::instrument(
        name = "incoming_webhook",
        fields(
            name = common_utils::consts::NAME,
            service_name = common_utils::consts::PAYMENT_SERVICE_NAME,
            service_method = FlowName::IncomingWebhook.as_str(),
            request_body = tracing::field::Empty,
            response_body = tracing::field::Empty,
            error_message = tracing::field::Empty,
            merchant_id = tracing::field::Empty,
            gateway = tracing::field::Empty,
            request_id = tracing::field::Empty,
            status_code = tracing::field::Empty,
            message_ = "Golden Log Line (incoming)",
            response_time = tracing::field::Empty,
            tenant_id = tracing::field::Empty,
            flow = FlowName::IncomingWebhook.as_str(),
            flow_specific_fields.status = tracing::field::Empty,
        )
        skip(self, request)
    )]
    async fn transform(
        &self,
        request: tonic::Request<PaymentServiceTransformRequest>,
    ) -> Result<tonic::Response<PaymentServiceTransformResponse>, tonic::Status> {
        let service_name = request
            .extensions()
            .get::<String>()
            .cloned()
            .unwrap_or_else(|| "unknown_service".to_string());
        grpc_logging_wrapper(
            request,
            &service_name,
            self.config.clone(),
            |request, metadata_payload| {
                async move {
                    let connector = metadata_payload.connector;
                    let connector_auth_details = metadata_payload.connector_auth_type;
                    let payload = request.into_inner();
                    let request_details = payload
                        .request_details
                        .map(domain_types::connector_types::RequestDetails::foreign_try_from)
                        .ok_or_else(|| {
                            tonic::Status::invalid_argument("missing request_details in the payload")
                        })?
                        .map_err(|e| e.into_grpc_status())?;
                    let webhook_secrets = payload
                        .webhook_secrets
                        .map(|details| {
                            domain_types::connector_types::ConnectorWebhookSecrets::foreign_try_from(
                                details,
                            )
                            .map_err(|e| e.into_grpc_status())
                        })
                        .transpose()?;
                    //get connector data
                    let connector_data: ConnectorData<DefaultPCIHolder> =
                        ConnectorData::get_connector_by_name(&connector);
                    let source_verified = connector_data
                        .connector
                        .verify_webhook_source(
                            request_details.clone(),
                            webhook_secrets.clone(),
                            // TODO: do we need to force authentication? we can make it optional
                            Some(connector_auth_details.clone()),
                        )
                        .switch()
                        .into_grpc_status()?;
                    let event_type = connector_data
                        .connector
                        .get_event_type(
                            request_details.clone(),
                            webhook_secrets.clone(),
                            Some(connector_auth_details.clone()),
                        )
                        .switch()
                        .into_grpc_status()?;
                    // Get content for the webhook based on the event type using categorization
                    let content = if event_type.is_payment_event() {
                        get_payments_webhook_content(
                            connector_data,
                            request_details,
                            webhook_secrets,
                            Some(connector_auth_details),
                        )
                        .await
                        .into_grpc_status()?
                    } else if event_type.is_refund_event() {
                        get_refunds_webhook_content(
                            connector_data,
                            request_details,
                            webhook_secrets,
                            Some(connector_auth_details),
                        )
                        .await
                        .into_grpc_status()?
                    } else if event_type.is_dispute_event() {
                        get_disputes_webhook_content(
                            connector_data,
                            request_details,
                            webhook_secrets,
                            Some(connector_auth_details),
                        )
                        .await
                        .into_grpc_status()?
                    } else {
                        // For all other event types, default to payment webhook content for now
                        // This includes mandate, payout, recovery, and misc events
                        get_payments_webhook_content(
                            connector_data,
                            request_details,
                            webhook_secrets,
                            Some(connector_auth_details),
                        )
                        .await
                        .into_grpc_status()?
                    };
                    let api_event_type =
                        grpc_api_types::payments::WebhookEventType::foreign_try_from(event_type)
                            .map_err(|e| e.into_grpc_status())?;
                    let response = PaymentServiceTransformResponse {
                        event_type: api_event_type.into(),
                        content: Some(content),
                        source_verified,
                        response_ref_id: None,
                    };
                    Ok(tonic::Response::new(response))
                }
            },
        )
        .await
    }

    #[tracing::instrument(
        name = "refund",
        fields(
            name = common_utils::consts::NAME,
            service_name = common_utils::consts::PAYMENT_SERVICE_NAME,
            service_method = FlowName::Refund.as_str(),
            request_body = tracing::field::Empty,
            response_body = tracing::field::Empty,
            error_message = tracing::field::Empty,
            merchant_id = tracing::field::Empty,
            gateway = tracing::field::Empty,
            request_id = tracing::field::Empty,
            status_code = tracing::field::Empty,
            message_ = "Golden Log Line (incoming)",
            response_time = tracing::field::Empty,
            tenant_id = tracing::field::Empty,
            flow = FlowName::Refund.as_str(),
            flow_specific_fields.status = tracing::field::Empty,
        )
        skip(self, request)
    )]
    async fn refund(
        &self,
        request: tonic::Request<PaymentServiceRefundRequest>,
    ) -> Result<tonic::Response<RefundResponse>, tonic::Status> {
        self.internal_refund(request).await
    }

    #[tracing::instrument(
        name = "defend_dispute",
        fields(
            name = common_utils::consts::NAME,
            service_name = common_utils::consts::PAYMENT_SERVICE_NAME,
            service_method = FlowName::DefendDispute.as_str(),
            request_body = tracing::field::Empty,
            response_body = tracing::field::Empty,
            error_message = tracing::field::Empty,
            merchant_id = tracing::field::Empty,
            gateway = tracing::field::Empty,
            request_id = tracing::field::Empty,
            status_code = tracing::field::Empty,
            message_ = "Golden Log Line (incoming)",
            response_time = tracing::field::Empty,
            tenant_id = tracing::field::Empty,
            flow = FlowName::DefendDispute.as_str(),
            flow_specific_fields.status = tracing::field::Empty,
        )
        skip(self, request)
    )]
    async fn dispute(
        &self,
        request: tonic::Request<PaymentServiceDisputeRequest>,
    ) -> Result<tonic::Response<DisputeResponse>, tonic::Status> {
        let service_name = request
            .extensions()
            .get::<String>()
            .cloned()
            .unwrap_or_else(|| "unknown_service".to_string());
        grpc_logging_wrapper(
            request,
            &service_name,
            self.config.clone(),
            |_request, _metadata_payload| async {
                let response = DisputeResponse {
                    ..Default::default()
                };
                Ok(tonic::Response::new(response))
            },
        )
        .await
    }

    #[tracing::instrument(
        name = "payment_capture",
        fields(
            name = common_utils::consts::NAME,
            service_name = common_utils::consts::PAYMENT_SERVICE_NAME,
            service_method = FlowName::Capture.as_str(),
            request_body = tracing::field::Empty,
            response_body = tracing::field::Empty,
            error_message = tracing::field::Empty,
            merchant_id = tracing::field::Empty,
            gateway = tracing::field::Empty,
            request_id = tracing::field::Empty,
            status_code = tracing::field::Empty,
            message_ = "Golden Log Line (incoming)",
            response_time = tracing::field::Empty,
            tenant_id = tracing::field::Empty,
            flow = FlowName::Capture.as_str(),
            flow_specific_fields.status = tracing::field::Empty,
        )
        skip(self, request)
    )]
    async fn capture(
        &self,
        request: tonic::Request<PaymentServiceCaptureRequest>,
    ) -> Result<tonic::Response<PaymentServiceCaptureResponse>, tonic::Status> {
        self.internal_payment_capture(request).await
    }

    #[tracing::instrument(
        name = "setup_mandate",
        fields(
            name = common_utils::consts::NAME,
            service_name = common_utils::consts::PAYMENT_SERVICE_NAME,
            service_method = FlowName::SetupMandate.as_str(),
            request_body = tracing::field::Empty,
            response_body = tracing::field::Empty,
            error_message = tracing::field::Empty,
            merchant_id = tracing::field::Empty,
            gateway = tracing::field::Empty,
            request_id = tracing::field::Empty,
            status_code = tracing::field::Empty,
            message_ = "Golden Log Line (incoming)",
            response_time = tracing::field::Empty,
            tenant_id = tracing::field::Empty,
            flow = FlowName::SetupMandate.as_str(),
            flow_specific_fields.status = tracing::field::Empty,
        )
        skip(self, request)
    )]
    async fn register(
        &self,
        request: tonic::Request<PaymentServiceRegisterRequest>,
    ) -> Result<tonic::Response<PaymentServiceRegisterResponse>, tonic::Status> {
        info!("SETUP_MANDATE_FLOW: initiated");
        let service_name = request
            .extensions()
            .get::<String>()
            .cloned()
            .unwrap_or_else(|| "unknown_service".to_string());
        grpc_logging_wrapper(
            request,
            &service_name,
            self.config.clone(),
            |request, metadata_payload| {
                let service_name = service_name.clone();
                Box::pin(async move {
                    let (connector, request_id) =
                        (metadata_payload.connector, metadata_payload.request_id);
                    let connector_auth_details = metadata_payload.connector_auth_type;
                    let metadata = request.metadata().clone();
                    let payload = request.into_inner();

                    //get connector data
                    let connector_data = ConnectorData::get_connector_by_name(&connector);

                    // Get connector integration
                    let connector_integration: BoxedConnectorIntegrationV2<
                        '_,
                        SetupMandate,
                        PaymentFlowData,
                        SetupMandateRequestData<DefaultPCIHolder>,
                        PaymentsResponseData,
                    > = connector_data.connector.get_connector_integration_v2();

                    // Create common request data
                    let payment_flow_data = PaymentFlowData::foreign_try_from((
                        payload.clone(),
                        self.config.connectors.clone(),
                        self.config.common.environment.clone(),
                        &metadata,
                    ))
                    .map_err(|e| e.into_grpc_status())?;

                    let should_do_order_create = connector_data.connector.should_do_order_create();

                    let order_id = if should_do_order_create {
                        let event_params = EventParams {
                            _connector_name: &connector.to_string(),
                            _service_name: &service_name,
                            request_id: &request_id,
                            lineage_ids: &metadata_payload.lineage_ids,
                            reference_id: &metadata_payload.reference_id,
                        };

                        Some(
                            self.handle_order_creation_for_setup_mandate(
                                connector_data.clone(),
                                &payment_flow_data,
                                connector_auth_details.clone(),
                                event_params,
                                &payload,
                                &connector.to_string(),
                                &service_name,
                            )
                            .await?,
                        )
                    } else {
                        None
                    };
                    let payment_flow_data = payment_flow_data.set_order_reference_id(order_id);

                    let setup_mandate_request_data =
                        SetupMandateRequestData::foreign_try_from(payload.clone())
                            .map_err(|e| e.into_grpc_status())?;

                    // Create router data
                    let router_data: RouterDataV2<
                        SetupMandate,
                        PaymentFlowData,
                        SetupMandateRequestData<DefaultPCIHolder>,
                        PaymentsResponseData,
                    > = RouterDataV2 {
                        flow: std::marker::PhantomData,
                        resource_common_data: payment_flow_data,
                        connector_auth_type: connector_auth_details,
                        request: setup_mandate_request_data,
                        response: Err(ErrorResponse::default()),
                    };
                    // Create event processing parameters
                    let event_config = EventConfig::default();
                    let event_params = EventProcessingParams {
                        connector_name: &connector.to_string(),
                        service_name: &service_name,
                        flow_name: FlowName::SetupMandate,
                        event_config: &event_config,
                        raw_request_data: Some(SecretSerdeValue::new(
                            serde_json::to_value(payload).unwrap_or_default(),
                        )),
                        request_id: &request_id,
                        lineage_ids: &metadata_payload.lineage_ids,
                        reference_id: &metadata_payload.reference_id,
                    };

                    let response = external_services::service::execute_connector_processing_step(
                        &self.config.proxy,
                        connector_integration,
                        router_data,
                        None,
                        event_params,
                        None, // token_data - None for non-proxy payments
                    )
                    .await
                    .switch()
                    .map_err(|e| e.into_grpc_status())?;

                    // Generate response
                    let setup_mandate_response = generate_setup_mandate_response(response)
                        .map_err(|e| e.into_grpc_status())?;

                    Ok(tonic::Response::new(setup_mandate_response))
                })
            },
        )
        .await
    }

    #[tracing::instrument(
        name = "repeat_payment",
        fields(
            name = common_utils::consts::NAME,
            service_name = common_utils::consts::PAYMENT_SERVICE_NAME,
            service_method = FlowName::RepeatPayment.as_str(),
            request_body = tracing::field::Empty,
            response_body = tracing::field::Empty,
            error_message = tracing::field::Empty,
            merchant_id = tracing::field::Empty,
            gateway = tracing::field::Empty,
            request_id = tracing::field::Empty,
            status_code = tracing::field::Empty,
            message_ = "Golden Log Line (incoming)",
            response_time = tracing::field::Empty,
            tenant_id = tracing::field::Empty,
        ),
        skip(self, request)
    )]
    async fn repeat_everything(
        &self,
        request: tonic::Request<PaymentServiceRepeatEverythingRequest>,
    ) -> Result<tonic::Response<PaymentServiceRepeatEverythingResponse>, tonic::Status> {
        info!("REPEAT_PAYMENT_FLOW: initiated");
        let service_name = request
            .extensions()
            .get::<String>()
            .cloned()
            .unwrap_or_else(|| "unknown_service".to_string());
        grpc_logging_wrapper(
            request,
            &service_name,
            self.config.clone(),
            |request, metadata_payload| {
                let service_name = service_name.clone();
                Box::pin(async move {
                    let (connector, request_id) =
                        (metadata_payload.connector, metadata_payload.request_id);
                    let connector_auth_details = metadata_payload.connector_auth_type;
                    let metadata = request.metadata().clone();
                    let payload = request.into_inner();

                    //get connector data
                    let connector_data: ConnectorData<DefaultPCIHolder> =
                        ConnectorData::get_connector_by_name(&connector);

                    // Get connector integration
                    let connector_integration: BoxedConnectorIntegrationV2<
                        '_,
                        RepeatPayment,
                        PaymentFlowData,
                        RepeatPaymentData,
                        PaymentsResponseData,
                    > = connector_data.connector.get_connector_integration_v2();

                    // Create payment flow data
                    let payment_flow_data = PaymentFlowData::foreign_try_from((
                        payload.clone(),
                        self.config.connectors.clone(),
                        &metadata,
                    ))
                    .map_err(|e| e.into_grpc_status())?;

                    // Create repeat payment data
                    let repeat_payment_data = RepeatPaymentData::foreign_try_from(payload.clone())
                        .map_err(|e| e.into_grpc_status())?;

                    // Create router data
                    let router_data: RouterDataV2<
                        RepeatPayment,
                        PaymentFlowData,
                        RepeatPaymentData,
                        PaymentsResponseData,
                    > = RouterDataV2 {
                        flow: std::marker::PhantomData,
                        resource_common_data: payment_flow_data,
                        connector_auth_type: connector_auth_details,
                        request: repeat_payment_data,
                        response: Err(ErrorResponse::default()),
                    };
                    let event_params = EventProcessingParams {
                        connector_name: &connector.to_string(),
                        service_name: &service_name,
                        flow_name: FlowName::RepeatPayment,
                        event_config: &self.config.events,
                        raw_request_data: Some(SecretSerdeValue::new(
                            payload.masked_serialize().unwrap_or_default(),
                        )),
                        request_id: &request_id,
                        lineage_ids: &metadata_payload.lineage_ids,
                        reference_id: &metadata_payload.reference_id,
                    };

                    let response = external_services::service::execute_connector_processing_step(
                        &self.config.proxy,
                        connector_integration,
                        router_data,
                        None,
                        event_params,
                        None, // token_data - None for non-proxy payments
                    )
                    .await
                    .switch()
                    .map_err(|e| e.into_grpc_status())?;

                    // Generate response
                    let repeat_payment_response = generate_repeat_payment_response(response)
                        .map_err(|e| e.into_grpc_status())?;

                    Ok(tonic::Response::new(repeat_payment_response))
                })
            },
        )
        .await
    }

    #[tracing::instrument(
        name = "pre_authenticate",
        fields(
            name = common_utils::consts::NAME,
            service_name = common_utils::consts::PAYMENT_SERVICE_NAME,
            service_method = "PreAuthenticate",
            request_body = tracing::field::Empty,
            response_body = tracing::field::Empty,
            error_message = tracing::field::Empty,
            merchant_id = tracing::field::Empty,
            gateway = tracing::field::Empty,
            request_id = tracing::field::Empty,
            status_code = tracing::field::Empty,
            message_ = "Golden Log Line (incoming)",
            response_time = tracing::field::Empty,
            tenant_id = tracing::field::Empty,
            flow = "PreAuthenticate",
            flow_specific_fields.status = tracing::field::Empty,
        )
        skip(self, request)
    )]
    async fn pre_authenticate(
        &self,
        request: tonic::Request<PaymentServiceAuthorizeRequest>,
    ) -> Result<tonic::Response<PaymentServiceAuthorizeResponse>, tonic::Status> {
        self.internal_pre_authenticate(request).await
    }

    #[tracing::instrument(
        name = "authenticate",
        fields(
            name = common_utils::consts::NAME,
            service_name = common_utils::consts::PAYMENT_SERVICE_NAME,
            service_method = "Authenticate",
            request_body = tracing::field::Empty,
            response_body = tracing::field::Empty,
            error_message = tracing::field::Empty,
            merchant_id = tracing::field::Empty,
            gateway = tracing::field::Empty,
            request_id = tracing::field::Empty,
            status_code = tracing::field::Empty,
            message_ = "Golden Log Line (incoming)",
            response_time = tracing::field::Empty,
            tenant_id = tracing::field::Empty,
            flow = "Authenticate",
            flow_specific_fields.status = tracing::field::Empty,
        )
        skip(self, request)
    )]
    async fn authenticate(
        &self,
        request: tonic::Request<PaymentServiceAuthorizeRequest>,
    ) -> Result<tonic::Response<PaymentServiceAuthorizeResponse>, tonic::Status> {
        self.internal_authenticate(request).await
    }

    #[tracing::instrument(
        name = "post_authenticate",
        fields(
            name = common_utils::consts::NAME,
            service_name = common_utils::consts::PAYMENT_SERVICE_NAME,
            service_method = "PostAuthenticate",
            request_body = tracing::field::Empty,
            response_body = tracing::field::Empty,
            error_message = tracing::field::Empty,
            merchant_id = tracing::field::Empty,
            gateway = tracing::field::Empty,
            request_id = tracing::field::Empty,
            status_code = tracing::field::Empty,
            message_ = "Golden Log Line (incoming)",
            response_time = tracing::field::Empty,
            tenant_id = tracing::field::Empty,
            flow = "PostAuthenticate",
            flow_specific_fields.status = tracing::field::Empty,
        )
        skip(self, request)
    )]
    async fn post_authenticate(
        &self,
        request: tonic::Request<PaymentServiceAuthorizeRequest>,
    ) -> Result<tonic::Response<PaymentServiceAuthorizeResponse>, tonic::Status> {
        self.internal_post_authenticate(request).await
    }
}

async fn get_payments_webhook_content(
    connector_data: ConnectorData<DefaultPCIHolder>,
    request_details: domain_types::connector_types::RequestDetails,
    webhook_secrets: Option<domain_types::connector_types::ConnectorWebhookSecrets>,
    connector_auth_details: Option<ConnectorAuthType>,
) -> CustomResult<grpc_api_types::payments::WebhookResponseContent, ApplicationErrorResponse> {
    let webhook_details = connector_data
        .connector
        .process_payment_webhook(request_details, webhook_secrets, connector_auth_details)
        .switch()?;

    // Generate response
    let response = PaymentServiceGetResponse::foreign_try_from(webhook_details).change_context(
        ApplicationErrorResponse::InternalServerError(ApiError {
            sub_code: "RESPONSE_CONSTRUCTION_ERROR".to_string(),
            error_identifier: 500,
            error_message: "Error while constructing response".to_string(),
            error_object: None,
        }),
    )?;

    Ok(grpc_api_types::payments::WebhookResponseContent {
        content: Some(
            grpc_api_types::payments::webhook_response_content::Content::PaymentsResponse(response),
        ),
    })
}

async fn get_refunds_webhook_content<
    T: PaymentMethodDataTypes
        + Default
        + Eq
        + Debug
        + Send
        + serde::Serialize
        + serde::de::DeserializeOwned
        + Clone
        + Sync
        + domain_types::types::CardConversionHelper<T>
        + 'static,
>(
    connector_data: ConnectorData<T>,
    request_details: domain_types::connector_types::RequestDetails,
    webhook_secrets: Option<domain_types::connector_types::ConnectorWebhookSecrets>,
    connector_auth_details: Option<ConnectorAuthType>,
) -> CustomResult<grpc_api_types::payments::WebhookResponseContent, ApplicationErrorResponse> {
    let webhook_details = connector_data
        .connector
        .process_refund_webhook(request_details, webhook_secrets, connector_auth_details)
        .switch()?;

    // Generate response - RefundService should handle this, for now return basic response
    let response = RefundResponse::foreign_try_from(webhook_details).change_context(
        ApplicationErrorResponse::InternalServerError(ApiError {
            sub_code: "RESPONSE_CONSTRUCTION_ERROR".to_string(),
            error_identifier: 500,
            error_message: "Error while constructing response".to_string(),
            error_object: None,
        }),
    )?;

    Ok(grpc_api_types::payments::WebhookResponseContent {
        content: Some(
            grpc_api_types::payments::webhook_response_content::Content::RefundsResponse(response),
        ),
    })
}

async fn get_disputes_webhook_content<
    T: PaymentMethodDataTypes
        + Default
        + Eq
        + Debug
        + Send
        + serde::Serialize
        + serde::de::DeserializeOwned
        + Clone
        + Sync
        + domain_types::types::CardConversionHelper<T>
        + 'static,
>(
    connector_data: ConnectorData<T>,
    request_details: domain_types::connector_types::RequestDetails,
    webhook_secrets: Option<domain_types::connector_types::ConnectorWebhookSecrets>,
    connector_auth_details: Option<ConnectorAuthType>,
) -> CustomResult<grpc_api_types::payments::WebhookResponseContent, ApplicationErrorResponse> {
    let webhook_details = connector_data
        .connector
        .process_dispute_webhook(request_details, webhook_secrets, connector_auth_details)
        .switch()?;

    // Generate response - DisputeService should handle this, for now return basic response
    let response = DisputeResponse::foreign_try_from(webhook_details).change_context(
        ApplicationErrorResponse::InternalServerError(ApiError {
            sub_code: "RESPONSE_CONSTRUCTION_ERROR".to_string(),
            error_identifier: 500,
            error_message: "Error while constructing response".to_string(),
            error_object: None,
        }),
    )?;

    Ok(grpc_api_types::payments::WebhookResponseContent {
        content: Some(
            grpc_api_types::payments::webhook_response_content::Content::DisputesResponse(response),
        ),
    })
}<|MERGE_RESOLUTION|>--- conflicted
+++ resolved
@@ -10,30 +10,18 @@
 use connector_integration::types::ConnectorData;
 use domain_types::{
     connector_flow::{
-<<<<<<< HEAD
-        Authenticate, Authorize, Capture, CreateOrder, CreateSessionToken, PSync,
-        PaymentMethodToken, PostAuthenticate, PreAuthenticate, Refund, RepeatPayment, SetupMandate,
-        Void,
-    },
-    connector_types::{
-        PaymentCreateOrderData, PaymentCreateOrderResponse, PaymentFlowData,
-        PaymentMethodTokenResponse, PaymentMethodTokenizationData, PaymentVoidData,
-        PaymentsAuthenticateData, PaymentsAuthorizeData, PaymentsCaptureData,
-        PaymentsPostAuthenticateData, PaymentsPreAuthenticateData, PaymentsResponseData,
-        PaymentsSyncData, RefundFlowData, RefundsData, RefundsResponseData, RepeatPaymentData,
-        SessionTokenRequestData, SessionTokenResponseData, SetupMandateRequestData,
-=======
-        Authorize, Capture, CreateAccessToken, CreateOrder, CreateSessionToken, PSync,
-        PaymentMethodToken, Refund, RepeatPayment, SetupMandate, Void,
+        Authenticate, Authorize, Capture, CreateAccessToken, CreateOrder, CreateSessionToken,
+        PSync, PaymentMethodToken, PostAuthenticate, PreAuthenticate, Refund, RepeatPayment,
+        SetupMandate, Void,
     },
     connector_types::{
         AccessTokenRequestData, AccessTokenResponseData, PaymentCreateOrderData,
         PaymentCreateOrderResponse, PaymentFlowData, PaymentMethodTokenResponse,
-        PaymentMethodTokenizationData, PaymentVoidData, PaymentsAuthorizeData, PaymentsCaptureData,
-        PaymentsResponseData, PaymentsSyncData, RefundFlowData, RefundsData, RefundsResponseData,
-        RepeatPaymentData, SessionTokenRequestData, SessionTokenResponseData,
-        SetupMandateRequestData,
->>>>>>> 8ee4de2a
+        PaymentMethodTokenizationData, PaymentVoidData, PaymentsAuthenticateData,
+        PaymentsAuthorizeData, PaymentsCaptureData, PaymentsPostAuthenticateData,
+        PaymentsPreAuthenticateData, PaymentsResponseData, PaymentsSyncData, RefundFlowData,
+        RefundsData, RefundsResponseData, RepeatPaymentData, SessionTokenRequestData,
+        SessionTokenResponseData, SetupMandateRequestData,
     },
     errors::{ApiError, ApplicationErrorResponse},
     payment_method_data::{DefaultPCIHolder, PaymentMethodDataTypes, VaultTokenHolder},
