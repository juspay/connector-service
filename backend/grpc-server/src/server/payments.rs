--- conflicted
+++ resolved
@@ -1828,63 +1828,10 @@
                 let authorize_response = match payload.payment_method.as_ref() {
                     Some(pm) => {
                         match pm.payment_method.as_ref() {
-<<<<<<< HEAD
-                            Some(payment_method::PaymentMethod::Card(card_details)) => {
-                                match &card_details.card_type {
-                                    Some(grpc_api_types::payments::card_payment_method_type::CardType::CreditProxy(proxy_card_details)) | Some(grpc_api_types::payments::card_payment_method_type::CardType::DebitProxy(proxy_card_details)) => {
-                                        let token_data = proxy_card_details.to_token_data();
-                                        match Box::pin(self.process_authorization_internal::<VaultTokenHolder>(
-                                            &config,
-                                            payload.clone(),
-                                            metadata_payload.connector,
-                                            metadata_payload.connector_auth_type.clone(),
-                                            metadata,
-                                            &metadata_payload,
-                                            &service_name,
-                                            &metadata_payload.request_id,
-                                            Some(token_data),
-                                        ))
-                                        .await
-                                        {
-                                            Ok(response) => {
-                                                tracing::info!("INJECTOR: Authorization completed successfully with injector");
-                                                response
-                                            },
-                                            Err(error_response) => {
-                                                tracing::error!("INJECTOR: Authorization failed with injector - error: {:?}", error_response);
-                                                PaymentServiceAuthorizeResponse::from(error_response)
-                                            },
-                                        }
-                                    }
-                                    _ => {
-                                        tracing::info!("REGULAR: Processing regular payment (no injector)");
-                                        match Box::pin(self.process_authorization_internal::<DefaultPCIHolder>(
-                                            &config,
-                                            payload.clone(),
-                                            metadata_payload.connector,
-                                            metadata_payload.connector_auth_type.clone(),
-                                            metadata,
-                                            &metadata_payload,
-                                            &service_name,
-                                            &metadata_payload.request_id,
-                                            None,
-                                        ))
-                                        .await
-                                        {
-                                            Ok(response) => {
-                                                tracing::info!("REGULAR: Authorization completed successfully without injector");
-                                                response
-                                            },
-                                            Err(error_response) => {
-                                                tracing::error!("REGULAR: Authorization failed without injector - error: {:?}", error_response);
-                                                PaymentServiceAuthorizeResponse::from(error_response)
-                                            },
-                                        }
-                                    }
-=======
                             Some(payment_method::PaymentMethod::CardProxy(proxy_card_details)) => {
                                 let token_data = proxy_card_details.to_token_data();
                                 match Box::pin(self.process_authorization_internal::<VaultTokenHolder>(
+                                    &config,
                                     payload.clone(),
                                     metadata_payload.connector,
                                     metadata_payload.connector_auth_type.clone(),
@@ -1904,7 +1851,6 @@
                                         tracing::error!("INJECTOR: Authorization failed with injector - error: {:?}", error_response);
                                         PaymentServiceAuthorizeResponse::from(error_response)
                                     },
->>>>>>> 692f3072
                                 }
                             }
                             _ => {
@@ -1995,63 +1941,10 @@
                 let authorize_response = match payload.payment_method.as_ref() {
                     Some(pm) => {
                         match pm.payment_method.as_ref() {
-<<<<<<< HEAD
-                            Some(payment_method::PaymentMethod::Card(card_details)) => {
-                                match &card_details.card_type {
-                                    Some(grpc_api_types::payments::card_payment_method_type::CardType::CreditProxy(proxy_card_details)) | Some(grpc_api_types::payments::card_payment_method_type::CardType::DebitProxy(proxy_card_details)) => {
-                                        let token_data = proxy_card_details.to_token_data();
-                                        match Box::pin(self.process_authorization_only_internal::<VaultTokenHolder>(
-                                            &config,
-                                            payload.clone(),
-                                            metadata_payload.connector,
-                                            metadata_payload.connector_auth_type.clone(),
-                                            metadata,
-                                            &metadata_payload,
-                                            &service_name,
-                                            &metadata_payload.request_id,
-                                            Some(token_data),
-                                        ))
-                                        .await
-                                        {
-                                            Ok(response) => {
-                                                tracing::info!("INJECTOR: Authorization only completed successfully with injector");
-                                                response
-                                            },
-                                            Err(error_response) => {
-                                                tracing::error!("INJECTOR: Authorization only failed with injector - error: {:?}", error_response);
-                                                PaymentServiceAuthorizeResponse::from(error_response)
-                                            },
-                                        }
-                                    }
-                                    _ => {
-                                        tracing::info!("REGULAR: Processing regular payment authorization only (no injector)");
-                                        match Box::pin(self.process_authorization_only_internal::<DefaultPCIHolder>(
-                                            &config,
-                                            payload.clone(),
-                                            metadata_payload.connector,
-                                            metadata_payload.connector_auth_type.clone(),
-                                            metadata,
-                                            &metadata_payload,
-                                            &service_name,
-                                            &metadata_payload.request_id,
-                                            None,
-                                        ))
-                                        .await
-                                        {
-                                            Ok(response) => {
-                                                tracing::info!("REGULAR: Authorization only completed successfully without injector");
-                                                response
-                                            },
-                                            Err(error_response) => {
-                                                tracing::error!("REGULAR: Authorization only failed without injector - error: {:?}", error_response);
-                                                PaymentServiceAuthorizeResponse::from(error_response)
-                                            },
-                                        }
-                                    }
-=======
                             Some(payment_method::PaymentMethod::CardProxy(proxy_card_details)) => {
                                 let token_data = proxy_card_details.to_token_data();
                                 match Box::pin(self.process_authorization_only_internal::<VaultTokenHolder>(
+                                    &config,
                                     payload.clone(),
                                     metadata_payload.connector,
                                     metadata_payload.connector_auth_type.clone(),
@@ -2071,7 +1964,6 @@
                                         tracing::error!("INJECTOR: Authorization only failed with injector - error: {:?}", error_response);
                                         PaymentServiceAuthorizeResponse::from(error_response)
                                     },
->>>>>>> 692f3072
                                 }
                             }
                             _ => {
