--- conflicted
+++ resolved
@@ -964,11 +964,8 @@
                 external_event_params,
                 None,
                 common_enums::CallConnectorAction::Trigger,
-<<<<<<< HEAD
-=======
                 test_context,
                 api_tag,
->>>>>>> c0e6d228
             ),
         )
         .await
@@ -1106,11 +1103,8 @@
                 external_event_params,
                 None,
                 common_enums::CallConnectorAction::Trigger,
-<<<<<<< HEAD
-=======
                 test_context,
                 api_tag,
->>>>>>> c0e6d228
             ),
         )
         .await
