--- conflicted
+++ resolved
@@ -10,20 +10,12 @@
 use connector_integration::types::ConnectorData;
 use domain_types::{
     connector_flow::{
-<<<<<<< HEAD
-        self, Authorize, Capture, CreateAccessToken, CreateOrder, CreateSessionToken, PSync, Refund, RepeatPayment,
-        SetupMandate, Void,
-    },
-    connector_types::{
-        AccessTokenRequestData, AccessTokenResponseData, PaymentCreateOrderData, PaymentCreateOrderResponse, PaymentFlowData, PaymentVoidData,
-=======
-        Authorize, Capture, CreateOrder, CreateSessionToken, PSync, PaymentMethodToken, Refund,
+        Authorize, Capture, CreateAccessToken, CreateOrder, CreateSessionToken, PSync, PaymentMethodToken, Refund,
         RepeatPayment, SetupMandate, Void,
     },
     connector_types::{
-        PaymentCreateOrderData, PaymentCreateOrderResponse, PaymentFlowData,
+        AccessTokenRequestData, AccessTokenResponseData, PaymentCreateOrderData, PaymentCreateOrderResponse, PaymentFlowData,
         PaymentMethodTokenResponse, PaymentMethodTokenizationData, PaymentVoidData,
->>>>>>> 7bdb34fc
         PaymentsAuthorizeData, PaymentsCaptureData, PaymentsResponseData, PaymentsSyncData,
         RefundFlowData, RefundsData, RefundsResponseData, RepeatPaymentData,
         SessionTokenRequestData, SessionTokenResponseData, SetupMandateRequestData,
@@ -266,7 +258,6 @@
             payment_flow_data
         };
 
-<<<<<<< HEAD
         // Extract access token from Hyperswitch request
         let cached_access_token = payload.access_token.clone();
 
@@ -291,8 +282,8 @@
                 // No cached token - generate fresh one
                 tracing::info!("No cached access token found, generating new token");
                 let event_params = EventParams {
-                    connector_name: &connector.to_string(),
-                    service_name,
+                    _connector_name: &connector.to_string(),
+                    _service_name,
                     request_id,
                 };
                 
@@ -320,7 +311,9 @@
             }
         } else {
             // Connector doesn't support access tokens
-=======
+            payment_flow_data
+        };
+
         let should_do_payment_method_token =
             connector_data.connector.should_do_payment_method_token();
 
@@ -346,7 +339,6 @@
             tracing::info!("Payment Method Token created successfully");
             payment_flow_data.set_payment_method_token(Some(payment_method_token_data.token))
         } else {
->>>>>>> 7bdb34fc
             payment_flow_data
         };
 
@@ -796,12 +788,7 @@
         }
     }
 
-<<<<<<< HEAD
     async fn handle_access_token<
-=======
-    #[allow(clippy::too_many_arguments)]
-    async fn handle_payment_session_token<
->>>>>>> 7bdb34fc
         T: PaymentMethodDataTypes
             + Default
             + Eq
@@ -811,20 +798,15 @@
             + serde::de::DeserializeOwned
             + Clone
             + Sync
-<<<<<<< HEAD
             + domain_types::types::CardConversionHelper<T>
             + 'static,
         P,
-=======
-            + domain_types::types::CardConversionHelper<T>,
->>>>>>> 7bdb34fc
     >(
         &self,
         connector_data: ConnectorData<T>,
         payment_flow_data: &PaymentFlowData,
         connector_auth_details: ConnectorAuthType,
         event_params: EventParams<'_>,
-<<<<<<< HEAD
         payload: &P,
     ) -> Result<AccessTokenResponseData, PaymentAuthorizationError>
     where
@@ -858,7 +840,83 @@
             PaymentFlowData,
             AccessTokenRequestData,
             AccessTokenResponseData,
-=======
+        > {
+            flow: std::marker::PhantomData,
+            resource_common_data: payment_flow_data.clone(),
+            connector_auth_type: connector_auth_details,
+            request: access_token_request_data,
+            response: Err(ErrorResponse::default()),
+        };
+
+        // Execute connector processing
+        let external_event_params = EventProcessingParams {
+            connector_name: event_params.connector_name,
+            service_name: event_params.service_name,
+            flow_name: FlowName::CreateAccessToken,
+            event_config: &self.config.events,
+            raw_request_data: Some(SecretSerdeValue::new(
+                payload.masked_serialize().unwrap_or_default(),
+            )),
+            request_id: event_params.request_id,
+        };
+
+        let response = external_services::service::execute_connector_processing_step(
+            &self.config.proxy,
+            connector_integration,
+            access_token_router_data,
+            None,
+            external_event_params,
+        )
+        .await
+        .switch()
+        .map_err(|e: error_stack::Report<ApplicationErrorResponse>| {
+            PaymentAuthorizationError::new(
+                grpc_api_types::payments::PaymentStatus::Pending,
+                Some(format!("Access Token creation failed: {e}")),
+                Some("ACCESS_TOKEN_CREATION_ERROR".to_string()),
+                Some(500),
+            )
+        })?;
+
+        match response.response {
+            Ok(access_token_data) => {
+                tracing::info!(
+                    "Access token created successfully with expiry: {:?}",
+                    access_token_data.expires_in
+                );
+                Ok(access_token_data)
+            }
+            Err(ErrorResponse {
+                message,
+                status_code,
+                ..
+            }) => Err(PaymentAuthorizationError::new(
+                grpc_api_types::payments::PaymentStatus::Pending,
+                Some(format!("Access Token creation failed: {message}")),
+                Some("ACCESS_TOKEN_CREATION_ERROR".to_string()),
+                Some(status_code.into()),
+            )),
+        }
+    }
+
+    #[allow(clippy::too_many_arguments)]
+    async fn handle_payment_session_token<
+        T: PaymentMethodDataTypes
+            + Default
+            + Eq
+            + Debug
+            + Send
+            + serde::Serialize
+            + serde::de::DeserializeOwned
+            + Clone
+            + Sync
+            + domain_types::types::CardConversionHelper<T>,
+    >(
+        &self,
+        connector_data: ConnectorData<T>,
+        payment_flow_data: &PaymentFlowData,
+        connector_auth_details: ConnectorAuthType,
+        event_params: EventParams<'_>,
         payload: &PaymentServiceAuthorizeRequest,
         connector_name: &str,
         service_name: &str,
@@ -916,39 +974,16 @@
             PaymentFlowData,
             PaymentMethodTokenizationData<T>,
             PaymentMethodTokenResponse,
->>>>>>> 7bdb34fc
         > {
             flow: std::marker::PhantomData,
             resource_common_data: payment_flow_data.clone(),
             connector_auth_type: connector_auth_details,
-<<<<<<< HEAD
-            request: access_token_request_data,
-=======
             request: payment_method_tokenization_data,
->>>>>>> 7bdb34fc
             response: Err(ErrorResponse::default()),
         };
 
         // Execute connector processing
         let external_event_params = EventProcessingParams {
-<<<<<<< HEAD
-            connector_name: event_params.connector_name,
-            service_name: event_params.service_name,
-            flow_name: events::FlowName::CreateAccessToken,
-            event_config: &self.config.events,
-            raw_request_data: Some(pii::SecretSerdeValue::new(
-                payload.masked_serialize().unwrap_or_default(),
-            )),
-            request_id: event_params.request_id,
-        };
-
-        let response = execute_connector_processing_step(
-            &self.config.proxy,
-            connector_integration,
-            access_token_router_data,
-            None,
-            external_event_params,
-=======
             connector_name,
             service_name,
             flow_name: FlowName::PaymentMethodToken,
@@ -967,37 +1002,22 @@
             None,
             external_event_params,
             None,
->>>>>>> 7bdb34fc
         )
         .await
         .switch()
         .map_err(|e: error_stack::Report<ApplicationErrorResponse>| {
             PaymentAuthorizationError::new(
                 grpc_api_types::payments::PaymentStatus::Pending,
-<<<<<<< HEAD
-                Some(format!("Access Token creation failed: {e}")),
-                Some("ACCESS_TOKEN_CREATION_ERROR".to_string()),
-=======
                 Some(format!("Payment Method Token creation failed: {e}")),
                 Some("PAYMENT_METHOD_TOKEN_CREATION_ERROR".to_string()),
->>>>>>> 7bdb34fc
                 Some(500),
             )
         })?;
 
         match response.response {
-<<<<<<< HEAD
-            Ok(access_token_data) => {
-                tracing::info!(
-                    "Access token created successfully with expiry: {:?}",
-                    access_token_data.expires_in
-                );
-                Ok(access_token_data)
-=======
             Ok(payment_method_token_data) => {
                 tracing::info!("Payment method token created successfully");
                 Ok(payment_method_token_data)
->>>>>>> 7bdb34fc
             }
             Err(ErrorResponse {
                 message,
@@ -1005,13 +1025,8 @@
                 ..
             }) => Err(PaymentAuthorizationError::new(
                 grpc_api_types::payments::PaymentStatus::Pending,
-<<<<<<< HEAD
-                Some(format!("Access Token creation failed: {message}")),
-                Some("ACCESS_TOKEN_CREATION_ERROR".to_string()),
-=======
                 Some(format!("Payment Method Token creation failed: {message}")),
                 Some("PAYMENT_METHOD_TOKEN_CREATION_ERROR".to_string()),
->>>>>>> 7bdb34fc
                 Some(status_code.into()),
             )),
         }
@@ -1255,8 +1270,9 @@
         grpc_logging_wrapper(request, &service_name, |request| {
             Box::pin(async {
                 let (connector, _merchant_id, _tenant_id, request_id) =
-                    crate::utils::connector_merchant_id_tenant_id_request_id_from_metadata(
+                    utils::get_metadata_payload(
                         request.metadata(),
+                        
                     )
                     .map_err(|e| e.into_grpc_status())?;
                 let connector_auth_details =
@@ -1293,8 +1309,8 @@
                         .map_err(|e| e.into_grpc_status())?;
 
                         let event_params = EventParams {
-                            connector_name: &connector.to_string(),
-                            service_name: &service_name,
+                            _connector_name: &connector.to_string(),
+                            _service_name: &service_name,
                             request_id: &request_id,
                         };
                         
