--- conflicted
+++ resolved
@@ -284,67 +284,6 @@
         request: tonic::Request<PaymentServiceAuthorizeRequest>,
     ) -> Result<tonic::Response<PaymentServiceAuthorizeResponse>, tonic::Status> {
         info!("PAYMENT_AUTHORIZE_FLOW: initiated");
-<<<<<<< HEAD
-        let config = match request.extensions().get::<Config>() {
-            Some(config) => config.clone(),
-            None => {
-                return Err(tonic::Status::internal(
-                    "Configuration not found in request extensions",
-                ))
-            }
-        };
-        let connector =
-            connector_from_metadata(request.metadata()).map_err(|e| e.into_grpc_status())?;
-        let connector_auth_details =
-            auth_from_metadata(request.metadata()).map_err(|e| e.into_grpc_status())?;
-        let payload = request.into_inner();
-
-        //get connector data
-        let connector_data = ConnectorData::get_connector_by_name(&connector);
-
-        // Get connector integration
-        let connector_integration: BoxedConnectorIntegrationV2<
-            '_,
-            Authorize,
-            PaymentFlowData,
-            PaymentsAuthorizeData,
-            PaymentsResponseData,
-        > = connector_data.connector.get_connector_integration_v2();
-
-        // Create common request data
-        let mut payment_flow_data =
-            PaymentFlowData::foreign_try_from((payload.clone(), config.connectors.clone()))
-                .map_err(|e| e.into_grpc_status())?;
-
-        let should_do_order_create = connector_data.connector.should_do_order_create();
-
-        if should_do_order_create {
-            self.handle_order_creation(
-                connector_data.clone(),
-                &mut payment_flow_data,
-                connector_auth_details.clone(),
-                &payload,
-                &config,
-            )
-            .await?;
-        }
-
-        // Create connector request data
-        let payment_authorize_data = PaymentsAuthorizeData::foreign_try_from(payload.clone())
-            .map_err(|e| e.into_grpc_status())?;
-        // Construct router data
-        let router_data = RouterDataV2::<
-            Authorize,
-            PaymentFlowData,
-            PaymentsAuthorizeData,
-            PaymentsResponseData,
-        > {
-            flow: std::marker::PhantomData,
-            resource_common_data: payment_flow_data,
-            connector_auth_type: connector_auth_details,
-            request: payment_authorize_data,
-            response: Err(ErrorResponse::default()),
-=======
         let current_span = tracing::Span::current();
         let (gateway, merchant_id, tenant_id, request_id) =
             connector_merchant_id_tenant_id_request_id_from_metadata(request.metadata())
@@ -356,7 +295,6 @@
                 tracing::error!("Serialization error: {:?}", e);
                 "<serialization error>".to_string()
             }
->>>>>>> 537a6030
         };
         current_span.record("request_body", req_body_json);
         current_span.record("gateway", gateway.to_string());
@@ -392,19 +330,6 @@
                 ))
                 .map_err(|e| e.into_grpc_status())?;
 
-<<<<<<< HEAD
-        // Execute connector processing
-
-        let response = external_services::service::execute_connector_processing_step(
-            &config.proxy,
-            connector_integration,
-            router_data,
-            None,
-        )
-        .await
-        .switch()
-        .map_err(|e| e.into_grpc_status())?;
-=======
                 let should_do_order_create = connector_data.connector.should_do_order_create();
 
                 if should_do_order_create {
@@ -445,7 +370,6 @@
                 .await
                 .switch()
                 .map_err(|e| e.into_grpc_status())?;
->>>>>>> 537a6030
 
                 // Generate response
                 let authorize_response =
@@ -988,68 +912,6 @@
         request: tonic::Request<PaymentServiceRegisterRequest>,
     ) -> Result<tonic::Response<PaymentServiceRegisterResponse>, tonic::Status> {
         info!("SETUP_MANDATE_FLOW: initiated");
-<<<<<<< HEAD
-        let config = match request.extensions().get::<Config>() {
-            Some(config) => config.clone(),
-            None => {
-                return Err(tonic::Status::internal(
-                    "Configuration not found in request extensions",
-                ))
-            }
-        };
-
-        let connector =
-            connector_from_metadata(request.metadata()).map_err(|e| e.into_grpc_status())?;
-        let connector_auth_details =
-            auth_from_metadata(request.metadata()).map_err(|e| e.into_grpc_status())?;
-        let payload = request.into_inner();
-
-        //get connector data
-        let connector_data = ConnectorData::get_connector_by_name(&connector);
-
-        // Get connector integration
-        let connector_integration: BoxedConnectorIntegrationV2<
-            '_,
-            SetupMandate,
-            PaymentFlowData,
-            SetupMandateRequestData,
-            PaymentsResponseData,
-        > = connector_data.connector.get_connector_integration_v2();
-
-        // Create common request data
-        let mut payment_flow_data =
-            PaymentFlowData::foreign_try_from((payload.clone(), config.connectors.clone()))
-                .map_err(|e| e.into_grpc_status())?;
-
-        let should_do_order_create = connector_data.connector.should_do_order_create();
-
-        if should_do_order_create {
-            self.handle_order_creation_for_setup_mandate(
-                connector_data.clone(),
-                &mut payment_flow_data,
-                connector_auth_details.clone(),
-                &payload,
-                &config,
-            )
-            .await?;
-        }
-
-        let setup_mandate_request_data = SetupMandateRequestData::foreign_try_from(payload.clone())
-            .map_err(|e| e.into_grpc_status())?;
-
-        // Create router data
-        let router_data: RouterDataV2<
-            SetupMandate,
-            PaymentFlowData,
-            SetupMandateRequestData,
-            PaymentsResponseData,
-        > = RouterDataV2 {
-            flow: std::marker::PhantomData,
-            resource_common_data: payment_flow_data,
-            connector_auth_type: connector_auth_details,
-            request: setup_mandate_request_data,
-            response: Err(ErrorResponse::default()),
-=======
         let current_span = tracing::Span::current();
         let (gateway, merchant_id, tenant_id, request_id) =
             connector_merchant_id_tenant_id_request_id_from_metadata(request.metadata())
@@ -1061,7 +923,6 @@
                 tracing::error!("Serialization error: {:?}", e);
                 "<serialization error>".to_string()
             }
->>>>>>> 537a6030
         };
         current_span.record("request_body", req_body_json);
         current_span.record("gateway", gateway.to_string());
@@ -1098,17 +959,6 @@
                 ))
                 .map_err(|e| e.into_grpc_status())?;
 
-<<<<<<< HEAD
-        let response = external_services::service::execute_connector_processing_step(
-            &config.proxy,
-            connector_integration,
-            router_data,
-            None,
-        )
-        .await
-        .switch()
-        .map_err(|e| e.into_grpc_status())?;
-=======
                 let should_do_order_create = connector_data.connector.should_do_order_create();
 
                 if should_do_order_create {
@@ -1148,7 +998,6 @@
                 .await
                 .switch()
                 .map_err(|e| e.into_grpc_status())?;
->>>>>>> 537a6030
 
                 // Generate response
                 let setup_mandate_response =
