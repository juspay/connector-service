use crate::implement_connector_operation;
use crate::{
    configs::Config,
    error::{IntoGrpcStatus, ReportSwitchExt, ResultExtGrpc},
    utils::{auth_from_metadata, connector_from_metadata},
};
use connector_integration::types::ConnectorData;
use domain_types::{
<<<<<<< HEAD
    connector_flow::{
        Accept, Authorize, Capture, CreateOrder, DefendDispute, FlowName, PSync, RSync, Refund,
        SetupMandate, SubmitEvidence, Void,
    },
=======
    connector_flow::{Authorize, Capture, CreateOrder, PSync, Refund, SetupMandate, Void},
>>>>>>> 16c1d845
    connector_types::{
        PaymentCreateOrderData, PaymentCreateOrderResponse, PaymentFlowData, PaymentVoidData,
        PaymentsAuthorizeData, PaymentsCaptureData, PaymentsResponseData, PaymentsSyncData,
        RefundFlowData, RefundsData, RefundsResponseData, SetupMandateRequestData,
    },
    errors::{ApiError, ApplicationErrorResponse},
};
use domain_types::{
    types::{
        generate_payment_capture_response, generate_payment_sync_response,
        generate_payment_void_response, generate_refund_response, generate_setup_mandate_response,
    },
    utils::ForeignTryFrom,
};
use error_stack::ResultExt;
use external_services::shared_metrics as metrics;
use grpc_api_types::payments::{
    payment_service_server::PaymentService, DisputeResponse, PaymentServiceAuthorizeRequest,
    PaymentServiceAuthorizeResponse, PaymentServiceCaptureRequest, PaymentServiceCaptureResponse,
    PaymentServiceDisputeRequest, PaymentServiceGetRequest, PaymentServiceGetResponse,
    PaymentServiceRefundRequest, PaymentServiceRegisterRequest, PaymentServiceRegisterResponse,
    PaymentServiceTransformRequest, PaymentServiceTransformResponse, PaymentServiceVoidRequest,
    PaymentServiceVoidResponse, RefundResponse,
};
use hyperswitch_common_utils::errors::CustomResult;
use hyperswitch_domain_models::{
    router_data::{ConnectorAuthType, ErrorResponse},
    router_data_v2::RouterDataV2,
};
use hyperswitch_interfaces::connector_integration_v2::BoxedConnectorIntegrationV2;
use tracing::info;

// Helper trait for payment operations
trait PaymentOperationsInternal {
    async fn internal_payment_sync(
        &self,
        request: tonic::Request<PaymentServiceGetRequest>,
    ) -> Result<tonic::Response<PaymentServiceGetResponse>, tonic::Status>;

    async fn internal_void_payment(
        &self,
        request: tonic::Request<PaymentServiceVoidRequest>,
    ) -> Result<tonic::Response<PaymentServiceVoidResponse>, tonic::Status>;

    async fn internal_refund(
        &self,
        request: tonic::Request<PaymentServiceRefundRequest>,
    ) -> Result<tonic::Response<RefundResponse>, tonic::Status>;

    async fn internal_payment_capture(
        &self,
        request: tonic::Request<PaymentServiceCaptureRequest>,
    ) -> Result<tonic::Response<PaymentServiceCaptureResponse>, tonic::Status>;
}

pub struct Payments {
    pub config: Config,
}

impl Payments {
    async fn handle_order_creation(
        &self,
        connector_data: ConnectorData,
        payment_flow_data: &mut PaymentFlowData,
        connector_auth_details: ConnectorAuthType,
<<<<<<< HEAD
        payload: &PaymentsAuthorizeRequest,
        connector_name: &str,
=======
        payload: &PaymentServiceAuthorizeRequest,
>>>>>>> 16c1d845
    ) -> Result<(), tonic::Status> {
        // Get connector integration
        let connector_integration: BoxedConnectorIntegrationV2<
            '_,
            CreateOrder,
            PaymentFlowData,
            PaymentCreateOrderData,
            PaymentCreateOrderResponse,
        > = connector_data.connector.get_connector_integration_v2();

        let currency = hyperswitch_common_enums::Currency::foreign_try_from(payload.currency())
            .map_err(|e| e.into_grpc_status())?;

        let order_create_data = PaymentCreateOrderData {
            amount: hyperswitch_common_utils::types::MinorUnit::new(payload.minor_amount),
            currency,
        };

        let order_router_data = RouterDataV2::<
            CreateOrder,
            PaymentFlowData,
            PaymentCreateOrderData,
            PaymentCreateOrderResponse,
        > {
            flow: std::marker::PhantomData,
            resource_common_data: payment_flow_data.clone(),
            connector_auth_type: connector_auth_details,
            request: order_create_data,
            response: Err(ErrorResponse::default()),
        };

        // Execute connector processing
        let response = external_services::service::execute_connector_processing_step(
            &self.config.proxy,
            connector_integration,
            order_router_data,
            None,
            connector_name,
        )
        .await
        .switch()
        .map_err(|e| e.into_grpc_status())?;

        match response.response {
            Ok(PaymentCreateOrderResponse { order_id, .. }) => {
                payment_flow_data.reference_id = Some(order_id);
                Ok(())
            }
            Err(ErrorResponse { message, .. }) => Err(tonic::Status::internal(format!(
                "Order creation error: {}",
                message
            ))),
        }
    }
    async fn handle_order_creation_for_setup_mandate(
        &self,
        connector_data: ConnectorData,
        payment_flow_data: &mut PaymentFlowData,
        connector_auth_details: ConnectorAuthType,
<<<<<<< HEAD
        payload: &SetupMandateRequest,
        connector_name: &str,
=======
        payload: &PaymentServiceRegisterRequest,
>>>>>>> 16c1d845
    ) -> Result<(), tonic::Status> {
        // Get connector integration
        let connector_integration: BoxedConnectorIntegrationV2<
            '_,
            CreateOrder,
            PaymentFlowData,
            PaymentCreateOrderData,
            PaymentCreateOrderResponse,
        > = connector_data.connector.get_connector_integration_v2();

        let currency = hyperswitch_common_enums::Currency::foreign_try_from(payload.currency())
            .map_err(|e| e.into_grpc_status())?;

        let order_create_data = PaymentCreateOrderData {
            amount: hyperswitch_common_utils::types::MinorUnit::new(0),
            currency,
        };

        let order_router_data = RouterDataV2::<
            CreateOrder,
            PaymentFlowData,
            PaymentCreateOrderData,
            PaymentCreateOrderResponse,
        > {
            flow: std::marker::PhantomData,
            resource_common_data: payment_flow_data.clone(),
            connector_auth_type: connector_auth_details,
            request: order_create_data,
            response: Err(ErrorResponse::default()),
        };

        // Execute connector processing
        let response = external_services::service::execute_connector_processing_step(
            &self.config.proxy,
            connector_integration,
            order_router_data,
            None,
            connector_name,
        )
        .await
        .switch()
        .map_err(|e| e.into_grpc_status())?;

        match response.response {
            Ok(PaymentCreateOrderResponse { order_id, .. }) => {
                payment_flow_data.reference_id = Some(order_id);
                Ok(())
            }
            Err(ErrorResponse { message, .. }) => Err(tonic::Status::internal(format!(
                "Order creation error: {}",
                message
            ))),
        }
    }
}

impl PaymentOperationsInternal for Payments {
    implement_connector_operation!(
        fn_name: internal_payment_sync,
        log_prefix: "PAYMENT_SYNC",
        request_type: PaymentServiceGetRequest,
        response_type: PaymentServiceGetResponse,
        flow_marker: PSync,
        resource_common_data_type: PaymentFlowData,
        request_data_type: PaymentsSyncData,
        response_data_type: PaymentsResponseData,
        request_data_constructor: PaymentsSyncData::foreign_try_from,
        common_flow_data_constructor: PaymentFlowData::foreign_try_from,
        generate_response_fn: generate_payment_sync_response,
        all_keys_required: None
    );

    implement_connector_operation!(
        fn_name: internal_void_payment,
        log_prefix: "PAYMENT_VOID",
        request_type: PaymentServiceVoidRequest,
        response_type: PaymentServiceVoidResponse,
        flow_marker: Void,
        resource_common_data_type: PaymentFlowData,
        request_data_type: PaymentVoidData,
        response_data_type: PaymentsResponseData,
        request_data_constructor: PaymentVoidData::foreign_try_from,
        common_flow_data_constructor: PaymentFlowData::foreign_try_from,
        generate_response_fn: generate_payment_void_response,
        all_keys_required: None
    );

    implement_connector_operation!(
        fn_name: internal_refund,
        log_prefix: "REFUND",
        request_type: PaymentServiceRefundRequest,
        response_type: RefundResponse,
        flow_marker: Refund,
        resource_common_data_type: RefundFlowData,
        request_data_type: RefundsData,
        response_data_type: RefundsResponseData,
        request_data_constructor: RefundsData::foreign_try_from,
        common_flow_data_constructor: RefundFlowData::foreign_try_from,
        generate_response_fn: generate_refund_response,
        all_keys_required: None
    );

    implement_connector_operation!(
        fn_name: internal_payment_capture,
        log_prefix: "PAYMENT_CAPTURE",
        request_type: PaymentServiceCaptureRequest,
        response_type: PaymentServiceCaptureResponse,
        flow_marker: Capture,
        resource_common_data_type: PaymentFlowData,
        request_data_type: PaymentsCaptureData,
        response_data_type: PaymentsResponseData,
        request_data_constructor: PaymentsCaptureData::foreign_try_from,
        common_flow_data_constructor: PaymentFlowData::foreign_try_from,
        generate_response_fn: generate_payment_capture_response,
        all_keys_required: None
    );
}

#[tonic::async_trait]
impl PaymentService for Payments {
    async fn authorize(
        &self,
        request: tonic::Request<PaymentServiceAuthorizeRequest>,
    ) -> Result<tonic::Response<PaymentServiceAuthorizeResponse>, tonic::Status> {
        info!("PAYMENT_AUTHORIZE_FLOW: initiated");
        let connector =
            connector_from_metadata(request.metadata()).map_err(|e| e.into_grpc_status())?;
<<<<<<< HEAD
        metrics::with_metrics_and_connector(
            &FlowName::Authorize.to_string(),
            &connector.to_string(),
            || {
                Box::pin(async {
                    let connector_auth_details =
                        auth_from_metadata(request.metadata()).map_err(|e| e.into_grpc_status())?;
                    let payload = request.into_inner();

                    //get connector data
                    let connector_data = ConnectorData::get_connector_by_name(&connector);

                    // Get connector integration
                    let connector_integration: BoxedConnectorIntegrationV2<
                        '_,
                        Authorize,
                        PaymentFlowData,
                        PaymentsAuthorizeData,
                        PaymentsResponseData,
                    > = connector_data.connector.get_connector_integration_v2();

                    // Create common request data
                    let mut payment_flow_data = PaymentFlowData::foreign_try_from((
                        payload.clone(),
                        self.config.connectors.clone(),
                    ))
                    .map_err(|e| e.into_grpc_status())?;

                    let should_do_order_create = connector_data.connector.should_do_order_create();

                    if should_do_order_create {
                        self.handle_order_creation(
                            connector_data.clone(),
                            &mut payment_flow_data,
                            connector_auth_details.clone(),
                            &payload,
                            &connector.to_string(),
                        )
                        .await?;
                    }

                    // Create connector request data
                    let payment_authorize_data =
                        PaymentsAuthorizeData::foreign_try_from(payload.clone())
                            .map_err(|e| e.into_grpc_status())?;
                    // Construct router data
                    let router_data = RouterDataV2::<
                        Authorize,
                        PaymentFlowData,
                        PaymentsAuthorizeData,
                        PaymentsResponseData,
                    > {
                        flow: std::marker::PhantomData,
                        resource_common_data: payment_flow_data,
                        connector_auth_type: connector_auth_details,
                        request: payment_authorize_data,
                        response: Err(ErrorResponse::default()),
                    };

                    // Execute connector processing
                    let response = external_services::service::execute_connector_processing_step(
                        &self.config.proxy,
                        connector_integration,
                        router_data,
                        payload.all_keys_required,
                        &connector.to_string(),
                    )
                    .await
                    .switch()
                    .map_err(|e| e.into_grpc_status())?;

                    // Generate response
                    let authorize_response =
                        domain_types::types::generate_payment_authorize_response(response)
                            .map_err(|e| e.into_grpc_status())?;

                    Ok(tonic::Response::new(authorize_response))
                })
            },
=======
        let connector_auth_details =
            auth_from_metadata(request.metadata()).map_err(|e| e.into_grpc_status())?;
        let payload = request.into_inner();

        //get connector data
        let connector_data = ConnectorData::get_connector_by_name(&connector);

        // Get connector integration
        let connector_integration: BoxedConnectorIntegrationV2<
            '_,
            Authorize,
            PaymentFlowData,
            PaymentsAuthorizeData,
            PaymentsResponseData,
        > = connector_data.connector.get_connector_integration_v2();

        // Create common request data
        let mut payment_flow_data =
            PaymentFlowData::foreign_try_from((payload.clone(), self.config.connectors.clone()))
                .map_err(|e| e.into_grpc_status())?;

        let should_do_order_create = connector_data.connector.should_do_order_create();

        if should_do_order_create {
            self.handle_order_creation(
                connector_data.clone(),
                &mut payment_flow_data,
                connector_auth_details.clone(),
                &payload,
            )
            .await?;
        }

        // Create connector request data
        let payment_authorize_data = PaymentsAuthorizeData::foreign_try_from(payload.clone())
            .map_err(|e| e.into_grpc_status())?;
        // Construct router data
        let router_data = RouterDataV2::<
            Authorize,
            PaymentFlowData,
            PaymentsAuthorizeData,
            PaymentsResponseData,
        > {
            flow: std::marker::PhantomData,
            resource_common_data: payment_flow_data,
            connector_auth_type: connector_auth_details,
            request: payment_authorize_data,
            response: Err(ErrorResponse::default()),
        };

        // Execute connector processing
        let response = external_services::service::execute_connector_processing_step(
            &self.config.proxy,
            connector_integration,
            router_data,
            None,
>>>>>>> 16c1d845
        )
        .await
    }

    async fn get(
        &self,
        request: tonic::Request<PaymentServiceGetRequest>,
    ) -> Result<tonic::Response<PaymentServiceGetResponse>, tonic::Status> {
        self.internal_payment_sync(request).await
    }

    async fn void(
        &self,
        request: tonic::Request<PaymentServiceVoidRequest>,
    ) -> Result<tonic::Response<PaymentServiceVoidResponse>, tonic::Status> {
        self.internal_void_payment(request).await
    }

    async fn transform(
        &self,
        request: tonic::Request<PaymentServiceTransformRequest>,
    ) -> Result<tonic::Response<PaymentServiceTransformResponse>, tonic::Status> {
        let connector =
            connector_from_metadata(request.metadata()).map_err(|e| e.into_grpc_status())?;
<<<<<<< HEAD
        metrics::with_metrics_and_connector(
            &FlowName::IncomingWebhook.to_string(),
            &connector.to_string(),
            || {
                Box::pin(async {
                    let connector_auth_details =
                        auth_from_metadata(request.metadata()).map_err(|e| e.into_grpc_status())?;
                    let payload = request.into_inner();

                    let request_details = payload
                        .request_details
                        .map(domain_types::connector_types::RequestDetails::foreign_try_from)
                        .ok_or_else(|| {
                            tonic::Status::invalid_argument(
                                "missing request_details in the payload",
                            )
                        })?
                        .map_err(|e| e.into_grpc_status())?;

                    let webhook_secrets = payload
                    .webhook_secrets
                    .map(|details| {
                        domain_types::connector_types::ConnectorWebhookSecrets::foreign_try_from(
                            details,
                        )
                        .map_err(|e| e.into_grpc_status())
                    })
                    .transpose()?;

                    let connector_data = ConnectorData::get_connector_by_name(&connector);

                    let source_verified = connector_data
                        .connector
                        .verify_webhook_source(
                            request_details.clone(),
                            webhook_secrets.clone(),
                            Some(connector_auth_details.clone()),
                        )
                        .switch()
                        .map_err(|e| e.into_grpc_status())?;

                    let event_type = connector_data
                        .connector
                        .get_event_type(
                            request_details.clone(),
                            webhook_secrets.clone(),
                            Some(connector_auth_details.clone()),
                        )
                        .switch()
                        .map_err(|e| e.into_grpc_status())?;

                    let content = match event_type {
                        domain_types::connector_types::EventType::Payment => {
                            get_payments_webhook_content(
                                connector_data,
                                request_details,
                                webhook_secrets,
                                Some(connector_auth_details),
                            )
                            .await
                            .map_err(|e| e.into_grpc_status())?
                        }
                        domain_types::connector_types::EventType::Refund => {
                            get_refunds_webhook_content(
                                connector_data,
                                request_details,
                                webhook_secrets,
                                Some(connector_auth_details),
                            )
                            .await
                            .map_err(|e| e.into_grpc_status())?
                        }
                        domain_types::connector_types::EventType::Dispute => {
                            get_disputes_webhook_content(
                                connector_data,
                                request_details,
                                webhook_secrets,
                                Some(connector_auth_details),
                            )
                            .await
                            .map_err(|e| e.into_grpc_status())?
                        }
                    };

                    let api_event_type =
                        grpc_api_types::payments::EventType::foreign_try_from(event_type)
                            .map_err(|e| e.into_grpc_status())?;

                    let response = IncomingWebhookResponse {
                        event_type: api_event_type.into(),
                        content: Some(content),
                        source_verified,
                    };

                    Ok(tonic::Response::new(response))
                })
            },
        )
        .await
=======
        let connector_auth_details =
            auth_from_metadata(request.metadata()).map_err(|e| e.into_grpc_status())?;
        let payload = request.into_inner();

        let request_details = payload
            .request_details
            .map(domain_types::connector_types::RequestDetails::foreign_try_from)
            .ok_or_else(|| {
                tonic::Status::invalid_argument("missing request_details in the payload")
            })?
            .map_err(|e| e.into_grpc_status())?;

        let webhook_secrets = payload
            .webhook_secrets
            .map(|details| {
                domain_types::connector_types::ConnectorWebhookSecrets::foreign_try_from(details)
                    .map_err(|e| e.into_grpc_status())
            })
            .transpose()?;

        //get connector data
        let connector_data = ConnectorData::get_connector_by_name(&connector);

        let source_verified = connector_data
            .connector
            .verify_webhook_source(
                request_details.clone(),
                webhook_secrets.clone(),
                // TODO: do we need to force authentication? we can make it optional
                Some(connector_auth_details.clone()),
            )
            .switch()
            .map_err(|e| e.into_grpc_status())?;

        let event_type = connector_data
            .connector
            .get_event_type(
                request_details.clone(),
                webhook_secrets.clone(),
                Some(connector_auth_details.clone()),
            )
            .switch()
            .map_err(|e| e.into_grpc_status())?;

        // Get content for the webhook based on the event type
        let content = match event_type {
            domain_types::connector_types::EventType::Payment => get_payments_webhook_content(
                connector_data,
                request_details,
                webhook_secrets,
                Some(connector_auth_details),
            )
            .await
            .map_err(|e| e.into_grpc_status())?,
            domain_types::connector_types::EventType::Refund => get_refunds_webhook_content(
                connector_data,
                request_details,
                webhook_secrets,
                Some(connector_auth_details),
            )
            .await
            .map_err(|e| e.into_grpc_status())?,
            domain_types::connector_types::EventType::Dispute => get_disputes_webhook_content(
                connector_data,
                request_details,
                webhook_secrets,
                Some(connector_auth_details),
            )
            .await
            .map_err(|e| e.into_grpc_status())?,
        };

        let api_event_type =
            grpc_api_types::payments::WebhookEventType::foreign_try_from(event_type)
                .map_err(|e| e.into_grpc_status())?;

        let response = PaymentServiceTransformResponse {
            event_type: api_event_type.into(),
            content: Some(content),
            source_verified,
            response_ref_id: None,
        };

        Ok(tonic::Response::new(response))
>>>>>>> 16c1d845
    }

    async fn refund(
        &self,
        request: tonic::Request<PaymentServiceRefundRequest>,
    ) -> Result<tonic::Response<RefundResponse>, tonic::Status> {
        self.internal_refund(request).await
    }

    async fn dispute(
        &self,
        _request: tonic::Request<PaymentServiceDisputeRequest>,
    ) -> Result<tonic::Response<DisputeResponse>, tonic::Status> {
        // For now, just return a basic dispute response
        // This will need proper implementation based on domain logic
        let response = DisputeResponse {
            ..Default::default()
        };
        Ok(tonic::Response::new(response))
    }

    async fn capture(
        &self,
        request: tonic::Request<PaymentServiceCaptureRequest>,
    ) -> Result<tonic::Response<PaymentServiceCaptureResponse>, tonic::Status> {
        self.internal_payment_capture(request).await
    }

    async fn register(
        &self,
        request: tonic::Request<PaymentServiceRegisterRequest>,
    ) -> Result<tonic::Response<PaymentServiceRegisterResponse>, tonic::Status> {
        info!("SETUP_MANDATE_FLOW: initiated");
        let connector =
            connector_from_metadata(request.metadata()).map_err(|e| e.into_grpc_status())?;
        metrics::with_metrics_and_connector(
            &FlowName::SetupMandate.to_string(),
            &connector.to_string(),
            || {
                Box::pin(async {
                    let connector_auth_details =
                        auth_from_metadata(request.metadata()).map_err(|e| e.into_grpc_status())?;
                    let payload = request.into_inner();

                    let connector_data = ConnectorData::get_connector_by_name(&connector);

                    let connector_integration: BoxedConnectorIntegrationV2<
                        '_,
                        SetupMandate,
                        PaymentFlowData,
                        SetupMandateRequestData,
                        PaymentsResponseData,
                    > = connector_data.connector.get_connector_integration_v2();

                    let mut payment_flow_data = PaymentFlowData::foreign_try_from((
                        payload.clone(),
                        self.config.connectors.clone(),
                    ))
                    .map_err(|e| e.into_grpc_status())?;

                    let should_do_order_create = connector_data.connector.should_do_order_create();

                    if should_do_order_create {
                        self.handle_order_creation_for_setup_mandate(
                            connector_data.clone(),
                            &mut payment_flow_data,
                            connector_auth_details.clone(),
                            &payload,
                            &connector.to_string(),
                        )
                        .await?;
                    }

                    let setup_mandate_request_data =
                        SetupMandateRequestData::foreign_try_from(payload.clone())
                            .map_err(|e| e.into_grpc_status())?;

                    let router_data: RouterDataV2<
                        SetupMandate,
                        PaymentFlowData,
                        SetupMandateRequestData,
                        PaymentsResponseData,
                    > = RouterDataV2 {
                        flow: std::marker::PhantomData,
                        resource_common_data: payment_flow_data,
                        connector_auth_type: connector_auth_details,
                        request: setup_mandate_request_data,
                        response: Err(ErrorResponse::default()),
                    };

                    let response = external_services::service::execute_connector_processing_step(
                        &self.config.proxy,
                        connector_integration,
                        router_data,
                        None,
                        &connector.to_string(),
                    )
                    .await
                    .switch()
                    .map_err(|e| e.into_grpc_status())?;

                    let setup_mandate_response = generate_setup_mandate_response(response)
                        .map_err(|e| e.into_grpc_status())?;

                    Ok(tonic::Response::new(setup_mandate_response))
                })
            },
        )
        .await
    }
<<<<<<< HEAD

    async fn accept_dispute(
        &self,
        request: tonic::Request<AcceptDisputeRequest>,
    ) -> Result<tonic::Response<AcceptDisputeResponse>, tonic::Status> {
        info!("DISPUTE_FLOW: initiated");
        let connector =
            connector_from_metadata(request.metadata()).map_err(|e| e.into_grpc_status())?;
        metrics::with_metrics_and_connector(
            &FlowName::AcceptDispute.to_string(),
            &connector.to_string(),
            || {
                Box::pin(async {
                    let connector_auth_details =
                        auth_from_metadata(request.metadata()).map_err(|e| e.into_grpc_status())?;
                    let payload = request.into_inner();
                    let connector_data = ConnectorData::get_connector_by_name(&connector);

                    let connector_integration: BoxedConnectorIntegrationV2<
                        '_,
                        Accept,
                        DisputeFlowData,
                        AcceptDisputeData,
                        DisputeResponseData,
                    > = connector_data.connector.get_connector_integration_v2();

                    let dispute_data = AcceptDisputeData::foreign_try_from(payload.clone())
                        .map_err(|e| e.into_grpc_status())?;

                    let dispute_flow_data = DisputeFlowData::foreign_try_from((
                        payload.clone(),
                        self.config.connectors.clone(),
                    ))
                    .map_err(|e| e.into_grpc_status())?;

                    let router_data: RouterDataV2<
                        Accept,
                        DisputeFlowData,
                        AcceptDisputeData,
                        DisputeResponseData,
                    > = RouterDataV2 {
                        flow: std::marker::PhantomData,
                        resource_common_data: dispute_flow_data,
                        connector_auth_type: connector_auth_details,
                        request: dispute_data,
                        response: Err(ErrorResponse::default()),
                    };

                    let response = external_services::service::execute_connector_processing_step(
                        &self.config.proxy,
                        connector_integration,
                        router_data,
                        None,
                        &connector.to_string(),
                    )
                    .await
                    .switch()
                    .map_err(|e| e.into_grpc_status())?;

                    let dispute_response = generate_accept_dispute_response(response)
                        .map_err(|e| e.into_grpc_status())?;

                    Ok(tonic::Response::new(dispute_response))
                })
            },
        )
        .await
    }

    async fn submit_evidence(
        &self,
        request: tonic::Request<SubmitEvidenceRequest>,
    ) -> Result<tonic::Response<SubmitEvidenceResponse>, tonic::Status> {
        info!("DISPUTE_FLOW: initiated");
        let connector =
            connector_from_metadata(request.metadata()).map_err(|e| e.into_grpc_status())?;
        metrics::with_metrics_and_connector(
            &FlowName::SubmitEvidence.to_string(),
            &connector.to_string(),
            || {
                Box::pin(async {
                    let connector_auth_details =
                        auth_from_metadata(request.metadata()).map_err(|e| e.into_grpc_status())?;
                    let payload = request.into_inner();
                    let connector_data = ConnectorData::get_connector_by_name(&connector);

                    let connector_integration: BoxedConnectorIntegrationV2<
                        '_,
                        SubmitEvidence,
                        DisputeFlowData,
                        SubmitEvidenceData,
                        DisputeResponseData,
                    > = connector_data.connector.get_connector_integration_v2();

                    let dispute_data = SubmitEvidenceData::foreign_try_from(payload.clone())
                        .map_err(|e| e.into_grpc_status())?;

                    let dispute_flow_data = DisputeFlowData::foreign_try_from((
                        payload.clone(),
                        self.config.connectors.clone(),
                    ))
                    .map_err(|e| e.into_grpc_status())?;

                    let router_data: RouterDataV2<
                        SubmitEvidence,
                        DisputeFlowData,
                        SubmitEvidenceData,
                        DisputeResponseData,
                    > = RouterDataV2 {
                        flow: std::marker::PhantomData,
                        resource_common_data: dispute_flow_data,
                        connector_auth_type: connector_auth_details,
                        request: dispute_data,
                        response: Err(ErrorResponse::default()),
                    };

                    let response = external_services::service::execute_connector_processing_step(
                        &self.config.proxy,
                        connector_integration,
                        router_data,
                        None,
                        &connector.to_string(),
                    )
                    .await
                    .switch()
                    .map_err(|e| e.into_grpc_status())?;

                    let dispute_response = generate_submit_evidence_response(response)
                        .map_err(|e| e.into_grpc_status())?;

                    Ok(tonic::Response::new(dispute_response))
                })
            },
        )
        .await
    }
=======
>>>>>>> 16c1d845
}

async fn get_payments_webhook_content(
    connector_data: ConnectorData,
    request_details: domain_types::connector_types::RequestDetails,
    webhook_secrets: Option<domain_types::connector_types::ConnectorWebhookSecrets>,
    connector_auth_details: Option<ConnectorAuthType>,
) -> CustomResult<grpc_api_types::payments::WebhookResponseContent, ApplicationErrorResponse> {
    let webhook_details = connector_data
        .connector
        .process_payment_webhook(request_details, webhook_secrets, connector_auth_details)
        .switch()?;

    // Generate response
    let response = PaymentServiceGetResponse::foreign_try_from(webhook_details).change_context(
        ApplicationErrorResponse::InternalServerError(ApiError {
            sub_code: "RESPONSE_CONSTRUCTION_ERROR".to_string(),
            error_identifier: 500,
            error_message: "Error while constructing response".to_string(),
            error_object: None,
        }),
    )?;

    Ok(grpc_api_types::payments::WebhookResponseContent {
        content: Some(
            grpc_api_types::payments::webhook_response_content::Content::PaymentsResponse(response),
        ),
    })
}

async fn get_refunds_webhook_content(
    connector_data: ConnectorData,
    request_details: domain_types::connector_types::RequestDetails,
    webhook_secrets: Option<domain_types::connector_types::ConnectorWebhookSecrets>,
    connector_auth_details: Option<ConnectorAuthType>,
) -> CustomResult<grpc_api_types::payments::WebhookResponseContent, ApplicationErrorResponse> {
    let webhook_details = connector_data
        .connector
        .process_refund_webhook(request_details, webhook_secrets, connector_auth_details)
        .switch()?;

    // Generate response - RefundService should handle this, for now return basic response
    let response = RefundResponse::foreign_try_from(webhook_details).change_context(
        ApplicationErrorResponse::InternalServerError(ApiError {
            sub_code: "RESPONSE_CONSTRUCTION_ERROR".to_string(),
            error_identifier: 500,
            error_message: "Error while constructing response".to_string(),
            error_object: None,
        }),
    )?;

    Ok(grpc_api_types::payments::WebhookResponseContent {
        content: Some(
            grpc_api_types::payments::webhook_response_content::Content::RefundsResponse(response),
        ),
    })
}

async fn get_disputes_webhook_content(
    connector_data: ConnectorData,
    request_details: domain_types::connector_types::RequestDetails,
    webhook_secrets: Option<domain_types::connector_types::ConnectorWebhookSecrets>,
    connector_auth_details: Option<ConnectorAuthType>,
) -> CustomResult<grpc_api_types::payments::WebhookResponseContent, ApplicationErrorResponse> {
    let webhook_details = connector_data
        .connector
        .process_dispute_webhook(request_details, webhook_secrets, connector_auth_details)
        .switch()?;

    // Generate response - DisputeService should handle this, for now return basic response
    let response = DisputeResponse::foreign_try_from(webhook_details).change_context(
        ApplicationErrorResponse::InternalServerError(ApiError {
            sub_code: "RESPONSE_CONSTRUCTION_ERROR".to_string(),
            error_identifier: 500,
            error_message: "Error while constructing response".to_string(),
            error_object: None,
        }),
    )?;

    Ok(grpc_api_types::payments::WebhookResponseContent {
        content: Some(
            grpc_api_types::payments::webhook_response_content::Content::DisputesResponse(response),
        ),
    })
}<|MERGE_RESOLUTION|>--- conflicted
+++ resolved
@@ -6,14 +6,9 @@
 };
 use connector_integration::types::ConnectorData;
 use domain_types::{
-<<<<<<< HEAD
     connector_flow::{
-        Accept, Authorize, Capture, CreateOrder, DefendDispute, FlowName, PSync, RSync, Refund,
-        SetupMandate, SubmitEvidence, Void,
+        Accept, Authorize, Capture, CreateOrder, PSync, Refund, SetupMandate, Void, FlowName,
     },
-=======
-    connector_flow::{Authorize, Capture, CreateOrder, PSync, Refund, SetupMandate, Void},
->>>>>>> 16c1d845
     connector_types::{
         PaymentCreateOrderData, PaymentCreateOrderResponse, PaymentFlowData, PaymentVoidData,
         PaymentsAuthorizeData, PaymentsCaptureData, PaymentsResponseData, PaymentsSyncData,
@@ -79,12 +74,8 @@
         connector_data: ConnectorData,
         payment_flow_data: &mut PaymentFlowData,
         connector_auth_details: ConnectorAuthType,
-<<<<<<< HEAD
-        payload: &PaymentsAuthorizeRequest,
+        payload: &PaymentServiceAuthorizeRequest,
         connector_name: &str,
-=======
-        payload: &PaymentServiceAuthorizeRequest,
->>>>>>> 16c1d845
     ) -> Result<(), tonic::Status> {
         // Get connector integration
         let connector_integration: BoxedConnectorIntegrationV2<
@@ -144,12 +135,8 @@
         connector_data: ConnectorData,
         payment_flow_data: &mut PaymentFlowData,
         connector_auth_details: ConnectorAuthType,
-<<<<<<< HEAD
-        payload: &SetupMandateRequest,
+        payload: &PaymentServiceRegisterRequest,
         connector_name: &str,
-=======
-        payload: &PaymentServiceRegisterRequest,
->>>>>>> 16c1d845
     ) -> Result<(), tonic::Status> {
         // Get connector integration
         let connector_integration: BoxedConnectorIntegrationV2<
@@ -277,7 +264,6 @@
         info!("PAYMENT_AUTHORIZE_FLOW: initiated");
         let connector =
             connector_from_metadata(request.metadata()).map_err(|e| e.into_grpc_status())?;
-<<<<<<< HEAD
         metrics::with_metrics_and_connector(
             &FlowName::Authorize.to_string(),
             &connector.to_string(),
@@ -337,84 +323,26 @@
                         response: Err(ErrorResponse::default()),
                     };
 
-                    // Execute connector processing
-                    let response = external_services::service::execute_connector_processing_step(
-                        &self.config.proxy,
-                        connector_integration,
-                        router_data,
-                        payload.all_keys_required,
-                        &connector.to_string(),
-                    )
-                    .await
-                    .switch()
-                    .map_err(|e| e.into_grpc_status())?;
-
-                    // Generate response
-                    let authorize_response =
-                        domain_types::types::generate_payment_authorize_response(response)
-                            .map_err(|e| e.into_grpc_status())?;
-
-                    Ok(tonic::Response::new(authorize_response))
-                })
-            },
-=======
-        let connector_auth_details =
-            auth_from_metadata(request.metadata()).map_err(|e| e.into_grpc_status())?;
-        let payload = request.into_inner();
-
-        //get connector data
-        let connector_data = ConnectorData::get_connector_by_name(&connector);
-
-        // Get connector integration
-        let connector_integration: BoxedConnectorIntegrationV2<
-            '_,
-            Authorize,
-            PaymentFlowData,
-            PaymentsAuthorizeData,
-            PaymentsResponseData,
-        > = connector_data.connector.get_connector_integration_v2();
-
-        // Create common request data
-        let mut payment_flow_data =
-            PaymentFlowData::foreign_try_from((payload.clone(), self.config.connectors.clone()))
-                .map_err(|e| e.into_grpc_status())?;
-
-        let should_do_order_create = connector_data.connector.should_do_order_create();
-
-        if should_do_order_create {
-            self.handle_order_creation(
-                connector_data.clone(),
-                &mut payment_flow_data,
-                connector_auth_details.clone(),
-                &payload,
-            )
-            .await?;
-        }
-
-        // Create connector request data
-        let payment_authorize_data = PaymentsAuthorizeData::foreign_try_from(payload.clone())
-            .map_err(|e| e.into_grpc_status())?;
-        // Construct router data
-        let router_data = RouterDataV2::<
-            Authorize,
-            PaymentFlowData,
-            PaymentsAuthorizeData,
-            PaymentsResponseData,
-        > {
-            flow: std::marker::PhantomData,
-            resource_common_data: payment_flow_data,
-            connector_auth_type: connector_auth_details,
-            request: payment_authorize_data,
-            response: Err(ErrorResponse::default()),
-        };
-
         // Execute connector processing
         let response = external_services::service::execute_connector_processing_step(
             &self.config.proxy,
             connector_integration,
             router_data,
-            None,
->>>>>>> 16c1d845
+            payload.all_keys_required,
+            &connector.to_string(),
+        )
+        .await
+        .switch()
+        .map_err(|e| e.into_grpc_status())?;
+
+                    // Generate response
+                    let authorize_response =
+                        domain_types::types::generate_payment_authorize_response(response)
+                            .map_err(|e| e.into_grpc_status())?;
+
+                    Ok(tonic::Response::new(authorize_response))
+                })
+            },
         )
         .await
     }
@@ -439,7 +367,6 @@
     ) -> Result<tonic::Response<PaymentServiceTransformResponse>, tonic::Status> {
         let connector =
             connector_from_metadata(request.metadata()).map_err(|e| e.into_grpc_status())?;
-<<<<<<< HEAD
         metrics::with_metrics_and_connector(
             &FlowName::IncomingWebhook.to_string(),
             &connector.to_string(),
@@ -524,97 +451,8 @@
                         }
                     };
 
-                    let api_event_type =
-                        grpc_api_types::payments::EventType::foreign_try_from(event_type)
-                            .map_err(|e| e.into_grpc_status())?;
-
-                    let response = IncomingWebhookResponse {
-                        event_type: api_event_type.into(),
-                        content: Some(content),
-                        source_verified,
-                    };
-
-                    Ok(tonic::Response::new(response))
-                })
-            },
-        )
-        .await
-=======
-        let connector_auth_details =
-            auth_from_metadata(request.metadata()).map_err(|e| e.into_grpc_status())?;
-        let payload = request.into_inner();
-
-        let request_details = payload
-            .request_details
-            .map(domain_types::connector_types::RequestDetails::foreign_try_from)
-            .ok_or_else(|| {
-                tonic::Status::invalid_argument("missing request_details in the payload")
-            })?
+        let api_event_type = grpc_api_types::payments::WebhookEventType::foreign_try_from(event_type)
             .map_err(|e| e.into_grpc_status())?;
-
-        let webhook_secrets = payload
-            .webhook_secrets
-            .map(|details| {
-                domain_types::connector_types::ConnectorWebhookSecrets::foreign_try_from(details)
-                    .map_err(|e| e.into_grpc_status())
-            })
-            .transpose()?;
-
-        //get connector data
-        let connector_data = ConnectorData::get_connector_by_name(&connector);
-
-        let source_verified = connector_data
-            .connector
-            .verify_webhook_source(
-                request_details.clone(),
-                webhook_secrets.clone(),
-                // TODO: do we need to force authentication? we can make it optional
-                Some(connector_auth_details.clone()),
-            )
-            .switch()
-            .map_err(|e| e.into_grpc_status())?;
-
-        let event_type = connector_data
-            .connector
-            .get_event_type(
-                request_details.clone(),
-                webhook_secrets.clone(),
-                Some(connector_auth_details.clone()),
-            )
-            .switch()
-            .map_err(|e| e.into_grpc_status())?;
-
-        // Get content for the webhook based on the event type
-        let content = match event_type {
-            domain_types::connector_types::EventType::Payment => get_payments_webhook_content(
-                connector_data,
-                request_details,
-                webhook_secrets,
-                Some(connector_auth_details),
-            )
-            .await
-            .map_err(|e| e.into_grpc_status())?,
-            domain_types::connector_types::EventType::Refund => get_refunds_webhook_content(
-                connector_data,
-                request_details,
-                webhook_secrets,
-                Some(connector_auth_details),
-            )
-            .await
-            .map_err(|e| e.into_grpc_status())?,
-            domain_types::connector_types::EventType::Dispute => get_disputes_webhook_content(
-                connector_data,
-                request_details,
-                webhook_secrets,
-                Some(connector_auth_details),
-            )
-            .await
-            .map_err(|e| e.into_grpc_status())?,
-        };
-
-        let api_event_type =
-            grpc_api_types::payments::WebhookEventType::foreign_try_from(event_type)
-                .map_err(|e| e.into_grpc_status())?;
 
         let response = PaymentServiceTransformResponse {
             event_type: api_event_type.into(),
@@ -623,8 +461,11 @@
             response_ref_id: None,
         };
 
-        Ok(tonic::Response::new(response))
->>>>>>> 16c1d845
+                    Ok(tonic::Response::new(response))
+                })
+            },
+        )
+        .await
     }
 
     async fn refund(
@@ -735,145 +576,6 @@
         )
         .await
     }
-<<<<<<< HEAD
-
-    async fn accept_dispute(
-        &self,
-        request: tonic::Request<AcceptDisputeRequest>,
-    ) -> Result<tonic::Response<AcceptDisputeResponse>, tonic::Status> {
-        info!("DISPUTE_FLOW: initiated");
-        let connector =
-            connector_from_metadata(request.metadata()).map_err(|e| e.into_grpc_status())?;
-        metrics::with_metrics_and_connector(
-            &FlowName::AcceptDispute.to_string(),
-            &connector.to_string(),
-            || {
-                Box::pin(async {
-                    let connector_auth_details =
-                        auth_from_metadata(request.metadata()).map_err(|e| e.into_grpc_status())?;
-                    let payload = request.into_inner();
-                    let connector_data = ConnectorData::get_connector_by_name(&connector);
-
-                    let connector_integration: BoxedConnectorIntegrationV2<
-                        '_,
-                        Accept,
-                        DisputeFlowData,
-                        AcceptDisputeData,
-                        DisputeResponseData,
-                    > = connector_data.connector.get_connector_integration_v2();
-
-                    let dispute_data = AcceptDisputeData::foreign_try_from(payload.clone())
-                        .map_err(|e| e.into_grpc_status())?;
-
-                    let dispute_flow_data = DisputeFlowData::foreign_try_from((
-                        payload.clone(),
-                        self.config.connectors.clone(),
-                    ))
-                    .map_err(|e| e.into_grpc_status())?;
-
-                    let router_data: RouterDataV2<
-                        Accept,
-                        DisputeFlowData,
-                        AcceptDisputeData,
-                        DisputeResponseData,
-                    > = RouterDataV2 {
-                        flow: std::marker::PhantomData,
-                        resource_common_data: dispute_flow_data,
-                        connector_auth_type: connector_auth_details,
-                        request: dispute_data,
-                        response: Err(ErrorResponse::default()),
-                    };
-
-                    let response = external_services::service::execute_connector_processing_step(
-                        &self.config.proxy,
-                        connector_integration,
-                        router_data,
-                        None,
-                        &connector.to_string(),
-                    )
-                    .await
-                    .switch()
-                    .map_err(|e| e.into_grpc_status())?;
-
-                    let dispute_response = generate_accept_dispute_response(response)
-                        .map_err(|e| e.into_grpc_status())?;
-
-                    Ok(tonic::Response::new(dispute_response))
-                })
-            },
-        )
-        .await
-    }
-
-    async fn submit_evidence(
-        &self,
-        request: tonic::Request<SubmitEvidenceRequest>,
-    ) -> Result<tonic::Response<SubmitEvidenceResponse>, tonic::Status> {
-        info!("DISPUTE_FLOW: initiated");
-        let connector =
-            connector_from_metadata(request.metadata()).map_err(|e| e.into_grpc_status())?;
-        metrics::with_metrics_and_connector(
-            &FlowName::SubmitEvidence.to_string(),
-            &connector.to_string(),
-            || {
-                Box::pin(async {
-                    let connector_auth_details =
-                        auth_from_metadata(request.metadata()).map_err(|e| e.into_grpc_status())?;
-                    let payload = request.into_inner();
-                    let connector_data = ConnectorData::get_connector_by_name(&connector);
-
-                    let connector_integration: BoxedConnectorIntegrationV2<
-                        '_,
-                        SubmitEvidence,
-                        DisputeFlowData,
-                        SubmitEvidenceData,
-                        DisputeResponseData,
-                    > = connector_data.connector.get_connector_integration_v2();
-
-                    let dispute_data = SubmitEvidenceData::foreign_try_from(payload.clone())
-                        .map_err(|e| e.into_grpc_status())?;
-
-                    let dispute_flow_data = DisputeFlowData::foreign_try_from((
-                        payload.clone(),
-                        self.config.connectors.clone(),
-                    ))
-                    .map_err(|e| e.into_grpc_status())?;
-
-                    let router_data: RouterDataV2<
-                        SubmitEvidence,
-                        DisputeFlowData,
-                        SubmitEvidenceData,
-                        DisputeResponseData,
-                    > = RouterDataV2 {
-                        flow: std::marker::PhantomData,
-                        resource_common_data: dispute_flow_data,
-                        connector_auth_type: connector_auth_details,
-                        request: dispute_data,
-                        response: Err(ErrorResponse::default()),
-                    };
-
-                    let response = external_services::service::execute_connector_processing_step(
-                        &self.config.proxy,
-                        connector_integration,
-                        router_data,
-                        None,
-                        &connector.to_string(),
-                    )
-                    .await
-                    .switch()
-                    .map_err(|e| e.into_grpc_status())?;
-
-                    let dispute_response = generate_submit_evidence_response(response)
-                        .map_err(|e| e.into_grpc_status())?;
-
-                    Ok(tonic::Response::new(dispute_response))
-                })
-            },
-        )
-        .await
-    }
-=======
->>>>>>> 16c1d845
 }
 
 async fn get_payments_webhook_content(
