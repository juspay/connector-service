--- conflicted
+++ resolved
@@ -2877,12 +2877,106 @@
         .await
     }
 
-<<<<<<< HEAD
     async fn create_access_token(
         &self,
         request: tonic::Request<PaymentServiceCreateAccessTokenRequest>,
     ) -> Result<tonic::Response<PaymentServiceCreateAccessTokenResponse>, tonic::Status> {
-=======
+        let service_name = request
+            .extensions()
+            .get::<String>()
+            .cloned()
+            .unwrap_or_else(|| "PaymentService".to_string());
+
+        grpc_logging_wrapper(
+            request,
+            &service_name,
+            self.config.clone(),
+            FlowName::CreateAccessToken,
+            |request_data| {
+                let service_name = service_name.clone();
+                Box::pin(async move {
+                    let metadata_payload = request_data.extracted_metadata;
+                    let (connector, request_id, lineage_ids) = (
+                        metadata_payload.connector,
+                        metadata_payload.request_id,
+                        metadata_payload.lineage_ids,
+                    );
+                    let connector_auth_details = &metadata_payload.connector_auth_type;
+
+                    // Get connector data
+                    let connector_data: ConnectorData<DefaultPCIHolder> =
+                        ConnectorData::get_connector_by_name(&connector);
+
+                    // Create minimal payment flow data for access token generation
+                    let payment_flow_data = PaymentFlowData::foreign_try_from((
+                        // Create a minimal payment flow data for access token generation
+                        PaymentServiceAuthorizeRequest {
+                            // Use default values since this is just for access token
+                            payment_method: None,
+                            amount: 0,
+                            minor_amount: 0,
+                            currency: grpc_api_types::payments::Currency::Usd.into(),
+                            capture_method: Some(i32::from(
+                                grpc_api_types::payments::CaptureMethod::Automatic,
+                            )),
+                            test_mode: Some(false),
+                            ..Default::default()
+                        },
+                        self.config.connectors.clone(),
+                        &request_data.masked_metadata,
+                    ))
+                    .map_err(|e| e.into_grpc_status())?;
+
+                    // Create event params for the handle_access_token function
+                    let event_params = EventParams {
+                        _connector_name: &connector.to_string(),
+                        _service_name: &service_name,
+                        request_id: &request_id,
+                        lineage_ids: &lineage_ids,
+                        reference_id: &metadata_payload.reference_id,
+                        shadow_mode: metadata_payload.shadow_mode,
+                    };
+
+                    // Reuse the existing handle_access_token function
+                    let access_token_data = Box::pin(self.handle_access_token(
+                        connector_data,
+                        &payment_flow_data,
+                        connector_auth_details.clone(),
+                        &connector.to_string(),
+                        &service_name,
+                        event_params,
+                    ))
+                    .await
+                    .map_err(|e| {
+                        let message = e
+                            .error_message
+                            .unwrap_or_else(|| "Access token creation failed".to_string());
+                        tonic::Status::internal(message)
+                    })?;
+
+                    tracing::info!(
+                        "Access token created successfully with expiry: {:?}",
+                        access_token_data.expires_in
+                    );
+
+                    // Create response using the access token data
+                    let create_access_token_response = PaymentServiceCreateAccessTokenResponse {
+                        access_token: access_token_data.access_token,
+                        token_type: access_token_data.token_type,
+                        expires_in_seconds: access_token_data.expires_in,
+                        status: i32::from(grpc_api_types::payments::OperationStatus::Success),
+                        error_code: None,
+                        error_message: None,
+                        status_code: 200,
+                    };
+
+                    Ok(tonic::Response::new(create_access_token_response))
+                })
+            },
+        )
+        .await
+    }
+
     #[tracing::instrument(
         name = "create_connector_customer",
         fields(
@@ -2914,32 +3008,20 @@
         tonic::Status,
     > {
         info!("CREATE_CONNECTOR_CUSTOMER_FLOW: initiated");
->>>>>>> f660062c
         let service_name = request
             .extensions()
             .get::<String>()
             .cloned()
             .unwrap_or_else(|| "PaymentService".to_string());
-<<<<<<< HEAD
-
-=======
->>>>>>> f660062c
         grpc_logging_wrapper(
             request,
             &service_name,
             self.config.clone(),
-<<<<<<< HEAD
-            FlowName::CreateAccessToken,
-            |request_data| {
-                let service_name = service_name.clone();
-                Box::pin(async move {
-=======
             FlowName::CreateConnectorCustomer,
             |request_data| {
                 let service_name = service_name.clone();
                 Box::pin(async move {
                     let payload = request_data.payload;
->>>>>>> f660062c
                     let metadata_payload = request_data.extracted_metadata;
                     let (connector, request_id, lineage_ids) = (
                         metadata_payload.connector,
@@ -2948,27 +3030,6 @@
                     );
                     let connector_auth_details = &metadata_payload.connector_auth_type;
 
-<<<<<<< HEAD
-                    // Get connector data
-                    let connector_data: ConnectorData<DefaultPCIHolder> =
-                        ConnectorData::get_connector_by_name(&connector);
-
-                    // Create minimal payment flow data for access token generation
-                    let payment_flow_data = PaymentFlowData::foreign_try_from((
-                        // Create a minimal payment flow data for access token generation
-                        PaymentServiceAuthorizeRequest {
-                            // Use default values since this is just for access token
-                            payment_method: None,
-                            amount: 0,
-                            minor_amount: 0,
-                            currency: grpc_api_types::payments::Currency::Usd.into(),
-                            capture_method: Some(i32::from(
-                                grpc_api_types::payments::CaptureMethod::Automatic,
-                            )),
-                            test_mode: Some(false),
-                            ..Default::default()
-                        },
-=======
                     //get connector data
                     let connector_data: ConnectorData<DefaultPCIHolder> =
                         ConnectorData::get_connector_by_name(&connector);
@@ -2985,18 +3046,11 @@
                     // Create common request data
                     let payment_flow_data = PaymentFlowData::foreign_try_from((
                         payload.clone(),
->>>>>>> f660062c
                         self.config.connectors.clone(),
                         &request_data.masked_metadata,
                     ))
                     .map_err(|e| e.into_grpc_status())?;
 
-<<<<<<< HEAD
-                    // Create event params for the handle_access_token function
-                    let event_params = EventParams {
-                        _connector_name: &connector.to_string(),
-                        _service_name: &service_name,
-=======
                     // Create connector customer request data directly
                     let connector_customer_request_data = ConnectorCustomerData::foreign_try_from(
                         payload.clone(),
@@ -3045,49 +3099,12 @@
                         service_name: &service_name,
                         flow_name: FlowName::CreateConnectorCustomer,
                         event_config: &self.config.events,
->>>>>>> f660062c
                         request_id: &request_id,
                         lineage_ids: &lineage_ids,
                         reference_id: &metadata_payload.reference_id,
                         shadow_mode: metadata_payload.shadow_mode,
                     };
 
-<<<<<<< HEAD
-                    // Reuse the existing handle_access_token function
-                    let access_token_data = Box::pin(self.handle_access_token(
-                        connector_data,
-                        &payment_flow_data,
-                        connector_auth_details.clone(),
-                        &connector.to_string(),
-                        &service_name,
-                        event_params,
-                    ))
-                    .await
-                    .map_err(|e| {
-                        let message = e
-                            .error_message
-                            .unwrap_or_else(|| "Access token creation failed".to_string());
-                        tonic::Status::internal(message)
-                    })?;
-
-                    tracing::info!(
-                        "Access token created successfully with expiry: {:?}",
-                        access_token_data.expires_in
-                    );
-
-                    // Create response using the access token data
-                    let create_access_token_response = PaymentServiceCreateAccessTokenResponse {
-                        access_token: access_token_data.access_token,
-                        token_type: access_token_data.token_type,
-                        expires_in_seconds: access_token_data.expires_in,
-                        status: i32::from(grpc_api_types::payments::OperationStatus::Success),
-                        error_code: None,
-                        error_message: None,
-                        status_code: 200,
-                    };
-
-                    Ok(tonic::Response::new(create_access_token_response))
-=======
                     let response = Box::pin(
                         external_services::service::execute_connector_processing_step(
                             &self.config.proxy,
@@ -3117,7 +3134,6 @@
                             .map_err(|e| e.into_grpc_status())?;
 
                     Ok(tonic::Response::new(connector_customer_response))
->>>>>>> f660062c
                 })
             },
         )
