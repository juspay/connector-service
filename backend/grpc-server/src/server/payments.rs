--- conflicted
+++ resolved
@@ -882,14 +882,16 @@
         };
 
         // Execute connector processing
-        let response = external_services::service::execute_connector_processing_step(
-            &self.config.proxy,
-            connector_integration,
-            session_token_router_data,
-            None,
-            external_event_params,
-            None,
-            common_enums::CallConnectorAction::Trigger,
+        let response = Box::pin(
+            external_services::service::execute_connector_processing_step(
+                &self.config.proxy,
+                connector_integration,
+                session_token_router_data,
+                None,
+                external_event_params,
+                None,
+                common_enums::CallConnectorAction::Trigger,
+            ),
         )
         .await
         .switch()
@@ -997,14 +999,16 @@
             shadow_mode: event_params.shadow_mode,
         };
 
-        let response = external_services::service::execute_connector_processing_step(
-            &self.config.proxy,
-            connector_integration,
-            access_token_router_data,
-            None,
-            external_event_params,
-            None,
-            common_enums::CallConnectorAction::Trigger,
+        let response = Box::pin(
+            external_services::service::execute_connector_processing_step(
+                &self.config.proxy,
+                connector_integration,
+                access_token_router_data,
+                None,
+                external_event_params,
+                None,
+                common_enums::CallConnectorAction::Trigger,
+            ),
         )
         .await
         .switch()
@@ -1705,7 +1709,6 @@
 
                     // Conditional token generation - ONLY if not provided in request
                     let payment_flow_data = if should_do_access_token {
-<<<<<<< HEAD
                         let event_params = EventParams {
                             _connector_name: &connector.to_string(),
                             _service_name: &service_name,
@@ -1713,55 +1716,6 @@
                             lineage_ids,
                             reference_id,
                             shadow_mode: metadata_payload.shadow_mode,
-=======
-                        let access_token_data = match cached_access_token {
-                            Some((token, expires_in)) => {
-                                // If provided cached token - use it, don't generate new one
-                                tracing::info!("Using cached access token from Hyperswitch");
-                                Some(AccessTokenResponseData {
-                                    access_token: token,
-                                    token_type: None,
-                                    expires_in,
-                                })
-                            }
-                            None => {
-                                // No cached token - generate fresh one
-                                tracing::info!(
-                                    "No cached access token found, generating new token"
-                                );
-                                let event_params = EventParams {
-                                    _connector_name: &connector.to_string(),
-                                    _service_name: &service_name,
-                                    request_id,
-                                    lineage_ids,
-                                    reference_id,
-                                    shadow_mode: metadata_payload.shadow_mode,
-                                };
-
-                                let access_token_data = Box::pin(self.handle_access_token(
-                                    connector_data.clone(),
-                                    &payment_flow_data,
-                                    metadata_payload.connector_auth_type.clone(),
-                                    &metadata_payload.connector.to_string(),
-                                    &service_name,
-                                    event_params,
-                                ))
-                                .await
-                                .map_err(|e| {
-                                    let message = e.error_message.unwrap_or_else(|| {
-                                        "Access token creation failed".to_string()
-                                    });
-                                    tonic::Status::internal(message)
-                                })?;
-
-                                tracing::info!(
-                                    "Access token created successfully with expiry: {:?}",
-                                    access_token_data.expires_in
-                                );
-
-                                Some(access_token_data)
-                            }
->>>>>>> 58e4b93c
                         };
 
                         let access_token_data = self
