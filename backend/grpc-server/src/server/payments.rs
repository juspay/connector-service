use common_enums;
use common_utils::{consts, errors::CustomResult, events, lineage, pii};
use connector_integration::types::ConnectorData;
use domain_types::{
    connector_flow::{
        self, Authorize, Capture, CreateOrder, CreateSessionToken, PSync, Refund, RepeatPayment,
        SetupMandate, Void,
    },
    connector_types::{
        PaymentCreateOrderData, PaymentCreateOrderResponse, PaymentFlowData, PaymentVoidData,
        PaymentsAuthorizeData, PaymentsCaptureData, PaymentsResponseData, PaymentsSyncData,
        RefundFlowData, RefundsData, RefundsResponseData, RepeatPaymentData,
        SessionTokenRequestData, SessionTokenResponseData, SetupMandateRequestData,
    },
    errors::{ApiError, ApplicationErrorResponse},
    payment_method_data::{DefaultPCIHolder, PaymentMethodDataTypes, VaultTokenHolder},
    router_data::{ConnectorAuthType, ErrorResponse},
    router_data_v2::RouterDataV2,
    types::{
        generate_payment_capture_response, generate_payment_sync_response,
        generate_payment_void_response, generate_refund_response, generate_repeat_payment_response,
        generate_setup_mandate_response,
    },
    utils::ForeignTryFrom,
};
use error_stack::ResultExt;
use external_services::service::{execute_connector_processing_step, EventProcessingParams};
use grpc_api_types::payments::{
    payment_method, payment_service_server::PaymentService, DisputeResponse,
    PaymentServiceAuthorizeRequest, PaymentServiceAuthorizeResponse, PaymentServiceCaptureRequest,
    PaymentServiceCaptureResponse, PaymentServiceDisputeRequest, PaymentServiceGetRequest,
    PaymentServiceGetResponse, PaymentServiceRefundRequest, PaymentServiceRegisterRequest,
    PaymentServiceRegisterResponse, PaymentServiceRepeatEverythingRequest,
    PaymentServiceRepeatEverythingResponse, PaymentServiceTransformRequest,
    PaymentServiceTransformResponse, PaymentServiceVoidRequest, PaymentServiceVoidResponse,
    RefundResponse,
};
use hyperswitch_masking::ErasedMaskSerialize;
use interfaces::connector_integration_v2::BoxedConnectorIntegrationV2;
use std::{fmt::Debug, sync::Arc};
use tracing::info;

use crate::{
    configs::Config,
    error::{IntoGrpcStatus, PaymentAuthorizationError, ReportSwitchExt, ResultExtGrpc},
    implement_connector_operation,
<<<<<<< HEAD
    utils::{
        auth_from_metadata, connector_from_metadata, get_config_from_request, grpc_logging_wrapper,
    },
=======
    utils::{self, grpc_logging_wrapper},
>>>>>>> 541f6544
};

#[derive(Debug, Clone)]
struct EventParams<'a> {
    connector_name: &'a str,
    service_name: &'a str,
    request_id: &'a str,
    lineage_ids: &'a lineage::LineageIds<'a>,
    reference_id: &'a Option<String>,
}

// Error handling utilities for webhook processing
trait WebhookErrorExt<T> {
    #[allow(clippy::result_large_err)]
    fn to_grpc_status(self) -> Result<T, tonic::Status>;
}

impl<T, E> WebhookErrorExt<T> for Result<T, E>
where
    E: IntoGrpcStatus,
{
    fn to_grpc_status(self) -> Result<T, tonic::Status> {
        self.map_err(|e| e.into_grpc_status())
    }
}

// Helper trait for payment operations
trait PaymentOperationsInternal {
    async fn internal_payment_sync(
        &self,
        request: tonic::Request<PaymentServiceGetRequest>,
    ) -> Result<tonic::Response<PaymentServiceGetResponse>, tonic::Status>;

    async fn internal_void_payment(
        &self,
        request: tonic::Request<PaymentServiceVoidRequest>,
    ) -> Result<tonic::Response<PaymentServiceVoidResponse>, tonic::Status>;

    async fn internal_refund(
        &self,
        request: tonic::Request<PaymentServiceRefundRequest>,
    ) -> Result<tonic::Response<RefundResponse>, tonic::Status>;

    async fn internal_payment_capture(
        &self,
        request: tonic::Request<PaymentServiceCaptureRequest>,
    ) -> Result<tonic::Response<PaymentServiceCaptureResponse>, tonic::Status>;
}

#[derive(Clone)]
pub struct Payments {
    pub config: Arc<Config>,
}

impl Payments {
<<<<<<< HEAD
=======
    // connector, connector_auth_details, request_id can be obtained from metadata_payload
>>>>>>> 541f6544
    #[allow(clippy::too_many_arguments)]
    async fn process_authorization_internal<
        T: PaymentMethodDataTypes
            + Default
            + Eq
            + Debug
            + Send
            + serde::Serialize
            + serde::de::DeserializeOwned
            + Clone
            + Sync
            + domain_types::types::CardConversionHelper<T>
            + 'static,
    >(
        &self,
        payload: PaymentServiceAuthorizeRequest,
        connector: domain_types::connector_types::ConnectorEnum,
        connector_auth_details: ConnectorAuthType,
        metadata: &tonic::metadata::MetadataMap,
        metadata_payload: &utils::MetadataPayload,
        service_name: &str,
        config: &Config,
        request_id: &str,
    ) -> Result<PaymentServiceAuthorizeResponse, PaymentAuthorizationError> {
        //get connector data
        let connector_data = ConnectorData::get_connector_by_name(&connector);

        // Get connector integration
        let connector_integration: BoxedConnectorIntegrationV2<
            '_,
            Authorize,
            PaymentFlowData,
            PaymentsAuthorizeData<T>,
            PaymentsResponseData,
        > = connector_data.connector.get_connector_integration_v2();

        // Create common request data
        let payment_flow_data = PaymentFlowData::foreign_try_from((
            payload.clone(),
            config.connectors.clone(),
            metadata,
        ))
        .map_err(|err| {
            tracing::error!("Failed to process payment flow data: {:?}", err);
            PaymentAuthorizationError::new(
                grpc_api_types::payments::PaymentStatus::Pending,
                Some("Failed to process payment flow data".to_string()),
                Some("PAYMENT_FLOW_ERROR".to_string()),
                None,
            )
        })?;
        let lineage_ids = &metadata_payload.lineage_ids;
        let reference_id = &metadata_payload.reference_id;
        let should_do_order_create = connector_data.connector.should_do_order_create();

        let payment_flow_data = if should_do_order_create {
            let event_params = EventParams {
                connector_name: &connector.to_string(),
                service_name,
                request_id,
                lineage_ids,
                reference_id,
            };

            let order_id = self
                .handle_order_creation(
                    connector_data.clone(),
                    &payment_flow_data,
                    connector_auth_details.clone(),
                    event_params,
                    &payload,
                    config,
                )
                .await?;

            tracing::info!("Order created successfully with order_id: {}", order_id);
            payment_flow_data.set_order_reference_id(Some(order_id))
        } else {
            payment_flow_data
        };

        let should_do_session_token = connector_data.connector.should_do_session_token();

        let payment_flow_data = if should_do_session_token {
            let event_params = EventParams {
                connector_name: &connector.to_string(),
                service_name,
                request_id,
                lineage_ids,
                reference_id,
            };

            let payment_session_data = self
                .handle_session_token(
                    connector_data.clone(),
                    &payment_flow_data,
                    connector_auth_details.clone(),
                    event_params,
                    &payload,
                )
                .await?;
            tracing::info!(
                "Session Token created successfully with session_id: {}",
                payment_session_data.session_token
            );
            payment_flow_data.set_session_token_id(Some(payment_session_data.session_token))
        } else {
            payment_flow_data
        };

        // This duplicate session token check has been removed - the session token handling is already done above

        // Create connector request data
        let payment_authorize_data = PaymentsAuthorizeData::foreign_try_from(payload.clone())
            .map_err(|err| {
                tracing::error!("Failed to process payment authorize data: {:?}", err);
                PaymentAuthorizationError::new(
                    grpc_api_types::payments::PaymentStatus::Pending,
                    Some("Failed to process payment authorize data".to_string()),
                    Some("PAYMENT_AUTHORIZE_DATA_ERROR".to_string()),
                    None,
                )
            })?
            // Set session token from payment flow data if available
            .set_session_token(payment_flow_data.session_token.clone());

        // Construct router data
        let router_data = RouterDataV2::<
            Authorize,
            PaymentFlowData,
            PaymentsAuthorizeData<T>,
            PaymentsResponseData,
        > {
            flow: std::marker::PhantomData,
            resource_common_data: payment_flow_data.clone(),
            connector_auth_type: connector_auth_details.clone(),
            request: payment_authorize_data,
            response: Err(ErrorResponse::default()),
        };
        // Execute connector processing
        let event_params = EventProcessingParams {
            connector_name: &connector.to_string(),
            service_name,
            flow_name: events::FlowName::Authorize,
            event_config: &config.events,
            raw_request_data: Some(pii::SecretSerdeValue::new(
                payload.masked_serialize().unwrap_or_default(),
            )),
            request_id,
            lineage_ids,
            reference_id,
        };

        let response = execute_connector_processing_step(
            &config.proxy,
            connector_integration,
            router_data,
            None,
            event_params,
        )
        .await;

        // Generate response - pass both success and error cases
        let authorize_response = match response {
            Ok(success_response) => domain_types::types::generate_payment_authorize_response(
                success_response,
            )
            .map_err(|err| {
                tracing::error!("Failed to generate authorize response: {:?}", err);
                PaymentAuthorizationError::new(
                    grpc_api_types::payments::PaymentStatus::Pending,
                    Some("Failed to generate authorize response".to_string()),
                    Some("RESPONSE_GENERATION_ERROR".to_string()),
                    None,
                )
            })?,
            Err(error_report) => {
                // Convert error to RouterDataV2 with error response
                let error_router_data = RouterDataV2 {
                    flow: std::marker::PhantomData,
                    resource_common_data: payment_flow_data,
                    connector_auth_type: connector_auth_details,
                    request: PaymentsAuthorizeData::foreign_try_from(payload.clone()).map_err(
                        |err| {
                            tracing::error!(
                                "Failed to process payment authorize data in error path: {:?}",
                                err
                            );
                            PaymentAuthorizationError::new(
                                grpc_api_types::payments::PaymentStatus::Pending,
                                Some(
                                    "Failed to process payment authorize data in error path"
                                        .to_string(),
                                ),
                                Some("PAYMENT_AUTHORIZE_DATA_ERROR".to_string()),
                                None,
                            )
                        },
                    )?,
                    response: Err(ErrorResponse {
                        status_code: 400,
                        code: "CONNECTOR_ERROR".to_string(),
                        message: format!("{error_report}"),
                        reason: None,
                        attempt_status: Some(common_enums::AttemptStatus::Failure),
                        connector_transaction_id: None,
                        network_decline_code: None,
                        network_advice_code: None,
                        network_error_message: None,
                    }),
                };
                domain_types::types::generate_payment_authorize_response::<T>(error_router_data)
                    .map_err(|err| {
                        tracing::error!(
                            "Failed to generate authorize response for connector error: {:?}",
                            err
                        );
                        PaymentAuthorizationError::new(
                            grpc_api_types::payments::PaymentStatus::Pending,
                            Some(format!("Connector error: {error_report}")),
                            Some("CONNECTOR_ERROR".to_string()),
                            None,
                        )
                    })?
            }
        };

        Ok(authorize_response)
    }

    async fn handle_order_creation<
        T: PaymentMethodDataTypes
            + Default
            + Eq
            + Debug
            + Send
            + serde::Serialize
            + serde::de::DeserializeOwned
            + Clone
            + Sync
            + domain_types::types::CardConversionHelper<T>,
    >(
        &self,
        connector_data: ConnectorData<T>,
        payment_flow_data: &PaymentFlowData,
        connector_auth_details: ConnectorAuthType,
        event_params: EventParams<'_>,
        payload: &PaymentServiceAuthorizeRequest,
        config: &Config,
    ) -> Result<String, PaymentAuthorizationError> {
        // Get connector integration
        let connector_integration: BoxedConnectorIntegrationV2<
            '_,
            CreateOrder,
            PaymentFlowData,
            PaymentCreateOrderData,
            PaymentCreateOrderResponse,
        > = connector_data.connector.get_connector_integration_v2();

        let currency =
            common_enums::Currency::foreign_try_from(payload.currency()).map_err(|e| {
                PaymentAuthorizationError::new(
                    grpc_api_types::payments::PaymentStatus::Pending,
                    Some(format!("Currency conversion failed: {e}")),
                    Some("CURRENCY_ERROR".to_string()),
                    None,
                )
            })?;

        let order_create_data = PaymentCreateOrderData {
            amount: common_utils::types::MinorUnit::new(payload.minor_amount),
            currency,
            integrity_object: None,
            metadata: if payload.metadata.is_empty() {
                None
            } else {
                Some(serde_json::to_value(payload.metadata.clone()).unwrap_or_default())
            },
            webhook_url: payload.webhook_url.clone(),
        };

        let order_router_data = RouterDataV2::<
            CreateOrder,
            PaymentFlowData,
            PaymentCreateOrderData,
            PaymentCreateOrderResponse,
        > {
            flow: std::marker::PhantomData,
            resource_common_data: payment_flow_data.clone(),
            connector_auth_type: connector_auth_details,
            request: order_create_data,
            response: Err(ErrorResponse::default()),
        };

        // Execute connector processing
        let external_event_params = EventProcessingParams {
            connector_name: event_params.connector_name,
            service_name: event_params.service_name,
            flow_name: events::FlowName::CreateOrder,
            event_config: &self.config.events,
            raw_request_data: Some(pii::SecretSerdeValue::new(
                payload.masked_serialize().unwrap_or_default(),
            )),
            request_id: event_params.request_id,
            lineage_ids: event_params.lineage_ids,
            reference_id: event_params.reference_id,
        };

        let response = execute_connector_processing_step(
            &config.proxy,
            connector_integration,
            order_router_data,
            None,
            external_event_params,
        )
        .await
        .map_err(
            |e: error_stack::Report<domain_types::errors::ConnectorError>| {
                PaymentAuthorizationError::new(
                    grpc_api_types::payments::PaymentStatus::Pending,
                    Some(format!("Order creation failed: {e}")),
                    Some("ORDER_CREATION_ERROR".to_string()),
                    None,
                )
            },
        )?;

        match response.response {
            Ok(PaymentCreateOrderResponse { order_id, .. }) => Ok(order_id),
            Err(e) => Err(PaymentAuthorizationError::new(
                grpc_api_types::payments::PaymentStatus::Pending,
                Some(e.message.clone()),
                Some(e.code.clone()),
                Some(e.status_code.into()),
            )),
        }
    }
    async fn handle_order_creation_for_setup_mandate<
        T: PaymentMethodDataTypes
            + Default
            + Eq
            + Debug
            + Send
            + serde::Serialize
            + serde::de::DeserializeOwned
            + Clone
            + Sync
            + domain_types::types::CardConversionHelper<T>,
    >(
        &self,
        config: &Config,
        connector_data: ConnectorData<T>,
        payment_flow_data: &PaymentFlowData,
        connector_auth_details: ConnectorAuthType,
        event_params: EventParams<'_>,
        payload: &PaymentServiceRegisterRequest,
    ) -> Result<String, tonic::Status> {
        // Get connector integration
        let connector_integration: BoxedConnectorIntegrationV2<
            '_,
            CreateOrder,
            PaymentFlowData,
            PaymentCreateOrderData,
            PaymentCreateOrderResponse,
        > = connector_data.connector.get_connector_integration_v2();

        let currency = common_enums::Currency::foreign_try_from(payload.currency())
            .map_err(|e| e.into_grpc_status())?;

        let order_create_data = PaymentCreateOrderData {
            amount: common_utils::types::MinorUnit::new(0),
            currency,
            integrity_object: None,
            metadata: if payload.metadata.is_empty() {
                None
            } else {
                Some(serde_json::to_value(payload.metadata.clone()).unwrap_or_default())
            },
            webhook_url: payload.webhook_url.clone(),
        };

        let order_router_data = RouterDataV2::<
            CreateOrder,
            PaymentFlowData,
            PaymentCreateOrderData,
            PaymentCreateOrderResponse,
        > {
            flow: std::marker::PhantomData,
            resource_common_data: payment_flow_data.clone(),
            connector_auth_type: connector_auth_details,
            request: order_create_data,
            response: Err(ErrorResponse::default()),
        };
        // Execute connector processing
        let external_event_params = EventProcessingParams {
            connector_name: event_params.connector_name,
            service_name: event_params.service_name,
            flow_name: events::FlowName::CreateOrder,
            event_config: &config.events,
            raw_request_data: Some(pii::SecretSerdeValue::new(
                payload.masked_serialize().unwrap_or_default(),
            )),
            request_id: event_params.request_id,
            lineage_ids: event_params.lineage_ids,
            reference_id: event_params.reference_id,
        };

        let response = execute_connector_processing_step(
            &config.proxy,
            connector_integration,
            order_router_data,
            None,
            external_event_params,
        )
        .await
        .switch()
        .map_err(|e| e.into_grpc_status())?;

        match response.response {
            Ok(PaymentCreateOrderResponse { order_id, .. }) => Ok(order_id),
            Err(ErrorResponse { message, .. }) => Err(tonic::Status::internal(format!(
                "Order creation error: {message}"
            ))),
        }
    }

    async fn handle_session_token<
        T: PaymentMethodDataTypes
            + Default
            + Eq
            + Debug
            + Send
            + serde::Serialize
            + serde::de::DeserializeOwned
            + Clone
            + Sync
            + domain_types::types::CardConversionHelper<T>
            + 'static,
        P,
    >(
        &self,
        connector_data: ConnectorData<T>,
        payment_flow_data: &PaymentFlowData,
        connector_auth_details: ConnectorAuthType,
        event_params: EventParams<'_>,
        payload: &P,
    ) -> Result<SessionTokenResponseData, PaymentAuthorizationError>
    where
        P: Clone + ErasedMaskSerialize,
        SessionTokenRequestData: ForeignTryFrom<P, Error = ApplicationErrorResponse>,
    {
        // Get connector integration
        let connector_integration: BoxedConnectorIntegrationV2<
            '_,
            CreateSessionToken,
            PaymentFlowData,
            SessionTokenRequestData,
            SessionTokenResponseData,
        > = connector_data.connector.get_connector_integration_v2();

        // Create session token request data using try_from_foreign
        let session_token_request_data = SessionTokenRequestData::foreign_try_from(payload.clone())
            .map_err(|e| {
                PaymentAuthorizationError::new(
                    grpc_api_types::payments::PaymentStatus::Pending,
                    Some(format!("Session Token creation failed: {e}")),
                    Some("SESSION_TOKEN_CREATION_ERROR".to_string()),
                    Some(400), // Bad Request - client data issue
                )
            })?;

        let session_token_router_data = RouterDataV2::<
            CreateSessionToken,
            PaymentFlowData,
            SessionTokenRequestData,
            SessionTokenResponseData,
        > {
            flow: std::marker::PhantomData,
            resource_common_data: payment_flow_data.clone(),
            connector_auth_type: connector_auth_details,
            request: session_token_request_data,
            response: Err(ErrorResponse::default()),
        };

        // Execute connector processing
        let external_event_params = EventProcessingParams {
            connector_name: event_params.connector_name,
            service_name: event_params.service_name,
            flow_name: events::FlowName::CreateSessionToken,
            event_config: &self.config.events,
            raw_request_data: Some(pii::SecretSerdeValue::new(
                payload.masked_serialize().unwrap_or_default(),
            )),
            request_id: event_params.request_id,
            lineage_ids: event_params.lineage_ids,
            reference_id: event_params.reference_id,
        };

        let response = execute_connector_processing_step(
            &self.config.proxy,
            connector_integration,
            session_token_router_data,
            None,
            external_event_params,
        )
        .await
        .switch()
        .map_err(|e: error_stack::Report<ApplicationErrorResponse>| {
            PaymentAuthorizationError::new(
                grpc_api_types::payments::PaymentStatus::Pending,
                Some(format!("Session Token creation failed: {e}")),
                Some("SESSION_TOKEN_CREATION_ERROR".to_string()),
                Some(500), // Internal Server Error - connector processing failed
            )
        })?;

        match response.response {
            Ok(session_token_data) => {
                tracing::info!(
                    "Session token created successfully: {}",
                    session_token_data.session_token
                );
                Ok(session_token_data)
            }
            Err(ErrorResponse {
                message,
                status_code,
                ..
            }) => Err(PaymentAuthorizationError::new(
                grpc_api_types::payments::PaymentStatus::Pending,
                Some(format!("Session Token creation failed: {message}")),
                Some("SESSION_TOKEN_CREATION_ERROR".to_string()),
                Some(status_code.into()), // Use actual status code from ErrorResponse
            )),
        }
    }
}

impl PaymentOperationsInternal for Payments {
    implement_connector_operation!(
        fn_name: internal_payment_sync,
        log_prefix: "PAYMENT_SYNC",
        request_type: PaymentServiceGetRequest,
        response_type: PaymentServiceGetResponse,
        flow_marker: PSync,
        resource_common_data_type: PaymentFlowData,
        request_data_type: PaymentsSyncData,
        response_data_type: PaymentsResponseData,
        request_data_constructor: PaymentsSyncData::foreign_try_from,
        common_flow_data_constructor: PaymentFlowData::foreign_try_from,
        generate_response_fn: generate_payment_sync_response,
        all_keys_required: None
    );

    implement_connector_operation!(
        fn_name: internal_void_payment,
        log_prefix: "PAYMENT_VOID",
        request_type: PaymentServiceVoidRequest,
        response_type: PaymentServiceVoidResponse,
        flow_marker: Void,
        resource_common_data_type: PaymentFlowData,
        request_data_type: PaymentVoidData,
        response_data_type: PaymentsResponseData,
        request_data_constructor: PaymentVoidData::foreign_try_from,
        common_flow_data_constructor: PaymentFlowData::foreign_try_from,
        generate_response_fn: generate_payment_void_response,
        all_keys_required: None
    );

    implement_connector_operation!(
        fn_name: internal_refund,
        log_prefix: "REFUND",
        request_type: PaymentServiceRefundRequest,
        response_type: RefundResponse,
        flow_marker: Refund,
        resource_common_data_type: RefundFlowData,
        request_data_type: RefundsData,
        response_data_type: RefundsResponseData,
        request_data_constructor: RefundsData::foreign_try_from,
        common_flow_data_constructor: RefundFlowData::foreign_try_from,
        generate_response_fn: generate_refund_response,
        all_keys_required: None
    );

    implement_connector_operation!(
        fn_name: internal_payment_capture,
        log_prefix: "PAYMENT_CAPTURE",
        request_type: PaymentServiceCaptureRequest,
        response_type: PaymentServiceCaptureResponse,
        flow_marker: Capture,
        resource_common_data_type: PaymentFlowData,
        request_data_type: PaymentsCaptureData,
        response_data_type: PaymentsResponseData,
        request_data_constructor: PaymentsCaptureData::foreign_try_from,
        common_flow_data_constructor: PaymentFlowData::foreign_try_from,
        generate_response_fn: generate_payment_capture_response,
        all_keys_required: None
    );
}

#[tonic::async_trait]
impl PaymentService for Payments {
    #[tracing::instrument(
        name = "payment_authorize",
        fields(
            name = consts::NAME,
            service_name = tracing::field::Empty,
            service_method = connector_flow::FlowName::Authorize.to_string(),
            request_body = tracing::field::Empty,
            response_body = tracing::field::Empty,
            error_message = tracing::field::Empty,
            merchant_id = tracing::field::Empty,
            gateway = tracing::field::Empty,
            request_id = tracing::field::Empty,
            status_code = tracing::field::Empty,
            message_ = "Golden Log Line (incoming)",
            response_time = tracing::field::Empty,
            tenant_id = tracing::field::Empty,
            flow = connector_flow::FlowName::Authorize.to_string(),
            flow_specific_fields.status = tracing::field::Empty,
        )
        skip(self, request)
    )]
    async fn authorize(
        &self,
        request: tonic::Request<PaymentServiceAuthorizeRequest>,
    ) -> Result<tonic::Response<PaymentServiceAuthorizeResponse>, tonic::Status> {
        info!("PAYMENT_AUTHORIZE_FLOW: initiated");

        let service_name: String = request
            .extensions()
            .get::<String>()
            .cloned()
            .unwrap_or_else(|| "unknown_service".to_string());
<<<<<<< HEAD
        grpc_logging_wrapper(request, &service_name, |request| {
            Box::pin(async {
                let config = get_config_from_request(&request).map_err(|e| e.into_grpc_status())?;
                let (connector, _merchant_id, _tenant_id, request_id) =
                    crate::utils::connector_merchant_id_tenant_id_request_id_from_metadata(
                        request.metadata(),
                    )
                    .map_err(|e| e.into_grpc_status())?;
                let connector_auth_details =
                    auth_from_metadata(request.metadata()).map_err(|e| e.into_grpc_status())?;
=======
        grpc_logging_wrapper(request, &service_name, self.config.clone(), |request, metadata_payload| {
            let service_name = service_name.clone();
            Box::pin(async move {
                let utils::MetadataPayload {connector, ref request_id, ref connector_auth_type, ..} = metadata_payload;
                let connector_auth_details = connector_auth_type.clone();
>>>>>>> 541f6544
                let metadata = request.metadata().clone();
                let payload = request.into_inner();

                let authorize_response = match payload.payment_method.as_ref() {
                    Some(pm) => {
                        match pm.payment_method.as_ref() {
                            Some(payment_method::PaymentMethod::Card(card_details)) => {
                                match card_details.card_type {
                                    Some(grpc_api_types::payments::card_payment_method_type::CardType::CreditProxy(_)) | Some(grpc_api_types::payments::card_payment_method_type::CardType::DebitProxy(_)) => {
                                        match Box::pin(self.process_authorization_internal::<VaultTokenHolder>(
                                            payload,
                                            connector,
                                            connector_auth_details,
                                            &metadata,
<<<<<<< HEAD
                    &service_name,
                    &config,
                                            &request_id,
=======
                                            &metadata_payload,
                                            &service_name,
                                            request_id,
>>>>>>> 541f6544
                                        ))
                                        .await
                                        {
                                            Ok(response) => response,
                                            Err(error_response) => PaymentServiceAuthorizeResponse::from(error_response),
                                        }
                                    }
                                    _ => {
                                        match Box::pin(self.process_authorization_internal::<DefaultPCIHolder>(
                                            payload,
                                            connector,
                                            connector_auth_details,
                                            &metadata,
                                            &metadata_payload,
                                            &service_name,
<<<<<<< HEAD
                                            &config,
                                            &request_id,
=======
                                            request_id,
>>>>>>> 541f6544
                                        ))
                                        .await
                                        {
                                            Ok(response) => response,
                                            Err(error_response) => PaymentServiceAuthorizeResponse::from(error_response),
                                        }
                                    }
                                }
                            }
                            _ => {
                                match Box::pin(self.process_authorization_internal::<DefaultPCIHolder>(
                                    payload,
                                    connector,
                                    connector_auth_details,
                                    &metadata,
                                    &metadata_payload,
                                    &service_name,
<<<<<<< HEAD
                                    &config,
                                    &request_id,
=======
                                    request_id,
>>>>>>> 541f6544
                                ))
                                .await
                                {
                                    Ok(response) => response,
                                    Err(error_response) => PaymentServiceAuthorizeResponse::from(error_response),
                                }
                            }
                        }
                    }
                    _ => {
                        match Box::pin(self.process_authorization_internal::<DefaultPCIHolder>(
                            payload,
                            connector,
                            connector_auth_details,
                            &metadata,
                            &metadata_payload,
                            &service_name,
<<<<<<< HEAD
                            &config,
                            &request_id,
=======
                            request_id,
>>>>>>> 541f6544
                        ))
                        .await
                        {
                            Ok(response) => response,
                            Err(error_response) => PaymentServiceAuthorizeResponse::from(error_response),
                        }
                    }
                };

                Ok(tonic::Response::new(authorize_response))
            })
        })
        .await
    }

    #[tracing::instrument(
        name = "payment_sync",
        fields(
            name = consts::NAME,
            service_name = consts::PAYMENT_SERVICE_NAME,
            service_method = connector_flow::FlowName::Psync.to_string(),
            request_body = tracing::field::Empty,
            response_body = tracing::field::Empty,
            error_message = tracing::field::Empty,
            merchant_id = tracing::field::Empty,
            gateway = tracing::field::Empty,
            request_id = tracing::field::Empty,
            status_code = tracing::field::Empty,
            message = "Golden Log Line (incoming)",
            response_time = tracing::field::Empty,
            tenant_id = tracing::field::Empty,
            flow = connector_flow::FlowName::Psync.to_string(),
            flow_specific_fields.status = tracing::field::Empty,
        )
        skip(self, request)
    )]
    async fn get(
        &self,
        request: tonic::Request<PaymentServiceGetRequest>,
    ) -> Result<tonic::Response<PaymentServiceGetResponse>, tonic::Status> {
        self.internal_payment_sync(request).await
    }

    #[tracing::instrument(
        name = "payment_void",
        fields(
            name = consts::NAME,
            service_name = consts::PAYMENT_SERVICE_NAME,
            service_method = connector_flow::FlowName::Void.to_string(),
            request_body = tracing::field::Empty,
            response_body = tracing::field::Empty,
            error_message = tracing::field::Empty,
            merchant_id = tracing::field::Empty,
            gateway = tracing::field::Empty,
            request_id = tracing::field::Empty,
            status_code = tracing::field::Empty,
            message_ = "Golden Log Line (incoming)",
            response_time = tracing::field::Empty,
            tenant_id = tracing::field::Empty,
            flow = connector_flow::FlowName::Void.to_string(),
            flow_specific_fields.status = tracing::field::Empty,
        )
        skip(self, request)
    )]
    async fn void(
        &self,
        request: tonic::Request<PaymentServiceVoidRequest>,
    ) -> Result<tonic::Response<PaymentServiceVoidResponse>, tonic::Status> {
        self.internal_void_payment(request).await
    }

    #[tracing::instrument(
        name = "incoming_webhook",
        fields(
            name = consts::NAME,
            service_name = consts::PAYMENT_SERVICE_NAME,
            service_method = connector_flow::FlowName::IncomingWebhook.to_string(),
            request_body = tracing::field::Empty,
            response_body = tracing::field::Empty,
            error_message = tracing::field::Empty,
            merchant_id = tracing::field::Empty,
            gateway = tracing::field::Empty,
            request_id = tracing::field::Empty,
            status_code = tracing::field::Empty,
            message_ = "Golden Log Line (incoming)",
            response_time = tracing::field::Empty,
            tenant_id = tracing::field::Empty,
            flow = connector_flow::FlowName::IncomingWebhook.to_string(),
            flow_specific_fields.status = tracing::field::Empty,
        )
        skip(self, request)
    )]
    async fn transform(
        &self,
        request: tonic::Request<PaymentServiceTransformRequest>,
    ) -> Result<tonic::Response<PaymentServiceTransformResponse>, tonic::Status> {
        let service_name = request
            .extensions()
            .get::<String>()
            .cloned()
            .unwrap_or_else(|| "unknown_service".to_string());
        grpc_logging_wrapper(
            request,
            &service_name,
            self.config.clone(),
            |request, metadata_payload| {
                async move {
                    let connector = metadata_payload.connector;
                    let connector_auth_details = metadata_payload.connector_auth_type;
                    let payload = request.into_inner();
                    let request_details = payload
                        .request_details
                        .map(domain_types::connector_types::RequestDetails::foreign_try_from)
                        .ok_or_else(|| {
                            tonic::Status::invalid_argument("missing request_details in the payload")
                        })?
                        .map_err(|e| e.into_grpc_status())?;
                    let webhook_secrets = payload
                        .webhook_secrets
                        .map(|details| {
                            domain_types::connector_types::ConnectorWebhookSecrets::foreign_try_from(
                                details,
                            )
                            .map_err(|e| e.into_grpc_status())
                        })
                        .transpose()?;
                    //get connector data
                    let connector_data: ConnectorData<DefaultPCIHolder> =
                        ConnectorData::get_connector_by_name(&connector);
                    let source_verified = connector_data
                        .connector
                        .verify_webhook_source(
                            request_details.clone(),
                            webhook_secrets.clone(),
                            // TODO: do we need to force authentication? we can make it optional
                            Some(connector_auth_details.clone()),
                        )
                        .switch()
                        .to_grpc_status()?;
                    let event_type = connector_data
                        .connector
                        .get_event_type(
                            request_details.clone(),
                            webhook_secrets.clone(),
                            Some(connector_auth_details.clone()),
                        )
                        .switch()
                        .to_grpc_status()?;
                    // Get content for the webhook based on the event type using categorization
                    let content = if event_type.is_payment_event() {
                        get_payments_webhook_content(
                            connector_data,
                            &request_details,
                            webhook_secrets.as_ref(),
                            Some(&connector_auth_details),
                        )
                        .await
                        .to_grpc_status()?
                    } else if event_type.is_refund_event() {
                        get_refunds_webhook_content(
                            connector_data,
                            &request_details,
                            webhook_secrets.as_ref(),
                            Some(&connector_auth_details),
                        )
                        .await
                        .to_grpc_status()?
                    } else if event_type.is_dispute_event() {
                        get_disputes_webhook_content(
                            connector_data,
                            &request_details,
                            webhook_secrets.as_ref(),
                            Some(&connector_auth_details),
                        )
                        .await
                        .to_grpc_status()?
                    } else {
                        // For all other event types, default to payment webhook content for now
                        // This includes mandate, payout, recovery, and misc events
                        get_payments_webhook_content(
                            connector_data,
                            &request_details,
                            webhook_secrets.as_ref(),
                            Some(&connector_auth_details),
                        )
                        .await
                        .to_grpc_status()?
                    };
                    let api_event_type =
                        grpc_api_types::payments::WebhookEventType::foreign_try_from(event_type)
                            .map_err(|e| e.into_grpc_status())?;
                    let response = PaymentServiceTransformResponse {
                        event_type: api_event_type.into(),
                        content: Some(content),
                        source_verified,
                        response_ref_id: None,
                    };
                    Ok(tonic::Response::new(response))
                }
            },
        )
        .await
    }

    #[tracing::instrument(
        name = "refund",
        fields(
            name = consts::NAME,
            service_name = consts::PAYMENT_SERVICE_NAME,
            service_method = connector_flow::FlowName::Refund.to_string(),
            request_body = tracing::field::Empty,
            response_body = tracing::field::Empty,
            error_message = tracing::field::Empty,
            merchant_id = tracing::field::Empty,
            gateway = tracing::field::Empty,
            request_id = tracing::field::Empty,
            status_code = tracing::field::Empty,
            message_ = "Golden Log Line (incoming)",
            response_time = tracing::field::Empty,
            tenant_id = tracing::field::Empty,
            flow = connector_flow::FlowName::Refund.to_string(),
            flow_specific_fields.status = tracing::field::Empty,
        )
        skip(self, request)
    )]
    async fn refund(
        &self,
        request: tonic::Request<PaymentServiceRefundRequest>,
    ) -> Result<tonic::Response<RefundResponse>, tonic::Status> {
        self.internal_refund(request).await
    }

    #[tracing::instrument(
        name = "defend_dispute",
        fields(
            name = consts::NAME,
            service_name = consts::PAYMENT_SERVICE_NAME,
            service_method = connector_flow::FlowName::DefendDispute.to_string(),
            request_body = tracing::field::Empty,
            response_body = tracing::field::Empty,
            error_message = tracing::field::Empty,
            merchant_id = tracing::field::Empty,
            gateway = tracing::field::Empty,
            request_id = tracing::field::Empty,
            status_code = tracing::field::Empty,
            message_ = "Golden Log Line (incoming)",
            response_time = tracing::field::Empty,
            tenant_id = tracing::field::Empty,
            flow = connector_flow::FlowName::DefendDispute.to_string(),
            flow_specific_fields.status = tracing::field::Empty,
        )
        skip(self, request)
    )]
    async fn dispute(
        &self,
        request: tonic::Request<PaymentServiceDisputeRequest>,
    ) -> Result<tonic::Response<DisputeResponse>, tonic::Status> {
        let service_name = request
            .extensions()
            .get::<String>()
            .cloned()
            .unwrap_or_else(|| "unknown_service".to_string());
        grpc_logging_wrapper(
            request,
            &service_name,
            self.config.clone(),
            |_request, _metadata_payload| async {
                let response = DisputeResponse {
                    ..Default::default()
                };
                Ok(tonic::Response::new(response))
            },
        )
        .await
    }

    #[tracing::instrument(
        name = "payment_capture",
        fields(
            name = consts::NAME,
            service_name = consts::PAYMENT_SERVICE_NAME,
            service_method = connector_flow::FlowName::Capture.to_string(),
            request_body = tracing::field::Empty,
            response_body = tracing::field::Empty,
            error_message = tracing::field::Empty,
            merchant_id = tracing::field::Empty,
            gateway = tracing::field::Empty,
            request_id = tracing::field::Empty,
            status_code = tracing::field::Empty,
            message_ = "Golden Log Line (incoming)",
            response_time = tracing::field::Empty,
            tenant_id = tracing::field::Empty,
            flow = connector_flow::FlowName::Capture.to_string(),
            flow_specific_fields.status = tracing::field::Empty,
        )
        skip(self, request)
    )]
    async fn capture(
        &self,
        request: tonic::Request<PaymentServiceCaptureRequest>,
    ) -> Result<tonic::Response<PaymentServiceCaptureResponse>, tonic::Status> {
        self.internal_payment_capture(request).await
    }

    #[tracing::instrument(
        name = "setup_mandate",
        fields(
            name = consts::NAME,
            service_name = consts::PAYMENT_SERVICE_NAME,
            service_method = connector_flow::FlowName::SetupMandate.to_string(),
            request_body = tracing::field::Empty,
            response_body = tracing::field::Empty,
            error_message = tracing::field::Empty,
            merchant_id = tracing::field::Empty,
            gateway = tracing::field::Empty,
            request_id = tracing::field::Empty,
            status_code = tracing::field::Empty,
            message_ = "Golden Log Line (incoming)",
            response_time = tracing::field::Empty,
            tenant_id = tracing::field::Empty,
            flow = connector_flow::FlowName::SetupMandate.to_string(),
            flow_specific_fields.status = tracing::field::Empty,
        )
        skip(self, request)
    )]
    async fn register(
        &self,
        request: tonic::Request<PaymentServiceRegisterRequest>,
    ) -> Result<tonic::Response<PaymentServiceRegisterResponse>, tonic::Status> {
        info!("SETUP_MANDATE_FLOW: initiated");
        let service_name = request
            .extensions()
            .get::<String>()
            .cloned()
            .unwrap_or_else(|| "unknown_service".to_string());
<<<<<<< HEAD
        grpc_logging_wrapper(request, &service_name, |request| {
            Box::pin(async {
                let config = get_config_from_request(&request).map_err(|e| e.into_grpc_status())?;
                let (connector, _merchant_id, _tenant_id, request_id) =
                    crate::utils::connector_merchant_id_tenant_id_request_id_from_metadata(
                        request.metadata(),
                    )
=======
        grpc_logging_wrapper(
            request,
            &service_name,
            self.config.clone(),
            |request, metadata_payload| {
                let service_name = service_name.clone();
                Box::pin(async move {
                    let (connector, request_id) =
                        (metadata_payload.connector, metadata_payload.request_id);
                    let connector_auth_details = metadata_payload.connector_auth_type;
                    let metadata = request.metadata().clone();
                    let payload = request.into_inner();

                    //get connector data
                    let connector_data = ConnectorData::get_connector_by_name(&connector);

                    // Get connector integration
                    let connector_integration: BoxedConnectorIntegrationV2<
                        '_,
                        SetupMandate,
                        PaymentFlowData,
                        SetupMandateRequestData<DefaultPCIHolder>,
                        PaymentsResponseData,
                    > = connector_data.connector.get_connector_integration_v2();

                    // Create common request data
                    let payment_flow_data = PaymentFlowData::foreign_try_from((
                        payload.clone(),
                        self.config.connectors.clone(),
                        self.config.common.environment.clone(),
                        &metadata,
                    ))
>>>>>>> 541f6544
                    .map_err(|e| e.into_grpc_status())?;

<<<<<<< HEAD
                //get connector data
                let connector_data = ConnectorData::get_connector_by_name(&connector);

                // Get connector integration
                let connector_integration: BoxedConnectorIntegrationV2<
                    '_,
                    SetupMandate,
                    PaymentFlowData,
                    SetupMandateRequestData<DefaultPCIHolder>,
                    PaymentsResponseData,
                > = connector_data.connector.get_connector_integration_v2();

                // Create common request data
                let payment_flow_data = PaymentFlowData::foreign_try_from((
                    payload.clone(),
                    config.connectors.clone(),
                    config.common.environment.clone(),
                    &metadata,
                ))
                .map_err(|e| e.into_grpc_status())?;

                let should_do_order_create = connector_data.connector.should_do_order_create();

                let order_id = if should_do_order_create {
                    let event_params = EventParams {
=======
                    let should_do_order_create = connector_data.connector.should_do_order_create();

                    let order_id = if should_do_order_create {
                        let event_params = EventParams {
                            connector_name: &connector.to_string(),
                            service_name: &service_name,
                            request_id: &request_id,
                            lineage_ids: &metadata_payload.lineage_ids,
                            reference_id: &metadata_payload.reference_id,
                        };

                        Some(
                            self.handle_order_creation_for_setup_mandate(
                                connector_data.clone(),
                                &payment_flow_data,
                                connector_auth_details.clone(),
                                event_params,
                                &payload,
                            )
                            .await?,
                        )
                    } else {
                        None
                    };
                    let payment_flow_data = payment_flow_data.set_order_reference_id(order_id);

                    let setup_mandate_request_data =
                        SetupMandateRequestData::foreign_try_from(payload.clone())
                            .map_err(|e| e.into_grpc_status())?;

                    // Create router data
                    let router_data: RouterDataV2<
                        SetupMandate,
                        PaymentFlowData,
                        SetupMandateRequestData<DefaultPCIHolder>,
                        PaymentsResponseData,
                    > = RouterDataV2 {
                        flow: std::marker::PhantomData,
                        resource_common_data: payment_flow_data,
                        connector_auth_type: connector_auth_details,
                        request: setup_mandate_request_data,
                        response: Err(ErrorResponse::default()),
                    };
                    let event_params = EventProcessingParams {
>>>>>>> 541f6544
                        connector_name: &connector.to_string(),
                        service_name: &service_name,
                        flow_name: events::FlowName::SetupMandate,
                        event_config: &self.config.events,
                        raw_request_data: Some(pii::SecretSerdeValue::new(
                            payload.masked_serialize().unwrap_or_default(),
                        )),
                        request_id: &request_id,
                        lineage_ids: &metadata_payload.lineage_ids,
                        reference_id: &metadata_payload.reference_id,
                    };

<<<<<<< HEAD
                    Some(
                        self.handle_order_creation_for_setup_mandate(
                            &config,
                            connector_data,
                            &payment_flow_data,
                            connector_auth_details.clone(),
                            event_params,
                            &payload,
                        )
                        .await?,
=======
                    let response = execute_connector_processing_step(
                        &self.config.proxy,
                        connector_integration,
                        router_data,
                        None,
                        event_params,
>>>>>>> 541f6544
                    )
                    .await
                    .switch()
                    .map_err(|e| e.into_grpc_status())?;

                    // Generate response
                    let setup_mandate_response = generate_setup_mandate_response(response)
                        .map_err(|e| e.into_grpc_status())?;

<<<<<<< HEAD
                // Create router data
                let router_data: RouterDataV2<
                    SetupMandate,
                    PaymentFlowData,
                    SetupMandateRequestData<DefaultPCIHolder>,
                    PaymentsResponseData,
                > = RouterDataV2 {
                    flow: std::marker::PhantomData,
                    resource_common_data: payment_flow_data,
                    connector_auth_type: connector_auth_details,
                    request: setup_mandate_request_data,
                    response: Err(ErrorResponse::default()),
                };

                let event_params = EventProcessingParams {
                    connector_name: &connector.to_string(),
                    service_name: &service_name,
                    flow_name: events::FlowName::SetupMandate,
                    event_config: &self.config.events,
                    raw_request_data: Some(pii::SecretSerdeValue::new(
                        payload.masked_serialize().unwrap_or_default(),
                    )),
                    request_id: &request_id,
                };

                let response = execute_connector_processing_step(
                    &config.proxy,
                    connector_integration,
                    router_data,
                    None,
                    event_params,
                )
                .await
                .switch()
                .map_err(|e| e.into_grpc_status())?;

                // Generate response
                let setup_mandate_response =
                    generate_setup_mandate_response(response).map_err(|e| e.into_grpc_status())?;

                Ok(tonic::Response::new(setup_mandate_response))
            })
        })
=======
                    Ok(tonic::Response::new(setup_mandate_response))
                })
            },
        )
>>>>>>> 541f6544
        .await
    }

    #[tracing::instrument(
        name = "repeat_payment",
        fields(
            name = consts::NAME,
            service_name = consts::PAYMENT_SERVICE_NAME,
            service_method = connector_flow::FlowName::RepeatPayment.to_string(),
            request_body = tracing::field::Empty,
            response_body = tracing::field::Empty,
            error_message = tracing::field::Empty,
            merchant_id = tracing::field::Empty,
            gateway = tracing::field::Empty,
            request_id = tracing::field::Empty,
            status_code = tracing::field::Empty,
            message_ = "Golden Log Line (incoming)",
            response_time = tracing::field::Empty,
            tenant_id = tracing::field::Empty,
        ),
        skip(self, request)
    )]
    async fn repeat_everything(
        &self,
        request: tonic::Request<PaymentServiceRepeatEverythingRequest>,
    ) -> Result<tonic::Response<PaymentServiceRepeatEverythingResponse>, tonic::Status> {
        info!("REPEAT_PAYMENT_FLOW: initiated");
        let service_name = request
            .extensions()
            .get::<String>()
            .cloned()
            .unwrap_or_else(|| "unknown_service".to_string());
        grpc_logging_wrapper(
            request,
            &service_name,
            self.config.clone(),
            |request, metadata_payload| {
                let service_name = service_name.clone();
                Box::pin(async move {
                    let (connector, request_id) =
                        (metadata_payload.connector, metadata_payload.request_id);
                    let connector_auth_details = metadata_payload.connector_auth_type;
                    let metadata = request.metadata().clone();
                    let payload = request.into_inner();

                    //get connector data
                    let connector_data: ConnectorData<DefaultPCIHolder> =
                        ConnectorData::get_connector_by_name(&connector);

                    // Get connector integration
                    let connector_integration: BoxedConnectorIntegrationV2<
                        '_,
                        RepeatPayment,
                        PaymentFlowData,
                        RepeatPaymentData,
                        PaymentsResponseData,
                    > = connector_data.connector.get_connector_integration_v2();

                    // Create payment flow data
                    let payment_flow_data = PaymentFlowData::foreign_try_from((
                        payload.clone(),
                        self.config.connectors.clone(),
                        &metadata,
                    ))
                    .map_err(|e| e.into_grpc_status())?;

                    // Create repeat payment data
                    let repeat_payment_data = RepeatPaymentData::foreign_try_from(payload.clone())
                        .map_err(|e| e.into_grpc_status())?;

                    // Create router data
                    let router_data: RouterDataV2<
                        RepeatPayment,
                        PaymentFlowData,
                        RepeatPaymentData,
                        PaymentsResponseData,
                    > = RouterDataV2 {
                        flow: std::marker::PhantomData,
                        resource_common_data: payment_flow_data,
                        connector_auth_type: connector_auth_details,
                        request: repeat_payment_data,
                        response: Err(ErrorResponse::default()),
                    };
                    let event_params = EventProcessingParams {
                        connector_name: &connector.to_string(),
                        service_name: &service_name,
                        flow_name: events::FlowName::RepeatPayment,
                        event_config: &self.config.events,
                        raw_request_data: Some(pii::SecretSerdeValue::new(
                            payload.masked_serialize().unwrap_or_default(),
                        )),
                        request_id: &request_id,
                        lineage_ids: &metadata_payload.lineage_ids,
                        reference_id: &metadata_payload.reference_id,
                    };

                    let response = execute_connector_processing_step(
                        &self.config.proxy,
                        connector_integration,
                        router_data,
                        None,
                        event_params,
                    )
                    .await
                    .switch()
                    .map_err(|e| e.into_grpc_status())?;

                    // Generate response
                    let repeat_payment_response = generate_repeat_payment_response(response)
                        .map_err(|e| e.into_grpc_status())?;

                    Ok(tonic::Response::new(repeat_payment_response))
                })
            },
        )
        .await
    }
}

async fn get_payments_webhook_content(
    connector_data: ConnectorData<DefaultPCIHolder>,
    request_details: &domain_types::connector_types::RequestDetails,
    webhook_secrets: Option<&domain_types::connector_types::ConnectorWebhookSecrets>,
    connector_auth_details: Option<&ConnectorAuthType>,
) -> CustomResult<grpc_api_types::payments::WebhookResponseContent, ApplicationErrorResponse> {
    let webhook_details = connector_data
        .connector
        .process_payment_webhook(
            request_details.clone(),
            webhook_secrets.cloned(),
            connector_auth_details.cloned(),
        )
        .switch()?;

    // Generate response
    let response = PaymentServiceGetResponse::foreign_try_from(webhook_details).change_context(
        ApplicationErrorResponse::InternalServerError(ApiError {
            sub_code: "RESPONSE_CONSTRUCTION_ERROR".to_string(),
            error_identifier: 500,
            error_message: "Error while constructing response".to_string(),
            error_object: None,
        }),
    )?;

    Ok(grpc_api_types::payments::WebhookResponseContent {
        content: Some(
            grpc_api_types::payments::webhook_response_content::Content::PaymentsResponse(response),
        ),
    })
}

async fn get_refunds_webhook_content<
    T: PaymentMethodDataTypes
        + Default
        + Eq
        + Debug
        + Send
        + serde::Serialize
        + serde::de::DeserializeOwned
        + Clone
        + Sync
        + domain_types::types::CardConversionHelper<T>
        + 'static,
>(
    connector_data: ConnectorData<T>,
    request_details: &domain_types::connector_types::RequestDetails,
    webhook_secrets: Option<&domain_types::connector_types::ConnectorWebhookSecrets>,
    connector_auth_details: Option<&ConnectorAuthType>,
) -> CustomResult<grpc_api_types::payments::WebhookResponseContent, ApplicationErrorResponse> {
    let webhook_details = connector_data
        .connector
        .process_refund_webhook(
            request_details.clone(),
            webhook_secrets.cloned(),
            connector_auth_details.cloned(),
        )
        .switch()?;

    // Generate response - RefundService should handle this, for now return basic response
    let response = RefundResponse::foreign_try_from(webhook_details).change_context(
        ApplicationErrorResponse::InternalServerError(ApiError {
            sub_code: "RESPONSE_CONSTRUCTION_ERROR".to_string(),
            error_identifier: 500,
            error_message: "Error while constructing response".to_string(),
            error_object: None,
        }),
    )?;

    Ok(grpc_api_types::payments::WebhookResponseContent {
        content: Some(
            grpc_api_types::payments::webhook_response_content::Content::RefundsResponse(response),
        ),
    })
}

async fn get_disputes_webhook_content<
    T: PaymentMethodDataTypes
        + Default
        + Eq
        + Debug
        + Send
        + serde::Serialize
        + serde::de::DeserializeOwned
        + Clone
        + Sync
        + domain_types::types::CardConversionHelper<T>
        + 'static,
>(
    connector_data: ConnectorData<T>,
    request_details: &domain_types::connector_types::RequestDetails,
    webhook_secrets: Option<&domain_types::connector_types::ConnectorWebhookSecrets>,
    connector_auth_details: Option<&ConnectorAuthType>,
) -> CustomResult<grpc_api_types::payments::WebhookResponseContent, ApplicationErrorResponse> {
    let webhook_details = connector_data
        .connector
        .process_dispute_webhook(
            request_details.clone(),
            webhook_secrets.cloned(),
            connector_auth_details.cloned(),
        )
        .switch()?;

    // Generate response - DisputeService should handle this, for now return basic response
    let response = DisputeResponse::foreign_try_from(webhook_details).change_context(
        ApplicationErrorResponse::InternalServerError(ApiError {
            sub_code: "RESPONSE_CONSTRUCTION_ERROR".to_string(),
            error_identifier: 500,
            error_message: "Error while constructing response".to_string(),
            error_object: None,
        }),
    )?;

    Ok(grpc_api_types::payments::WebhookResponseContent {
        content: Some(
            grpc_api_types::payments::webhook_response_content::Content::DisputesResponse(response),
        ),
    })
}<|MERGE_RESOLUTION|>--- conflicted
+++ resolved
@@ -44,13 +44,7 @@
     configs::Config,
     error::{IntoGrpcStatus, PaymentAuthorizationError, ReportSwitchExt, ResultExtGrpc},
     implement_connector_operation,
-<<<<<<< HEAD
-    utils::{
-        auth_from_metadata, connector_from_metadata, get_config_from_request, grpc_logging_wrapper,
-    },
-=======
-    utils::{self, grpc_logging_wrapper},
->>>>>>> 541f6544
+    utils::{self, get_config_from_request, grpc_logging_wrapper},
 };
 
 #[derive(Debug, Clone)]
@@ -106,10 +100,7 @@
 }
 
 impl Payments {
-<<<<<<< HEAD
-=======
     // connector, connector_auth_details, request_id can be obtained from metadata_payload
->>>>>>> 541f6544
     #[allow(clippy::too_many_arguments)]
     async fn process_authorization_internal<
         T: PaymentMethodDataTypes
@@ -131,8 +122,8 @@
         metadata: &tonic::metadata::MetadataMap,
         metadata_payload: &utils::MetadataPayload,
         service_name: &str,
+        request_id: &str,
         config: &Config,
-        request_id: &str,
     ) -> Result<PaymentServiceAuthorizeResponse, PaymentAuthorizationError> {
         //get connector data
         let connector_data = ConnectorData::get_connector_by_name(&connector);
@@ -209,6 +200,7 @@
                     connector_auth_details.clone(),
                     event_params,
                     &payload,
+                    config,
                 )
                 .await?;
             tracing::info!(
@@ -409,7 +401,7 @@
             connector_name: event_params.connector_name,
             service_name: event_params.service_name,
             flow_name: events::FlowName::CreateOrder,
-            event_config: &self.config.events,
+            event_config: &config.events,
             raw_request_data: Some(pii::SecretSerdeValue::new(
                 payload.masked_serialize().unwrap_or_default(),
             )),
@@ -460,12 +452,12 @@
             + domain_types::types::CardConversionHelper<T>,
     >(
         &self,
-        config: &Config,
         connector_data: ConnectorData<T>,
         payment_flow_data: &PaymentFlowData,
         connector_auth_details: ConnectorAuthType,
         event_params: EventParams<'_>,
         payload: &PaymentServiceRegisterRequest,
+        config: &Config,
     ) -> Result<String, tonic::Status> {
         // Get connector integration
         let connector_integration: BoxedConnectorIntegrationV2<
@@ -556,6 +548,7 @@
         connector_auth_details: ConnectorAuthType,
         event_params: EventParams<'_>,
         payload: &P,
+        config: &Config,
     ) -> Result<SessionTokenResponseData, PaymentAuthorizationError>
     where
         P: Clone + ErasedMaskSerialize,
@@ -599,7 +592,7 @@
             connector_name: event_params.connector_name,
             service_name: event_params.service_name,
             flow_name: events::FlowName::CreateSessionToken,
-            event_config: &self.config.events,
+            event_config: &config.events,
             raw_request_data: Some(pii::SecretSerdeValue::new(
                 payload.masked_serialize().unwrap_or_default(),
             )),
@@ -609,7 +602,7 @@
         };
 
         let response = execute_connector_processing_step(
-            &self.config.proxy,
+            &config.proxy,
             connector_integration,
             session_token_router_data,
             None,
@@ -738,30 +731,17 @@
         request: tonic::Request<PaymentServiceAuthorizeRequest>,
     ) -> Result<tonic::Response<PaymentServiceAuthorizeResponse>, tonic::Status> {
         info!("PAYMENT_AUTHORIZE_FLOW: initiated");
-
+        let config = get_config_from_request(&request).map_err(|e| e.into_grpc_status())?;
         let service_name: String = request
             .extensions()
             .get::<String>()
             .cloned()
             .unwrap_or_else(|| "unknown_service".to_string());
-<<<<<<< HEAD
-        grpc_logging_wrapper(request, &service_name, |request| {
-            Box::pin(async {
-                let config = get_config_from_request(&request).map_err(|e| e.into_grpc_status())?;
-                let (connector, _merchant_id, _tenant_id, request_id) =
-                    crate::utils::connector_merchant_id_tenant_id_request_id_from_metadata(
-                        request.metadata(),
-                    )
-                    .map_err(|e| e.into_grpc_status())?;
-                let connector_auth_details =
-                    auth_from_metadata(request.metadata()).map_err(|e| e.into_grpc_status())?;
-=======
-        grpc_logging_wrapper(request, &service_name, self.config.clone(), |request, metadata_payload| {
+        grpc_logging_wrapper(request, &service_name, config.clone(), |request, metadata_payload| {
             let service_name = service_name.clone();
             Box::pin(async move {
                 let utils::MetadataPayload {connector, ref request_id, ref connector_auth_type, ..} = metadata_payload;
                 let connector_auth_details = connector_auth_type.clone();
->>>>>>> 541f6544
                 let metadata = request.metadata().clone();
                 let payload = request.into_inner();
 
@@ -776,15 +756,10 @@
                                             connector,
                                             connector_auth_details,
                                             &metadata,
-<<<<<<< HEAD
-                    &service_name,
-                    &config,
-                                            &request_id,
-=======
                                             &metadata_payload,
                                             &service_name,
                                             request_id,
->>>>>>> 541f6544
+                                            &config,
                                         ))
                                         .await
                                         {
@@ -800,12 +775,8 @@
                                             &metadata,
                                             &metadata_payload,
                                             &service_name,
-<<<<<<< HEAD
+                                            request_id,
                                             &config,
-                                            &request_id,
-=======
-                                            request_id,
->>>>>>> 541f6544
                                         ))
                                         .await
                                         {
@@ -823,12 +794,8 @@
                                     &metadata,
                                     &metadata_payload,
                                     &service_name,
-<<<<<<< HEAD
+                                    request_id,
                                     &config,
-                                    &request_id,
-=======
-                                    request_id,
->>>>>>> 541f6544
                                 ))
                                 .await
                                 {
@@ -846,12 +813,8 @@
                             &metadata,
                             &metadata_payload,
                             &service_name,
-<<<<<<< HEAD
+                            request_id,
                             &config,
-                            &request_id,
-=======
-                            request_id,
->>>>>>> 541f6544
                         ))
                         .await
                         {
@@ -948,6 +911,7 @@
         &self,
         request: tonic::Request<PaymentServiceTransformRequest>,
     ) -> Result<tonic::Response<PaymentServiceTransformResponse>, tonic::Status> {
+        let config = get_config_from_request(&request).map_err(|e| e.into_grpc_status())?;
         let service_name = request
             .extensions()
             .get::<String>()
@@ -956,7 +920,7 @@
         grpc_logging_wrapper(
             request,
             &service_name,
-            self.config.clone(),
+            config.clone(),
             |request, metadata_payload| {
                 async move {
                     let connector = metadata_payload.connector;
@@ -1109,6 +1073,7 @@
         &self,
         request: tonic::Request<PaymentServiceDisputeRequest>,
     ) -> Result<tonic::Response<DisputeResponse>, tonic::Status> {
+        let config = get_config_from_request(&request).map_err(|e| e.into_grpc_status())?;
         let service_name = request
             .extensions()
             .get::<String>()
@@ -1117,7 +1082,7 @@
         grpc_logging_wrapper(
             request,
             &service_name,
-            self.config.clone(),
+            config.clone(),
             |_request, _metadata_payload| async {
                 let response = DisputeResponse {
                     ..Default::default()
@@ -1182,24 +1147,16 @@
         request: tonic::Request<PaymentServiceRegisterRequest>,
     ) -> Result<tonic::Response<PaymentServiceRegisterResponse>, tonic::Status> {
         info!("SETUP_MANDATE_FLOW: initiated");
+        let config = get_config_from_request(&request).map_err(|e| e.into_grpc_status())?;
         let service_name = request
             .extensions()
             .get::<String>()
             .cloned()
             .unwrap_or_else(|| "unknown_service".to_string());
-<<<<<<< HEAD
-        grpc_logging_wrapper(request, &service_name, |request| {
-            Box::pin(async {
-                let config = get_config_from_request(&request).map_err(|e| e.into_grpc_status())?;
-                let (connector, _merchant_id, _tenant_id, request_id) =
-                    crate::utils::connector_merchant_id_tenant_id_request_id_from_metadata(
-                        request.metadata(),
-                    )
-=======
         grpc_logging_wrapper(
             request,
             &service_name,
-            self.config.clone(),
+            config.clone(),
             |request, metadata_payload| {
                 let service_name = service_name.clone();
                 Box::pin(async move {
@@ -1224,40 +1181,12 @@
                     // Create common request data
                     let payment_flow_data = PaymentFlowData::foreign_try_from((
                         payload.clone(),
-                        self.config.connectors.clone(),
-                        self.config.common.environment.clone(),
+                        config.connectors.clone(),
+                        config.common.environment.clone(),
                         &metadata,
                     ))
->>>>>>> 541f6544
                     .map_err(|e| e.into_grpc_status())?;
 
-<<<<<<< HEAD
-                //get connector data
-                let connector_data = ConnectorData::get_connector_by_name(&connector);
-
-                // Get connector integration
-                let connector_integration: BoxedConnectorIntegrationV2<
-                    '_,
-                    SetupMandate,
-                    PaymentFlowData,
-                    SetupMandateRequestData<DefaultPCIHolder>,
-                    PaymentsResponseData,
-                > = connector_data.connector.get_connector_integration_v2();
-
-                // Create common request data
-                let payment_flow_data = PaymentFlowData::foreign_try_from((
-                    payload.clone(),
-                    config.connectors.clone(),
-                    config.common.environment.clone(),
-                    &metadata,
-                ))
-                .map_err(|e| e.into_grpc_status())?;
-
-                let should_do_order_create = connector_data.connector.should_do_order_create();
-
-                let order_id = if should_do_order_create {
-                    let event_params = EventParams {
-=======
                     let should_do_order_create = connector_data.connector.should_do_order_create();
 
                     let order_id = if should_do_order_create {
@@ -1268,7 +1197,6 @@
                             lineage_ids: &metadata_payload.lineage_ids,
                             reference_id: &metadata_payload.reference_id,
                         };
-
                         Some(
                             self.handle_order_creation_for_setup_mandate(
                                 connector_data.clone(),
@@ -1276,6 +1204,7 @@
                                 connector_auth_details.clone(),
                                 event_params,
                                 &payload,
+                                &config,
                             )
                             .await?,
                         )
@@ -1302,11 +1231,10 @@
                         response: Err(ErrorResponse::default()),
                     };
                     let event_params = EventProcessingParams {
->>>>>>> 541f6544
                         connector_name: &connector.to_string(),
                         service_name: &service_name,
                         flow_name: events::FlowName::SetupMandate,
-                        event_config: &self.config.events,
+                        event_config: &config.events,
                         raw_request_data: Some(pii::SecretSerdeValue::new(
                             payload.masked_serialize().unwrap_or_default(),
                         )),
@@ -1315,25 +1243,12 @@
                         reference_id: &metadata_payload.reference_id,
                     };
 
-<<<<<<< HEAD
-                    Some(
-                        self.handle_order_creation_for_setup_mandate(
-                            &config,
-                            connector_data,
-                            &payment_flow_data,
-                            connector_auth_details.clone(),
-                            event_params,
-                            &payload,
-                        )
-                        .await?,
-=======
                     let response = execute_connector_processing_step(
-                        &self.config.proxy,
+                        &config.proxy,
                         connector_integration,
                         router_data,
                         None,
                         event_params,
->>>>>>> 541f6544
                     )
                     .await
                     .switch()
@@ -1343,56 +1258,10 @@
                     let setup_mandate_response = generate_setup_mandate_response(response)
                         .map_err(|e| e.into_grpc_status())?;
 
-<<<<<<< HEAD
-                // Create router data
-                let router_data: RouterDataV2<
-                    SetupMandate,
-                    PaymentFlowData,
-                    SetupMandateRequestData<DefaultPCIHolder>,
-                    PaymentsResponseData,
-                > = RouterDataV2 {
-                    flow: std::marker::PhantomData,
-                    resource_common_data: payment_flow_data,
-                    connector_auth_type: connector_auth_details,
-                    request: setup_mandate_request_data,
-                    response: Err(ErrorResponse::default()),
-                };
-
-                let event_params = EventProcessingParams {
-                    connector_name: &connector.to_string(),
-                    service_name: &service_name,
-                    flow_name: events::FlowName::SetupMandate,
-                    event_config: &self.config.events,
-                    raw_request_data: Some(pii::SecretSerdeValue::new(
-                        payload.masked_serialize().unwrap_or_default(),
-                    )),
-                    request_id: &request_id,
-                };
-
-                let response = execute_connector_processing_step(
-                    &config.proxy,
-                    connector_integration,
-                    router_data,
-                    None,
-                    event_params,
-                )
-                .await
-                .switch()
-                .map_err(|e| e.into_grpc_status())?;
-
-                // Generate response
-                let setup_mandate_response =
-                    generate_setup_mandate_response(response).map_err(|e| e.into_grpc_status())?;
-
-                Ok(tonic::Response::new(setup_mandate_response))
-            })
-        })
-=======
                     Ok(tonic::Response::new(setup_mandate_response))
                 })
             },
         )
->>>>>>> 541f6544
         .await
     }
 
@@ -1420,6 +1289,7 @@
         request: tonic::Request<PaymentServiceRepeatEverythingRequest>,
     ) -> Result<tonic::Response<PaymentServiceRepeatEverythingResponse>, tonic::Status> {
         info!("REPEAT_PAYMENT_FLOW: initiated");
+        let config = get_config_from_request(&request).map_err(|e| e.into_grpc_status())?;
         let service_name = request
             .extensions()
             .get::<String>()
@@ -1428,7 +1298,7 @@
         grpc_logging_wrapper(
             request,
             &service_name,
-            self.config.clone(),
+            config.clone(),
             |request, metadata_payload| {
                 let service_name = service_name.clone();
                 Box::pin(async move {
@@ -1454,7 +1324,7 @@
                     // Create payment flow data
                     let payment_flow_data = PaymentFlowData::foreign_try_from((
                         payload.clone(),
-                        self.config.connectors.clone(),
+                        config.connectors.clone(),
                         &metadata,
                     ))
                     .map_err(|e| e.into_grpc_status())?;
@@ -1480,7 +1350,7 @@
                         connector_name: &connector.to_string(),
                         service_name: &service_name,
                         flow_name: events::FlowName::RepeatPayment,
-                        event_config: &self.config.events,
+                        event_config: &config.events,
                         raw_request_data: Some(pii::SecretSerdeValue::new(
                             payload.masked_serialize().unwrap_or_default(),
                         )),
@@ -1490,7 +1360,7 @@
                     };
 
                     let response = execute_connector_processing_step(
-                        &self.config.proxy,
+                        &config.proxy,
                         connector_integration,
                         router_data,
                         None,
