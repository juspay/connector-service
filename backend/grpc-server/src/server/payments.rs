use crate::implement_connector_operation;
use crate::{
    configs::Config,
    error::{IntoGrpcStatus, ReportSwitchExt, ResultExtGrpc},
    utils::{
        auth_from_metadata, connector_from_metadata,
        connector_merchant_id_tenant_id_request_id_from_metadata, grpc_logging_wrapper,
    },
};
use common_utils::errors::CustomResult;
use connector_integration::types::ConnectorData;
use domain_types::{
    connector_flow::{
        Authorize, Capture, CreateOrder, FlowName, PSync, Refund, SetupMandate, Void,
    },
    connector_types::{
        PaymentCreateOrderData, PaymentCreateOrderResponse, PaymentFlowData, PaymentVoidData,
        PaymentsAuthorizeData, PaymentsCaptureData, PaymentsResponseData, PaymentsSyncData,
        RefundFlowData, RefundsData, RefundsResponseData, SetupMandateRequestData,
    },
    errors::{ApiError, ApplicationErrorResponse},
    router_data::{ConnectorAuthType, ErrorResponse},
    router_data_v2::RouterDataV2,
    types::{
        generate_payment_capture_response, generate_payment_sync_response,
        generate_payment_void_response, generate_refund_response, generate_setup_mandate_response,
    },
    utils::ForeignTryFrom,
};
use error_stack::ResultExt;
use grpc_api_types::payments::{
    payment_service_server::PaymentService, DisputeResponse, PaymentServiceAuthorizeRequest,
    PaymentServiceAuthorizeResponse, PaymentServiceCaptureRequest, PaymentServiceCaptureResponse,
    PaymentServiceDisputeRequest, PaymentServiceGetRequest, PaymentServiceGetResponse,
    PaymentServiceRefundRequest, PaymentServiceRegisterRequest, PaymentServiceRegisterResponse,
    PaymentServiceTransformRequest, PaymentServiceTransformResponse, PaymentServiceVoidRequest,
    PaymentServiceVoidResponse, RefundResponse,
};
use interfaces::connector_integration_v2::BoxedConnectorIntegrationV2;
use std::sync::Arc;

use tracing::info;

// Helper trait for payment operations
trait PaymentOperationsInternal {
    async fn internal_payment_sync(
        &self,
        request: tonic::Request<PaymentServiceGetRequest>,
    ) -> Result<tonic::Response<PaymentServiceGetResponse>, tonic::Status>;

    async fn internal_void_payment(
        &self,
        request: tonic::Request<PaymentServiceVoidRequest>,
    ) -> Result<tonic::Response<PaymentServiceVoidResponse>, tonic::Status>;

    async fn internal_refund(
        &self,
        request: tonic::Request<PaymentServiceRefundRequest>,
    ) -> Result<tonic::Response<RefundResponse>, tonic::Status>;

    async fn internal_payment_capture(
        &self,
        request: tonic::Request<PaymentServiceCaptureRequest>,
    ) -> Result<tonic::Response<PaymentServiceCaptureResponse>, tonic::Status>;
}

pub struct Payments {
    pub config: Arc<Config>,
}

impl Payments {
    async fn handle_order_creation(
        &self,
        connector_data: ConnectorData,
        payment_flow_data: &mut PaymentFlowData,
        connector_auth_details: ConnectorAuthType,
        payload: &PaymentServiceAuthorizeRequest,
        connector_name: &str,
        service_name: &str,
    ) -> Result<(), tonic::Status> {
        // Get connector integration
        let connector_integration: BoxedConnectorIntegrationV2<
            '_,
            CreateOrder,
            PaymentFlowData,
            PaymentCreateOrderData,
            PaymentCreateOrderResponse,
        > = connector_data.connector.get_connector_integration_v2();

        let currency = common_enums::Currency::foreign_try_from(payload.currency())
            .map_err(|e| e.into_grpc_status())?;

        let order_create_data = PaymentCreateOrderData {
            amount: common_utils::types::MinorUnit::new(payload.minor_amount),
            currency,
            integrity_object: None,
        };

        let order_router_data = RouterDataV2::<
            CreateOrder,
            PaymentFlowData,
            PaymentCreateOrderData,
            PaymentCreateOrderResponse,
        > {
            flow: std::marker::PhantomData,
            resource_common_data: payment_flow_data.clone(),
            connector_auth_type: connector_auth_details,
            request: order_create_data,
            response: Err(ErrorResponse::default()),
        };

        // Execute connector processing
        let response = external_services::service::execute_connector_processing_step(
            &self.config.proxy,
            connector_integration,
            order_router_data,
            None,
            connector_name,
            service_name,
        )
        .await
        .switch()
        .map_err(|e| e.into_grpc_status())?;

        match response.response {
            Ok(PaymentCreateOrderResponse { order_id, .. }) => {
                payment_flow_data.reference_id = Some(order_id);
                Ok(())
            }
            Err(ErrorResponse { message, .. }) => Err(tonic::Status::internal(format!(
                "Order creation error: {message}"
            ))),
        }
    }
    async fn handle_order_creation_for_setup_mandate(
        &self,
        connector_data: ConnectorData,
        payment_flow_data: &mut PaymentFlowData,
        connector_auth_details: ConnectorAuthType,
        payload: &PaymentServiceRegisterRequest,
        connector_name: &str,
        service_name: &str,
    ) -> Result<(), tonic::Status> {
        // Get connector integration
        let connector_integration: BoxedConnectorIntegrationV2<
            '_,
            CreateOrder,
            PaymentFlowData,
            PaymentCreateOrderData,
            PaymentCreateOrderResponse,
        > = connector_data.connector.get_connector_integration_v2();

        let currency = common_enums::Currency::foreign_try_from(payload.currency())
            .map_err(|e| e.into_grpc_status())?;

        let order_create_data = PaymentCreateOrderData {
            amount: common_utils::types::MinorUnit::new(0),
            currency,
            integrity_object: None,
        };

        let order_router_data = RouterDataV2::<
            CreateOrder,
            PaymentFlowData,
            PaymentCreateOrderData,
            PaymentCreateOrderResponse,
        > {
            flow: std::marker::PhantomData,
            resource_common_data: payment_flow_data.clone(),
            connector_auth_type: connector_auth_details,
            request: order_create_data,
            response: Err(ErrorResponse::default()),
        };

        // Execute connector processing
        let response = external_services::service::execute_connector_processing_step(
            &self.config.proxy,
            connector_integration,
            order_router_data,
            None,
            connector_name,
            service_name,
        )
        .await
        .switch()
        .map_err(|e| e.into_grpc_status())?;

        match response.response {
            Ok(PaymentCreateOrderResponse { order_id, .. }) => {
                payment_flow_data.reference_id = Some(order_id);
                Ok(())
            }
            Err(ErrorResponse { message, .. }) => Err(tonic::Status::internal(format!(
                "Order creation error: {message}"
            ))),
        }
    }
}

impl PaymentOperationsInternal for Payments {
    implement_connector_operation!(
        fn_name: internal_payment_sync,
        log_prefix: "PAYMENT_SYNC",
        request_type: PaymentServiceGetRequest,
        response_type: PaymentServiceGetResponse,
        flow_marker: PSync,
        resource_common_data_type: PaymentFlowData,
        request_data_type: PaymentsSyncData,
        response_data_type: PaymentsResponseData,
        request_data_constructor: PaymentsSyncData::foreign_try_from,
        common_flow_data_constructor: PaymentFlowData::foreign_try_from,
        generate_response_fn: generate_payment_sync_response,
        all_keys_required: None
    );

    implement_connector_operation!(
        fn_name: internal_void_payment,
        log_prefix: "PAYMENT_VOID",
        request_type: PaymentServiceVoidRequest,
        response_type: PaymentServiceVoidResponse,
        flow_marker: Void,
        resource_common_data_type: PaymentFlowData,
        request_data_type: PaymentVoidData,
        response_data_type: PaymentsResponseData,
        request_data_constructor: PaymentVoidData::foreign_try_from,
        common_flow_data_constructor: PaymentFlowData::foreign_try_from,
        generate_response_fn: generate_payment_void_response,
        all_keys_required: None
    );

    implement_connector_operation!(
        fn_name: internal_refund,
        log_prefix: "REFUND",
        request_type: PaymentServiceRefundRequest,
        response_type: RefundResponse,
        flow_marker: Refund,
        resource_common_data_type: RefundFlowData,
        request_data_type: RefundsData,
        response_data_type: RefundsResponseData,
        request_data_constructor: RefundsData::foreign_try_from,
        common_flow_data_constructor: RefundFlowData::foreign_try_from,
        generate_response_fn: generate_refund_response,
        all_keys_required: None
    );

    implement_connector_operation!(
        fn_name: internal_payment_capture,
        log_prefix: "PAYMENT_CAPTURE",
        request_type: PaymentServiceCaptureRequest,
        response_type: PaymentServiceCaptureResponse,
        flow_marker: Capture,
        resource_common_data_type: PaymentFlowData,
        request_data_type: PaymentsCaptureData,
        response_data_type: PaymentsResponseData,
        request_data_constructor: PaymentsCaptureData::foreign_try_from,
        common_flow_data_constructor: PaymentFlowData::foreign_try_from,
        generate_response_fn: generate_payment_capture_response,
        all_keys_required: None
    );
}

#[tonic::async_trait]
impl PaymentService for Payments {
    #[tracing::instrument(
        name = "payment_authorize",
        fields(
            name = common_utils::consts::NAME,
            service_name = tracing::field::Empty,
            service_method = FlowName::Authorize.to_string(),
            request_body = tracing::field::Empty,
            response_body = tracing::field::Empty,
            error_message = tracing::field::Empty,
            merchant_id = tracing::field::Empty,
            gateway = tracing::field::Empty,
            request_id = tracing::field::Empty,
            status_code = tracing::field::Empty,
            message_ = "Golden Log Line (incoming)",
            response_time = tracing::field::Empty,
            tenant_id = tracing::field::Empty,
            flow = FlowName::Authorize.to_string(),
            flow_specific_fields.status = tracing::field::Empty,
        )
        skip(self, request)
    )]
    async fn authorize(
        &self,
        request: tonic::Request<PaymentServiceAuthorizeRequest>,
    ) -> Result<tonic::Response<PaymentServiceAuthorizeResponse>, tonic::Status> {
        info!("PAYMENT_AUTHORIZE_FLOW: initiated");
        let service_name = request
            .extensions()
            .get::<String>()
            .cloned()
            .unwrap_or_else(|| "unknown_service".to_string());
            grpc_logging_wrapper(request, &service_name, |request| {
            Box::pin(async {
                let connector = connector_from_metadata(request.metadata())
                    .map_err(|e| e.into_grpc_status())?;
                let connector_auth_details =
                    auth_from_metadata(request.metadata()).map_err(|e| e.into_grpc_status())?;
                let payload = request.into_inner();

                //get connector data
                let connector_data = ConnectorData::get_connector_by_name(&connector);

                // Get connector integration
                let connector_integration: BoxedConnectorIntegrationV2<
                    '_,
                    Authorize,
                    PaymentFlowData,
                    PaymentsAuthorizeData,
                    PaymentsResponseData,
                > = connector_data.connector.get_connector_integration_v2();

                // Create common request data
                let mut payment_flow_data = PaymentFlowData::foreign_try_from((
                    payload.clone(),
                    self.config.connectors.clone(),
                ))
                .map_err(|e| e.into_grpc_status())?;

                let should_do_order_create = connector_data.connector.should_do_order_create();

                if should_do_order_create {
                    self.handle_order_creation(
                        connector_data.clone(),
                        &mut payment_flow_data,
                        connector_auth_details.clone(),
                        &payload,
                        &connector.to_string(),
                        &service_name,
                    )
                    .await?;
                }

                // Create connector request data
                let payment_authorize_data =
                    PaymentsAuthorizeData::foreign_try_from(payload.clone())
                        .map_err(|e| e.into_grpc_status())?;
                // Construct router data
                let router_data = RouterDataV2::<
                    Authorize,
                    PaymentFlowData,
                    PaymentsAuthorizeData,
                    PaymentsResponseData,
                > {
                    flow: std::marker::PhantomData,
                    resource_common_data: payment_flow_data,
                    connector_auth_type: connector_auth_details,
                    request: payment_authorize_data,
                    response: Err(ErrorResponse::default()),
                };

                // Execute connector processing
                let response = external_services::service::execute_connector_processing_step(
                    &self.config.proxy,
                    connector_integration,
                    router_data,
                    None,
                    &connector.to_string(),
                    &service_name,
                )
                .await
                .switch()
                .map_err(|e| e.into_grpc_status())?;

                // Generate response
                let authorize_response =
                    domain_types::types::generate_payment_authorize_response(response)
                        .map_err(|e| e.into_grpc_status())?;

                Ok(tonic::Response::new(authorize_response))
            })
<<<<<<< HEAD
        }).await
=======
            .await;
        let duration = start_time.elapsed().as_millis();
        current_span.record("response_time", duration);

        match &result {
            Ok(response) => {
                current_span.record("response_body", tracing::field::debug(response.get_ref()));

                let status = response.get_ref().status();
                let status_str = common_enums::AttemptStatus::foreign_try_from(status)
                    .unwrap_or(common_enums::AttemptStatus::Unknown)
                    .to_string();
                current_span.record("flow_specific_fields.status", status_str);
            }
            Err(status) => {
                current_span.record("error_message", status.message());
                current_span.record("status_code", status.code().to_string());
            }
        }
        result
>>>>>>> afaef342
    }

    #[tracing::instrument(
        name = "payment_sync",
        fields(
            name = common_utils::consts::NAME,
            service_name = common_utils::consts::PAYMENT_SERVICE_NAME,
            service_method = FlowName::Psync.to_string(),
            request_body = tracing::field::Empty,
            response_body = tracing::field::Empty,
            error_message = tracing::field::Empty,
            merchant_id = tracing::field::Empty,
            gateway = tracing::field::Empty,
            request_id = tracing::field::Empty,
            status_code = tracing::field::Empty,
            message = "Golden Log Line (incoming)",
            response_time = tracing::field::Empty,
            tenant_id = tracing::field::Empty,
            flow = FlowName::Psync.to_string(),
            flow_specific_fields.status = tracing::field::Empty,
        )
        skip(self, request)
    )]
    async fn get(
        &self,
        request: tonic::Request<PaymentServiceGetRequest>,
    ) -> Result<tonic::Response<PaymentServiceGetResponse>, tonic::Status> {
        let current_span = tracing::Span::current();
        let (gateway, merchant_id, tenant_id, request_id) =
            connector_merchant_id_tenant_id_request_id_from_metadata(request.metadata())
                .map_err(|e| e.into_grpc_status())?;
        let req_body = request.get_ref();
        let req_body_json = match serde_json::to_string(req_body) {
            Ok(json) => json,
            Err(e) => {
                tracing::error!("Serialization error: {:?}", e);
                "<serialization error>".to_string()
            }
        };
        current_span.record("request_body", req_body_json);
        current_span.record("gateway", gateway.to_string());
        current_span.record("merchant_id", merchant_id);
        current_span.record("tenant_id", tenant_id);
        current_span.record("request_id", request_id);

        let start_time = tokio::time::Instant::now();

        let result = self.internal_payment_sync(request).await;
        let duration = start_time.elapsed().as_millis();
        current_span.record("response_time", duration);

        match &result {
            Ok(response) => {
                current_span.record("response_body", tracing::field::debug(response.get_ref()));
<<<<<<< HEAD
                let status = response.get_ref().status;
                // let status_str = AttemptStatus::try_from(status)
                //     .unwrap_or(AttemptStatus::Unknown)
                //     .to_string();
                // current_span.record("flow_specific_fields.status", status_str);
=======
                let status = response.get_ref().status();
                let status_str = common_enums::AttemptStatus::foreign_try_from(status)
                    .unwrap_or(common_enums::AttemptStatus::Unknown)
                    .to_string();
                current_span.record("flow_specific_fields.status", status_str);
>>>>>>> afaef342
            }
            Err(status) => {
                current_span.record("error_message", status.message());
                current_span.record("status_code", status.code().to_string());
            }
        }
        result
    }

    #[tracing::instrument(
        name = "payment_void",
        fields(
            name = common_utils::consts::NAME,
            service_name = common_utils::consts::PAYMENT_SERVICE_NAME,
            service_method = FlowName::Void.to_string(),
            request_body = tracing::field::Empty,
            response_body = tracing::field::Empty,
            error_message = tracing::field::Empty,
            merchant_id = tracing::field::Empty,
            gateway = tracing::field::Empty,
            request_id = tracing::field::Empty,
            status_code = tracing::field::Empty,
            message_ = "Golden Log Line (incoming)",
            response_time = tracing::field::Empty,
            tenant_id = tracing::field::Empty,
            flow = FlowName::Void.to_string(),
            flow_specific_fields.status = tracing::field::Empty,
        )
        skip(self, request)
    )]
    async fn void(
        &self,
        request: tonic::Request<PaymentServiceVoidRequest>,
    ) -> Result<tonic::Response<PaymentServiceVoidResponse>, tonic::Status> {
        let current_span = tracing::Span::current();
        let (gateway, merchant_id, tenant_id, request_id) =
            connector_merchant_id_tenant_id_request_id_from_metadata(request.metadata())
                .map_err(|e| e.into_grpc_status())?;
        let req_body = request.get_ref();
        let req_body_json = match serde_json::to_string(req_body) {
            Ok(json) => json,
            Err(e) => {
                tracing::error!("Serialization error: {:?}", e);
                "<serialization error>".to_string()
            }
        };
        current_span.record("request_body", req_body_json);
        current_span.record("gateway", gateway.to_string());
        current_span.record("merchant_id", merchant_id);
        current_span.record("tenant_id", tenant_id);
        current_span.record("request_id", request_id);

        let start_time = tokio::time::Instant::now();

        let result = self.internal_void_payment(request).await;
        let duration = start_time.elapsed().as_millis();
        current_span.record("response_time", duration);

        match &result {
            Ok(response) => {
                current_span.record("response_body", tracing::field::debug(response.get_ref()));

<<<<<<< HEAD
                // let status = response.get_ref().status;
                // let status_str = AttemptStatus::try_from(status)
                //     .unwrap_or(AttemptStatus::Unknown)
                //     .to_string();
                // current_span.record("flow_specific_fields.status", status_str);
=======
                let status = response.get_ref().status();
                let status_str = common_enums::AttemptStatus::foreign_try_from(status)
                    .unwrap_or(common_enums::AttemptStatus::Unknown)
                    .to_string();
                current_span.record("flow_specific_fields.status", status_str);
>>>>>>> afaef342
            }
            Err(status) => {
                current_span.record("error_message", status.message());
                current_span.record("status_code", status.code().to_string());
            }
        }
        result
    }

    #[tracing::instrument(
        name = "incoming_webhook",
        fields(
            name = common_utils::consts::NAME,
            service_name = common_utils::consts::PAYMENT_SERVICE_NAME,
            service_method = FlowName::IncomingWebhook.to_string(),
            request_body = tracing::field::Empty,
            response_body = tracing::field::Empty,
            error_message = tracing::field::Empty,
            merchant_id = tracing::field::Empty,
            gateway = tracing::field::Empty,
            request_id = tracing::field::Empty,
            status_code = tracing::field::Empty,
            message_ = "Golden Log Line (incoming)",
            response_time = tracing::field::Empty,
            tenant_id = tracing::field::Empty,
            flow = FlowName::IncomingWebhook.to_string(),
            flow_specific_fields.status = tracing::field::Empty,
        )
        skip(self, request)
    )]
    async fn transform(
        &self,
        request: tonic::Request<PaymentServiceTransformRequest>,
    ) -> Result<tonic::Response<PaymentServiceTransformResponse>, tonic::Status> {
        let current_span = tracing::Span::current();
        let (gateway, merchant_id, tenant_id, request_id) =
            connector_merchant_id_tenant_id_request_id_from_metadata(request.metadata())
                .map_err(|e| e.into_grpc_status())?;
        let req_body = request.get_ref();
        let req_body_json = match serde_json::to_string(req_body) {
            Ok(json) => json,
            Err(e) => {
                tracing::error!("Serialization error: {:?}", e);
                "<serialization error>".to_string()
            }
        };
        current_span.record("request_body", req_body_json);
        current_span.record("gateway", gateway.to_string());
        current_span.record("merchant_id", merchant_id);
        current_span.record("tenant_id", tenant_id);
        current_span.record("request_id", request_id);

        let start_time = tokio::time::Instant::now();
        let result: Result<tonic::Response<PaymentServiceTransformResponse>, tonic::Status> =
            async {
                let connector = connector_from_metadata(request.metadata())
                    .map_err(|e| e.into_grpc_status())?;
                let connector_auth_details =
                    auth_from_metadata(request.metadata()).map_err(|e| e.into_grpc_status())?;
                let payload = request.into_inner();

                let request_details = payload
                    .request_details
                    .map(domain_types::connector_types::RequestDetails::foreign_try_from)
                    .ok_or_else(|| {
                        tonic::Status::invalid_argument("missing request_details in the payload")
                    })?
                    .map_err(|e| e.into_grpc_status())?;

                let webhook_secrets = payload
                    .webhook_secrets
                    .map(|details| {
                        domain_types::connector_types::ConnectorWebhookSecrets::foreign_try_from(
                            details,
                        )
                        .map_err(|e| e.into_grpc_status())
                    })
                    .transpose()?;

                //get connector data
                let connector_data = ConnectorData::get_connector_by_name(&connector);

                let source_verified = connector_data
                    .connector
                    .verify_webhook_source(
                        request_details.clone(),
                        webhook_secrets.clone(),
                        // TODO: do we need to force authentication? we can make it optional
                        Some(connector_auth_details.clone()),
                    )
                    .switch()
                    .map_err(|e| e.into_grpc_status())?;

                let event_type = connector_data
                    .connector
                    .get_event_type(
                        request_details.clone(),
                        webhook_secrets.clone(),
                        Some(connector_auth_details.clone()),
                    )
                    .switch()
                    .map_err(|e| e.into_grpc_status())?;

                // Get content for the webhook based on the event type
                let content = match event_type {
                    domain_types::connector_types::EventType::Payment => {
                        get_payments_webhook_content(
                            connector_data,
                            request_details,
                            webhook_secrets,
                            Some(connector_auth_details),
                        )
                        .await
                        .map_err(|e| e.into_grpc_status())?
                    }
                    domain_types::connector_types::EventType::Refund => {
                        get_refunds_webhook_content(
                            connector_data,
                            request_details,
                            webhook_secrets,
                            Some(connector_auth_details),
                        )
                        .await
                        .map_err(|e| e.into_grpc_status())?
                    }
                    domain_types::connector_types::EventType::Dispute => {
                        get_disputes_webhook_content(
                            connector_data,
                            request_details,
                            webhook_secrets,
                            Some(connector_auth_details),
                        )
                        .await
                        .map_err(|e| e.into_grpc_status())?
                    }
                };

                let api_event_type =
                    grpc_api_types::payments::WebhookEventType::foreign_try_from(event_type)
                        .map_err(|e| e.into_grpc_status())?;

                let response = PaymentServiceTransformResponse {
                    event_type: api_event_type.into(),
                    content: Some(content),
                    source_verified,
                    response_ref_id: None,
                };

                Ok(tonic::Response::new(response))
            }
            .await;
        let duration = start_time.elapsed().as_millis();
        current_span.record("response_time", duration);

        match &result {
            Ok(response) => {
                current_span.record("response_body", tracing::field::debug(response.get_ref()));
            }
            Err(status) => {
                current_span.record("error_message", status.message());
                current_span.record("status_code", status.code().to_string());
            }
        }
        result
    }

    #[tracing::instrument(
        name = "refund",
        fields(
            name = common_utils::consts::NAME,
            service_name = common_utils::consts::PAYMENT_SERVICE_NAME,
            service_method = FlowName::Refund.to_string(),
            request_body = tracing::field::Empty,
            response_body = tracing::field::Empty,
            error_message = tracing::field::Empty,
            merchant_id = tracing::field::Empty,
            gateway = tracing::field::Empty,
            request_id = tracing::field::Empty,
            status_code = tracing::field::Empty,
            message_ = "Golden Log Line (incoming)",
            response_time = tracing::field::Empty,
            tenant_id = tracing::field::Empty,
            flow = FlowName::Refund.to_string(),
            flow_specific_fields.status = tracing::field::Empty,
        )
        skip(self, request)
    )]
    async fn refund(
        &self,
        request: tonic::Request<PaymentServiceRefundRequest>,
    ) -> Result<tonic::Response<RefundResponse>, tonic::Status> {
        let current_span = tracing::Span::current();
        let (gateway, merchant_id, tenant_id, request_id) =
            connector_merchant_id_tenant_id_request_id_from_metadata(request.metadata())
                .map_err(|e| e.into_grpc_status())?;
        let req_body = request.get_ref();
        let req_body_json = match serde_json::to_string(req_body) {
            Ok(json) => json,
            Err(e) => {
                tracing::error!("Serialization error: {:?}", e);
                "<serialization error>".to_string()
            }
        };
        current_span.record("request_body", req_body_json);
        current_span.record("gateway", gateway.to_string());
        current_span.record("merchant_id", merchant_id);
        current_span.record("tenant_id", tenant_id);
        current_span.record("request_id", request_id);

        let start_time = tokio::time::Instant::now();

        let result = self.internal_refund(request).await;
        let duration = start_time.elapsed().as_millis();
        current_span.record("response_time", duration);

        match &result {
            Ok(response) => {
                current_span.record("response_body", tracing::field::debug(response.get_ref()));
            }
            Err(status) => {
                current_span.record("error_message", status.message());
                current_span.record("status_code", status.code().to_string());
            }
        }
        result
    }

    #[tracing::instrument(
        name = "defend_dispute",
        fields(
            name = common_utils::consts::NAME,
            service_name = common_utils::consts::PAYMENT_SERVICE_NAME,
            service_method = FlowName::DefendDispute.to_string(),
            request_body = tracing::field::Empty,
            response_body = tracing::field::Empty,
            error_message = tracing::field::Empty,
            merchant_id = tracing::field::Empty,
            gateway = tracing::field::Empty,
            request_id = tracing::field::Empty,
            status_code = tracing::field::Empty,
            message_ = "Golden Log Line (incoming)",
            response_time = tracing::field::Empty,
            tenant_id = tracing::field::Empty,
            flow = FlowName::DefendDispute.to_string(),
            flow_specific_fields.status = tracing::field::Empty,
        )
        skip(self, request)
    )]
    async fn dispute(
        &self,
        request: tonic::Request<PaymentServiceDisputeRequest>,
    ) -> Result<tonic::Response<DisputeResponse>, tonic::Status> {
        let current_span = tracing::Span::current();
        let (gateway, merchant_id, tenant_id, request_id) =
            connector_merchant_id_tenant_id_request_id_from_metadata(request.metadata())
                .map_err(|e| e.into_grpc_status())?;
        let req_body = request.get_ref();
        let req_body_json = match serde_json::to_string(req_body) {
            Ok(json) => json,
            Err(e) => {
                tracing::error!("Serialization error: {:?}", e);
                "<serialization error>".to_string()
            }
        };
        current_span.record("request_body", req_body_json);
        current_span.record("gateway", gateway.to_string());
        current_span.record("merchant_id", merchant_id);
        current_span.record("tenant_id", tenant_id);
        current_span.record("request_id", request_id);

        let start_time = tokio::time::Instant::now();
        // For now, just return a basic dispute response
        // This will need proper implementation based on domain logic
        let result: Result<tonic::Response<DisputeResponse>, tonic::Status> = async {
            let response = DisputeResponse {
                ..Default::default()
            };
            Ok(tonic::Response::new(response))
        }
        .await;
        let duration = start_time.elapsed().as_millis();
        current_span.record("response_time", duration);

        match &result {
            Ok(response) => {
                current_span.record("response_body", tracing::field::debug(response.get_ref()));
            }
            Err(status) => {
                current_span.record("error_message", status.message());
                current_span.record("status_code", status.code().to_string());
            }
        }
        result
    }

    #[tracing::instrument(
        name = "payment_capture",
        fields(
            name = common_utils::consts::NAME,
            service_name = common_utils::consts::PAYMENT_SERVICE_NAME,
            service_method = FlowName::Capture.to_string(),
            request_body = tracing::field::Empty,
            response_body = tracing::field::Empty,
            error_message = tracing::field::Empty,
            merchant_id = tracing::field::Empty,
            gateway = tracing::field::Empty,
            request_id = tracing::field::Empty,
            status_code = tracing::field::Empty,
            message_ = "Golden Log Line (incoming)",
            response_time = tracing::field::Empty,
            tenant_id = tracing::field::Empty,
            flow = FlowName::Capture.to_string(),
            flow_specific_fields.status = tracing::field::Empty,
        )
        skip(self, request)
    )]
    async fn capture(
        &self,
        request: tonic::Request<PaymentServiceCaptureRequest>,
    ) -> Result<tonic::Response<PaymentServiceCaptureResponse>, tonic::Status> {
        let current_span = tracing::Span::current();
        let (gateway, merchant_id, tenant_id, request_id) =
            connector_merchant_id_tenant_id_request_id_from_metadata(request.metadata())
                .map_err(|e| e.into_grpc_status())?;
        let req_body = request.get_ref();
        let req_body_json = match serde_json::to_string(req_body) {
            Ok(json) => json,
            Err(e) => {
                tracing::error!("Serialization error: {:?}", e);
                "<serialization error>".to_string()
            }
        };
        current_span.record("request_body", req_body_json);
        current_span.record("gateway", gateway.to_string());
        current_span.record("merchant_id", merchant_id);
        current_span.record("tenant_id", tenant_id);
        current_span.record("request_id", request_id);

        let start_time = tokio::time::Instant::now();

        let result = self.internal_payment_capture(request).await;
        let duration = start_time.elapsed().as_millis();
        current_span.record("response_time", duration);

        match &result {
            Ok(response) => {
                current_span.record("response_body", tracing::field::debug(response.get_ref()));

<<<<<<< HEAD
                // let status = response.get_ref().status;
                // let status_str = AttemptStatus::try_from(status)
                //     .unwrap_or(AttemptStatus::Unknown)
                //     .to_string();
                // current_span.record("flow_specific_fields.status", status_str);
=======
                let status = response.get_ref().status();
                let status_str = common_enums::AttemptStatus::foreign_try_from(status)
                    .unwrap_or(common_enums::AttemptStatus::Unknown)
                    .to_string();
                current_span.record("flow_specific_fields.status", status_str);
>>>>>>> afaef342
            }
            Err(status) => {
                current_span.record("error_message", status.message());
                current_span.record("status_code", status.code().to_string());
            }
        }
        result
    }

    #[tracing::instrument(
        name = "setup_mandate",
        fields(
            name = common_utils::consts::NAME,
            service_name = common_utils::consts::PAYMENT_SERVICE_NAME,
            service_method = FlowName::SetupMandate.to_string(),
            request_body = tracing::field::Empty,
            response_body = tracing::field::Empty,
            error_message = tracing::field::Empty,
            merchant_id = tracing::field::Empty,
            gateway = tracing::field::Empty,
            request_id = tracing::field::Empty,
            status_code = tracing::field::Empty,
            message_ = "Golden Log Line (incoming)",
            response_time = tracing::field::Empty,
            tenant_id = tracing::field::Empty,
            flow = FlowName::SetupMandate.to_string(),
            flow_specific_fields.status = tracing::field::Empty,
        )
        skip(self, request)
    )]
    async fn register(
        &self,
        request: tonic::Request<PaymentServiceRegisterRequest>,
    ) -> Result<tonic::Response<PaymentServiceRegisterResponse>, tonic::Status> {
        info!("SETUP_MANDATE_FLOW: initiated");
        let service_name = request
            .extensions()
            .get::<String>()
            .cloned()
            .unwrap_or_else(|| "unknown_service".to_string());
        let current_span = tracing::Span::current();
        let (gateway, merchant_id, tenant_id, request_id) =
            connector_merchant_id_tenant_id_request_id_from_metadata(request.metadata())
                .map_err(|e| e.into_grpc_status())?;
        let req_body = request.get_ref();
        let req_body_json = match serde_json::to_string(req_body) {
            Ok(json) => json,
            Err(e) => {
                tracing::error!("Serialization error: {:?}", e);
                "<serialization error>".to_string()
            }
        };
        current_span.record("request_body", req_body_json);
        current_span.record("gateway", gateway.to_string());
        current_span.record("merchant_id", merchant_id);
        current_span.record("tenant_id", tenant_id);
        current_span.record("request_id", request_id);

        let start_time = tokio::time::Instant::now();

        let result: Result<tonic::Response<PaymentServiceRegisterResponse>, tonic::Status> =
            Box::pin(async {
                let connector = connector_from_metadata(request.metadata())
                    .map_err(|e| e.into_grpc_status())?;
                let connector_auth_details =
                    auth_from_metadata(request.metadata()).map_err(|e| e.into_grpc_status())?;
                let payload = request.into_inner();

                //get connector data
                let connector_data = ConnectorData::get_connector_by_name(&connector);

                // Get connector integration
                let connector_integration: BoxedConnectorIntegrationV2<
                    '_,
                    SetupMandate,
                    PaymentFlowData,
                    SetupMandateRequestData,
                    PaymentsResponseData,
                > = connector_data.connector.get_connector_integration_v2();

                // Create common request data
                let mut payment_flow_data = PaymentFlowData::foreign_try_from((
                    payload.clone(),
                    self.config.connectors.clone(),
                ))
                .map_err(|e| e.into_grpc_status())?;

                let should_do_order_create = connector_data.connector.should_do_order_create();

                if should_do_order_create {
                    self.handle_order_creation_for_setup_mandate(
                        connector_data.clone(),
                        &mut payment_flow_data,
                        connector_auth_details.clone(),
                        &payload,
                        &connector.to_string(),
                        &service_name,
                    )
                    .await?;
                }

                let setup_mandate_request_data =
                    SetupMandateRequestData::foreign_try_from(payload.clone())
                        .map_err(|e| e.into_grpc_status())?;

                // Create router data
                let router_data: RouterDataV2<
                    SetupMandate,
                    PaymentFlowData,
                    SetupMandateRequestData,
                    PaymentsResponseData,
                > = RouterDataV2 {
                    flow: std::marker::PhantomData,
                    resource_common_data: payment_flow_data,
                    connector_auth_type: connector_auth_details,
                    request: setup_mandate_request_data,
                    response: Err(ErrorResponse::default()),
                };

                let response = external_services::service::execute_connector_processing_step(
                    &self.config.proxy,
                    connector_integration,
                    router_data,
                    None,
                    &connector.to_string(),
                    &service_name,
                )
                .await
                .switch()
                .map_err(|e| e.into_grpc_status())?;

                // Generate response
                let setup_mandate_response =
                    generate_setup_mandate_response(response).map_err(|e| e.into_grpc_status())?;

                Ok(tonic::Response::new(setup_mandate_response))
            })
            .await;
        let duration = start_time.elapsed().as_millis();
        current_span.record("response_time", duration);

        match &result {
            Ok(response) => {
                current_span.record("response_body", tracing::field::debug(response.get_ref()));

<<<<<<< HEAD
                // let status = response.get_ref().status;
                // let status_str = AttemptStatus::try_from(status)
                //     .unwrap_or(AttemptStatus::Unknown)
                //     .to_string();
                // current_span.record("flow_specific_fields.status", status_str);
=======
                let status = response.get_ref().status;
                let status_str = grpc_api_types::payments::PaymentStatus::try_from(status)
                    .ok()
                    .and_then(|proto_status| {
                        common_enums::AttemptStatus::foreign_try_from(proto_status).ok()
                    })
                    .unwrap_or(common_enums::AttemptStatus::Unknown)
                    .to_string();
                current_span.record("flow_specific_fields.status", status_str);
>>>>>>> afaef342
            }
            Err(status) => {
                current_span.record("error_message", status.message());
                current_span.record("status_code", status.code().to_string());
            }
        }
        result
    }
}

async fn get_payments_webhook_content(
    connector_data: ConnectorData,
    request_details: domain_types::connector_types::RequestDetails,
    webhook_secrets: Option<domain_types::connector_types::ConnectorWebhookSecrets>,
    connector_auth_details: Option<ConnectorAuthType>,
) -> CustomResult<grpc_api_types::payments::WebhookResponseContent, ApplicationErrorResponse> {
    let webhook_details = connector_data
        .connector
        .process_payment_webhook(request_details, webhook_secrets, connector_auth_details)
        .switch()?;

    // Generate response
    let response = PaymentServiceGetResponse::foreign_try_from(webhook_details).change_context(
        ApplicationErrorResponse::InternalServerError(ApiError {
            sub_code: "RESPONSE_CONSTRUCTION_ERROR".to_string(),
            error_identifier: 500,
            error_message: "Error while constructing response".to_string(),
            error_object: None,
        }),
    )?;

    Ok(grpc_api_types::payments::WebhookResponseContent {
        content: Some(
            grpc_api_types::payments::webhook_response_content::Content::PaymentsResponse(response),
        ),
    })
}

async fn get_refunds_webhook_content(
    connector_data: ConnectorData,
    request_details: domain_types::connector_types::RequestDetails,
    webhook_secrets: Option<domain_types::connector_types::ConnectorWebhookSecrets>,
    connector_auth_details: Option<ConnectorAuthType>,
) -> CustomResult<grpc_api_types::payments::WebhookResponseContent, ApplicationErrorResponse> {
    let webhook_details = connector_data
        .connector
        .process_refund_webhook(request_details, webhook_secrets, connector_auth_details)
        .switch()?;

    // Generate response - RefundService should handle this, for now return basic response
    let response = RefundResponse::foreign_try_from(webhook_details).change_context(
        ApplicationErrorResponse::InternalServerError(ApiError {
            sub_code: "RESPONSE_CONSTRUCTION_ERROR".to_string(),
            error_identifier: 500,
            error_message: "Error while constructing response".to_string(),
            error_object: None,
        }),
    )?;

    Ok(grpc_api_types::payments::WebhookResponseContent {
        content: Some(
            grpc_api_types::payments::webhook_response_content::Content::RefundsResponse(response),
        ),
    })
}

async fn get_disputes_webhook_content(
    connector_data: ConnectorData,
    request_details: domain_types::connector_types::RequestDetails,
    webhook_secrets: Option<domain_types::connector_types::ConnectorWebhookSecrets>,
    connector_auth_details: Option<ConnectorAuthType>,
) -> CustomResult<grpc_api_types::payments::WebhookResponseContent, ApplicationErrorResponse> {
    let webhook_details = connector_data
        .connector
        .process_dispute_webhook(request_details, webhook_secrets, connector_auth_details)
        .switch()?;

    // Generate response - DisputeService should handle this, for now return basic response
    let response = DisputeResponse::foreign_try_from(webhook_details).change_context(
        ApplicationErrorResponse::InternalServerError(ApiError {
            sub_code: "RESPONSE_CONSTRUCTION_ERROR".to_string(),
            error_identifier: 500,
            error_message: "Error while constructing response".to_string(),
            error_object: None,
        }),
    )?;

    Ok(grpc_api_types::payments::WebhookResponseContent {
        content: Some(
            grpc_api_types::payments::webhook_response_content::Content::DisputesResponse(response),
        ),
    })
}<|MERGE_RESOLUTION|>--- conflicted
+++ resolved
@@ -371,30 +371,7 @@
 
                 Ok(tonic::Response::new(authorize_response))
             })
-<<<<<<< HEAD
         }).await
-=======
-            .await;
-        let duration = start_time.elapsed().as_millis();
-        current_span.record("response_time", duration);
-
-        match &result {
-            Ok(response) => {
-                current_span.record("response_body", tracing::field::debug(response.get_ref()));
-
-                let status = response.get_ref().status();
-                let status_str = common_enums::AttemptStatus::foreign_try_from(status)
-                    .unwrap_or(common_enums::AttemptStatus::Unknown)
-                    .to_string();
-                current_span.record("flow_specific_fields.status", status_str);
-            }
-            Err(status) => {
-                current_span.record("error_message", status.message());
-                current_span.record("status_code", status.code().to_string());
-            }
-        }
-        result
->>>>>>> afaef342
     }
 
     #[tracing::instrument(
@@ -449,19 +426,11 @@
         match &result {
             Ok(response) => {
                 current_span.record("response_body", tracing::field::debug(response.get_ref()));
-<<<<<<< HEAD
                 let status = response.get_ref().status;
                 // let status_str = AttemptStatus::try_from(status)
                 //     .unwrap_or(AttemptStatus::Unknown)
                 //     .to_string();
                 // current_span.record("flow_specific_fields.status", status_str);
-=======
-                let status = response.get_ref().status();
-                let status_str = common_enums::AttemptStatus::foreign_try_from(status)
-                    .unwrap_or(common_enums::AttemptStatus::Unknown)
-                    .to_string();
-                current_span.record("flow_specific_fields.status", status_str);
->>>>>>> afaef342
             }
             Err(status) => {
                 current_span.record("error_message", status.message());
@@ -524,19 +493,11 @@
             Ok(response) => {
                 current_span.record("response_body", tracing::field::debug(response.get_ref()));
 
-<<<<<<< HEAD
                 // let status = response.get_ref().status;
                 // let status_str = AttemptStatus::try_from(status)
                 //     .unwrap_or(AttemptStatus::Unknown)
                 //     .to_string();
                 // current_span.record("flow_specific_fields.status", status_str);
-=======
-                let status = response.get_ref().status();
-                let status_str = common_enums::AttemptStatus::foreign_try_from(status)
-                    .unwrap_or(common_enums::AttemptStatus::Unknown)
-                    .to_string();
-                current_span.record("flow_specific_fields.status", status_str);
->>>>>>> afaef342
             }
             Err(status) => {
                 current_span.record("error_message", status.message());
@@ -885,19 +846,11 @@
             Ok(response) => {
                 current_span.record("response_body", tracing::field::debug(response.get_ref()));
 
-<<<<<<< HEAD
                 // let status = response.get_ref().status;
                 // let status_str = AttemptStatus::try_from(status)
                 //     .unwrap_or(AttemptStatus::Unknown)
                 //     .to_string();
                 // current_span.record("flow_specific_fields.status", status_str);
-=======
-                let status = response.get_ref().status();
-                let status_str = common_enums::AttemptStatus::foreign_try_from(status)
-                    .unwrap_or(common_enums::AttemptStatus::Unknown)
-                    .to_string();
-                current_span.record("flow_specific_fields.status", status_str);
->>>>>>> afaef342
             }
             Err(status) => {
                 current_span.record("error_message", status.message());
@@ -1043,23 +996,11 @@
             Ok(response) => {
                 current_span.record("response_body", tracing::field::debug(response.get_ref()));
 
-<<<<<<< HEAD
                 // let status = response.get_ref().status;
                 // let status_str = AttemptStatus::try_from(status)
                 //     .unwrap_or(AttemptStatus::Unknown)
                 //     .to_string();
                 // current_span.record("flow_specific_fields.status", status_str);
-=======
-                let status = response.get_ref().status;
-                let status_str = grpc_api_types::payments::PaymentStatus::try_from(status)
-                    .ok()
-                    .and_then(|proto_status| {
-                        common_enums::AttemptStatus::foreign_try_from(proto_status).ok()
-                    })
-                    .unwrap_or(common_enums::AttemptStatus::Unknown)
-                    .to_string();
-                current_span.record("flow_specific_fields.status", status_str);
->>>>>>> afaef342
             }
             Err(status) => {
                 current_span.record("error_message", status.message());
