--- conflicted
+++ resolved
@@ -381,7 +381,7 @@
             payment_method_type: payload
                 .payment_method
                 .clone()
-                .map(|pm| <Option<common_enums::PaymentMethodType>>::foreign_try_from(pm))
+                .map(<Option<common_enums::PaymentMethodType>>::foreign_try_from)
                 .transpose()
                 .unwrap_or(None)
                 .flatten(),
@@ -752,66 +752,6 @@
                     Some(pm) => {
                         match pm.payment_method.as_ref() {
                             Some(payment_method::PaymentMethod::Card(card_details)) => {
-<<<<<<< HEAD
-                                    match card_details.card_type {
-                                        Some(grpc_api_types::payments::card_payment_method_type::CardType::CreditProxy(_)) | Some(grpc_api_types::payments::card_payment_method_type::CardType::DebitProxy(_)) => {
-                                            match Box::pin(self.process_authorization_internal::<VaultTokenHolder>(
-                                                payload,
-                                                connector,
-                                                connector_auth_details,
-                                                &service_name,
-                                                &request_id,
-                                            ))
-                                            .await
-                                            {
-                                                Ok(response) => response,
-                                                Err(error_response) => PaymentServiceAuthorizeResponse::from(error_response),
-                                            }
-                                        }
-                                        _ => {
-                                            match Box::pin(self.process_authorization_internal::<DefaultPCIHolder>(
-                                                payload,
-                                                connector,
-                                                connector_auth_details,
-                                                &service_name,
-                                                &request_id,
-                                            ))
-                                            .await
-                                            {
-                                                Ok(response) => response,
-                                                Err(error_response) => PaymentServiceAuthorizeResponse::from(error_response),
-                                            }
-                                        }
-                                    }
-                                }
-                                _ => {
-                                    match Box::pin(self.process_authorization_internal::<DefaultPCIHolder>(
-                                        payload,
-                                        connector,
-                                        connector_auth_details,
-                                        &service_name,
-                                        &request_id,
-                                    ))
-                                    .await
-                                    {
-                                        Ok(response) => response,
-                                        Err(error_response) => PaymentServiceAuthorizeResponse::from(error_response),
-                                    }
-                                }
-                            }
-                        }
-                        _ => {
-                            match Box::pin(self.process_authorization_internal::<DefaultPCIHolder>(
-                                payload,
-                                connector,
-                                connector_auth_details,
-                                &service_name,
-                                &request_id,
-                            ))
-                            .await
-                            {
-                                Ok(response) => response,
-=======
                                 match card_details.card_type {
                                     Some(grpc_api_types::payments::card_payment_method_type::CardType::CreditProxy(_)) | Some(grpc_api_types::payments::card_payment_method_type::CardType::DebitProxy(_)) => {
                                         match Box::pin(self.process_authorization_internal::<VaultTokenHolder>(
@@ -878,7 +818,6 @@
                         .await
                         {
                             Ok(response) => response,
->>>>>>> 142cb5a2
                             Err(error_response) => PaymentServiceAuthorizeResponse::from(error_response),
                         }
                     }
