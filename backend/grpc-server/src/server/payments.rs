--- conflicted
+++ resolved
@@ -390,228 +390,21 @@
         &self,
         request: tonic::Request<PaymentsSyncRequest>,
     ) -> Result<tonic::Response<PaymentsSyncResponse>, tonic::Status> {
-<<<<<<< HEAD
-        let start_time = Instant::now();
-        info!("PAYMENT_SYNC_FLOW: initiated");
-
-        let connector =
-            connector_from_metadata(request.metadata()).map_err(|e| e.into_grpc_status())?;
-        let connector_auth_details =
-            auth_from_metadata(request.metadata()).map_err(|e| e.into_grpc_status())?;
-        let payload = request.into_inner();
-
-        // Get connector data
-        let connector_data = ConnectorData::get_connector_by_name(&connector);
-
-        // Get connector integration
-        let connector_integration: BoxedConnectorIntegrationV2<
-            '_,
-            PSync,
-            PaymentFlowData,
-            PaymentsSyncData,
-            PaymentsResponseData,
-        > = connector_data.connector.get_connector_integration_v2();
-
-        // Create connector request data
-        let payment_sync_data = PaymentsSyncData::foreign_try_from(payload.clone())
-            .map_err(|e| e.into_grpc_status())?;
-
-        // Create common request data
-        let payment_flow_data =
-            PaymentFlowData::foreign_try_from((payload.clone(), self.config.connectors.clone()))
-                .map_err(|e| e.into_grpc_status())?;
-
-        // Create router data
-        let router_data = RouterDataV2 {
-            flow: std::marker::PhantomData,
-            resource_common_data: payment_flow_data,
-            connector_auth_type: connector_auth_details,
-            request: payment_sync_data,
-            response: Err(ErrorResponse::default()),
-        };
-
-        metrics::grpc_server_requests_total
-            .with_label_values(&["payment_sync", &connector.to_string()])
-            .inc();
-
-        // Execute connector processing
-        let response = external_services::service::execute_connector_processing_step(
-            &self.config.proxy,
-            connector_integration,
-            router_data,
-            &connector.to_string(),
-        )
-        .await
-        .switch()
-        .map_err(|e| e.into_grpc_status())?;
-
-        // Generate response
-        let sync_response =
-            generate_payment_sync_response(response).map_err(|e| e.into_grpc_status())?;
-
-        metrics::grpc_server_requests_successful
-            .with_label_values(&["payment_sync", &connector.to_string()])
-            .inc();
-
-        let duration = start_time.elapsed().as_secs_f64();
-        metrics::grpc_server_request_latency
-            .with_label_values(&["payment_sync", &connector.to_string()])
-            .observe(duration);
-
-        Ok(tonic::Response::new(sync_response))
-=======
         self.internal_payment_sync(request).await
->>>>>>> 0a1bf527
     }
 
     async fn refund_sync(
         &self,
         request: tonic::Request<RefundsSyncRequest>,
     ) -> Result<tonic::Response<RefundsSyncResponse>, tonic::Status> {
-<<<<<<< HEAD
-        let start_time = Instant::now();
-        info!("REFUND_SYNC_FLOW: initiated");
-
-        let connector =
-            connector_from_metadata(request.metadata()).map_err(|e| e.into_grpc_status())?;
-        let connector_auth_details =
-            auth_from_metadata(request.metadata()).map_err(|e| e.into_grpc_status())?;
-        let payload = request.into_inner();
-
-        // Get connector data
-        let connector_data = ConnectorData::get_connector_by_name(&connector);
-
-        // Get connector integration
-        let connector_integration: BoxedConnectorIntegrationV2<
-            '_,
-            RSync,
-            RefundFlowData,
-            RefundSyncData,
-            RefundsResponseData,
-        > = connector_data.connector.get_connector_integration_v2();
-
-        let refund_sync_data =
-            RefundSyncData::foreign_try_from(payload.clone()).map_err(|e| e.into_grpc_status())?;
-
-        // Create common request data
-        let payment_flow_data =
-            RefundFlowData::foreign_try_from((payload.clone(), self.config.connectors.clone()))
-                .map_err(|e| e.into_grpc_status())?;
-
-        // Create router data
-        let router_data: RouterDataV2<RSync, RefundFlowData, RefundSyncData, RefundsResponseData> =
-            RouterDataV2 {
-                flow: std::marker::PhantomData,
-                resource_common_data: payment_flow_data,
-                connector_auth_type: connector_auth_details,
-                request: refund_sync_data,
-                response: Err(ErrorResponse::default()),
-            };
-
-        metrics::grpc_server_requests_total
-            .with_label_values(&["refund_sync", &connector.to_string()])
-            .inc();
-
-        let response = external_services::service::execute_connector_processing_step(
-            &self.config.proxy,
-            connector_integration,
-            router_data,
-            &connector.to_string(),
-        )
-        .await
-        .switch()
-        .map_err(|e| e.into_grpc_status())?;
-
-        let sync_response =
-            generate_refund_sync_response(response).map_err(|e| e.into_grpc_status())?;
-
-        metrics::grpc_server_requests_successful
-            .with_label_values(&["refund_sync", &connector.to_string()])
-            .inc();
-
-        let duration = start_time.elapsed().as_secs_f64();
-        metrics::grpc_server_request_latency
-            .with_label_values(&["refund_sync", &connector.to_string()])
-            .observe(duration);
-
-        Ok(tonic::Response::new(sync_response))
-=======
         self.internal_refund_sync(request).await
->>>>>>> 0a1bf527
     }
 
     async fn void_payment(
         &self,
         request: tonic::Request<PaymentsVoidRequest>,
     ) -> Result<tonic::Response<PaymentsVoidResponse>, tonic::Status> {
-<<<<<<< HEAD
-        let start_time = Instant::now();
-        info!("PAYMENT_CANCEL_FLOW: initiated");
-        let connector =
-            connector_from_metadata(request.metadata()).map_err(|e| e.into_grpc_status())?;
-        let connector_auth_details =
-            auth_from_metadata(request.metadata()).map_err(|e| e.into_grpc_status())?;
-        let payload = request.into_inner();
-
-        // Get connector data
-        let connector_data = ConnectorData::get_connector_by_name(&connector);
-
-        // Get connector integration
-        let connector_integration: BoxedConnectorIntegrationV2<
-            '_,
-            Void,
-            PaymentFlowData,
-            PaymentVoidData,
-            PaymentsResponseData,
-        > = connector_data.connector.get_connector_integration_v2();
-
-        let payment_flow_data =
-            PaymentFlowData::foreign_try_from((payload.clone(), self.config.connectors.clone()))
-                .map_err(|e| e.into_grpc_status())?;
-
-        let payment_void_data =
-            PaymentVoidData::foreign_try_from(payload.clone()).map_err(|e| e.into_grpc_status())?;
-
-        let router_data =
-            RouterDataV2::<Void, PaymentFlowData, PaymentVoidData, PaymentsResponseData> {
-                flow: std::marker::PhantomData,
-                resource_common_data: payment_flow_data,
-                connector_auth_type: connector_auth_details,
-                request: payment_void_data,
-                response: Err(ErrorResponse::default()),
-            };
-
-        metrics::grpc_server_requests_total
-            .with_label_values(&["void_payment", &connector.to_string()])
-            .inc();
-
-        // Execute connector processing
-        let response = external_services::service::execute_connector_processing_step(
-            &self.config.proxy,
-            connector_integration,
-            router_data,
-            &connector.to_string(),
-        )
-        .await
-        .switch()
-        .map_err(|e| e.into_grpc_status())?;
-
-        let void_response =
-            generate_payment_void_response(response).map_err(|e| e.into_grpc_status())?;
-
-        metrics::grpc_server_requests_successful
-            .with_label_values(&["void_payment", &connector.to_string()])
-            .inc();
-
-        let duration = start_time.elapsed().as_secs_f64();
-        metrics::grpc_server_request_latency
-            .with_label_values(&["void_payment", &connector.to_string()])
-            .observe(duration);
-
-        Ok(tonic::Response::new(void_response))
-=======
         self.internal_void_payment(request).await
->>>>>>> 0a1bf527
     }
 
     async fn incoming_webhook(
@@ -714,75 +507,6 @@
         &self,
         request: tonic::Request<RefundsRequest>,
     ) -> Result<tonic::Response<RefundsResponse>, tonic::Status> {
-<<<<<<< HEAD
-        let start_time = Instant::now();
-        info!("REFUND_FLOW: initiated");
-
-        let connector =
-            connector_from_metadata(request.metadata()).map_err(|e| e.into_grpc_status())?;
-        let connector_auth_details =
-            auth_from_metadata(request.metadata()).map_err(|e| e.into_grpc_status())?;
-        let payload = request.into_inner();
-
-        // Get connector data
-        let connector_data = ConnectorData::get_connector_by_name(&connector);
-
-        // Get connector integration
-        let connector_integration: BoxedConnectorIntegrationV2<
-            '_,
-            Refund,
-            RefundFlowData,
-            RefundsData,
-            RefundsResponseData,
-        > = connector_data.connector.get_connector_integration_v2();
-
-        let refund_data =
-            RefundsData::foreign_try_from(payload.clone()).map_err(|e| e.into_grpc_status())?;
-
-        // Create common request data
-        let refund_flow_data =
-            RefundFlowData::foreign_try_from((payload.clone(), self.config.connectors.clone()))
-                .map_err(|e| e.into_grpc_status())?;
-
-        // Create router data
-        let router_data: RouterDataV2<Refund, RefundFlowData, RefundsData, RefundsResponseData> =
-            RouterDataV2 {
-                flow: std::marker::PhantomData,
-                resource_common_data: refund_flow_data,
-                connector_auth_type: connector_auth_details,
-                request: refund_data,
-                response: Err(ErrorResponse::default()),
-            };
-
-        metrics::grpc_server_requests_total
-            .with_label_values(&["refund", &connector.to_string()])
-            .inc();
-
-        let response = external_services::service::execute_connector_processing_step(
-            &self.config.proxy,
-            connector_integration,
-            router_data,
-            &connector.to_string(),
-        )
-        .await
-        .switch()
-        .map_err(|e| e.into_grpc_status())?;
-
-        // Generate response
-        let refund_response =
-            generate_refund_response(response).map_err(|e| e.into_grpc_status())?;
-
-        metrics::grpc_server_requests_successful
-            .with_label_values(&["refund", &connector.to_string()])
-            .inc();
-
-        let duration = start_time.elapsed().as_secs_f64();
-        metrics::grpc_server_request_latency
-            .with_label_values(&["refund", &connector.to_string()])
-            .observe(duration);
-
-        Ok(tonic::Response::new(refund_response))
-=======
         self.internal_refund(request).await
     }
 
@@ -791,83 +515,13 @@
         request: tonic::Request<DisputeDefendRequest>,
     ) -> Result<tonic::Response<DisputeDefendResponse>, tonic::Status> {
         self.internal_defend_dispute(request).await
->>>>>>> 0a1bf527
     }
 
     async fn payment_capture(
         &self,
         request: tonic::Request<PaymentsCaptureRequest>,
     ) -> Result<tonic::Response<PaymentsCaptureResponse>, tonic::Status> {
-<<<<<<< HEAD
-        let start_time = Instant::now();
-        info!("PAYMENT_CAPTURE_FLOW: initiated");
-
-        let connector =
-            connector_from_metadata(request.metadata()).map_err(|e| e.into_grpc_status())?;
-        let connector_auth_details =
-            auth_from_metadata(request.metadata()).map_err(|e| e.into_grpc_status())?;
-        let payload = request.into_inner();
-
-        //get connector data
-        let connector_data = ConnectorData::get_connector_by_name(&connector);
-
-        // Get connector integration
-        let connector_integration: BoxedConnectorIntegrationV2<
-            '_,
-            Capture,
-            PaymentFlowData,
-            PaymentsCaptureData,
-            PaymentsResponseData,
-        > = connector_data.connector.get_connector_integration_v2();
-
-        // Create connector request data
-        let payment_capture_data = PaymentsCaptureData::foreign_try_from(payload.clone())
-            .map_err(|e| e.into_grpc_status())?;
-
-        // Create common request data
-        let payment_flow_data =
-            PaymentFlowData::foreign_try_from((payload.clone(), self.config.connectors.clone()))
-                .map_err(|e| e.into_grpc_status())?;
-
-        // Create router data
-        let router_data = RouterDataV2 {
-            flow: std::marker::PhantomData,
-            resource_common_data: payment_flow_data,
-            connector_auth_type: connector_auth_details,
-            request: payment_capture_data,
-            response: Err(ErrorResponse::default()),
-        };
-
-        metrics::grpc_server_requests_total
-            .with_label_values(&["payment_capture", &connector.to_string()])
-            .inc();
-
-        let response = external_services::service::execute_connector_processing_step(
-            &self.config.proxy,
-            connector_integration,
-            router_data,
-            &connector.to_string(),
-        )
-        .await
-        .switch()
-        .map_err(|e| e.into_grpc_status())?;
-
-        let capture_response =
-            generate_payment_capture_response(response).map_err(|e| e.into_grpc_status())?;
-
-        metrics::grpc_server_requests_successful
-            .with_label_values(&["payment_capture", &connector.to_string()])
-            .inc();
-
-        let duration = start_time.elapsed().as_secs_f64();
-        metrics::grpc_server_request_latency
-            .with_label_values(&["payment_capture", &connector.to_string()])
-            .observe(duration);
-
-        Ok(tonic::Response::new(capture_response))
-=======
         self.internal_payment_capture(request).await
->>>>>>> 0a1bf527
     }
 
     async fn setup_mandate(
