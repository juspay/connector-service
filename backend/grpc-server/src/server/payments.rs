use std::{fmt::Debug, sync::Arc};

use common_enums;
use common_utils::{
    errors::CustomResult,
    events::{EventConfig, FlowName},
    lineage,
    pii::SecretSerdeValue,
};
use connector_integration::types::ConnectorData;
use domain_types::{
    connector_flow::{
<<<<<<< HEAD
        self, Authorize, Capture, CreateAccessToken, CreateOrder, CreateSessionToken, PSync,
        Refund, RepeatPayment, SetupMandate, Void,
=======
        Authorize, Capture, CreateOrder, CreateSessionToken, PSync, Refund, RepeatPayment,
        SetupMandate, Void,
>>>>>>> eeb4ce49
    },
    connector_types::{
        AccessTokenRequestData, AccessTokenResponseData, PaymentCreateOrderData,
        PaymentCreateOrderResponse, PaymentFlowData, PaymentVoidData, PaymentsAuthorizeData,
        PaymentsCaptureData, PaymentsResponseData, PaymentsSyncData, RefundFlowData, RefundsData,
        RefundsResponseData, RepeatPaymentData, SessionTokenRequestData, SessionTokenResponseData,
        SetupMandateRequestData,
    },
    errors::{ApiError, ApplicationErrorResponse},
    payment_method_data::{DefaultPCIHolder, PaymentMethodDataTypes, VaultTokenHolder},
    router_data::{ConnectorAuthType, ErrorResponse},
    router_data_v2::RouterDataV2,
    types::{
        generate_payment_capture_response, generate_payment_sync_response,
        generate_payment_void_response, generate_refund_response, generate_repeat_payment_response,
        generate_setup_mandate_response,
    },
    utils::ForeignTryFrom,
};
use error_stack::ResultExt;
use external_services::service::EventProcessingParams;
use grpc_api_types::payments::{
    payment_method, payment_service_server::PaymentService, DisputeResponse,
    PaymentServiceAuthorizeRequest, PaymentServiceAuthorizeResponse, PaymentServiceCaptureRequest,
    PaymentServiceCaptureResponse, PaymentServiceDisputeRequest, PaymentServiceGetRequest,
    PaymentServiceGetResponse, PaymentServiceRefundRequest, PaymentServiceRegisterRequest,
    PaymentServiceRegisterResponse, PaymentServiceRepeatEverythingRequest,
    PaymentServiceRepeatEverythingResponse, PaymentServiceTransformRequest,
    PaymentServiceTransformResponse, PaymentServiceVoidRequest, PaymentServiceVoidResponse,
    RefundResponse,
};
use hyperswitch_masking::{ErasedMaskSerialize, ExposeInterface};
use injector::{TokenData, VaultConnectors};
use interfaces::connector_integration_v2::BoxedConnectorIntegrationV2;
use tracing::info;

use crate::{
    configs::Config,
    error::{IntoGrpcStatus, PaymentAuthorizationError, ReportSwitchExt, ResultExtGrpc},
    implement_connector_operation,
    utils::{self, auth_from_metadata, grpc_logging_wrapper},
};

#[derive(Debug, Clone)]
struct EventParams<'a> {
    _connector_name: &'a str,
    _service_name: &'a str,
    request_id: &'a str,
    lineage_ids: &'a lineage::LineageIds<'a>,
    reference_id: &'a Option<String>,
}

/// Helper function for converting CardDetails to TokenData with structured types
#[derive(Debug, serde::Serialize)]
struct CardTokenData {
    card_number: String,
    cvv: String,
    exp_month: String,
    exp_year: String,
}

trait ToTokenData {
    fn to_token_data(&self) -> TokenData;
    fn to_token_data_with_vault(&self, vault_connector: VaultConnectors) -> TokenData;
}

impl ToTokenData for grpc_api_types::payments::CardDetails {
    fn to_token_data(&self) -> TokenData {
        self.to_token_data_with_vault(VaultConnectors::VGS)
    }

    fn to_token_data_with_vault(&self, vault_connector: VaultConnectors) -> TokenData {
        let card_data = CardTokenData {
            card_number: self
                .card_number
                .as_ref()
                .map(|cn| cn.to_string())
                .unwrap_or_default(),
            cvv: self
                .card_cvc
                .as_ref()
                .map(|cvc| cvc.clone().expose().to_string())
                .unwrap_or_default(),
            exp_month: self
                .card_exp_month
                .as_ref()
                .map(|em| em.clone().expose().to_string())
                .unwrap_or_default(),
            exp_year: self
                .card_exp_year
                .as_ref()
                .map(|ey| ey.clone().expose().to_string())
                .unwrap_or_default(),
        };

        let card_json = serde_json::to_value(card_data).unwrap_or(serde_json::Value::Null);

        TokenData {
            specific_token_data: SecretSerdeValue::new(card_json),
            vault_connector,
        }
    }
}
// Helper trait for payment operations
trait PaymentOperationsInternal {
    async fn internal_payment_sync(
        &self,
        request: tonic::Request<PaymentServiceGetRequest>,
    ) -> Result<tonic::Response<PaymentServiceGetResponse>, tonic::Status>;

    async fn internal_void_payment(
        &self,
        request: tonic::Request<PaymentServiceVoidRequest>,
    ) -> Result<tonic::Response<PaymentServiceVoidResponse>, tonic::Status>;

    async fn internal_refund(
        &self,
        request: tonic::Request<PaymentServiceRefundRequest>,
    ) -> Result<tonic::Response<RefundResponse>, tonic::Status>;

    async fn internal_payment_capture(
        &self,
        request: tonic::Request<PaymentServiceCaptureRequest>,
    ) -> Result<tonic::Response<PaymentServiceCaptureResponse>, tonic::Status>;
}

#[derive(Clone)]
pub struct Payments {
    pub config: Arc<Config>,
}

impl Payments {
    #[allow(clippy::too_many_arguments)]
    async fn process_authorization_internal<
        T: PaymentMethodDataTypes
            + Default
            + Eq
            + Debug
            + Send
            + serde::Serialize
            + serde::de::DeserializeOwned
            + Clone
            + Sync
            + domain_types::types::CardConversionHelper<T>
            + 'static,
    >(
        &self,
        payload: PaymentServiceAuthorizeRequest,
        connector: domain_types::connector_types::ConnectorEnum,
        connector_auth_details: ConnectorAuthType,
        metadata: &tonic::metadata::MetadataMap,
        metadata_payload: &utils::MetadataPayload,
        service_name: &str,
        request_id: &str,
        token_data: Option<TokenData>,
    ) -> Result<PaymentServiceAuthorizeResponse, PaymentAuthorizationError> {
        //get connector data
        let connector_data = ConnectorData::get_connector_by_name(&connector);

        // Get connector integration
        let connector_integration: BoxedConnectorIntegrationV2<
            '_,
            Authorize,
            PaymentFlowData,
            PaymentsAuthorizeData<T>,
            PaymentsResponseData,
        > = connector_data.connector.get_connector_integration_v2();

        // Create common request data
        let payment_flow_data = PaymentFlowData::foreign_try_from((
            payload.clone(),
            self.config.connectors.clone(),
            metadata,
        ))
        .map_err(|err| {
            tracing::error!("Failed to process payment flow data: {:?}", err);
            PaymentAuthorizationError::new(
                grpc_api_types::payments::PaymentStatus::Pending,
                Some("Failed to process payment flow data".to_string()),
                Some("PAYMENT_FLOW_ERROR".to_string()),
                None,
            )
        })?;

        let lineage_ids = &metadata_payload.lineage_ids;
        let reference_id = &metadata_payload.reference_id;
        let should_do_order_create = connector_data.connector.should_do_order_create();

        let payment_flow_data = if should_do_order_create {
            let event_params = EventParams {
                _connector_name: &connector.to_string(),
                _service_name: service_name,
                request_id,
                lineage_ids,
                reference_id,
            };

            let order_id = self
                .handle_order_creation(
                    connector_data.clone(),
                    &payment_flow_data,
                    connector_auth_details.clone(),
                    &payload,
                    &connector.to_string(),
                    service_name,
                    event_params,
                )
                .await?;

            tracing::info!("Order created successfully with order_id: {}", order_id);
            payment_flow_data.set_order_reference_id(Some(order_id))
        } else {
            payment_flow_data
        };

        let should_do_session_token = connector_data.connector.should_do_session_token();

        let payment_flow_data = if should_do_session_token {
            let event_params = EventParams {
                _connector_name: &connector.to_string(),
                _service_name: service_name,
                request_id,
                lineage_ids,
                reference_id,
            };

            let payment_session_data = self
                .handle_session_token(
                    connector_data.clone(),
                    &payment_flow_data,
                    connector_auth_details.clone(),
                    &payload,
                    &connector.to_string(),
                    service_name,
                    event_params,
                )
                .await?;
            tracing::info!(
                "Session Token created successfully with session_id: {}",
                payment_session_data.session_token
            );
            payment_flow_data.set_session_token_id(Some(payment_session_data.session_token))
        } else {
            payment_flow_data
        };

        // Extract access token from Hyperswitch request
        let cached_access_token = payload.access_token.clone();

        // Check if connector supports access tokens
        let should_do_access_token = connector_data.connector.should_do_access_token();

        // Conditional token generation - ONLY if not provided in request
        let payment_flow_data = if should_do_access_token {
            if cached_access_token.is_some() {
                // If provided cached token - use it, don't generate new one
                tracing::info!("Using cached access token from Hyperswitch");
                payment_flow_data.set_access_token(cached_access_token)
            } else {
                // No cached token - generate fresh one
                tracing::info!("No cached access token found, generating new token");
                let event_params = EventParams {
                    connector_name: &connector.to_string(),
                    service_name,
                    request_id,
                    lineage_ids,
                    reference_id,
                };

                let access_token_data = self
                    .handle_access_token(
                        connector_data.clone(),
                        &payment_flow_data,
                        connector_auth_details.clone(),
                        event_params,
                        &payload,
                    )
                    .await?;

                tracing::info!(
                    "Access token created successfully with expiry: {:?}",
                    access_token_data.expires_in
                );

                // Store in flow data for connector API calls
                payment_flow_data.set_access_token(Some(access_token_data.access_token.clone()))
            }
        } else {
            // Connector doesn't support access tokens
            payment_flow_data
        };

        // This duplicate session token check has been removed - the session token handling is already done above

        // Create connector request data
        let payment_authorize_data = PaymentsAuthorizeData::foreign_try_from(payload.clone())
            .map_err(|err| {
                tracing::error!("Failed to process payment authorize data: {:?}", err);
                PaymentAuthorizationError::new(
                    grpc_api_types::payments::PaymentStatus::Pending,
                    Some("Failed to process payment authorize data".to_string()),
                    Some("PAYMENT_AUTHORIZE_DATA_ERROR".to_string()),
                    None,
                )
            })?
            // Set session token from payment flow data if available
            .set_session_token(payment_flow_data.session_token.clone());

        // Construct router data
        let router_data = RouterDataV2::<
            Authorize,
            PaymentFlowData,
            PaymentsAuthorizeData<T>,
            PaymentsResponseData,
        > {
            flow: std::marker::PhantomData,
            resource_common_data: payment_flow_data.clone(),
            connector_auth_type: connector_auth_details.clone(),
            request: payment_authorize_data,
            response: Err(ErrorResponse::default()),
        };

        // Execute connector processing
        let event_params = EventProcessingParams {
            connector_name: &connector.to_string(),
            service_name,
            flow_name: FlowName::Authorize,
            event_config: &self.config.events,
            raw_request_data: Some(SecretSerdeValue::new(
                payload.masked_serialize().unwrap_or_default(),
            )),
            request_id,
            lineage_ids,
            reference_id,
        };

        // Execute connector processing
        let response = external_services::service::execute_connector_processing_step(
            &self.config.proxy,
            connector_integration,
            router_data,
            None,
            event_params,
            token_data,
        )
        .await;

        // Generate response - pass both success and error cases
        let authorize_response = match response {
            Ok(success_response) => domain_types::types::generate_payment_authorize_response(
                success_response,
            )
            .map_err(|err| {
                tracing::error!("Failed to generate authorize response: {:?}", err);
                PaymentAuthorizationError::new(
                    grpc_api_types::payments::PaymentStatus::Pending,
                    Some("Failed to generate authorize response".to_string()),
                    Some("RESPONSE_GENERATION_ERROR".to_string()),
                    None,
                )
            })?,
            Err(error_report) => {
                // Convert error to RouterDataV2 with error response
                let error_router_data = RouterDataV2 {
                    flow: std::marker::PhantomData,
                    resource_common_data: payment_flow_data,
                    connector_auth_type: connector_auth_details,
                    request: PaymentsAuthorizeData::foreign_try_from(payload.clone()).map_err(
                        |err| {
                            tracing::error!(
                                "Failed to process payment authorize data in error path: {:?}",
                                err
                            );
                            PaymentAuthorizationError::new(
                                grpc_api_types::payments::PaymentStatus::Pending,
                                Some(
                                    "Failed to process payment authorize data in error path"
                                        .to_string(),
                                ),
                                Some("PAYMENT_AUTHORIZE_DATA_ERROR".to_string()),
                                None,
                            )
                        },
                    )?,
                    response: Err(ErrorResponse {
                        status_code: 400,
                        code: "CONNECTOR_ERROR".to_string(),
                        message: format!("{error_report}"),
                        reason: None,
                        attempt_status: Some(common_enums::AttemptStatus::Failure),
                        connector_transaction_id: None,
                        network_decline_code: None,
                        network_advice_code: None,
                        network_error_message: None,
                    }),
                };
                domain_types::types::generate_payment_authorize_response::<T>(error_router_data)
                    .map_err(|err| {
                        tracing::error!(
                            "Failed to generate authorize response for connector error: {:?}",
                            err
                        );
                        PaymentAuthorizationError::new(
                            grpc_api_types::payments::PaymentStatus::Pending,
                            Some(format!("Connector error: {error_report}")),
                            Some("CONNECTOR_ERROR".to_string()),
                            None,
                        )
                    })?
            }
        };

        Ok(authorize_response)
    }

    #[allow(clippy::too_many_arguments)]
    async fn handle_order_creation<
        T: PaymentMethodDataTypes
            + Default
            + Eq
            + Debug
            + Send
            + serde::Serialize
            + serde::de::DeserializeOwned
            + Clone
            + Sync
            + domain_types::types::CardConversionHelper<T>,
    >(
        &self,
        connector_data: ConnectorData<T>,
        payment_flow_data: &PaymentFlowData,
        connector_auth_details: ConnectorAuthType,
        payload: &PaymentServiceAuthorizeRequest,
        connector_name: &str,
        service_name: &str,
        event_params: EventParams<'_>,
    ) -> Result<String, PaymentAuthorizationError> {
        // Get connector integration
        let connector_integration: BoxedConnectorIntegrationV2<
            '_,
            CreateOrder,
            PaymentFlowData,
            PaymentCreateOrderData,
            PaymentCreateOrderResponse,
        > = connector_data.connector.get_connector_integration_v2();

        let currency =
            common_enums::Currency::foreign_try_from(payload.currency()).map_err(|e| {
                PaymentAuthorizationError::new(
                    grpc_api_types::payments::PaymentStatus::Pending,
                    Some(format!("Currency conversion failed: {e}")),
                    Some("CURRENCY_ERROR".to_string()),
                    None,
                )
            })?;

        let order_create_data = PaymentCreateOrderData {
            amount: common_utils::types::MinorUnit::new(payload.minor_amount),
            currency,
            integrity_object: None,
            metadata: if payload.metadata.is_empty() {
                None
            } else {
                Some(serde_json::to_value(payload.metadata.clone()).unwrap_or_default())
            },
            webhook_url: payload.webhook_url.clone(),
            payment_method_type: payload
                .payment_method
                .clone()
                .map(<Option<common_enums::PaymentMethodType>>::foreign_try_from)
                .transpose()
                .unwrap_or(None)
                .flatten(),
        };

        let order_router_data = RouterDataV2::<
            CreateOrder,
            PaymentFlowData,
            PaymentCreateOrderData,
            PaymentCreateOrderResponse,
        > {
            flow: std::marker::PhantomData,
            resource_common_data: payment_flow_data.clone(),
            connector_auth_type: connector_auth_details,
            request: order_create_data,
            response: Err(ErrorResponse::default()),
        };

        // Create event processing parameters
        let external_event_config = EventConfig::default();
        let external_event_params = EventProcessingParams {
            connector_name,
            service_name,
            flow_name: FlowName::CreateOrder,
            event_config: &external_event_config,
            raw_request_data: Some(SecretSerdeValue::new(
                serde_json::to_value(payload).unwrap_or_default(),
            )),
            request_id: event_params.request_id,
            lineage_ids: event_params.lineage_ids,
            reference_id: event_params.reference_id,
        };

        // Execute connector processing
        let response = external_services::service::execute_connector_processing_step(
            &self.config.proxy,
            connector_integration,
            order_router_data,
            None,
            external_event_params,
            None,
        )
        .await
        .map_err(
            |e: error_stack::Report<domain_types::errors::ConnectorError>| {
                PaymentAuthorizationError::new(
                    grpc_api_types::payments::PaymentStatus::Pending,
                    Some(format!("Order creation failed: {e}")),
                    Some("ORDER_CREATION_ERROR".to_string()),
                    None,
                )
            },
        )?;

        match response.response {
            Ok(PaymentCreateOrderResponse { order_id, .. }) => Ok(order_id),
            Err(e) => Err(PaymentAuthorizationError::new(
                grpc_api_types::payments::PaymentStatus::Pending,
                Some(e.message.clone()),
                Some(e.code.clone()),
                Some(e.status_code.into()),
            )),
        }
    }
    #[allow(clippy::too_many_arguments)]
    async fn handle_order_creation_for_setup_mandate<
        T: PaymentMethodDataTypes
            + Default
            + Eq
            + Debug
            + Send
            + serde::Serialize
            + serde::de::DeserializeOwned
            + Clone
            + Sync
            + domain_types::types::CardConversionHelper<T>,
    >(
        &self,
        connector_data: ConnectorData<T>,
        payment_flow_data: &PaymentFlowData,
        connector_auth_details: ConnectorAuthType,
        event_params: EventParams<'_>,
        payload: &PaymentServiceRegisterRequest,
        connector_name: &str,
        service_name: &str,
    ) -> Result<String, tonic::Status> {
        // Get connector integration
        let connector_integration: BoxedConnectorIntegrationV2<
            '_,
            CreateOrder,
            PaymentFlowData,
            PaymentCreateOrderData,
            PaymentCreateOrderResponse,
        > = connector_data.connector.get_connector_integration_v2();

        let currency = common_enums::Currency::foreign_try_from(payload.currency())
            .map_err(|e| e.into_grpc_status())?;

        let order_create_data = PaymentCreateOrderData {
            amount: common_utils::types::MinorUnit::new(0),
            currency,
            integrity_object: None,
            metadata: if payload.metadata.is_empty() {
                None
            } else {
                Some(serde_json::to_value(payload.metadata.clone()).unwrap_or_default())
            },
            webhook_url: payload.webhook_url.clone(),
            payment_method_type: None,
        };

        let order_router_data = RouterDataV2::<
            CreateOrder,
            PaymentFlowData,
            PaymentCreateOrderData,
            PaymentCreateOrderResponse,
        > {
            flow: std::marker::PhantomData,
            resource_common_data: payment_flow_data.clone(),
            connector_auth_type: connector_auth_details,
            request: order_create_data,
            response: Err(ErrorResponse::default()),
        };

        // Execute connector processing
        let external_event_config = EventConfig::default();
        let external_event_params = EventProcessingParams {
            connector_name,
            service_name,
            flow_name: FlowName::CreateOrder,
            event_config: &external_event_config,
            raw_request_data: Some(SecretSerdeValue::new(
                serde_json::to_value(payload).unwrap_or_default(),
            )),
            request_id: event_params.request_id,
            lineage_ids: event_params.lineage_ids,
            reference_id: event_params.reference_id,
        };

        // Execute connector processing
        let response = external_services::service::execute_connector_processing_step(
            &self.config.proxy,
            connector_integration,
            order_router_data,
            None,
            external_event_params,
            None,
        )
        .await
        .switch()
        .map_err(|e| e.into_grpc_status())?;

        match response.response {
            Ok(PaymentCreateOrderResponse { order_id, .. }) => Ok(order_id),
            Err(ErrorResponse { message, .. }) => Err(tonic::Status::internal(format!(
                "Order creation error: {message}"
            ))),
        }
    }

    #[allow(clippy::too_many_arguments)]
    async fn handle_session_token<
        T: PaymentMethodDataTypes
            + Default
            + Eq
            + Debug
            + Send
            + serde::Serialize
            + serde::de::DeserializeOwned
            + Clone
            + Sync
            + domain_types::types::CardConversionHelper<T>
            + 'static,
        P: serde::Serialize + Clone,
    >(
        &self,
        connector_data: ConnectorData<T>,
        payment_flow_data: &PaymentFlowData,
        connector_auth_details: ConnectorAuthType,
        payload: &P,
        connector_name: &str,
        service_name: &str,
        event_params: EventParams<'_>,
    ) -> Result<SessionTokenResponseData, PaymentAuthorizationError>
    where
        SessionTokenRequestData: ForeignTryFrom<P, Error = ApplicationErrorResponse>,
    {
        // Get connector integration
        let connector_integration: BoxedConnectorIntegrationV2<
            '_,
            CreateSessionToken,
            PaymentFlowData,
            SessionTokenRequestData,
            SessionTokenResponseData,
        > = connector_data.connector.get_connector_integration_v2();

        // Create session token request data using try_from_foreign
        let session_token_request_data = SessionTokenRequestData::foreign_try_from(payload.clone())
            .map_err(|e| {
                PaymentAuthorizationError::new(
                    grpc_api_types::payments::PaymentStatus::Pending,
                    Some(format!("Session Token creation failed: {e}")),
                    Some("SESSION_TOKEN_CREATION_ERROR".to_string()),
                    Some(400), // Bad Request - client data issue
                )
            })?;

        let session_token_router_data = RouterDataV2::<
            CreateSessionToken,
            PaymentFlowData,
            SessionTokenRequestData,
            SessionTokenResponseData,
        > {
            flow: std::marker::PhantomData,
            resource_common_data: payment_flow_data.clone(),
            connector_auth_type: connector_auth_details,
            request: session_token_request_data,
            response: Err(ErrorResponse::default()),
        };

        // Create event processing parameters
        let external_event_config = EventConfig::default();
        let external_event_params = EventProcessingParams {
            connector_name,
            service_name,
            flow_name: FlowName::CreateSessionToken,
            event_config: &external_event_config,
            raw_request_data: Some(SecretSerdeValue::new(
                serde_json::to_value(payload).unwrap_or_default(),
            )),
            request_id: event_params.request_id,
            lineage_ids: event_params.lineage_ids,
            reference_id: event_params.reference_id,
        };

        // Execute connector processing
        let response = external_services::service::execute_connector_processing_step(
            &self.config.proxy,
            connector_integration,
            session_token_router_data,
            None,
            external_event_params,
            None,
        )
        .await
        .switch()
        .map_err(|e: error_stack::Report<ApplicationErrorResponse>| {
            PaymentAuthorizationError::new(
                grpc_api_types::payments::PaymentStatus::Pending,
                Some(format!("Session Token creation failed: {e}")),
                Some("SESSION_TOKEN_CREATION_ERROR".to_string()),
                Some(500), // Internal Server Error - connector processing failed
            )
        })?;

        match response.response {
            Ok(session_token_data) => {
                tracing::info!(
                    "Session token created successfully: {}",
                    session_token_data.session_token
                );
                Ok(session_token_data)
            }
            Err(ErrorResponse {
                message,
                status_code,
                ..
            }) => Err(PaymentAuthorizationError::new(
                grpc_api_types::payments::PaymentStatus::Pending,
                Some(format!("Session Token creation failed: {message}")),
                Some("SESSION_TOKEN_CREATION_ERROR".to_string()),
                Some(status_code.into()), // Use actual status code from ErrorResponse
            )),
        }
    }
    async fn handle_access_token<
        T: PaymentMethodDataTypes
            + Default
            + Eq
            + Debug
            + Send
            + serde::Serialize
            + serde::de::DeserializeOwned
            + Clone
            + Sync
            + domain_types::types::CardConversionHelper<T>
            + 'static,
        P,
    >(
        &self,
        connector_data: ConnectorData<T>,
        payment_flow_data: &PaymentFlowData,
        connector_auth_details: ConnectorAuthType,
        event_params: EventParams<'_>,
        payload: &P,
    ) -> Result<AccessTokenResponseData, PaymentAuthorizationError>
    where
        P: Clone + ErasedMaskSerialize,
        AccessTokenRequestData:
            for<'a> ForeignTryFrom<&'a ConnectorAuthType, Error = ApplicationErrorResponse>,
    {
        // Get connector integration for CreateAccessToken flow
        let connector_integration: BoxedConnectorIntegrationV2<
            '_,
            CreateAccessToken,
            PaymentFlowData,
            AccessTokenRequestData,
            AccessTokenResponseData,
        > = connector_data.connector.get_connector_integration_v2();

        // Create access token request data - grant type determined by connector
        let access_token_request_data = AccessTokenRequestData::foreign_try_from(
            &connector_auth_details, // Contains connector-specific auth details
        )
        .map_err(|e| {
            PaymentAuthorizationError::new(
                grpc_api_types::payments::PaymentStatus::Pending,
                Some(format!("Failed to create access token request: {e}")),
                Some("ACCESS_TOKEN_REQUEST_ERROR".to_string()),
                Some(400),
            )
        })?;

        // Create router data for access token flow
        let access_token_router_data = RouterDataV2::<
            CreateAccessToken,
            PaymentFlowData,
            AccessTokenRequestData,
            AccessTokenResponseData,
        > {
            flow: std::marker::PhantomData,
            resource_common_data: payment_flow_data.clone(),
            connector_auth_type: connector_auth_details,
            request: access_token_request_data,
            response: Err(ErrorResponse::default()),
        };

        // Execute connector processing
        let external_event_params = EventProcessingParams {
            connector_name: event_params.connector_name,
            service_name: event_params.service_name,
            flow_name: events::FlowName::CreateAccessToken,
            event_config: &self.config.events,
            raw_request_data: Some(pii::SecretSerdeValue::new(
                payload.masked_serialize().unwrap_or_default(),
            )),
            request_id: event_params.request_id,
            lineage_ids: event_params.lineage_ids,
            reference_id: event_params.reference_id,
        };

        let response = execute_connector_processing_step(
            &self.config.proxy,
            connector_integration,
            access_token_router_data,
            None,
            external_event_params,
        )
        .await
        .switch()
        .map_err(|e: error_stack::Report<ApplicationErrorResponse>| {
            PaymentAuthorizationError::new(
                grpc_api_types::payments::PaymentStatus::Pending,
                Some(format!("Access Token creation failed: {e}")),
                Some("ACCESS_TOKEN_CREATION_ERROR".to_string()),
                Some(500),
            )
        })?;

        match response.response {
            Ok(access_token_data) => {
                tracing::info!(
                    "Access token created successfully with expiry: {:?}",
                    access_token_data.expires_in
                );
                Ok(access_token_data)
            }
            Err(ErrorResponse {
                message,
                status_code,
                ..
            }) => Err(PaymentAuthorizationError::new(
                grpc_api_types::payments::PaymentStatus::Pending,
                Some(format!("Access Token creation failed: {message}")),
                Some("ACCESS_TOKEN_CREATION_ERROR".to_string()),
                Some(status_code.into()),
            )),
        }
    }
}

impl PaymentOperationsInternal for Payments {
    implement_connector_operation!(
        fn_name: internal_payment_sync,
        log_prefix: "PAYMENT_SYNC",
        request_type: PaymentServiceGetRequest,
        response_type: PaymentServiceGetResponse,
        flow_marker: PSync,
        resource_common_data_type: PaymentFlowData,
        request_data_type: PaymentsSyncData,
        response_data_type: PaymentsResponseData,
        request_data_constructor: PaymentsSyncData::foreign_try_from,
        common_flow_data_constructor: PaymentFlowData::foreign_try_from,
        generate_response_fn: generate_payment_sync_response,
        all_keys_required: None
    );

    implement_connector_operation!(
        fn_name: internal_void_payment,
        log_prefix: "PAYMENT_VOID",
        request_type: PaymentServiceVoidRequest,
        response_type: PaymentServiceVoidResponse,
        flow_marker: Void,
        resource_common_data_type: PaymentFlowData,
        request_data_type: PaymentVoidData,
        response_data_type: PaymentsResponseData,
        request_data_constructor: PaymentVoidData::foreign_try_from,
        common_flow_data_constructor: PaymentFlowData::foreign_try_from,
        generate_response_fn: generate_payment_void_response,
        all_keys_required: None
    );

    implement_connector_operation!(
        fn_name: internal_refund,
        log_prefix: "REFUND",
        request_type: PaymentServiceRefundRequest,
        response_type: RefundResponse,
        flow_marker: Refund,
        resource_common_data_type: RefundFlowData,
        request_data_type: RefundsData,
        response_data_type: RefundsResponseData,
        request_data_constructor: RefundsData::foreign_try_from,
        common_flow_data_constructor: RefundFlowData::foreign_try_from,
        generate_response_fn: generate_refund_response,
        all_keys_required: None
    );

    implement_connector_operation!(
        fn_name: internal_payment_capture,
        log_prefix: "PAYMENT_CAPTURE",
        request_type: PaymentServiceCaptureRequest,
        response_type: PaymentServiceCaptureResponse,
        flow_marker: Capture,
        resource_common_data_type: PaymentFlowData,
        request_data_type: PaymentsCaptureData,
        response_data_type: PaymentsResponseData,
        request_data_constructor: PaymentsCaptureData::foreign_try_from,
        common_flow_data_constructor: PaymentFlowData::foreign_try_from,
        generate_response_fn: generate_payment_capture_response,
        all_keys_required: None
    );
}

#[tonic::async_trait]
impl PaymentService for Payments {
    #[tracing::instrument(
        name = "payment_authorize",
        fields(
            name = common_utils::consts::NAME,
            service_name = tracing::field::Empty,
            service_method = FlowName::Authorize.as_str(),
            request_body = tracing::field::Empty,
            response_body = tracing::field::Empty,
            error_message = tracing::field::Empty,
            merchant_id = tracing::field::Empty,
            gateway = tracing::field::Empty,
            request_id = tracing::field::Empty,
            status_code = tracing::field::Empty,
            message_ = "Golden Log Line (incoming)",
            response_time = tracing::field::Empty,
            tenant_id = tracing::field::Empty,
            flow = FlowName::Authorize.as_str(),
            flow_specific_fields.status = tracing::field::Empty,
        )
        skip(self, request)
    )]
    async fn authorize(
        &self,
        request: tonic::Request<PaymentServiceAuthorizeRequest>,
    ) -> Result<tonic::Response<PaymentServiceAuthorizeResponse>, tonic::Status> {
        info!("PAYMENT_AUTHORIZE_FLOW: initiated");
        let service_name = request
            .extensions()
            .get::<String>()
            .cloned()
            .unwrap_or_else(|| "unknown_service".to_string());
        grpc_logging_wrapper(request, &service_name, self.config.clone(), |request, metadata_payload| {
            let service_name = service_name.clone();
            Box::pin(async move {
                let utils::MetadataPayload {connector, ref request_id, ..} = metadata_payload;
                let metadata = request.metadata().clone();
                let connector_auth_details =
                    auth_from_metadata(&metadata).map_err(|e| e.into_grpc_status())?;
                let payload = request.into_inner();

                let authorize_response = match payload.payment_method.as_ref() {
                    Some(pm) => {
                        match pm.payment_method.as_ref() {
                            Some(payment_method::PaymentMethod::Card(card_details)) => {
                                match &card_details.card_type {
                                    Some(grpc_api_types::payments::card_payment_method_type::CardType::CreditProxy(proxy_card_details)) | Some(grpc_api_types::payments::card_payment_method_type::CardType::DebitProxy(proxy_card_details)) => {
                                        let token_data = proxy_card_details.to_token_data();
                                        match Box::pin(self.process_authorization_internal::<VaultTokenHolder>(
                                            payload,
                                            connector,
                                            connector_auth_details,
                                            &metadata,
                                            &metadata_payload,
                                            &service_name,
                                            request_id,
                                            Some(token_data),
                                        ))
                                        .await
                                        {
                                            Ok(response) => {
                                                tracing::info!("INJECTOR: Authorization completed successfully with injector");
                                                response
                                            },
                                            Err(error_response) => {
                                                tracing::error!("INJECTOR: Authorization failed with injector - error: {:?}", error_response);
                                                PaymentServiceAuthorizeResponse::from(error_response)
                                            },
                                        }
                                    }
                                    _ => {
                                        tracing::info!("REGULAR: Processing regular payment (no injector)");
                                        match Box::pin(self.process_authorization_internal::<DefaultPCIHolder>(
                                            payload,
                                            connector,
                                            connector_auth_details,
                                            &metadata,
                                            &metadata_payload,
                                            &service_name,
                                            request_id,
                                            None,
                                        ))
                                        .await
                                        {
                                            Ok(response) => {
                                                tracing::info!("REGULAR: Authorization completed successfully without injector");
                                                response
                                            },
                                            Err(error_response) => {
                                                tracing::error!("REGULAR: Authorization failed without injector - error: {:?}", error_response);
                                                PaymentServiceAuthorizeResponse::from(error_response)
                                            },
                                        }
                                    }
                                }
                            }
                            _ => {
                                match Box::pin(self.process_authorization_internal::<DefaultPCIHolder>(
                                    payload,
                                    connector,
                                    connector_auth_details,
                                    &metadata,
                                    &metadata_payload,
                                    &service_name,
                                    request_id,
                                    None,
                                ))
                                .await
                                {
                                    Ok(response) => response,
                                    Err(error_response) => PaymentServiceAuthorizeResponse::from(error_response),
                                }
                            }
                        }
                    }
                    _ => {
                        match Box::pin(self.process_authorization_internal::<DefaultPCIHolder>(
                            payload,
                            connector,
                            connector_auth_details,
                            &metadata,
                            &metadata_payload,
                            &service_name,
                            request_id,
                            None,
                        ))
                        .await
                        {
                            Ok(response) => response,
                            Err(error_response) => PaymentServiceAuthorizeResponse::from(error_response),
                        }
                    }
                };

                Ok(tonic::Response::new(authorize_response))
            })
        })
        .await
    }

    #[tracing::instrument(
        name = "payment_sync",
        fields(
            name = common_utils::consts::NAME,
            service_name = common_utils::consts::PAYMENT_SERVICE_NAME,
            service_method = FlowName::Psync.as_str(),
            request_body = tracing::field::Empty,
            response_body = tracing::field::Empty,
            error_message = tracing::field::Empty,
            merchant_id = tracing::field::Empty,
            gateway = tracing::field::Empty,
            request_id = tracing::field::Empty,
            status_code = tracing::field::Empty,
            message = "Golden Log Line (incoming)",
            response_time = tracing::field::Empty,
            tenant_id = tracing::field::Empty,
            flow = FlowName::Psync.as_str(),
            flow_specific_fields.status = tracing::field::Empty,
        )
        skip(self, request)
    )]
    async fn get(
        &self,
        request: tonic::Request<PaymentServiceGetRequest>,
    ) -> Result<tonic::Response<PaymentServiceGetResponse>, tonic::Status> {
        let service_name = request
            .extensions()
            .get::<String>()
            .cloned()
            .unwrap_or_else(|| "unknown_service".to_string());

        grpc_logging_wrapper(
            request,
            &service_name,
            self.config.clone(),
            |request, metadata_payload| {
                let service_name = service_name.clone();
                Box::pin(async move {
                    let utils::MetadataPayload {
                        connector,
                        ref request_id,
                        ref connector_auth_type,
                        ..
                    } = metadata_payload;
                    let connector_auth_details = connector_auth_type.clone();
                    let metadata = request.metadata().clone();
                    let payload = request.into_inner();

                    // Get connector data
                    let connector_data: ConnectorData<DefaultPCIHolder> =
                        ConnectorData::get_connector_by_name(&connector);

                    // Extract access token from Hyperswitch request
                    let cached_access_token = payload.access_token.clone();

                    // Check if connector supports access tokens
                    let should_do_access_token = connector_data.connector.should_do_access_token();

                    // Conditional token generation - ONLY if not provided by Hyperswitch
                    let final_payload =
                        if should_do_access_token {
                            if cached_access_token.is_some() {
                                // If provided cached token - use it, don't generate new one
                                tracing::info!(
                                    "Using cached access token from Hyperswitch for sync flow"
                                );
                                payload
                            } else {
                                // No cached token - generate fresh one
                                tracing::info!(
                                "No cached access token found, generating new token for sync flow"
                            );

                                // Create initial PaymentFlowData for access token generation
                                let initial_payment_flow_data = PaymentFlowData::foreign_try_from(
                                    (payload.clone(), self.config.connectors.clone(), &metadata),
                                )
                                .map_err(|e| e.into_grpc_status())?;

                                let event_params = EventParams {
                                    connector_name: &connector.to_string(),
                                    service_name: &service_name,
                                    request_id,
                                    lineage_ids: &metadata_payload.lineage_ids,
                                    reference_id: &metadata_payload.reference_id,
                                };

                                let access_token_data = self
                                    .handle_access_token(
                                        connector_data.clone(),
                                        &initial_payment_flow_data,
                                        connector_auth_details.clone(),
                                        event_params,
                                        &payload,
                                    )
                                    .await
                                    .map_err(|e| {
                                        let message = e.error_message.unwrap_or_else(|| {
                                            "Access token creation failed".to_string()
                                        });
                                        tonic::Status::internal(message)
                                    })?;

                                tracing::info!(
                                "Access token created successfully for sync flow with expiry: {:?}",
                                access_token_data.expires_in
                            );

                                // Update payload with generated access token
                                let mut updated_payload = payload.clone();
                                updated_payload.access_token =
                                    Some(access_token_data.access_token.clone());
                                updated_payload
                            }
                        } else {
                            // Connector doesn't support access tokens
                            payload
                        };

                    // Continue with normal sync flow execution
                    // The macro will extract access_token from payload into PaymentFlowData
                    let mut new_request = tonic::Request::new(final_payload);
                    *new_request.metadata_mut() = metadata;

                    self.internal_payment_sync(new_request).await
                })
            },
        )
        .await
    }

    #[tracing::instrument(
        name = "payment_void",
        fields(
            name = common_utils::consts::NAME,
            service_name = common_utils::consts::PAYMENT_SERVICE_NAME,
            service_method = FlowName::Void.as_str(),
            request_body = tracing::field::Empty,
            response_body = tracing::field::Empty,
            error_message = tracing::field::Empty,
            merchant_id = tracing::field::Empty,
            gateway = tracing::field::Empty,
            request_id = tracing::field::Empty,
            status_code = tracing::field::Empty,
            message_ = "Golden Log Line (incoming)",
            response_time = tracing::field::Empty,
            tenant_id = tracing::field::Empty,
            flow = FlowName::Void.as_str(),
            flow_specific_fields.status = tracing::field::Empty,
        )
        skip(self, request)
    )]
    async fn void(
        &self,
        request: tonic::Request<PaymentServiceVoidRequest>,
    ) -> Result<tonic::Response<PaymentServiceVoidResponse>, tonic::Status> {
        self.internal_void_payment(request).await
    }

    #[tracing::instrument(
        name = "incoming_webhook",
        fields(
            name = common_utils::consts::NAME,
            service_name = common_utils::consts::PAYMENT_SERVICE_NAME,
            service_method = FlowName::IncomingWebhook.as_str(),
            request_body = tracing::field::Empty,
            response_body = tracing::field::Empty,
            error_message = tracing::field::Empty,
            merchant_id = tracing::field::Empty,
            gateway = tracing::field::Empty,
            request_id = tracing::field::Empty,
            status_code = tracing::field::Empty,
            message_ = "Golden Log Line (incoming)",
            response_time = tracing::field::Empty,
            tenant_id = tracing::field::Empty,
            flow = FlowName::IncomingWebhook.as_str(),
            flow_specific_fields.status = tracing::field::Empty,
        )
        skip(self, request)
    )]
    async fn transform(
        &self,
        request: tonic::Request<PaymentServiceTransformRequest>,
    ) -> Result<tonic::Response<PaymentServiceTransformResponse>, tonic::Status> {
        let service_name = request
            .extensions()
            .get::<String>()
            .cloned()
            .unwrap_or_else(|| "unknown_service".to_string());
        grpc_logging_wrapper(
            request,
            &service_name,
            self.config.clone(),
            |request, metadata_payload| {
                async move {
                    let connector = metadata_payload.connector;
                    let connector_auth_details = metadata_payload.connector_auth_type;
                    let payload = request.into_inner();
                    let request_details = payload
                        .request_details
                        .map(domain_types::connector_types::RequestDetails::foreign_try_from)
                        .ok_or_else(|| {
                            tonic::Status::invalid_argument("missing request_details in the payload")
                        })?
                        .map_err(|e| e.into_grpc_status())?;
                    let webhook_secrets = payload
                        .webhook_secrets
                        .map(|details| {
                            domain_types::connector_types::ConnectorWebhookSecrets::foreign_try_from(
                                details,
                            )
                            .map_err(|e| e.into_grpc_status())
                        })
                        .transpose()?;
                    //get connector data
                    let connector_data: ConnectorData<DefaultPCIHolder> =
                        ConnectorData::get_connector_by_name(&connector);
                    let source_verified = connector_data
                        .connector
                        .verify_webhook_source(
                            request_details.clone(),
                            webhook_secrets.clone(),
                            // TODO: do we need to force authentication? we can make it optional
                            Some(connector_auth_details.clone()),
                        )
                        .switch()
                        .into_grpc_status()?;
                    let event_type = connector_data
                        .connector
                        .get_event_type(
                            request_details.clone(),
                            webhook_secrets.clone(),
                            Some(connector_auth_details.clone()),
                        )
                        .switch()
                        .into_grpc_status()?;
                    // Get content for the webhook based on the event type using categorization
                    let content = if event_type.is_payment_event() {
                        get_payments_webhook_content(
                            connector_data,
                            request_details,
                            webhook_secrets,
                            Some(connector_auth_details),
                        )
                        .await
                        .into_grpc_status()?
                    } else if event_type.is_refund_event() {
                        get_refunds_webhook_content(
                            connector_data,
                            request_details,
                            webhook_secrets,
                            Some(connector_auth_details),
                        )
                        .await
                        .into_grpc_status()?
                    } else if event_type.is_dispute_event() {
                        get_disputes_webhook_content(
                            connector_data,
                            request_details,
                            webhook_secrets,
                            Some(connector_auth_details),
                        )
                        .await
                        .into_grpc_status()?
                    } else {
                        // For all other event types, default to payment webhook content for now
                        // This includes mandate, payout, recovery, and misc events
                        get_payments_webhook_content(
                            connector_data,
                            request_details,
                            webhook_secrets,
                            Some(connector_auth_details),
                        )
                        .await
                        .into_grpc_status()?
                    };
                    let api_event_type =
                        grpc_api_types::payments::WebhookEventType::foreign_try_from(event_type)
                            .map_err(|e| e.into_grpc_status())?;
                    let response = PaymentServiceTransformResponse {
                        event_type: api_event_type.into(),
                        content: Some(content),
                        source_verified,
                        response_ref_id: None,
                    };
                    Ok(tonic::Response::new(response))
                }
            },
        )
        .await
    }

    #[tracing::instrument(
        name = "refund",
        fields(
            name = common_utils::consts::NAME,
            service_name = common_utils::consts::PAYMENT_SERVICE_NAME,
            service_method = FlowName::Refund.as_str(),
            request_body = tracing::field::Empty,
            response_body = tracing::field::Empty,
            error_message = tracing::field::Empty,
            merchant_id = tracing::field::Empty,
            gateway = tracing::field::Empty,
            request_id = tracing::field::Empty,
            status_code = tracing::field::Empty,
            message_ = "Golden Log Line (incoming)",
            response_time = tracing::field::Empty,
            tenant_id = tracing::field::Empty,
            flow = FlowName::Refund.as_str(),
            flow_specific_fields.status = tracing::field::Empty,
        )
        skip(self, request)
    )]
    async fn refund(
        &self,
        request: tonic::Request<PaymentServiceRefundRequest>,
    ) -> Result<tonic::Response<RefundResponse>, tonic::Status> {
        self.internal_refund(request).await
    }

    #[tracing::instrument(
        name = "defend_dispute",
        fields(
            name = common_utils::consts::NAME,
            service_name = common_utils::consts::PAYMENT_SERVICE_NAME,
            service_method = FlowName::DefendDispute.as_str(),
            request_body = tracing::field::Empty,
            response_body = tracing::field::Empty,
            error_message = tracing::field::Empty,
            merchant_id = tracing::field::Empty,
            gateway = tracing::field::Empty,
            request_id = tracing::field::Empty,
            status_code = tracing::field::Empty,
            message_ = "Golden Log Line (incoming)",
            response_time = tracing::field::Empty,
            tenant_id = tracing::field::Empty,
            flow = FlowName::DefendDispute.as_str(),
            flow_specific_fields.status = tracing::field::Empty,
        )
        skip(self, request)
    )]
    async fn dispute(
        &self,
        request: tonic::Request<PaymentServiceDisputeRequest>,
    ) -> Result<tonic::Response<DisputeResponse>, tonic::Status> {
        let service_name = request
            .extensions()
            .get::<String>()
            .cloned()
            .unwrap_or_else(|| "unknown_service".to_string());
        grpc_logging_wrapper(
            request,
            &service_name,
            self.config.clone(),
            |_request, _metadata_payload| async {
                let response = DisputeResponse {
                    ..Default::default()
                };
                Ok(tonic::Response::new(response))
            },
        )
        .await
    }

    #[tracing::instrument(
        name = "payment_capture",
        fields(
            name = common_utils::consts::NAME,
            service_name = common_utils::consts::PAYMENT_SERVICE_NAME,
            service_method = FlowName::Capture.as_str(),
            request_body = tracing::field::Empty,
            response_body = tracing::field::Empty,
            error_message = tracing::field::Empty,
            merchant_id = tracing::field::Empty,
            gateway = tracing::field::Empty,
            request_id = tracing::field::Empty,
            status_code = tracing::field::Empty,
            message_ = "Golden Log Line (incoming)",
            response_time = tracing::field::Empty,
            tenant_id = tracing::field::Empty,
            flow = FlowName::Capture.as_str(),
            flow_specific_fields.status = tracing::field::Empty,
        )
        skip(self, request)
    )]
    async fn capture(
        &self,
        request: tonic::Request<PaymentServiceCaptureRequest>,
    ) -> Result<tonic::Response<PaymentServiceCaptureResponse>, tonic::Status> {
        self.internal_payment_capture(request).await
    }

    #[tracing::instrument(
        name = "setup_mandate",
        fields(
            name = common_utils::consts::NAME,
            service_name = common_utils::consts::PAYMENT_SERVICE_NAME,
            service_method = FlowName::SetupMandate.as_str(),
            request_body = tracing::field::Empty,
            response_body = tracing::field::Empty,
            error_message = tracing::field::Empty,
            merchant_id = tracing::field::Empty,
            gateway = tracing::field::Empty,
            request_id = tracing::field::Empty,
            status_code = tracing::field::Empty,
            message_ = "Golden Log Line (incoming)",
            response_time = tracing::field::Empty,
            tenant_id = tracing::field::Empty,
            flow = FlowName::SetupMandate.as_str(),
            flow_specific_fields.status = tracing::field::Empty,
        )
        skip(self, request)
    )]
    async fn register(
        &self,
        request: tonic::Request<PaymentServiceRegisterRequest>,
    ) -> Result<tonic::Response<PaymentServiceRegisterResponse>, tonic::Status> {
        info!("SETUP_MANDATE_FLOW: initiated");
        let service_name = request
            .extensions()
            .get::<String>()
            .cloned()
            .unwrap_or_else(|| "unknown_service".to_string());
        grpc_logging_wrapper(
            request,
            &service_name,
            self.config.clone(),
            |request, metadata_payload| {
                let service_name = service_name.clone();
                Box::pin(async move {
                    let (connector, request_id) =
                        (metadata_payload.connector, metadata_payload.request_id);
                    let connector_auth_details = metadata_payload.connector_auth_type;
                    let metadata = request.metadata().clone();
                    let payload = request.into_inner();

                    //get connector data
                    let connector_data = ConnectorData::get_connector_by_name(&connector);

                    // Get connector integration
                    let connector_integration: BoxedConnectorIntegrationV2<
                        '_,
                        SetupMandate,
                        PaymentFlowData,
                        SetupMandateRequestData<DefaultPCIHolder>,
                        PaymentsResponseData,
                    > = connector_data.connector.get_connector_integration_v2();

                    // Create common request data
                    let payment_flow_data = PaymentFlowData::foreign_try_from((
                        payload.clone(),
                        self.config.connectors.clone(),
                        self.config.common.environment.clone(),
                        &metadata,
                    ))
                    .map_err(|e| e.into_grpc_status())?;

                    let should_do_order_create = connector_data.connector.should_do_order_create();

                    let order_id = if should_do_order_create {
                        let event_params = EventParams {
                            _connector_name: &connector.to_string(),
                            _service_name: &service_name,
                            request_id: &request_id,
                            lineage_ids: &metadata_payload.lineage_ids,
                            reference_id: &metadata_payload.reference_id,
                        };

                        Some(
                            self.handle_order_creation_for_setup_mandate(
                                connector_data.clone(),
                                &payment_flow_data,
                                connector_auth_details.clone(),
                                event_params,
                                &payload,
                                &connector.to_string(),
                                &service_name,
                            )
                            .await?,
                        )
                    } else {
                        None
                    };
                    let payment_flow_data = payment_flow_data.set_order_reference_id(order_id);

                    let setup_mandate_request_data =
                        SetupMandateRequestData::foreign_try_from(payload.clone())
                            .map_err(|e| e.into_grpc_status())?;

                    // Create router data
                    let router_data: RouterDataV2<
                        SetupMandate,
                        PaymentFlowData,
                        SetupMandateRequestData<DefaultPCIHolder>,
                        PaymentsResponseData,
                    > = RouterDataV2 {
                        flow: std::marker::PhantomData,
                        resource_common_data: payment_flow_data,
                        connector_auth_type: connector_auth_details,
                        request: setup_mandate_request_data,
                        response: Err(ErrorResponse::default()),
                    };
                    // Create event processing parameters
                    let event_config = EventConfig::default();
                    let event_params = EventProcessingParams {
                        connector_name: &connector.to_string(),
                        service_name: &service_name,
                        flow_name: FlowName::SetupMandate,
                        event_config: &event_config,
                        raw_request_data: Some(SecretSerdeValue::new(
                            serde_json::to_value(payload).unwrap_or_default(),
                        )),
                        request_id: &request_id,
                        lineage_ids: &metadata_payload.lineage_ids,
                        reference_id: &metadata_payload.reference_id,
                    };

                    let response = external_services::service::execute_connector_processing_step(
                        &self.config.proxy,
                        connector_integration,
                        router_data,
                        None,
                        event_params,
                        None, // token_data - None for non-proxy payments
                    )
                    .await
                    .switch()
                    .map_err(|e| e.into_grpc_status())?;

                    // Generate response
                    let setup_mandate_response = generate_setup_mandate_response(response)
                        .map_err(|e| e.into_grpc_status())?;

                    Ok(tonic::Response::new(setup_mandate_response))
                })
            },
        )
        .await
    }

    #[tracing::instrument(
        name = "repeat_payment",
        fields(
            name = common_utils::consts::NAME,
            service_name = common_utils::consts::PAYMENT_SERVICE_NAME,
            service_method = FlowName::RepeatPayment.as_str(),
            request_body = tracing::field::Empty,
            response_body = tracing::field::Empty,
            error_message = tracing::field::Empty,
            merchant_id = tracing::field::Empty,
            gateway = tracing::field::Empty,
            request_id = tracing::field::Empty,
            status_code = tracing::field::Empty,
            message_ = "Golden Log Line (incoming)",
            response_time = tracing::field::Empty,
            tenant_id = tracing::field::Empty,
        ),
        skip(self, request)
    )]
    async fn repeat_everything(
        &self,
        request: tonic::Request<PaymentServiceRepeatEverythingRequest>,
    ) -> Result<tonic::Response<PaymentServiceRepeatEverythingResponse>, tonic::Status> {
        info!("REPEAT_PAYMENT_FLOW: initiated");
        let service_name = request
            .extensions()
            .get::<String>()
            .cloned()
            .unwrap_or_else(|| "unknown_service".to_string());
        grpc_logging_wrapper(
            request,
            &service_name,
            self.config.clone(),
            |request, metadata_payload| {
                let service_name = service_name.clone();
                Box::pin(async move {
                    let (connector, request_id) =
                        (metadata_payload.connector, metadata_payload.request_id);
                    let connector_auth_details = metadata_payload.connector_auth_type;
                    let metadata = request.metadata().clone();
                    let payload = request.into_inner();

                    //get connector data
                    let connector_data: ConnectorData<DefaultPCIHolder> =
                        ConnectorData::get_connector_by_name(&connector);

                    // Get connector integration
                    let connector_integration: BoxedConnectorIntegrationV2<
                        '_,
                        RepeatPayment,
                        PaymentFlowData,
                        RepeatPaymentData,
                        PaymentsResponseData,
                    > = connector_data.connector.get_connector_integration_v2();

                    // Create payment flow data
                    let payment_flow_data = PaymentFlowData::foreign_try_from((
                        payload.clone(),
                        self.config.connectors.clone(),
                        &metadata,
                    ))
                    .map_err(|e| e.into_grpc_status())?;

                    // Create repeat payment data
                    let repeat_payment_data = RepeatPaymentData::foreign_try_from(payload.clone())
                        .map_err(|e| e.into_grpc_status())?;

                    // Create router data
                    let router_data: RouterDataV2<
                        RepeatPayment,
                        PaymentFlowData,
                        RepeatPaymentData,
                        PaymentsResponseData,
                    > = RouterDataV2 {
                        flow: std::marker::PhantomData,
                        resource_common_data: payment_flow_data,
                        connector_auth_type: connector_auth_details,
                        request: repeat_payment_data,
                        response: Err(ErrorResponse::default()),
                    };
                    let event_params = EventProcessingParams {
                        connector_name: &connector.to_string(),
                        service_name: &service_name,
                        flow_name: FlowName::RepeatPayment,
                        event_config: &self.config.events,
                        raw_request_data: Some(SecretSerdeValue::new(
                            payload.masked_serialize().unwrap_or_default(),
                        )),
                        request_id: &request_id,
                        lineage_ids: &metadata_payload.lineage_ids,
                        reference_id: &metadata_payload.reference_id,
                    };

                    let response = external_services::service::execute_connector_processing_step(
                        &self.config.proxy,
                        connector_integration,
                        router_data,
                        None,
                        event_params,
                        None, // token_data - None for non-proxy payments
                    )
                    .await
                    .switch()
                    .map_err(|e| e.into_grpc_status())?;

                    // Generate response
                    let repeat_payment_response = generate_repeat_payment_response(response)
                        .map_err(|e| e.into_grpc_status())?;

                    Ok(tonic::Response::new(repeat_payment_response))
                })
            },
        )
        .await
    }
}

async fn get_payments_webhook_content(
    connector_data: ConnectorData<DefaultPCIHolder>,
    request_details: domain_types::connector_types::RequestDetails,
    webhook_secrets: Option<domain_types::connector_types::ConnectorWebhookSecrets>,
    connector_auth_details: Option<ConnectorAuthType>,
) -> CustomResult<grpc_api_types::payments::WebhookResponseContent, ApplicationErrorResponse> {
    let webhook_details = connector_data
        .connector
        .process_payment_webhook(request_details, webhook_secrets, connector_auth_details)
        .switch()?;

    // Generate response
    let response = PaymentServiceGetResponse::foreign_try_from(webhook_details).change_context(
        ApplicationErrorResponse::InternalServerError(ApiError {
            sub_code: "RESPONSE_CONSTRUCTION_ERROR".to_string(),
            error_identifier: 500,
            error_message: "Error while constructing response".to_string(),
            error_object: None,
        }),
    )?;

    Ok(grpc_api_types::payments::WebhookResponseContent {
        content: Some(
            grpc_api_types::payments::webhook_response_content::Content::PaymentsResponse(response),
        ),
    })
}

async fn get_refunds_webhook_content<
    T: PaymentMethodDataTypes
        + Default
        + Eq
        + Debug
        + Send
        + serde::Serialize
        + serde::de::DeserializeOwned
        + Clone
        + Sync
        + domain_types::types::CardConversionHelper<T>
        + 'static,
>(
    connector_data: ConnectorData<T>,
    request_details: domain_types::connector_types::RequestDetails,
    webhook_secrets: Option<domain_types::connector_types::ConnectorWebhookSecrets>,
    connector_auth_details: Option<ConnectorAuthType>,
) -> CustomResult<grpc_api_types::payments::WebhookResponseContent, ApplicationErrorResponse> {
    let webhook_details = connector_data
        .connector
        .process_refund_webhook(request_details, webhook_secrets, connector_auth_details)
        .switch()?;

    // Generate response - RefundService should handle this, for now return basic response
    let response = RefundResponse::foreign_try_from(webhook_details).change_context(
        ApplicationErrorResponse::InternalServerError(ApiError {
            sub_code: "RESPONSE_CONSTRUCTION_ERROR".to_string(),
            error_identifier: 500,
            error_message: "Error while constructing response".to_string(),
            error_object: None,
        }),
    )?;

    Ok(grpc_api_types::payments::WebhookResponseContent {
        content: Some(
            grpc_api_types::payments::webhook_response_content::Content::RefundsResponse(response),
        ),
    })
}

async fn get_disputes_webhook_content<
    T: PaymentMethodDataTypes
        + Default
        + Eq
        + Debug
        + Send
        + serde::Serialize
        + serde::de::DeserializeOwned
        + Clone
        + Sync
        + domain_types::types::CardConversionHelper<T>
        + 'static,
>(
    connector_data: ConnectorData<T>,
    request_details: domain_types::connector_types::RequestDetails,
    webhook_secrets: Option<domain_types::connector_types::ConnectorWebhookSecrets>,
    connector_auth_details: Option<ConnectorAuthType>,
) -> CustomResult<grpc_api_types::payments::WebhookResponseContent, ApplicationErrorResponse> {
    let webhook_details = connector_data
        .connector
        .process_dispute_webhook(request_details, webhook_secrets, connector_auth_details)
        .switch()?;

    // Generate response - DisputeService should handle this, for now return basic response
    let response = DisputeResponse::foreign_try_from(webhook_details).change_context(
        ApplicationErrorResponse::InternalServerError(ApiError {
            sub_code: "RESPONSE_CONSTRUCTION_ERROR".to_string(),
            error_identifier: 500,
            error_message: "Error while constructing response".to_string(),
            error_object: None,
        }),
    )?;

    Ok(grpc_api_types::payments::WebhookResponseContent {
        content: Some(
            grpc_api_types::payments::webhook_response_content::Content::DisputesResponse(response),
        ),
    })
}<|MERGE_RESOLUTION|>--- conflicted
+++ resolved
@@ -10,13 +10,8 @@
 use connector_integration::types::ConnectorData;
 use domain_types::{
     connector_flow::{
-<<<<<<< HEAD
-        self, Authorize, Capture, CreateAccessToken, CreateOrder, CreateSessionToken, PSync,
-        Refund, RepeatPayment, SetupMandate, Void,
-=======
-        Authorize, Capture, CreateOrder, CreateSessionToken, PSync, Refund, RepeatPayment,
-        SetupMandate, Void,
->>>>>>> eeb4ce49
+        Authorize, Capture, CreateAccessToken, CreateOrder, CreateSessionToken, PSync, Refund,
+        RepeatPayment, SetupMandate, Void,
     },
     connector_types::{
         AccessTokenRequestData, AccessTokenResponseData, PaymentCreateOrderData,
@@ -279,8 +274,8 @@
                 // No cached token - generate fresh one
                 tracing::info!("No cached access token found, generating new token");
                 let event_params = EventParams {
-                    connector_name: &connector.to_string(),
-                    service_name,
+                    _connector_name: &connector.to_string(),
+                    _service_name: service_name,
                     request_id,
                     lineage_ids,
                     reference_id,
@@ -293,6 +288,8 @@
                         connector_auth_details.clone(),
                         event_params,
                         &payload,
+                        &connector.to_string(),
+                        service_name,
                     )
                     .await?;
 
@@ -782,6 +779,8 @@
         connector_auth_details: ConnectorAuthType,
         event_params: EventParams<'_>,
         payload: &P,
+        connector_name: &str,
+        service_name: &str,
     ) -> Result<AccessTokenResponseData, PaymentAuthorizationError>
     where
         P: Clone + ErasedMaskSerialize,
@@ -826,11 +825,11 @@
 
         // Execute connector processing
         let external_event_params = EventProcessingParams {
-            connector_name: event_params.connector_name,
-            service_name: event_params.service_name,
-            flow_name: events::FlowName::CreateAccessToken,
+            connector_name,
+            service_name,
+            flow_name: FlowName::CreateAccessToken,
             event_config: &self.config.events,
-            raw_request_data: Some(pii::SecretSerdeValue::new(
+            raw_request_data: Some(SecretSerdeValue::new(
                 payload.masked_serialize().unwrap_or_default(),
             )),
             request_id: event_params.request_id,
@@ -838,12 +837,13 @@
             reference_id: event_params.reference_id,
         };
 
-        let response = execute_connector_processing_step(
+        let response = external_services::service::execute_connector_processing_step(
             &self.config.proxy,
             connector_integration,
             access_token_router_data,
             None,
             external_event_params,
+            None,
         )
         .await
         .switch()
@@ -1161,8 +1161,8 @@
                                 .map_err(|e| e.into_grpc_status())?;
 
                                 let event_params = EventParams {
-                                    connector_name: &connector.to_string(),
-                                    service_name: &service_name,
+                                    _connector_name: &connector.to_string(),
+                                    _service_name: &service_name,
                                     request_id,
                                     lineage_ids: &metadata_payload.lineage_ids,
                                     reference_id: &metadata_payload.reference_id,
@@ -1175,6 +1175,8 @@
                                         connector_auth_details.clone(),
                                         event_params,
                                         &payload,
+                                        &connector.to_string(),
+                                        &service_name,
                                     )
                                     .await
                                     .map_err(|e| {
