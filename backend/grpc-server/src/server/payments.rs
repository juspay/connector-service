<<<<<<< HEAD
use crate::implement_connector_operation;
use crate::{
    configs::Config,
    error::{IntoGrpcStatus, ReportSwitchExt, ResultExtGrpc},
    utils::{
        auth_from_metadata, connector_from_metadata, get_config_from_request, grpc_logging_wrapper,
    },
};
=======
use std::sync::Arc;

use common_enums;
>>>>>>> 364645cb
use common_utils::errors::CustomResult;
use connector_integration::types::ConnectorData;
use domain_types::{
    connector_flow::{
        Authorize, Capture, CreateOrder, FlowName, PSync, Refund, SetupMandate, Void,
    },
    connector_types::{
        PaymentCreateOrderData, PaymentCreateOrderResponse, PaymentFlowData, PaymentVoidData,
        PaymentsAuthorizeData, PaymentsCaptureData, PaymentsResponseData, PaymentsSyncData,
        RefundFlowData, RefundsData, RefundsResponseData, SetupMandateRequestData,
    },
    errors::{ApiError, ApplicationErrorResponse},
    router_data::{ConnectorAuthType, ErrorResponse},
    router_data_v2::RouterDataV2,
    types::{
        generate_payment_capture_response, generate_payment_sync_response,
        generate_payment_void_response, generate_refund_response, generate_setup_mandate_response,
    },
    utils::ForeignTryFrom,
};
use error_stack::ResultExt;
use grpc_api_types::payments::{
    payment_service_server::PaymentService, DisputeResponse, PaymentServiceAuthorizeRequest,
    PaymentServiceAuthorizeResponse, PaymentServiceCaptureRequest, PaymentServiceCaptureResponse,
    PaymentServiceDisputeRequest, PaymentServiceGetRequest, PaymentServiceGetResponse,
    PaymentServiceRefundRequest, PaymentServiceRegisterRequest, PaymentServiceRegisterResponse,
    PaymentServiceTransformRequest, PaymentServiceTransformResponse, PaymentServiceVoidRequest,
    PaymentServiceVoidResponse, RefundResponse,
};
use interfaces::connector_integration_v2::BoxedConnectorIntegrationV2;
use tracing::info;

<<<<<<< HEAD
struct HandleOrderData {
    connector_data: ConnectorData,
    connector_auth_details: ConnectorAuthType,
    connector_name: String,
    service_name: String,
}

=======
use crate::{
    configs::Config,
    error::{IntoGrpcStatus, PaymentAuthorizationError, ReportSwitchExt, ResultExtGrpc},
    implement_connector_operation,
    utils::{auth_from_metadata, connector_from_metadata, grpc_logging_wrapper},
};
>>>>>>> 364645cb
// Helper trait for payment operations
trait PaymentOperationsInternal {
    async fn internal_payment_sync(
        &self,
        request: tonic::Request<PaymentServiceGetRequest>,
    ) -> Result<tonic::Response<PaymentServiceGetResponse>, tonic::Status>;

    async fn internal_void_payment(
        &self,
        request: tonic::Request<PaymentServiceVoidRequest>,
    ) -> Result<tonic::Response<PaymentServiceVoidResponse>, tonic::Status>;

    async fn internal_refund(
        &self,
        request: tonic::Request<PaymentServiceRefundRequest>,
    ) -> Result<tonic::Response<RefundResponse>, tonic::Status>;

    async fn internal_payment_capture(
        &self,
        request: tonic::Request<PaymentServiceCaptureRequest>,
    ) -> Result<tonic::Response<PaymentServiceCaptureResponse>, tonic::Status>;
}

#[derive(Clone)]
pub struct Payments {
    pub config: Arc<Config>,
}

impl Payments {
    async fn process_authorization_internal(
        &self,
        payload: PaymentServiceAuthorizeRequest,
        connector: domain_types::connector_types::ConnectorEnum,
        connector_auth_details: ConnectorAuthType,
        service_name: &str,
    ) -> Result<PaymentServiceAuthorizeResponse, PaymentAuthorizationError> {
        //get connector data
        let connector_data = ConnectorData::get_connector_by_name(&connector);

        // Get connector integration
        let connector_integration: BoxedConnectorIntegrationV2<
            '_,
            Authorize,
            PaymentFlowData,
            PaymentsAuthorizeData,
            PaymentsResponseData,
        > = connector_data.connector.get_connector_integration_v2();

        // Create common request data
        let payment_flow_data =
            PaymentFlowData::foreign_try_from((payload.clone(), self.config.connectors.clone()))
                .map_err(|err| {
                    tracing::error!("Failed to process payment flow data: {:?}", err);
                    PaymentAuthorizationError::new(
                        grpc_api_types::payments::PaymentStatus::Pending,
                        Some("Failed to process payment flow data".to_string()),
                        Some("PAYMENT_FLOW_ERROR".to_string()),
                        None,
                    )
                })?;

        let should_do_order_create = connector_data.connector.should_do_order_create();

        let payment_flow_data = if should_do_order_create {
            let order_id = self
                .handle_order_creation(
                    connector_data,
                    &payment_flow_data,
                    connector_auth_details.clone(),
                    &payload,
                    &connector.to_string(),
                    service_name,
                )
                .await?;

            tracing::info!("Order created successfully with order_id: {}", order_id);
            payment_flow_data.set_order_reference_id(Some(order_id))
        } else {
            payment_flow_data
        };

        // Create connector request data
        let payment_authorize_data = PaymentsAuthorizeData::foreign_try_from(payload.clone())
            .map_err(|err| {
                tracing::error!("Failed to process payment authorize data: {:?}", err);
                PaymentAuthorizationError::new(
                    grpc_api_types::payments::PaymentStatus::Pending,
                    Some("Failed to process payment authorize data".to_string()),
                    Some("PAYMENT_AUTHORIZE_DATA_ERROR".to_string()),
                    None,
                )
            })?;

        // Construct router data
        let router_data = RouterDataV2::<
            Authorize,
            PaymentFlowData,
            PaymentsAuthorizeData,
            PaymentsResponseData,
        > {
            flow: std::marker::PhantomData,
            resource_common_data: payment_flow_data.clone(),
            connector_auth_type: connector_auth_details.clone(),
            request: payment_authorize_data,
            response: Err(ErrorResponse::default()),
        };

        // Execute connector processing
        let response = external_services::service::execute_connector_processing_step(
            &self.config.proxy,
            connector_integration,
            router_data,
            None,
            &connector.to_string(),
            service_name,
        )
        .await;

        // Generate response - pass both success and error cases
        let authorize_response = match response {
            Ok(success_response) => domain_types::types::generate_payment_authorize_response(
                success_response,
            )
            .map_err(|err| {
                tracing::error!("Failed to generate authorize response: {:?}", err);
                PaymentAuthorizationError::new(
                    grpc_api_types::payments::PaymentStatus::Pending,
                    Some("Failed to generate authorize response".to_string()),
                    Some("RESPONSE_GENERATION_ERROR".to_string()),
                    None,
                )
            })?,
            Err(error_report) => {
                // Convert error to RouterDataV2 with error response
                let error_router_data = RouterDataV2 {
                    flow: std::marker::PhantomData,
                    resource_common_data: payment_flow_data,
                    connector_auth_type: connector_auth_details,
                    request: PaymentsAuthorizeData::foreign_try_from(payload.clone()).map_err(
                        |err| {
                            tracing::error!(
                                "Failed to process payment authorize data in error path: {:?}",
                                err
                            );
                            PaymentAuthorizationError::new(
                                grpc_api_types::payments::PaymentStatus::Pending,
                                Some(
                                    "Failed to process payment authorize data in error path"
                                        .to_string(),
                                ),
                                Some("PAYMENT_AUTHORIZE_DATA_ERROR".to_string()),
                                None,
                            )
                        },
                    )?,
                    response: Err(ErrorResponse {
                        status_code: 400,
                        code: "CONNECTOR_ERROR".to_string(),
                        message: format!("{error_report}"),
                        reason: None,
                        attempt_status: Some(common_enums::AttemptStatus::Failure),
                        connector_transaction_id: None,
                        network_decline_code: None,
                        network_advice_code: None,
                        network_error_message: None,
                        raw_connector_response: None,
                    }),
                };
                domain_types::types::generate_payment_authorize_response(error_router_data)
                    .map_err(|err| {
                        tracing::error!(
                            "Failed to generate authorize response for connector error: {:?}",
                            err
                        );
                        PaymentAuthorizationError::new(
                            grpc_api_types::payments::PaymentStatus::Pending,
                            Some(format!("Connector error: {error_report}")),
                            Some("CONNECTOR_ERROR".to_string()),
                            None,
                        )
                    })?
            }
        };

        Ok(authorize_response)
    }

    async fn handle_order_creation(
        &self,
<<<<<<< HEAD
        config: &Config,                         // Infra state
        data: HandleOrderData,                   // L2 mirco state
        payment_flow_data: &PaymentFlowData,     // L2 macro state
        payload: PaymentServiceAuthorizeRequest, // Api types
    ) -> Result<String, tonic::Status> {
=======
        connector_data: ConnectorData,
        payment_flow_data: &PaymentFlowData,
        connector_auth_details: ConnectorAuthType,
        payload: &PaymentServiceAuthorizeRequest,
        connector_name: &str,
        service_name: &str,
    ) -> Result<String, PaymentAuthorizationError> {
>>>>>>> 364645cb
        // Get connector integration
        let connector_integration: BoxedConnectorIntegrationV2<
            '_,
            CreateOrder,
            PaymentFlowData,
            PaymentCreateOrderData,
            PaymentCreateOrderResponse,
        > = data.connector_data.connector.get_connector_integration_v2();

        let currency =
            common_enums::Currency::foreign_try_from(payload.currency()).map_err(|e| {
                PaymentAuthorizationError::new(
                    grpc_api_types::payments::PaymentStatus::Pending,
                    Some(format!("Currency conversion failed: {e}")),
                    Some("CURRENCY_ERROR".to_string()),
                    None,
                )
            })?;

        let order_create_data = PaymentCreateOrderData {
            amount: common_utils::types::MinorUnit::new(payload.minor_amount),
            currency,
            integrity_object: None,
            metadata: if payload.metadata.is_empty() {
                None
            } else {
                Some(serde_json::to_value(payload.metadata.clone()).unwrap_or_default())
            },
        };

        let order_router_data = RouterDataV2::<
            CreateOrder,
            PaymentFlowData,
            PaymentCreateOrderData,
            PaymentCreateOrderResponse,
        > {
            flow: std::marker::PhantomData,
            resource_common_data: payment_flow_data.clone(),
            connector_auth_type: data.connector_auth_details,
            request: order_create_data,
            response: Err(ErrorResponse::default()),
        };

        // Execute connector processing
        let response = external_services::service::execute_connector_processing_step(
            &config.proxy,
            connector_integration,
            order_router_data,
            None,
            &data.connector_name,
            &data.service_name,
        )
        .await
        .map_err(
            |e: error_stack::Report<domain_types::errors::ConnectorError>| {
                PaymentAuthorizationError::new(
                    grpc_api_types::payments::PaymentStatus::Pending,
                    Some(format!("Order creation failed: {e}")),
                    Some("ORDER_CREATION_ERROR".to_string()),
                    None,
                )
            },
        )?;

        match response.response {
            Ok(PaymentCreateOrderResponse { order_id, .. }) => Ok(order_id),
            Err(e) => Err(PaymentAuthorizationError::new(
                grpc_api_types::payments::PaymentStatus::Pending,
                Some(e.message.clone()),
                Some(e.code.clone()),
                e.raw_connector_response.clone(),
            )),
        }
    }
    async fn handle_order_creation_for_setup_mandate(
        &self,
        config: &Config,
        data: HandleOrderData,
        payment_flow_data: &PaymentFlowData,
        payload: &PaymentServiceRegisterRequest,
    ) -> Result<String, tonic::Status> {
        // Get connector integration
        let connector_integration: BoxedConnectorIntegrationV2<
            '_,
            CreateOrder,
            PaymentFlowData,
            PaymentCreateOrderData,
            PaymentCreateOrderResponse,
        > = data.connector_data.connector.get_connector_integration_v2();

        let currency = common_enums::Currency::foreign_try_from(payload.currency())
            .map_err(|e| e.into_grpc_status())?;

        let order_create_data = PaymentCreateOrderData {
            amount: common_utils::types::MinorUnit::new(0),
            currency,
            integrity_object: None,
            metadata: if payload.metadata.is_empty() {
                None
            } else {
                Some(serde_json::to_value(payload.metadata.clone()).unwrap_or_default())
            },
        };

        let order_router_data = RouterDataV2::<
            CreateOrder,
            PaymentFlowData,
            PaymentCreateOrderData,
            PaymentCreateOrderResponse,
        > {
            flow: std::marker::PhantomData,
            resource_common_data: payment_flow_data.clone(),
            connector_auth_type: data.connector_auth_details,
            request: order_create_data,
            response: Err(ErrorResponse::default()),
        };

        // Execute connector processing
        let response = external_services::service::execute_connector_processing_step(
            &config.proxy,
            connector_integration,
            order_router_data,
            None,
            &data.connector_name,
            &data.service_name,
        )
        .await
        .switch()
        .map_err(|e| e.into_grpc_status())?;

        match response.response {
            Ok(PaymentCreateOrderResponse { order_id, .. }) => Ok(order_id),
            Err(ErrorResponse { message, .. }) => Err(tonic::Status::internal(format!(
                "Order creation error: {message}"
            ))),
        }
    }
}

impl PaymentOperationsInternal for Payments {
    implement_connector_operation!(
        fn_name: internal_payment_sync,
        log_prefix: "PAYMENT_SYNC",
        request_type: PaymentServiceGetRequest,
        response_type: PaymentServiceGetResponse,
        flow_marker: PSync,
        resource_common_data_type: PaymentFlowData,
        request_data_type: PaymentsSyncData,
        response_data_type: PaymentsResponseData,
        request_data_constructor: PaymentsSyncData::foreign_try_from,
        common_flow_data_constructor: PaymentFlowData::foreign_try_from,
        generate_response_fn: generate_payment_sync_response,
        all_keys_required: None
    );

    implement_connector_operation!(
        fn_name: internal_void_payment,
        log_prefix: "PAYMENT_VOID",
        request_type: PaymentServiceVoidRequest,
        response_type: PaymentServiceVoidResponse,
        flow_marker: Void,
        resource_common_data_type: PaymentFlowData,
        request_data_type: PaymentVoidData,
        response_data_type: PaymentsResponseData,
        request_data_constructor: PaymentVoidData::foreign_try_from,
        common_flow_data_constructor: PaymentFlowData::foreign_try_from,
        generate_response_fn: generate_payment_void_response,
        all_keys_required: None
    );

    implement_connector_operation!(
        fn_name: internal_refund,
        log_prefix: "REFUND",
        request_type: PaymentServiceRefundRequest,
        response_type: RefundResponse,
        flow_marker: Refund,
        resource_common_data_type: RefundFlowData,
        request_data_type: RefundsData,
        response_data_type: RefundsResponseData,
        request_data_constructor: RefundsData::foreign_try_from,
        common_flow_data_constructor: RefundFlowData::foreign_try_from,
        generate_response_fn: generate_refund_response,
        all_keys_required: None
    );

    implement_connector_operation!(
        fn_name: internal_payment_capture,
        log_prefix: "PAYMENT_CAPTURE",
        request_type: PaymentServiceCaptureRequest,
        response_type: PaymentServiceCaptureResponse,
        flow_marker: Capture,
        resource_common_data_type: PaymentFlowData,
        request_data_type: PaymentsCaptureData,
        response_data_type: PaymentsResponseData,
        request_data_constructor: PaymentsCaptureData::foreign_try_from,
        common_flow_data_constructor: PaymentFlowData::foreign_try_from,
        generate_response_fn: generate_payment_capture_response,
        all_keys_required: None
    );
}

#[tonic::async_trait]
impl PaymentService for Payments {
    #[tracing::instrument(
        name = "payment_authorize",
        fields(
            name = common_utils::consts::NAME,
            service_name = tracing::field::Empty,
            service_method = FlowName::Authorize.to_string(),
            request_body = tracing::field::Empty,
            response_body = tracing::field::Empty,
            error_message = tracing::field::Empty,
            merchant_id = tracing::field::Empty,
            gateway = tracing::field::Empty,
            request_id = tracing::field::Empty,
            status_code = tracing::field::Empty,
            message_ = "Golden Log Line (incoming)",
            response_time = tracing::field::Empty,
            tenant_id = tracing::field::Empty,
            flow = FlowName::Authorize.to_string(),
            flow_specific_fields.status = tracing::field::Empty,
        )
        skip(self, request)
    )]
    async fn authorize(
        &self,
        request: tonic::Request<PaymentServiceAuthorizeRequest>,
    ) -> Result<tonic::Response<PaymentServiceAuthorizeResponse>, tonic::Status> {
        info!("PAYMENT_AUTHORIZE_FLOW: initiated");
        let service_name = request
            .extensions()
            .get::<String>()
            .cloned()
            .unwrap_or_else(|| "unknown_service".to_string());
        grpc_logging_wrapper(request, &service_name, |request| {
            Box::pin(async {
                let config = get_config_from_request(&request).map_err(|e| e.into_grpc_status())?;
                let connector = connector_from_metadata(request.metadata())
                    .map_err(|e| e.into_grpc_status())?;
                let connector_auth_details =
                    auth_from_metadata(request.metadata()).map_err(|e| e.into_grpc_status())?;
                let payload = request.into_inner();

<<<<<<< HEAD
                //get connector data
                let connector_data = ConnectorData::get_connector_by_name(&connector);

                // Get connector integration
                let connector_integration: BoxedConnectorIntegrationV2<
                    '_,
                    Authorize,
                    PaymentFlowData,
                    PaymentsAuthorizeData,
                    PaymentsResponseData,
                > = connector_data.connector.get_connector_integration_v2();

                // Create common request data
                let payment_flow_data =
                    PaymentFlowData::foreign_try_from((payload.clone(), config.connectors.clone()))
                        .map_err(|e| e.into_grpc_status())?;

                let should_do_order_create = connector_data.connector.should_do_order_create();

                let order_id = if should_do_order_create {
                    Some(
                        self.handle_order_creation(
                            &config,
                            HandleOrderData {
                                connector_data: connector_data.clone(),
                                connector_auth_details: connector_auth_details.clone(),
                                connector_name: connector.to_string(),
                                service_name: service_name.clone(),
                            },
                            &payment_flow_data,
                            payload.clone(),
                        )
                        .await?,
                    )
                } else {
                    None
                };

                let payment_flow_data = payment_flow_data.set_order_reference_id(order_id);

                // Create connector request data
                let payment_authorize_data =
                    PaymentsAuthorizeData::foreign_try_from(payload.clone())
                        .map_err(|e| e.into_grpc_status())?;
                // Construct router data
                let router_data = RouterDataV2::<
                    Authorize,
                    PaymentFlowData,
                    PaymentsAuthorizeData,
                    PaymentsResponseData,
                > {
                    flow: std::marker::PhantomData,
                    resource_common_data: payment_flow_data,
                    connector_auth_type: connector_auth_details,
                    request: payment_authorize_data,
                    response: Err(ErrorResponse::default()),
                };

                // Execute connector processing
                let response = external_services::service::execute_connector_processing_step(
                    &config.proxy,
                    connector_integration,
                    router_data,
                    None,
                    &connector.to_string(),
=======
                let authorize_response = match Box::pin(self.process_authorization_internal(
                    payload,
                    connector,
                    connector_auth_details,
>>>>>>> 364645cb
                    &service_name,
                ))
                .await
                {
                    Ok(response) => response,
                    Err(error_response) => PaymentServiceAuthorizeResponse::from(error_response),
                };

                Ok(tonic::Response::new(authorize_response))
            })
        })
        .await
    }

    #[tracing::instrument(
        name = "payment_sync",
        fields(
            name = common_utils::consts::NAME,
            service_name = common_utils::consts::PAYMENT_SERVICE_NAME,
            service_method = FlowName::Psync.to_string(),
            request_body = tracing::field::Empty,
            response_body = tracing::field::Empty,
            error_message = tracing::field::Empty,
            merchant_id = tracing::field::Empty,
            gateway = tracing::field::Empty,
            request_id = tracing::field::Empty,
            status_code = tracing::field::Empty,
            message = "Golden Log Line (incoming)",
            response_time = tracing::field::Empty,
            tenant_id = tracing::field::Empty,
            flow = FlowName::Psync.to_string(),
            flow_specific_fields.status = tracing::field::Empty,
        )
        skip(self, request)
    )]
    async fn get(
        &self,
        request: tonic::Request<PaymentServiceGetRequest>,
    ) -> Result<tonic::Response<PaymentServiceGetResponse>, tonic::Status> {
        self.internal_payment_sync(request).await
    }

    #[tracing::instrument(
        name = "payment_void",
        fields(
            name = common_utils::consts::NAME,
            service_name = common_utils::consts::PAYMENT_SERVICE_NAME,
            service_method = FlowName::Void.to_string(),
            request_body = tracing::field::Empty,
            response_body = tracing::field::Empty,
            error_message = tracing::field::Empty,
            merchant_id = tracing::field::Empty,
            gateway = tracing::field::Empty,
            request_id = tracing::field::Empty,
            status_code = tracing::field::Empty,
            message_ = "Golden Log Line (incoming)",
            response_time = tracing::field::Empty,
            tenant_id = tracing::field::Empty,
            flow = FlowName::Void.to_string(),
            flow_specific_fields.status = tracing::field::Empty,
        )
        skip(self, request)
    )]
    async fn void(
        &self,
        request: tonic::Request<PaymentServiceVoidRequest>,
    ) -> Result<tonic::Response<PaymentServiceVoidResponse>, tonic::Status> {
        self.internal_void_payment(request).await
    }

    #[tracing::instrument(
        name = "incoming_webhook",
        fields(
            name = common_utils::consts::NAME,
            service_name = common_utils::consts::PAYMENT_SERVICE_NAME,
            service_method = FlowName::IncomingWebhook.to_string(),
            request_body = tracing::field::Empty,
            response_body = tracing::field::Empty,
            error_message = tracing::field::Empty,
            merchant_id = tracing::field::Empty,
            gateway = tracing::field::Empty,
            request_id = tracing::field::Empty,
            status_code = tracing::field::Empty,
            message_ = "Golden Log Line (incoming)",
            response_time = tracing::field::Empty,
            tenant_id = tracing::field::Empty,
            flow = FlowName::IncomingWebhook.to_string(),
            flow_specific_fields.status = tracing::field::Empty,
        )
        skip(self, request)
    )]
    async fn transform(
        &self,
        request: tonic::Request<PaymentServiceTransformRequest>,
    ) -> Result<tonic::Response<PaymentServiceTransformResponse>, tonic::Status> {
        let service_name = request
            .extensions()
            .get::<String>()
            .cloned()
            .unwrap_or_else(|| "unknown_service".to_string());
        grpc_logging_wrapper(request, &service_name, |request| async {
            let connector =
                connector_from_metadata(request.metadata()).map_err(|e| e.into_grpc_status())?;
            let connector_auth_details =
                auth_from_metadata(request.metadata()).map_err(|e| e.into_grpc_status())?;
            let payload = request.into_inner();

            let request_details = payload
                .request_details
                .map(domain_types::connector_types::RequestDetails::foreign_try_from)
                .ok_or_else(|| {
                    tonic::Status::invalid_argument("missing request_details in the payload")
                })?
                .map_err(|e| e.into_grpc_status())?;

            let webhook_secrets = payload
                .webhook_secrets
                .map(|details| {
                    domain_types::connector_types::ConnectorWebhookSecrets::foreign_try_from(
                        details,
                    )
                    .map_err(|e| e.into_grpc_status())
                })
                .transpose()?;

            //get connector data
            let connector_data = ConnectorData::get_connector_by_name(&connector);

            let source_verified = connector_data
                .connector
                .verify_webhook_source(
                    request_details.clone(),
                    webhook_secrets.clone(),
                    // TODO: do we need to force authentication? we can make it optional
                    Some(connector_auth_details.clone()),
                )
                .switch()
                .map_err(|e| e.into_grpc_status())?;

            let event_type = connector_data
                .connector
                .get_event_type(
                    request_details.clone(),
                    webhook_secrets.clone(),
                    Some(connector_auth_details.clone()),
                )
                .switch()
                .map_err(|e| e.into_grpc_status())?;

            // Get content for the webhook based on the event type
            let content = match event_type {
                domain_types::connector_types::EventType::Payment => get_payments_webhook_content(
                    connector_data,
                    request_details,
                    webhook_secrets,
                    Some(connector_auth_details),
                )
                .await
                .map_err(|e| e.into_grpc_status())?,
                domain_types::connector_types::EventType::Refund => get_refunds_webhook_content(
                    connector_data,
                    request_details,
                    webhook_secrets,
                    Some(connector_auth_details),
                )
                .await
                .map_err(|e| e.into_grpc_status())?,
                domain_types::connector_types::EventType::Dispute => get_disputes_webhook_content(
                    connector_data,
                    request_details,
                    webhook_secrets,
                    Some(connector_auth_details),
                )
                .await
                .map_err(|e| e.into_grpc_status())?,
            };

            let api_event_type =
                grpc_api_types::payments::WebhookEventType::foreign_try_from(event_type)
                    .map_err(|e| e.into_grpc_status())?;

            let response = PaymentServiceTransformResponse {
                event_type: api_event_type.into(),
                content: Some(content),
                source_verified,
                response_ref_id: None,
            };

            Ok(tonic::Response::new(response))
        })
        .await
    }

    #[tracing::instrument(
        name = "refund",
        fields(
            name = common_utils::consts::NAME,
            service_name = common_utils::consts::PAYMENT_SERVICE_NAME,
            service_method = FlowName::Refund.to_string(),
            request_body = tracing::field::Empty,
            response_body = tracing::field::Empty,
            error_message = tracing::field::Empty,
            merchant_id = tracing::field::Empty,
            gateway = tracing::field::Empty,
            request_id = tracing::field::Empty,
            status_code = tracing::field::Empty,
            message_ = "Golden Log Line (incoming)",
            response_time = tracing::field::Empty,
            tenant_id = tracing::field::Empty,
            flow = FlowName::Refund.to_string(),
            flow_specific_fields.status = tracing::field::Empty,
        )
        skip(self, request)
    )]
    async fn refund(
        &self,
        request: tonic::Request<PaymentServiceRefundRequest>,
    ) -> Result<tonic::Response<RefundResponse>, tonic::Status> {
        self.internal_refund(request).await
    }

    #[tracing::instrument(
        name = "defend_dispute",
        fields(
            name = common_utils::consts::NAME,
            service_name = common_utils::consts::PAYMENT_SERVICE_NAME,
            service_method = FlowName::DefendDispute.to_string(),
            request_body = tracing::field::Empty,
            response_body = tracing::field::Empty,
            error_message = tracing::field::Empty,
            merchant_id = tracing::field::Empty,
            gateway = tracing::field::Empty,
            request_id = tracing::field::Empty,
            status_code = tracing::field::Empty,
            message_ = "Golden Log Line (incoming)",
            response_time = tracing::field::Empty,
            tenant_id = tracing::field::Empty,
            flow = FlowName::DefendDispute.to_string(),
            flow_specific_fields.status = tracing::field::Empty,
        )
        skip(self, request)
    )]
    async fn dispute(
        &self,
        request: tonic::Request<PaymentServiceDisputeRequest>,
    ) -> Result<tonic::Response<DisputeResponse>, tonic::Status> {
        let service_name = request
            .extensions()
            .get::<String>()
            .cloned()
            .unwrap_or_else(|| "unknown_service".to_string());
        grpc_logging_wrapper(request, &service_name, |_request| async {
            let response = DisputeResponse {
                ..Default::default()
            };
            Ok(tonic::Response::new(response))
        })
        .await
    }

    #[tracing::instrument(
        name = "payment_capture",
        fields(
            name = common_utils::consts::NAME,
            service_name = common_utils::consts::PAYMENT_SERVICE_NAME,
            service_method = FlowName::Capture.to_string(),
            request_body = tracing::field::Empty,
            response_body = tracing::field::Empty,
            error_message = tracing::field::Empty,
            merchant_id = tracing::field::Empty,
            gateway = tracing::field::Empty,
            request_id = tracing::field::Empty,
            status_code = tracing::field::Empty,
            message_ = "Golden Log Line (incoming)",
            response_time = tracing::field::Empty,
            tenant_id = tracing::field::Empty,
            flow = FlowName::Capture.to_string(),
            flow_specific_fields.status = tracing::field::Empty,
        )
        skip(self, request)
    )]
    async fn capture(
        &self,
        request: tonic::Request<PaymentServiceCaptureRequest>,
    ) -> Result<tonic::Response<PaymentServiceCaptureResponse>, tonic::Status> {
        self.internal_payment_capture(request).await
    }

    #[tracing::instrument(
        name = "setup_mandate",
        fields(
            name = common_utils::consts::NAME,
            service_name = common_utils::consts::PAYMENT_SERVICE_NAME,
            service_method = FlowName::SetupMandate.to_string(),
            request_body = tracing::field::Empty,
            response_body = tracing::field::Empty,
            error_message = tracing::field::Empty,
            merchant_id = tracing::field::Empty,
            gateway = tracing::field::Empty,
            request_id = tracing::field::Empty,
            status_code = tracing::field::Empty,
            message_ = "Golden Log Line (incoming)",
            response_time = tracing::field::Empty,
            tenant_id = tracing::field::Empty,
            flow = FlowName::SetupMandate.to_string(),
            flow_specific_fields.status = tracing::field::Empty,
        )
        skip(self, request)
    )]
    async fn register(
        &self,
        request: tonic::Request<PaymentServiceRegisterRequest>,
    ) -> Result<tonic::Response<PaymentServiceRegisterResponse>, tonic::Status> {
        info!("SETUP_MANDATE_FLOW: initiated");
        let service_name = request
            .extensions()
            .get::<String>()
            .cloned()
            .unwrap_or_else(|| "unknown_service".to_string());
        grpc_logging_wrapper(request, &service_name, |request| {
            Box::pin(async {
                let config = get_config_from_request(&request).map_err(|e| e.into_grpc_status())?;
                let connector = connector_from_metadata(request.metadata())
                    .map_err(|e| e.into_grpc_status())?;
                let connector_auth_details =
                    auth_from_metadata(request.metadata()).map_err(|e| e.into_grpc_status())?;
                let payload = request.into_inner();

                //get connector data
                let connector_data = ConnectorData::get_connector_by_name(&connector);

                // Get connector integration
                let connector_integration: BoxedConnectorIntegrationV2<
                    '_,
                    SetupMandate,
                    PaymentFlowData,
                    SetupMandateRequestData,
                    PaymentsResponseData,
                > = connector_data.connector.get_connector_integration_v2();

                // Create common request data
                let payment_flow_data =
                    PaymentFlowData::foreign_try_from((payload.clone(), config.connectors.clone()))
                        .map_err(|e| e.into_grpc_status())?;

                let should_do_order_create = connector_data.connector.should_do_order_create();

                let order_id = if should_do_order_create {
                    Some(
                        self.handle_order_creation_for_setup_mandate(
                            &config,
                            HandleOrderData {
                                connector_data: connector_data.clone(),
                                connector_auth_details: connector_auth_details.clone(),
                                connector_name: connector.to_string(),
                                service_name: service_name.clone(),
                            },
                            &payment_flow_data,
                            &payload,
                        )
                        .await?,
                    )
                } else {
                    None
                };
                let payment_flow_data = payment_flow_data.set_order_reference_id(order_id);

                let setup_mandate_request_data =
                    SetupMandateRequestData::foreign_try_from(payload.clone())
                        .map_err(|e| e.into_grpc_status())?;

                // Create router data
                let router_data: RouterDataV2<
                    SetupMandate,
                    PaymentFlowData,
                    SetupMandateRequestData,
                    PaymentsResponseData,
                > = RouterDataV2 {
                    flow: std::marker::PhantomData,
                    resource_common_data: payment_flow_data,
                    connector_auth_type: connector_auth_details,
                    request: setup_mandate_request_data,
                    response: Err(ErrorResponse::default()),
                };

                let response = external_services::service::execute_connector_processing_step(
                    &config.proxy,
                    connector_integration,
                    router_data,
                    None,
                    &connector.to_string(),
                    &service_name,
                )
                .await
                .switch()
                .map_err(|e| e.into_grpc_status())?;

                // Generate response
                let setup_mandate_response =
                    generate_setup_mandate_response(response).map_err(|e| e.into_grpc_status())?;

                Ok(tonic::Response::new(setup_mandate_response))
            })
        })
        .await
    }
}

async fn get_payments_webhook_content(
    connector_data: ConnectorData,
    request_details: domain_types::connector_types::RequestDetails,
    webhook_secrets: Option<domain_types::connector_types::ConnectorWebhookSecrets>,
    connector_auth_details: Option<ConnectorAuthType>,
) -> CustomResult<grpc_api_types::payments::WebhookResponseContent, ApplicationErrorResponse> {
    let webhook_details = connector_data
        .connector
        .process_payment_webhook(request_details, webhook_secrets, connector_auth_details)
        .switch()?;

    // Generate response
    let response = PaymentServiceGetResponse::foreign_try_from(webhook_details).change_context(
        ApplicationErrorResponse::InternalServerError(ApiError {
            sub_code: "RESPONSE_CONSTRUCTION_ERROR".to_string(),
            error_identifier: 500,
            error_message: "Error while constructing response".to_string(),
            error_object: None,
        }),
    )?;

    Ok(grpc_api_types::payments::WebhookResponseContent {
        content: Some(
            grpc_api_types::payments::webhook_response_content::Content::PaymentsResponse(response),
        ),
    })
}

async fn get_refunds_webhook_content(
    connector_data: ConnectorData,
    request_details: domain_types::connector_types::RequestDetails,
    webhook_secrets: Option<domain_types::connector_types::ConnectorWebhookSecrets>,
    connector_auth_details: Option<ConnectorAuthType>,
) -> CustomResult<grpc_api_types::payments::WebhookResponseContent, ApplicationErrorResponse> {
    let webhook_details = connector_data
        .connector
        .process_refund_webhook(request_details, webhook_secrets, connector_auth_details)
        .switch()?;

    // Generate response - RefundService should handle this, for now return basic response
    let response = RefundResponse::foreign_try_from(webhook_details).change_context(
        ApplicationErrorResponse::InternalServerError(ApiError {
            sub_code: "RESPONSE_CONSTRUCTION_ERROR".to_string(),
            error_identifier: 500,
            error_message: "Error while constructing response".to_string(),
            error_object: None,
        }),
    )?;

    Ok(grpc_api_types::payments::WebhookResponseContent {
        content: Some(
            grpc_api_types::payments::webhook_response_content::Content::RefundsResponse(response),
        ),
    })
}

async fn get_disputes_webhook_content(
    connector_data: ConnectorData,
    request_details: domain_types::connector_types::RequestDetails,
    webhook_secrets: Option<domain_types::connector_types::ConnectorWebhookSecrets>,
    connector_auth_details: Option<ConnectorAuthType>,
) -> CustomResult<grpc_api_types::payments::WebhookResponseContent, ApplicationErrorResponse> {
    let webhook_details = connector_data
        .connector
        .process_dispute_webhook(request_details, webhook_secrets, connector_auth_details)
        .switch()?;

    // Generate response - DisputeService should handle this, for now return basic response
    let response = DisputeResponse::foreign_try_from(webhook_details).change_context(
        ApplicationErrorResponse::InternalServerError(ApiError {
            sub_code: "RESPONSE_CONSTRUCTION_ERROR".to_string(),
            error_identifier: 500,
            error_message: "Error while constructing response".to_string(),
            error_object: None,
        }),
    )?;

    Ok(grpc_api_types::payments::WebhookResponseContent {
        content: Some(
            grpc_api_types::payments::webhook_response_content::Content::DisputesResponse(response),
        ),
    })
}<|MERGE_RESOLUTION|>--- conflicted
+++ resolved
@@ -1,17 +1,11 @@
-<<<<<<< HEAD
-use crate::implement_connector_operation;
+use std::sync::Arc;
+use common_enums;
 use crate::{
     configs::Config,
-    error::{IntoGrpcStatus, ReportSwitchExt, ResultExtGrpc},
-    utils::{
-        auth_from_metadata, connector_from_metadata, get_config_from_request, grpc_logging_wrapper,
-    },
+    error::{IntoGrpcStatus, PaymentAuthorizationError, ReportSwitchExt, ResultExtGrpc},
+    implement_connector_operation,
+    utils::{auth_from_metadata, connector_from_metadata, get_config_from_request, grpc_logging_wrapper},
 };
-=======
-use std::sync::Arc;
-
-use common_enums;
->>>>>>> 364645cb
 use common_utils::errors::CustomResult;
 use connector_integration::types::ConnectorData;
 use domain_types::{
@@ -44,22 +38,12 @@
 use interfaces::connector_integration_v2::BoxedConnectorIntegrationV2;
 use tracing::info;
 
-<<<<<<< HEAD
 struct HandleOrderData {
     connector_data: ConnectorData,
     connector_auth_details: ConnectorAuthType,
     connector_name: String,
     service_name: String,
 }
-
-=======
-use crate::{
-    configs::Config,
-    error::{IntoGrpcStatus, PaymentAuthorizationError, ReportSwitchExt, ResultExtGrpc},
-    implement_connector_operation,
-    utils::{auth_from_metadata, connector_from_metadata, grpc_logging_wrapper},
-};
->>>>>>> 364645cb
 // Helper trait for payment operations
 trait PaymentOperationsInternal {
     async fn internal_payment_sync(
@@ -95,6 +79,7 @@
         connector: domain_types::connector_types::ConnectorEnum,
         connector_auth_details: ConnectorAuthType,
         service_name: &str,
+        config: &Config,
     ) -> Result<PaymentServiceAuthorizeResponse, PaymentAuthorizationError> {
         //get connector data
         let connector_data = ConnectorData::get_connector_by_name(&connector);
@@ -110,7 +95,7 @@
 
         // Create common request data
         let payment_flow_data =
-            PaymentFlowData::foreign_try_from((payload.clone(), self.config.connectors.clone()))
+            PaymentFlowData::foreign_try_from((payload.clone(), config.connectors.clone()))
                 .map_err(|err| {
                     tracing::error!("Failed to process payment flow data: {:?}", err);
                     PaymentAuthorizationError::new(
@@ -126,12 +111,14 @@
         let payment_flow_data = if should_do_order_create {
             let order_id = self
                 .handle_order_creation(
-                    connector_data,
+                    HandleOrderData {
+                        connector_data: connector_data.clone(),
+                        connector_auth_details: connector_auth_details.clone(),
+                        connector_name: connector.to_string(),
+                        service_name: service_name.to_string(),
+                    },
                     &payment_flow_data,
-                    connector_auth_details.clone(),
                     &payload,
-                    &connector.to_string(),
-                    service_name,
                 )
                 .await?;
 
@@ -169,7 +156,7 @@
 
         // Execute connector processing
         let response = external_services::service::execute_connector_processing_step(
-            &self.config.proxy,
+            &config.proxy,
             connector_integration,
             router_data,
             None,
@@ -249,21 +236,10 @@
 
     async fn handle_order_creation(
         &self,
-<<<<<<< HEAD
-        config: &Config,                         // Infra state
-        data: HandleOrderData,                   // L2 mirco state
-        payment_flow_data: &PaymentFlowData,     // L2 macro state
-        payload: PaymentServiceAuthorizeRequest, // Api types
-    ) -> Result<String, tonic::Status> {
-=======
-        connector_data: ConnectorData,
+        data: HandleOrderData,
         payment_flow_data: &PaymentFlowData,
-        connector_auth_details: ConnectorAuthType,
         payload: &PaymentServiceAuthorizeRequest,
-        connector_name: &str,
-        service_name: &str,
     ) -> Result<String, PaymentAuthorizationError> {
->>>>>>> 364645cb
         // Get connector integration
         let connector_integration: BoxedConnectorIntegrationV2<
             '_,
@@ -309,7 +285,7 @@
 
         // Execute connector processing
         let response = external_services::service::execute_connector_processing_step(
-            &config.proxy,
+            &self.config.proxy,
             connector_integration,
             order_router_data,
             None,
@@ -500,86 +476,20 @@
             .unwrap_or_else(|| "unknown_service".to_string());
         grpc_logging_wrapper(request, &service_name, |request| {
             Box::pin(async {
-                let config = get_config_from_request(&request).map_err(|e| e.into_grpc_status())?;
+                let config = get_config_from_request(&request)
+                    .map_err(|e| e.into_grpc_status())?;
                 let connector = connector_from_metadata(request.metadata())
                     .map_err(|e| e.into_grpc_status())?;
                 let connector_auth_details =
                     auth_from_metadata(request.metadata()).map_err(|e| e.into_grpc_status())?;
                 let payload = request.into_inner();
 
-<<<<<<< HEAD
-                //get connector data
-                let connector_data = ConnectorData::get_connector_by_name(&connector);
-
-                // Get connector integration
-                let connector_integration: BoxedConnectorIntegrationV2<
-                    '_,
-                    Authorize,
-                    PaymentFlowData,
-                    PaymentsAuthorizeData,
-                    PaymentsResponseData,
-                > = connector_data.connector.get_connector_integration_v2();
-
-                // Create common request data
-                let payment_flow_data =
-                    PaymentFlowData::foreign_try_from((payload.clone(), config.connectors.clone()))
-                        .map_err(|e| e.into_grpc_status())?;
-
-                let should_do_order_create = connector_data.connector.should_do_order_create();
-
-                let order_id = if should_do_order_create {
-                    Some(
-                        self.handle_order_creation(
-                            &config,
-                            HandleOrderData {
-                                connector_data: connector_data.clone(),
-                                connector_auth_details: connector_auth_details.clone(),
-                                connector_name: connector.to_string(),
-                                service_name: service_name.clone(),
-                            },
-                            &payment_flow_data,
-                            payload.clone(),
-                        )
-                        .await?,
-                    )
-                } else {
-                    None
-                };
-
-                let payment_flow_data = payment_flow_data.set_order_reference_id(order_id);
-
-                // Create connector request data
-                let payment_authorize_data =
-                    PaymentsAuthorizeData::foreign_try_from(payload.clone())
-                        .map_err(|e| e.into_grpc_status())?;
-                // Construct router data
-                let router_data = RouterDataV2::<
-                    Authorize,
-                    PaymentFlowData,
-                    PaymentsAuthorizeData,
-                    PaymentsResponseData,
-                > {
-                    flow: std::marker::PhantomData,
-                    resource_common_data: payment_flow_data,
-                    connector_auth_type: connector_auth_details,
-                    request: payment_authorize_data,
-                    response: Err(ErrorResponse::default()),
-                };
-
-                // Execute connector processing
-                let response = external_services::service::execute_connector_processing_step(
-                    &config.proxy,
-                    connector_integration,
-                    router_data,
-                    None,
-                    &connector.to_string(),
-=======
                 let authorize_response = match Box::pin(self.process_authorization_internal(
                     payload,
                     connector,
                     connector_auth_details,
->>>>>>> 364645cb
                     &service_name,
+                    &config,
                 ))
                 .await
                 {
