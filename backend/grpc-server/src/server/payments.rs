use crate::implement_connector_operation;
use crate::{
    configs::Config,
    error::{IntoGrpcStatus, ReportSwitchExt, ResultExtGrpc},
    utils::{
        auth_from_metadata, connector_from_metadata, get_config_from_request, grpc_logging_wrapper,
    },
};
use common_utils::errors::CustomResult;
use connector_integration::types::ConnectorData;
use domain_types::{
    connector_flow::{
        Authorize, Capture, CreateOrder, FlowName, PSync, Refund, SetupMandate, Void,
    },
    connector_types::{
        PaymentCreateOrderData, PaymentCreateOrderResponse, PaymentFlowData, PaymentVoidData,
        PaymentsAuthorizeData, PaymentsCaptureData, PaymentsResponseData, PaymentsSyncData,
        RefundFlowData, RefundsData, RefundsResponseData, SetupMandateRequestData,
    },
    errors::{ApiError, ApplicationErrorResponse},
    router_data::{ConnectorAuthType, ErrorResponse},
    router_data_v2::RouterDataV2,
    types::{
        generate_payment_capture_response, generate_payment_sync_response,
        generate_payment_void_response, generate_refund_response, generate_setup_mandate_response,
    },
    utils::ForeignTryFrom,
};
use error_stack::ResultExt;
use grpc_api_types::payments::{
    payment_service_server::PaymentService, DisputeResponse, PaymentServiceAuthorizeRequest,
    PaymentServiceAuthorizeResponse, PaymentServiceCaptureRequest, PaymentServiceCaptureResponse,
    PaymentServiceDisputeRequest, PaymentServiceGetRequest, PaymentServiceGetResponse,
    PaymentServiceRefundRequest, PaymentServiceRegisterRequest, PaymentServiceRegisterResponse,
    PaymentServiceTransformRequest, PaymentServiceTransformResponse, PaymentServiceVoidRequest,
    PaymentServiceVoidResponse, RefundResponse,
};
use interfaces::connector_integration_v2::BoxedConnectorIntegrationV2;
use std::sync::Arc;

use tracing::info;

struct HandleOrderData {
    connector_data: ConnectorData,
    connector_auth_details: ConnectorAuthType,
    connector_name: String,
    service_name: String,
}

// Helper trait for payment operations
trait PaymentOperationsInternal {
    async fn internal_payment_sync(
        &self,
        request: tonic::Request<PaymentServiceGetRequest>,
    ) -> Result<tonic::Response<PaymentServiceGetResponse>, tonic::Status>;

    async fn internal_void_payment(
        &self,
        request: tonic::Request<PaymentServiceVoidRequest>,
    ) -> Result<tonic::Response<PaymentServiceVoidResponse>, tonic::Status>;

    async fn internal_refund(
        &self,
        request: tonic::Request<PaymentServiceRefundRequest>,
    ) -> Result<tonic::Response<RefundResponse>, tonic::Status>;

    async fn internal_payment_capture(
        &self,
        request: tonic::Request<PaymentServiceCaptureRequest>,
    ) -> Result<tonic::Response<PaymentServiceCaptureResponse>, tonic::Status>;
}

pub struct Payments {
    pub config: Arc<Config>,
}

impl Payments {
    async fn handle_order_creation(
        &self,
        config: &Config,                         // Infra state
        data: HandleOrderData,                   // L2 mirco state
        payment_flow_data: &PaymentFlowData,     // L2 macro state
        payload: PaymentServiceAuthorizeRequest, // Api types
    ) -> Result<String, tonic::Status> {
        // Get connector integration
        let connector_integration: BoxedConnectorIntegrationV2<
            '_,
            CreateOrder,
            PaymentFlowData,
            PaymentCreateOrderData,
            PaymentCreateOrderResponse,
        > = data.connector_data.connector.get_connector_integration_v2();

        let currency = common_enums::Currency::foreign_try_from(payload.currency())
            .map_err(|e| e.into_grpc_status())?;

        let order_create_data = PaymentCreateOrderData {
            amount: common_utils::types::MinorUnit::new(payload.minor_amount),
            currency,
            integrity_object: None,
        };

        let order_router_data = RouterDataV2::<
            CreateOrder,
            PaymentFlowData,
            PaymentCreateOrderData,
            PaymentCreateOrderResponse,
        > {
            flow: std::marker::PhantomData,
            resource_common_data: payment_flow_data.clone(),
            connector_auth_type: data.connector_auth_details,
            request: order_create_data,
            response: Err(ErrorResponse::default()),
        };

        // Execute connector processing
        let response = external_services::service::execute_connector_processing_step(
            &config.proxy,
            connector_integration,
            order_router_data,
            None,
            &data.connector_name,
            &data.service_name,
        )
        .await
        .switch()
        .map_err(|e| e.into_grpc_status())?;

        match response.response {
            Ok(PaymentCreateOrderResponse { order_id, .. }) => Ok(order_id),
            Err(ErrorResponse { message, .. }) => Err(tonic::Status::internal(format!(
                "Order creation error: {message}"
            ))),
        }
    }
    async fn handle_order_creation_for_setup_mandate(
        &self,
        config: &Config,
        data: HandleOrderData,
        payment_flow_data: &PaymentFlowData,
        payload: &PaymentServiceRegisterRequest,
    ) -> Result<String, tonic::Status> {
        // Get connector integration
        let connector_integration: BoxedConnectorIntegrationV2<
            '_,
            CreateOrder,
            PaymentFlowData,
            PaymentCreateOrderData,
            PaymentCreateOrderResponse,
        > = data.connector_data.connector.get_connector_integration_v2();

        let currency = common_enums::Currency::foreign_try_from(payload.currency())
            .map_err(|e| e.into_grpc_status())?;

        let order_create_data = PaymentCreateOrderData {
            amount: common_utils::types::MinorUnit::new(0),
            currency,
            integrity_object: None,
        };

        let order_router_data = RouterDataV2::<
            CreateOrder,
            PaymentFlowData,
            PaymentCreateOrderData,
            PaymentCreateOrderResponse,
        > {
            flow: std::marker::PhantomData,
            resource_common_data: payment_flow_data.clone(),
            connector_auth_type: data.connector_auth_details,
            request: order_create_data,
            response: Err(ErrorResponse::default()),
        };

        // Execute connector processing
        let response = external_services::service::execute_connector_processing_step(
            &config.proxy,
            connector_integration,
            order_router_data,
            None,
            &data.connector_name,
            &data.service_name,
        )
        .await
        .switch()
        .map_err(|e| e.into_grpc_status())?;

        match response.response {
            Ok(PaymentCreateOrderResponse { order_id, .. }) => Ok(order_id),
            Err(ErrorResponse { message, .. }) => Err(tonic::Status::internal(format!(
                "Order creation error: {message}"
            ))),
        }
    }
}

impl PaymentOperationsInternal for Payments {
    implement_connector_operation!(
        fn_name: internal_payment_sync,
        log_prefix: "PAYMENT_SYNC",
        request_type: PaymentServiceGetRequest,
        response_type: PaymentServiceGetResponse,
        flow_marker: PSync,
        resource_common_data_type: PaymentFlowData,
        request_data_type: PaymentsSyncData,
        response_data_type: PaymentsResponseData,
        request_data_constructor: PaymentsSyncData::foreign_try_from,
        common_flow_data_constructor: PaymentFlowData::foreign_try_from,
        generate_response_fn: generate_payment_sync_response,
        all_keys_required: None
    );

    implement_connector_operation!(
        fn_name: internal_void_payment,
        log_prefix: "PAYMENT_VOID",
        request_type: PaymentServiceVoidRequest,
        response_type: PaymentServiceVoidResponse,
        flow_marker: Void,
        resource_common_data_type: PaymentFlowData,
        request_data_type: PaymentVoidData,
        response_data_type: PaymentsResponseData,
        request_data_constructor: PaymentVoidData::foreign_try_from,
        common_flow_data_constructor: PaymentFlowData::foreign_try_from,
        generate_response_fn: generate_payment_void_response,
        all_keys_required: None
    );

    implement_connector_operation!(
        fn_name: internal_refund,
        log_prefix: "REFUND",
        request_type: PaymentServiceRefundRequest,
        response_type: RefundResponse,
        flow_marker: Refund,
        resource_common_data_type: RefundFlowData,
        request_data_type: RefundsData,
        response_data_type: RefundsResponseData,
        request_data_constructor: RefundsData::foreign_try_from,
        common_flow_data_constructor: RefundFlowData::foreign_try_from,
        generate_response_fn: generate_refund_response,
        all_keys_required: None
    );

    implement_connector_operation!(
        fn_name: internal_payment_capture,
        log_prefix: "PAYMENT_CAPTURE",
        request_type: PaymentServiceCaptureRequest,
        response_type: PaymentServiceCaptureResponse,
        flow_marker: Capture,
        resource_common_data_type: PaymentFlowData,
        request_data_type: PaymentsCaptureData,
        response_data_type: PaymentsResponseData,
        request_data_constructor: PaymentsCaptureData::foreign_try_from,
        common_flow_data_constructor: PaymentFlowData::foreign_try_from,
        generate_response_fn: generate_payment_capture_response,
        all_keys_required: None
    );
}

#[tonic::async_trait]
impl PaymentService for Payments {
    #[tracing::instrument(
        name = "payment_authorize",
        fields(
            name = common_utils::consts::NAME,
            service_name = tracing::field::Empty,
            service_method = FlowName::Authorize.to_string(),
            request_body = tracing::field::Empty,
            response_body = tracing::field::Empty,
            error_message = tracing::field::Empty,
            merchant_id = tracing::field::Empty,
            gateway = tracing::field::Empty,
            request_id = tracing::field::Empty,
            status_code = tracing::field::Empty,
            message_ = "Golden Log Line (incoming)",
            response_time = tracing::field::Empty,
            tenant_id = tracing::field::Empty,
            flow = FlowName::Authorize.to_string(),
            flow_specific_fields.status = tracing::field::Empty,
        )
        skip(self, request)
    )]
    async fn authorize(
        &self,
        request: tonic::Request<PaymentServiceAuthorizeRequest>,
    ) -> Result<tonic::Response<PaymentServiceAuthorizeResponse>, tonic::Status> {
        info!("PAYMENT_AUTHORIZE_FLOW: initiated");
        let service_name = request
            .extensions()
            .get::<String>()
            .cloned()
            .unwrap_or_else(|| "unknown_service".to_string());
        grpc_logging_wrapper(request, &service_name, |request| {
            Box::pin(async {
                let config = get_config_from_request(&request).map_err(|e| e.into_grpc_status())?;
                let connector = connector_from_metadata(request.metadata())
                    .map_err(|e| e.into_grpc_status())?;
                let connector_auth_details =
                    auth_from_metadata(request.metadata()).map_err(|e| e.into_grpc_status())?;
                let payload = request.into_inner();

                //get connector data
                let connector_data = ConnectorData::get_connector_by_name(&connector);

                // Get connector integration
                let connector_integration: BoxedConnectorIntegrationV2<
                    '_,
                    Authorize,
                    PaymentFlowData,
                    PaymentsAuthorizeData,
                    PaymentsResponseData,
                > = connector_data.connector.get_connector_integration_v2();

                // Create common request data
                let payment_flow_data =
                    PaymentFlowData::foreign_try_from((payload.clone(), config.connectors.clone()))
                        .map_err(|e| e.into_grpc_status())?;

                let should_do_order_create = connector_data.connector.should_do_order_create();

                let order_id = if should_do_order_create {
<<<<<<< HEAD
                    self.handle_order_creation(
                        &config,
                        HandleOrderData {
                            connector_data: connector_data.clone(),
                            connector_auth_details: connector_auth_details.clone(),
                            connector_name: connector.to_string(),
                            service_name: service_name.clone(),
                        },
                        &payment_flow_data,
                        payload.clone(),
=======
                    Some(
                        self.handle_order_creation(
                            connector_data.clone(),
                            &payment_flow_data,
                            connector_auth_details.clone(),
                            &payload,
                            &connector.to_string(),
                            &service_name,
                        )
                        .await?,
>>>>>>> 13ef3abc
                    )
                } else {
                    None
                };

                let payment_flow_data = payment_flow_data.set_order_reference_id(order_id);

                // Create connector request data
                let payment_authorize_data =
                    PaymentsAuthorizeData::foreign_try_from(payload.clone())
                        .map_err(|e| e.into_grpc_status())?;
                // Construct router data
                let router_data = RouterDataV2::<
                    Authorize,
                    PaymentFlowData,
                    PaymentsAuthorizeData,
                    PaymentsResponseData,
                > {
                    flow: std::marker::PhantomData,
                    resource_common_data: payment_flow_data,
                    connector_auth_type: connector_auth_details,
                    request: payment_authorize_data,
                    response: Err(ErrorResponse::default()),
                };

                // Execute connector processing
                let response = external_services::service::execute_connector_processing_step(
                    &config.proxy,
                    connector_integration,
                    router_data,
                    None,
                    &connector.to_string(),
                    &service_name,
                )
                .await
                .switch()
                .map_err(|e| e.into_grpc_status())?;

                // Generate response
                let authorize_response =
                    domain_types::types::generate_payment_authorize_response(response)
                        .map_err(|e| e.into_grpc_status())?;

                Ok(tonic::Response::new(authorize_response))
            })
        })
        .await
    }

    #[tracing::instrument(
        name = "payment_sync",
        fields(
            name = common_utils::consts::NAME,
            service_name = common_utils::consts::PAYMENT_SERVICE_NAME,
            service_method = FlowName::Psync.to_string(),
            request_body = tracing::field::Empty,
            response_body = tracing::field::Empty,
            error_message = tracing::field::Empty,
            merchant_id = tracing::field::Empty,
            gateway = tracing::field::Empty,
            request_id = tracing::field::Empty,
            status_code = tracing::field::Empty,
            message = "Golden Log Line (incoming)",
            response_time = tracing::field::Empty,
            tenant_id = tracing::field::Empty,
            flow = FlowName::Psync.to_string(),
            flow_specific_fields.status = tracing::field::Empty,
        )
        skip(self, request)
    )]
    async fn get(
        &self,
        request: tonic::Request<PaymentServiceGetRequest>,
    ) -> Result<tonic::Response<PaymentServiceGetResponse>, tonic::Status> {
        self.internal_payment_sync(request).await
    }

    #[tracing::instrument(
        name = "payment_void",
        fields(
            name = common_utils::consts::NAME,
            service_name = common_utils::consts::PAYMENT_SERVICE_NAME,
            service_method = FlowName::Void.to_string(),
            request_body = tracing::field::Empty,
            response_body = tracing::field::Empty,
            error_message = tracing::field::Empty,
            merchant_id = tracing::field::Empty,
            gateway = tracing::field::Empty,
            request_id = tracing::field::Empty,
            status_code = tracing::field::Empty,
            message_ = "Golden Log Line (incoming)",
            response_time = tracing::field::Empty,
            tenant_id = tracing::field::Empty,
            flow = FlowName::Void.to_string(),
            flow_specific_fields.status = tracing::field::Empty,
        )
        skip(self, request)
    )]
    async fn void(
        &self,
        request: tonic::Request<PaymentServiceVoidRequest>,
    ) -> Result<tonic::Response<PaymentServiceVoidResponse>, tonic::Status> {
        self.internal_void_payment(request).await
    }

    #[tracing::instrument(
        name = "incoming_webhook",
        fields(
            name = common_utils::consts::NAME,
            service_name = common_utils::consts::PAYMENT_SERVICE_NAME,
            service_method = FlowName::IncomingWebhook.to_string(),
            request_body = tracing::field::Empty,
            response_body = tracing::field::Empty,
            error_message = tracing::field::Empty,
            merchant_id = tracing::field::Empty,
            gateway = tracing::field::Empty,
            request_id = tracing::field::Empty,
            status_code = tracing::field::Empty,
            message_ = "Golden Log Line (incoming)",
            response_time = tracing::field::Empty,
            tenant_id = tracing::field::Empty,
            flow = FlowName::IncomingWebhook.to_string(),
            flow_specific_fields.status = tracing::field::Empty,
        )
        skip(self, request)
    )]
    async fn transform(
        &self,
        request: tonic::Request<PaymentServiceTransformRequest>,
    ) -> Result<tonic::Response<PaymentServiceTransformResponse>, tonic::Status> {
        let service_name = request
            .extensions()
            .get::<String>()
            .cloned()
            .unwrap_or_else(|| "unknown_service".to_string());
        grpc_logging_wrapper(request, &service_name, |request| async {
            let connector =
                connector_from_metadata(request.metadata()).map_err(|e| e.into_grpc_status())?;
            let connector_auth_details =
                auth_from_metadata(request.metadata()).map_err(|e| e.into_grpc_status())?;
            let payload = request.into_inner();

            let request_details = payload
                .request_details
                .map(domain_types::connector_types::RequestDetails::foreign_try_from)
                .ok_or_else(|| {
                    tonic::Status::invalid_argument("missing request_details in the payload")
                })?
                .map_err(|e| e.into_grpc_status())?;

            let webhook_secrets = payload
                .webhook_secrets
                .map(|details| {
                    domain_types::connector_types::ConnectorWebhookSecrets::foreign_try_from(
                        details,
                    )
                    .map_err(|e| e.into_grpc_status())
                })
                .transpose()?;

            //get connector data
            let connector_data = ConnectorData::get_connector_by_name(&connector);

            let source_verified = connector_data
                .connector
                .verify_webhook_source(
                    request_details.clone(),
                    webhook_secrets.clone(),
                    // TODO: do we need to force authentication? we can make it optional
                    Some(connector_auth_details.clone()),
                )
                .switch()
                .map_err(|e| e.into_grpc_status())?;

            let event_type = connector_data
                .connector
                .get_event_type(
                    request_details.clone(),
                    webhook_secrets.clone(),
                    Some(connector_auth_details.clone()),
                )
                .switch()
                .map_err(|e| e.into_grpc_status())?;

            // Get content for the webhook based on the event type
            let content = match event_type {
                domain_types::connector_types::EventType::Payment => get_payments_webhook_content(
                    connector_data,
                    request_details,
                    webhook_secrets,
                    Some(connector_auth_details),
                )
                .await
                .map_err(|e| e.into_grpc_status())?,
                domain_types::connector_types::EventType::Refund => get_refunds_webhook_content(
                    connector_data,
                    request_details,
                    webhook_secrets,
                    Some(connector_auth_details),
                )
                .await
                .map_err(|e| e.into_grpc_status())?,
                domain_types::connector_types::EventType::Dispute => get_disputes_webhook_content(
                    connector_data,
                    request_details,
                    webhook_secrets,
                    Some(connector_auth_details),
                )
                .await
                .map_err(|e| e.into_grpc_status())?,
            };

            let api_event_type =
                grpc_api_types::payments::WebhookEventType::foreign_try_from(event_type)
                    .map_err(|e| e.into_grpc_status())?;

            let response = PaymentServiceTransformResponse {
                event_type: api_event_type.into(),
                content: Some(content),
                source_verified,
                response_ref_id: None,
            };

            Ok(tonic::Response::new(response))
        })
        .await
    }

    #[tracing::instrument(
        name = "refund",
        fields(
            name = common_utils::consts::NAME,
            service_name = common_utils::consts::PAYMENT_SERVICE_NAME,
            service_method = FlowName::Refund.to_string(),
            request_body = tracing::field::Empty,
            response_body = tracing::field::Empty,
            error_message = tracing::field::Empty,
            merchant_id = tracing::field::Empty,
            gateway = tracing::field::Empty,
            request_id = tracing::field::Empty,
            status_code = tracing::field::Empty,
            message_ = "Golden Log Line (incoming)",
            response_time = tracing::field::Empty,
            tenant_id = tracing::field::Empty,
            flow = FlowName::Refund.to_string(),
            flow_specific_fields.status = tracing::field::Empty,
        )
        skip(self, request)
    )]
    async fn refund(
        &self,
        request: tonic::Request<PaymentServiceRefundRequest>,
    ) -> Result<tonic::Response<RefundResponse>, tonic::Status> {
        self.internal_refund(request).await
    }

    #[tracing::instrument(
        name = "defend_dispute",
        fields(
            name = common_utils::consts::NAME,
            service_name = common_utils::consts::PAYMENT_SERVICE_NAME,
            service_method = FlowName::DefendDispute.to_string(),
            request_body = tracing::field::Empty,
            response_body = tracing::field::Empty,
            error_message = tracing::field::Empty,
            merchant_id = tracing::field::Empty,
            gateway = tracing::field::Empty,
            request_id = tracing::field::Empty,
            status_code = tracing::field::Empty,
            message_ = "Golden Log Line (incoming)",
            response_time = tracing::field::Empty,
            tenant_id = tracing::field::Empty,
            flow = FlowName::DefendDispute.to_string(),
            flow_specific_fields.status = tracing::field::Empty,
        )
        skip(self, request)
    )]
    async fn dispute(
        &self,
        request: tonic::Request<PaymentServiceDisputeRequest>,
    ) -> Result<tonic::Response<DisputeResponse>, tonic::Status> {
        let service_name = request
            .extensions()
            .get::<String>()
            .cloned()
            .unwrap_or_else(|| "unknown_service".to_string());
        grpc_logging_wrapper(request, &service_name, |_request| async {
            let response = DisputeResponse {
                ..Default::default()
            };
            Ok(tonic::Response::new(response))
        })
        .await
    }

    #[tracing::instrument(
        name = "payment_capture",
        fields(
            name = common_utils::consts::NAME,
            service_name = common_utils::consts::PAYMENT_SERVICE_NAME,
            service_method = FlowName::Capture.to_string(),
            request_body = tracing::field::Empty,
            response_body = tracing::field::Empty,
            error_message = tracing::field::Empty,
            merchant_id = tracing::field::Empty,
            gateway = tracing::field::Empty,
            request_id = tracing::field::Empty,
            status_code = tracing::field::Empty,
            message_ = "Golden Log Line (incoming)",
            response_time = tracing::field::Empty,
            tenant_id = tracing::field::Empty,
            flow = FlowName::Capture.to_string(),
            flow_specific_fields.status = tracing::field::Empty,
        )
        skip(self, request)
    )]
    async fn capture(
        &self,
        request: tonic::Request<PaymentServiceCaptureRequest>,
    ) -> Result<tonic::Response<PaymentServiceCaptureResponse>, tonic::Status> {
        self.internal_payment_capture(request).await
    }

    #[tracing::instrument(
        name = "setup_mandate",
        fields(
            name = common_utils::consts::NAME,
            service_name = common_utils::consts::PAYMENT_SERVICE_NAME,
            service_method = FlowName::SetupMandate.to_string(),
            request_body = tracing::field::Empty,
            response_body = tracing::field::Empty,
            error_message = tracing::field::Empty,
            merchant_id = tracing::field::Empty,
            gateway = tracing::field::Empty,
            request_id = tracing::field::Empty,
            status_code = tracing::field::Empty,
            message_ = "Golden Log Line (incoming)",
            response_time = tracing::field::Empty,
            tenant_id = tracing::field::Empty,
            flow = FlowName::SetupMandate.to_string(),
            flow_specific_fields.status = tracing::field::Empty,
        )
        skip(self, request)
    )]
    async fn register(
        &self,
        request: tonic::Request<PaymentServiceRegisterRequest>,
    ) -> Result<tonic::Response<PaymentServiceRegisterResponse>, tonic::Status> {
        info!("SETUP_MANDATE_FLOW: initiated");
        let service_name = request
            .extensions()
            .get::<String>()
            .cloned()
            .unwrap_or_else(|| "unknown_service".to_string());
        grpc_logging_wrapper(request, &service_name, |request| {
            Box::pin(async {
                let config = get_config_from_request(&request).map_err(|e| e.into_grpc_status())?;
                let connector = connector_from_metadata(request.metadata())
                    .map_err(|e| e.into_grpc_status())?;
                let connector_auth_details =
                    auth_from_metadata(request.metadata()).map_err(|e| e.into_grpc_status())?;
                let payload = request.into_inner();

                //get connector data
                let connector_data = ConnectorData::get_connector_by_name(&connector);

                // Get connector integration
                let connector_integration: BoxedConnectorIntegrationV2<
                    '_,
                    SetupMandate,
                    PaymentFlowData,
                    SetupMandateRequestData,
                    PaymentsResponseData,
                > = connector_data.connector.get_connector_integration_v2();

                // Create common request data
                let payment_flow_data =
                    PaymentFlowData::foreign_try_from((payload.clone(), config.connectors.clone()))
                        .map_err(|e| e.into_grpc_status())?;

                let should_do_order_create = connector_data.connector.should_do_order_create();

                let order_id = if should_do_order_create {
<<<<<<< HEAD
                    self.handle_order_creation_for_setup_mandate(
                        &config,
                        HandleOrderData {
                            connector_data: connector_data.clone(),
                            connector_auth_details: connector_auth_details.clone(),
                            connector_name: connector.to_string(),
                            service_name: service_name.clone(),
                        },
                        &payment_flow_data,
                        &payload,
=======
                    Some(
                        self.handle_order_creation_for_setup_mandate(
                            connector_data.clone(),
                            &payment_flow_data,
                            connector_auth_details.clone(),
                            &payload,
                            &connector.to_string(),
                            &service_name,
                        )
                        .await?,
>>>>>>> 13ef3abc
                    )
                } else {
                    None
                };
                let payment_flow_data = payment_flow_data.set_order_reference_id(order_id);

                let setup_mandate_request_data =
                    SetupMandateRequestData::foreign_try_from(payload.clone())
                        .map_err(|e| e.into_grpc_status())?;

                // Create router data
                let router_data: RouterDataV2<
                    SetupMandate,
                    PaymentFlowData,
                    SetupMandateRequestData,
                    PaymentsResponseData,
                > = RouterDataV2 {
                    flow: std::marker::PhantomData,
                    resource_common_data: payment_flow_data,
                    connector_auth_type: connector_auth_details,
                    request: setup_mandate_request_data,
                    response: Err(ErrorResponse::default()),
                };

                let response = external_services::service::execute_connector_processing_step(
                    &config.proxy,
                    connector_integration,
                    router_data,
                    None,
                    &connector.to_string(),
                    &service_name,
                )
                .await
                .switch()
                .map_err(|e| e.into_grpc_status())?;

                // Generate response
                let setup_mandate_response =
                    generate_setup_mandate_response(response).map_err(|e| e.into_grpc_status())?;

                Ok(tonic::Response::new(setup_mandate_response))
            })
        })
        .await
    }
}

async fn get_payments_webhook_content(
    connector_data: ConnectorData,
    request_details: domain_types::connector_types::RequestDetails,
    webhook_secrets: Option<domain_types::connector_types::ConnectorWebhookSecrets>,
    connector_auth_details: Option<ConnectorAuthType>,
) -> CustomResult<grpc_api_types::payments::WebhookResponseContent, ApplicationErrorResponse> {
    let webhook_details = connector_data
        .connector
        .process_payment_webhook(request_details, webhook_secrets, connector_auth_details)
        .switch()?;

    // Generate response
    let response = PaymentServiceGetResponse::foreign_try_from(webhook_details).change_context(
        ApplicationErrorResponse::InternalServerError(ApiError {
            sub_code: "RESPONSE_CONSTRUCTION_ERROR".to_string(),
            error_identifier: 500,
            error_message: "Error while constructing response".to_string(),
            error_object: None,
        }),
    )?;

    Ok(grpc_api_types::payments::WebhookResponseContent {
        content: Some(
            grpc_api_types::payments::webhook_response_content::Content::PaymentsResponse(response),
        ),
    })
}

async fn get_refunds_webhook_content(
    connector_data: ConnectorData,
    request_details: domain_types::connector_types::RequestDetails,
    webhook_secrets: Option<domain_types::connector_types::ConnectorWebhookSecrets>,
    connector_auth_details: Option<ConnectorAuthType>,
) -> CustomResult<grpc_api_types::payments::WebhookResponseContent, ApplicationErrorResponse> {
    let webhook_details = connector_data
        .connector
        .process_refund_webhook(request_details, webhook_secrets, connector_auth_details)
        .switch()?;

    // Generate response - RefundService should handle this, for now return basic response
    let response = RefundResponse::foreign_try_from(webhook_details).change_context(
        ApplicationErrorResponse::InternalServerError(ApiError {
            sub_code: "RESPONSE_CONSTRUCTION_ERROR".to_string(),
            error_identifier: 500,
            error_message: "Error while constructing response".to_string(),
            error_object: None,
        }),
    )?;

    Ok(grpc_api_types::payments::WebhookResponseContent {
        content: Some(
            grpc_api_types::payments::webhook_response_content::Content::RefundsResponse(response),
        ),
    })
}

async fn get_disputes_webhook_content(
    connector_data: ConnectorData,
    request_details: domain_types::connector_types::RequestDetails,
    webhook_secrets: Option<domain_types::connector_types::ConnectorWebhookSecrets>,
    connector_auth_details: Option<ConnectorAuthType>,
) -> CustomResult<grpc_api_types::payments::WebhookResponseContent, ApplicationErrorResponse> {
    let webhook_details = connector_data
        .connector
        .process_dispute_webhook(request_details, webhook_secrets, connector_auth_details)
        .switch()?;

    // Generate response - DisputeService should handle this, for now return basic response
    let response = DisputeResponse::foreign_try_from(webhook_details).change_context(
        ApplicationErrorResponse::InternalServerError(ApiError {
            sub_code: "RESPONSE_CONSTRUCTION_ERROR".to_string(),
            error_identifier: 500,
            error_message: "Error while constructing response".to_string(),
            error_object: None,
        }),
    )?;

    Ok(grpc_api_types::payments::WebhookResponseContent {
        content: Some(
            grpc_api_types::payments::webhook_response_content::Content::DisputesResponse(response),
        ),
    })
}<|MERGE_RESOLUTION|>--- conflicted
+++ resolved
@@ -317,8 +317,7 @@
                 let should_do_order_create = connector_data.connector.should_do_order_create();
 
                 let order_id = if should_do_order_create {
-<<<<<<< HEAD
-                    self.handle_order_creation(
+                    Some( self.handle_order_creation(
                         &config,
                         HandleOrderData {
                             connector_data: connector_data.clone(),
@@ -328,19 +327,8 @@
                         },
                         &payment_flow_data,
                         payload.clone(),
-=======
-                    Some(
-                        self.handle_order_creation(
-                            connector_data.clone(),
-                            &payment_flow_data,
-                            connector_auth_details.clone(),
-                            &payload,
-                            &connector.to_string(),
-                            &service_name,
-                        )
-                        .await?,
->>>>>>> 13ef3abc
                     )
+                    .await?)
                 } else {
                     None
                 };
@@ -723,8 +711,7 @@
                 let should_do_order_create = connector_data.connector.should_do_order_create();
 
                 let order_id = if should_do_order_create {
-<<<<<<< HEAD
-                    self.handle_order_creation_for_setup_mandate(
+                     Some(self.handle_order_creation_for_setup_mandate(
                         &config,
                         HandleOrderData {
                             connector_data: connector_data.clone(),
@@ -734,19 +721,8 @@
                         },
                         &payment_flow_data,
                         &payload,
-=======
-                    Some(
-                        self.handle_order_creation_for_setup_mandate(
-                            connector_data.clone(),
-                            &payment_flow_data,
-                            connector_auth_details.clone(),
-                            &payload,
-                            &connector.to_string(),
-                            &service_name,
-                        )
-                        .await?,
->>>>>>> 13ef3abc
                     )
+                    .await?)
                 } else {
                     None
                 };
