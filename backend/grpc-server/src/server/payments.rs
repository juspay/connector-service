--- conflicted
+++ resolved
@@ -5,25 +5,16 @@
 use connector_integration::types::ConnectorData;
 use domain_types::types::generate_payment_void_response;
 use domain_types::{
-<<<<<<< HEAD
-    connector_flow::{Authorize, Capture, CreateOrder, DefendDispute, PSync, RSync, Refund, Void},
-    connector_types::{
-        DisputeDefendData, DisputeDefendResponseData, DisputeFlowData, PaymentCreateOrderData,
-        PaymentCreateOrderResponse, PaymentFlowData, PaymentVoidData, PaymentsAuthorizeData,
-        PaymentsCaptureData, PaymentsResponseData, PaymentsSyncData, RefundFlowData,
-        RefundSyncData, RefundsData, RefundsResponseData,
-=======
     connector_flow::{
-        Accept, Authorize, Capture, CreateOrder, PSync, RSync, Refund, SetupMandate,
+        Accept, Authorize, Capture, CreateOrder, DefendDispute, PSync, RSync, Refund, SetupMandate,
         SubmitEvidence, Void,
     },
     connector_types::{
-        AcceptDisputeData, DisputeFlowData, DisputeResponseData, PaymentCreateOrderData,
-        PaymentCreateOrderResponse, PaymentFlowData, PaymentVoidData, PaymentsAuthorizeData,
-        PaymentsCaptureData, PaymentsResponseData, PaymentsSyncData, RefundFlowData,
-        RefundSyncData, RefundsData, RefundsResponseData, SetupMandateRequestData,
+        AcceptDisputeData, DisputeDefendData, DisputeFlowData, DisputeResponseData,
+        PaymentCreateOrderData, PaymentCreateOrderResponse, PaymentFlowData, PaymentVoidData,
+        PaymentsAuthorizeData, PaymentsCaptureData, PaymentsResponseData, PaymentsSyncData,
+        RefundFlowData, RefundSyncData, RefundsData, RefundsResponseData, SetupMandateRequestData,
         SubmitEvidenceData,
->>>>>>> eea707db
     },
     types::{generate_accept_dispute_response, generate_submit_evidence_response},
 };
@@ -36,20 +27,12 @@
 };
 use external_services;
 use grpc_api_types::payments::{
-<<<<<<< HEAD
-    payment_service_server::PaymentService, DisputeDefendRequest, DisputeDefendResponse,
-    IncomingWebhookRequest, IncomingWebhookResponse, PaymentsAuthorizeRequest,
-    PaymentsAuthorizeResponse, PaymentsCaptureRequest, PaymentsCaptureResponse,
-    PaymentsSyncRequest, PaymentsSyncResponse, PaymentsVoidRequest, PaymentsVoidResponse,
-    RefundsRequest, RefundsResponse, RefundsSyncRequest, RefundsSyncResponse,
-=======
     payment_service_server::PaymentService, AcceptDisputeRequest, AcceptDisputeResponse,
-    IncomingWebhookRequest, IncomingWebhookResponse, PaymentsAuthorizeRequest,
-    PaymentsAuthorizeResponse, PaymentsCaptureRequest, PaymentsCaptureResponse,
-    PaymentsSyncRequest, PaymentsSyncResponse, PaymentsVoidRequest, PaymentsVoidResponse,
-    RefundsRequest, RefundsResponse, RefundsSyncRequest, RefundsSyncResponse, SetupMandateRequest,
-    SetupMandateResponse, SubmitEvidenceRequest, SubmitEvidenceResponse,
->>>>>>> eea707db
+    DisputeDefendRequest, DisputeDefendResponse, IncomingWebhookRequest, IncomingWebhookResponse,
+    PaymentsAuthorizeRequest, PaymentsAuthorizeResponse, PaymentsCaptureRequest,
+    PaymentsCaptureResponse, PaymentsSyncRequest, PaymentsSyncResponse, PaymentsVoidRequest,
+    PaymentsVoidResponse, RefundsRequest, RefundsResponse, RefundsSyncRequest, RefundsSyncResponse,
+    SetupMandateRequest, SetupMandateResponse, SubmitEvidenceRequest, SubmitEvidenceResponse,
 };
 use hyperswitch_domain_models::{
     router_data::{ConnectorAuthType, ErrorResponse},
@@ -681,13 +664,15 @@
             DefendDispute,
             DisputeFlowData,
             DisputeDefendData,
-            DisputeDefendResponseData,
+            DisputeResponseData,
         > = connector_data.connector.get_connector_integration_v2();
 
         // Create common request data
         let defend_dispute_flow_data =
             DisputeFlowData::foreign_try_from((payload.clone(), self.config.connectors.clone()))
-                .map_err(|e| tonic::Status::invalid_argument(format!("Invalid flow data: {}", e)));
+                .map_err(|e| {
+                    tonic::Status::invalid_argument(format!("Invalid request data: {}", e))
+                });
 
         // Create connector request data
         let defend_dispute_data = DisputeDefendData::foreign_try_from(payload.clone())
@@ -698,7 +683,7 @@
             DefendDispute,
             DisputeFlowData,
             DisputeDefendData,
-            DisputeDefendResponseData,
+            DisputeResponseData,
         > {
             flow: std::marker::PhantomData,
             resource_common_data: defend_dispute_flow_data?,
