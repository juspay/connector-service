use std::{fmt::Debug, sync::Arc};

use common_enums;
use common_utils::{consts, errors::CustomResult, events, pii};
use connector_integration::types::ConnectorData;
use domain_types::{
    connector_flow::{
        self, Authorize, Capture, CreateOrder, CreateSessionToken, PSync, Refund, RepeatPayment,
        SetupMandate, Void,
    },
    connector_types::{
        PaymentCreateOrderData, PaymentCreateOrderResponse, PaymentFlowData, PaymentVoidData,
        PaymentsAuthorizeData, PaymentsCaptureData, PaymentsResponseData, PaymentsSyncData,
        RefundFlowData, RefundsData, RefundsResponseData, RepeatPaymentData,
        SessionTokenRequestData, SessionTokenResponseData, SetupMandateRequestData,
    },
    errors::{ApiError, ApplicationErrorResponse},
    payment_method_data::{DefaultPCIHolder, PaymentMethodDataTypes, VaultTokenHolder},
    router_data::{ConnectorAuthType, ErrorResponse},
    router_data_v2::RouterDataV2,
    types::{
        generate_payment_capture_response, generate_payment_sync_response,
        generate_payment_void_response, generate_refund_response, generate_repeat_payment_response,
        generate_setup_mandate_response,
    },
    utils::ForeignTryFrom,
};
use error_stack::ResultExt;
use external_services::service::{execute_connector_processing_step, EventProcessingParams};
use grpc_api_types::payments::{
    payment_method, payment_service_server::PaymentService, DisputeResponse,
    PaymentServiceAuthorizeRequest, PaymentServiceAuthorizeResponse, PaymentServiceCaptureRequest,
    PaymentServiceCaptureResponse, PaymentServiceDisputeRequest, PaymentServiceGetRequest,
    PaymentServiceGetResponse, PaymentServiceRefundRequest, PaymentServiceRegisterRequest,
    PaymentServiceRegisterResponse, PaymentServiceRepeatEverythingRequest,
    PaymentServiceRepeatEverythingResponse, PaymentServiceTransformRequest,
    PaymentServiceTransformResponse, PaymentServiceVoidRequest, PaymentServiceVoidResponse,
    RefundResponse,
};
use hyperswitch_masking::ErasedMaskSerialize;
use interfaces::connector_integration_v2::BoxedConnectorIntegrationV2;
use tracing::info;

use crate::{
    configs::Config,
    error::{IntoGrpcStatus, PaymentAuthorizationError, ReportSwitchExt, ResultExtGrpc},
    implement_connector_operation,
    utils::{auth_from_metadata, connector_from_metadata, grpc_logging_wrapper},
};

#[derive(Debug, Clone)]
struct EventParams<'a> {
    connector_name: &'a str,
    service_name: &'a str,
    request_id: &'a str,
}

// Error handling utilities for webhook processing
trait WebhookErrorExt<T> {
    #[allow(clippy::result_large_err)]
    fn to_grpc_status(self) -> Result<T, tonic::Status>;
}

impl<T, E> WebhookErrorExt<T> for Result<T, E>
where
    E: IntoGrpcStatus,
{
    fn to_grpc_status(self) -> Result<T, tonic::Status> {
        self.map_err(|e| e.into_grpc_status())
    }
}

// Helper trait for payment operations
trait PaymentOperationsInternal {
    async fn internal_payment_sync(
        &self,
        request: tonic::Request<PaymentServiceGetRequest>,
    ) -> Result<tonic::Response<PaymentServiceGetResponse>, tonic::Status>;

    async fn internal_void_payment(
        &self,
        request: tonic::Request<PaymentServiceVoidRequest>,
    ) -> Result<tonic::Response<PaymentServiceVoidResponse>, tonic::Status>;

    async fn internal_refund(
        &self,
        request: tonic::Request<PaymentServiceRefundRequest>,
    ) -> Result<tonic::Response<RefundResponse>, tonic::Status>;

    async fn internal_payment_capture(
        &self,
        request: tonic::Request<PaymentServiceCaptureRequest>,
    ) -> Result<tonic::Response<PaymentServiceCaptureResponse>, tonic::Status>;
}

#[derive(Clone)]
pub struct Payments {
    pub config: Arc<Config>,
}

impl Payments {
    async fn process_authorization_internal<
        T: PaymentMethodDataTypes
            + Default
            + Eq
            + Debug
            + Send
            + serde::Serialize
            + serde::de::DeserializeOwned
            + Clone
            + Sync
            + domain_types::types::CardConversionHelper<T>
            + 'static,
    >(
        &self,
        payload: PaymentServiceAuthorizeRequest,
        connector: domain_types::connector_types::ConnectorEnum,
        connector_auth_details: ConnectorAuthType,
        metadata: &tonic::metadata::MetadataMap,
        service_name: &str,
        request_id: &str,
    ) -> Result<PaymentServiceAuthorizeResponse, PaymentAuthorizationError> {
        //get connector data
        let connector_data = ConnectorData::get_connector_by_name(&connector);

        // Get connector integration
        let connector_integration: BoxedConnectorIntegrationV2<
            '_,
            Authorize,
            PaymentFlowData,
            PaymentsAuthorizeData<T>,
            PaymentsResponseData,
        > = connector_data.connector.get_connector_integration_v2();

        // Create common request data
        let payment_flow_data = PaymentFlowData::foreign_try_from((
            payload.clone(),
            self.config.connectors.clone(),
            metadata,
        ))
        .map_err(|err| {
            tracing::error!("Failed to process payment flow data: {:?}", err);
            PaymentAuthorizationError::new(
                grpc_api_types::payments::PaymentStatus::Pending,
                Some("Failed to process payment flow data".to_string()),
                Some("PAYMENT_FLOW_ERROR".to_string()),
                None,
            )
        })?;

        let should_do_order_create = connector_data.connector.should_do_order_create();

        let payment_flow_data = if should_do_order_create {
            let event_params = EventParams {
                connector_name: &connector.to_string(),
                service_name,
                request_id,
            };

            let order_id = self
                .handle_order_creation(
                    connector_data.clone(),
                    &payment_flow_data,
                    connector_auth_details.clone(),
                    event_params,
                    &payload,
                )
                .await?;

            tracing::info!("Order created successfully with order_id: {}", order_id);
            payment_flow_data.set_order_reference_id(Some(order_id))
        } else {
            payment_flow_data
        };

        let should_do_session_token = connector_data.connector.should_do_session_token();

        let payment_flow_data = if should_do_session_token {
            let event_params = EventParams {
                connector_name: &connector.to_string(),
                service_name,
                request_id,
            };

            let payment_session_data = self
                .handle_session_token(
                    connector_data.clone(),
                    &payment_flow_data,
                    connector_auth_details.clone(),
                    event_params,
                    &payload,
                )
                .await?;
            tracing::info!(
                "Session Token created successfully with session_id: {}",
                payment_session_data.session_token
            );
            payment_flow_data.set_session_token_id(Some(payment_session_data.session_token))
        } else {
            payment_flow_data
        };

        // This duplicate session token check has been removed - the session token handling is already done above

        // Create connector request data
        let payment_authorize_data = PaymentsAuthorizeData::foreign_try_from(payload.clone())
            .map_err(|err| {
                tracing::error!("Failed to process payment authorize data: {:?}", err);
                PaymentAuthorizationError::new(
                    grpc_api_types::payments::PaymentStatus::Pending,
                    Some("Failed to process payment authorize data".to_string()),
                    Some("PAYMENT_AUTHORIZE_DATA_ERROR".to_string()),
                    None,
                )
            })?
            // Set session token from payment flow data if available
            .set_session_token(payment_flow_data.session_token.clone());

        // Construct router data
        let router_data = RouterDataV2::<
            Authorize,
            PaymentFlowData,
            PaymentsAuthorizeData<T>,
            PaymentsResponseData,
        > {
            flow: std::marker::PhantomData,
            resource_common_data: payment_flow_data.clone(),
            connector_auth_type: connector_auth_details.clone(),
            request: payment_authorize_data,
            response: Err(ErrorResponse::default()),
        };

        // Execute connector processing
        let event_params = EventProcessingParams {
            connector_name: &connector.to_string(),
            service_name,
            flow_name: events::FlowName::Authorize,
            event_config: &self.config.events,
            raw_request_data: Some(pii::SecretSerdeValue::new(
                payload.masked_serialize().unwrap_or_default(),
            )),
            request_id,
        };

        let response = execute_connector_processing_step(
            &self.config.proxy,
            connector_integration,
            router_data,
            None,
            event_params,
        )
        .await;

        // Generate response - pass both success and error cases
        let authorize_response = match response {
            Ok(success_response) => domain_types::types::generate_payment_authorize_response(
                success_response,
            )
            .map_err(|err| {
                tracing::error!("Failed to generate authorize response: {:?}", err);
                PaymentAuthorizationError::new(
                    grpc_api_types::payments::PaymentStatus::Pending,
                    Some("Failed to generate authorize response".to_string()),
                    Some("RESPONSE_GENERATION_ERROR".to_string()),
                    None,
                )
            })?,
            Err(error_report) => {
                // Convert error to RouterDataV2 with error response
                let error_router_data = RouterDataV2 {
                    flow: std::marker::PhantomData,
                    resource_common_data: payment_flow_data,
                    connector_auth_type: connector_auth_details,
                    request: PaymentsAuthorizeData::foreign_try_from(payload.clone()).map_err(
                        |err| {
                            tracing::error!(
                                "Failed to process payment authorize data in error path: {:?}",
                                err
                            );
                            PaymentAuthorizationError::new(
                                grpc_api_types::payments::PaymentStatus::Pending,
                                Some(
                                    "Failed to process payment authorize data in error path"
                                        .to_string(),
                                ),
                                Some("PAYMENT_AUTHORIZE_DATA_ERROR".to_string()),
                                None,
                            )
                        },
                    )?,
                    response: Err(ErrorResponse {
                        status_code: 400,
                        code: "CONNECTOR_ERROR".to_string(),
                        message: format!("{error_report}"),
                        reason: None,
                        attempt_status: Some(common_enums::AttemptStatus::Failure),
                        connector_transaction_id: None,
                        network_decline_code: None,
                        network_advice_code: None,
                        network_error_message: None,
                    }),
                };
                domain_types::types::generate_payment_authorize_response::<T>(error_router_data)
                    .map_err(|err| {
                        tracing::error!(
                            "Failed to generate authorize response for connector error: {:?}",
                            err
                        );
                        PaymentAuthorizationError::new(
                            grpc_api_types::payments::PaymentStatus::Pending,
                            Some(format!("Connector error: {error_report}")),
                            Some("CONNECTOR_ERROR".to_string()),
                            None,
                        )
                    })?
            }
        };

        Ok(authorize_response)
    }

    async fn handle_order_creation<
        T: PaymentMethodDataTypes
            + Default
            + Eq
            + Debug
            + Send
            + serde::Serialize
            + serde::de::DeserializeOwned
            + Clone
            + Sync
            + domain_types::types::CardConversionHelper<T>,
    >(
        &self,
        connector_data: ConnectorData<T>,
        payment_flow_data: &PaymentFlowData,
        connector_auth_details: ConnectorAuthType,
        event_params: EventParams<'_>,
        payload: &PaymentServiceAuthorizeRequest,
    ) -> Result<String, PaymentAuthorizationError> {
        // Get connector integration
        let connector_integration: BoxedConnectorIntegrationV2<
            '_,
            CreateOrder,
            PaymentFlowData,
            PaymentCreateOrderData,
            PaymentCreateOrderResponse,
        > = connector_data.connector.get_connector_integration_v2();

        let currency =
            common_enums::Currency::foreign_try_from(payload.currency()).map_err(|e| {
                PaymentAuthorizationError::new(
                    grpc_api_types::payments::PaymentStatus::Pending,
                    Some(format!("Currency conversion failed: {e}")),
                    Some("CURRENCY_ERROR".to_string()),
                    None,
                )
            })?;

        let order_create_data = PaymentCreateOrderData {
            amount: common_utils::types::MinorUnit::new(payload.minor_amount),
            currency,
            integrity_object: None,
            metadata: if payload.metadata.is_empty() {
                None
            } else {
                Some(serde_json::to_value(payload.metadata.clone()).unwrap_or_default())
            },
            webhook_url: payload.webhook_url.clone(),
        };

        let order_router_data = RouterDataV2::<
            CreateOrder,
            PaymentFlowData,
            PaymentCreateOrderData,
            PaymentCreateOrderResponse,
        > {
            flow: std::marker::PhantomData,
            resource_common_data: payment_flow_data.clone(),
            connector_auth_type: connector_auth_details,
            request: order_create_data,
            response: Err(ErrorResponse::default()),
        };

        // Execute connector processing
        let external_event_params = EventProcessingParams {
            connector_name: event_params.connector_name,
            service_name: event_params.service_name,
            flow_name: events::FlowName::CreateOrder,
            event_config: &self.config.events,
            raw_request_data: Some(pii::SecretSerdeValue::new(
                payload.masked_serialize().unwrap_or_default(),
            )),
            request_id: event_params.request_id,
        };

        let response = execute_connector_processing_step(
            &self.config.proxy,
            connector_integration,
            order_router_data,
            None,
            external_event_params,
        )
        .await
        .map_err(
            |e: error_stack::Report<domain_types::errors::ConnectorError>| {
                PaymentAuthorizationError::new(
                    grpc_api_types::payments::PaymentStatus::Pending,
                    Some(format!("Order creation failed: {e}")),
                    Some("ORDER_CREATION_ERROR".to_string()),
                    None,
                )
            },
        )?;

        match response.response {
            Ok(PaymentCreateOrderResponse { order_id, .. }) => Ok(order_id),
            Err(e) => Err(PaymentAuthorizationError::new(
                grpc_api_types::payments::PaymentStatus::Pending,
                Some(e.message.clone()),
                Some(e.code.clone()),
                Some(e.status_code.into()),
            )),
        }
    }
    async fn handle_order_creation_for_setup_mandate<
        T: PaymentMethodDataTypes
            + Default
            + Eq
            + Debug
            + Send
            + serde::Serialize
            + serde::de::DeserializeOwned
            + Clone
            + Sync
            + domain_types::types::CardConversionHelper<T>,
    >(
        &self,
        connector_data: ConnectorData<T>,
        payment_flow_data: &PaymentFlowData,
        connector_auth_details: ConnectorAuthType,
        event_params: EventParams<'_>,
        payload: &PaymentServiceRegisterRequest,
    ) -> Result<String, tonic::Status> {
        // Get connector integration
        let connector_integration: BoxedConnectorIntegrationV2<
            '_,
            CreateOrder,
            PaymentFlowData,
            PaymentCreateOrderData,
            PaymentCreateOrderResponse,
        > = connector_data.connector.get_connector_integration_v2();

        let currency = common_enums::Currency::foreign_try_from(payload.currency())
            .map_err(|e| e.into_grpc_status())?;

        let order_create_data = PaymentCreateOrderData {
            amount: common_utils::types::MinorUnit::new(0),
            currency,
            integrity_object: None,
            metadata: if payload.metadata.is_empty() {
                None
            } else {
                Some(serde_json::to_value(payload.metadata.clone()).unwrap_or_default())
            },
            webhook_url: payload.webhook_url.clone(),
        };

        let order_router_data = RouterDataV2::<
            CreateOrder,
            PaymentFlowData,
            PaymentCreateOrderData,
            PaymentCreateOrderResponse,
        > {
            flow: std::marker::PhantomData,
            resource_common_data: payment_flow_data.clone(),
            connector_auth_type: connector_auth_details,
            request: order_create_data,
            response: Err(ErrorResponse::default()),
        };

        // Execute connector processing
        let external_event_params = EventProcessingParams {
            connector_name: event_params.connector_name,
            service_name: event_params.service_name,
            flow_name: events::FlowName::CreateOrder,
            event_config: &self.config.events,
            raw_request_data: Some(pii::SecretSerdeValue::new(
                payload.masked_serialize().unwrap_or_default(),
            )),
            request_id: event_params.request_id,
        };

        let response = execute_connector_processing_step(
            &self.config.proxy,
            connector_integration,
            order_router_data,
            None,
            external_event_params,
        )
        .await
        .switch()
        .map_err(|e| e.into_grpc_status())?;

        match response.response {
            Ok(PaymentCreateOrderResponse { order_id, .. }) => Ok(order_id),
            Err(ErrorResponse { message, .. }) => Err(tonic::Status::internal(format!(
                "Order creation error: {message}"
            ))),
        }
    }

    async fn handle_session_token<
        T: PaymentMethodDataTypes
            + Default
            + Eq
            + Debug
            + Send
            + serde::Serialize
            + serde::de::DeserializeOwned
            + Clone
            + Sync
            + domain_types::types::CardConversionHelper<T>
            + 'static,
        P,
    >(
        &self,
        connector_data: ConnectorData<T>,
        payment_flow_data: &PaymentFlowData,
        connector_auth_details: ConnectorAuthType,
        event_params: EventParams<'_>,
        payload: &P,
    ) -> Result<SessionTokenResponseData, PaymentAuthorizationError>
    where
        P: Clone + ErasedMaskSerialize,
        SessionTokenRequestData: ForeignTryFrom<P, Error = ApplicationErrorResponse>,
    {
        // Get connector integration
        let connector_integration: BoxedConnectorIntegrationV2<
            '_,
            CreateSessionToken,
            PaymentFlowData,
            SessionTokenRequestData,
            SessionTokenResponseData,
        > = connector_data.connector.get_connector_integration_v2();

        // Create session token request data using try_from_foreign
        let session_token_request_data = SessionTokenRequestData::foreign_try_from(payload.clone())
            .map_err(|e| {
                PaymentAuthorizationError::new(
                    grpc_api_types::payments::PaymentStatus::Pending,
                    Some(format!("Session Token creation failed: {e}")),
                    Some("SESSION_TOKEN_CREATION_ERROR".to_string()),
                    Some(400), // Bad Request - client data issue
                )
            })?;

        let session_token_router_data = RouterDataV2::<
            CreateSessionToken,
            PaymentFlowData,
            SessionTokenRequestData,
            SessionTokenResponseData,
        > {
            flow: std::marker::PhantomData,
            resource_common_data: payment_flow_data.clone(),
            connector_auth_type: connector_auth_details,
            request: session_token_request_data,
            response: Err(ErrorResponse::default()),
        };

        // Execute connector processing
        let external_event_params = EventProcessingParams {
            connector_name: event_params.connector_name,
            service_name: event_params.service_name,
            flow_name: events::FlowName::CreateSessionToken,
            event_config: &self.config.events,
            raw_request_data: Some(pii::SecretSerdeValue::new(
                payload.masked_serialize().unwrap_or_default(),
            )),
            request_id: event_params.request_id,
        };

        let response = execute_connector_processing_step(
            &self.config.proxy,
            connector_integration,
            session_token_router_data,
            None,
            external_event_params,
        )
        .await
        .switch()
        .map_err(|e: error_stack::Report<ApplicationErrorResponse>| {
            PaymentAuthorizationError::new(
                grpc_api_types::payments::PaymentStatus::Pending,
                Some(format!("Session Token creation failed: {e}")),
                Some("SESSION_TOKEN_CREATION_ERROR".to_string()),
                Some(500), // Internal Server Error - connector processing failed
            )
        })?;

        match response.response {
            Ok(session_token_data) => {
                tracing::info!(
                    "Session token created successfully: {}",
                    session_token_data.session_token
                );
                Ok(session_token_data)
            }
            Err(ErrorResponse {
                message,
                status_code,
                ..
            }) => Err(PaymentAuthorizationError::new(
                grpc_api_types::payments::PaymentStatus::Pending,
                Some(format!("Session Token creation failed: {message}")),
                Some("SESSION_TOKEN_CREATION_ERROR".to_string()),
                Some(status_code.into()), // Use actual status code from ErrorResponse
            )),
        }
    }
}

impl PaymentOperationsInternal for Payments {
    implement_connector_operation!(
        fn_name: internal_payment_sync,
        log_prefix: "PAYMENT_SYNC",
        request_type: PaymentServiceGetRequest,
        response_type: PaymentServiceGetResponse,
        flow_marker: PSync,
        resource_common_data_type: PaymentFlowData,
        request_data_type: PaymentsSyncData,
        response_data_type: PaymentsResponseData,
        request_data_constructor: PaymentsSyncData::foreign_try_from,
        common_flow_data_constructor: PaymentFlowData::foreign_try_from,
        generate_response_fn: generate_payment_sync_response,
        all_keys_required: None
    );

    implement_connector_operation!(
        fn_name: internal_void_payment,
        log_prefix: "PAYMENT_VOID",
        request_type: PaymentServiceVoidRequest,
        response_type: PaymentServiceVoidResponse,
        flow_marker: Void,
        resource_common_data_type: PaymentFlowData,
        request_data_type: PaymentVoidData,
        response_data_type: PaymentsResponseData,
        request_data_constructor: PaymentVoidData::foreign_try_from,
        common_flow_data_constructor: PaymentFlowData::foreign_try_from,
        generate_response_fn: generate_payment_void_response,
        all_keys_required: None
    );

    implement_connector_operation!(
        fn_name: internal_refund,
        log_prefix: "REFUND",
        request_type: PaymentServiceRefundRequest,
        response_type: RefundResponse,
        flow_marker: Refund,
        resource_common_data_type: RefundFlowData,
        request_data_type: RefundsData,
        response_data_type: RefundsResponseData,
        request_data_constructor: RefundsData::foreign_try_from,
        common_flow_data_constructor: RefundFlowData::foreign_try_from,
        generate_response_fn: generate_refund_response,
        all_keys_required: None
    );

    implement_connector_operation!(
        fn_name: internal_payment_capture,
        log_prefix: "PAYMENT_CAPTURE",
        request_type: PaymentServiceCaptureRequest,
        response_type: PaymentServiceCaptureResponse,
        flow_marker: Capture,
        resource_common_data_type: PaymentFlowData,
        request_data_type: PaymentsCaptureData,
        response_data_type: PaymentsResponseData,
        request_data_constructor: PaymentsCaptureData::foreign_try_from,
        common_flow_data_constructor: PaymentFlowData::foreign_try_from,
        generate_response_fn: generate_payment_capture_response,
        all_keys_required: None
    );
}

#[tonic::async_trait]
impl PaymentService for Payments {
    #[tracing::instrument(
        name = "payment_authorize",
        fields(
            name = consts::NAME,
            service_name = tracing::field::Empty,
            service_method = connector_flow::FlowName::Authorize.to_string(),
            request_body = tracing::field::Empty,
            response_body = tracing::field::Empty,
            error_message = tracing::field::Empty,
            merchant_id = tracing::field::Empty,
            gateway = tracing::field::Empty,
            request_id = tracing::field::Empty,
            status_code = tracing::field::Empty,
            message_ = "Golden Log Line (incoming)",
            response_time = tracing::field::Empty,
            tenant_id = tracing::field::Empty,
            flow = connector_flow::FlowName::Authorize.to_string(),
            flow_specific_fields.status = tracing::field::Empty,
        )
        skip(self, request)
    )]
    async fn authorize(
        &self,
        request: tonic::Request<PaymentServiceAuthorizeRequest>,
    ) -> Result<tonic::Response<PaymentServiceAuthorizeResponse>, tonic::Status> {
        info!("PAYMENT_AUTHORIZE_FLOW: initiated");

        let service_name: String = request
            .extensions()
            .get::<String>()
            .cloned()
            .unwrap_or_else(|| "unknown_service".to_string());
        grpc_logging_wrapper(request, &service_name, |request| {
            Box::pin(async {
                let (connector, _merchant_id, _tenant_id, request_id) =
                    crate::utils::connector_merchant_id_tenant_id_request_id_from_metadata(
                        request.metadata(),
                    )
                    .map_err(|e| e.into_grpc_status())?;
                let connector_auth_details =
                    auth_from_metadata(request.metadata()).map_err(|e| e.into_grpc_status())?;
                let metadata = request.metadata().clone();
                let payload = request.into_inner();

                let authorize_response = match payload.payment_method.as_ref() {
                    Some(pm) => {
                        match pm.payment_method.as_ref() {
                            Some(payment_method::PaymentMethod::Card(card_details)) => {
                                match card_details.card_type {
                                    Some(grpc_api_types::payments::card_payment_method_type::CardType::CreditProxy(_)) | Some(grpc_api_types::payments::card_payment_method_type::CardType::DebitProxy(_)) => {
                                        match Box::pin(self.process_authorization_internal::<VaultTokenHolder>(
                                            payload,
                                            connector,
                                            connector_auth_details,
                                            &metadata,
                    &service_name,
                                            &request_id,
                                        ))
                                        .await
                                        {
                                            Ok(response) => response,
                                            Err(error_response) => PaymentServiceAuthorizeResponse::from(error_response),
                                        }
                                    }
                                    _ => {
                                        match Box::pin(self.process_authorization_internal::<DefaultPCIHolder>(
                                            payload,
                                            connector,
                                            connector_auth_details,
                                            &metadata,
                                            &service_name,
                                            &request_id,
                                        ))
                                        .await
                                        {
                                            Ok(response) => response,
                                            Err(error_response) => PaymentServiceAuthorizeResponse::from(error_response),
                                        }
                                    }
                                }
                            }
                            _ => {
                                match Box::pin(self.process_authorization_internal::<DefaultPCIHolder>(
                                    payload,
                                    connector,
                                    connector_auth_details,
                                    &metadata,
                                    &service_name,
                                    &request_id,
                                ))
                                .await
                                {
                                    Ok(response) => response,
                                    Err(error_response) => PaymentServiceAuthorizeResponse::from(error_response),
                                }
                            }
                        }
                    }
                    _ => {
                        match Box::pin(self.process_authorization_internal::<DefaultPCIHolder>(
                            payload,
                            connector,
                            connector_auth_details,
                            &metadata,
                            &service_name,
                            &request_id,
                        ))
                        .await
                        {
                            Ok(response) => response,
                            Err(error_response) => PaymentServiceAuthorizeResponse::from(error_response),
                        }
                    }
                };

                Ok(tonic::Response::new(authorize_response))
            })
        })
        .await
    }

    #[tracing::instrument(
        name = "payment_sync",
        fields(
            name = consts::NAME,
            service_name = consts::PAYMENT_SERVICE_NAME,
            service_method = connector_flow::FlowName::Psync.to_string(),
            request_body = tracing::field::Empty,
            response_body = tracing::field::Empty,
            error_message = tracing::field::Empty,
            merchant_id = tracing::field::Empty,
            gateway = tracing::field::Empty,
            request_id = tracing::field::Empty,
            status_code = tracing::field::Empty,
            message = "Golden Log Line (incoming)",
            response_time = tracing::field::Empty,
            tenant_id = tracing::field::Empty,
            flow = connector_flow::FlowName::Psync.to_string(),
            flow_specific_fields.status = tracing::field::Empty,
        )
        skip(self, request)
    )]
    async fn get(
        &self,
        request: tonic::Request<PaymentServiceGetRequest>,
    ) -> Result<tonic::Response<PaymentServiceGetResponse>, tonic::Status> {
        self.internal_payment_sync(request).await
    }

    #[tracing::instrument(
        name = "payment_void",
        fields(
            name = consts::NAME,
            service_name = consts::PAYMENT_SERVICE_NAME,
            service_method = connector_flow::FlowName::Void.to_string(),
            request_body = tracing::field::Empty,
            response_body = tracing::field::Empty,
            error_message = tracing::field::Empty,
            merchant_id = tracing::field::Empty,
            gateway = tracing::field::Empty,
            request_id = tracing::field::Empty,
            status_code = tracing::field::Empty,
            message_ = "Golden Log Line (incoming)",
            response_time = tracing::field::Empty,
            tenant_id = tracing::field::Empty,
            flow = connector_flow::FlowName::Void.to_string(),
            flow_specific_fields.status = tracing::field::Empty,
        )
        skip(self, request)
    )]
    async fn void(
        &self,
        request: tonic::Request<PaymentServiceVoidRequest>,
    ) -> Result<tonic::Response<PaymentServiceVoidResponse>, tonic::Status> {
        self.internal_void_payment(request).await
    }

    #[tracing::instrument(
        name = "incoming_webhook",
        fields(
            name = consts::NAME,
            service_name = consts::PAYMENT_SERVICE_NAME,
            service_method = connector_flow::FlowName::IncomingWebhook.to_string(),
            request_body = tracing::field::Empty,
            response_body = tracing::field::Empty,
            error_message = tracing::field::Empty,
            merchant_id = tracing::field::Empty,
            gateway = tracing::field::Empty,
            request_id = tracing::field::Empty,
            status_code = tracing::field::Empty,
            message_ = "Golden Log Line (incoming)",
            response_time = tracing::field::Empty,
            tenant_id = tracing::field::Empty,
            flow = connector_flow::FlowName::IncomingWebhook.to_string(),
            flow_specific_fields.status = tracing::field::Empty,
        )
        skip(self, request)
    )]
    async fn transform(
        &self,
        request: tonic::Request<PaymentServiceTransformRequest>,
    ) -> Result<tonic::Response<PaymentServiceTransformResponse>, tonic::Status> {
        let service_name = request
            .extensions()
            .get::<String>()
            .cloned()
            .unwrap_or_else(|| "unknown_service".to_string());
        grpc_logging_wrapper(request, &service_name, |request| async {
            let connector =
                connector_from_metadata(request.metadata()).map_err(|e| e.into_grpc_status())?;
            let connector_auth_details =
                auth_from_metadata(request.metadata()).map_err(|e| e.into_grpc_status())?;
            let payload = request.into_inner();

            let request_details = payload
                .request_details
                .map(domain_types::connector_types::RequestDetails::foreign_try_from)
                .ok_or_else(|| {
                    tonic::Status::invalid_argument("missing request_details in the payload")
                })?
                .map_err(|e| e.into_grpc_status())?;

            let webhook_secrets = payload
                .webhook_secrets
                .map(|details| {
                    domain_types::connector_types::ConnectorWebhookSecrets::foreign_try_from(
                        details,
                    )
                    .map_err(|e| e.into_grpc_status())
                })
                .transpose()?;

            //get connector data
            let connector_data: ConnectorData<DefaultPCIHolder> =
                ConnectorData::get_connector_by_name(&connector);

            let source_verified = connector_data
                .connector
                .verify_webhook_source(
                    request_details.clone(),
                    webhook_secrets.clone(),
                    // TODO: do we need to force authentication? we can make it optional
                    Some(connector_auth_details.clone()),
                )
                .switch()
                .to_grpc_status()?;

            let event_type = connector_data
                .connector
                .get_event_type(
                    request_details.clone(),
                    webhook_secrets.clone(),
                    Some(connector_auth_details.clone()),
                )
                .switch()
                .to_grpc_status()?;

            // Get content for the webhook based on the event type using categorization
            let content = if event_type.is_payment_event() {
                get_payments_webhook_content(
<<<<<<< HEAD
=======
                    connector_data,
                    &request_details,
                    webhook_secrets.as_ref(),
                    Some(&connector_auth_details),
                )
                .await
                .to_grpc_status()?
            } else if event_type.is_refund_event() {
                get_refunds_webhook_content(
>>>>>>> 0227a621
                    connector_data,
                    &request_details,
                    webhook_secrets.as_ref(),
                    Some(&connector_auth_details),
                )
                .await
                .to_grpc_status()?
<<<<<<< HEAD
            } else if event_type.is_refund_event() {
                get_refunds_webhook_content(
=======
            } else if event_type.is_dispute_event() {
                get_disputes_webhook_content(
>>>>>>> 0227a621
                    connector_data,
                    &request_details,
                    webhook_secrets.as_ref(),
                    Some(&connector_auth_details),
                )
                .await
                .to_grpc_status()?
<<<<<<< HEAD
            } else if event_type.is_dispute_event() {
                get_disputes_webhook_content(
=======
            } else {
                // For all other event types, default to payment webhook content for now
                // This includes mandate, payout, recovery, and misc events
                get_payments_webhook_content(
>>>>>>> 0227a621
                    connector_data,
                    &request_details,
                    webhook_secrets.as_ref(),
                    Some(&connector_auth_details),
                )
                .await
                .to_grpc_status()?
<<<<<<< HEAD
            } else {
                // For all other event types, default to payment webhook content for now
                // This includes mandate, payout, recovery, and misc events
                get_payments_webhook_content(
                    connector_data,
                    &request_details,
                    webhook_secrets.as_ref(),
                    Some(&connector_auth_details),
                )
                .await
                .to_grpc_status()?
=======
>>>>>>> 0227a621
            };

            let api_event_type =
                grpc_api_types::payments::WebhookEventType::foreign_try_from(event_type)
                    .map_err(|e| e.into_grpc_status())?;

            let response = PaymentServiceTransformResponse {
                event_type: api_event_type.into(),
                content: Some(content),
                source_verified,
                response_ref_id: None,
            };

            Ok(tonic::Response::new(response))
        })
        .await
    }

    #[tracing::instrument(
        name = "refund",
        fields(
            name = consts::NAME,
            service_name = consts::PAYMENT_SERVICE_NAME,
            service_method = connector_flow::FlowName::Refund.to_string(),
            request_body = tracing::field::Empty,
            response_body = tracing::field::Empty,
            error_message = tracing::field::Empty,
            merchant_id = tracing::field::Empty,
            gateway = tracing::field::Empty,
            request_id = tracing::field::Empty,
            status_code = tracing::field::Empty,
            message_ = "Golden Log Line (incoming)",
            response_time = tracing::field::Empty,
            tenant_id = tracing::field::Empty,
            flow = connector_flow::FlowName::Refund.to_string(),
            flow_specific_fields.status = tracing::field::Empty,
        )
        skip(self, request)
    )]
    async fn refund(
        &self,
        request: tonic::Request<PaymentServiceRefundRequest>,
    ) -> Result<tonic::Response<RefundResponse>, tonic::Status> {
        self.internal_refund(request).await
    }

    #[tracing::instrument(
        name = "defend_dispute",
        fields(
            name = consts::NAME,
            service_name = consts::PAYMENT_SERVICE_NAME,
            service_method = connector_flow::FlowName::DefendDispute.to_string(),
            request_body = tracing::field::Empty,
            response_body = tracing::field::Empty,
            error_message = tracing::field::Empty,
            merchant_id = tracing::field::Empty,
            gateway = tracing::field::Empty,
            request_id = tracing::field::Empty,
            status_code = tracing::field::Empty,
            message_ = "Golden Log Line (incoming)",
            response_time = tracing::field::Empty,
            tenant_id = tracing::field::Empty,
            flow = connector_flow::FlowName::DefendDispute.to_string(),
            flow_specific_fields.status = tracing::field::Empty,
        )
        skip(self, request)
    )]
    async fn dispute(
        &self,
        request: tonic::Request<PaymentServiceDisputeRequest>,
    ) -> Result<tonic::Response<DisputeResponse>, tonic::Status> {
        let service_name = request
            .extensions()
            .get::<String>()
            .cloned()
            .unwrap_or_else(|| "unknown_service".to_string());
        grpc_logging_wrapper(request, &service_name, |_request| async {
            let response = DisputeResponse {
                ..Default::default()
            };
            Ok(tonic::Response::new(response))
        })
        .await
    }

    #[tracing::instrument(
        name = "payment_capture",
        fields(
            name = consts::NAME,
            service_name = consts::PAYMENT_SERVICE_NAME,
            service_method = connector_flow::FlowName::Capture.to_string(),
            request_body = tracing::field::Empty,
            response_body = tracing::field::Empty,
            error_message = tracing::field::Empty,
            merchant_id = tracing::field::Empty,
            gateway = tracing::field::Empty,
            request_id = tracing::field::Empty,
            status_code = tracing::field::Empty,
            message_ = "Golden Log Line (incoming)",
            response_time = tracing::field::Empty,
            tenant_id = tracing::field::Empty,
            flow = connector_flow::FlowName::Capture.to_string(),
            flow_specific_fields.status = tracing::field::Empty,
        )
        skip(self, request)
    )]
    async fn capture(
        &self,
        request: tonic::Request<PaymentServiceCaptureRequest>,
    ) -> Result<tonic::Response<PaymentServiceCaptureResponse>, tonic::Status> {
        self.internal_payment_capture(request).await
    }

    #[tracing::instrument(
        name = "setup_mandate",
        fields(
            name = consts::NAME,
            service_name = consts::PAYMENT_SERVICE_NAME,
            service_method = connector_flow::FlowName::SetupMandate.to_string(),
            request_body = tracing::field::Empty,
            response_body = tracing::field::Empty,
            error_message = tracing::field::Empty,
            merchant_id = tracing::field::Empty,
            gateway = tracing::field::Empty,
            request_id = tracing::field::Empty,
            status_code = tracing::field::Empty,
            message_ = "Golden Log Line (incoming)",
            response_time = tracing::field::Empty,
            tenant_id = tracing::field::Empty,
            flow = connector_flow::FlowName::SetupMandate.to_string(),
            flow_specific_fields.status = tracing::field::Empty,
        )
        skip(self, request)
    )]
    async fn register(
        &self,
        request: tonic::Request<PaymentServiceRegisterRequest>,
    ) -> Result<tonic::Response<PaymentServiceRegisterResponse>, tonic::Status> {
        info!("SETUP_MANDATE_FLOW: initiated");
        let service_name = request
            .extensions()
            .get::<String>()
            .cloned()
            .unwrap_or_else(|| "unknown_service".to_string());
        grpc_logging_wrapper(request, &service_name, |request| {
            Box::pin(async {
                let (connector, _merchant_id, _tenant_id, request_id) =
                    crate::utils::connector_merchant_id_tenant_id_request_id_from_metadata(
                        request.metadata(),
                    )
                    .map_err(|e| e.into_grpc_status())?;
                let connector_auth_details =
                    auth_from_metadata(request.metadata()).map_err(|e| e.into_grpc_status())?;
                let metadata = request.metadata().clone();
                let payload = request.into_inner();

                //get connector data
                let connector_data = ConnectorData::get_connector_by_name(&connector);

                // Get connector integration
                let connector_integration: BoxedConnectorIntegrationV2<
                    '_,
                    SetupMandate,
                    PaymentFlowData,
                    SetupMandateRequestData<DefaultPCIHolder>,
                    PaymentsResponseData,
                > = connector_data.connector.get_connector_integration_v2();

                // Create common request data
                let payment_flow_data = PaymentFlowData::foreign_try_from((
                    payload.clone(),
                    self.config.connectors.clone(),
                    self.config.common.environment.clone(),
                    &metadata,
                ))
                .map_err(|e| e.into_grpc_status())?;

                let should_do_order_create = connector_data.connector.should_do_order_create();

                let order_id = if should_do_order_create {
                    let event_params = EventParams {
                        connector_name: &connector.to_string(),
                        service_name: &service_name,
                        request_id: &request_id,
                    };

                    Some(
                        self.handle_order_creation_for_setup_mandate(
                            connector_data.clone(),
                            &payment_flow_data,
                            connector_auth_details.clone(),
                            event_params,
                            &payload,
                        )
                        .await?,
                    )
                } else {
                    None
                };
                let payment_flow_data = payment_flow_data.set_order_reference_id(order_id);

                let setup_mandate_request_data =
                    SetupMandateRequestData::foreign_try_from(payload.clone())
                        .map_err(|e| e.into_grpc_status())?;

                // Create router data
                let router_data: RouterDataV2<
                    SetupMandate,
                    PaymentFlowData,
                    SetupMandateRequestData<DefaultPCIHolder>,
                    PaymentsResponseData,
                > = RouterDataV2 {
                    flow: std::marker::PhantomData,
                    resource_common_data: payment_flow_data,
                    connector_auth_type: connector_auth_details,
                    request: setup_mandate_request_data,
                    response: Err(ErrorResponse::default()),
                };

                let event_params = EventProcessingParams {
                    connector_name: &connector.to_string(),
                    service_name: &service_name,
                    flow_name: events::FlowName::SetupMandate,
                    event_config: &self.config.events,
                    raw_request_data: Some(pii::SecretSerdeValue::new(
                        payload.masked_serialize().unwrap_or_default(),
                    )),
                    request_id: &request_id,
                };

                let response = execute_connector_processing_step(
                    &self.config.proxy,
                    connector_integration,
                    router_data,
                    None,
                    event_params,
                )
                .await
                .switch()
                .map_err(|e| e.into_grpc_status())?;

                // Generate response
                let setup_mandate_response =
                    generate_setup_mandate_response(response).map_err(|e| e.into_grpc_status())?;

                Ok(tonic::Response::new(setup_mandate_response))
            })
        })
        .await
    }

    #[tracing::instrument(
        name = "repeat_payment",
        fields(
            name = consts::NAME,
            service_name = consts::PAYMENT_SERVICE_NAME,
            service_method = connector_flow::FlowName::RepeatPayment.to_string(),
            request_body = tracing::field::Empty,
            response_body = tracing::field::Empty,
            error_message = tracing::field::Empty,
            merchant_id = tracing::field::Empty,
            gateway = tracing::field::Empty,
            request_id = tracing::field::Empty,
            status_code = tracing::field::Empty,
            message_ = "Golden Log Line (incoming)",
            response_time = tracing::field::Empty,
            tenant_id = tracing::field::Empty,
        ),
        skip(self, request)
    )]
    async fn repeat_everything(
        &self,
        request: tonic::Request<PaymentServiceRepeatEverythingRequest>,
    ) -> Result<tonic::Response<PaymentServiceRepeatEverythingResponse>, tonic::Status> {
        info!("REPEAT_PAYMENT_FLOW: initiated");
        let service_name = request
            .extensions()
            .get::<String>()
            .cloned()
            .unwrap_or_else(|| "unknown_service".to_string());
        grpc_logging_wrapper(request, &service_name, |request| {
            Box::pin(async {
                let (connector, _merchant_id, _tenant_id, request_id) =
                    crate::utils::connector_merchant_id_tenant_id_request_id_from_metadata(
                        request.metadata(),
                    )
                    .map_err(|e| e.into_grpc_status())?;
                let connector_auth_details =
                    auth_from_metadata(request.metadata()).map_err(|e| e.into_grpc_status())?;
                let metadata = request.metadata().clone();
                let payload = request.into_inner();

                //get connector data
                let connector_data: ConnectorData<DefaultPCIHolder> =
                    ConnectorData::get_connector_by_name(&connector);

                // Get connector integration
                let connector_integration: BoxedConnectorIntegrationV2<
                    '_,
                    RepeatPayment,
                    PaymentFlowData,
                    RepeatPaymentData,
                    PaymentsResponseData,
                > = connector_data.connector.get_connector_integration_v2();

                // Create payment flow data
                let payment_flow_data = PaymentFlowData::foreign_try_from((
                    payload.clone(),
                    self.config.connectors.clone(),
                    &metadata,
                ))
                .map_err(|e| e.into_grpc_status())?;

                // Create repeat payment data
                let repeat_payment_data = RepeatPaymentData::foreign_try_from(payload.clone())
                    .map_err(|e| e.into_grpc_status())?;

                // Create router data
                let router_data: RouterDataV2<
                    RepeatPayment,
                    PaymentFlowData,
                    RepeatPaymentData,
                    PaymentsResponseData,
                > = RouterDataV2 {
                    flow: std::marker::PhantomData,
                    resource_common_data: payment_flow_data,
                    connector_auth_type: connector_auth_details,
                    request: repeat_payment_data,
                    response: Err(ErrorResponse::default()),
                };

                let event_params = EventProcessingParams {
                    connector_name: &connector.to_string(),
                    service_name: &service_name,
                    flow_name: events::FlowName::RepeatPayment,
                    event_config: &self.config.events,
                    raw_request_data: Some(pii::SecretSerdeValue::new(
                        payload.masked_serialize().unwrap_or_default(),
                    )),
                    request_id: &request_id,
                };

                let response = execute_connector_processing_step(
                    &self.config.proxy,
                    connector_integration,
                    router_data,
                    None,
                    event_params,
                )
                .await
                .switch()
                .map_err(|e| e.into_grpc_status())?;

                // Generate response
                let repeat_payment_response =
                    generate_repeat_payment_response(response).map_err(|e| e.into_grpc_status())?;

                Ok(tonic::Response::new(repeat_payment_response))
            })
        })
        .await
    }
}

async fn get_payments_webhook_content(
    connector_data: ConnectorData<DefaultPCIHolder>,
    request_details: &domain_types::connector_types::RequestDetails,
    webhook_secrets: Option<&domain_types::connector_types::ConnectorWebhookSecrets>,
    connector_auth_details: Option<&ConnectorAuthType>,
) -> CustomResult<grpc_api_types::payments::WebhookResponseContent, ApplicationErrorResponse> {
    let webhook_details = connector_data
        .connector
        .process_payment_webhook(
            request_details.clone(),
            webhook_secrets.cloned(),
            connector_auth_details.cloned(),
        )
        .switch()?;

    // Generate response
    let response = PaymentServiceGetResponse::foreign_try_from(webhook_details).change_context(
        ApplicationErrorResponse::InternalServerError(ApiError {
            sub_code: "RESPONSE_CONSTRUCTION_ERROR".to_string(),
            error_identifier: 500,
            error_message: "Error while constructing response".to_string(),
            error_object: None,
        }),
    )?;

    Ok(grpc_api_types::payments::WebhookResponseContent {
        content: Some(
            grpc_api_types::payments::webhook_response_content::Content::PaymentsResponse(response),
        ),
    })
}

async fn get_refunds_webhook_content<
    T: PaymentMethodDataTypes
        + Default
        + Eq
        + Debug
        + Send
        + serde::Serialize
        + serde::de::DeserializeOwned
        + Clone
        + Sync
        + domain_types::types::CardConversionHelper<T>
        + 'static,
>(
    connector_data: ConnectorData<T>,
    request_details: &domain_types::connector_types::RequestDetails,
    webhook_secrets: Option<&domain_types::connector_types::ConnectorWebhookSecrets>,
    connector_auth_details: Option<&ConnectorAuthType>,
) -> CustomResult<grpc_api_types::payments::WebhookResponseContent, ApplicationErrorResponse> {
    let webhook_details = connector_data
        .connector
        .process_refund_webhook(
            request_details.clone(),
            webhook_secrets.cloned(),
            connector_auth_details.cloned(),
        )
        .switch()?;

    // Generate response - RefundService should handle this, for now return basic response
    let response = RefundResponse::foreign_try_from(webhook_details).change_context(
        ApplicationErrorResponse::InternalServerError(ApiError {
            sub_code: "RESPONSE_CONSTRUCTION_ERROR".to_string(),
            error_identifier: 500,
            error_message: "Error while constructing response".to_string(),
            error_object: None,
        }),
    )?;

    Ok(grpc_api_types::payments::WebhookResponseContent {
        content: Some(
            grpc_api_types::payments::webhook_response_content::Content::RefundsResponse(response),
        ),
    })
}

async fn get_disputes_webhook_content<
    T: PaymentMethodDataTypes
        + Default
        + Eq
        + Debug
        + Send
        + serde::Serialize
        + serde::de::DeserializeOwned
        + Clone
        + Sync
        + domain_types::types::CardConversionHelper<T>
        + 'static,
>(
    connector_data: ConnectorData<T>,
    request_details: &domain_types::connector_types::RequestDetails,
    webhook_secrets: Option<&domain_types::connector_types::ConnectorWebhookSecrets>,
    connector_auth_details: Option<&ConnectorAuthType>,
) -> CustomResult<grpc_api_types::payments::WebhookResponseContent, ApplicationErrorResponse> {
    let webhook_details = connector_data
        .connector
        .process_dispute_webhook(
            request_details.clone(),
            webhook_secrets.cloned(),
            connector_auth_details.cloned(),
        )
        .switch()?;

    // Generate response - DisputeService should handle this, for now return basic response
    let response = DisputeResponse::foreign_try_from(webhook_details).change_context(
        ApplicationErrorResponse::InternalServerError(ApiError {
            sub_code: "RESPONSE_CONSTRUCTION_ERROR".to_string(),
            error_identifier: 500,
            error_message: "Error while constructing response".to_string(),
            error_object: None,
        }),
    )?;

    Ok(grpc_api_types::payments::WebhookResponseContent {
        content: Some(
            grpc_api_types::payments::webhook_response_content::Content::DisputesResponse(response),
        ),
    })
}<|MERGE_RESOLUTION|>--- conflicted
+++ resolved
@@ -944,8 +944,6 @@
             // Get content for the webhook based on the event type using categorization
             let content = if event_type.is_payment_event() {
                 get_payments_webhook_content(
-<<<<<<< HEAD
-=======
                     connector_data,
                     &request_details,
                     webhook_secrets.as_ref(),
@@ -955,7 +953,6 @@
                 .to_grpc_status()?
             } else if event_type.is_refund_event() {
                 get_refunds_webhook_content(
->>>>>>> 0227a621
                     connector_data,
                     &request_details,
                     webhook_secrets.as_ref(),
@@ -963,13 +960,8 @@
                 )
                 .await
                 .to_grpc_status()?
-<<<<<<< HEAD
-            } else if event_type.is_refund_event() {
-                get_refunds_webhook_content(
-=======
             } else if event_type.is_dispute_event() {
                 get_disputes_webhook_content(
->>>>>>> 0227a621
                     connector_data,
                     &request_details,
                     webhook_secrets.as_ref(),
@@ -977,23 +969,6 @@
                 )
                 .await
                 .to_grpc_status()?
-<<<<<<< HEAD
-            } else if event_type.is_dispute_event() {
-                get_disputes_webhook_content(
-=======
-            } else {
-                // For all other event types, default to payment webhook content for now
-                // This includes mandate, payout, recovery, and misc events
-                get_payments_webhook_content(
->>>>>>> 0227a621
-                    connector_data,
-                    &request_details,
-                    webhook_secrets.as_ref(),
-                    Some(&connector_auth_details),
-                )
-                .await
-                .to_grpc_status()?
-<<<<<<< HEAD
             } else {
                 // For all other event types, default to payment webhook content for now
                 // This includes mandate, payout, recovery, and misc events
@@ -1005,8 +980,6 @@
                 )
                 .await
                 .to_grpc_status()?
-=======
->>>>>>> 0227a621
             };
 
             let api_event_type =
