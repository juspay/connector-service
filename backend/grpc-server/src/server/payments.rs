<<<<<<< HEAD
=======
use std::{collections::HashMap, fmt::Debug, sync::Arc};

>>>>>>> ec91d1b9
use common_enums;
use common_utils::{
    errors::CustomResult, events::FlowName, lineage, metadata::MaskedMetadata, SecretSerdeValue,
};
use connector_integration::types::ConnectorData;
use domain_types::{
    connector_flow::{
        Authenticate, Authorize, Capture, CreateAccessToken, CreateConnectorCustomer, CreateOrder,
        CreateSessionToken, PSync, PaymentMethodToken, PostAuthenticate, PreAuthenticate, Refund,
        RepeatPayment, SetupMandate, Void, VoidPC,
    },
    connector_types::{
        AccessTokenRequestData, AccessTokenResponseData, ConnectorCustomerData,
        ConnectorCustomerResponse, ConnectorResponseHeaders, PaymentCreateOrderData,
        PaymentCreateOrderResponse, PaymentFlowData, PaymentMethodTokenResponse,
        PaymentMethodTokenizationData, PaymentVoidData, PaymentsAuthenticateData,
        PaymentsAuthorizeData, PaymentsCancelPostCaptureData, PaymentsCaptureData,
        PaymentsPostAuthenticateData, PaymentsPreAuthenticateData, PaymentsResponseData,
        PaymentsSyncData, RawConnectorRequestResponse, RefundFlowData, RefundsData,
        RefundsResponseData, RepeatPaymentData, SessionTokenRequestData, SessionTokenResponseData,
        SetupMandateRequestData,
    },
    errors::{ApiError, ApplicationErrorResponse},
    payment_method_data::{DefaultPCIHolder, PaymentMethodDataTypes, VaultTokenHolder},
    router_data::{ConnectorAuthType, ErrorResponse},
    router_data_v2::RouterDataV2,
    router_response_types,
    types::{
        generate_payment_capture_response, generate_payment_sync_response,
        generate_payment_void_post_capture_response, generate_payment_void_response,
        generate_refund_response, generate_repeat_payment_response,
        generate_setup_mandate_response,
    },
    utils::{ForeignFrom, ForeignTryFrom},
};
use error_stack::ResultExt;
use external_services::service::EventProcessingParams;
use grpc_api_types::payments::{
    payment_method, payment_service_server::PaymentService, DisputeResponse,
    PaymentServiceAuthenticateRequest, PaymentServiceAuthenticateResponse,
    PaymentServiceAuthorizeRequest, PaymentServiceAuthorizeResponse, PaymentServiceCaptureRequest,
    PaymentServiceCaptureResponse, PaymentServiceDisputeRequest, PaymentServiceGetRequest,
    PaymentServiceGetResponse, PaymentServicePostAuthenticateRequest,
    PaymentServicePostAuthenticateResponse, PaymentServicePreAuthenticateRequest,
    PaymentServicePreAuthenticateResponse, PaymentServiceRefundRequest,
    PaymentServiceRegisterRequest, PaymentServiceRegisterResponse,
    PaymentServiceRepeatEverythingRequest, PaymentServiceRepeatEverythingResponse,
    PaymentServiceTransformRequest, PaymentServiceTransformResponse,
    PaymentServiceVoidPostCaptureRequest, PaymentServiceVoidPostCaptureResponse,
    PaymentServiceVoidRequest, PaymentServiceVoidResponse, RefundResponse,
    WebhookTransformationStatus,
};
use hyperswitch_masking::ExposeInterface;
use injector::{TokenData, VaultConnectors};
use interfaces::connector_integration_v2::BoxedConnectorIntegrationV2;
use std::{fmt::Debug, sync::Arc};
use tracing::info;

use crate::{
    configs::Config,
    error::{IntoGrpcStatus, PaymentAuthorizationError, ReportSwitchExt, ResultExtGrpc},
    implement_connector_operation,
<<<<<<< HEAD
    utils::{self, auth_from_metadata, get_config_from_request, grpc_logging_wrapper},
=======
    request::RequestData,
    utils::{self, grpc_logging_wrapper},
>>>>>>> ec91d1b9
};

#[derive(Debug, Clone)]
struct EventParams<'a> {
    _connector_name: &'a str,
    _service_name: &'a str,
    request_id: &'a str,
    lineage_ids: &'a lineage::LineageIds<'a>,
    reference_id: &'a Option<String>,
    shadow_mode: bool,
}

/// Helper function for converting CardDetails to TokenData with structured types
#[derive(Debug, serde::Serialize)]
struct CardTokenData {
    card_number: String,
    cvv: String,
    exp_month: String,
    exp_year: String,
}

trait ToTokenData {
    fn to_token_data(&self) -> TokenData;
    fn to_token_data_with_vault(&self, vault_connector: VaultConnectors) -> TokenData;
}

impl ToTokenData for grpc_api_types::payments::CardDetails {
    fn to_token_data(&self) -> TokenData {
        self.to_token_data_with_vault(VaultConnectors::VGS)
    }

    fn to_token_data_with_vault(&self, vault_connector: VaultConnectors) -> TokenData {
        let card_data = CardTokenData {
            card_number: self
                .card_number
                .as_ref()
                .map(|cn| cn.to_string())
                .unwrap_or_default(),
            cvv: self
                .card_cvc
                .as_ref()
                .map(|cvc| cvc.clone().expose().to_string())
                .unwrap_or_default(),
            exp_month: self
                .card_exp_month
                .as_ref()
                .map(|em| em.clone().expose().to_string())
                .unwrap_or_default(),
            exp_year: self
                .card_exp_year
                .as_ref()
                .map(|ey| ey.clone().expose().to_string())
                .unwrap_or_default(),
        };

        let card_json = serde_json::to_value(card_data).unwrap_or(serde_json::Value::Null);

        TokenData {
            specific_token_data: SecretSerdeValue::new(card_json),
            vault_connector,
        }
    }
}
// Helper trait for payment operations
trait PaymentOperationsInternal {
    async fn internal_void_payment(
        &self,
        request: RequestData<PaymentServiceVoidRequest>,
    ) -> Result<tonic::Response<PaymentServiceVoidResponse>, tonic::Status>;

    async fn internal_void_post_capture(
        &self,
        request: RequestData<PaymentServiceVoidPostCaptureRequest>,
    ) -> Result<tonic::Response<PaymentServiceVoidPostCaptureResponse>, tonic::Status>;

    async fn internal_refund(
        &self,
        request: RequestData<PaymentServiceRefundRequest>,
    ) -> Result<tonic::Response<RefundResponse>, tonic::Status>;

    async fn internal_payment_capture(
        &self,
        request: RequestData<PaymentServiceCaptureRequest>,
    ) -> Result<tonic::Response<PaymentServiceCaptureResponse>, tonic::Status>;

    async fn internal_pre_authenticate(
        &self,
        request: RequestData<PaymentServicePreAuthenticateRequest>,
    ) -> Result<tonic::Response<PaymentServicePreAuthenticateResponse>, tonic::Status>;

    async fn internal_authenticate(
        &self,
        request: RequestData<PaymentServiceAuthenticateRequest>,
    ) -> Result<tonic::Response<PaymentServiceAuthenticateResponse>, tonic::Status>;

    async fn internal_post_authenticate(
        &self,
        request: RequestData<PaymentServicePostAuthenticateRequest>,
    ) -> Result<tonic::Response<PaymentServicePostAuthenticateResponse>, tonic::Status>;
}

#[derive(Clone)]
pub struct Payments {
    pub config: Arc<Config>,
}

impl Payments {
    #[allow(clippy::too_many_arguments)]
    async fn process_authorization_internal<
        T: PaymentMethodDataTypes
            + Default
            + Eq
            + Debug
            + Send
            + serde::Serialize
            + serde::de::DeserializeOwned
            + Clone
            + Sync
            + domain_types::types::CardConversionHelper<T>
            + 'static,
    >(
        &self,
        payload: PaymentServiceAuthorizeRequest,
        connector: domain_types::connector_types::ConnectorEnum,
        connector_auth_details: ConnectorAuthType,
        metadata: &MaskedMetadata,
        metadata_payload: &utils::MetadataPayload,
        service_name: &str,
        request_id: &str,
        config: &Config,
        token_data: Option<TokenData>,
    ) -> Result<PaymentServiceAuthorizeResponse, PaymentAuthorizationError> {
        //get connector data
        let connector_data = ConnectorData::get_connector_by_name(&connector);

        // Get connector integration
        let connector_integration: BoxedConnectorIntegrationV2<
            '_,
            Authorize,
            PaymentFlowData,
            PaymentsAuthorizeData<T>,
            PaymentsResponseData,
        > = connector_data.connector.get_connector_integration_v2();

        // Create common request data
        let payment_flow_data = PaymentFlowData::foreign_try_from((
            payload.clone(),
            config.connectors.clone(),
            metadata,
        ))
        .map_err(|err| {
            tracing::error!("Failed to process payment flow data: {:?}", err);
            PaymentAuthorizationError::new(
                grpc_api_types::payments::PaymentStatus::Pending,
                Some("Failed to process payment flow data".to_string()),
                Some("PAYMENT_FLOW_ERROR".to_string()),
                None,
            )
        })?;

        let lineage_ids = &metadata_payload.lineage_ids;
        let reference_id = &metadata_payload.reference_id;
        let should_do_order_create = connector_data.connector.should_do_order_create();

        let payment_flow_data = if should_do_order_create {
            let event_params = EventParams {
                _connector_name: &connector.to_string(),
                _service_name: service_name,
                request_id,
                lineage_ids,
                reference_id,
                shadow_mode: metadata_payload.shadow_mode,
            };

<<<<<<< HEAD
            let order_id = self
                .handle_order_creation(
                    connector_data.clone(),
                    &payment_flow_data,
                    connector_auth_details.clone(),
                    &payload,
                    config,
                    &connector.to_string(),
                    service_name,
                    event_params,
                )
                .await?;
=======
            let order_id = Box::pin(self.handle_order_creation(
                connector_data.clone(),
                &payment_flow_data,
                connector_auth_details.clone(),
                &payload,
                &connector.to_string(),
                service_name,
                event_params,
            ))
            .await?;
>>>>>>> ec91d1b9

            tracing::info!("Order created successfully with order_id: {}", order_id);
            payment_flow_data.set_order_reference_id(Some(order_id))
        } else {
            payment_flow_data
        };

        let should_do_session_token = connector_data.connector.should_do_session_token();

        let payment_flow_data = if should_do_session_token {
            let event_params = EventParams {
                _connector_name: &connector.to_string(),
                _service_name: service_name,
                request_id,
                lineage_ids,
                reference_id,
                shadow_mode: metadata_payload.shadow_mode,
            };

            let payment_session_data = Box::pin(self.handle_session_token(
                connector_data.clone(),
                &payment_flow_data,
                connector_auth_details.clone(),
                &payload,
                &connector.to_string(),
                service_name,
                event_params,
            ))
            .await?;
            tracing::info!(
                "Session Token created successfully with session_id: {}",
                payment_session_data.session_token
            );
            payment_flow_data.set_session_token_id(Some(payment_session_data.session_token))
        } else {
            payment_flow_data
        };

        // Extract access token from Hyperswitch request
        let cached_access_token = payload
            .state
            .as_ref()
            .and_then(|state| state.access_token.as_ref())
            .map(|access| (access.token.clone(), access.expires_in_seconds));

        // Check if connector supports access tokens
        let should_do_access_token = connector_data.connector.should_do_access_token();

        // Conditional token generation - ONLY if not provided in request
        let payment_flow_data = if should_do_access_token {
            let access_token_data = match cached_access_token {
                Some((token, expires_in)) => {
                    // If provided cached token - use it, don't generate new one
                    tracing::info!("Using cached access token from Hyperswitch");
                    Some(AccessTokenResponseData {
                        access_token: token,
                        token_type: None,
                        expires_in,
                    })
                }
                None => {
                    // No cached token - generate fresh one
                    tracing::info!("No cached access token found, generating new token");
                    let event_params = EventParams {
                        _connector_name: &connector.to_string(),
                        _service_name: service_name,
                        request_id,
                        lineage_ids,
                        reference_id,
                        shadow_mode: metadata_payload.shadow_mode,
                    };

                    let access_token_data = Box::pin(self.handle_access_token(
                        connector_data.clone(),
                        &payment_flow_data,
                        connector_auth_details.clone(),
                        &connector.to_string(),
                        service_name,
                        event_params,
                    ))
                    .await?;

                    tracing::info!(
                        "Access token created successfully with expiry: {:?}",
                        access_token_data.expires_in
                    );

                    Some(access_token_data)
                }
            };

            // Store in flow data for connector API calls
            payment_flow_data.set_access_token(access_token_data)
        } else {
            // Connector doesn't support access tokens
            payment_flow_data
        };

        // Extract connector customer ID (if provided by Hyperswitch)
        let cached_connector_customer_id = payload.connector_customer_id.clone();

        // Check if connector supports customer creation
        let should_create_connector_customer =
            connector_data.connector.should_create_connector_customer();

        // Conditional customer creation - ONLY if connector needs it AND no existing customer ID
        let payment_flow_data = if should_create_connector_customer {
            match cached_connector_customer_id {
                Some(_customer_id) => payment_flow_data,
                None => {
                    let event_params = EventParams {
                        _connector_name: &connector.to_string(),
                        _service_name: service_name,
                        request_id,
                        lineage_ids,
                        reference_id,
                        shadow_mode: metadata_payload.shadow_mode,
                    };

                    let connector_customer_response = Box::pin(self.handle_connector_customer(
                        connector_data.clone(),
                        &payment_flow_data,
                        connector_auth_details.clone(),
                        &payload,
                        &connector.to_string(),
                        service_name,
                        event_params,
                    ))
                    .await?;

                    payment_flow_data.set_connector_customer_id(Some(
                        connector_customer_response.connector_customer_id,
                    ))
                }
            }
        } else {
            // Connector doesn't support customer creation
            payment_flow_data
        };

        let should_do_payment_method_token =
            connector_data.connector.should_do_payment_method_token();

        let payment_flow_data = if should_do_payment_method_token {
            let event_params = EventParams {
                _connector_name: &connector.to_string(),
                _service_name: service_name,
                request_id,
                lineage_ids,
                reference_id,
                shadow_mode: metadata_payload.shadow_mode,
            };
            let payment_method_token_data = self
                .handle_payment_session_token(
                    connector_data.clone(),
                    &payment_flow_data,
                    connector_auth_details.clone(),
                    event_params,
                    &payload,
                    config,
                    &connector.to_string(),
                    service_name,
                )
                .await?;
            tracing::info!("Payment Method Token created successfully");
            payment_flow_data.set_payment_method_token(Some(payment_method_token_data.token))
        } else {
            payment_flow_data
        };

        // This duplicate session token check has been removed - the session token handling is already done above

        // Create connector request data
        let payment_authorize_data = PaymentsAuthorizeData::foreign_try_from(payload.clone())
            .map_err(|err| {
                tracing::error!("Failed to process payment authorize data: {:?}", err);
                PaymentAuthorizationError::new(
                    grpc_api_types::payments::PaymentStatus::Pending,
                    Some("Failed to process payment authorize data".to_string()),
                    Some("PAYMENT_AUTHORIZE_DATA_ERROR".to_string()),
                    None,
                )
            })?
            // Set session token from payment flow data if available
            .set_session_token(payment_flow_data.session_token.clone());

        // Construct router data
        let router_data = RouterDataV2::<
            Authorize,
            PaymentFlowData,
            PaymentsAuthorizeData<T>,
            PaymentsResponseData,
        > {
            flow: std::marker::PhantomData,
            resource_common_data: payment_flow_data.clone(),
            connector_auth_type: connector_auth_details.clone(),
            request: payment_authorize_data,
            response: Err(ErrorResponse::default()),
        };

        // Get API tag for the current flow with payment method type from domain layer
        let api_tag = self
            .config
            .api_tags
            .get_tag(FlowName::Authorize, router_data.request.payment_method_type);

        // Create test context if test mode is enabled
        let test_context = self
            .config
            .test
            .create_test_context(request_id)
            .map_err(|e| {
                PaymentAuthorizationError::new(
                    grpc_api_types::payments::PaymentStatus::Pending,
                    Some(format!("Test mode configuration error: {e}")),
                    Some("TEST_CONFIG_ERROR".to_string()),
                    None,
                )
            })?;

        // Execute connector processing
        let event_params = EventProcessingParams {
            connector_name: &connector.to_string(),
            service_name,
            flow_name: FlowName::Authorize,
<<<<<<< HEAD
            event_config: &config.events,
            raw_request_data: Some(SecretSerdeValue::new(
                payload.masked_serialize().unwrap_or_default(),
            )),
=======
            event_config: &self.config.events,
>>>>>>> ec91d1b9
            request_id,
            lineage_ids,
            reference_id,
            shadow_mode: metadata_payload.shadow_mode,
        };
        // Execute connector processing
        let response = external_services::service::execute_connector_processing_step(
            &config.proxy,
            connector_integration,
            router_data,
            None,
            event_params,
            token_data,
            common_enums::CallConnectorAction::Trigger,
            test_context,
            api_tag,
        )
        .await;

        // Generate response - pass both success and error cases
        let authorize_response = match response {
            Ok(success_response) => domain_types::types::generate_payment_authorize_response(
                success_response,
            )
            .map_err(|err| {
                tracing::error!("Failed to generate authorize response: {:?}", err);
                PaymentAuthorizationError::new(
                    grpc_api_types::payments::PaymentStatus::Pending,
                    Some("Failed to generate authorize response".to_string()),
                    Some("RESPONSE_GENERATION_ERROR".to_string()),
                    None,
                )
            })?,
            Err(error_report) => {
                // Convert error to RouterDataV2 with error response
                let error_router_data = RouterDataV2 {
                    flow: std::marker::PhantomData,
                    resource_common_data: payment_flow_data,
                    connector_auth_type: connector_auth_details,
                    request: PaymentsAuthorizeData::foreign_try_from(payload.clone()).map_err(
                        |err| {
                            tracing::error!(
                                "Failed to process payment authorize data in error path: {:?}",
                                err
                            );
                            PaymentAuthorizationError::new(
                                grpc_api_types::payments::PaymentStatus::Pending,
                                Some(
                                    "Failed to process payment authorize data in error path"
                                        .to_string(),
                                ),
                                Some("PAYMENT_AUTHORIZE_DATA_ERROR".to_string()),
                                None,
                            )
                        },
                    )?,
                    response: Err(ErrorResponse {
                        status_code: 400,
                        code: "CONNECTOR_ERROR".to_string(),
                        message: format!("{error_report}"),
                        reason: None,
                        attempt_status: Some(common_enums::AttemptStatus::Failure),
                        connector_transaction_id: None,
                        network_decline_code: None,
                        network_advice_code: None,
                        network_error_message: None,
                    }),
                };
                domain_types::types::generate_payment_authorize_response::<T>(error_router_data)
                    .map_err(|err| {
                        tracing::error!(
                            "Failed to generate authorize response for connector error: {:?}",
                            err
                        );
                        PaymentAuthorizationError::new(
                            grpc_api_types::payments::PaymentStatus::Pending,
                            Some(format!("Connector error: {error_report}")),
                            Some("CONNECTOR_ERROR".to_string()),
                            None,
                        )
                    })?
            }
        };

        Ok(authorize_response)
    }

    #[allow(clippy::too_many_arguments)]
    async fn handle_order_creation<
        T: PaymentMethodDataTypes
            + Default
            + Eq
            + Debug
            + Send
            + serde::Serialize
            + serde::de::DeserializeOwned
            + Clone
            + Sync
            + domain_types::types::CardConversionHelper<T>,
    >(
        &self,
        connector_data: ConnectorData<T>,
        payment_flow_data: &PaymentFlowData,
        connector_auth_details: ConnectorAuthType,
        payload: &PaymentServiceAuthorizeRequest,
        config: &Config,
        connector_name: &str,
        service_name: &str,
        event_params: EventParams<'_>,
    ) -> Result<String, PaymentAuthorizationError> {
        // Get connector integration
        let connector_integration: BoxedConnectorIntegrationV2<
            '_,
            CreateOrder,
            PaymentFlowData,
            PaymentCreateOrderData,
            PaymentCreateOrderResponse,
        > = connector_data.connector.get_connector_integration_v2();

        let currency =
            common_enums::Currency::foreign_try_from(payload.currency()).map_err(|e| {
                PaymentAuthorizationError::new(
                    grpc_api_types::payments::PaymentStatus::Pending,
                    Some(format!("Currency conversion failed: {e}")),
                    Some("CURRENCY_ERROR".to_string()),
                    None,
                )
            })?;

        let order_create_data = PaymentCreateOrderData {
            amount: common_utils::types::MinorUnit::new(payload.minor_amount),
            currency,
            integrity_object: None,
            metadata: if payload.metadata.is_empty() {
                None
            } else {
                Some(serde_json::to_value(payload.metadata.clone()).unwrap_or_default())
            },
            webhook_url: payload.webhook_url.clone(),
        };

        let order_router_data = RouterDataV2::<
            CreateOrder,
            PaymentFlowData,
            PaymentCreateOrderData,
            PaymentCreateOrderResponse,
        > {
            flow: std::marker::PhantomData,
            resource_common_data: payment_flow_data.clone(),
            connector_auth_type: connector_auth_details,
            request: order_create_data,
            response: Err(ErrorResponse::default()),
        };

        // Get API tag for CreateOrder flow
        let api_tag = self.config.api_tags.get_tag(FlowName::CreateOrder, None);

        // Create test context if test mode is enabled
        let test_context = self
            .config
            .test
            .create_test_context(event_params.request_id)
            .map_err(|e| {
                PaymentAuthorizationError::new(
                    grpc_api_types::payments::PaymentStatus::Pending,
                    Some(format!("Test mode configuration error: {e}")),
                    Some("TEST_CONFIG_ERROR".to_string()),
                    None,
                )
            })?;

        // Create event processing parameters
        let external_event_params = EventProcessingParams {
            connector_name,
            service_name,
            flow_name: FlowName::CreateOrder,
            event_config: &self.config.events,
            request_id: event_params.request_id,
            lineage_ids: event_params.lineage_ids,
            reference_id: event_params.reference_id,
            shadow_mode: event_params.shadow_mode,
        };

        // Execute connector processing
<<<<<<< HEAD
        let response = external_services::service::execute_connector_processing_step(
            &config.proxy,
            connector_integration,
            order_router_data,
            None,
            external_event_params,
            None,
=======
        let response = Box::pin(
            external_services::service::execute_connector_processing_step(
                &self.config.proxy,
                connector_integration,
                order_router_data,
                None,
                external_event_params,
                None,
                common_enums::CallConnectorAction::Trigger,
                test_context,
                api_tag,
            ),
>>>>>>> ec91d1b9
        )
        .await
        .map_err(
            |e: error_stack::Report<domain_types::errors::ConnectorError>| {
                PaymentAuthorizationError::new(
                    grpc_api_types::payments::PaymentStatus::Pending,
                    Some(format!("Order creation failed: {e}")),
                    Some("ORDER_CREATION_ERROR".to_string()),
                    None,
                )
            },
        )?;

        match response.response {
            Ok(PaymentCreateOrderResponse { order_id, .. }) => Ok(order_id),
            Err(e) => Err(PaymentAuthorizationError::new(
                grpc_api_types::payments::PaymentStatus::Pending,
                Some(e.message.clone()),
                Some(e.code.clone()),
                Some(e.status_code.into()),
            )),
        }
    }
    #[allow(clippy::too_many_arguments)]
    async fn handle_order_creation_for_setup_mandate<
        T: PaymentMethodDataTypes
            + Default
            + Eq
            + Debug
            + Send
            + serde::Serialize
            + serde::de::DeserializeOwned
            + Clone
            + Sync
            + domain_types::types::CardConversionHelper<T>,
    >(
        &self,
        connector_data: ConnectorData<T>,
        payment_flow_data: &PaymentFlowData,
        connector_auth_details: ConnectorAuthType,
        event_params: EventParams<'_>,
        payload: &PaymentServiceRegisterRequest,
        config: &Config,
        connector_name: &str,
        service_name: &str,
    ) -> Result<String, tonic::Status> {
        // Get connector integration
        let connector_integration: BoxedConnectorIntegrationV2<
            '_,
            CreateOrder,
            PaymentFlowData,
            PaymentCreateOrderData,
            PaymentCreateOrderResponse,
        > = connector_data.connector.get_connector_integration_v2();

        let currency = common_enums::Currency::foreign_try_from(payload.currency())
            .map_err(|e| e.into_grpc_status())?;

        let order_create_data = PaymentCreateOrderData {
            amount: common_utils::types::MinorUnit::new(0),
            currency,
            integrity_object: None,
            metadata: if payload.metadata.is_empty() {
                None
            } else {
                Some(serde_json::to_value(payload.metadata.clone()).unwrap_or_default())
            },
            webhook_url: payload.webhook_url.clone(),
        };

        let order_router_data = RouterDataV2::<
            CreateOrder,
            PaymentFlowData,
            PaymentCreateOrderData,
            PaymentCreateOrderResponse,
        > {
            flow: std::marker::PhantomData,
            resource_common_data: payment_flow_data.clone(),
            connector_auth_type: connector_auth_details,
            request: order_create_data,
            response: Err(ErrorResponse::default()),
        };

        // Get API tag for CreateOrder flow
        let api_tag = self.config.api_tags.get_tag(FlowName::CreateOrder, None);

        // Create test context if test mode is enabled
        let test_context = self
            .config
            .test
            .create_test_context(event_params.request_id)
            .map_err(|e| tonic::Status::internal(format!("Test mode configuration error: {e}")))?;

        // Execute connector processing
        let external_event_params = EventProcessingParams {
            connector_name,
            service_name,
            flow_name: FlowName::CreateOrder,
            event_config: &self.config.events,
            request_id: event_params.request_id,
            lineage_ids: event_params.lineage_ids,
            reference_id: event_params.reference_id,
            shadow_mode: event_params.shadow_mode,
        };

        // Execute connector processing
<<<<<<< HEAD
        let response = external_services::service::execute_connector_processing_step(
            &config.proxy,
            connector_integration,
            order_router_data,
            None,
            external_event_params,
            None,
=======
        let response = Box::pin(
            external_services::service::execute_connector_processing_step(
                &self.config.proxy,
                connector_integration,
                order_router_data,
                None,
                external_event_params,
                None,
                common_enums::CallConnectorAction::Trigger,
                test_context,
                api_tag,
            ),
>>>>>>> ec91d1b9
        )
        .await
        .switch()
        .map_err(|e| e.into_grpc_status())?;

        match response.response {
            Ok(PaymentCreateOrderResponse { order_id, .. }) => Ok(order_id),
            Err(ErrorResponse { message, .. }) => Err(tonic::Status::internal(format!(
                "Order creation error: {message}"
            ))),
        }
    }

    #[allow(clippy::too_many_arguments)]
    async fn handle_session_token<
        T: PaymentMethodDataTypes
            + Default
            + Eq
            + Debug
            + Send
            + serde::Serialize
            + serde::de::DeserializeOwned
            + Clone
            + Sync
            + domain_types::types::CardConversionHelper<T>
            + 'static,
        P: serde::Serialize + Clone,
    >(
        &self,
        connector_data: ConnectorData<T>,
        payment_flow_data: &PaymentFlowData,
        connector_auth_details: ConnectorAuthType,
        payload: &P,
        config: &Config,
        connector_name: &str,
        service_name: &str,
        event_params: EventParams<'_>,
    ) -> Result<SessionTokenResponseData, PaymentAuthorizationError>
    where
        SessionTokenRequestData: ForeignTryFrom<P, Error = ApplicationErrorResponse>,
    {
        // Get connector integration
        let connector_integration: BoxedConnectorIntegrationV2<
            '_,
            CreateSessionToken,
            PaymentFlowData,
            SessionTokenRequestData,
            SessionTokenResponseData,
        > = connector_data.connector.get_connector_integration_v2();

        // Create session token request data using try_from_foreign
        let session_token_request_data = SessionTokenRequestData::foreign_try_from(payload.clone())
            .map_err(|e| {
                PaymentAuthorizationError::new(
                    grpc_api_types::payments::PaymentStatus::Pending,
                    Some(format!("Session Token creation failed: {e}")),
                    Some("SESSION_TOKEN_CREATION_ERROR".to_string()),
                    Some(400), // Bad Request - client data issue
                )
            })?;

        let session_token_router_data = RouterDataV2::<
            CreateSessionToken,
            PaymentFlowData,
            SessionTokenRequestData,
            SessionTokenResponseData,
        > {
            flow: std::marker::PhantomData,
            resource_common_data: payment_flow_data.clone(),
            connector_auth_type: connector_auth_details,
            request: session_token_request_data,
            response: Err(ErrorResponse::default()),
        };

        // Get API tag for CreateSessionToken flow with payment method type if available
        let api_tag = self
            .config
            .api_tags
            .get_tag(FlowName::CreateSessionToken, None);

        // Create test context if test mode is enabled
        let test_context = self
            .config
            .test
            .create_test_context(event_params.request_id)
            .map_err(|e| {
                PaymentAuthorizationError::new(
                    grpc_api_types::payments::PaymentStatus::Pending,
                    Some(format!("Test mode configuration error: {e}")),
                    Some("TEST_CONFIG_ERROR".to_string()),
                    None,
                )
            })?;

        // Create event processing parameters
        let external_event_params = EventProcessingParams {
            connector_name,
            service_name,
            flow_name: FlowName::CreateSessionToken,
            event_config: &self.config.events,
            request_id: event_params.request_id,
            lineage_ids: event_params.lineage_ids,
            reference_id: event_params.reference_id,
            shadow_mode: event_params.shadow_mode,
        };

        // Execute connector processing
<<<<<<< HEAD
        let response = external_services::service::execute_connector_processing_step(
            &config.proxy,
            connector_integration,
            session_token_router_data,
            None,
            external_event_params,
            None,
=======
        let response = Box::pin(
            external_services::service::execute_connector_processing_step(
                &self.config.proxy,
                connector_integration,
                session_token_router_data,
                None,
                external_event_params,
                None,
                common_enums::CallConnectorAction::Trigger,
                test_context,
                api_tag,
            ),
>>>>>>> ec91d1b9
        )
        .await
        .switch()
        .map_err(|e: error_stack::Report<ApplicationErrorResponse>| {
            PaymentAuthorizationError::new(
                grpc_api_types::payments::PaymentStatus::Pending,
                Some(format!("Session Token creation failed: {e}")),
                Some("SESSION_TOKEN_CREATION_ERROR".to_string()),
                Some(500), // Internal Server Error - connector processing failed
            )
        })?;

        match response.response {
            Ok(session_token_data) => {
                tracing::info!(
                    "Session token created successfully: {}",
                    session_token_data.session_token
                );
                Ok(session_token_data)
            }
            Err(ErrorResponse {
                message,
                status_code,
                ..
            }) => Err(PaymentAuthorizationError::new(
                grpc_api_types::payments::PaymentStatus::Pending,
                Some(format!("Session Token creation failed: {message}")),
                Some("SESSION_TOKEN_CREATION_ERROR".to_string()),
                Some(status_code.into()), // Use actual status code from ErrorResponse
            )),
        }
    }

    #[allow(clippy::too_many_arguments)]
    async fn handle_access_token<
        T: PaymentMethodDataTypes
            + Default
            + Eq
            + Debug
            + Send
            + serde::Serialize
            + serde::de::DeserializeOwned
            + Clone
            + Sync
            + domain_types::types::CardConversionHelper<T>
            + 'static,
    >(
        &self,
        connector_data: ConnectorData<T>,
        payment_flow_data: &PaymentFlowData,
        connector_auth_details: ConnectorAuthType,
        connector_name: &str,
        service_name: &str,
        event_params: EventParams<'_>,
    ) -> Result<AccessTokenResponseData, PaymentAuthorizationError>
    where
        AccessTokenRequestData:
            for<'a> ForeignTryFrom<&'a ConnectorAuthType, Error = ApplicationErrorResponse>,
    {
        // Get connector integration for CreateAccessToken flow
        let connector_integration: BoxedConnectorIntegrationV2<
            '_,
            CreateAccessToken,
            PaymentFlowData,
            AccessTokenRequestData,
            AccessTokenResponseData,
        > = connector_data.connector.get_connector_integration_v2();

        // Create access token request data - grant type determined by connector
        let access_token_request_data = AccessTokenRequestData::foreign_try_from(
            &connector_auth_details, // Contains connector-specific auth details
        )
        .map_err(|e| {
            PaymentAuthorizationError::new(
                grpc_api_types::payments::PaymentStatus::Pending,
                Some(format!("Failed to create access token request: {e}")),
                Some("ACCESS_TOKEN_REQUEST_ERROR".to_string()),
                Some(400),
            )
        })?;

        // Create router data for access token flow
        let access_token_router_data = RouterDataV2::<
            CreateAccessToken,
            PaymentFlowData,
            AccessTokenRequestData,
            AccessTokenResponseData,
        > {
            flow: std::marker::PhantomData,
            resource_common_data: payment_flow_data.clone(),
            connector_auth_type: connector_auth_details,
            request: access_token_request_data,
            response: Err(ErrorResponse::default()),
        };

        // Get API tag for CreateAccessToken flow with payment method type if available
        let api_tag = self
            .config
            .api_tags
            .get_tag(FlowName::CreateAccessToken, None);

        // Create test context if test mode is enabled
        let test_context = self
            .config
            .test
            .create_test_context(event_params.request_id)
            .map_err(|e| {
                PaymentAuthorizationError::new(
                    grpc_api_types::payments::PaymentStatus::Pending,
                    Some(format!("Test mode configuration error: {e}")),
                    Some("TEST_CONFIG_ERROR".to_string()),
                    None,
                )
            })?;

        // Execute connector processing
        let external_event_params = EventProcessingParams {
            connector_name,
            service_name,
            flow_name: FlowName::CreateAccessToken,
            event_config: &self.config.events,
            request_id: event_params.request_id,
            lineage_ids: event_params.lineage_ids,
            reference_id: event_params.reference_id,
            shadow_mode: event_params.shadow_mode,
        };

        let response = Box::pin(
            external_services::service::execute_connector_processing_step(
                &self.config.proxy,
                connector_integration,
                access_token_router_data,
                None,
                external_event_params,
                None,
                common_enums::CallConnectorAction::Trigger,
                test_context,
                api_tag,
            ),
        )
        .await
        .switch()
        .map_err(|e: error_stack::Report<ApplicationErrorResponse>| {
            PaymentAuthorizationError::new(
                grpc_api_types::payments::PaymentStatus::Pending,
                Some(format!("Access Token creation failed: {e}")),
                Some("ACCESS_TOKEN_CREATION_ERROR".to_string()),
                Some(500),
            )
        })?;

        match response.response {
            Ok(access_token_data) => {
                tracing::info!(
                    "Access token created successfully with expiry: {:?}",
                    access_token_data.expires_in
                );
                Ok(access_token_data)
            }
            Err(ErrorResponse {
                message,
                status_code,
                ..
            }) => Err(PaymentAuthorizationError::new(
                grpc_api_types::payments::PaymentStatus::Pending,
                Some(format!("Access Token creation failed: {message}")),
                Some("ACCESS_TOKEN_CREATION_ERROR".to_string()),
                Some(status_code.into()),
            )),
        }
    }

    #[allow(clippy::too_many_arguments)]
    async fn handle_connector_customer<
        T: PaymentMethodDataTypes
            + Default
            + Eq
            + Debug
            + Send
            + serde::Serialize
            + serde::de::DeserializeOwned
            + Clone
            + Sync
            + domain_types::types::CardConversionHelper<T>
            + 'static,
    >(
        &self,
        connector_data: ConnectorData<T>,
        payment_flow_data: &PaymentFlowData,
        connector_auth_details: ConnectorAuthType,
        payload: &PaymentServiceAuthorizeRequest,
        connector_name: &str,
        service_name: &str,
        event_params: EventParams<'_>,
    ) -> Result<ConnectorCustomerResponse, PaymentAuthorizationError> {
        // Get connector integration for CreateConnectorCustomer flow
        let connector_integration: BoxedConnectorIntegrationV2<
            '_,
            CreateConnectorCustomer,
            PaymentFlowData,
            ConnectorCustomerData,
            ConnectorCustomerResponse,
        > = connector_data.connector.get_connector_integration_v2();

        // Create connector customer request data using ForeignTryFrom
        let connector_customer_request_data =
            ConnectorCustomerData::foreign_try_from(payload.clone()).map_err(|err| {
                tracing::error!("Failed to process connector customer data: {:?}", err);
                PaymentAuthorizationError::new(
                    grpc_api_types::payments::PaymentStatus::Pending,
                    Some("Failed to process connector customer data".to_string()),
                    Some("CONNECTOR_CUSTOMER_DATA_ERROR".to_string()),
                    None,
                )
            })?;

        // Create router data for connector customer flow
        let connector_customer_router_data = RouterDataV2::<
            CreateConnectorCustomer,
            PaymentFlowData,
            ConnectorCustomerData,
            ConnectorCustomerResponse,
        > {
            flow: std::marker::PhantomData,
            resource_common_data: payment_flow_data.clone(),
            connector_auth_type: connector_auth_details,
            request: connector_customer_request_data,
            response: Err(ErrorResponse::default()),
        };

        // Get API tag for CreateConnectorCustomer flow
        let api_tag = self
            .config
            .api_tags
            .get_tag(FlowName::CreateConnectorCustomer, None);

        // Create test context if test mode is enabled
        let test_context = self
            .config
            .test
            .create_test_context(event_params.request_id)
            .map_err(|e| {
                PaymentAuthorizationError::new(
                    grpc_api_types::payments::PaymentStatus::Pending,
                    Some(format!("Test mode configuration error: {e}")),
                    Some("TEST_CONFIG_ERROR".to_string()),
                    None,
                )
            })?;

        // Execute connector processing
        let external_event_params = EventProcessingParams {
            connector_name,
            service_name,
            flow_name: FlowName::CreateConnectorCustomer,
            event_config: &self.config.events,
            request_id: event_params.request_id,
            lineage_ids: event_params.lineage_ids,
            reference_id: event_params.reference_id,
            shadow_mode: event_params.shadow_mode,
        };

        let response = Box::pin(
            external_services::service::execute_connector_processing_step(
                &self.config.proxy,
                connector_integration,
                connector_customer_router_data,
                None,
                external_event_params,
                None,
                common_enums::CallConnectorAction::Trigger,
                test_context,
                api_tag,
            ),
        )
        .await
        .switch()
        .map_err(|e: error_stack::Report<ApplicationErrorResponse>| {
            PaymentAuthorizationError::new(
                grpc_api_types::payments::PaymentStatus::Pending,
                Some(format!("Connector customer creation failed: {e}")),
                Some("CONNECTOR_CUSTOMER_CREATION_ERROR".to_string()),
                Some(500),
            )
        })?;

        match response.response {
            Ok(connector_customer_data) => Ok(connector_customer_data),
            Err(ErrorResponse {
                message,
                status_code,
                ..
            }) => Err(PaymentAuthorizationError::new(
                grpc_api_types::payments::PaymentStatus::Pending,
                Some(format!("Connector customer creation failed: {message}")),
                Some("CONNECTOR_CUSTOMER_CREATION_ERROR".to_string()),
                Some(status_code.into()),
            )),
        }
    }

    #[allow(clippy::too_many_arguments)]
    async fn handle_connector_customer_for_setup_mandate<
        T: PaymentMethodDataTypes
            + Default
            + Eq
            + Debug
            + Send
            + serde::Serialize
            + serde::de::DeserializeOwned
            + Clone
            + Sync
            + domain_types::types::CardConversionHelper<T>
            + 'static,
    >(
        &self,
        connector_data: ConnectorData<T>,
        payment_flow_data: &PaymentFlowData,
        connector_auth_details: ConnectorAuthType,
        payload: &PaymentServiceRegisterRequest,
        connector_name: &str,
        service_name: &str,
        event_params: EventParams<'_>,
    ) -> Result<ConnectorCustomerResponse, tonic::Status> {
        // Get connector integration for CreateConnectorCustomer flow
        let connector_integration: BoxedConnectorIntegrationV2<
            '_,
            CreateConnectorCustomer,
            PaymentFlowData,
            ConnectorCustomerData,
            ConnectorCustomerResponse,
        > = connector_data.connector.get_connector_integration_v2();

        // Create connector customer request data using ForeignTryFrom
        let connector_customer_request_data =
            ConnectorCustomerData::foreign_try_from(payload.clone()).map_err(|err| {
                tracing::error!("Failed to process connector customer data: {:?}", err);
                tonic::Status::internal(format!("Failed to process connector customer data: {err}"))
            })?;

        // Create router data for connector customer flow
        let connector_customer_router_data = RouterDataV2::<
            CreateConnectorCustomer,
            PaymentFlowData,
            ConnectorCustomerData,
            ConnectorCustomerResponse,
        > {
            flow: std::marker::PhantomData,
            resource_common_data: payment_flow_data.clone(),
            connector_auth_type: connector_auth_details,
            request: connector_customer_request_data,
            response: Err(ErrorResponse::default()),
        };

        // Get API tag for CreateConnectorCustomer flow
        let api_tag = self
            .config
            .api_tags
            .get_tag(FlowName::CreateConnectorCustomer, None);

        // Create test context if test mode is enabled
        let test_context = self
            .config
            .test
            .create_test_context(event_params.request_id)
            .map_err(|e| tonic::Status::internal(format!("Test mode configuration error: {e}")))?;

        // Execute connector processing
        let external_event_params = EventProcessingParams {
            connector_name,
            service_name,
            flow_name: FlowName::CreateConnectorCustomer,
            event_config: &self.config.events,
            request_id: event_params.request_id,
            lineage_ids: event_params.lineage_ids,
            reference_id: event_params.reference_id,
            shadow_mode: event_params.shadow_mode,
        };

        let response = Box::pin(
            external_services::service::execute_connector_processing_step(
                &self.config.proxy,
                connector_integration,
                connector_customer_router_data,
                None,
                external_event_params,
                None,
                common_enums::CallConnectorAction::Trigger,
                test_context,
                api_tag,
            ),
        )
        .await
        .switch()
        .map_err(|e: error_stack::Report<ApplicationErrorResponse>| {
            tonic::Status::internal(format!("Connector customer creation failed: {e}"))
        })?;

        match response.response {
            Ok(connector_customer_data) => Ok(connector_customer_data),
            Err(ErrorResponse {
                message,
                status_code,
                ..
            }) => Err(tonic::Status::internal(format!(
                "Connector customer creation failed: {message} (status: {status_code})"
            ))),
        }
    }

    #[allow(clippy::too_many_arguments)]
    async fn handle_payment_session_token<
        T: PaymentMethodDataTypes
            + Default
            + Eq
            + Debug
            + Send
            + serde::Serialize
            + serde::de::DeserializeOwned
            + Clone
            + Sync
            + domain_types::types::CardConversionHelper<T>,
    >(
        &self,
        connector_data: ConnectorData<T>,
        payment_flow_data: &PaymentFlowData,
        connector_auth_details: ConnectorAuthType,
        event_params: EventParams<'_>,
        payload: &PaymentServiceAuthorizeRequest,
        connector_name: &str,
        service_name: &str,
    ) -> Result<PaymentMethodTokenResponse, PaymentAuthorizationError> {
        // Get connector integration
        let connector_integration: BoxedConnectorIntegrationV2<
            '_,
            PaymentMethodToken,
            PaymentFlowData,
            PaymentMethodTokenizationData<T>,
            PaymentMethodTokenResponse,
        > = connector_data.connector.get_connector_integration_v2();

        let currency =
            common_enums::Currency::foreign_try_from(payload.currency()).map_err(|e| {
                PaymentAuthorizationError::new(
                    grpc_api_types::payments::PaymentStatus::Pending,
                    Some(format!("Currency conversion failed: {e}")),
                    Some("CURRENCY_ERROR".to_string()),
                    None,
                )
            })?;
        let payment_method_tokenization_data = PaymentMethodTokenizationData {
            amount: common_utils::types::MinorUnit::new(payload.amount),
            currency,
            integrity_object: None,
            browser_info: None,
            customer_acceptance: None,
            mandate_id: None,
            setup_future_usage: None,
            setup_mandate_details: None,
            payment_method_data:
                domain_types::payment_method_data::PaymentMethodData::foreign_try_from(
                    payload.payment_method.clone().ok_or_else(|| {
                        PaymentAuthorizationError::new(
                            grpc_api_types::payments::PaymentStatus::Pending,
                            Some("Payment method is required".to_string()),
                            Some("PAYMENT_METHOD_MISSING".to_string()),
                            None,
                        )
                    })?,
                )
                .map_err(|e| {
                    PaymentAuthorizationError::new(
                        grpc_api_types::payments::PaymentStatus::Pending,
                        Some(format!("Payment method data conversion failed: {e}")),
                        Some("PAYMENT_METHOD_DATA_ERROR".to_string()),
                        None,
                    )
                })?,
        };

        let payment_method_token_router_data = RouterDataV2::<
            PaymentMethodToken,
            PaymentFlowData,
            PaymentMethodTokenizationData<T>,
            PaymentMethodTokenResponse,
        > {
            flow: std::marker::PhantomData,
            resource_common_data: payment_flow_data.clone(),
            connector_auth_type: connector_auth_details,
            request: payment_method_tokenization_data,
            response: Err(ErrorResponse::default()),
        };

        // Get API tag for PaymentMethodToken flow
        let api_tag = self
            .config
            .api_tags
            .get_tag(FlowName::PaymentMethodToken, None);

        // Create test context if test mode is enabled
        let test_context = self
            .config
            .test
            .create_test_context(event_params.request_id)
            .map_err(|e| {
                PaymentAuthorizationError::new(
                    grpc_api_types::payments::PaymentStatus::Pending,
                    Some(format!("Test mode configuration error: {e}")),
                    Some("TEST_CONFIG_ERROR".to_string()),
                    None,
                )
            })?;

        // Execute connector processing
        let external_event_params = EventProcessingParams {
            connector_name,
            service_name,
            flow_name: FlowName::PaymentMethodToken,
            event_config: &self.config.events,
            request_id: event_params.request_id,
            lineage_ids: event_params.lineage_ids,
            reference_id: event_params.reference_id,
            shadow_mode: event_params.shadow_mode,
        };
        let response = external_services::service::execute_connector_processing_step(
            &self.config.proxy,
            connector_integration,
            payment_method_token_router_data,
            None,
            external_event_params,
            None,
            common_enums::CallConnectorAction::Trigger,
            test_context,
            api_tag,
        )
        .await
        .switch()
        .map_err(|e: error_stack::Report<ApplicationErrorResponse>| {
            PaymentAuthorizationError::new(
                grpc_api_types::payments::PaymentStatus::Pending,
                Some(format!("Payment Method Token creation failed: {e}")),
                Some("PAYMENT_METHOD_TOKEN_CREATION_ERROR".to_string()),
                Some(500),
            )
        })?;

        match response.response {
            Ok(payment_method_token_data) => {
                tracing::info!("Payment method token created successfully");
                Ok(payment_method_token_data)
            }
            Err(ErrorResponse {
                message,
                status_code,
                ..
            }) => Err(PaymentAuthorizationError::new(
                grpc_api_types::payments::PaymentStatus::Pending,
                Some(format!("Payment Method Token creation failed: {message}")),
                Some("PAYMENT_METHOD_TOKEN_CREATION_ERROR".to_string()),
                Some(status_code.into()),
            )),
        }
    }
}

impl PaymentOperationsInternal for Payments {
    implement_connector_operation!(
        fn_name: internal_void_payment,
        log_prefix: "PAYMENT_VOID",
        request_type: PaymentServiceVoidRequest,
        response_type: PaymentServiceVoidResponse,
        flow_marker: Void,
        resource_common_data_type: PaymentFlowData,
        request_data_type: PaymentVoidData,
        response_data_type: PaymentsResponseData,
        request_data_constructor: PaymentVoidData::foreign_try_from,
        common_flow_data_constructor: PaymentFlowData::foreign_try_from,
        generate_response_fn: generate_payment_void_response,
        all_keys_required: None
    );

    implement_connector_operation!(
        fn_name: internal_refund,
        log_prefix: "REFUND",
        request_type: PaymentServiceRefundRequest,
        response_type: RefundResponse,
        flow_marker: Refund,
        resource_common_data_type: RefundFlowData,
        request_data_type: RefundsData,
        response_data_type: RefundsResponseData,
        request_data_constructor: RefundsData::foreign_try_from,
        common_flow_data_constructor: RefundFlowData::foreign_try_from,
        generate_response_fn: generate_refund_response,
        all_keys_required: None
    );

    implement_connector_operation!(
        fn_name: internal_payment_capture,
        log_prefix: "PAYMENT_CAPTURE",
        request_type: PaymentServiceCaptureRequest,
        response_type: PaymentServiceCaptureResponse,
        flow_marker: Capture,
        resource_common_data_type: PaymentFlowData,
        request_data_type: PaymentsCaptureData,
        response_data_type: PaymentsResponseData,
        request_data_constructor: PaymentsCaptureData::foreign_try_from,
        common_flow_data_constructor: PaymentFlowData::foreign_try_from,
        generate_response_fn: generate_payment_capture_response,
        all_keys_required: None
    );

    implement_connector_operation!(
        fn_name: internal_pre_authenticate,
        log_prefix: "PRE_AUTHENTICATE",
        request_type: PaymentServicePreAuthenticateRequest,
        response_type: PaymentServicePreAuthenticateResponse,
        flow_marker: PreAuthenticate,
        resource_common_data_type: PaymentFlowData,
        request_data_type: PaymentsPreAuthenticateData<DefaultPCIHolder>,
        response_data_type: PaymentsResponseData,
        request_data_constructor: PaymentsPreAuthenticateData::foreign_try_from,
        common_flow_data_constructor: PaymentFlowData::foreign_try_from,
        generate_response_fn: generate_payment_pre_authenticate_response,
        all_keys_required: None
    );

    implement_connector_operation!(
        fn_name: internal_authenticate,
        log_prefix: "AUTHENTICATE",
        request_type: PaymentServiceAuthenticateRequest,
        response_type: PaymentServiceAuthenticateResponse,
        flow_marker: Authenticate,
        resource_common_data_type: PaymentFlowData,
        request_data_type: PaymentsAuthenticateData<DefaultPCIHolder>,
        response_data_type: PaymentsResponseData,
        request_data_constructor: PaymentsAuthenticateData::foreign_try_from,
        common_flow_data_constructor: PaymentFlowData::foreign_try_from,
        generate_response_fn: generate_payment_authenticate_response,
        all_keys_required: None
    );

    implement_connector_operation!(
        fn_name: internal_post_authenticate,
        log_prefix: "POST_AUTHENTICATE",
        request_type: PaymentServicePostAuthenticateRequest,
        response_type: PaymentServicePostAuthenticateResponse,
        flow_marker: PostAuthenticate,
        resource_common_data_type: PaymentFlowData,
        request_data_type: PaymentsPostAuthenticateData<DefaultPCIHolder>,
        response_data_type: PaymentsResponseData,
        request_data_constructor: PaymentsPostAuthenticateData::foreign_try_from,
        common_flow_data_constructor: PaymentFlowData::foreign_try_from,
        generate_response_fn: generate_payment_post_authenticate_response,
        all_keys_required: None
    );

    implement_connector_operation!(
        fn_name: internal_void_post_capture,
        log_prefix: "PAYMENT_VOID_POST_CAPTURE",
        request_type: PaymentServiceVoidPostCaptureRequest,
        response_type: PaymentServiceVoidPostCaptureResponse,
        flow_marker: VoidPC,
        resource_common_data_type: PaymentFlowData,
        request_data_type: PaymentsCancelPostCaptureData,
        response_data_type: PaymentsResponseData,
        request_data_constructor: PaymentsCancelPostCaptureData::foreign_try_from,
        common_flow_data_constructor: PaymentFlowData::foreign_try_from,
        generate_response_fn: generate_payment_void_post_capture_response,
        all_keys_required: None
    );
}

#[tonic::async_trait]
impl PaymentService for Payments {
    #[tracing::instrument(
        name = "payment_authorize",
        fields(
            name = common_utils::consts::NAME,
            service_name = tracing::field::Empty,
            service_method = FlowName::Authorize.as_str(),
            request_body = tracing::field::Empty,
            response_body = tracing::field::Empty,
            error_message = tracing::field::Empty,
            merchant_id = tracing::field::Empty,
            gateway = tracing::field::Empty,
            request_id = tracing::field::Empty,
            status_code = tracing::field::Empty,
            message_ = "Golden Log Line (incoming)",
            response_time = tracing::field::Empty,
            tenant_id = tracing::field::Empty,
            flow = FlowName::Authorize.as_str(),
            flow_specific_fields.status = tracing::field::Empty,
        )
        skip(self, request)
    )]
    async fn authorize(
        &self,
        request: tonic::Request<PaymentServiceAuthorizeRequest>,
    ) -> Result<tonic::Response<PaymentServiceAuthorizeResponse>, tonic::Status> {
        info!("PAYMENT_AUTHORIZE_FLOW: initiated");
        let config = get_config_from_request(&request).map_err(|e| e.into_grpc_status())?;
        let service_name = request
            .extensions()
            .get::<String>()
            .cloned()
<<<<<<< HEAD
            .unwrap_or_else(|| "unknown_service".to_string());
        grpc_logging_wrapper(request, &service_name, config.clone(), |request, metadata_payload| {
=======
            .unwrap_or_else(|| "PaymentService".to_string());
        grpc_logging_wrapper(request, &service_name, self.config.clone(), FlowName::Authorize, |request_data| {
>>>>>>> ec91d1b9
            let service_name = service_name.clone();
            Box::pin(async move {
                let metadata_payload = request_data.extracted_metadata;
                let metadata = &request_data.masked_metadata;
                let payload = request_data.payload;

                let authorize_response = match payload.payment_method.as_ref() {
                    Some(pm) => {
                        match pm.payment_method.as_ref() {
                            Some(payment_method::PaymentMethod::Card(card_details)) => {
                                match &card_details.card_type {
                                    Some(grpc_api_types::payments::card_payment_method_type::CardType::CreditProxy(proxy_card_details)) | Some(grpc_api_types::payments::card_payment_method_type::CardType::DebitProxy(proxy_card_details)) => {
                                        let token_data = proxy_card_details.to_token_data();
                                        match Box::pin(self.process_authorization_internal::<VaultTokenHolder>(
                                            payload.clone(),
                                            metadata_payload.connector,
                                            metadata_payload.connector_auth_type.clone(),
                                            metadata,
                                            &metadata_payload,
                                            &service_name,
<<<<<<< HEAD
                                            request_id,
                                            &config,
=======
                                            &metadata_payload.request_id,
>>>>>>> ec91d1b9
                                            Some(token_data),
                                        ))
                                        .await
                                        {
                                            Ok(response) => {
                                                tracing::info!("INJECTOR: Authorization completed successfully with injector");
                                                response
                                            },
                                            Err(error_response) => {
                                                tracing::error!("INJECTOR: Authorization failed with injector - error: {:?}", error_response);
                                                PaymentServiceAuthorizeResponse::from(error_response)
                                            },
                                        }
                                    }
                                    _ => {
                                        tracing::info!("REGULAR: Processing regular payment (no injector)");
                                        match Box::pin(self.process_authorization_internal::<DefaultPCIHolder>(
                                            payload.clone(),
                                            metadata_payload.connector,
                                            metadata_payload.connector_auth_type.clone(),
                                            metadata,
                                            &metadata_payload,
                                            &service_name,
<<<<<<< HEAD
                                            request_id,
                                            &config,
=======
                                            &metadata_payload.request_id,
>>>>>>> ec91d1b9
                                            None,
                                        ))
                                        .await
                                        {
                                            Ok(response) => {
                                                tracing::info!("REGULAR: Authorization completed successfully without injector");
                                                response
                                            },
                                            Err(error_response) => {
                                                tracing::error!("REGULAR: Authorization failed without injector - error: {:?}", error_response);
                                                PaymentServiceAuthorizeResponse::from(error_response)
                                            },
                                        }
                                    }
                                }
                            }
                            _ => {
                                match Box::pin(self.process_authorization_internal::<DefaultPCIHolder>(
                                    payload.clone(),
                                    metadata_payload.connector,
                                    metadata_payload.connector_auth_type.clone(),
                                    metadata,
                                    &metadata_payload,
                                    &service_name,
<<<<<<< HEAD
                                    request_id,
                                    &config,
=======
                                    &metadata_payload.request_id,
>>>>>>> ec91d1b9
                                    None,
                                ))
                                .await
                                {
                                    Ok(response) => response,
                                    Err(error_response) => PaymentServiceAuthorizeResponse::from(error_response),
                                }
                            }
                        }
                    }
                    _ => {
                        match Box::pin(self.process_authorization_internal::<DefaultPCIHolder>(
                            payload.clone(),
                            metadata_payload.connector,
                            metadata_payload.connector_auth_type.clone(),
                            metadata,
                            &metadata_payload,
                            &service_name,
<<<<<<< HEAD
                            request_id,
                            &config,
=======
                            &metadata_payload.request_id,
>>>>>>> ec91d1b9
                            None,
                        ))
                        .await
                        {
                            Ok(response) => response,
                            Err(error_response) => PaymentServiceAuthorizeResponse::from(error_response),
                        }
                    }
                };

                Ok(tonic::Response::new(authorize_response))
            })
        })
        .await
    }

    #[tracing::instrument(
        name = "payment_sync",
        fields(
            name = common_utils::consts::NAME,
            service_name = common_utils::consts::PAYMENT_SERVICE_NAME,
            service_method = FlowName::Psync.as_str(),
            request_body = tracing::field::Empty,
            response_body = tracing::field::Empty,
            error_message = tracing::field::Empty,
            merchant_id = tracing::field::Empty,
            gateway = tracing::field::Empty,
            request_id = tracing::field::Empty,
            status_code = tracing::field::Empty,
            message = "Golden Log Line (incoming)",
            response_time = tracing::field::Empty,
            tenant_id = tracing::field::Empty,
            flow = FlowName::Psync.as_str(),
            flow_specific_fields.status = tracing::field::Empty,
        )
        skip(self, request)
    )]
    async fn get(
        &self,
        request: tonic::Request<PaymentServiceGetRequest>,
    ) -> Result<tonic::Response<PaymentServiceGetResponse>, tonic::Status> {
        info!("PAYMENT_SYNC_FLOW: initiated");
        let service_name = request
            .extensions()
            .get::<String>()
            .cloned()
            .unwrap_or_else(|| "PaymentService".to_string());

        grpc_logging_wrapper(
            request,
            &service_name,
            self.config.clone(),
            FlowName::Psync,
            |request_data| {
                let service_name = service_name.clone();
                Box::pin(async move {
                    let metadata_payload = request_data.extracted_metadata;
                    let utils::MetadataPayload {
                        connector,
                        ref request_id,
                        ref lineage_ids,
                        ref reference_id,
                        ..
                    } = metadata_payload;
                    let payload = request_data.payload;

                    // Get connector data
                    let connector_data: ConnectorData<DefaultPCIHolder> =
                        ConnectorData::get_connector_by_name(&connector);

                    // Get connector integration
                    let connector_integration: BoxedConnectorIntegrationV2<
                        '_,
                        PSync,
                        PaymentFlowData,
                        PaymentsSyncData,
                        PaymentsResponseData,
                    > = connector_data.connector.get_connector_integration_v2();

                    // Create connector request data
                    let payments_sync_data =
                        PaymentsSyncData::foreign_try_from(payload.clone()).into_grpc_status()?;

                    // Create common request data
                    let payment_flow_data = PaymentFlowData::foreign_try_from((
                        payload.clone(),
                        self.config.connectors.clone(),
                        &request_data.masked_metadata,
                    ))
                    .into_grpc_status()?;

                    // Extract access token from Hyperswitch request
                    let cached_access_token = payload
                        .state
                        .as_ref()
                        .and_then(|state| state.access_token.as_ref())
                        .map(|access| (access.token.clone(), access.expires_in_seconds));

                    // Check if connector supports access tokens
                    let should_do_access_token = connector_data.connector.should_do_access_token();

                    // Conditional token generation - ONLY if not provided in request
                    let payment_flow_data = if should_do_access_token {
                        let access_token_data = match cached_access_token {
                            Some((token, expires_in)) => {
                                // If provided cached token - use it, don't generate new one
                                tracing::info!("Using cached access token from Hyperswitch");
                                Some(AccessTokenResponseData {
                                    access_token: token,
                                    token_type: None,
                                    expires_in,
                                })
                            }
                            None => {
                                // No cached token - generate fresh one
                                tracing::info!(
                                    "No cached access token found, generating new token"
                                );
                                let event_params = EventParams {
                                    _connector_name: &connector.to_string(),
                                    _service_name: &service_name,
                                    request_id,
                                    lineage_ids,
                                    reference_id,
                                    shadow_mode: metadata_payload.shadow_mode,
                                };

                                let access_token_data = Box::pin(self.handle_access_token(
                                    connector_data.clone(),
                                    &payment_flow_data,
                                    metadata_payload.connector_auth_type.clone(),
                                    &metadata_payload.connector.to_string(),
                                    &service_name,
                                    event_params,
                                ))
                                .await
                                .map_err(|e| {
                                    let message = e.error_message.unwrap_or_else(|| {
                                        "Access token creation failed".to_string()
                                    });
                                    tonic::Status::internal(message)
                                })?;

                                tracing::info!(
                                    "Access token created successfully with expiry: {:?}",
                                    access_token_data.expires_in
                                );

                                Some(access_token_data)
                            }
                        };

                        // Store in flow data for connector API calls
                        payment_flow_data.set_access_token(access_token_data)
                    } else {
                        // Connector doesn't support access tokens
                        payment_flow_data
                    };

                    // Create router data
                    let router_data = RouterDataV2::<
                        PSync,
                        PaymentFlowData,
                        PaymentsSyncData,
                        PaymentsResponseData,
                    > {
                        flow: std::marker::PhantomData,
                        resource_common_data: payment_flow_data,
                        connector_auth_type: metadata_payload.connector_auth_type.clone(),
                        request: payments_sync_data.clone(),
                        response: Err(ErrorResponse::default()),
                    };

                    // Execute connector processing
                    let flow_name = utils::flow_marker_to_flow_name::<PSync>();

                    // Get API tag for the current flow with payment method type
                    let api_tag = self
                        .config
                        .api_tags
                        .get_tag(flow_name, payments_sync_data.payment_method_type);

                    // Create test context if test mode is enabled
                    let test_context = self
                        .config
                        .test
                        .create_test_context(&metadata_payload.request_id)
                        .map_err(|e| {
                            tonic::Status::internal(format!("Test mode configuration error: {e}"))
                        })?;

                    let event_params = EventProcessingParams {
                        connector_name: &metadata_payload.connector.to_string(),
                        service_name: &service_name,
                        flow_name,
                        event_config: &self.config.events,
                        request_id: &metadata_payload.request_id,
                        lineage_ids: &metadata_payload.lineage_ids,
                        reference_id: &metadata_payload.reference_id,
                        shadow_mode: metadata_payload.shadow_mode,
                    };

                    let consume_or_trigger_flow = match payload.handle_response {
                        Some(resource_object) => {
                            common_enums::CallConnectorAction::HandleResponse(resource_object)
                        }
                        None => common_enums::CallConnectorAction::Trigger,
                    };

                    let response_result = Box::pin(
                        external_services::service::execute_connector_processing_step(
                            &self.config.proxy,
                            connector_integration,
                            router_data,
                            None,
                            event_params,
                            None,
                            consume_or_trigger_flow,
                            test_context,
                            api_tag,
                        ),
                    )
                    .await
                    .switch()
                    .into_grpc_status()?;

                    // Generate response
                    let final_response =
                        generate_payment_sync_response(response_result).into_grpc_status()?;
                    Ok(tonic::Response::new(final_response))
                })
            },
        )
        .await
    }

    #[tracing::instrument(
        name = "payment_void",
        fields(
            name = common_utils::consts::NAME,
            service_name = common_utils::consts::PAYMENT_SERVICE_NAME,
            service_method = FlowName::Void.as_str(),
            request_body = tracing::field::Empty,
            response_body = tracing::field::Empty,
            error_message = tracing::field::Empty,
            merchant_id = tracing::field::Empty,
            gateway = tracing::field::Empty,
            request_id = tracing::field::Empty,
            status_code = tracing::field::Empty,
            message_ = "Golden Log Line (incoming)",
            response_time = tracing::field::Empty,
            tenant_id = tracing::field::Empty,
            flow = FlowName::Void.as_str(),
            flow_specific_fields.status = tracing::field::Empty,
        )
        skip(self, request)
    )]
    async fn void(
        &self,
        request: tonic::Request<PaymentServiceVoidRequest>,
    ) -> Result<tonic::Response<PaymentServiceVoidResponse>, tonic::Status> {
        let service_name = request
            .extensions()
            .get::<String>()
            .cloned()
            .unwrap_or_else(|| "PaymentService".to_string());
        grpc_logging_wrapper(
            request,
            &service_name,
            self.config.clone(),
            FlowName::Void,
            |request_data| async move { self.internal_void_payment(request_data).await },
        )
        .await
    }

    #[tracing::instrument(
        name = "payment_void_post_capture",
        fields(
            name = common_utils::consts::NAME,
            service_name = common_utils::consts::PAYMENT_SERVICE_NAME,
            service_method = FlowName::VoidPostCapture.as_str(),
            request_body = tracing::field::Empty,
            response_body = tracing::field::Empty,
            error_message = tracing::field::Empty,
            merchant_id = tracing::field::Empty,
            gateway = tracing::field::Empty,
            request_id = tracing::field::Empty,
            status_code = tracing::field::Empty,
            message_ = "Golden Log Line (incoming)",
            response_time = tracing::field::Empty,
            tenant_id = tracing::field::Empty,
            flow = FlowName::VoidPostCapture.as_str(),
            flow_specific_fields.status = tracing::field::Empty,
        )
        skip(self, request)
    )]
    async fn void_post_capture(
        &self,
        request: tonic::Request<PaymentServiceVoidPostCaptureRequest>,
    ) -> Result<tonic::Response<PaymentServiceVoidPostCaptureResponse>, tonic::Status> {
        let service_name = request
            .extensions()
            .get::<String>()
            .cloned()
            .unwrap_or_else(|| "PaymentService".to_string());
        grpc_logging_wrapper(
            request,
            &service_name,
            self.config.clone(),
            FlowName::VoidPostCapture,
            |request_data| async move { self.internal_void_post_capture(request_data).await },
        )
        .await
    }

    #[tracing::instrument(
        name = "incoming_webhook",
        fields(
            name = common_utils::consts::NAME,
            service_name = common_utils::consts::PAYMENT_SERVICE_NAME,
            service_method = FlowName::IncomingWebhook.as_str(),
            request_body = tracing::field::Empty,
            response_body = tracing::field::Empty,
            error_message = tracing::field::Empty,
            merchant_id = tracing::field::Empty,
            gateway = tracing::field::Empty,
            request_id = tracing::field::Empty,
            status_code = tracing::field::Empty,
            message_ = "Golden Log Line (incoming)",
            response_time = tracing::field::Empty,
            tenant_id = tracing::field::Empty,
            flow = FlowName::IncomingWebhook.as_str(),
            flow_specific_fields.status = tracing::field::Empty,
        )
        skip(self, request)
    )]
    async fn transform(
        &self,
        request: tonic::Request<PaymentServiceTransformRequest>,
    ) -> Result<tonic::Response<PaymentServiceTransformResponse>, tonic::Status> {
        let config = get_config_from_request(&request).map_err(|e| e.into_grpc_status())?;
        let service_name = request
            .extensions()
            .get::<String>()
            .cloned()
            .unwrap_or_else(|| "PaymentService".to_string());
        grpc_logging_wrapper(
            request,
            &service_name,
<<<<<<< HEAD
            config.clone(),
            |request, metadata_payload| {
=======
            self.config.clone(),
            FlowName::IncomingWebhook,
            |request_data| {
>>>>>>> ec91d1b9
                async move {
                    let payload = request_data.payload;
                    let metadata_payload = request_data.extracted_metadata;
                    let connector = metadata_payload.connector;
                    let _request_id = &metadata_payload.request_id;
                    let connector_auth_details = &metadata_payload.connector_auth_type;
                    let request_details = payload
                        .request_details
                        .map(domain_types::connector_types::RequestDetails::foreign_try_from)
                        .ok_or_else(|| {
                            tonic::Status::invalid_argument("missing request_details in the payload")
                        })?
                        .map_err(|e| e.into_grpc_status())?;
                    let webhook_secrets = payload
                        .webhook_secrets
                        .clone()
                        .map(|details| {
                            domain_types::connector_types::ConnectorWebhookSecrets::foreign_try_from(
                                details,
                            )
                            .map_err(|e| e.into_grpc_status())
                        })
                        .transpose()?;
                    //get connector data
                    let connector_data: ConnectorData<DefaultPCIHolder> =
                        ConnectorData::get_connector_by_name(&connector);

                    let source_verified = match connector_data
                    .connector
                    .verify_webhook_source(
                        request_details.clone(),
                        webhook_secrets.clone(),
                        Some(connector_auth_details.clone()),
                    ) {
                    Ok(result) => result,
                    Err(err) => {
                        tracing::warn!(
                            target: "webhook",
                            "{:?}",
                            err
                        );
                        false
                    }
                };

                    let event_type = connector_data
                        .connector
                        .get_event_type(
                            request_details.clone(),
                            webhook_secrets.clone(),
                            Some(connector_auth_details.clone()),
                        )
                        .switch()
                        .into_grpc_status()?;
                    // Get content for the webhook based on the event type using categorization
                    let content = if event_type.is_payment_event() {
                        get_payments_webhook_content(
                            connector_data,
                            request_details,
                            webhook_secrets,
                            Some(connector_auth_details.clone()),
                        )
                        .await
                        .into_grpc_status()?
                    } else if event_type.is_refund_event() {
                        get_refunds_webhook_content(
                            connector_data,
                            request_details,
                            webhook_secrets,
                            Some(connector_auth_details.clone()),
                        )
                        .await
                        .into_grpc_status()?
                    } else if event_type.is_dispute_event() {
                        get_disputes_webhook_content(
                            connector_data,
                            request_details,
                            webhook_secrets,
                            Some(connector_auth_details.clone()),
                        )
                        .await
                        .into_grpc_status()?
                    } else {
                        // For all other event types, default to payment webhook content for now
                        // This includes mandate, payout, recovery, and misc events
                        get_payments_webhook_content(
                            connector_data,
                            request_details,
                            webhook_secrets,
                            Some(connector_auth_details.clone()),
                        )
                        .await
                        .into_grpc_status()?
                    };
                    let api_event_type =
                        grpc_api_types::payments::WebhookEventType::foreign_try_from(event_type)
                            .map_err(|e| e.into_grpc_status())?;

                    let webhook_transformation_status = match content.content {
                        Some(grpc_api_types::payments::webhook_response_content::Content::IncompleteTransformation(_)) => WebhookTransformationStatus::Incomplete,
                        _ => WebhookTransformationStatus::Complete,
                    };

                    let response = PaymentServiceTransformResponse {
                        event_type: api_event_type.into(),
                        content: Some(content),
                        source_verified,
                        response_ref_id: None,
                        transformation_status: webhook_transformation_status.into(),
                    };

                    Ok(tonic::Response::new(response))
                }
            },
        )
        .await
    }

    #[tracing::instrument(
        name = "refund",
        fields(
            name = common_utils::consts::NAME,
            service_name = common_utils::consts::PAYMENT_SERVICE_NAME,
            service_method = FlowName::Refund.as_str(),
            request_body = tracing::field::Empty,
            response_body = tracing::field::Empty,
            error_message = tracing::field::Empty,
            merchant_id = tracing::field::Empty,
            gateway = tracing::field::Empty,
            request_id = tracing::field::Empty,
            status_code = tracing::field::Empty,
            message_ = "Golden Log Line (incoming)",
            response_time = tracing::field::Empty,
            tenant_id = tracing::field::Empty,
            flow = FlowName::Refund.as_str(),
            flow_specific_fields.status = tracing::field::Empty,
        )
        skip(self, request)
    )]
    async fn refund(
        &self,
        request: tonic::Request<PaymentServiceRefundRequest>,
    ) -> Result<tonic::Response<RefundResponse>, tonic::Status> {
        let service_name = request
            .extensions()
            .get::<String>()
            .cloned()
            .unwrap_or_else(|| "PaymentService".to_string());
        grpc_logging_wrapper(
            request,
            &service_name,
            self.config.clone(),
            FlowName::Refund,
            |request_data| async move { self.internal_refund(request_data).await },
        )
        .await
    }

    #[tracing::instrument(
        name = "defend_dispute",
        fields(
            name = common_utils::consts::NAME,
            service_name = common_utils::consts::PAYMENT_SERVICE_NAME,
            service_method = FlowName::DefendDispute.as_str(),
            request_body = tracing::field::Empty,
            response_body = tracing::field::Empty,
            error_message = tracing::field::Empty,
            merchant_id = tracing::field::Empty,
            gateway = tracing::field::Empty,
            request_id = tracing::field::Empty,
            status_code = tracing::field::Empty,
            message_ = "Golden Log Line (incoming)",
            response_time = tracing::field::Empty,
            tenant_id = tracing::field::Empty,
            flow = FlowName::DefendDispute.as_str(),
            flow_specific_fields.status = tracing::field::Empty,
        )
        skip(self, request)
    )]
    async fn dispute(
        &self,
        request: tonic::Request<PaymentServiceDisputeRequest>,
    ) -> Result<tonic::Response<DisputeResponse>, tonic::Status> {
        let config = get_config_from_request(&request).map_err(|e| e.into_grpc_status())?;
        let service_name = request
            .extensions()
            .get::<String>()
            .cloned()
            .unwrap_or_else(|| "PaymentService".to_string());
        grpc_logging_wrapper(
            request,
            &service_name,
<<<<<<< HEAD
            config.clone(),
            |_request, _metadata_payload| async {
=======
            self.config.clone(),
            FlowName::DefendDispute,
            |_request_data| async {
>>>>>>> ec91d1b9
                let response = DisputeResponse {
                    ..Default::default()
                };
                Ok(tonic::Response::new(response))
            },
        )
        .await
    }

    #[tracing::instrument(
        name = "payment_capture",
        fields(
            name = common_utils::consts::NAME,
            service_name = common_utils::consts::PAYMENT_SERVICE_NAME,
            service_method = FlowName::Capture.as_str(),
            request_body = tracing::field::Empty,
            response_body = tracing::field::Empty,
            error_message = tracing::field::Empty,
            merchant_id = tracing::field::Empty,
            gateway = tracing::field::Empty,
            request_id = tracing::field::Empty,
            status_code = tracing::field::Empty,
            message_ = "Golden Log Line (incoming)",
            response_time = tracing::field::Empty,
            tenant_id = tracing::field::Empty,
            flow = FlowName::Capture.as_str(),
            flow_specific_fields.status = tracing::field::Empty,
        )
        skip(self, request)
    )]
    async fn capture(
        &self,
        request: tonic::Request<PaymentServiceCaptureRequest>,
    ) -> Result<tonic::Response<PaymentServiceCaptureResponse>, tonic::Status> {
        let service_name = request
            .extensions()
            .get::<String>()
            .cloned()
            .unwrap_or_else(|| "PaymentService".to_string());
        grpc_logging_wrapper(
            request,
            &service_name,
            self.config.clone(),
            FlowName::Capture,
            |request_data| async move { self.internal_payment_capture(request_data).await },
        )
        .await
    }

    #[tracing::instrument(
        name = "setup_mandate",
        fields(
            name = common_utils::consts::NAME,
            service_name = common_utils::consts::PAYMENT_SERVICE_NAME,
            service_method = FlowName::SetupMandate.as_str(),
            request_body = tracing::field::Empty,
            response_body = tracing::field::Empty,
            error_message = tracing::field::Empty,
            merchant_id = tracing::field::Empty,
            gateway = tracing::field::Empty,
            request_id = tracing::field::Empty,
            status_code = tracing::field::Empty,
            message_ = "Golden Log Line (incoming)",
            response_time = tracing::field::Empty,
            tenant_id = tracing::field::Empty,
            flow = FlowName::SetupMandate.as_str(),
            flow_specific_fields.status = tracing::field::Empty,
        )
        skip(self, request)
    )]
    async fn register(
        &self,
        request: tonic::Request<PaymentServiceRegisterRequest>,
    ) -> Result<tonic::Response<PaymentServiceRegisterResponse>, tonic::Status> {
        info!("SETUP_MANDATE_FLOW: initiated");
        let config = get_config_from_request(&request).map_err(|e| e.into_grpc_status())?;
        let service_name = request
            .extensions()
            .get::<String>()
            .cloned()
            .unwrap_or_else(|| "PaymentService".to_string());
        grpc_logging_wrapper(
            request,
            &service_name,
<<<<<<< HEAD
            config.clone(),
            |request, metadata_payload| {
=======
            self.config.clone(),
            FlowName::SetupMandate,
            |request_data| {
>>>>>>> ec91d1b9
                let service_name = service_name.clone();
                Box::pin(async move {
                    let payload = request_data.payload;
                    let metadata_payload = request_data.extracted_metadata;
                    let (connector, request_id, lineage_ids) = (
                        metadata_payload.connector,
                        metadata_payload.request_id,
                        metadata_payload.lineage_ids,
                    );
                    let connector_auth_details = &metadata_payload.connector_auth_type;

                    //get connector data
                    let connector_data = ConnectorData::get_connector_by_name(&connector);

                    // Get connector integration
                    let connector_integration: BoxedConnectorIntegrationV2<
                        '_,
                        SetupMandate,
                        PaymentFlowData,
                        SetupMandateRequestData<DefaultPCIHolder>,
                        PaymentsResponseData,
                    > = connector_data.connector.get_connector_integration_v2();

                    // Create common request data
                    let payment_flow_data = PaymentFlowData::foreign_try_from((
                        payload.clone(),
<<<<<<< HEAD
                        config.connectors.clone(),
                        config.common.environment.clone(),
                        &metadata,
=======
                        self.config.connectors.clone(),
                        self.config.common.environment,
                        &request_data.masked_metadata,
>>>>>>> ec91d1b9
                    ))
                    .map_err(|e| e.into_grpc_status())?;

                    let should_do_order_create = connector_data.connector.should_do_order_create();

                    let order_id = if should_do_order_create {
                        let event_params = EventParams {
                            _connector_name: &connector.to_string(),
                            _service_name: &service_name,
                            request_id: &request_id,
                            lineage_ids: &lineage_ids,
                            reference_id: &metadata_payload.reference_id,
                            shadow_mode: metadata_payload.shadow_mode,
                        };
                        Some(
                            Box::pin(self.handle_order_creation_for_setup_mandate(
                                connector_data.clone(),
                                &payment_flow_data,
                                connector_auth_details.clone(),
                                event_params,
                                &payload,
                                &config,
                                &connector.to_string(),
                                &service_name,
                            ))
                            .await?,
                        )
                    } else {
                        None
                    };
                    let payment_flow_data = payment_flow_data.set_order_reference_id(order_id);

                    // Extract connector customer ID (if provided)
                    let cached_connector_customer_id = payload.connector_customer_id.clone();

                    // Check if connector supports customer creation
                    let should_create_connector_customer =
                        connector_data.connector.should_create_connector_customer();

                    // Conditional customer creation - ONLY if connector needs it AND no existing customer ID
                    let payment_flow_data = if should_create_connector_customer {
                        match cached_connector_customer_id {
                            Some(_customer_id) => payment_flow_data,
                            None => {
                                let event_params = EventParams {
                                    _connector_name: &connector.to_string(),
                                    _service_name: &service_name,
                                    request_id: &request_id,
                                    lineage_ids: &lineage_ids,
                                    reference_id: &metadata_payload.reference_id,
                                    shadow_mode: metadata_payload.shadow_mode,
                                };

                                let connector_customer_response =
                                    Box::pin(self.handle_connector_customer_for_setup_mandate(
                                        connector_data.clone(),
                                        &payment_flow_data,
                                        connector_auth_details.clone(),
                                        &payload,
                                        &connector.to_string(),
                                        &service_name,
                                        event_params,
                                    ))
                                    .await?;

                                payment_flow_data.set_connector_customer_id(Some(
                                    connector_customer_response.connector_customer_id,
                                ))
                            }
                        }
                    } else {
                        // Connector doesn't support customer creation
                        payment_flow_data
                    };

                    let setup_mandate_request_data =
                        SetupMandateRequestData::foreign_try_from(payload.clone())
                            .map_err(|e| e.into_grpc_status())?;

                    // Create router data
                    let router_data: RouterDataV2<
                        SetupMandate,
                        PaymentFlowData,
                        SetupMandateRequestData<DefaultPCIHolder>,
                        PaymentsResponseData,
                    > = RouterDataV2 {
                        flow: std::marker::PhantomData,
                        resource_common_data: payment_flow_data,
                        connector_auth_type: connector_auth_details.clone(),
                        request: setup_mandate_request_data.clone(),
                        response: Err(ErrorResponse::default()),
                    };

                    // Get API tag for SetupMandate flow
                    let api_tag = self.config.api_tags.get_tag(
                        FlowName::SetupMandate,
                        setup_mandate_request_data.payment_method_type,
                    );

                    // Create test context if test mode is enabled
                    let test_context =
                        self.config
                            .test
                            .create_test_context(&request_id)
                            .map_err(|e| {
                                tonic::Status::internal(format!(
                                    "Test mode configuration error: {e}"
                                ))
                            })?;

                    let event_params = EventProcessingParams {
                        connector_name: &connector.to_string(),
                        service_name: &service_name,
                        flow_name: FlowName::SetupMandate,
                        event_config: &self.config.events,
                        request_id: &request_id,
                        lineage_ids: &lineage_ids,
                        reference_id: &metadata_payload.reference_id,
                        shadow_mode: metadata_payload.shadow_mode,
                    };

<<<<<<< HEAD
                    let response = external_services::service::execute_connector_processing_step(
                        &config.proxy,
                        connector_integration,
                        router_data,
                        None,
                        event_params,
                        None, // token_data - None for non-proxy payments
=======
                    let response = Box::pin(
                        external_services::service::execute_connector_processing_step(
                            &self.config.proxy,
                            connector_integration,
                            router_data,
                            None,
                            event_params,
                            None, // token_data - None for non-proxy payments
                            common_enums::CallConnectorAction::Trigger,
                            test_context,
                            api_tag,
                        ),
>>>>>>> ec91d1b9
                    )
                    .await
                    .switch()
                    .map_err(|e| e.into_grpc_status())?;

                    // Generate response
                    let setup_mandate_response = generate_setup_mandate_response(response)
                        .map_err(|e| e.into_grpc_status())?;

                    Ok(tonic::Response::new(setup_mandate_response))
                })
            },
        )
        .await
    }

    #[tracing::instrument(
        name = "repeat_payment",
        fields(
            name = common_utils::consts::NAME,
            service_name = common_utils::consts::PAYMENT_SERVICE_NAME,
            service_method = FlowName::RepeatPayment.as_str(),
            request_body = tracing::field::Empty,
            response_body = tracing::field::Empty,
            error_message = tracing::field::Empty,
            merchant_id = tracing::field::Empty,
            gateway = tracing::field::Empty,
            request_id = tracing::field::Empty,
            status_code = tracing::field::Empty,
            message_ = "Golden Log Line (incoming)",
            response_time = tracing::field::Empty,
            tenant_id = tracing::field::Empty,
        ),
        skip(self, request)
    )]
    async fn repeat_everything(
        &self,
        request: tonic::Request<PaymentServiceRepeatEverythingRequest>,
    ) -> Result<tonic::Response<PaymentServiceRepeatEverythingResponse>, tonic::Status> {
        info!("REPEAT_PAYMENT_FLOW: initiated");
        let config = get_config_from_request(&request).map_err(|e| e.into_grpc_status())?;
        let service_name = request
            .extensions()
            .get::<String>()
            .cloned()
            .unwrap_or_else(|| "PaymentService".to_string());
        grpc_logging_wrapper(
            request,
            &service_name,
<<<<<<< HEAD
            config.clone(),
            |request, metadata_payload| {
=======
            self.config.clone(),
            FlowName::RepeatPayment,
            |request_data| {
>>>>>>> ec91d1b9
                let service_name = service_name.clone();
                Box::pin(async move {
                    let payload = request_data.payload;
                    let metadata_payload = request_data.extracted_metadata;
                    let (connector, request_id, lineage_ids) = (
                        metadata_payload.connector,
                        metadata_payload.request_id,
                        metadata_payload.lineage_ids,
                    );
                    let connector_auth_details = &metadata_payload.connector_auth_type;

                    //get connector data
                    let connector_data: ConnectorData<DefaultPCIHolder> =
                        ConnectorData::get_connector_by_name(&connector);

                    // Get connector integration
                    let connector_integration: BoxedConnectorIntegrationV2<
                        '_,
                        RepeatPayment,
                        PaymentFlowData,
                        RepeatPaymentData,
                        PaymentsResponseData,
                    > = connector_data.connector.get_connector_integration_v2();

                    // Create payment flow data
                    let payment_flow_data = PaymentFlowData::foreign_try_from((
                        payload.clone(),
<<<<<<< HEAD
                        config.connectors.clone(),
                        &metadata,
=======
                        self.config.connectors.clone(),
                        &request_data.masked_metadata,
>>>>>>> ec91d1b9
                    ))
                    .map_err(|e| e.into_grpc_status())?;

                    // Create repeat payment data
                    let repeat_payment_data = RepeatPaymentData::foreign_try_from(payload.clone())
                        .map_err(|e| e.into_grpc_status())?;

                    // Create router data
                    let router_data: RouterDataV2<
                        RepeatPayment,
                        PaymentFlowData,
                        RepeatPaymentData,
                        PaymentsResponseData,
                    > = RouterDataV2 {
                        flow: std::marker::PhantomData,
                        resource_common_data: payment_flow_data,
                        connector_auth_type: connector_auth_details.clone(),
                        request: repeat_payment_data.clone(),
                        response: Err(ErrorResponse::default()),
                    };
                    // Get API tag for RepeatPayment flow
                    let api_tag = self.config.api_tags.get_tag(
                        FlowName::RepeatPayment,
                        repeat_payment_data.payment_method_type,
                    );

                    // Create test context if test mode is enabled
                    let test_context =
                        self.config
                            .test
                            .create_test_context(&request_id)
                            .map_err(|e| {
                                tonic::Status::internal(format!(
                                    "Test mode configuration error: {e}"
                                ))
                            })?;

                    let event_params = EventProcessingParams {
                        connector_name: &connector.to_string(),
                        service_name: &service_name,
                        flow_name: FlowName::RepeatPayment,
                        event_config: &self.config.events,
                        request_id: &request_id,
                        lineage_ids: &lineage_ids,
                        reference_id: &metadata_payload.reference_id,
                        shadow_mode: metadata_payload.shadow_mode,
                    };

<<<<<<< HEAD
                    let response = external_services::service::execute_connector_processing_step(
                        &config.proxy,
                        connector_integration,
                        router_data,
                        None,
                        event_params,
                        None, // token_data - None for non-proxy payments
=======
                    let response = Box::pin(
                        external_services::service::execute_connector_processing_step(
                            &self.config.proxy,
                            connector_integration,
                            router_data,
                            None,
                            event_params,
                            None, // token_data - None for non-proxy payments
                            common_enums::CallConnectorAction::Trigger,
                            test_context,
                            api_tag,
                        ),
>>>>>>> ec91d1b9
                    )
                    .await
                    .switch()
                    .map_err(|e| e.into_grpc_status())?;

                    // Generate response
                    let repeat_payment_response = generate_repeat_payment_response(response)
                        .map_err(|e| e.into_grpc_status())?;

                    Ok(tonic::Response::new(repeat_payment_response))
                })
            },
        )
        .await
    }

    #[tracing::instrument(
        name = "pre_authenticate",
        fields(
            name = common_utils::consts::NAME,
            service_name = common_utils::consts::PAYMENT_SERVICE_NAME,
            service_method = FlowName::PreAuthenticate.as_str(),
            request_body = tracing::field::Empty,
            response_body = tracing::field::Empty,
            error_message = tracing::field::Empty,
            merchant_id = tracing::field::Empty,
            gateway = tracing::field::Empty,
            request_id = tracing::field::Empty,
            status_code = tracing::field::Empty,
            message_ = "Golden Log Line (incoming)",
            response_time = tracing::field::Empty,
            tenant_id = tracing::field::Empty,
            flow = FlowName::PreAuthenticate.as_str(),
            flow_specific_fields.status = tracing::field::Empty,
        )
        skip(self, request)
    )]
    async fn pre_authenticate(
        &self,
        request: tonic::Request<PaymentServicePreAuthenticateRequest>,
    ) -> Result<tonic::Response<PaymentServicePreAuthenticateResponse>, tonic::Status> {
        let service_name = request
            .extensions()
            .get::<String>()
            .cloned()
            .unwrap_or_else(|| "PaymentService".to_string());
        grpc_logging_wrapper(
            request,
            &service_name,
            self.config.clone(),
            FlowName::PreAuthenticate,
            |request_data| async move { self.internal_pre_authenticate(request_data).await },
        )
        .await
    }

    #[tracing::instrument(
        name = "authenticate",
        fields(
            name = common_utils::consts::NAME,
            service_name = common_utils::consts::PAYMENT_SERVICE_NAME,
            service_method = FlowName::Authenticate.as_str(),
            request_body = tracing::field::Empty,
            response_body = tracing::field::Empty,
            error_message = tracing::field::Empty,
            merchant_id = tracing::field::Empty,
            gateway = tracing::field::Empty,
            request_id = tracing::field::Empty,
            status_code = tracing::field::Empty,
            message_ = "Golden Log Line (incoming)",
            response_time = tracing::field::Empty,
            tenant_id = tracing::field::Empty,
            flow = FlowName::Authenticate.as_str(),
            flow_specific_fields.status = tracing::field::Empty,
        )
        skip(self, request)
    )]
    async fn authenticate(
        &self,
        request: tonic::Request<PaymentServiceAuthenticateRequest>,
    ) -> Result<tonic::Response<PaymentServiceAuthenticateResponse>, tonic::Status> {
        let service_name = request
            .extensions()
            .get::<String>()
            .cloned()
            .unwrap_or_else(|| "PaymentService".to_string());
        grpc_logging_wrapper(
            request,
            &service_name,
            self.config.clone(),
            FlowName::Authenticate,
            |request_data| async move { self.internal_authenticate(request_data).await },
        )
        .await
    }

    #[tracing::instrument(
        name = "post_authenticate",
        fields(
            name = common_utils::consts::NAME,
            service_name = common_utils::consts::PAYMENT_SERVICE_NAME,
            service_method = FlowName::PostAuthenticate.as_str(),
            request_body = tracing::field::Empty,
            response_body = tracing::field::Empty,
            error_message = tracing::field::Empty,
            merchant_id = tracing::field::Empty,
            gateway = tracing::field::Empty,
            request_id = tracing::field::Empty,
            status_code = tracing::field::Empty,
            message_ = "Golden Log Line (incoming)",
            response_time = tracing::field::Empty,
            tenant_id = tracing::field::Empty,
            flow = FlowName::PostAuthenticate.as_str(),
            flow_specific_fields.status = tracing::field::Empty,
        )
        skip(self, request)
    )]
    async fn post_authenticate(
        &self,
        request: tonic::Request<PaymentServicePostAuthenticateRequest>,
    ) -> Result<tonic::Response<PaymentServicePostAuthenticateResponse>, tonic::Status> {
        let service_name = request
            .extensions()
            .get::<String>()
            .cloned()
            .unwrap_or_else(|| "PaymentService".to_string());
        grpc_logging_wrapper(
            request,
            &service_name,
            self.config.clone(),
            FlowName::PostAuthenticate,
            |request_data| async move { self.internal_post_authenticate(request_data).await },
        )
        .await
    }
}

async fn get_payments_webhook_content(
    connector_data: ConnectorData<DefaultPCIHolder>,
    request_details: domain_types::connector_types::RequestDetails,
    webhook_secrets: Option<domain_types::connector_types::ConnectorWebhookSecrets>,
    connector_auth_details: Option<ConnectorAuthType>,
) -> CustomResult<grpc_api_types::payments::WebhookResponseContent, ApplicationErrorResponse> {
    let webhook_details = connector_data
        .connector
        .process_payment_webhook(
            request_details.clone(),
            webhook_secrets,
            connector_auth_details,
        )
        .switch()?;

    match webhook_details.transformation_status {
        common_enums::WebhookTransformationStatus::Complete => {
            // Generate response
            let response = PaymentServiceGetResponse::foreign_try_from(webhook_details)
                .change_context(ApplicationErrorResponse::InternalServerError(ApiError {
                    sub_code: "RESPONSE_CONSTRUCTION_ERROR".to_string(),
                    error_identifier: 500,
                    error_message: "Error while constructing response".to_string(),
                    error_object: None,
                }))?;

            Ok(grpc_api_types::payments::WebhookResponseContent {
                content: Some(
                    grpc_api_types::payments::webhook_response_content::Content::PaymentsResponse(
                        response,
                    ),
                ),
            })
        }
        common_enums::WebhookTransformationStatus::Incomplete => {
            let resource_object = connector_data
                .connector
                .get_webhook_resource_object(request_details)
                .switch()?;
            let resource_object_vec = serde_json::to_vec(&resource_object).change_context(
                ApplicationErrorResponse::InternalServerError(ApiError {
                    sub_code: "SERIALIZATION_ERROR".to_string(),
                    error_identifier: 500,
                    error_message: "Error while serializing resource object".to_string(),
                    error_object: None,
                }),
            )?;

            Ok(grpc_api_types::payments::WebhookResponseContent {
                content: Some(
                    grpc_api_types::payments::webhook_response_content::Content::IncompleteTransformation(
                        grpc_api_types::payments::IncompleteTransformationResponse {
                            resource_object: resource_object_vec,
                            reason: "Payment information required".to_string(),
                        }
                    ),
                ),
            })
        }
    }
}

async fn get_refunds_webhook_content<
    T: PaymentMethodDataTypes
        + Default
        + Eq
        + Debug
        + Send
        + serde::Serialize
        + serde::de::DeserializeOwned
        + Clone
        + Sync
        + domain_types::types::CardConversionHelper<T>
        + 'static,
>(
    connector_data: ConnectorData<T>,
    request_details: domain_types::connector_types::RequestDetails,
    webhook_secrets: Option<domain_types::connector_types::ConnectorWebhookSecrets>,
    connector_auth_details: Option<ConnectorAuthType>,
) -> CustomResult<grpc_api_types::payments::WebhookResponseContent, ApplicationErrorResponse> {
    let webhook_details = connector_data
        .connector
        .process_refund_webhook(request_details, webhook_secrets, connector_auth_details)
        .switch()?;

    // Generate response - RefundService should handle this, for now return basic response
    let response = RefundResponse::foreign_try_from(webhook_details).change_context(
        ApplicationErrorResponse::InternalServerError(ApiError {
            sub_code: "RESPONSE_CONSTRUCTION_ERROR".to_string(),
            error_identifier: 500,
            error_message: "Error while constructing response".to_string(),
            error_object: None,
        }),
    )?;

    Ok(grpc_api_types::payments::WebhookResponseContent {
        content: Some(
            grpc_api_types::payments::webhook_response_content::Content::RefundsResponse(response),
        ),
    })
}

async fn get_disputes_webhook_content<
    T: PaymentMethodDataTypes
        + Default
        + Eq
        + Debug
        + Send
        + serde::Serialize
        + serde::de::DeserializeOwned
        + Clone
        + Sync
        + domain_types::types::CardConversionHelper<T>
        + 'static,
>(
    connector_data: ConnectorData<T>,
    request_details: domain_types::connector_types::RequestDetails,
    webhook_secrets: Option<domain_types::connector_types::ConnectorWebhookSecrets>,
    connector_auth_details: Option<ConnectorAuthType>,
) -> CustomResult<grpc_api_types::payments::WebhookResponseContent, ApplicationErrorResponse> {
    let webhook_details = connector_data
        .connector
        .process_dispute_webhook(request_details, webhook_secrets, connector_auth_details)
        .switch()?;

    // Generate response - DisputeService should handle this, for now return basic response
    let response = DisputeResponse::foreign_try_from(webhook_details).change_context(
        ApplicationErrorResponse::InternalServerError(ApiError {
            sub_code: "RESPONSE_CONSTRUCTION_ERROR".to_string(),
            error_identifier: 500,
            error_message: "Error while constructing response".to_string(),
            error_object: None,
        }),
    )?;

    Ok(grpc_api_types::payments::WebhookResponseContent {
        content: Some(
            grpc_api_types::payments::webhook_response_content::Content::DisputesResponse(response),
        ),
    })
}

pub fn generate_payment_pre_authenticate_response<T: PaymentMethodDataTypes>(
    router_data_v2: RouterDataV2<
        PreAuthenticate,
        PaymentFlowData,
        PaymentsPreAuthenticateData<T>,
        PaymentsResponseData,
    >,
) -> Result<PaymentServicePreAuthenticateResponse, error_stack::Report<ApplicationErrorResponse>> {
    let transaction_response = router_data_v2.response;
    let status = router_data_v2.resource_common_data.status;
    let grpc_status = grpc_api_types::payments::PaymentStatus::foreign_from(status);
    let raw_connector_response = router_data_v2
        .resource_common_data
        .get_raw_connector_response();
    let response_headers = router_data_v2
        .resource_common_data
        .get_connector_response_headers_as_map();

    let response = match transaction_response {
        Ok(response) => match response {
            PaymentsResponseData::PreAuthenticateResponse {
                redirection_data,
                connector_response_reference_id,
                status_code,
            } => PaymentServicePreAuthenticateResponse {
                transaction_id: None,
                redirection_data: redirection_data
                    .map(|form| match *form {
                        router_response_types::RedirectForm::Form {
                            endpoint,
                            method,
                            form_fields,
                        } => Ok::<grpc_api_types::payments::RedirectForm, ApplicationErrorResponse>(
                            grpc_api_types::payments::RedirectForm {
                                form_type: Some(
                                    grpc_api_types::payments::redirect_form::FormType::Form(
                                        grpc_api_types::payments::FormData {
                                            endpoint,
                                            method:
                                                grpc_api_types::payments::HttpMethod::foreign_from(
                                                    method,
                                                )
                                                .into(),
                                            form_fields,
                                        },
                                    ),
                                ),
                            },
                        ),
                        router_response_types::RedirectForm::Html { html_data } => {
                            Ok(grpc_api_types::payments::RedirectForm {
                                form_type: Some(
                                    grpc_api_types::payments::redirect_form::FormType::Html(
                                        grpc_api_types::payments::HtmlData { html_data },
                                    ),
                                ),
                            })
                        }
                        router_response_types::RedirectForm::Uri { uri } => {
                            Ok(grpc_api_types::payments::RedirectForm {
                                form_type: Some(
                                    grpc_api_types::payments::redirect_form::FormType::Uri(
                                        grpc_api_types::payments::UriData { uri },
                                    ),
                                ),
                            })
                        }
                        router_response_types::RedirectForm::Mifinity {
                            initialization_token,
                        } => Ok(grpc_api_types::payments::RedirectForm {
                            form_type: Some(
                                grpc_api_types::payments::redirect_form::FormType::Uri(
                                    grpc_api_types::payments::UriData {
                                        uri: initialization_token,
                                    },
                                ),
                            ),
                        }),
                        router_response_types::RedirectForm::CybersourceAuthSetup {
                            access_token,
                            ddc_url,
                            reference_id,
                        } => {
                            let mut form_fields = HashMap::new();
                            form_fields.insert("access_token".to_string(), access_token);
                            form_fields.insert("ddc_url".to_string(), ddc_url.clone());
                            form_fields.insert("reference_id".to_string(), reference_id);

                            Ok(grpc_api_types::payments::RedirectForm {
                                form_type: Some(
                                    grpc_api_types::payments::redirect_form::FormType::Form(
                                        grpc_api_types::payments::FormData {
                                            endpoint: ddc_url,
                                            method: grpc_api_types::payments::HttpMethod::Post
                                                .into(),
                                            form_fields,
                                        },
                                    ),
                                ),
                            })
                        }
                        _ => Err(ApplicationErrorResponse::BadRequest(ApiError {
                            sub_code: "INVALID_RESPONSE".to_owned(),
                            error_identifier: 400,
                            error_message: "Invalid response from connector".to_owned(),
                            error_object: None,
                        }))?,
                    })
                    .transpose()?,
                connector_metadata: HashMap::new(),
                response_ref_id: connector_response_reference_id.map(|id| {
                    grpc_api_types::payments::Identifier {
                        id_type: Some(grpc_api_types::payments::identifier::IdType::Id(id)),
                    }
                }),
                status: grpc_status.into(),
                error_message: None,
                error_code: None,
                raw_connector_response,
                status_code: status_code.into(),
                response_headers,
                network_txn_id: None,
                state: None,
            },
            _ => {
                return Err(ApplicationErrorResponse::BadRequest(ApiError {
                    sub_code: "INVALID_RESPONSE".to_owned(),
                    error_identifier: 400,
                    error_message: "Invalid response type for pre authenticate".to_owned(),
                    error_object: None,
                })
                .into())
            }
        },
        Err(err) => {
            let status = err
                .attempt_status
                .map(grpc_api_types::payments::PaymentStatus::foreign_from)
                .unwrap_or_default();
            PaymentServicePreAuthenticateResponse {
                transaction_id: Some(grpc_api_types::payments::Identifier {
                    id_type: Some(
                        grpc_api_types::payments::identifier::IdType::NoResponseIdMarker(()),
                    ),
                }),
                redirection_data: None,
                network_txn_id: None,
                response_ref_id: None,
                status: status.into(),
                error_message: Some(err.message),
                error_code: Some(err.code),
                status_code: err.status_code.into(),
                response_headers,
                raw_connector_response,
                connector_metadata: HashMap::new(),
                state: None,
            }
        }
    };
    Ok(response)
}

pub fn generate_payment_authenticate_response<T: PaymentMethodDataTypes>(
    router_data_v2: RouterDataV2<
        Authenticate,
        PaymentFlowData,
        PaymentsAuthenticateData<T>,
        PaymentsResponseData,
    >,
) -> Result<PaymentServiceAuthenticateResponse, error_stack::Report<ApplicationErrorResponse>> {
    let transaction_response = router_data_v2.response;
    let status = router_data_v2.resource_common_data.status;
    let grpc_status = grpc_api_types::payments::PaymentStatus::foreign_from(status);
    let raw_connector_response = router_data_v2
        .resource_common_data
        .get_raw_connector_response();
    let response_headers = router_data_v2
        .resource_common_data
        .get_connector_response_headers_as_map();

    let response = match transaction_response {
        Ok(response) => match response {
            PaymentsResponseData::AuthenticateResponse {
                redirection_data,
                authentication_data,
                connector_response_reference_id,
                status_code,
            } => PaymentServiceAuthenticateResponse {
                response_ref_id: connector_response_reference_id.map(|id| {
                    grpc_api_types::payments::Identifier {
                        id_type: Some(grpc_api_types::payments::identifier::IdType::Id(id)),
                    }
                }),
                transaction_id: None,
                redirection_data: redirection_data
                    .map(|form| match *form {
                        router_response_types::RedirectForm::Form {
                            endpoint,
                            method,
                            form_fields,
                        } => Ok::<grpc_api_types::payments::RedirectForm, ApplicationErrorResponse>(
                            grpc_api_types::payments::RedirectForm {
                                form_type: Some(
                                    grpc_api_types::payments::redirect_form::FormType::Form(
                                        grpc_api_types::payments::FormData {
                                            endpoint,
                                            method:
                                                grpc_api_types::payments::HttpMethod::foreign_from(
                                                    method,
                                                )
                                                .into(),
                                            form_fields,
                                        },
                                    ),
                                ),
                            },
                        ),
                        router_response_types::RedirectForm::Html { html_data } => {
                            Ok(grpc_api_types::payments::RedirectForm {
                                form_type: Some(
                                    grpc_api_types::payments::redirect_form::FormType::Html(
                                        grpc_api_types::payments::HtmlData { html_data },
                                    ),
                                ),
                            })
                        }
                        router_response_types::RedirectForm::Uri { uri } => {
                            Ok(grpc_api_types::payments::RedirectForm {
                                form_type: Some(
                                    grpc_api_types::payments::redirect_form::FormType::Uri(
                                        grpc_api_types::payments::UriData { uri },
                                    ),
                                ),
                            })
                        }
                        router_response_types::RedirectForm::Mifinity {
                            initialization_token,
                        } => Ok(grpc_api_types::payments::RedirectForm {
                            form_type: Some(
                                grpc_api_types::payments::redirect_form::FormType::Uri(
                                    grpc_api_types::payments::UriData {
                                        uri: initialization_token,
                                    },
                                ),
                            ),
                        }),
                        router_response_types::RedirectForm::CybersourceConsumerAuth {
                            access_token,
                            step_up_url,
                        } => {
                            let mut form_fields = HashMap::new();
                            form_fields.insert("access_token".to_string(), access_token);
                            form_fields.insert("step_up_url".to_string(), step_up_url.clone());

                            Ok(grpc_api_types::payments::RedirectForm {
                                form_type: Some(
                                    grpc_api_types::payments::redirect_form::FormType::Form(
                                        grpc_api_types::payments::FormData {
                                            endpoint: step_up_url,
                                            method: grpc_api_types::payments::HttpMethod::Post
                                                .into(),
                                            form_fields,
                                        },
                                    ),
                                ),
                            })
                        }
                        _ => Err(ApplicationErrorResponse::BadRequest(ApiError {
                            sub_code: "INVALID_RESPONSE".to_owned(),
                            error_identifier: 400,
                            error_message: "Invalid response from connector".to_owned(),
                            error_object: None,
                        }))?,
                    })
                    .transpose()?,
                connector_metadata: HashMap::new(),
                authentication_data: authentication_data.map(ForeignFrom::foreign_from),
                status: grpc_status.into(),
                error_message: None,
                error_code: None,
                raw_connector_response,
                status_code: status_code.into(),
                response_headers,
                network_txn_id: None,
                state: None,
            },
            _ => {
                return Err(ApplicationErrorResponse::BadRequest(ApiError {
                    sub_code: "INVALID_RESPONSE".to_owned(),
                    error_identifier: 400,
                    error_message: "Invalid response type for authenticate".to_owned(),
                    error_object: None,
                })
                .into())
            }
        },
        Err(err) => {
            let status = err
                .attempt_status
                .map(grpc_api_types::payments::PaymentStatus::foreign_from)
                .unwrap_or_default();
            PaymentServiceAuthenticateResponse {
                transaction_id: Some(grpc_api_types::payments::Identifier {
                    id_type: Some(grpc_api_types::payments::identifier::IdType::Id(
                        "session_created".to_string(),
                    )),
                }),
                redirection_data: None,
                network_txn_id: None,
                response_ref_id: None,
                authentication_data: None,
                status: status.into(),
                error_message: Some(err.message),
                error_code: Some(err.code),
                status_code: err.status_code.into(),
                raw_connector_response,
                response_headers,
                connector_metadata: HashMap::new(),
                state: None,
            }
        }
    };
    Ok(response)
}

pub fn generate_payment_post_authenticate_response<T: PaymentMethodDataTypes>(
    router_data_v2: RouterDataV2<
        PostAuthenticate,
        PaymentFlowData,
        PaymentsPostAuthenticateData<T>,
        PaymentsResponseData,
    >,
) -> Result<PaymentServicePostAuthenticateResponse, error_stack::Report<ApplicationErrorResponse>> {
    let transaction_response = router_data_v2.response;
    let status = router_data_v2.resource_common_data.status;
    let grpc_status = grpc_api_types::payments::PaymentStatus::foreign_from(status);
    let raw_connector_response = router_data_v2
        .resource_common_data
        .get_raw_connector_response();
    let response_headers = router_data_v2
        .resource_common_data
        .get_connector_response_headers_as_map();

    let response = match transaction_response {
        Ok(response) => match response {
            PaymentsResponseData::PostAuthenticateResponse {
                authentication_data,
                connector_response_reference_id,
                status_code,
            } => PaymentServicePostAuthenticateResponse {
                transaction_id: None,
                redirection_data: None,
                connector_metadata: HashMap::new(),
                network_txn_id: None,
                response_ref_id: connector_response_reference_id.map(|id| {
                    grpc_api_types::payments::Identifier {
                        id_type: Some(grpc_api_types::payments::identifier::IdType::Id(id)),
                    }
                }),
                authentication_data: authentication_data.map(ForeignFrom::foreign_from),
                incremental_authorization_allowed: None,
                status: grpc_status.into(),
                error_message: None,
                error_code: None,
                raw_connector_response,
                status_code: status_code.into(),
                response_headers,
                state: None,
            },
            _ => {
                return Err(ApplicationErrorResponse::BadRequest(ApiError {
                    sub_code: "INVALID_RESPONSE".to_owned(),
                    error_identifier: 400,
                    error_message: "Invalid response type for post authenticate".to_owned(),
                    error_object: None,
                })
                .into())
            }
        },
        Err(err) => {
            let status = err
                .attempt_status
                .map(grpc_api_types::payments::PaymentStatus::foreign_from)
                .unwrap_or_default();
            PaymentServicePostAuthenticateResponse {
                transaction_id: Some(grpc_api_types::payments::Identifier {
                    id_type: Some(
                        grpc_api_types::payments::identifier::IdType::NoResponseIdMarker(()),
                    ),
                }),
                redirection_data: None,
                network_txn_id: None,
                response_ref_id: None,
                authentication_data: None,
                incremental_authorization_allowed: None,
                status: status.into(),
                error_message: Some(err.message),
                error_code: Some(err.code),
                status_code: err.status_code.into(),
                response_headers,
                raw_connector_response,
                connector_metadata: HashMap::new(),
                state: None,
            }
        }
    };
    Ok(response)
}<|MERGE_RESOLUTION|>--- conflicted
+++ resolved
@@ -1,8 +1,5 @@
-<<<<<<< HEAD
-=======
 use std::{collections::HashMap, fmt::Debug, sync::Arc};
 
->>>>>>> ec91d1b9
 use common_enums;
 use common_utils::{
     errors::CustomResult, events::FlowName, lineage, metadata::MaskedMetadata, SecretSerdeValue,
@@ -58,19 +55,14 @@
 use hyperswitch_masking::ExposeInterface;
 use injector::{TokenData, VaultConnectors};
 use interfaces::connector_integration_v2::BoxedConnectorIntegrationV2;
-use std::{fmt::Debug, sync::Arc};
 use tracing::info;
 
 use crate::{
     configs::Config,
     error::{IntoGrpcStatus, PaymentAuthorizationError, ReportSwitchExt, ResultExtGrpc},
     implement_connector_operation,
-<<<<<<< HEAD
-    utils::{self, auth_from_metadata, get_config_from_request, grpc_logging_wrapper},
-=======
     request::RequestData,
     utils::{self, grpc_logging_wrapper},
->>>>>>> ec91d1b9
 };
 
 #[derive(Debug, Clone)]
@@ -200,7 +192,6 @@
         metadata_payload: &utils::MetadataPayload,
         service_name: &str,
         request_id: &str,
-        config: &Config,
         token_data: Option<TokenData>,
     ) -> Result<PaymentServiceAuthorizeResponse, PaymentAuthorizationError> {
         //get connector data
@@ -218,7 +209,7 @@
         // Create common request data
         let payment_flow_data = PaymentFlowData::foreign_try_from((
             payload.clone(),
-            config.connectors.clone(),
+            self.config.connectors.clone(),
             metadata,
         ))
         .map_err(|err| {
@@ -245,20 +236,6 @@
                 shadow_mode: metadata_payload.shadow_mode,
             };
 
-<<<<<<< HEAD
-            let order_id = self
-                .handle_order_creation(
-                    connector_data.clone(),
-                    &payment_flow_data,
-                    connector_auth_details.clone(),
-                    &payload,
-                    config,
-                    &connector.to_string(),
-                    service_name,
-                    event_params,
-                )
-                .await?;
-=======
             let order_id = Box::pin(self.handle_order_creation(
                 connector_data.clone(),
                 &payment_flow_data,
@@ -269,7 +246,6 @@
                 event_params,
             ))
             .await?;
->>>>>>> ec91d1b9
 
             tracing::info!("Order created successfully with order_id: {}", order_id);
             payment_flow_data.set_order_reference_id(Some(order_id))
@@ -429,7 +405,6 @@
                     connector_auth_details.clone(),
                     event_params,
                     &payload,
-                    config,
                     &connector.to_string(),
                     service_name,
                 )
@@ -495,22 +470,16 @@
             connector_name: &connector.to_string(),
             service_name,
             flow_name: FlowName::Authorize,
-<<<<<<< HEAD
-            event_config: &config.events,
-            raw_request_data: Some(SecretSerdeValue::new(
-                payload.masked_serialize().unwrap_or_default(),
-            )),
-=======
             event_config: &self.config.events,
->>>>>>> ec91d1b9
             request_id,
             lineage_ids,
             reference_id,
             shadow_mode: metadata_payload.shadow_mode,
         };
+
         // Execute connector processing
         let response = external_services::service::execute_connector_processing_step(
-            &config.proxy,
+            &self.config.proxy,
             connector_integration,
             router_data,
             None,
@@ -608,7 +577,6 @@
         payment_flow_data: &PaymentFlowData,
         connector_auth_details: ConnectorAuthType,
         payload: &PaymentServiceAuthorizeRequest,
-        config: &Config,
         connector_name: &str,
         service_name: &str,
         event_params: EventParams<'_>,
@@ -687,15 +655,6 @@
         };
 
         // Execute connector processing
-<<<<<<< HEAD
-        let response = external_services::service::execute_connector_processing_step(
-            &config.proxy,
-            connector_integration,
-            order_router_data,
-            None,
-            external_event_params,
-            None,
-=======
         let response = Box::pin(
             external_services::service::execute_connector_processing_step(
                 &self.config.proxy,
@@ -708,7 +667,6 @@
                 test_context,
                 api_tag,
             ),
->>>>>>> ec91d1b9
         )
         .await
         .map_err(
@@ -751,7 +709,6 @@
         connector_auth_details: ConnectorAuthType,
         event_params: EventParams<'_>,
         payload: &PaymentServiceRegisterRequest,
-        config: &Config,
         connector_name: &str,
         service_name: &str,
     ) -> Result<String, tonic::Status> {
@@ -815,15 +772,6 @@
         };
 
         // Execute connector processing
-<<<<<<< HEAD
-        let response = external_services::service::execute_connector_processing_step(
-            &config.proxy,
-            connector_integration,
-            order_router_data,
-            None,
-            external_event_params,
-            None,
-=======
         let response = Box::pin(
             external_services::service::execute_connector_processing_step(
                 &self.config.proxy,
@@ -836,7 +784,6 @@
                 test_context,
                 api_tag,
             ),
->>>>>>> ec91d1b9
         )
         .await
         .switch()
@@ -870,7 +817,6 @@
         payment_flow_data: &PaymentFlowData,
         connector_auth_details: ConnectorAuthType,
         payload: &P,
-        config: &Config,
         connector_name: &str,
         service_name: &str,
         event_params: EventParams<'_>,
@@ -944,15 +890,6 @@
         };
 
         // Execute connector processing
-<<<<<<< HEAD
-        let response = external_services::service::execute_connector_processing_step(
-            &config.proxy,
-            connector_integration,
-            session_token_router_data,
-            None,
-            external_event_params,
-            None,
-=======
         let response = Box::pin(
             external_services::service::execute_connector_processing_step(
                 &self.config.proxy,
@@ -965,7 +902,6 @@
                 test_context,
                 api_tag,
             ),
->>>>>>> ec91d1b9
         )
         .await
         .switch()
@@ -1666,18 +1602,12 @@
         request: tonic::Request<PaymentServiceAuthorizeRequest>,
     ) -> Result<tonic::Response<PaymentServiceAuthorizeResponse>, tonic::Status> {
         info!("PAYMENT_AUTHORIZE_FLOW: initiated");
-        let config = get_config_from_request(&request).map_err(|e| e.into_grpc_status())?;
         let service_name = request
             .extensions()
             .get::<String>()
             .cloned()
-<<<<<<< HEAD
-            .unwrap_or_else(|| "unknown_service".to_string());
-        grpc_logging_wrapper(request, &service_name, config.clone(), |request, metadata_payload| {
-=======
             .unwrap_or_else(|| "PaymentService".to_string());
         grpc_logging_wrapper(request, &service_name, self.config.clone(), FlowName::Authorize, |request_data| {
->>>>>>> ec91d1b9
             let service_name = service_name.clone();
             Box::pin(async move {
                 let metadata_payload = request_data.extracted_metadata;
@@ -1698,12 +1628,7 @@
                                             metadata,
                                             &metadata_payload,
                                             &service_name,
-<<<<<<< HEAD
-                                            request_id,
-                                            &config,
-=======
                                             &metadata_payload.request_id,
->>>>>>> ec91d1b9
                                             Some(token_data),
                                         ))
                                         .await
@@ -1727,12 +1652,7 @@
                                             metadata,
                                             &metadata_payload,
                                             &service_name,
-<<<<<<< HEAD
-                                            request_id,
-                                            &config,
-=======
                                             &metadata_payload.request_id,
->>>>>>> ec91d1b9
                                             None,
                                         ))
                                         .await
@@ -1757,12 +1677,7 @@
                                     metadata,
                                     &metadata_payload,
                                     &service_name,
-<<<<<<< HEAD
-                                    request_id,
-                                    &config,
-=======
                                     &metadata_payload.request_id,
->>>>>>> ec91d1b9
                                     None,
                                 ))
                                 .await
@@ -1781,12 +1696,7 @@
                             metadata,
                             &metadata_payload,
                             &service_name,
-<<<<<<< HEAD
-                            request_id,
-                            &config,
-=======
                             &metadata_payload.request_id,
->>>>>>> ec91d1b9
                             None,
                         ))
                         .await
@@ -2128,7 +2038,6 @@
         &self,
         request: tonic::Request<PaymentServiceTransformRequest>,
     ) -> Result<tonic::Response<PaymentServiceTransformResponse>, tonic::Status> {
-        let config = get_config_from_request(&request).map_err(|e| e.into_grpc_status())?;
         let service_name = request
             .extensions()
             .get::<String>()
@@ -2137,14 +2046,9 @@
         grpc_logging_wrapper(
             request,
             &service_name,
-<<<<<<< HEAD
-            config.clone(),
-            |request, metadata_payload| {
-=======
             self.config.clone(),
             FlowName::IncomingWebhook,
             |request_data| {
->>>>>>> ec91d1b9
                 async move {
                     let payload = request_data.payload;
                     let metadata_payload = request_data.extracted_metadata;
@@ -2328,7 +2232,6 @@
         &self,
         request: tonic::Request<PaymentServiceDisputeRequest>,
     ) -> Result<tonic::Response<DisputeResponse>, tonic::Status> {
-        let config = get_config_from_request(&request).map_err(|e| e.into_grpc_status())?;
         let service_name = request
             .extensions()
             .get::<String>()
@@ -2337,14 +2240,9 @@
         grpc_logging_wrapper(
             request,
             &service_name,
-<<<<<<< HEAD
-            config.clone(),
-            |_request, _metadata_payload| async {
-=======
             self.config.clone(),
             FlowName::DefendDispute,
             |_request_data| async {
->>>>>>> ec91d1b9
                 let response = DisputeResponse {
                     ..Default::default()
                 };
@@ -2420,7 +2318,6 @@
         request: tonic::Request<PaymentServiceRegisterRequest>,
     ) -> Result<tonic::Response<PaymentServiceRegisterResponse>, tonic::Status> {
         info!("SETUP_MANDATE_FLOW: initiated");
-        let config = get_config_from_request(&request).map_err(|e| e.into_grpc_status())?;
         let service_name = request
             .extensions()
             .get::<String>()
@@ -2429,14 +2326,9 @@
         grpc_logging_wrapper(
             request,
             &service_name,
-<<<<<<< HEAD
-            config.clone(),
-            |request, metadata_payload| {
-=======
             self.config.clone(),
             FlowName::SetupMandate,
             |request_data| {
->>>>>>> ec91d1b9
                 let service_name = service_name.clone();
                 Box::pin(async move {
                     let payload = request_data.payload;
@@ -2463,15 +2355,9 @@
                     // Create common request data
                     let payment_flow_data = PaymentFlowData::foreign_try_from((
                         payload.clone(),
-<<<<<<< HEAD
-                        config.connectors.clone(),
-                        config.common.environment.clone(),
-                        &metadata,
-=======
                         self.config.connectors.clone(),
                         self.config.common.environment,
                         &request_data.masked_metadata,
->>>>>>> ec91d1b9
                     ))
                     .map_err(|e| e.into_grpc_status())?;
 
@@ -2486,6 +2372,7 @@
                             reference_id: &metadata_payload.reference_id,
                             shadow_mode: metadata_payload.shadow_mode,
                         };
+
                         Some(
                             Box::pin(self.handle_order_creation_for_setup_mandate(
                                 connector_data.clone(),
@@ -2493,7 +2380,6 @@
                                 connector_auth_details.clone(),
                                 event_params,
                                 &payload,
-                                &config,
                                 &connector.to_string(),
                                 &service_name,
                             ))
@@ -2593,15 +2479,6 @@
                         shadow_mode: metadata_payload.shadow_mode,
                     };
 
-<<<<<<< HEAD
-                    let response = external_services::service::execute_connector_processing_step(
-                        &config.proxy,
-                        connector_integration,
-                        router_data,
-                        None,
-                        event_params,
-                        None, // token_data - None for non-proxy payments
-=======
                     let response = Box::pin(
                         external_services::service::execute_connector_processing_step(
                             &self.config.proxy,
@@ -2614,7 +2491,6 @@
                             test_context,
                             api_tag,
                         ),
->>>>>>> ec91d1b9
                     )
                     .await
                     .switch()
@@ -2655,7 +2531,6 @@
         request: tonic::Request<PaymentServiceRepeatEverythingRequest>,
     ) -> Result<tonic::Response<PaymentServiceRepeatEverythingResponse>, tonic::Status> {
         info!("REPEAT_PAYMENT_FLOW: initiated");
-        let config = get_config_from_request(&request).map_err(|e| e.into_grpc_status())?;
         let service_name = request
             .extensions()
             .get::<String>()
@@ -2664,14 +2539,9 @@
         grpc_logging_wrapper(
             request,
             &service_name,
-<<<<<<< HEAD
-            config.clone(),
-            |request, metadata_payload| {
-=======
             self.config.clone(),
             FlowName::RepeatPayment,
             |request_data| {
->>>>>>> ec91d1b9
                 let service_name = service_name.clone();
                 Box::pin(async move {
                     let payload = request_data.payload;
@@ -2699,13 +2569,8 @@
                     // Create payment flow data
                     let payment_flow_data = PaymentFlowData::foreign_try_from((
                         payload.clone(),
-<<<<<<< HEAD
-                        config.connectors.clone(),
-                        &metadata,
-=======
                         self.config.connectors.clone(),
                         &request_data.masked_metadata,
->>>>>>> ec91d1b9
                     ))
                     .map_err(|e| e.into_grpc_status())?;
 
@@ -2754,15 +2619,6 @@
                         shadow_mode: metadata_payload.shadow_mode,
                     };
 
-<<<<<<< HEAD
-                    let response = external_services::service::execute_connector_processing_step(
-                        &config.proxy,
-                        connector_integration,
-                        router_data,
-                        None,
-                        event_params,
-                        None, // token_data - None for non-proxy payments
-=======
                     let response = Box::pin(
                         external_services::service::execute_connector_processing_step(
                             &self.config.proxy,
@@ -2775,7 +2631,6 @@
                             test_context,
                             api_tag,
                         ),
->>>>>>> ec91d1b9
                     )
                     .await
                     .switch()
