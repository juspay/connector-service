--- conflicted
+++ resolved
@@ -47,7 +47,13 @@
     utils::{auth_from_metadata, connector_from_metadata, grpc_logging_wrapper},
 };
 
-<<<<<<< HEAD
+#[derive(Debug, Clone)]
+struct EventParams<'a> {
+    connector_name: &'a str,
+    service_name: &'a str,
+    request_id: &'a str,
+}
+
 // Error handling utilities for webhook processing
 trait WebhookErrorExt<T> {
     fn to_grpc_status(self) -> Result<T, tonic::Status>;
@@ -62,14 +68,6 @@
     }
 }
 
-=======
-#[derive(Debug, Clone)]
-struct EventParams<'a> {
-    connector_name: &'a str,
-    service_name: &'a str,
-    request_id: &'a str,
-}
->>>>>>> bf718441
 // Helper trait for payment operations
 trait PaymentOperationsInternal {
     async fn internal_payment_sync(
@@ -1340,21 +1338,18 @@
 }
 
 async fn get_payments_webhook_content(
-<<<<<<< HEAD
-    connector_data: ConnectorData,
+    connector_data: ConnectorData<DefaultPCIHolder>,
     request_details: &domain_types::connector_types::RequestDetails,
     webhook_secrets: Option<&domain_types::connector_types::ConnectorWebhookSecrets>,
     connector_auth_details: Option<&ConnectorAuthType>,
-=======
-    connector_data: ConnectorData<DefaultPCIHolder>,
-    request_details: domain_types::connector_types::RequestDetails,
-    webhook_secrets: Option<domain_types::connector_types::ConnectorWebhookSecrets>,
-    connector_auth_details: Option<ConnectorAuthType>,
->>>>>>> bf718441
 ) -> CustomResult<grpc_api_types::payments::WebhookResponseContent, ApplicationErrorResponse> {
     let webhook_details = connector_data
         .connector
-        .process_payment_webhook(request_details.clone(), webhook_secrets.cloned(), connector_auth_details.cloned())
+        .process_payment_webhook(
+            request_details.clone(),
+            webhook_secrets.cloned(),
+            connector_auth_details.cloned(),
+        )
         .switch()?;
 
     // Generate response
@@ -1374,13 +1369,6 @@
     })
 }
 
-<<<<<<< HEAD
-async fn get_refunds_webhook_content(
-    connector_data: ConnectorData,
-    request_details: &domain_types::connector_types::RequestDetails,
-    webhook_secrets: Option<&domain_types::connector_types::ConnectorWebhookSecrets>,
-    connector_auth_details: Option<&ConnectorAuthType>,
-=======
 async fn get_refunds_webhook_content<
     T: PaymentMethodDataTypes
         + Default
@@ -1395,14 +1383,17 @@
         + 'static,
 >(
     connector_data: ConnectorData<T>,
-    request_details: domain_types::connector_types::RequestDetails,
-    webhook_secrets: Option<domain_types::connector_types::ConnectorWebhookSecrets>,
-    connector_auth_details: Option<ConnectorAuthType>,
->>>>>>> bf718441
+    request_details: &domain_types::connector_types::RequestDetails,
+    webhook_secrets: Option<&domain_types::connector_types::ConnectorWebhookSecrets>,
+    connector_auth_details: Option<&ConnectorAuthType>,
 ) -> CustomResult<grpc_api_types::payments::WebhookResponseContent, ApplicationErrorResponse> {
     let webhook_details = connector_data
         .connector
-        .process_refund_webhook(request_details.clone(), webhook_secrets.cloned(), connector_auth_details.cloned())
+        .process_refund_webhook(
+            request_details.clone(),
+            webhook_secrets.cloned(),
+            connector_auth_details.cloned(),
+        )
         .switch()?;
 
     // Generate response - RefundService should handle this, for now return basic response
@@ -1422,13 +1413,6 @@
     })
 }
 
-<<<<<<< HEAD
-async fn get_disputes_webhook_content(
-    connector_data: ConnectorData,
-    request_details: &domain_types::connector_types::RequestDetails,
-    webhook_secrets: Option<&domain_types::connector_types::ConnectorWebhookSecrets>,
-    connector_auth_details: Option<&ConnectorAuthType>,
-=======
 async fn get_disputes_webhook_content<
     T: PaymentMethodDataTypes
         + Default
@@ -1443,14 +1427,17 @@
         + 'static,
 >(
     connector_data: ConnectorData<T>,
-    request_details: domain_types::connector_types::RequestDetails,
-    webhook_secrets: Option<domain_types::connector_types::ConnectorWebhookSecrets>,
-    connector_auth_details: Option<ConnectorAuthType>,
->>>>>>> bf718441
+    request_details: &domain_types::connector_types::RequestDetails,
+    webhook_secrets: Option<&domain_types::connector_types::ConnectorWebhookSecrets>,
+    connector_auth_details: Option<&ConnectorAuthType>,
 ) -> CustomResult<grpc_api_types::payments::WebhookResponseContent, ApplicationErrorResponse> {
     let webhook_details = connector_data
         .connector
-        .process_dispute_webhook(request_details.clone(), webhook_secrets.cloned(), connector_auth_details.cloned())
+        .process_dispute_webhook(
+            request_details.clone(),
+            webhook_secrets.cloned(),
+            connector_auth_details.cloned(),
+        )
         .switch()?;
 
     // Generate response - DisputeService should handle this, for now return basic response
