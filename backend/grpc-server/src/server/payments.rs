use std::{collections::HashMap, fmt::Debug, sync::Arc};

use common_enums;
use common_utils::{
    errors::CustomResult, events::FlowName, lineage, metadata::MaskedMetadata, SecretSerdeValue,
};
use connector_integration::types::ConnectorData;
use domain_types::{
    connector_flow::{
        Authenticate, Authorize, Capture, CreateAccessToken, CreateConnectorCustomer, CreateOrder,
        CreateSessionToken, PSync, PaymentMethodToken, PostAuthenticate, PreAuthenticate, Refund,
        RepeatPayment, SetupMandate, Void, VoidPC,
    },
    connector_types::{
        AccessTokenRequestData, AccessTokenResponseData, ConnectorCustomerData,
        ConnectorCustomerResponse, ConnectorResponseHeaders, PaymentCreateOrderData,
        PaymentCreateOrderResponse, PaymentFlowData, PaymentMethodTokenResponse,
        PaymentMethodTokenizationData, PaymentVoidData, PaymentsAuthenticateData,
        PaymentsAuthorizeData, PaymentsCancelPostCaptureData, PaymentsCaptureData,
        PaymentsPostAuthenticateData, PaymentsPreAuthenticateData, PaymentsResponseData,
        PaymentsSyncData, RawConnectorRequestResponse, RefundFlowData, RefundsData,
        RefundsResponseData, RepeatPaymentData, SessionTokenRequestData, SessionTokenResponseData,
        SetupMandateRequestData,
    },
    errors::{ApiError, ApplicationErrorResponse},
    payment_method_data::{DefaultPCIHolder, PaymentMethodDataTypes, VaultTokenHolder},
    router_data::{ConnectorAuthType, ErrorResponse},
    router_data_v2::RouterDataV2,
    router_response_types,
    types::{
        generate_payment_capture_response, generate_payment_sync_response,
        generate_payment_void_post_capture_response, generate_payment_void_response,
        generate_refund_response, generate_repeat_payment_response,
        generate_setup_mandate_response,
    },
    utils::{ForeignFrom, ForeignTryFrom},
};
use error_stack::ResultExt;
use external_services::service::EventProcessingParams;
use grpc_api_types::payments::{
    payment_method, payment_service_server::PaymentService, DisputeResponse,
    PaymentServiceAuthenticateRequest, PaymentServiceAuthenticateResponse,
    PaymentServiceAuthorizeRequest, PaymentServiceAuthorizeResponse, PaymentServiceCaptureRequest,
    PaymentServiceCaptureResponse, PaymentServiceCreateAccessTokenRequest,
    PaymentServiceCreateAccessTokenResponse, PaymentServiceCreateSessionTokenRequest,
    PaymentServiceCreateSessionTokenResponse, PaymentServiceDisputeRequest,
    PaymentServiceGetRequest, PaymentServiceGetResponse, PaymentServicePostAuthenticateRequest,
    PaymentServicePostAuthenticateResponse, PaymentServicePreAuthenticateRequest,
    PaymentServicePreAuthenticateResponse, PaymentServiceRefundRequest,
    PaymentServiceRegisterRequest, PaymentServiceRegisterResponse,
    PaymentServiceRepeatEverythingRequest, PaymentServiceRepeatEverythingResponse,
    PaymentServiceTransformRequest, PaymentServiceTransformResponse,
    PaymentServiceVoidPostCaptureRequest, PaymentServiceVoidPostCaptureResponse,
    PaymentServiceVoidRequest, PaymentServiceVoidResponse, RefundResponse,
    WebhookTransformationStatus,
};
use hyperswitch_masking::ExposeInterface;
use injector::{TokenData, VaultConnectors};
use interfaces::connector_integration_v2::BoxedConnectorIntegrationV2;
use tracing::info;

use crate::{
    configs::Config,
    error::{IntoGrpcStatus, PaymentAuthorizationError, ReportSwitchExt, ResultExtGrpc},
    implement_connector_operation,
    request::RequestData,
    utils::{self, grpc_logging_wrapper},
};

#[derive(Debug, Clone)]
struct EventParams<'a> {
    _connector_name: &'a str,
    _service_name: &'a str,
    request_id: &'a str,
    lineage_ids: &'a lineage::LineageIds<'a>,
    reference_id: &'a Option<String>,
    shadow_mode: bool,
}

/// Helper function for converting CardDetails to TokenData with structured types
#[derive(Debug, serde::Serialize)]
struct CardTokenData {
    card_number: String,
    cvv: String,
    exp_month: String,
    exp_year: String,
}

trait ToTokenData {
    fn to_token_data(&self) -> TokenData;
    fn to_token_data_with_vault(&self, vault_connector: VaultConnectors) -> TokenData;
}

impl ToTokenData for grpc_api_types::payments::CardDetails {
    fn to_token_data(&self) -> TokenData {
        self.to_token_data_with_vault(VaultConnectors::VGS)
    }

    fn to_token_data_with_vault(&self, vault_connector: VaultConnectors) -> TokenData {
        let card_data = CardTokenData {
            card_number: self
                .card_number
                .as_ref()
                .map(|cn| cn.to_string())
                .unwrap_or_default(),
            cvv: self
                .card_cvc
                .as_ref()
                .map(|cvc| cvc.clone().expose().to_string())
                .unwrap_or_default(),
            exp_month: self
                .card_exp_month
                .as_ref()
                .map(|em| em.clone().expose().to_string())
                .unwrap_or_default(),
            exp_year: self
                .card_exp_year
                .as_ref()
                .map(|ey| ey.clone().expose().to_string())
                .unwrap_or_default(),
        };

        let card_json = serde_json::to_value(card_data).unwrap_or(serde_json::Value::Null);

        TokenData {
            specific_token_data: SecretSerdeValue::new(card_json),
            vault_connector,
        }
    }
}
// Helper trait for payment operations
trait PaymentOperationsInternal {
    async fn internal_void_payment(
        &self,
        request: RequestData<PaymentServiceVoidRequest>,
    ) -> Result<tonic::Response<PaymentServiceVoidResponse>, tonic::Status>;

    async fn internal_void_post_capture(
        &self,
        request: RequestData<PaymentServiceVoidPostCaptureRequest>,
    ) -> Result<tonic::Response<PaymentServiceVoidPostCaptureResponse>, tonic::Status>;

    async fn internal_refund(
        &self,
        request: RequestData<PaymentServiceRefundRequest>,
    ) -> Result<tonic::Response<RefundResponse>, tonic::Status>;

    async fn internal_payment_capture(
        &self,
        request: RequestData<PaymentServiceCaptureRequest>,
    ) -> Result<tonic::Response<PaymentServiceCaptureResponse>, tonic::Status>;

    async fn internal_pre_authenticate(
        &self,
        request: RequestData<PaymentServicePreAuthenticateRequest>,
    ) -> Result<tonic::Response<PaymentServicePreAuthenticateResponse>, tonic::Status>;

    async fn internal_authenticate(
        &self,
        request: RequestData<PaymentServiceAuthenticateRequest>,
    ) -> Result<tonic::Response<PaymentServiceAuthenticateResponse>, tonic::Status>;

    async fn internal_post_authenticate(
        &self,
        request: RequestData<PaymentServicePostAuthenticateRequest>,
    ) -> Result<tonic::Response<PaymentServicePostAuthenticateResponse>, tonic::Status>;
}

#[derive(Clone)]
pub struct Payments {
    pub config: Arc<Config>,
}

impl Payments {
    #[allow(clippy::too_many_arguments)]
    async fn handle_access_token_flow<
        T: PaymentMethodDataTypes
            + Default
            + Eq
            + Debug
            + Send
            + serde::Serialize
            + serde::de::DeserializeOwned
            + Clone
            + Sync
            + domain_types::types::CardConversionHelper<T>
            + 'static,
    >(
        &self,
        connector_data: &ConnectorData<T>,
        cached_access_token: Option<(String, Option<i64>)>,
        payment_flow_data: &PaymentFlowData,
        connector_auth_type: &ConnectorAuthType,
        connector_name: &str,
        service_name: &str,
        event_params: EventParams<'_>,
    ) -> Result<AccessTokenResponseData, tonic::Status> {
        let access_token_data = match cached_access_token {
            Some((token, expires_in)) => {
                // If provided cached token - use it, don't generate new one
                tracing::info!("Using cached access token from Hyperswitch");
                AccessTokenResponseData {
                    access_token: token,
                    token_type: None,
                    expires_in,
                }
            }
            None => {
                // No cached token - generate fresh one
                tracing::info!("No cached access token found, generating new token");

                let access_token_data = Box::pin(self.handle_access_token(
                    connector_data.clone(),
                    payment_flow_data,
                    connector_auth_type.clone(),
                    connector_name,
                    service_name,
                    event_params,
                ))
                .await
                .map_err(|e| {
                    let message = e
                        .error_message
                        .unwrap_or_else(|| "Access token creation failed".to_string());
                    tonic::Status::internal(message)
                })?;

                tracing::info!(
                    "Access token created successfully with expiry: {:?}",
                    access_token_data.expires_in
                );

                access_token_data
            }
        };

        Ok(access_token_data)
    }

    #[allow(clippy::too_many_arguments)]
    async fn process_authorization_internal<
        T: PaymentMethodDataTypes
            + Default
            + Eq
            + Debug
            + Send
            + serde::Serialize
            + serde::de::DeserializeOwned
            + Clone
            + Sync
            + domain_types::types::CardConversionHelper<T>
            + 'static,
    >(
        &self,
        payload: PaymentServiceAuthorizeRequest,
        connector: domain_types::connector_types::ConnectorEnum,
        connector_auth_details: ConnectorAuthType,
        metadata: &MaskedMetadata,
        metadata_payload: &utils::MetadataPayload,
        service_name: &str,
        request_id: &str,
        token_data: Option<TokenData>,
    ) -> Result<PaymentServiceAuthorizeResponse, PaymentAuthorizationError> {
        //get connector data
        let connector_data = ConnectorData::get_connector_by_name(&connector);

        // Get connector integration
        let connector_integration: BoxedConnectorIntegrationV2<
            '_,
            Authorize,
            PaymentFlowData,
            PaymentsAuthorizeData<T>,
            PaymentsResponseData,
        > = connector_data.connector.get_connector_integration_v2();

        // Create common request data
        let payment_flow_data = PaymentFlowData::foreign_try_from((
            payload.clone(),
            self.config.connectors.clone(),
            metadata,
        ))
        .map_err(|err| {
            tracing::error!("Failed to process payment flow data: {:?}", err);
            PaymentAuthorizationError::new(
                grpc_api_types::payments::PaymentStatus::Pending,
                Some("Failed to process payment flow data".to_string()),
                Some("PAYMENT_FLOW_ERROR".to_string()),
                None,
            )
        })?;

        let lineage_ids = &metadata_payload.lineage_ids;
        let reference_id = &metadata_payload.reference_id;
        let should_do_order_create = connector_data.connector.should_do_order_create();

        let payment_flow_data = if should_do_order_create {
            let event_params = EventParams {
                _connector_name: &connector.to_string(),
                _service_name: service_name,
                request_id,
                lineage_ids,
                reference_id,
                shadow_mode: metadata_payload.shadow_mode,
            };

            let order_id = Box::pin(self.handle_order_creation(
                connector_data.clone(),
                &payment_flow_data,
                connector_auth_details.clone(),
                &payload,
                &connector.to_string(),
                service_name,
                event_params,
            ))
            .await?;

            tracing::info!("Order created successfully with order_id: {}", order_id);
            payment_flow_data.set_order_reference_id(Some(order_id))
        } else {
            payment_flow_data
        };

        let should_do_session_token = connector_data.connector.should_do_session_token();

        let payment_flow_data = if should_do_session_token {
            let event_params = EventParams {
                _connector_name: &connector.to_string(),
                _service_name: service_name,
                request_id,
                lineage_ids,
                reference_id,
                shadow_mode: metadata_payload.shadow_mode,
            };

            let payment_session_data = Box::pin(self.handle_session_token(
                connector_data.clone(),
                &payment_flow_data,
                connector_auth_details.clone(),
                &payload,
                &connector.to_string(),
                service_name,
                event_params,
            ))
            .await?;
            tracing::info!(
                "Session Token created successfully with session_id: {}",
                payment_session_data.session_token
            );
            payment_flow_data.set_session_token_id(Some(payment_session_data.session_token))
        } else {
            payment_flow_data
        };

        // Extract access token from Hyperswitch request
        let cached_access_token = payload
            .state
            .as_ref()
            .and_then(|state| state.access_token.as_ref())
            .map(|access| (access.token.clone(), access.expires_in_seconds));

        // Check if connector supports access tokens
        let should_do_access_token = connector_data.connector.should_do_access_token();

        // Conditional token generation - ONLY if not provided in request
        let payment_flow_data = if should_do_access_token {
            let access_token_data = match cached_access_token {
                Some((token, expires_in)) => {
                    // If provided cached token - use it, don't generate new one
                    tracing::info!("Using cached access token from Hyperswitch");
                    Some(AccessTokenResponseData {
                        access_token: token,
                        token_type: None,
                        expires_in,
                    })
                }
                None => {
                    // No cached token - generate fresh one
                    tracing::info!("No cached access token found, generating new token");
                    let event_params = EventParams {
                        _connector_name: &connector.to_string(),
                        _service_name: service_name,
                        request_id,
                        lineage_ids,
                        reference_id,
                        shadow_mode: metadata_payload.shadow_mode,
                    };

                    let access_token_data = Box::pin(self.handle_access_token(
                        connector_data.clone(),
                        &payment_flow_data,
                        connector_auth_details.clone(),
                        &connector.to_string(),
                        service_name,
                        event_params,
                    ))
                    .await?;

                    tracing::info!(
                        "Access token created successfully with expiry: {:?}",
                        access_token_data.expires_in
                    );

                    Some(access_token_data)
                }
            };

            // Store in flow data for connector API calls
            payment_flow_data.set_access_token(access_token_data)
        } else {
            // Connector doesn't support access tokens
            payment_flow_data
        };

        // Extract connector customer ID (if provided by Hyperswitch)
        let cached_connector_customer_id = payload.connector_customer_id.clone();

        // Check if connector supports customer creation
        let should_create_connector_customer =
            connector_data.connector.should_create_connector_customer();

        // Conditional customer creation - ONLY if connector needs it AND no existing customer ID
        let payment_flow_data = if should_create_connector_customer {
            match cached_connector_customer_id {
                Some(_customer_id) => payment_flow_data,
                None => {
                    let event_params = EventParams {
                        _connector_name: &connector.to_string(),
                        _service_name: service_name,
                        request_id,
                        lineage_ids,
                        reference_id,
                        shadow_mode: metadata_payload.shadow_mode,
                    };

                    let connector_customer_response = Box::pin(self.handle_connector_customer(
                        connector_data.clone(),
                        &payment_flow_data,
                        connector_auth_details.clone(),
                        &payload,
                        &connector.to_string(),
                        service_name,
                        event_params,
                    ))
                    .await?;

                    payment_flow_data.set_connector_customer_id(Some(
                        connector_customer_response.connector_customer_id,
                    ))
                }
            }
        } else {
            // Connector doesn't support customer creation
            payment_flow_data
        };

        // Create connector request data
        let payment_authorize_data = PaymentsAuthorizeData::foreign_try_from(payload.clone())
            .map_err(|err| {
                tracing::error!("Failed to process payment authorize data: {:?}", err);
                PaymentAuthorizationError::new(
                    grpc_api_types::payments::PaymentStatus::Pending,
                    Some("Failed to process payment authorize data".to_string()),
                    Some("PAYMENT_AUTHORIZE_DATA_ERROR".to_string()),
                    None,
                )
            })?
            // Set session token from payment flow data if available
            .set_session_token(payment_flow_data.session_token.clone());

        let should_do_payment_method_token =
            connector_data.connector.should_do_payment_method_token(
                payment_flow_data.payment_method,
                payment_authorize_data.payment_method_type,
            );

        let payment_flow_data = if should_do_payment_method_token {
            let event_params = EventParams {
                _connector_name: &connector.to_string(),
                _service_name: service_name,
                request_id,
                lineage_ids,
                reference_id,
                shadow_mode: metadata_payload.shadow_mode,
            };
            let payment_method_token_data = self
                .handle_payment_method_token(
                    connector_data.clone(),
                    &payment_flow_data,
                    connector_auth_details.clone(),
                    event_params,
                    &payment_authorize_data,
                    &connector.to_string(),
                    service_name,
                )
                .await?;
            tracing::info!("Payment Method Token created successfully");
            payment_flow_data.set_payment_method_token(Some(payment_method_token_data.token))
        } else {
            payment_flow_data
        };

        // Construct router data
        let router_data = RouterDataV2::<
            Authorize,
            PaymentFlowData,
            PaymentsAuthorizeData<T>,
            PaymentsResponseData,
        > {
            flow: std::marker::PhantomData,
            resource_common_data: payment_flow_data.clone(),
            connector_auth_type: connector_auth_details.clone(),
            request: payment_authorize_data,
            response: Err(ErrorResponse::default()),
        };

        // Get API tag for the current flow with payment method type from domain layer
        let api_tag = self
            .config
            .api_tags
            .get_tag(FlowName::Authorize, router_data.request.payment_method_type);

        // Create test context if test mode is enabled
        let test_context = self
            .config
            .test
            .create_test_context(request_id)
            .map_err(|e| {
                PaymentAuthorizationError::new(
                    grpc_api_types::payments::PaymentStatus::Pending,
                    Some(format!("Test mode configuration error: {e}")),
                    Some("TEST_CONFIG_ERROR".to_string()),
                    None,
                )
            })?;

        // Execute connector processing
        let event_params = EventProcessingParams {
            connector_name: &connector.to_string(),
            service_name,
            flow_name: FlowName::Authorize,
            event_config: &self.config.events,
            request_id,
            lineage_ids,
            reference_id,
            shadow_mode: metadata_payload.shadow_mode,
        };

        // Execute connector processing
        let response = external_services::service::execute_connector_processing_step(
            &self.config.proxy,
            connector_integration,
            router_data,
            None,
            event_params,
            token_data,
            common_enums::CallConnectorAction::Trigger,
            test_context,
            api_tag,
        )
        .await;

        // Generate response - pass both success and error cases
        let authorize_response = match response {
            Ok(success_response) => domain_types::types::generate_payment_authorize_response(
                success_response,
            )
            .map_err(|err| {
                tracing::error!("Failed to generate authorize response: {:?}", err);
                PaymentAuthorizationError::new(
                    grpc_api_types::payments::PaymentStatus::Pending,
                    Some("Failed to generate authorize response".to_string()),
                    Some("RESPONSE_GENERATION_ERROR".to_string()),
                    None,
                )
            })?,
            Err(error_report) => {
                // Convert error to RouterDataV2 with error response
                let error_router_data = RouterDataV2 {
                    flow: std::marker::PhantomData,
                    resource_common_data: payment_flow_data,
                    connector_auth_type: connector_auth_details,
                    request: PaymentsAuthorizeData::foreign_try_from(payload.clone()).map_err(
                        |err| {
                            tracing::error!(
                                "Failed to process payment authorize data in error path: {:?}",
                                err
                            );
                            PaymentAuthorizationError::new(
                                grpc_api_types::payments::PaymentStatus::Pending,
                                Some(
                                    "Failed to process payment authorize data in error path"
                                        .to_string(),
                                ),
                                Some("PAYMENT_AUTHORIZE_DATA_ERROR".to_string()),
                                None,
                            )
                        },
                    )?,
                    response: Err(ErrorResponse {
                        status_code: 400,
                        code: "CONNECTOR_ERROR".to_string(),
                        message: format!("{error_report}"),
                        reason: None,
                        attempt_status: Some(common_enums::AttemptStatus::Failure),
                        connector_transaction_id: None,
                        network_decline_code: None,
                        network_advice_code: None,
                        network_error_message: None,
                    }),
                };
                domain_types::types::generate_payment_authorize_response::<T>(error_router_data)
                    .map_err(|err| {
                        tracing::error!(
                            "Failed to generate authorize response for connector error: {:?}",
                            err
                        );
                        PaymentAuthorizationError::new(
                            grpc_api_types::payments::PaymentStatus::Pending,
                            Some(format!("Connector error: {error_report}")),
                            Some("CONNECTOR_ERROR".to_string()),
                            None,
                        )
                    })?
            }
        };

        Ok(authorize_response)
    }

    #[allow(clippy::too_many_arguments)]
    async fn handle_order_creation<
        T: PaymentMethodDataTypes
            + Default
            + Eq
            + Debug
            + Send
            + serde::Serialize
            + serde::de::DeserializeOwned
            + Clone
            + Sync
            + domain_types::types::CardConversionHelper<T>,
    >(
        &self,
        connector_data: ConnectorData<T>,
        payment_flow_data: &PaymentFlowData,
        connector_auth_details: ConnectorAuthType,
        payload: &PaymentServiceAuthorizeRequest,
        connector_name: &str,
        service_name: &str,
        event_params: EventParams<'_>,
    ) -> Result<String, PaymentAuthorizationError> {
        // Get connector integration
        let connector_integration: BoxedConnectorIntegrationV2<
            '_,
            CreateOrder,
            PaymentFlowData,
            PaymentCreateOrderData,
            PaymentCreateOrderResponse,
        > = connector_data.connector.get_connector_integration_v2();

        let currency =
            common_enums::Currency::foreign_try_from(payload.currency()).map_err(|e| {
                PaymentAuthorizationError::new(
                    grpc_api_types::payments::PaymentStatus::Pending,
                    Some(format!("Currency conversion failed: {e}")),
                    Some("CURRENCY_ERROR".to_string()),
                    None,
                )
            })?;

        let order_create_data = PaymentCreateOrderData {
            amount: common_utils::types::MinorUnit::new(payload.minor_amount),
            currency,
            integrity_object: None,
            metadata: if payload.metadata.is_empty() {
                None
            } else {
                Some(serde_json::to_value(payload.metadata.clone()).unwrap_or_default())
            },
            webhook_url: payload.webhook_url.clone(),
        };

        let order_router_data = RouterDataV2::<
            CreateOrder,
            PaymentFlowData,
            PaymentCreateOrderData,
            PaymentCreateOrderResponse,
        > {
            flow: std::marker::PhantomData,
            resource_common_data: payment_flow_data.clone(),
            connector_auth_type: connector_auth_details,
            request: order_create_data,
            response: Err(ErrorResponse::default()),
        };

        // Get API tag for CreateOrder flow
        let api_tag = self.config.api_tags.get_tag(FlowName::CreateOrder, None);

        // Create test context if test mode is enabled
        let test_context = self
            .config
            .test
            .create_test_context(event_params.request_id)
            .map_err(|e| {
                PaymentAuthorizationError::new(
                    grpc_api_types::payments::PaymentStatus::Pending,
                    Some(format!("Test mode configuration error: {e}")),
                    Some("TEST_CONFIG_ERROR".to_string()),
                    None,
                )
            })?;

        // Create event processing parameters
        let external_event_params = EventProcessingParams {
            connector_name,
            service_name,
            flow_name: FlowName::CreateOrder,
            event_config: &self.config.events,
            request_id: event_params.request_id,
            lineage_ids: event_params.lineage_ids,
            reference_id: event_params.reference_id,
            shadow_mode: event_params.shadow_mode,
        };

        // Execute connector processing
        let response = Box::pin(
            external_services::service::execute_connector_processing_step(
                &self.config.proxy,
                connector_integration,
                order_router_data,
                None,
                external_event_params,
                None,
                common_enums::CallConnectorAction::Trigger,
                test_context,
                api_tag,
            ),
        )
        .await
        .map_err(
            |e: error_stack::Report<domain_types::errors::ConnectorError>| {
                PaymentAuthorizationError::new(
                    grpc_api_types::payments::PaymentStatus::Pending,
                    Some(format!("Order creation failed: {e}")),
                    Some("ORDER_CREATION_ERROR".to_string()),
                    None,
                )
            },
        )?;

        match response.response {
            Ok(PaymentCreateOrderResponse { order_id, .. }) => Ok(order_id),
            Err(e) => Err(PaymentAuthorizationError::new(
                grpc_api_types::payments::PaymentStatus::Pending,
                Some(e.message.clone()),
                Some(e.code.clone()),
                Some(e.status_code.into()),
            )),
        }
    }
    #[allow(clippy::too_many_arguments)]
    async fn handle_order_creation_for_setup_mandate<
        T: PaymentMethodDataTypes
            + Default
            + Eq
            + Debug
            + Send
            + serde::Serialize
            + serde::de::DeserializeOwned
            + Clone
            + Sync
            + domain_types::types::CardConversionHelper<T>,
    >(
        &self,
        connector_data: ConnectorData<T>,
        payment_flow_data: &PaymentFlowData,
        connector_auth_details: ConnectorAuthType,
        event_params: EventParams<'_>,
        payload: &PaymentServiceRegisterRequest,
        connector_name: &str,
        service_name: &str,
    ) -> Result<String, tonic::Status> {
        // Get connector integration
        let connector_integration: BoxedConnectorIntegrationV2<
            '_,
            CreateOrder,
            PaymentFlowData,
            PaymentCreateOrderData,
            PaymentCreateOrderResponse,
        > = connector_data.connector.get_connector_integration_v2();

        let currency = common_enums::Currency::foreign_try_from(payload.currency())
            .map_err(|e| e.into_grpc_status())?;

        let order_create_data = PaymentCreateOrderData {
            amount: common_utils::types::MinorUnit::new(0),
            currency,
            integrity_object: None,
            metadata: if payload.metadata.is_empty() {
                None
            } else {
                Some(serde_json::to_value(payload.metadata.clone()).unwrap_or_default())
            },
            webhook_url: payload.webhook_url.clone(),
        };

        let order_router_data = RouterDataV2::<
            CreateOrder,
            PaymentFlowData,
            PaymentCreateOrderData,
            PaymentCreateOrderResponse,
        > {
            flow: std::marker::PhantomData,
            resource_common_data: payment_flow_data.clone(),
            connector_auth_type: connector_auth_details,
            request: order_create_data,
            response: Err(ErrorResponse::default()),
        };

        // Get API tag for CreateOrder flow
        let api_tag = self.config.api_tags.get_tag(FlowName::CreateOrder, None);

        // Create test context if test mode is enabled
        let test_context = self
            .config
            .test
            .create_test_context(event_params.request_id)
            .map_err(|e| tonic::Status::internal(format!("Test mode configuration error: {e}")))?;

        // Execute connector processing
        let external_event_params = EventProcessingParams {
            connector_name,
            service_name,
            flow_name: FlowName::CreateOrder,
            event_config: &self.config.events,
            request_id: event_params.request_id,
            lineage_ids: event_params.lineage_ids,
            reference_id: event_params.reference_id,
            shadow_mode: event_params.shadow_mode,
        };

        // Execute connector processing
        let response = Box::pin(
            external_services::service::execute_connector_processing_step(
                &self.config.proxy,
                connector_integration,
                order_router_data,
                None,
                external_event_params,
                None,
                common_enums::CallConnectorAction::Trigger,
                test_context,
                api_tag,
            ),
        )
        .await
        .switch()
        .map_err(|e| e.into_grpc_status())?;

        match response.response {
            Ok(PaymentCreateOrderResponse { order_id, .. }) => Ok(order_id),
            Err(ErrorResponse { message, .. }) => Err(tonic::Status::internal(format!(
                "Order creation error: {message}"
            ))),
        }
    }

    #[allow(clippy::too_many_arguments)]
    async fn handle_session_token<
        T: PaymentMethodDataTypes
            + Default
            + Eq
            + Debug
            + Send
            + serde::Serialize
            + serde::de::DeserializeOwned
            + Clone
            + Sync
            + domain_types::types::CardConversionHelper<T>
            + 'static,
        P: serde::Serialize + Clone,
    >(
        &self,
        connector_data: ConnectorData<T>,
        payment_flow_data: &PaymentFlowData,
        connector_auth_details: ConnectorAuthType,
        payload: &P,
        connector_name: &str,
        service_name: &str,
        event_params: EventParams<'_>,
    ) -> Result<SessionTokenResponseData, PaymentAuthorizationError>
    where
        SessionTokenRequestData: ForeignTryFrom<P, Error = ApplicationErrorResponse>,
    {
        // Get connector integration
        let connector_integration: BoxedConnectorIntegrationV2<
            '_,
            CreateSessionToken,
            PaymentFlowData,
            SessionTokenRequestData,
            SessionTokenResponseData,
        > = connector_data.connector.get_connector_integration_v2();

        // Create session token request data using try_from_foreign
        let session_token_request_data = SessionTokenRequestData::foreign_try_from(payload.clone())
            .map_err(|e| {
                PaymentAuthorizationError::new(
                    grpc_api_types::payments::PaymentStatus::Pending,
                    Some(format!("Session Token creation failed: {e}")),
                    Some("SESSION_TOKEN_CREATION_ERROR".to_string()),
                    Some(400), // Bad Request - client data issue
                )
            })?;

        let session_token_router_data = RouterDataV2::<
            CreateSessionToken,
            PaymentFlowData,
            SessionTokenRequestData,
            SessionTokenResponseData,
        > {
            flow: std::marker::PhantomData,
            resource_common_data: payment_flow_data.clone(),
            connector_auth_type: connector_auth_details,
            request: session_token_request_data,
            response: Err(ErrorResponse::default()),
        };

        // Get API tag for CreateSessionToken flow with payment method type if available
        let api_tag = self
            .config
            .api_tags
            .get_tag(FlowName::CreateSessionToken, None);

        // Create test context if test mode is enabled
        let test_context = self
            .config
            .test
            .create_test_context(event_params.request_id)
            .map_err(|e| {
                PaymentAuthorizationError::new(
                    grpc_api_types::payments::PaymentStatus::Pending,
                    Some(format!("Test mode configuration error: {e}")),
                    Some("TEST_CONFIG_ERROR".to_string()),
                    None,
                )
            })?;

        // Create event processing parameters
        let external_event_params = EventProcessingParams {
            connector_name,
            service_name,
            flow_name: FlowName::CreateSessionToken,
            event_config: &self.config.events,
            request_id: event_params.request_id,
            lineage_ids: event_params.lineage_ids,
            reference_id: event_params.reference_id,
            shadow_mode: event_params.shadow_mode,
        };

        // Execute connector processing
        let response = Box::pin(
            external_services::service::execute_connector_processing_step(
                &self.config.proxy,
                connector_integration,
                session_token_router_data,
                None,
                external_event_params,
                None,
                common_enums::CallConnectorAction::Trigger,
<<<<<<< HEAD
=======
                test_context,
                api_tag,
>>>>>>> e518f59b
            ),
        )
        .await
        .switch()
        .map_err(|e: error_stack::Report<ApplicationErrorResponse>| {
            PaymentAuthorizationError::new(
                grpc_api_types::payments::PaymentStatus::Pending,
                Some(format!("Session Token creation failed: {e}")),
                Some("SESSION_TOKEN_CREATION_ERROR".to_string()),
                Some(500), // Internal Server Error - connector processing failed
            )
        })?;

        match response.response {
            Ok(session_token_data) => {
                tracing::info!(
                    "Session token created successfully: {}",
                    session_token_data.session_token
                );
                Ok(session_token_data)
            }
            Err(ErrorResponse {
                message,
                status_code,
                ..
            }) => Err(PaymentAuthorizationError::new(
                grpc_api_types::payments::PaymentStatus::Pending,
                Some(format!("Session Token creation failed: {message}")),
                Some("SESSION_TOKEN_CREATION_ERROR".to_string()),
                Some(status_code.into()), // Use actual status code from ErrorResponse
            )),
        }
    }

    #[allow(clippy::too_many_arguments)]
    async fn handle_access_token<
        T: PaymentMethodDataTypes
            + Default
            + Eq
            + Debug
            + Send
            + serde::Serialize
            + serde::de::DeserializeOwned
            + Clone
            + Sync
            + domain_types::types::CardConversionHelper<T>
            + 'static,
    >(
        &self,
        connector_data: ConnectorData<T>,
        payment_flow_data: &PaymentFlowData,
        connector_auth_details: ConnectorAuthType,
        connector_name: &str,
        service_name: &str,
        event_params: EventParams<'_>,
    ) -> Result<AccessTokenResponseData, PaymentAuthorizationError>
    where
        AccessTokenRequestData:
            for<'a> ForeignTryFrom<&'a ConnectorAuthType, Error = ApplicationErrorResponse>,
    {
        // Get connector integration for CreateAccessToken flow
        let connector_integration: BoxedConnectorIntegrationV2<
            '_,
            CreateAccessToken,
            PaymentFlowData,
            AccessTokenRequestData,
            AccessTokenResponseData,
        > = connector_data.connector.get_connector_integration_v2();

        // Create access token request data - grant type determined by connector
        let access_token_request_data = AccessTokenRequestData::foreign_try_from(
            &connector_auth_details, // Contains connector-specific auth details
        )
        .map_err(|e| {
            PaymentAuthorizationError::new(
                grpc_api_types::payments::PaymentStatus::Pending,
                Some(format!("Failed to create access token request: {e}")),
                Some("ACCESS_TOKEN_REQUEST_ERROR".to_string()),
                Some(400),
            )
        })?;

        // Create router data for access token flow
        let access_token_router_data = RouterDataV2::<
            CreateAccessToken,
            PaymentFlowData,
            AccessTokenRequestData,
            AccessTokenResponseData,
        > {
            flow: std::marker::PhantomData,
            resource_common_data: payment_flow_data.clone(),
            connector_auth_type: connector_auth_details,
            request: access_token_request_data,
            response: Err(ErrorResponse::default()),
        };

        // Get API tag for CreateAccessToken flow with payment method type if available
        let api_tag = self
            .config
            .api_tags
            .get_tag(FlowName::CreateAccessToken, None);

        // Create test context if test mode is enabled
        let test_context = self
            .config
            .test
            .create_test_context(event_params.request_id)
            .map_err(|e| {
                PaymentAuthorizationError::new(
                    grpc_api_types::payments::PaymentStatus::Pending,
                    Some(format!("Test mode configuration error: {e}")),
                    Some("TEST_CONFIG_ERROR".to_string()),
                    None,
                )
            })?;

        // Execute connector processing
        let external_event_params = EventProcessingParams {
            connector_name,
            service_name,
            flow_name: FlowName::CreateAccessToken,
            event_config: &self.config.events,
            request_id: event_params.request_id,
            lineage_ids: event_params.lineage_ids,
            reference_id: event_params.reference_id,
            shadow_mode: event_params.shadow_mode,
        };

        let response = Box::pin(
            external_services::service::execute_connector_processing_step(
                &self.config.proxy,
                connector_integration,
                access_token_router_data,
                None,
                external_event_params,
                None,
                common_enums::CallConnectorAction::Trigger,
<<<<<<< HEAD
=======
                test_context,
                api_tag,
>>>>>>> e518f59b
            ),
        )
        .await
        .switch()
        .map_err(|e: error_stack::Report<ApplicationErrorResponse>| {
            PaymentAuthorizationError::new(
                grpc_api_types::payments::PaymentStatus::Pending,
                Some(format!("Access Token creation failed: {e}")),
                Some("ACCESS_TOKEN_CREATION_ERROR".to_string()),
                Some(500),
            )
        })?;

        match response.response {
            Ok(access_token_data) => {
                tracing::info!(
                    "Access token created successfully with expiry: {:?}",
                    access_token_data.expires_in
                );
                Ok(access_token_data)
            }
            Err(ErrorResponse {
                message,
                status_code,
                ..
            }) => Err(PaymentAuthorizationError::new(
                grpc_api_types::payments::PaymentStatus::Pending,
                Some(format!("Access Token creation failed: {message}")),
                Some("ACCESS_TOKEN_CREATION_ERROR".to_string()),
                Some(status_code.into()),
            )),
        }
    }

    #[allow(clippy::too_many_arguments)]
    async fn handle_connector_customer<
        T: PaymentMethodDataTypes
            + Default
            + Eq
            + Debug
            + Send
            + serde::Serialize
            + serde::de::DeserializeOwned
            + Clone
            + Sync
            + domain_types::types::CardConversionHelper<T>
            + 'static,
    >(
        &self,
        connector_data: ConnectorData<T>,
        payment_flow_data: &PaymentFlowData,
        connector_auth_details: ConnectorAuthType,
        payload: &PaymentServiceAuthorizeRequest,
        connector_name: &str,
        service_name: &str,
        event_params: EventParams<'_>,
    ) -> Result<ConnectorCustomerResponse, PaymentAuthorizationError> {
        // Get connector integration for CreateConnectorCustomer flow
        let connector_integration: BoxedConnectorIntegrationV2<
            '_,
            CreateConnectorCustomer,
            PaymentFlowData,
            ConnectorCustomerData,
            ConnectorCustomerResponse,
        > = connector_data.connector.get_connector_integration_v2();

        // Create connector customer request data using ForeignTryFrom
        let connector_customer_request_data =
            ConnectorCustomerData::foreign_try_from(payload.clone()).map_err(|err| {
                tracing::error!("Failed to process connector customer data: {:?}", err);
                PaymentAuthorizationError::new(
                    grpc_api_types::payments::PaymentStatus::Pending,
                    Some("Failed to process connector customer data".to_string()),
                    Some("CONNECTOR_CUSTOMER_DATA_ERROR".to_string()),
                    None,
                )
            })?;

        // Create router data for connector customer flow
        let connector_customer_router_data = RouterDataV2::<
            CreateConnectorCustomer,
            PaymentFlowData,
            ConnectorCustomerData,
            ConnectorCustomerResponse,
        > {
            flow: std::marker::PhantomData,
            resource_common_data: payment_flow_data.clone(),
            connector_auth_type: connector_auth_details,
            request: connector_customer_request_data,
            response: Err(ErrorResponse::default()),
        };

        // Get API tag for CreateConnectorCustomer flow
        let api_tag = self
            .config
            .api_tags
            .get_tag(FlowName::CreateConnectorCustomer, None);

        // Create test context if test mode is enabled
        let test_context = self
            .config
            .test
            .create_test_context(event_params.request_id)
            .map_err(|e| {
                PaymentAuthorizationError::new(
                    grpc_api_types::payments::PaymentStatus::Pending,
                    Some(format!("Test mode configuration error: {e}")),
                    Some("TEST_CONFIG_ERROR".to_string()),
                    None,
                )
            })?;

        // Execute connector processing
        let external_event_params = EventProcessingParams {
            connector_name,
            service_name,
            flow_name: FlowName::CreateConnectorCustomer,
            event_config: &self.config.events,
            request_id: event_params.request_id,
            lineage_ids: event_params.lineage_ids,
            reference_id: event_params.reference_id,
            shadow_mode: event_params.shadow_mode,
        };

        let response = Box::pin(
            external_services::service::execute_connector_processing_step(
                &self.config.proxy,
                connector_integration,
                connector_customer_router_data,
                None,
                external_event_params,
                None,
                common_enums::CallConnectorAction::Trigger,
                test_context,
                api_tag,
            ),
        )
        .await
        .switch()
        .map_err(|e: error_stack::Report<ApplicationErrorResponse>| {
            PaymentAuthorizationError::new(
                grpc_api_types::payments::PaymentStatus::Pending,
                Some(format!("Connector customer creation failed: {e}")),
                Some("CONNECTOR_CUSTOMER_CREATION_ERROR".to_string()),
                Some(500),
            )
        })?;

        match response.response {
            Ok(connector_customer_data) => Ok(connector_customer_data),
            Err(ErrorResponse {
                message,
                status_code,
                ..
            }) => Err(PaymentAuthorizationError::new(
                grpc_api_types::payments::PaymentStatus::Pending,
                Some(format!("Connector customer creation failed: {message}")),
                Some("CONNECTOR_CUSTOMER_CREATION_ERROR".to_string()),
                Some(status_code.into()),
            )),
        }
    }

    #[allow(clippy::too_many_arguments)]
    async fn handle_connector_customer_for_setup_mandate<
        T: PaymentMethodDataTypes
            + Default
            + Eq
            + Debug
            + Send
            + serde::Serialize
            + serde::de::DeserializeOwned
            + Clone
            + Sync
            + domain_types::types::CardConversionHelper<T>
            + 'static,
    >(
        &self,
        connector_data: ConnectorData<T>,
        payment_flow_data: &PaymentFlowData,
        connector_auth_details: ConnectorAuthType,
        payload: &PaymentServiceRegisterRequest,
        connector_name: &str,
        service_name: &str,
        event_params: EventParams<'_>,
    ) -> Result<ConnectorCustomerResponse, tonic::Status> {
        // Get connector integration for CreateConnectorCustomer flow
        let connector_integration: BoxedConnectorIntegrationV2<
            '_,
            CreateConnectorCustomer,
            PaymentFlowData,
            ConnectorCustomerData,
            ConnectorCustomerResponse,
        > = connector_data.connector.get_connector_integration_v2();

        // Create connector customer request data using ForeignTryFrom
        let connector_customer_request_data =
            ConnectorCustomerData::foreign_try_from(payload.clone()).map_err(|err| {
                tracing::error!("Failed to process connector customer data: {:?}", err);
                tonic::Status::internal(format!("Failed to process connector customer data: {err}"))
            })?;

        // Create router data for connector customer flow
        let connector_customer_router_data = RouterDataV2::<
            CreateConnectorCustomer,
            PaymentFlowData,
            ConnectorCustomerData,
            ConnectorCustomerResponse,
        > {
            flow: std::marker::PhantomData,
            resource_common_data: payment_flow_data.clone(),
            connector_auth_type: connector_auth_details,
            request: connector_customer_request_data,
            response: Err(ErrorResponse::default()),
        };

        // Get API tag for CreateConnectorCustomer flow
        let api_tag = self
            .config
            .api_tags
            .get_tag(FlowName::CreateConnectorCustomer, None);

        // Create test context if test mode is enabled
        let test_context = self
            .config
            .test
            .create_test_context(event_params.request_id)
            .map_err(|e| tonic::Status::internal(format!("Test mode configuration error: {e}")))?;

        // Execute connector processing
        let external_event_params = EventProcessingParams {
            connector_name,
            service_name,
            flow_name: FlowName::CreateConnectorCustomer,
            event_config: &self.config.events,
            request_id: event_params.request_id,
            lineage_ids: event_params.lineage_ids,
            reference_id: event_params.reference_id,
            shadow_mode: event_params.shadow_mode,
        };

        let response = Box::pin(
            external_services::service::execute_connector_processing_step(
                &self.config.proxy,
                connector_integration,
                connector_customer_router_data,
                None,
                external_event_params,
                None,
                common_enums::CallConnectorAction::Trigger,
                test_context,
                api_tag,
            ),
        )
        .await
        .switch()
        .map_err(|e: error_stack::Report<ApplicationErrorResponse>| {
            tonic::Status::internal(format!("Connector customer creation failed: {e}"))
        })?;

        match response.response {
            Ok(connector_customer_data) => Ok(connector_customer_data),
            Err(ErrorResponse {
                message,
                status_code,
                ..
            }) => Err(tonic::Status::internal(format!(
                "Connector customer creation failed: {message} (status: {status_code})"
            ))),
        }
    }

    #[allow(clippy::too_many_arguments)]
    async fn handle_payment_method_token<
        T: PaymentMethodDataTypes
            + Default
            + Eq
            + Debug
            + Send
            + serde::Serialize
            + serde::de::DeserializeOwned
            + Clone
            + Sync
            + domain_types::types::CardConversionHelper<T>,
    >(
        &self,
        connector_data: ConnectorData<T>,
        payment_flow_data: &PaymentFlowData,
        connector_auth_details: ConnectorAuthType,
        event_params: EventParams<'_>,
        payment_authorize_data: &PaymentsAuthorizeData<T>,
        connector_name: &str,
        service_name: &str,
    ) -> Result<PaymentMethodTokenResponse, PaymentAuthorizationError> {
        // Get connector integration
        let connector_integration: BoxedConnectorIntegrationV2<
            '_,
            PaymentMethodToken,
            PaymentFlowData,
            PaymentMethodTokenizationData<T>,
            PaymentMethodTokenResponse,
        > = connector_data.connector.get_connector_integration_v2();

        let payment_method_tokenization_data =
            PaymentMethodTokenizationData::from(payment_authorize_data);

        let payment_method_token_router_data = RouterDataV2::<
            PaymentMethodToken,
            PaymentFlowData,
            PaymentMethodTokenizationData<T>,
            PaymentMethodTokenResponse,
        > {
            flow: std::marker::PhantomData,
            resource_common_data: payment_flow_data.clone(),
            connector_auth_type: connector_auth_details,
            request: payment_method_tokenization_data,
            response: Err(ErrorResponse::default()),
        };

        // Get API tag for PaymentMethodToken flow
        let api_tag = self
            .config
            .api_tags
            .get_tag(FlowName::PaymentMethodToken, None);

        // Create test context if test mode is enabled
        let test_context = self
            .config
            .test
            .create_test_context(event_params.request_id)
            .map_err(|e| {
                PaymentAuthorizationError::new(
                    grpc_api_types::payments::PaymentStatus::Pending,
                    Some(format!("Test mode configuration error: {e}")),
                    Some("TEST_CONFIG_ERROR".to_string()),
                    None,
                )
            })?;

        // Execute connector processing
        let external_event_params = EventProcessingParams {
            connector_name,
            service_name,
            flow_name: FlowName::PaymentMethodToken,
            event_config: &self.config.events,
            request_id: event_params.request_id,
            lineage_ids: event_params.lineage_ids,
            reference_id: event_params.reference_id,
            shadow_mode: event_params.shadow_mode,
        };
        let response = external_services::service::execute_connector_processing_step(
            &self.config.proxy,
            connector_integration,
            payment_method_token_router_data,
            None,
            external_event_params,
            None,
            common_enums::CallConnectorAction::Trigger,
            test_context,
            api_tag,
        )
        .await
        .switch()
        .map_err(|e: error_stack::Report<ApplicationErrorResponse>| {
            PaymentAuthorizationError::new(
                grpc_api_types::payments::PaymentStatus::Pending,
                Some(format!("Payment Method Token creation failed: {e}")),
                Some("PAYMENT_METHOD_TOKEN_CREATION_ERROR".to_string()),
                Some(500),
            )
        })?;

        match response.response {
            Ok(payment_method_token_data) => {
                tracing::info!("Payment method token created successfully");
                Ok(payment_method_token_data)
            }
            Err(ErrorResponse {
                message,
                status_code,
                ..
            }) => Err(PaymentAuthorizationError::new(
                grpc_api_types::payments::PaymentStatus::Pending,
                Some(format!("Payment Method Token creation failed: {message}")),
                Some("PAYMENT_METHOD_TOKEN_CREATION_ERROR".to_string()),
                Some(status_code.into()),
            )),
        }
    }
}

impl PaymentOperationsInternal for Payments {
    implement_connector_operation!(
        fn_name: internal_void_payment,
        log_prefix: "PAYMENT_VOID",
        request_type: PaymentServiceVoidRequest,
        response_type: PaymentServiceVoidResponse,
        flow_marker: Void,
        resource_common_data_type: PaymentFlowData,
        request_data_type: PaymentVoidData,
        response_data_type: PaymentsResponseData,
        request_data_constructor: PaymentVoidData::foreign_try_from,
        common_flow_data_constructor: PaymentFlowData::foreign_try_from,
        generate_response_fn: generate_payment_void_response,
        all_keys_required: None
    );

    implement_connector_operation!(
        fn_name: internal_refund,
        log_prefix: "REFUND",
        request_type: PaymentServiceRefundRequest,
        response_type: RefundResponse,
        flow_marker: Refund,
        resource_common_data_type: RefundFlowData,
        request_data_type: RefundsData,
        response_data_type: RefundsResponseData,
        request_data_constructor: RefundsData::foreign_try_from,
        common_flow_data_constructor: RefundFlowData::foreign_try_from,
        generate_response_fn: generate_refund_response,
        all_keys_required: None
    );

    implement_connector_operation!(
        fn_name: internal_payment_capture,
        log_prefix: "PAYMENT_CAPTURE",
        request_type: PaymentServiceCaptureRequest,
        response_type: PaymentServiceCaptureResponse,
        flow_marker: Capture,
        resource_common_data_type: PaymentFlowData,
        request_data_type: PaymentsCaptureData,
        response_data_type: PaymentsResponseData,
        request_data_constructor: PaymentsCaptureData::foreign_try_from,
        common_flow_data_constructor: PaymentFlowData::foreign_try_from,
        generate_response_fn: generate_payment_capture_response,
        all_keys_required: None
    );

    implement_connector_operation!(
        fn_name: internal_pre_authenticate,
        log_prefix: "PRE_AUTHENTICATE",
        request_type: PaymentServicePreAuthenticateRequest,
        response_type: PaymentServicePreAuthenticateResponse,
        flow_marker: PreAuthenticate,
        resource_common_data_type: PaymentFlowData,
        request_data_type: PaymentsPreAuthenticateData<DefaultPCIHolder>,
        response_data_type: PaymentsResponseData,
        request_data_constructor: PaymentsPreAuthenticateData::foreign_try_from,
        common_flow_data_constructor: PaymentFlowData::foreign_try_from,
        generate_response_fn: generate_payment_pre_authenticate_response,
        all_keys_required: None
    );

    implement_connector_operation!(
        fn_name: internal_authenticate,
        log_prefix: "AUTHENTICATE",
        request_type: PaymentServiceAuthenticateRequest,
        response_type: PaymentServiceAuthenticateResponse,
        flow_marker: Authenticate,
        resource_common_data_type: PaymentFlowData,
        request_data_type: PaymentsAuthenticateData<DefaultPCIHolder>,
        response_data_type: PaymentsResponseData,
        request_data_constructor: PaymentsAuthenticateData::foreign_try_from,
        common_flow_data_constructor: PaymentFlowData::foreign_try_from,
        generate_response_fn: generate_payment_authenticate_response,
        all_keys_required: None
    );

    implement_connector_operation!(
        fn_name: internal_post_authenticate,
        log_prefix: "POST_AUTHENTICATE",
        request_type: PaymentServicePostAuthenticateRequest,
        response_type: PaymentServicePostAuthenticateResponse,
        flow_marker: PostAuthenticate,
        resource_common_data_type: PaymentFlowData,
        request_data_type: PaymentsPostAuthenticateData<DefaultPCIHolder>,
        response_data_type: PaymentsResponseData,
        request_data_constructor: PaymentsPostAuthenticateData::foreign_try_from,
        common_flow_data_constructor: PaymentFlowData::foreign_try_from,
        generate_response_fn: generate_payment_post_authenticate_response,
        all_keys_required: None
    );

    implement_connector_operation!(
        fn_name: internal_void_post_capture,
        log_prefix: "PAYMENT_VOID_POST_CAPTURE",
        request_type: PaymentServiceVoidPostCaptureRequest,
        response_type: PaymentServiceVoidPostCaptureResponse,
        flow_marker: VoidPC,
        resource_common_data_type: PaymentFlowData,
        request_data_type: PaymentsCancelPostCaptureData,
        response_data_type: PaymentsResponseData,
        request_data_constructor: PaymentsCancelPostCaptureData::foreign_try_from,
        common_flow_data_constructor: PaymentFlowData::foreign_try_from,
        generate_response_fn: generate_payment_void_post_capture_response,
        all_keys_required: None
    );
}

#[tonic::async_trait]
impl PaymentService for Payments {
    #[tracing::instrument(
        name = "payment_authorize",
        fields(
            name = common_utils::consts::NAME,
            service_name = tracing::field::Empty,
            service_method = FlowName::Authorize.as_str(),
            request_body = tracing::field::Empty,
            response_body = tracing::field::Empty,
            error_message = tracing::field::Empty,
            merchant_id = tracing::field::Empty,
            gateway = tracing::field::Empty,
            request_id = tracing::field::Empty,
            status_code = tracing::field::Empty,
            message_ = "Golden Log Line (incoming)",
            response_time = tracing::field::Empty,
            tenant_id = tracing::field::Empty,
            flow = FlowName::Authorize.as_str(),
            flow_specific_fields.status = tracing::field::Empty,
        )
        skip(self, request)
    )]
    async fn authorize(
        &self,
        request: tonic::Request<PaymentServiceAuthorizeRequest>,
    ) -> Result<tonic::Response<PaymentServiceAuthorizeResponse>, tonic::Status> {
        info!("PAYMENT_AUTHORIZE_FLOW: initiated");
        let service_name = request
            .extensions()
            .get::<String>()
            .cloned()
            .unwrap_or_else(|| "PaymentService".to_string());
        grpc_logging_wrapper(request, &service_name, self.config.clone(), FlowName::Authorize, |request_data| {
            let service_name = service_name.clone();
            Box::pin(async move {
                let metadata_payload = request_data.extracted_metadata;
                let metadata = &request_data.masked_metadata;
                let payload = request_data.payload;

                let authorize_response = match payload.payment_method.as_ref() {
                    Some(pm) => {
                        match pm.payment_method.as_ref() {
                            Some(payment_method::PaymentMethod::Card(card_details)) => {
                                match &card_details.card_type {
                                    Some(grpc_api_types::payments::card_payment_method_type::CardType::CreditProxy(proxy_card_details)) | Some(grpc_api_types::payments::card_payment_method_type::CardType::DebitProxy(proxy_card_details)) => {
                                        let token_data = proxy_card_details.to_token_data();
                                        match Box::pin(self.process_authorization_internal::<VaultTokenHolder>(
                                            payload.clone(),
                                            metadata_payload.connector,
                                            metadata_payload.connector_auth_type.clone(),
                                            metadata,
                                            &metadata_payload,
                                            &service_name,
                                            &metadata_payload.request_id,
                                            Some(token_data),
                                        ))
                                        .await
                                        {
                                            Ok(response) => {
                                                tracing::info!("INJECTOR: Authorization completed successfully with injector");
                                                response
                                            },
                                            Err(error_response) => {
                                                tracing::error!("INJECTOR: Authorization failed with injector - error: {:?}", error_response);
                                                PaymentServiceAuthorizeResponse::from(error_response)
                                            },
                                        }
                                    }
                                    _ => {
                                        tracing::info!("REGULAR: Processing regular payment (no injector)");
                                        match Box::pin(self.process_authorization_internal::<DefaultPCIHolder>(
                                            payload.clone(),
                                            metadata_payload.connector,
                                            metadata_payload.connector_auth_type.clone(),
                                            metadata,
                                            &metadata_payload,
                                            &service_name,
                                            &metadata_payload.request_id,
                                            None,
                                        ))
                                        .await
                                        {
                                            Ok(response) => {
                                                tracing::info!("REGULAR: Authorization completed successfully without injector");
                                                response
                                            },
                                            Err(error_response) => {
                                                tracing::error!("REGULAR: Authorization failed without injector - error: {:?}", error_response);
                                                PaymentServiceAuthorizeResponse::from(error_response)
                                            },
                                        }
                                    }
                                }
                            }
                            _ => {
                                match Box::pin(self.process_authorization_internal::<DefaultPCIHolder>(
                                    payload.clone(),
                                    metadata_payload.connector,
                                    metadata_payload.connector_auth_type.clone(),
                                    metadata,
                                    &metadata_payload,
                                    &service_name,
                                    &metadata_payload.request_id,
                                    None,
                                ))
                                .await
                                {
                                    Ok(response) => response,
                                    Err(error_response) => PaymentServiceAuthorizeResponse::from(error_response),
                                }
                            }
                        }
                    }
                    _ => {
                        match Box::pin(self.process_authorization_internal::<DefaultPCIHolder>(
                            payload.clone(),
                            metadata_payload.connector,
                            metadata_payload.connector_auth_type.clone(),
                            metadata,
                            &metadata_payload,
                            &service_name,
                            &metadata_payload.request_id,
                            None,
                        ))
                        .await
                        {
                            Ok(response) => response,
                            Err(error_response) => PaymentServiceAuthorizeResponse::from(error_response),
                        }
                    }
                };

                Ok(tonic::Response::new(authorize_response))
            })
        })
        .await
    }

    #[tracing::instrument(
        name = "payment_sync",
        fields(
            name = common_utils::consts::NAME,
            service_name = common_utils::consts::PAYMENT_SERVICE_NAME,
            service_method = FlowName::Psync.as_str(),
            request_body = tracing::field::Empty,
            response_body = tracing::field::Empty,
            error_message = tracing::field::Empty,
            merchant_id = tracing::field::Empty,
            gateway = tracing::field::Empty,
            request_id = tracing::field::Empty,
            status_code = tracing::field::Empty,
            message = "Golden Log Line (incoming)",
            response_time = tracing::field::Empty,
            tenant_id = tracing::field::Empty,
            flow = FlowName::Psync.as_str(),
            flow_specific_fields.status = tracing::field::Empty,
        )
        skip(self, request)
    )]
    async fn get(
        &self,
        request: tonic::Request<PaymentServiceGetRequest>,
    ) -> Result<tonic::Response<PaymentServiceGetResponse>, tonic::Status> {
        info!("PAYMENT_SYNC_FLOW: initiated");
        let service_name = request
            .extensions()
            .get::<String>()
            .cloned()
            .unwrap_or_else(|| "PaymentService".to_string());

        grpc_logging_wrapper(
            request,
            &service_name,
            self.config.clone(),
            FlowName::Psync,
            |request_data| {
                let service_name = service_name.clone();
                Box::pin(async move {
                    let metadata_payload = request_data.extracted_metadata;
                    let utils::MetadataPayload {
                        connector,
                        ref request_id,
                        ref lineage_ids,
                        ref reference_id,
                        ..
                    } = metadata_payload;
                    let payload = request_data.payload;

                    // Get connector data
                    let connector_data: ConnectorData<DefaultPCIHolder> =
                        ConnectorData::get_connector_by_name(&connector);

                    // Get connector integration
                    let connector_integration: BoxedConnectorIntegrationV2<
                        '_,
                        PSync,
                        PaymentFlowData,
                        PaymentsSyncData,
                        PaymentsResponseData,
                    > = connector_data.connector.get_connector_integration_v2();

                    // Create connector request data
                    let payments_sync_data =
                        PaymentsSyncData::foreign_try_from(payload.clone()).into_grpc_status()?;

                    // Create common request data
                    let payment_flow_data = PaymentFlowData::foreign_try_from((
                        payload.clone(),
                        self.config.connectors.clone(),
                        &request_data.masked_metadata,
                    ))
                    .into_grpc_status()?;

                    // Extract access token from Hyperswitch request
                    let cached_access_token = payload
                        .state
                        .as_ref()
                        .and_then(|state| state.access_token.as_ref())
                        .map(|access| (access.token.clone(), access.expires_in_seconds));

                    // Check if connector supports access tokens
                    let should_do_access_token = connector_data.connector.should_do_access_token();

                    // Conditional token generation - ONLY if not provided in request
                    let payment_flow_data = if should_do_access_token {
                        let event_params = EventParams {
                            _connector_name: &connector.to_string(),
                            _service_name: &service_name,
                            request_id,
                            lineage_ids,
                            reference_id,
                            shadow_mode: metadata_payload.shadow_mode,
                        };

                        let access_token_data = self
                            .handle_access_token_flow(
                                &connector_data,
                                cached_access_token,
                                &payment_flow_data,
                                &metadata_payload.connector_auth_type,
                                &connector.to_string(),
                                &service_name,
                                event_params,
                            )
                            .await?;

                        // Store in flow data for connector API calls
                        payment_flow_data.set_access_token(Some(access_token_data))
                    } else {
                        // Connector doesn't support access tokens
                        payment_flow_data
                    };

                    // Create router data
                    let router_data = RouterDataV2::<
                        PSync,
                        PaymentFlowData,
                        PaymentsSyncData,
                        PaymentsResponseData,
                    > {
                        flow: std::marker::PhantomData,
                        resource_common_data: payment_flow_data,
                        connector_auth_type: metadata_payload.connector_auth_type.clone(),
                        request: payments_sync_data.clone(),
                        response: Err(ErrorResponse::default()),
                    };

                    // Execute connector processing
                    let flow_name = utils::flow_marker_to_flow_name::<PSync>();

                    // Get API tag for the current flow with payment method type
                    let api_tag = self
                        .config
                        .api_tags
                        .get_tag(flow_name, payments_sync_data.payment_method_type);

                    // Create test context if test mode is enabled
                    let test_context = self
                        .config
                        .test
                        .create_test_context(&metadata_payload.request_id)
                        .map_err(|e| {
                            tonic::Status::internal(format!("Test mode configuration error: {e}"))
                        })?;

                    let event_params = EventProcessingParams {
                        connector_name: &metadata_payload.connector.to_string(),
                        service_name: &service_name,
                        flow_name,
                        event_config: &self.config.events,
                        request_id: &metadata_payload.request_id,
                        lineage_ids: &metadata_payload.lineage_ids,
                        reference_id: &metadata_payload.reference_id,
                        shadow_mode: metadata_payload.shadow_mode,
                    };

                    let consume_or_trigger_flow = match payload.handle_response {
                        Some(resource_object) => {
                            common_enums::CallConnectorAction::HandleResponse(resource_object)
                        }
                        None => common_enums::CallConnectorAction::Trigger,
                    };

                    let response_result = Box::pin(
                        external_services::service::execute_connector_processing_step(
                            &self.config.proxy,
                            connector_integration,
                            router_data,
                            None,
                            event_params,
                            None,
                            consume_or_trigger_flow,
                            test_context,
                            api_tag,
                        ),
                    )
                    .await
                    .switch()
                    .into_grpc_status()?;

                    // Generate response
                    let final_response =
                        generate_payment_sync_response(response_result).into_grpc_status()?;
                    Ok(tonic::Response::new(final_response))
                })
            },
        )
        .await
    }

    #[tracing::instrument(
        name = "payment_void",
        fields(
            name = common_utils::consts::NAME,
            service_name = common_utils::consts::PAYMENT_SERVICE_NAME,
            service_method = FlowName::Void.as_str(),
            request_body = tracing::field::Empty,
            response_body = tracing::field::Empty,
            error_message = tracing::field::Empty,
            merchant_id = tracing::field::Empty,
            gateway = tracing::field::Empty,
            request_id = tracing::field::Empty,
            status_code = tracing::field::Empty,
            message_ = "Golden Log Line (incoming)",
            response_time = tracing::field::Empty,
            tenant_id = tracing::field::Empty,
            flow = FlowName::Void.as_str(),
            flow_specific_fields.status = tracing::field::Empty,
        )
        skip(self, request)
    )]
    async fn void(
        &self,
        request: tonic::Request<PaymentServiceVoidRequest>,
    ) -> Result<tonic::Response<PaymentServiceVoidResponse>, tonic::Status> {
        info!("PAYMENT_VOID_FLOW: initiated");
        let service_name = request
            .extensions()
            .get::<String>()
            .cloned()
            .unwrap_or_else(|| "PaymentService".to_string());
        grpc_logging_wrapper(
            request,
            &service_name,
            self.config.clone(),
            FlowName::Void,
            |mut request_data| {
                let service_name = service_name.clone();
                Box::pin(async move {
                    let metadata_payload = &request_data.extracted_metadata;
                    let connector = metadata_payload.connector;

                    // Get connector data to check if access token is needed
                    let connector_data: ConnectorData<DefaultPCIHolder> =
                        ConnectorData::get_connector_by_name(&connector);

                    // Check if connector supports access tokens
                    let should_do_access_token = connector_data.connector.should_do_access_token();

                    if should_do_access_token {
                        // Extract access token from Hyperswitch request
                        let cached_access_token = request_data
                            .payload
                            .state
                            .as_ref()
                            .and_then(|state| state.access_token.as_ref())
                            .map(|access| (access.token.clone(), access.expires_in_seconds));

                        // Create temporary payment flow data for access token creation
                        let temp_payment_flow_data = PaymentFlowData::foreign_try_from((
                            request_data.payload.clone(),
                            self.config.connectors.clone(),
                            &request_data.masked_metadata,
                        ))
                        .map_err(|e| {
                            tonic::Status::internal(format!(
                                "Failed to create payment flow data: {e}"
                            ))
                        })?;

                        let event_params = EventParams {
                            _connector_name: &connector.to_string(),
                            _service_name: &service_name,
                            request_id: &metadata_payload.request_id,
                            lineage_ids: &metadata_payload.lineage_ids,
                            reference_id: &metadata_payload.reference_id,
                            shadow_mode: metadata_payload.shadow_mode,
                        };

                        let access_token_data = self
                            .handle_access_token_flow(
                                &connector_data,
                                cached_access_token,
                                &temp_payment_flow_data,
                                &metadata_payload.connector_auth_type,
                                &connector.to_string(),
                                &service_name,
                                event_params,
                            )
                            .await?;

                        // Create access token info for the request
                        let access_token_info = grpc_api_types::payments::AccessToken {
                            token: access_token_data.access_token,
                            expires_in_seconds: access_token_data.expires_in,
                            token_type: access_token_data.token_type,
                        };

                        // Set the access token in the request payload
                        if request_data.payload.state.is_none() {
                            request_data.payload.state =
                                Some(grpc_api_types::payments::ConnectorState {
                                    access_token: Some(access_token_info),
                                    connector_customer_id: None,
                                });
                        } else if let Some(ref mut state) = request_data.payload.state {
                            state.access_token = Some(access_token_info);
                        }
                    }

                    // Now call the existing internal_void_payment method
                    self.internal_void_payment(request_data).await
                })
            },
        )
        .await
    }

    #[tracing::instrument(
        name = "payment_void_post_capture",
        fields(
            name = common_utils::consts::NAME,
            service_name = common_utils::consts::PAYMENT_SERVICE_NAME,
            service_method = FlowName::VoidPostCapture.as_str(),
            request_body = tracing::field::Empty,
            response_body = tracing::field::Empty,
            error_message = tracing::field::Empty,
            merchant_id = tracing::field::Empty,
            gateway = tracing::field::Empty,
            request_id = tracing::field::Empty,
            status_code = tracing::field::Empty,
            message_ = "Golden Log Line (incoming)",
            response_time = tracing::field::Empty,
            tenant_id = tracing::field::Empty,
            flow = FlowName::VoidPostCapture.as_str(),
            flow_specific_fields.status = tracing::field::Empty,
        )
        skip(self, request)
    )]
    async fn void_post_capture(
        &self,
        request: tonic::Request<PaymentServiceVoidPostCaptureRequest>,
    ) -> Result<tonic::Response<PaymentServiceVoidPostCaptureResponse>, tonic::Status> {
        let service_name = request
            .extensions()
            .get::<String>()
            .cloned()
            .unwrap_or_else(|| "PaymentService".to_string());
        grpc_logging_wrapper(
            request,
            &service_name,
            self.config.clone(),
            FlowName::VoidPostCapture,
            |request_data| async move { self.internal_void_post_capture(request_data).await },
        )
        .await
    }

    #[tracing::instrument(
        name = "incoming_webhook",
        fields(
            name = common_utils::consts::NAME,
            service_name = common_utils::consts::PAYMENT_SERVICE_NAME,
            service_method = FlowName::IncomingWebhook.as_str(),
            request_body = tracing::field::Empty,
            response_body = tracing::field::Empty,
            error_message = tracing::field::Empty,
            merchant_id = tracing::field::Empty,
            gateway = tracing::field::Empty,
            request_id = tracing::field::Empty,
            status_code = tracing::field::Empty,
            message_ = "Golden Log Line (incoming)",
            response_time = tracing::field::Empty,
            tenant_id = tracing::field::Empty,
            flow = FlowName::IncomingWebhook.as_str(),
            flow_specific_fields.status = tracing::field::Empty,
        )
        skip(self, request)
    )]
    async fn transform(
        &self,
        request: tonic::Request<PaymentServiceTransformRequest>,
    ) -> Result<tonic::Response<PaymentServiceTransformResponse>, tonic::Status> {
        let service_name = request
            .extensions()
            .get::<String>()
            .cloned()
            .unwrap_or_else(|| "PaymentService".to_string());
        grpc_logging_wrapper(
            request,
            &service_name,
            self.config.clone(),
            FlowName::IncomingWebhook,
            |request_data| {
                async move {
                    let payload = request_data.payload;
                    let metadata_payload = request_data.extracted_metadata;
                    let connector = metadata_payload.connector;
                    let _request_id = &metadata_payload.request_id;
                    let connector_auth_details = &metadata_payload.connector_auth_type;
                    let request_details = payload
                        .request_details
                        .map(domain_types::connector_types::RequestDetails::foreign_try_from)
                        .ok_or_else(|| {
                            tonic::Status::invalid_argument("missing request_details in the payload")
                        })?
                        .map_err(|e| e.into_grpc_status())?;
                    let webhook_secrets = payload
                        .webhook_secrets
                        .clone()
                        .map(|details| {
                            domain_types::connector_types::ConnectorWebhookSecrets::foreign_try_from(
                                details,
                            )
                            .map_err(|e| e.into_grpc_status())
                        })
                        .transpose()?;
                    //get connector data
                    let connector_data: ConnectorData<DefaultPCIHolder> =
                        ConnectorData::get_connector_by_name(&connector);

                    let source_verified = match connector_data
                    .connector
                    .verify_webhook_source(
                        request_details.clone(),
                        webhook_secrets.clone(),
                        Some(connector_auth_details.clone()),
                    ) {
                    Ok(result) => result,
                    Err(err) => {
                        tracing::warn!(
                            target: "webhook",
                            "{:?}",
                            err
                        );
                        false
                    }
                };

                    let event_type = connector_data
                        .connector
                        .get_event_type(
                            request_details.clone(),
                            webhook_secrets.clone(),
                            Some(connector_auth_details.clone()),
                        )
                        .switch()
                        .into_grpc_status()?;
                    // Get content for the webhook based on the event type using categorization
                    let content = if event_type.is_payment_event() {
                        get_payments_webhook_content(
                            connector_data,
                            request_details,
                            webhook_secrets,
                            Some(connector_auth_details.clone()),
                        )
                        .await
                        .into_grpc_status()?
                    } else if event_type.is_refund_event() {
                        get_refunds_webhook_content(
                            connector_data,
                            request_details,
                            webhook_secrets,
                            Some(connector_auth_details.clone()),
                        )
                        .await
                        .into_grpc_status()?
                    } else if event_type.is_dispute_event() {
                        get_disputes_webhook_content(
                            connector_data,
                            request_details,
                            webhook_secrets,
                            Some(connector_auth_details.clone()),
                        )
                        .await
                        .into_grpc_status()?
                    } else {
                        // For all other event types, default to payment webhook content for now
                        // This includes mandate, payout, recovery, and misc events
                        get_payments_webhook_content(
                            connector_data,
                            request_details,
                            webhook_secrets,
                            Some(connector_auth_details.clone()),
                        )
                        .await
                        .into_grpc_status()?
                    };
                    let api_event_type =
                        grpc_api_types::payments::WebhookEventType::foreign_try_from(event_type)
                            .map_err(|e| e.into_grpc_status())?;

                    let webhook_transformation_status = match content.content {
                        Some(grpc_api_types::payments::webhook_response_content::Content::IncompleteTransformation(_)) => WebhookTransformationStatus::Incomplete,
                        _ => WebhookTransformationStatus::Complete,
                    };

                    let response = PaymentServiceTransformResponse {
                        event_type: api_event_type.into(),
                        content: Some(content),
                        source_verified,
                        response_ref_id: None,
                        transformation_status: webhook_transformation_status.into(),
                    };

                    Ok(tonic::Response::new(response))
                }
            },
        )
        .await
    }

    #[tracing::instrument(
        name = "refund",
        fields(
            name = common_utils::consts::NAME,
            service_name = common_utils::consts::PAYMENT_SERVICE_NAME,
            service_method = FlowName::Refund.as_str(),
            request_body = tracing::field::Empty,
            response_body = tracing::field::Empty,
            error_message = tracing::field::Empty,
            merchant_id = tracing::field::Empty,
            gateway = tracing::field::Empty,
            request_id = tracing::field::Empty,
            status_code = tracing::field::Empty,
            message_ = "Golden Log Line (incoming)",
            response_time = tracing::field::Empty,
            tenant_id = tracing::field::Empty,
            flow = FlowName::Refund.as_str(),
            flow_specific_fields.status = tracing::field::Empty,
        )
        skip(self, request)
    )]
    async fn refund(
        &self,
        request: tonic::Request<PaymentServiceRefundRequest>,
    ) -> Result<tonic::Response<RefundResponse>, tonic::Status> {
        let service_name = request
            .extensions()
            .get::<String>()
            .cloned()
            .unwrap_or_else(|| "PaymentService".to_string());
        grpc_logging_wrapper(
            request,
            &service_name,
            self.config.clone(),
            FlowName::Refund,
            |request_data| async move { self.internal_refund(request_data).await },
        )
        .await
    }

    #[tracing::instrument(
        name = "defend_dispute",
        fields(
            name = common_utils::consts::NAME,
            service_name = common_utils::consts::PAYMENT_SERVICE_NAME,
            service_method = FlowName::DefendDispute.as_str(),
            request_body = tracing::field::Empty,
            response_body = tracing::field::Empty,
            error_message = tracing::field::Empty,
            merchant_id = tracing::field::Empty,
            gateway = tracing::field::Empty,
            request_id = tracing::field::Empty,
            status_code = tracing::field::Empty,
            message_ = "Golden Log Line (incoming)",
            response_time = tracing::field::Empty,
            tenant_id = tracing::field::Empty,
            flow = FlowName::DefendDispute.as_str(),
            flow_specific_fields.status = tracing::field::Empty,
        )
        skip(self, request)
    )]
    async fn dispute(
        &self,
        request: tonic::Request<PaymentServiceDisputeRequest>,
    ) -> Result<tonic::Response<DisputeResponse>, tonic::Status> {
        let service_name = request
            .extensions()
            .get::<String>()
            .cloned()
            .unwrap_or_else(|| "PaymentService".to_string());
        grpc_logging_wrapper(
            request,
            &service_name,
            self.config.clone(),
            FlowName::DefendDispute,
            |_request_data| async {
                let response = DisputeResponse {
                    ..Default::default()
                };
                Ok(tonic::Response::new(response))
            },
        )
        .await
    }

    #[tracing::instrument(
        name = "payment_capture",
        fields(
            name = common_utils::consts::NAME,
            service_name = common_utils::consts::PAYMENT_SERVICE_NAME,
            service_method = FlowName::Capture.as_str(),
            request_body = tracing::field::Empty,
            response_body = tracing::field::Empty,
            error_message = tracing::field::Empty,
            merchant_id = tracing::field::Empty,
            gateway = tracing::field::Empty,
            request_id = tracing::field::Empty,
            status_code = tracing::field::Empty,
            message_ = "Golden Log Line (incoming)",
            response_time = tracing::field::Empty,
            tenant_id = tracing::field::Empty,
            flow = FlowName::Capture.as_str(),
            flow_specific_fields.status = tracing::field::Empty,
        )
        skip(self, request)
    )]
    async fn capture(
        &self,
        request: tonic::Request<PaymentServiceCaptureRequest>,
    ) -> Result<tonic::Response<PaymentServiceCaptureResponse>, tonic::Status> {
        info!("PAYMENT_CAPTURE_FLOW: initiated");
        let service_name = request
            .extensions()
            .get::<String>()
            .cloned()
            .unwrap_or_else(|| "PaymentService".to_string());

        grpc_logging_wrapper(
            request,
            &service_name,
            self.config.clone(),
            FlowName::Capture,
            |mut request_data| {
                let service_name = service_name.clone();
                Box::pin(async move {
                    let metadata_payload = &request_data.extracted_metadata;
                    let connector = metadata_payload.connector;

                    // Get connector data to check if access token is needed
                    let connector_data: ConnectorData<DefaultPCIHolder> =
                        ConnectorData::get_connector_by_name(&connector);

                    // Check if connector supports access tokens
                    let should_do_access_token = connector_data.connector.should_do_access_token();

                    if should_do_access_token {
                        // Extract access token from Hyperswitch request
                        let cached_access_token = request_data
                            .payload
                            .state
                            .as_ref()
                            .and_then(|state| state.access_token.as_ref())
                            .map(|access| (access.token.clone(), access.expires_in_seconds));

                        // Create temporary payment flow data for access token creation
                        let temp_payment_flow_data = PaymentFlowData::foreign_try_from((
                            request_data.payload.clone(),
                            self.config.connectors.clone(),
                            &request_data.masked_metadata,
                        ))
                        .map_err(|e| {
                            tonic::Status::internal(format!(
                                "Failed to create payment flow data: {e}"
                            ))
                        })?;

                        let event_params = EventParams {
                            _connector_name: &connector.to_string(),
                            _service_name: &service_name,
                            request_id: &metadata_payload.request_id,
                            lineage_ids: &metadata_payload.lineage_ids,
                            reference_id: &metadata_payload.reference_id,
                            shadow_mode: metadata_payload.shadow_mode,
                        };

                        let access_token_data = self
                            .handle_access_token_flow(
                                &connector_data,
                                cached_access_token,
                                &temp_payment_flow_data,
                                &metadata_payload.connector_auth_type,
                                &connector.to_string(),
                                &service_name,
                                event_params,
                            )
                            .await?;

                        // Create access token info for the request
                        let access_token_info = grpc_api_types::payments::AccessToken {
                            token: access_token_data.access_token.clone(),
                            expires_in_seconds: access_token_data.expires_in,
                            token_type: access_token_data.token_type.clone(),
                        };

                        // Set the access token in the request payload
                        if request_data.payload.state.is_none() {
                            request_data.payload.state =
                                Some(grpc_api_types::payments::ConnectorState {
                                    access_token: Some(access_token_info),
                                    connector_customer_id: None,
                                });
                        } else if let Some(ref mut state) = request_data.payload.state {
                            state.access_token = Some(access_token_info);
                        }
                    }
                    // Now call the existing internal_payment_capture method
                    self.internal_payment_capture(request_data).await
                })
            },
        )
        .await
    }

    #[tracing::instrument(
        name = "setup_mandate",
        fields(
            name = common_utils::consts::NAME,
            service_name = common_utils::consts::PAYMENT_SERVICE_NAME,
            service_method = FlowName::SetupMandate.as_str(),
            request_body = tracing::field::Empty,
            response_body = tracing::field::Empty,
            error_message = tracing::field::Empty,
            merchant_id = tracing::field::Empty,
            gateway = tracing::field::Empty,
            request_id = tracing::field::Empty,
            status_code = tracing::field::Empty,
            message_ = "Golden Log Line (incoming)",
            response_time = tracing::field::Empty,
            tenant_id = tracing::field::Empty,
            flow = FlowName::SetupMandate.as_str(),
            flow_specific_fields.status = tracing::field::Empty,
        )
        skip(self, request)
    )]
    async fn register(
        &self,
        request: tonic::Request<PaymentServiceRegisterRequest>,
    ) -> Result<tonic::Response<PaymentServiceRegisterResponse>, tonic::Status> {
        info!("SETUP_MANDATE_FLOW: initiated");
        let service_name = request
            .extensions()
            .get::<String>()
            .cloned()
            .unwrap_or_else(|| "PaymentService".to_string());
        grpc_logging_wrapper(
            request,
            &service_name,
            self.config.clone(),
            FlowName::SetupMandate,
            |request_data| {
                let service_name = service_name.clone();
                Box::pin(async move {
                    let payload = request_data.payload;
                    let metadata_payload = request_data.extracted_metadata;
                    let (connector, request_id, lineage_ids) = (
                        metadata_payload.connector,
                        metadata_payload.request_id,
                        metadata_payload.lineage_ids,
                    );
                    let connector_auth_details = &metadata_payload.connector_auth_type;

                    //get connector data
                    let connector_data = ConnectorData::get_connector_by_name(&connector);

                    // Get connector integration
                    let connector_integration: BoxedConnectorIntegrationV2<
                        '_,
                        SetupMandate,
                        PaymentFlowData,
                        SetupMandateRequestData<DefaultPCIHolder>,
                        PaymentsResponseData,
                    > = connector_data.connector.get_connector_integration_v2();

                    // Create common request data
                    let payment_flow_data = PaymentFlowData::foreign_try_from((
                        payload.clone(),
                        self.config.connectors.clone(),
                        self.config.common.environment,
                        &request_data.masked_metadata,
                    ))
                    .map_err(|e| e.into_grpc_status())?;

                    let should_do_order_create = connector_data.connector.should_do_order_create();

                    let order_id = if should_do_order_create {
                        let event_params = EventParams {
                            _connector_name: &connector.to_string(),
                            _service_name: &service_name,
                            request_id: &request_id,
                            lineage_ids: &lineage_ids,
                            reference_id: &metadata_payload.reference_id,
                            shadow_mode: metadata_payload.shadow_mode,
                        };

                        Some(
                            Box::pin(self.handle_order_creation_for_setup_mandate(
                                connector_data.clone(),
                                &payment_flow_data,
                                connector_auth_details.clone(),
                                event_params,
                                &payload,
                                &connector.to_string(),
                                &service_name,
                            ))
                            .await?,
                        )
                    } else {
                        None
                    };
                    let payment_flow_data = payment_flow_data.set_order_reference_id(order_id);

                    // Extract connector customer ID (if provided)
                    let cached_connector_customer_id = payload.connector_customer_id.clone();

                    // Check if connector supports customer creation
                    let should_create_connector_customer =
                        connector_data.connector.should_create_connector_customer();

                    // Conditional customer creation - ONLY if connector needs it AND no existing customer ID
                    let payment_flow_data = if should_create_connector_customer {
                        match cached_connector_customer_id {
                            Some(_customer_id) => payment_flow_data,
                            None => {
                                let event_params = EventParams {
                                    _connector_name: &connector.to_string(),
                                    _service_name: &service_name,
                                    request_id: &request_id,
                                    lineage_ids: &lineage_ids,
                                    reference_id: &metadata_payload.reference_id,
                                    shadow_mode: metadata_payload.shadow_mode,
                                };

                                let connector_customer_response =
                                    Box::pin(self.handle_connector_customer_for_setup_mandate(
                                        connector_data.clone(),
                                        &payment_flow_data,
                                        connector_auth_details.clone(),
                                        &payload,
                                        &connector.to_string(),
                                        &service_name,
                                        event_params,
                                    ))
                                    .await?;

                                payment_flow_data.set_connector_customer_id(Some(
                                    connector_customer_response.connector_customer_id,
                                ))
                            }
                        }
                    } else {
                        // Connector doesn't support customer creation
                        payment_flow_data
                    };

                    let setup_mandate_request_data =
                        SetupMandateRequestData::foreign_try_from(payload.clone())
                            .map_err(|e| e.into_grpc_status())?;

                    // Create router data
                    let router_data: RouterDataV2<
                        SetupMandate,
                        PaymentFlowData,
                        SetupMandateRequestData<DefaultPCIHolder>,
                        PaymentsResponseData,
                    > = RouterDataV2 {
                        flow: std::marker::PhantomData,
                        resource_common_data: payment_flow_data,
                        connector_auth_type: connector_auth_details.clone(),
                        request: setup_mandate_request_data.clone(),
                        response: Err(ErrorResponse::default()),
                    };

                    // Get API tag for SetupMandate flow
                    let api_tag = self.config.api_tags.get_tag(
                        FlowName::SetupMandate,
                        setup_mandate_request_data.payment_method_type,
                    );

                    // Create test context if test mode is enabled
                    let test_context =
                        self.config
                            .test
                            .create_test_context(&request_id)
                            .map_err(|e| {
                                tonic::Status::internal(format!(
                                    "Test mode configuration error: {e}"
                                ))
                            })?;

                    let event_params = EventProcessingParams {
                        connector_name: &connector.to_string(),
                        service_name: &service_name,
                        flow_name: FlowName::SetupMandate,
                        event_config: &self.config.events,
                        request_id: &request_id,
                        lineage_ids: &lineage_ids,
                        reference_id: &metadata_payload.reference_id,
                        shadow_mode: metadata_payload.shadow_mode,
                    };

                    let response = Box::pin(
                        external_services::service::execute_connector_processing_step(
                            &self.config.proxy,
                            connector_integration,
                            router_data,
                            None,
                            event_params,
                            None, // token_data - None for non-proxy payments
                            common_enums::CallConnectorAction::Trigger,
                            test_context,
                            api_tag,
                        ),
                    )
                    .await
                    .switch()
                    .map_err(|e| e.into_grpc_status())?;

                    // Generate response
                    let setup_mandate_response = generate_setup_mandate_response(response)
                        .map_err(|e| e.into_grpc_status())?;

                    Ok(tonic::Response::new(setup_mandate_response))
                })
            },
        )
        .await
    }

    #[tracing::instrument(
        name = "create_session_token",
        fields(
            name = common_utils::consts::NAME,
            service_name = common_utils::consts::PAYMENT_SERVICE_NAME,
            service_method = FlowName::CreateSessionToken.as_str(),
            request_body = tracing::field::Empty,
            response_body = tracing::field::Empty,
            error_message = tracing::field::Empty,
            merchant_id = tracing::field::Empty,
            gateway = tracing::field::Empty,
            request_id = tracing::field::Empty,
            status_code = tracing::field::Empty,
            message_ = "Golden Log Line (incoming)",
            response_time = tracing::field::Empty,
            tenant_id = tracing::field::Empty,
            flow = FlowName::CreateSessionToken.as_str(),
            flow_specific_fields.status = tracing::field::Empty,
        )
        skip(self, request)
    )]
    async fn create_session_token(
        &self,
        request: tonic::Request<PaymentServiceCreateSessionTokenRequest>,
    ) -> Result<tonic::Response<PaymentServiceCreateSessionTokenResponse>, tonic::Status> {
        info!("CREATE_SESSION_TOKEN_FLOW: initiated");
        let service_name = request
            .extensions()
            .get::<String>()
            .cloned()
            .unwrap_or_else(|| "PaymentService".to_string());
        grpc_logging_wrapper(
            request,
            &service_name,
            self.config.clone(),
            FlowName::CreateSessionToken,
            |request_data| {
                let service_name = service_name.clone();
                Box::pin(async move {
                    let payload = request_data.payload;
                    let metadata_payload = request_data.extracted_metadata;
                    let (connector, request_id, lineage_ids) = (
                        metadata_payload.connector,
                        metadata_payload.request_id,
                        metadata_payload.lineage_ids,
                    );
                    let connector_auth_details = &metadata_payload.connector_auth_type;

                    //get connector data
                    let connector_data: ConnectorData<DefaultPCIHolder> =
                        ConnectorData::get_connector_by_name(&connector);

                    // Create common request data
                    let payment_flow_data = PaymentFlowData::foreign_try_from((
                        payload.clone(),
                        self.config.connectors.clone(),
                        &request_data.masked_metadata,
                    ))
                    .map_err(|e| e.into_grpc_status())?;

                    // Use the existing handle_session_token function
                    let event_params = EventParams {
                        _connector_name: &connector.to_string(),
                        _service_name: &service_name,
                        request_id: &request_id,
                        lineage_ids: &lineage_ids,
                        reference_id: &metadata_payload.reference_id,
                        shadow_mode: metadata_payload.shadow_mode,
                    };

                    let session_token_data = Box::pin(self.handle_session_token(
                        connector_data.clone(),
                        &payment_flow_data,
                        connector_auth_details.clone(),
                        &payload,
                        &connector.to_string(),
                        &service_name,
                        event_params,
                    ))
                    .await
                    .map_err(|e| {
                        let message = e
                            .error_message
                            .unwrap_or_else(|| "Session token creation failed".to_string());
                        tonic::Status::internal(message)
                    })?;

                    tracing::info!(
                        "Session token created successfully: {}",
                        session_token_data.session_token
                    );

                    // Create response
                    let session_token_response = PaymentServiceCreateSessionTokenResponse {
                        session_token: session_token_data.session_token,
                        error_message: None,
                        error_code: None,
                        status_code: 200u16.into(),
                    };

                    Ok(tonic::Response::new(session_token_response))
                })
            },
        )
        .await
    }

    #[tracing::instrument(
        name = "repeat_payment",
        fields(
            name = common_utils::consts::NAME,
            service_name = common_utils::consts::PAYMENT_SERVICE_NAME,
            service_method = FlowName::RepeatPayment.as_str(),
            request_body = tracing::field::Empty,
            response_body = tracing::field::Empty,
            error_message = tracing::field::Empty,
            merchant_id = tracing::field::Empty,
            gateway = tracing::field::Empty,
            request_id = tracing::field::Empty,
            status_code = tracing::field::Empty,
            message_ = "Golden Log Line (incoming)",
            response_time = tracing::field::Empty,
            tenant_id = tracing::field::Empty,
        ),
        skip(self, request)
    )]
    async fn repeat_everything(
        &self,
        request: tonic::Request<PaymentServiceRepeatEverythingRequest>,
    ) -> Result<tonic::Response<PaymentServiceRepeatEverythingResponse>, tonic::Status> {
        info!("REPEAT_PAYMENT_FLOW: initiated");
        let service_name = request
            .extensions()
            .get::<String>()
            .cloned()
            .unwrap_or_else(|| "PaymentService".to_string());
        grpc_logging_wrapper(
            request,
            &service_name,
            self.config.clone(),
            FlowName::RepeatPayment,
            |request_data| {
                let service_name = service_name.clone();
                Box::pin(async move {
                    let payload = request_data.payload;
                    let metadata_payload = request_data.extracted_metadata;
                    let (connector, request_id, lineage_ids) = (
                        metadata_payload.connector,
                        metadata_payload.request_id,
                        metadata_payload.lineage_ids,
                    );
                    let connector_auth_details = &metadata_payload.connector_auth_type;

                    //get connector data
                    let connector_data: ConnectorData<DefaultPCIHolder> =
                        ConnectorData::get_connector_by_name(&connector);

                    // Get connector integration
                    let connector_integration: BoxedConnectorIntegrationV2<
                        '_,
                        RepeatPayment,
                        PaymentFlowData,
                        RepeatPaymentData,
                        PaymentsResponseData,
                    > = connector_data.connector.get_connector_integration_v2();

                    // Create payment flow data
                    let payment_flow_data = PaymentFlowData::foreign_try_from((
                        payload.clone(),
                        self.config.connectors.clone(),
                        &request_data.masked_metadata,
                    ))
                    .map_err(|e| e.into_grpc_status())?;

                    // Create repeat payment data
                    let repeat_payment_data = RepeatPaymentData::foreign_try_from(payload.clone())
                        .map_err(|e| e.into_grpc_status())?;

                    // Create router data
                    let router_data: RouterDataV2<
                        RepeatPayment,
                        PaymentFlowData,
                        RepeatPaymentData,
                        PaymentsResponseData,
                    > = RouterDataV2 {
                        flow: std::marker::PhantomData,
                        resource_common_data: payment_flow_data,
                        connector_auth_type: connector_auth_details.clone(),
                        request: repeat_payment_data.clone(),
                        response: Err(ErrorResponse::default()),
                    };
                    // Get API tag for RepeatPayment flow
                    let api_tag = self.config.api_tags.get_tag(
                        FlowName::RepeatPayment,
                        repeat_payment_data.payment_method_type,
                    );

                    // Create test context if test mode is enabled
                    let test_context =
                        self.config
                            .test
                            .create_test_context(&request_id)
                            .map_err(|e| {
                                tonic::Status::internal(format!(
                                    "Test mode configuration error: {e}"
                                ))
                            })?;

                    let event_params = EventProcessingParams {
                        connector_name: &connector.to_string(),
                        service_name: &service_name,
                        flow_name: FlowName::RepeatPayment,
                        event_config: &self.config.events,
                        request_id: &request_id,
                        lineage_ids: &lineage_ids,
                        reference_id: &metadata_payload.reference_id,
                        shadow_mode: metadata_payload.shadow_mode,
                    };

                    let response = Box::pin(
                        external_services::service::execute_connector_processing_step(
                            &self.config.proxy,
                            connector_integration,
                            router_data,
                            None,
                            event_params,
                            None, // token_data - None for non-proxy payments
                            common_enums::CallConnectorAction::Trigger,
                            test_context,
                            api_tag,
                        ),
                    )
                    .await
                    .switch()
                    .map_err(|e| e.into_grpc_status())?;

                    // Generate response
                    let repeat_payment_response = generate_repeat_payment_response(response)
                        .map_err(|e| e.into_grpc_status())?;

                    Ok(tonic::Response::new(repeat_payment_response))
                })
            },
        )
        .await
    }

    #[tracing::instrument(
        name = "pre_authenticate",
        fields(
            name = common_utils::consts::NAME,
            service_name = common_utils::consts::PAYMENT_SERVICE_NAME,
            service_method = FlowName::PreAuthenticate.as_str(),
            request_body = tracing::field::Empty,
            response_body = tracing::field::Empty,
            error_message = tracing::field::Empty,
            merchant_id = tracing::field::Empty,
            gateway = tracing::field::Empty,
            request_id = tracing::field::Empty,
            status_code = tracing::field::Empty,
            message_ = "Golden Log Line (incoming)",
            response_time = tracing::field::Empty,
            tenant_id = tracing::field::Empty,
            flow = FlowName::PreAuthenticate.as_str(),
            flow_specific_fields.status = tracing::field::Empty,
        )
        skip(self, request)
    )]
    async fn pre_authenticate(
        &self,
        request: tonic::Request<PaymentServicePreAuthenticateRequest>,
    ) -> Result<tonic::Response<PaymentServicePreAuthenticateResponse>, tonic::Status> {
        let service_name = request
            .extensions()
            .get::<String>()
            .cloned()
            .unwrap_or_else(|| "PaymentService".to_string());
        grpc_logging_wrapper(
            request,
            &service_name,
            self.config.clone(),
            FlowName::PreAuthenticate,
            |request_data| async move { self.internal_pre_authenticate(request_data).await },
        )
        .await
    }

    #[tracing::instrument(
        name = "authenticate",
        fields(
            name = common_utils::consts::NAME,
            service_name = common_utils::consts::PAYMENT_SERVICE_NAME,
            service_method = FlowName::Authenticate.as_str(),
            request_body = tracing::field::Empty,
            response_body = tracing::field::Empty,
            error_message = tracing::field::Empty,
            merchant_id = tracing::field::Empty,
            gateway = tracing::field::Empty,
            request_id = tracing::field::Empty,
            status_code = tracing::field::Empty,
            message_ = "Golden Log Line (incoming)",
            response_time = tracing::field::Empty,
            tenant_id = tracing::field::Empty,
            flow = FlowName::Authenticate.as_str(),
            flow_specific_fields.status = tracing::field::Empty,
        )
        skip(self, request)
    )]
    async fn authenticate(
        &self,
        request: tonic::Request<PaymentServiceAuthenticateRequest>,
    ) -> Result<tonic::Response<PaymentServiceAuthenticateResponse>, tonic::Status> {
        let service_name = request
            .extensions()
            .get::<String>()
            .cloned()
            .unwrap_or_else(|| "PaymentService".to_string());
        grpc_logging_wrapper(
            request,
            &service_name,
            self.config.clone(),
            FlowName::Authenticate,
            |request_data| async move { self.internal_authenticate(request_data).await },
        )
        .await
    }

    #[tracing::instrument(
        name = "post_authenticate",
        fields(
            name = common_utils::consts::NAME,
            service_name = common_utils::consts::PAYMENT_SERVICE_NAME,
            service_method = FlowName::PostAuthenticate.as_str(),
            request_body = tracing::field::Empty,
            response_body = tracing::field::Empty,
            error_message = tracing::field::Empty,
            merchant_id = tracing::field::Empty,
            gateway = tracing::field::Empty,
            request_id = tracing::field::Empty,
            status_code = tracing::field::Empty,
            message_ = "Golden Log Line (incoming)",
            response_time = tracing::field::Empty,
            tenant_id = tracing::field::Empty,
            flow = FlowName::PostAuthenticate.as_str(),
            flow_specific_fields.status = tracing::field::Empty,
        )
        skip(self, request)
    )]
    async fn post_authenticate(
        &self,
        request: tonic::Request<PaymentServicePostAuthenticateRequest>,
    ) -> Result<tonic::Response<PaymentServicePostAuthenticateResponse>, tonic::Status> {
        let service_name = request
            .extensions()
            .get::<String>()
            .cloned()
            .unwrap_or_else(|| "PaymentService".to_string());
        grpc_logging_wrapper(
            request,
            &service_name,
            self.config.clone(),
            FlowName::PostAuthenticate,
            |request_data| async move { self.internal_post_authenticate(request_data).await },
        )
        .await
    }

    #[tracing::instrument(
        name = "create_access_token",
        fields(
            name = common_utils::consts::NAME,
            service_name = common_utils::consts::PAYMENT_SERVICE_NAME,
            service_method = FlowName::CreateAccessToken.as_str(),
            request_body = tracing::field::Empty,
            response_body = tracing::field::Empty,
            error_message = tracing::field::Empty,
            merchant_id = tracing::field::Empty,
            gateway = tracing::field::Empty,
            request_id = tracing::field::Empty,
            status_code = tracing::field::Empty,
            message_ = "Golden Log Line (incoming)",
            response_time = tracing::field::Empty,
            tenant_id = tracing::field::Empty,
            flow = FlowName::CreateAccessToken.as_str(),
            flow_specific_fields.status = tracing::field::Empty,
        )
        skip(self, request)
    )]
    async fn create_access_token(
        &self,
        request: tonic::Request<PaymentServiceCreateAccessTokenRequest>,
    ) -> Result<tonic::Response<PaymentServiceCreateAccessTokenResponse>, tonic::Status> {
        tracing::info!("ACCESS_TOKEN_FLOW: initiated");
        let service_name = request
            .extensions()
            .get::<String>()
            .cloned()
            .unwrap_or_else(|| "PaymentService".to_string());

        grpc_logging_wrapper(
            request,
            &service_name,
            self.config.clone(),
            FlowName::CreateAccessToken,
            |request_data| {
                let service_name = service_name.clone();
                Box::pin(async move {
                    let metadata_payload = request_data.extracted_metadata;
                    let (connector, request_id, lineage_ids) = (
                        metadata_payload.connector,
                        metadata_payload.request_id,
                        metadata_payload.lineage_ids,
                    );
                    let connector_auth_details = &metadata_payload.connector_auth_type;

                    // Get connector data
                    let connector_data: ConnectorData<DefaultPCIHolder> =
                        ConnectorData::get_connector_by_name(&connector);
                    let access_token_create_request = request_data.payload;
                    // Create minimal payment flow data for access token generation
                    let payment_flow_data = PaymentFlowData::foreign_try_from((
                        access_token_create_request,
                        self.config.connectors.clone(),
                        &request_data.masked_metadata,
                    ))
                    .map_err(|e| e.into_grpc_status())?;

                    // Create event params for the handle_access_token function
                    let event_params = EventParams {
                        _connector_name: &connector.to_string(),
                        _service_name: &service_name,
                        request_id: &request_id,
                        lineage_ids: &lineage_ids,
                        reference_id: &metadata_payload.reference_id,
                        shadow_mode: metadata_payload.shadow_mode,
                    };

                    // Reuse the existing handle_access_token function
                    let access_token_data = Box::pin(self.handle_access_token(
                        connector_data,
                        &payment_flow_data,
                        connector_auth_details.clone(),
                        &connector.to_string(),
                        &service_name,
                        event_params,
                    ))
                    .await
                    .map_err(|e| {
                        let message = e
                            .error_message
                            .unwrap_or_else(|| "Access token creation failed".to_string());
                        tonic::Status::internal(message)
                    })?;

                    tracing::info!(
                        "Access token created successfully with expiry: {:?}",
                        access_token_data.expires_in
                    );

                    // Create response using the access token data
                    let create_access_token_response = PaymentServiceCreateAccessTokenResponse {
                        access_token: access_token_data.access_token,
                        token_type: access_token_data.token_type,
                        expires_in_seconds: access_token_data.expires_in,
                        status: i32::from(grpc_api_types::payments::OperationStatus::Success),
                        error_code: None,
                        error_message: None,
                        status_code: 200,
                        response_ref_id: None,
                    };

                    Ok(tonic::Response::new(create_access_token_response))
                })
            },
        )
        .await
    }
}

async fn get_payments_webhook_content(
    connector_data: ConnectorData<DefaultPCIHolder>,
    request_details: domain_types::connector_types::RequestDetails,
    webhook_secrets: Option<domain_types::connector_types::ConnectorWebhookSecrets>,
    connector_auth_details: Option<ConnectorAuthType>,
) -> CustomResult<grpc_api_types::payments::WebhookResponseContent, ApplicationErrorResponse> {
    let webhook_details = connector_data
        .connector
        .process_payment_webhook(
            request_details.clone(),
            webhook_secrets,
            connector_auth_details,
        )
        .switch()?;

    match webhook_details.transformation_status {
        common_enums::WebhookTransformationStatus::Complete => {
            // Generate response
            let response = PaymentServiceGetResponse::foreign_try_from(webhook_details)
                .change_context(ApplicationErrorResponse::InternalServerError(ApiError {
                    sub_code: "RESPONSE_CONSTRUCTION_ERROR".to_string(),
                    error_identifier: 500,
                    error_message: "Error while constructing response".to_string(),
                    error_object: None,
                }))?;

            Ok(grpc_api_types::payments::WebhookResponseContent {
                content: Some(
                    grpc_api_types::payments::webhook_response_content::Content::PaymentsResponse(
                        response,
                    ),
                ),
            })
        }
        common_enums::WebhookTransformationStatus::Incomplete => {
            let resource_object = connector_data
                .connector
                .get_webhook_resource_object(request_details)
                .switch()?;
            let resource_object_vec = serde_json::to_vec(&resource_object).change_context(
                ApplicationErrorResponse::InternalServerError(ApiError {
                    sub_code: "SERIALIZATION_ERROR".to_string(),
                    error_identifier: 500,
                    error_message: "Error while serializing resource object".to_string(),
                    error_object: None,
                }),
            )?;

            Ok(grpc_api_types::payments::WebhookResponseContent {
                content: Some(
                    grpc_api_types::payments::webhook_response_content::Content::IncompleteTransformation(
                        grpc_api_types::payments::IncompleteTransformationResponse {
                            resource_object: resource_object_vec,
                            reason: "Payment information required".to_string(),
                        }
                    ),
                ),
            })
        }
    }
}

async fn get_refunds_webhook_content<
    T: PaymentMethodDataTypes
        + Default
        + Eq
        + Debug
        + Send
        + serde::Serialize
        + serde::de::DeserializeOwned
        + Clone
        + Sync
        + domain_types::types::CardConversionHelper<T>
        + 'static,
>(
    connector_data: ConnectorData<T>,
    request_details: domain_types::connector_types::RequestDetails,
    webhook_secrets: Option<domain_types::connector_types::ConnectorWebhookSecrets>,
    connector_auth_details: Option<ConnectorAuthType>,
) -> CustomResult<grpc_api_types::payments::WebhookResponseContent, ApplicationErrorResponse> {
    let webhook_details = connector_data
        .connector
        .process_refund_webhook(request_details, webhook_secrets, connector_auth_details)
        .switch()?;

    // Generate response - RefundService should handle this, for now return basic response
    let response = RefundResponse::foreign_try_from(webhook_details).change_context(
        ApplicationErrorResponse::InternalServerError(ApiError {
            sub_code: "RESPONSE_CONSTRUCTION_ERROR".to_string(),
            error_identifier: 500,
            error_message: "Error while constructing response".to_string(),
            error_object: None,
        }),
    )?;

    Ok(grpc_api_types::payments::WebhookResponseContent {
        content: Some(
            grpc_api_types::payments::webhook_response_content::Content::RefundsResponse(response),
        ),
    })
}

async fn get_disputes_webhook_content<
    T: PaymentMethodDataTypes
        + Default
        + Eq
        + Debug
        + Send
        + serde::Serialize
        + serde::de::DeserializeOwned
        + Clone
        + Sync
        + domain_types::types::CardConversionHelper<T>
        + 'static,
>(
    connector_data: ConnectorData<T>,
    request_details: domain_types::connector_types::RequestDetails,
    webhook_secrets: Option<domain_types::connector_types::ConnectorWebhookSecrets>,
    connector_auth_details: Option<ConnectorAuthType>,
) -> CustomResult<grpc_api_types::payments::WebhookResponseContent, ApplicationErrorResponse> {
    let webhook_details = connector_data
        .connector
        .process_dispute_webhook(request_details, webhook_secrets, connector_auth_details)
        .switch()?;

    // Generate response - DisputeService should handle this, for now return basic response
    let response = DisputeResponse::foreign_try_from(webhook_details).change_context(
        ApplicationErrorResponse::InternalServerError(ApiError {
            sub_code: "RESPONSE_CONSTRUCTION_ERROR".to_string(),
            error_identifier: 500,
            error_message: "Error while constructing response".to_string(),
            error_object: None,
        }),
    )?;

    Ok(grpc_api_types::payments::WebhookResponseContent {
        content: Some(
            grpc_api_types::payments::webhook_response_content::Content::DisputesResponse(response),
        ),
    })
}

pub fn generate_payment_pre_authenticate_response<T: PaymentMethodDataTypes>(
    router_data_v2: RouterDataV2<
        PreAuthenticate,
        PaymentFlowData,
        PaymentsPreAuthenticateData<T>,
        PaymentsResponseData,
    >,
) -> Result<PaymentServicePreAuthenticateResponse, error_stack::Report<ApplicationErrorResponse>> {
    let transaction_response = router_data_v2.response;
    let status = router_data_v2.resource_common_data.status;
    let grpc_status = grpc_api_types::payments::PaymentStatus::foreign_from(status);
    let raw_connector_response = router_data_v2
        .resource_common_data
        .get_raw_connector_response();
    let response_headers = router_data_v2
        .resource_common_data
        .get_connector_response_headers_as_map();

    let response = match transaction_response {
        Ok(response) => match response {
            PaymentsResponseData::PreAuthenticateResponse {
                redirection_data,
                connector_response_reference_id,
                status_code,
            } => PaymentServicePreAuthenticateResponse {
                transaction_id: None,
                redirection_data: redirection_data
                    .map(|form| match *form {
                        router_response_types::RedirectForm::Form {
                            endpoint,
                            method,
                            form_fields,
                        } => Ok::<grpc_api_types::payments::RedirectForm, ApplicationErrorResponse>(
                            grpc_api_types::payments::RedirectForm {
                                form_type: Some(
                                    grpc_api_types::payments::redirect_form::FormType::Form(
                                        grpc_api_types::payments::FormData {
                                            endpoint,
                                            method:
                                                grpc_api_types::payments::HttpMethod::foreign_from(
                                                    method,
                                                )
                                                .into(),
                                            form_fields,
                                        },
                                    ),
                                ),
                            },
                        ),
                        router_response_types::RedirectForm::Html { html_data } => {
                            Ok(grpc_api_types::payments::RedirectForm {
                                form_type: Some(
                                    grpc_api_types::payments::redirect_form::FormType::Html(
                                        grpc_api_types::payments::HtmlData { html_data },
                                    ),
                                ),
                            })
                        }
                        router_response_types::RedirectForm::Uri { uri } => {
                            Ok(grpc_api_types::payments::RedirectForm {
                                form_type: Some(
                                    grpc_api_types::payments::redirect_form::FormType::Uri(
                                        grpc_api_types::payments::UriData { uri },
                                    ),
                                ),
                            })
                        }
                        router_response_types::RedirectForm::Mifinity {
                            initialization_token,
                        } => Ok(grpc_api_types::payments::RedirectForm {
                            form_type: Some(
                                grpc_api_types::payments::redirect_form::FormType::Uri(
                                    grpc_api_types::payments::UriData {
                                        uri: initialization_token,
                                    },
                                ),
                            ),
                        }),
                        router_response_types::RedirectForm::CybersourceAuthSetup {
                            access_token,
                            ddc_url,
                            reference_id,
                        } => {
                            let mut form_fields = HashMap::new();
                            form_fields.insert("access_token".to_string(), access_token);
                            form_fields.insert("ddc_url".to_string(), ddc_url.clone());
                            form_fields.insert("reference_id".to_string(), reference_id);

                            Ok(grpc_api_types::payments::RedirectForm {
                                form_type: Some(
                                    grpc_api_types::payments::redirect_form::FormType::Form(
                                        grpc_api_types::payments::FormData {
                                            endpoint: ddc_url,
                                            method: grpc_api_types::payments::HttpMethod::Post
                                                .into(),
                                            form_fields,
                                        },
                                    ),
                                ),
                            })
                        }
                        _ => Err(ApplicationErrorResponse::BadRequest(ApiError {
                            sub_code: "INVALID_RESPONSE".to_owned(),
                            error_identifier: 400,
                            error_message: "Invalid response from connector".to_owned(),
                            error_object: None,
                        }))?,
                    })
                    .transpose()?,
                connector_metadata: HashMap::new(),
                response_ref_id: connector_response_reference_id.map(|id| {
                    grpc_api_types::payments::Identifier {
                        id_type: Some(grpc_api_types::payments::identifier::IdType::Id(id)),
                    }
                }),
                status: grpc_status.into(),
                error_message: None,
                error_code: None,
                error_reason: None,
                raw_connector_response,
                status_code: status_code.into(),
                response_headers,
                network_txn_id: None,
                state: None,
            },
            _ => {
                return Err(ApplicationErrorResponse::BadRequest(ApiError {
                    sub_code: "INVALID_RESPONSE".to_owned(),
                    error_identifier: 400,
                    error_message: "Invalid response type for pre authenticate".to_owned(),
                    error_object: None,
                })
                .into())
            }
        },
        Err(err) => {
            let status = err
                .attempt_status
                .map(grpc_api_types::payments::PaymentStatus::foreign_from)
                .unwrap_or_default();
            PaymentServicePreAuthenticateResponse {
                transaction_id: Some(grpc_api_types::payments::Identifier {
                    id_type: Some(
                        grpc_api_types::payments::identifier::IdType::NoResponseIdMarker(()),
                    ),
                }),
                redirection_data: None,
                network_txn_id: None,
                response_ref_id: None,
                status: status.into(),
                error_message: Some(err.message),
                error_code: Some(err.code),
                error_reason: err.reason,
                status_code: err.status_code.into(),
                response_headers,
                raw_connector_response,
                connector_metadata: HashMap::new(),
                state: None,
            }
        }
    };
    Ok(response)
}

pub fn generate_payment_authenticate_response<T: PaymentMethodDataTypes>(
    router_data_v2: RouterDataV2<
        Authenticate,
        PaymentFlowData,
        PaymentsAuthenticateData<T>,
        PaymentsResponseData,
    >,
) -> Result<PaymentServiceAuthenticateResponse, error_stack::Report<ApplicationErrorResponse>> {
    let transaction_response = router_data_v2.response;
    let status = router_data_v2.resource_common_data.status;
    let grpc_status = grpc_api_types::payments::PaymentStatus::foreign_from(status);
    let raw_connector_response = router_data_v2
        .resource_common_data
        .get_raw_connector_response();
    let response_headers = router_data_v2
        .resource_common_data
        .get_connector_response_headers_as_map();

    let response = match transaction_response {
        Ok(response) => match response {
            PaymentsResponseData::AuthenticateResponse {
                redirection_data,
                authentication_data,
                connector_response_reference_id,
                status_code,
            } => PaymentServiceAuthenticateResponse {
                response_ref_id: connector_response_reference_id.map(|id| {
                    grpc_api_types::payments::Identifier {
                        id_type: Some(grpc_api_types::payments::identifier::IdType::Id(id)),
                    }
                }),
                transaction_id: None,
                redirection_data: redirection_data
                    .map(|form| match *form {
                        router_response_types::RedirectForm::Form {
                            endpoint,
                            method,
                            form_fields,
                        } => Ok::<grpc_api_types::payments::RedirectForm, ApplicationErrorResponse>(
                            grpc_api_types::payments::RedirectForm {
                                form_type: Some(
                                    grpc_api_types::payments::redirect_form::FormType::Form(
                                        grpc_api_types::payments::FormData {
                                            endpoint,
                                            method:
                                                grpc_api_types::payments::HttpMethod::foreign_from(
                                                    method,
                                                )
                                                .into(),
                                            form_fields,
                                        },
                                    ),
                                ),
                            },
                        ),
                        router_response_types::RedirectForm::Html { html_data } => {
                            Ok(grpc_api_types::payments::RedirectForm {
                                form_type: Some(
                                    grpc_api_types::payments::redirect_form::FormType::Html(
                                        grpc_api_types::payments::HtmlData { html_data },
                                    ),
                                ),
                            })
                        }
                        router_response_types::RedirectForm::Uri { uri } => {
                            Ok(grpc_api_types::payments::RedirectForm {
                                form_type: Some(
                                    grpc_api_types::payments::redirect_form::FormType::Uri(
                                        grpc_api_types::payments::UriData { uri },
                                    ),
                                ),
                            })
                        }
                        router_response_types::RedirectForm::Mifinity {
                            initialization_token,
                        } => Ok(grpc_api_types::payments::RedirectForm {
                            form_type: Some(
                                grpc_api_types::payments::redirect_form::FormType::Uri(
                                    grpc_api_types::payments::UriData {
                                        uri: initialization_token,
                                    },
                                ),
                            ),
                        }),
                        router_response_types::RedirectForm::CybersourceConsumerAuth {
                            access_token,
                            step_up_url,
                        } => {
                            let mut form_fields = HashMap::new();
                            form_fields.insert("access_token".to_string(), access_token);
                            form_fields.insert("step_up_url".to_string(), step_up_url.clone());

                            Ok(grpc_api_types::payments::RedirectForm {
                                form_type: Some(
                                    grpc_api_types::payments::redirect_form::FormType::Form(
                                        grpc_api_types::payments::FormData {
                                            endpoint: step_up_url,
                                            method: grpc_api_types::payments::HttpMethod::Post
                                                .into(),
                                            form_fields,
                                        },
                                    ),
                                ),
                            })
                        }
                        _ => Err(ApplicationErrorResponse::BadRequest(ApiError {
                            sub_code: "INVALID_RESPONSE".to_owned(),
                            error_identifier: 400,
                            error_message: "Invalid response from connector".to_owned(),
                            error_object: None,
                        }))?,
                    })
                    .transpose()?,
                connector_metadata: HashMap::new(),
                authentication_data: authentication_data.map(ForeignFrom::foreign_from),
                status: grpc_status.into(),
                error_message: None,
                error_code: None,
                error_reason: None,
                raw_connector_response,
                status_code: status_code.into(),
                response_headers,
                network_txn_id: None,
                state: None,
            },
            _ => {
                return Err(ApplicationErrorResponse::BadRequest(ApiError {
                    sub_code: "INVALID_RESPONSE".to_owned(),
                    error_identifier: 400,
                    error_message: "Invalid response type for authenticate".to_owned(),
                    error_object: None,
                })
                .into())
            }
        },
        Err(err) => {
            let status = err
                .attempt_status
                .map(grpc_api_types::payments::PaymentStatus::foreign_from)
                .unwrap_or_default();
            PaymentServiceAuthenticateResponse {
                transaction_id: Some(grpc_api_types::payments::Identifier {
                    id_type: Some(grpc_api_types::payments::identifier::IdType::Id(
                        "session_created".to_string(),
                    )),
                }),
                redirection_data: None,
                network_txn_id: None,
                response_ref_id: None,
                authentication_data: None,
                status: status.into(),
                error_message: Some(err.message),
                error_code: Some(err.code),
                error_reason: err.reason,
                status_code: err.status_code.into(),
                raw_connector_response,
                response_headers,
                connector_metadata: HashMap::new(),
                state: None,
            }
        }
    };
    Ok(response)
}

pub fn generate_payment_post_authenticate_response<T: PaymentMethodDataTypes>(
    router_data_v2: RouterDataV2<
        PostAuthenticate,
        PaymentFlowData,
        PaymentsPostAuthenticateData<T>,
        PaymentsResponseData,
    >,
) -> Result<PaymentServicePostAuthenticateResponse, error_stack::Report<ApplicationErrorResponse>> {
    let transaction_response = router_data_v2.response;
    let status = router_data_v2.resource_common_data.status;
    let grpc_status = grpc_api_types::payments::PaymentStatus::foreign_from(status);
    let raw_connector_response = router_data_v2
        .resource_common_data
        .get_raw_connector_response();
    let response_headers = router_data_v2
        .resource_common_data
        .get_connector_response_headers_as_map();

    let response = match transaction_response {
        Ok(response) => match response {
            PaymentsResponseData::PostAuthenticateResponse {
                authentication_data,
                connector_response_reference_id,
                status_code,
            } => PaymentServicePostAuthenticateResponse {
                transaction_id: None,
                redirection_data: None,
                connector_metadata: HashMap::new(),
                network_txn_id: None,
                response_ref_id: connector_response_reference_id.map(|id| {
                    grpc_api_types::payments::Identifier {
                        id_type: Some(grpc_api_types::payments::identifier::IdType::Id(id)),
                    }
                }),
                authentication_data: authentication_data.map(ForeignFrom::foreign_from),
                incremental_authorization_allowed: None,
                status: grpc_status.into(),
                error_message: None,
                error_code: None,
                error_reason: None,
                raw_connector_response,
                status_code: status_code.into(),
                response_headers,
                state: None,
            },
            _ => {
                return Err(ApplicationErrorResponse::BadRequest(ApiError {
                    sub_code: "INVALID_RESPONSE".to_owned(),
                    error_identifier: 400,
                    error_message: "Invalid response type for post authenticate".to_owned(),
                    error_object: None,
                })
                .into())
            }
        },
        Err(err) => {
            let status = err
                .attempt_status
                .map(grpc_api_types::payments::PaymentStatus::foreign_from)
                .unwrap_or_default();
            PaymentServicePostAuthenticateResponse {
                transaction_id: Some(grpc_api_types::payments::Identifier {
                    id_type: Some(
                        grpc_api_types::payments::identifier::IdType::NoResponseIdMarker(()),
                    ),
                }),
                redirection_data: None,
                network_txn_id: None,
                response_ref_id: None,
                authentication_data: None,
                incremental_authorization_allowed: None,
                status: status.into(),
                error_message: Some(err.message),
                error_code: Some(err.code),
                error_reason: err.reason,
                status_code: err.status_code.into(),
                response_headers,
                raw_connector_response,
                connector_metadata: HashMap::new(),
                state: None,
            }
        }
    };
    Ok(response)
}<|MERGE_RESOLUTION|>--- conflicted
+++ resolved
@@ -967,11 +967,8 @@
                 external_event_params,
                 None,
                 common_enums::CallConnectorAction::Trigger,
-<<<<<<< HEAD
-=======
                 test_context,
                 api_tag,
->>>>>>> e518f59b
             ),
         )
         .await
@@ -1109,11 +1106,8 @@
                 external_event_params,
                 None,
                 common_enums::CallConnectorAction::Trigger,
-<<<<<<< HEAD
-=======
                 test_context,
                 api_tag,
->>>>>>> e518f59b
             ),
         )
         .await
