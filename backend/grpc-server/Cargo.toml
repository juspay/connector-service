--- conflicted
+++ resolved
@@ -10,16 +10,10 @@
 external-services = { path = "../external-services" }
 domain_types = { path = "../domain_types" }
 interfaces = { path = "../interfaces" }
-<<<<<<< HEAD
 cards = { path = "../cards", package = "ucs_cards" }
 common_enums = { path = "../common_enums", package = "ucs_common_enums" }
 common_utils = { path = "../common_utils", package = "ucs_common_utils" }
-=======
 hyperswitch_masking = { git = "https://github.com/juspay/hyperswitch", tag = "v1.116.0", package = "masking" }
-cards = { path = "../cards" }
-common_enums = { path = "../common_enums" }
-common_utils = { path = "../common_utils" }
->>>>>>> b8ff8580
 tracing-kafka = { path = "../tracing-kafka", optional = true }
 
 # Third-party dependencies
