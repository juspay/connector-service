use std::collections::HashMap;

use serde::{Deserialize, Serialize};

use crate::{
    global_id::{
        customer::GlobalCustomerId,
        payment::GlobalPaymentId,
        payment_methods::{GlobalPaymentMethodId, GlobalPaymentMethodSessionId},
        refunds::GlobalRefundId,
        token::GlobalTokenId,
    },
    id_type::{self, ApiKeyId, MerchantConnectorAccountId, ProfileAcquirerId},
    lineage,
    types::TimeRange,
    SecretSerdeValue,
};

#[derive(Clone, Debug, Eq, PartialEq, Serialize)]
#[serde(tag = "flow_type", rename_all = "snake_case")]
pub enum ApiEventsType {
    Payout {
        payout_id: String,
    },

    Payment {
        payment_id: GlobalPaymentId,
    },

    Refund {
        payment_id: Option<GlobalPaymentId>,
        refund_id: GlobalRefundId,
    },

    PaymentMethod {
        payment_method_id: GlobalPaymentMethodId,
        payment_method_type: Option<common_enums::PaymentMethod>,
        payment_method_subtype: Option<common_enums::PaymentMethodType>,
    },

    PaymentMethodCreate,

    Customer {
        customer_id: Option<GlobalCustomerId>,
    },

    BusinessProfile {
        profile_id: id_type::ProfileId,
    },
    ApiKey {
        key_id: ApiKeyId,
    },
    User {
        user_id: String,
    },
    PaymentMethodList {
        payment_id: Option<String>,
    },

    PaymentMethodListForPaymentMethods {
        payment_method_id: GlobalPaymentMethodId,
    },

    Webhooks {
        connector: MerchantConnectorAccountId,
        payment_id: Option<GlobalPaymentId>,
    },
    Routing,
    ResourceListAPI,

    PaymentRedirectionResponse {
        payment_id: GlobalPaymentId,
    },
    Gsm,
    // TODO: This has to be removed once the corresponding apiEventTypes are created
    Miscellaneous,
    Keymanager,
    RustLocker,
    ApplePayCertificatesMigration,
    FraudCheck,
    Recon,
    ExternalServiceAuth,
    Dispute {
        dispute_id: String,
    },
    Events {
        merchant_id: id_type::MerchantId,
    },
    PaymentMethodCollectLink {
        link_id: String,
    },
    Poll {
        poll_id: String,
    },
    Analytics,

    ClientSecret {
        key_id: id_type::ClientSecretId,
    },

    PaymentMethodSession {
        payment_method_session_id: GlobalPaymentMethodSessionId,
    },

    Token {
        token_id: Option<GlobalTokenId>,
    },
    ProcessTracker,
    ProfileAcquirer {
        profile_acquirer_id: ProfileAcquirerId,
    },
    ThreeDsDecisionRule,
}

pub trait ApiEventMetric {
    fn get_api_event_type(&self) -> Option<ApiEventsType> {
        None
    }
}

impl ApiEventMetric for serde_json::Value {}
impl ApiEventMetric for () {}

impl ApiEventMetric for GlobalPaymentId {
    fn get_api_event_type(&self) -> Option<ApiEventsType> {
        Some(ApiEventsType::Payment {
            payment_id: self.clone(),
        })
    }
}

impl<Q: ApiEventMetric, E> ApiEventMetric for Result<Q, E> {
    fn get_api_event_type(&self) -> Option<ApiEventsType> {
        match self {
            Ok(q) => q.get_api_event_type(),
            Err(_) => None,
        }
    }
}

// TODO: Ideally all these types should be replaced by newtype responses
impl<T> ApiEventMetric for Vec<T> {
    fn get_api_event_type(&self) -> Option<ApiEventsType> {
        Some(ApiEventsType::Miscellaneous)
    }
}

#[macro_export]
macro_rules! impl_api_event_type {
    ($event: ident, ($($type:ty),+))=> {
        $(
            impl ApiEventMetric for $type {
                fn get_api_event_type(&self) -> Option<ApiEventsType> {
                    Some(ApiEventsType::$event)
                }
            }
        )+
     };
}

impl_api_event_type!(
    Miscellaneous,
    (
        String,
        id_type::MerchantId,
        (Option<i64>, Option<i64>, String),
        (Option<i64>, Option<i64>, id_type::MerchantId),
        bool
    )
);

impl<T: ApiEventMetric> ApiEventMetric for &T {
    fn get_api_event_type(&self) -> Option<ApiEventsType> {
        T::get_api_event_type(self)
    }
}

impl ApiEventMetric for TimeRange {}

#[derive(Debug, Clone, Serialize)]
pub struct Event {
    pub request_id: String,
    pub timestamp: i128,
    pub flow_type: FlowName,
    pub connector: String,
    pub url: Option<String>,
    pub stage: EventStage,
    pub latency: Option<u64>,
    pub status_code: Option<u16>,
    pub request_data: Option<SecretSerdeValue>,
    pub connector_request_data: Option<SecretSerdeValue>,
    pub connector_response_data: Option<SecretSerdeValue>,
    #[serde(flatten)]
    pub additional_fields: HashMap<String, SecretSerdeValue>,
    #[serde(flatten)]
    pub lineage_ids: lineage::LineageIds<'static>,
}

#[derive(Debug, Clone, Copy, PartialEq, Eq, Serialize, Deserialize)]
pub enum FlowName {
    Authorize,
    Refund,
    Capture,
    Void,
    Psync,
    Rsync,
    AcceptDispute,
    SubmitEvidence,
    DefendDispute,
    Dsync,
    IncomingWebhook,
    SetupMandate,
    RepeatPayment,
    CreateOrder,
    CreateSessionToken,
<<<<<<< HEAD
    PreAuthenticate,
    Authenticate,
    PostAuthenticate,
=======
    CreateAccessToken,
    PaymentMethodToken,
>>>>>>> 8ee4de2a
    Unknown,
}

impl FlowName {
    pub fn as_str(&self) -> &'static str {
        match self {
            Self::Authorize => "Authorize",
            Self::Refund => "Refund",
            Self::Capture => "Capture",
            Self::Void => "Void",
            Self::Psync => "Psync",
            Self::Rsync => "Rsync",
            Self::AcceptDispute => "AcceptDispute",
            Self::SubmitEvidence => "SubmitEvidence",
            Self::DefendDispute => "DefendDispute",
            Self::Dsync => "Dsync",
            Self::IncomingWebhook => "IncomingWebhook",
            Self::SetupMandate => "SetupMandate",
            Self::RepeatPayment => "RepeatPayment",
            Self::CreateOrder => "CreateOrder",
            Self::PaymentMethodToken => "PaymentMethodToken",
            Self::CreateSessionToken => "CreateSessionToken",
<<<<<<< HEAD
            Self::PreAuthenticate => "PreAuthenticate",
            Self::Authenticate => "Authenticate",
            Self::PostAuthenticate => "PostAuthenticate",
=======
            Self::CreateAccessToken => "CreateAccessToken",
>>>>>>> 8ee4de2a
            Self::Unknown => "Unknown",
        }
    }
}

#[derive(Debug, Clone, Serialize, Deserialize)]
pub enum EventStage {
    ConnectorCall,
}

impl EventStage {
    pub fn as_str(&self) -> &'static str {
        match self {
            Self::ConnectorCall => "CONNECTOR_CALL",
        }
    }
}

/// Configuration for events system
#[derive(Debug, Clone, Deserialize)]
pub struct EventConfig {
    pub enabled: bool,
    pub topic: String,
    pub brokers: Vec<String>,
    pub partition_key_field: String,
    #[serde(default)]
    pub transformations: HashMap<String, String>, // target_path → source_field
    #[serde(default)]
    pub static_values: HashMap<String, String>, // target_path → static_value
    #[serde(default)]
    pub extractions: HashMap<String, String>, // target_path → extraction_path
}

impl Default for EventConfig {
    fn default() -> Self {
        Self {
            enabled: false,
            topic: "events".to_string(),
            brokers: vec!["localhost:9092".to_string()],
            partition_key_field: "request_id".to_string(),
            transformations: HashMap::new(),
            static_values: HashMap::new(),
            extractions: HashMap::new(),
        }
    }
}<|MERGE_RESOLUTION|>--- conflicted
+++ resolved
@@ -213,14 +213,11 @@
     RepeatPayment,
     CreateOrder,
     CreateSessionToken,
-<<<<<<< HEAD
+    CreateAccessToken,
+    PaymentMethodToken,
     PreAuthenticate,
     Authenticate,
     PostAuthenticate,
-=======
-    CreateAccessToken,
-    PaymentMethodToken,
->>>>>>> 8ee4de2a
     Unknown,
 }
 
@@ -243,13 +240,10 @@
             Self::CreateOrder => "CreateOrder",
             Self::PaymentMethodToken => "PaymentMethodToken",
             Self::CreateSessionToken => "CreateSessionToken",
-<<<<<<< HEAD
+            Self::CreateAccessToken => "CreateAccessToken",
             Self::PreAuthenticate => "PreAuthenticate",
             Self::Authenticate => "Authenticate",
             Self::PostAuthenticate => "PostAuthenticate",
-=======
-            Self::CreateAccessToken => "CreateAccessToken",
->>>>>>> 8ee4de2a
             Self::Unknown => "Unknown",
         }
     }
