--- conflicted
+++ resolved
@@ -213,11 +213,8 @@
     RepeatPayment,
     CreateOrder,
     CreateSessionToken,
-<<<<<<< HEAD
+    PaymentMethodToken,
     CreateAccessToken,
-=======
-    PaymentMethodToken,
->>>>>>> 7bdb34fc
     Unknown,
 }
 
