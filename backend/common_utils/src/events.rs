--- conflicted
+++ resolved
@@ -214,10 +214,7 @@
     CreateOrder,
     CreateSessionToken,
     CreateAccessToken,
-<<<<<<< HEAD
-=======
     PaymentMethodToken,
->>>>>>> 8ee4de2a
     Unknown,
 }
 
