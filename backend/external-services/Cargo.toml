--- conflicted
+++ resolved
@@ -36,13 +36,8 @@
 http-body = "1.0.1"
 domain_types = { path = "../domain_types"}
 interfaces = { path = "../interfaces" }
-<<<<<<< HEAD
 common_utils = { path = "../common_utils", package = "ucs_common_utils", features = ["async_ext"] }
-masking = { git = "https://github.com/juspay/hyperswitch", tag = "v1.111.4", package = "masking"}
-=======
-common_utils = { path = "../common_utils", features = ["async_ext"] }
 masking = { git = "https://github.com/juspay/hyperswitch", tag = "v1.116.0", package = "masking"}
->>>>>>> b8ff8580
 chrono = "0.4.31"
 
 [lints]
