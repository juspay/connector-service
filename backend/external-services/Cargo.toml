--- conflicted
+++ resolved
@@ -30,14 +30,13 @@
 tracing-appender = { version = "0.2.3" }
 tracing-subscriber = { version = "0.3.18", default-features = true, features = ["env-filter", "json", "registry"] }
 tracing-attributes = "0.1.27"
-<<<<<<< HEAD
 tonic = "0.13.1"
 prometheus = "0.13.4"
-=======
-
+tower = "0.5.2"
+hyper = "1.6.0"
+http-body = "1.0.1"
 domain_types = { path = "../domain_types"}
 interfaces = { path = "../interfaces" }
 common_utils = { path = "../common_utils", features = ["async_ext"] }
 
-hyperswitch_masking = { git = "https://github.com/juspay/hyperswitch", tag = "v1.111.4", package = "masking"}
->>>>>>> 0b16cd8b
+hyperswitch_masking = { git = "https://github.com/juspay/hyperswitch", tag = "v1.111.4", package = "masking"}