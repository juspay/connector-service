--- conflicted
+++ resolved
@@ -103,15 +103,12 @@
         Some(request) => {
             let url = request.url.clone();
             let method = request.method;
-<<<<<<< HEAD
             metrics::EXTERNAL_SERVICE_TOTAL_API_CALLS
                 .with_label_values(&[connector_name, service_name, &method.to_string()])
                 .inc();
             let external_service_start_latency = tokio::time::Instant::now();
-=======
             tracing::Span::current().record("request.url", tracing::field::display(&url));
             tracing::Span::current().record("request.method", tracing::field::display(method));
->>>>>>> be70b4e3
             let response = call_connector_api(proxy, request, "execute_connector_processing_step")
                 .await
                 .change_context(ConnectorError::RequestEncodingFailed)
