use std::{str::FromStr, time::Duration};

use base64::engine::Engine;
use common_enums::ApiClientError;
use common_utils::ext_traits::AsyncExt;
<<<<<<< HEAD
use common_utils::request::{Method, Request, RequestContent};
=======
// use base64::engine::Engine;
use common_utils::{
    lineage,
    // consts::BASE64_ENGINE,
    request::{Method, Request, RequestContent},
};
>>>>>>> 176b6e75
use domain_types::{
    connector_types::{ConnectorResponseHeaders, RawConnectorResponse},
    errors::{ApiErrorResponse, ConnectorError},
    router_data_v2::RouterDataV2,
    router_response_types::Response,
    types::Proxy,
};
// Use hyperswitch_masking that's already available

pub trait ConnectorRequestReference {
    fn get_connector_request_reference_id(&self) -> &str;
}

impl ConnectorRequestReference for domain_types::connector_types::PaymentFlowData {
    fn get_connector_request_reference_id(&self) -> &str {
        &self.connector_request_reference_id
    }
}

impl ConnectorRequestReference for domain_types::connector_types::RefundFlowData {
    fn get_connector_request_reference_id(&self) -> &str {
        &self.connector_request_reference_id
    }
}

impl ConnectorRequestReference for domain_types::connector_types::DisputeFlowData {
    fn get_connector_request_reference_id(&self) -> &str {
        &self.connector_request_reference_id
    }
}
use common_utils::{
    emit_event_with_config,
    events::{Event, EventConfig, EventStage, FlowName},
    pii::SecretSerdeValue,
};
use error_stack::{report, ResultExt};
use hyperswitch_masking::{ErasedMaskSerialize, ExposeInterface, Maskable, Secret};
use interfaces::{
    connector_integration_v2::BoxedConnectorIntegrationV2,
    integrity::{CheckIntegrity, FlowIntegrity, GetIntegrityObject},
};
use once_cell::sync::OnceCell;
use reqwest::Client;
use serde_json::json;
use tracing::field::Empty;

use crate::shared_metrics as metrics;

// TokenData is now imported from hyperswitch_injector
use injector::{
    injector_core, ConnectionConfig, ConnectorPayload, HttpMethod, InjectorRequest, TokenData,
};
pub type Headers = std::collections::HashSet<(String, Maskable<String>)>;

// Base64 engine for certificate processing
const BASE64_ENGINE: base64::engine::GeneralPurpose = base64::engine::general_purpose::STANDARD;

trait ToHttpMethod {
    fn to_http_method(&self) -> HttpMethod;
}

impl ToHttpMethod for Method {
    fn to_http_method(&self) -> HttpMethod {
        match self {
            Self::Get => HttpMethod::GET,
            Self::Post => HttpMethod::POST,
            Self::Put => HttpMethod::PUT,
            Self::Patch => HttpMethod::PATCH,
            Self::Delete => HttpMethod::DELETE,
        }
    }
}

/// Process base64 encoded certificate for injector use
fn process_certificate_for_injector(
    encoded_certificate: &Secret<String>,
) -> Result<Secret<String>, ConnectorError> {
    // Try to decode as base64 first
    let certificate_content = match BASE64_ENGINE.decode(encoded_certificate.clone().expose()) {
        Ok(decoded_bytes) => {
            // Successfully decoded base64, convert to string
            match String::from_utf8(decoded_bytes) {
                Ok(decoded_string) => decoded_string,
                Err(_) => encoded_certificate.clone().expose().to_string(),
            }
        }
        Err(_) => {
            // Not base64 encoded, assume it's already in PEM format
            encoded_certificate.clone().expose().to_string()
        }
    };

    // Certificate should already have proper PEM headers from source
    let processed_cert = certificate_content.replace("\\n", "\n");

    Ok(Secret::new(processed_cert))
}

/// Process client certificate and key for injector use  
fn process_client_certificate_for_injector(
    encoded_certificate: &Secret<String>,
    encoded_certificate_key: &Secret<String>,
) -> Result<(Secret<String>, Secret<String>), ConnectorError> {
    // Process certificate
    let processed_cert = process_certificate_for_injector(encoded_certificate)?;

    // Process certificate key
    let key_content = match BASE64_ENGINE.decode(encoded_certificate_key.clone().expose()) {
        Ok(decoded_bytes) => match String::from_utf8(decoded_bytes) {
            Ok(decoded_string) => decoded_string,
            Err(_) => encoded_certificate_key.clone().expose().to_string(),
        },
        Err(_) => encoded_certificate_key.clone().expose().to_string(),
    };

    // Private key should already have proper PEM headers from source
    let processed_key = key_content;

    Ok((processed_cert, Secret::new(processed_key)))
}

fn convert_to_injector_request<ResourceCommonData>(
    connector_request: &Request,
    token_data: &TokenData,
    proxy: &Proxy,
    payment_flow_data: &ResourceCommonData,
) -> Result<InjectorRequest, ConnectorError>
where
    ResourceCommonData: Clone + 'static,
{
    use std::collections::HashMap;

    let http_method = connector_request.method.to_http_method();

    let injector_token_data = TokenData {
        vault_connector: token_data.vault_connector,
        specific_token_data: token_data.specific_token_data.clone(),
    };

    // Use the connector request body as the template (after credit_proxy/debit_proxy conversion)
    let template = connector_request
        .body
        .as_ref()
        .ok_or(ConnectorError::RequestEncodingFailed)?
        .get_inner_value()
        .expose()
        .to_string();

    let connector_payload = ConnectorPayload { template };

    // Parse the URL to separate base_url and endpoint_path
    let parsed_url = reqwest::Url::parse(&connector_request.url)
        .map_err(|_| ConnectorError::RequestEncodingFailed)?;

    // Create base URL with scheme, host, and port only
    let mut base_url_parsed = parsed_url.clone();
    base_url_parsed.set_path("");
    base_url_parsed.set_query(None);
    base_url_parsed.set_fragment(None);

    // Convert to string for injector compatibility and remove trailing slash
    let base_url = base_url_parsed
        .to_string()
        .trim_end_matches('/')
        .to_string();

    // Extract the path as endpoint_path
    let endpoint_path = parsed_url.path().to_string();

    // Convert headers to HashMap<String, String> and let injector handle Secret wrapping
    let mut headers = HashMap::new();
    let mut vault_proxy_url = None;
    let mut ca_cert_from_header = None;

    // Use existing proxy configuration as fallback
    let fallback_proxy_url = proxy
        .https_url
        .as_ref()
        .or(proxy.http_url.as_ref())
        .and_then(|url| reqwest::Url::parse(url).ok());

    // Try to extract headers from PaymentFlowData if available
    // Safe downcast wrapper to avoid clippy warning
    let payment_flow_any: &dyn std::any::Any = payment_flow_data;
    if let Some(payment_flow) =
        payment_flow_any.downcast_ref::<domain_types::connector_types::PaymentFlowData>()
    {
        if let Some(additional_headers) = &payment_flow.additional_headers {
            for (key, value) in additional_headers {
                match key.as_str() {
                    "x-vault-proxy-url" => {
                        vault_proxy_url = reqwest::Url::parse(&value.clone().expose()).ok();
                    }
                    "x-ca-certificate" => {
                        ca_cert_from_header = Some(Secret::new(value.clone().expose()));
                    }
                    _ => {
                        // Expose the Secret value when adding to headers for injector
                        headers.insert(key.clone(), value.clone().expose());
                    }
                }
            }
        }
    }

    // Always process connector request headers to get authentication and other necessary headers

    for (key, value) in &connector_request.headers {
        // Handle vault headers (but only if not already found in PaymentFlowData)
        match key.to_lowercase().as_str() {
            "x-vault-proxy-url" => {
                // Only process if not already found in PaymentFlowData
                if vault_proxy_url.is_none() {
                    let proxy_url_str = match value {
                        Maskable::Normal(val) => val.clone(),
                        Maskable::Masked(val) => val.clone().expose().to_string(),
                    };
                    vault_proxy_url = reqwest::Url::parse(&proxy_url_str).ok();
                }
            }
            "x-ca-cert" => {
                // Only process if not already found in PaymentFlowData
                if ca_cert_from_header.is_none() {
                    let ca_cert_value = match value {
                        Maskable::Normal(val) => Secret::new(val.clone()),
                        Maskable::Masked(val) => Secret::new(val.clone().expose().to_string()),
                    };
                    ca_cert_from_header = Some(ca_cert_value);
                }
            }
            _ => {
                // Add all other headers (including authentication headers like X-Api-Key, Content-Type, etc.)
                let header_value = match value {
                    Maskable::Normal(val) => val.clone(),
                    Maskable::Masked(val) => val.clone().expose().to_string(),
                };
                headers.insert(key.clone(), header_value);
            }
        }
    }

    let final_proxy_url = vault_proxy_url.or(fallback_proxy_url);
    let final_ca_cert = ca_cert_from_header.or_else(|| {
        connector_request
            .ca_certificate
            .as_ref()
            .map(|cert| Secret::new(cert.clone().expose().to_string()))
    });

    // Convert proxy URL to string for injector
    let injector_proxy_url = final_proxy_url.as_ref().map(|url| url.to_string());

    // Process certificates for injector compatibility
    let (processed_client_cert, processed_client_key) = match (
        &connector_request.certificate,
        &connector_request.certificate_key,
    ) {
        (Some(cert), Some(key)) => match process_client_certificate_for_injector(cert, key) {
            Ok((processed_cert, processed_key)) => (
                Some(processed_cert.expose().to_string()),
                Some(processed_key.expose().to_string()),
            ),
            Err(_) => (
                connector_request
                    .certificate
                    .as_ref()
                    .map(|c| c.clone().expose().to_string()),
                connector_request
                    .certificate_key
                    .as_ref()
                    .map(|k| k.clone().expose().to_string()),
            ),
        },
        _ => (
            connector_request
                .certificate
                .as_ref()
                .map(|c| c.clone().expose().to_string()),
            connector_request
                .certificate_key
                .as_ref()
                .map(|k| k.clone().expose().to_string()),
        ),
    };

    let processed_ca_cert = match &final_ca_cert {
        Some(ca_cert) => match process_certificate_for_injector(ca_cert) {
            Ok(processed_cert) => Some(processed_cert.expose().to_string()),
            Err(_) => Some(ca_cert.clone().expose().to_string()),
        },
        None => None,
    };

    // Create injector headers using hyperswitch_masking::Secret
    let injector_headers: HashMap<String, Secret<String>> = headers
        .into_iter()
        .map(|(k, v)| (k, Secret::new(v)))
        .collect();

    let connection_config = ConnectionConfig {
        base_url,
        endpoint_path,
        http_method,
        headers: injector_headers,
        proxy_url: injector_proxy_url.map(Secret::new),
        client_cert: processed_client_cert.map(Secret::new),
        client_key: processed_client_key.map(Secret::new),
        ca_cert: processed_ca_cert.map(Secret::new),
        insecure: None,
        cert_password: None,
        cert_format: None,
        max_response_size: None,
    };

    let injector_request = InjectorRequest {
        token_data: injector_token_data,
        connector_payload,
        connection_config,
    };

    Ok(injector_request)
}

#[derive(Debug)]
pub struct EventProcessingParams<'a> {
    pub connector_name: &'a str,
    pub service_name: &'a str,
    pub flow_name: FlowName,
    pub event_config: &'a EventConfig,
    pub raw_request_data: Option<SecretSerdeValue>,
    pub request_id: &'a str,
    pub lineage_ids: &'a lineage::LineageIds<'a>,
    pub reference_id: &'a Option<String>,
}

#[tracing::instrument(
    name = "execute_connector_processing_step",
    skip_all,
    fields(
        request.headers = Empty,
        request.body = Empty,
        request.url = Empty,
        request.method = Empty,
        response.body = Empty,
        response.headers = Empty,
        response.error_message = Empty,
        response.status_code = Empty,
        message_ = "Golden Log Line (outgoing)",
        latency = Empty,
    )
)]
pub async fn execute_connector_processing_step<T, F, ResourceCommonData, Req, Resp>(
    proxy: &Proxy,
    connector: BoxedConnectorIntegrationV2<'static, F, ResourceCommonData, Req, Resp>,
    router_data: RouterDataV2<F, ResourceCommonData, Req, Resp>,
    all_keys_required: Option<bool>,
    event_params: EventProcessingParams<'_>,
    token_data: Option<TokenData>,
) -> CustomResult<RouterDataV2<F, ResourceCommonData, Req, Resp>, ConnectorError>
where
    F: Clone + 'static,
    T: FlowIntegrity,
    Req: Clone + 'static + std::fmt::Debug + GetIntegrityObject<T> + CheckIntegrity<Req, T>,
    Resp: Clone + 'static + std::fmt::Debug,
    ResourceCommonData: Clone
        + 'static
        + RawConnectorResponse
        + ConnectorResponseHeaders
        + ConnectorRequestReference,
{
    let start = tokio::time::Instant::now();
    let connector_request = connector.build_request_v2(&router_data)?;

    let headers = connector_request
        .as_ref()
        .map(|connector_request| connector_request.headers.clone())
        .unwrap_or_default();
    tracing::info!(?headers, "headers of connector request");

    let masked_headers = headers
        .iter()
        .fold(serde_json::Map::new(), |mut acc, (k, v)| {
            let value = match v {
                Maskable::Masked(_) => {
                    serde_json::Value::String("*** alloc::string::String ***".to_string())
                }
                Maskable::Normal(iv) => serde_json::Value::String(iv.to_owned()),
            };
            acc.insert(k.clone(), value);
            acc
        });
    let headers = serde_json::Value::Object(masked_headers);
    tracing::Span::current().record("request.headers", tracing::field::display(&headers));
    let router_data = router_data.clone();

    let req = connector_request.as_ref().map(|connector_request| {
        let masked_request = match connector_request.body.as_ref() {
            Some(request) => match request {
                RequestContent::Json(i)
                | RequestContent::FormUrlEncoded(i)
                | RequestContent::Xml(i) => (**i)
                    .masked_serialize()
                    .unwrap_or(json!({ "error": "failed to mask serialize connector request"})),
                RequestContent::FormData(_) => json!({"request_type": "FORM_DATA"}),
                RequestContent::RawBytes(_) => json!({"request_type": "RAW_BYTES"}),
            },
            None => serde_json::Value::Null,
        };
        tracing::info!(request=?masked_request, "request of connector");
        tracing::Span::current().record("request.body", tracing::field::display(&masked_request));

        masked_request
    });

    let result = match connector_request {
        Some(request) => {
            let url = request.url.clone();
            let method = request.method;
            metrics::EXTERNAL_SERVICE_TOTAL_API_CALLS
                .with_label_values(&[
                    &method.to_string(),
                    event_params.service_name,
                    event_params.connector_name,
                ])
                .inc();
            let external_service_start_latency = tokio::time::Instant::now();
            tracing::Span::current().record("request.url", tracing::field::display(&url));
            tracing::Span::current().record("request.method", tracing::field::display(method));
            let request_id = event_params.request_id.to_string();

            let response = if let Some(token_data) = token_data {
                let injector_request = convert_to_injector_request(
                    &request,
                    &token_data,
                    proxy,
                    &router_data.resource_common_data,
                )
                .change_context(ConnectorError::RequestEncodingFailed)?;

                // New injector handles HTTP request internally and returns JSON response
                let injector_response = injector_core(injector_request)
                    .await
                    .change_context(ConnectorError::RequestEncodingFailed)?;

                // Convert JSON response to our Response format
                let response_bytes = serde_json::to_vec(&injector_response)
                    .map_err(|_| ConnectorError::ResponseHandlingFailed)?;

                Ok(Ok(Response {
                    headers: None, // Injector handles headers internally
                    response: response_bytes.into(),
                    status_code: 200, // Injector success implies 200
                }))
            } else {
                call_connector_api(proxy, request, "execute_connector_processing_step")
                    .await
                    .change_context(ConnectorError::RequestEncodingFailed)
                    .inspect_err(|err| {
                        info_log(
                            "NETWORK_ERROR",
                            &json!(format!(
                                "Failed getting response from connector. Error: {:?}",
                                err
                            )),
                        );
                    })
            };
            let external_service_elapsed = external_service_start_latency.elapsed();
            metrics::EXTERNAL_SERVICE_API_CALLS_LATENCY
                .with_label_values(&[
                    &method.to_string(),
                    event_params.service_name,
                    event_params.connector_name,
                ])
                .observe(external_service_elapsed.as_secs_f64());
            tracing::info!(?response, "response from connector");

            match &response {
                Ok(Ok(body)) => {
                    let res_body = serde_json::from_slice::<serde_json::Value>(&body.response).ok();

                    let latency =
                        u64::try_from(external_service_elapsed.as_millis()).unwrap_or(u64::MAX); // Convert to milliseconds
                    let status_code = body.status_code;

                    // Emit success response event
                    tokio::spawn({
                        let connector_name = event_params.connector_name.to_string();
                        let event_config = event_params.event_config.clone();
                        let request_data = req.clone();
                        let response_data = res_body.clone();
                        let raw_request_data_clone = event_params.raw_request_data.clone();
                        let url_clone = url.clone();
                        let flow_name = event_params.flow_name;
                        let lineage_ids = event_params.lineage_ids.to_owned();
                        let reference_id_clone = event_params.reference_id.clone();

                        async move {
                            let mut additional_fields = std::collections::HashMap::new();
                            if let Some(ref_id) = reference_id_clone {
                                additional_fields.insert(
                                    "reference_id".to_string(),
                                    SecretSerdeValue::new(serde_json::Value::String(ref_id)),
                                );
                            }

                            let event = Event {
                                request_id: request_id.to_string(),
                                timestamp: chrono::Utc::now().timestamp().into(),
                                flow_type: flow_name,
                                connector: connector_name.clone(),
                                url: Some(url_clone),
                                stage: EventStage::ConnectorCall,
                                latency: Some(latency),
                                status_code: Some(status_code),
                                request_data: raw_request_data_clone,
                                connector_request_data: request_data.map(Secret::new),
                                connector_response_data: response_data.map(Secret::new),
                                additional_fields,
                                lineage_ids,
                            };

                            match emit_event_with_config(event, &event_config).await {
                                Ok(true) => tracing::info!(
                                    "Successfully published response event for {}",
                                    connector_name
                                ),
                                Ok(false) => tracing::info!(
                                    "Event publishing is disabled for {}",
                                    connector_name
                                ),
                                Err(e) => {
                                    tracing::error!("Failed to publish response event: {:?}", e)
                                }
                            }
                        }
                    });
                }
                Ok(Err(error_body)) => {
                    let error_res_body =
                        serde_json::from_slice::<serde_json::Value>(&error_body.response).ok();

                    let latency =
                        u64::try_from(external_service_elapsed.as_millis()).unwrap_or(u64::MAX);
                    let status_code = error_body.status_code;

                    // Emit error response event
                    tokio::spawn({
                        let connector_name = event_params.connector_name.to_string();
                        let event_config = event_params.event_config.clone();
                        let request_data = req.clone();
                        let response_data = error_res_body.clone();
                        let raw_request_data_clone = event_params.raw_request_data.clone();
                        let url_clone = url.clone();
                        let flow_name = event_params.flow_name;
                        let lineage_ids = event_params.lineage_ids.to_owned();
                        let reference_id_clone = event_params.reference_id.clone();

                        async move {
                            let mut additional_fields = std::collections::HashMap::new();
                            if let Some(ref_id) = reference_id_clone {
                                additional_fields.insert(
                                    "reference_id".to_string(),
                                    SecretSerdeValue::new(serde_json::Value::String(ref_id)),
                                );
                            }

                            let event = Event {
                                request_id: request_id.to_string(),
                                timestamp: chrono::Utc::now().timestamp().into(),
                                flow_type: flow_name,
                                connector: connector_name.clone(),
                                url: Some(url_clone),
                                stage: EventStage::ConnectorCall,
                                latency: Some(latency),
                                status_code: Some(status_code),
                                request_data: raw_request_data_clone,
                                connector_request_data: request_data.map(Secret::new),
                                connector_response_data: response_data.map(Secret::new),
                                additional_fields,
                                lineage_ids,
                            };

                            match emit_event_with_config(event, &event_config).await {
                                Ok(true) => tracing::info!(
                                    "Successfully published error response event for {}",
                                    connector_name
                                ),
                                Ok(false) => tracing::info!(
                                    "Event publishing is disabled for {}",
                                    connector_name
                                ),
                                Err(e) => tracing::error!(
                                    "Failed to publish error response event: {:?}",
                                    e
                                ),
                            }
                        }
                    });
                }
                Err(network_error) => {
                    tracing::error!(
                        "Network error occurred while calling connector {}: {:?}",
                        event_params.connector_name,
                        network_error
                    );

                    // Emit network error event
                    tokio::spawn({
                        let connector_name = event_params.connector_name.to_string();
                        let event_config = event_params.event_config.clone();
                        let request_data = req.clone();
                        let raw_request_data_clone = event_params.raw_request_data.clone();
                        let url_clone = url.clone();
                        let flow_name = event_params.flow_name;
                        let lineage_ids = event_params.lineage_ids.to_owned();
                        let reference_id_clone = event_params.reference_id.clone();

                        async move {
                            let mut additional_fields = std::collections::HashMap::new();
                            if let Some(ref_id) = reference_id_clone {
                                additional_fields.insert(
                                    "reference_id".to_string(),
                                    SecretSerdeValue::new(serde_json::Value::String(ref_id)),
                                );
                            }

                            let event = Event {
                                request_id: request_id.to_string(),
                                timestamp: chrono::Utc::now().timestamp().into(),
                                flow_type: flow_name,
                                connector: connector_name.clone(),
                                url: Some(url_clone),
                                stage: EventStage::ConnectorCall,
                                latency: None,
                                status_code: None,
                                request_data: raw_request_data_clone,
                                connector_request_data: request_data.map(Secret::new),
                                connector_response_data: None,
                                additional_fields,
                                lineage_ids,
                            };

                            match emit_event_with_config(event, &event_config).await {
                                Ok(true) => tracing::info!(
                                    "Successfully published network error event for {}",
                                    connector_name
                                ),
                                Ok(false) => tracing::info!(
                                    "Event publishing is disabled for {}",
                                    connector_name
                                ),
                                Err(e) => tracing::error!(
                                    "Failed to publish network error event: {:?}",
                                    e
                                ),
                            }
                        }
                    });
                }
            }

            match response {
                Ok(body) => {
                    let response = match body {
                        Ok(body) => {
                            let status_code = body.status_code;
                            tracing::Span::current()
                                .record("status_code", tracing::field::display(status_code));
                            if let Ok(response) = parse_json_with_bom_handling(&body.response) {
                                let headers = body.headers.clone().unwrap_or_default();
                                let map = headers.iter().fold(
                                    serde_json::Map::new(),
                                    |mut acc, (left, right)| {
                                        let header_value = if right.is_sensitive() {
                                            serde_json::Value::String(
                                                "*** alloc::string::String ***".to_string(),
                                            )
                                        } else if let Ok(x) = right.to_str() {
                                            serde_json::Value::String(x.to_string())
                                        } else {
                                            return acc;
                                        };
                                        acc.insert(left.as_str().to_string(), header_value);
                                        acc
                                    },
                                );
                                let header_map = serde_json::Value::Object(map);
                                tracing::Span::current().record(
                                    "response.headers",
                                    tracing::field::display(header_map),
                                );
                                tracing::Span::current().record("response.body", tracing::field::display(response.masked_serialize().unwrap_or(json!({ "error": "failed to mask serialize connector response"}))));
                            }

                            let is_source_verified = connector.verify(&router_data, interfaces::verification::ConnectorSourceVerificationSecrets::AuthHeaders(router_data.connector_auth_type.clone()), &body.response)?;

                            if !is_source_verified {
                                return Err(error_stack::report!(
                                    ConnectorError::SourceVerificationFailed
                                ));
                            }

                            // Set raw_connector_response BEFORE calling the transformer
                            let mut updated_router_data = router_data.clone();
                            if all_keys_required.unwrap_or(true) {
                                let raw_response_string =
                                    strip_bom_and_convert_to_string(&body.response);
                                updated_router_data
                                    .resource_common_data
                                    .set_raw_connector_response(raw_response_string);

                                // Set response headers if available
                                updated_router_data
                                    .resource_common_data
                                    .set_connector_response_headers(body.headers.clone());
                            }

                            let handle_response_result = connector.handle_response_v2(
                                &updated_router_data,
                                None,
                                body.clone(),
                            );

                            match handle_response_result {
                                Ok(data) => {
                                    tracing::info!("Transformer completed successfully");
                                    Ok(data)
                                }
                                Err(err) => Err(err),
                            }?
                        }
                        Err(body) => {
                            metrics::EXTERNAL_SERVICE_API_CALLS_ERRORS
                                .with_label_values(&[
                                    &method.to_string(),
                                    event_params.service_name,
                                    event_params.connector_name,
                                    body.status_code.to_string().as_str(),
                                ])
                                .inc();

                            // Set raw connector response for error cases BEFORE processing error
                            let mut updated_router_data = router_data.clone();
                            if all_keys_required.unwrap_or(true) {
                                let raw_response_string =
                                    strip_bom_and_convert_to_string(&body.response);
                                updated_router_data
                                    .resource_common_data
                                    .set_raw_connector_response(raw_response_string);
                                updated_router_data
                                    .resource_common_data
                                    .set_connector_response_headers(body.headers.clone());
                            }

                            let error = match body.status_code {
                                500..=511 => {
                                    connector.get_5xx_error_response(body.clone(), None)?
                                }
                                _ => connector.get_error_response_v2(body.clone(), None)?,
                            };
                            tracing::Span::current().record(
                                "response.error_message",
                                tracing::field::display(&error.message),
                            );
                            tracing::Span::current().record(
                                "response.status_code",
                                tracing::field::display(error.status_code),
                            );
                            updated_router_data.response = Err(error);
                            updated_router_data
                        }
                    };
                    Ok(response)
                }
                Err(err) => {
                    tracing::Span::current().record("url", tracing::field::display(url));
                    Err(err.change_context(ConnectorError::ProcessingStepFailed(None)))
                }
            }
        }
        None => Ok(router_data),
    };

    let result_with_integrity_check = match result {
        Ok(data) => {
            data.request
                .check_integrity(&data.request.clone(), None)
                .map_err(|err| ConnectorError::IntegrityCheckFailed {
                    field_names: err.field_names,
                    connector_transaction_id: err.connector_transaction_id,
                })?;
            Ok(data)
        }
        Err(err) => Err(err),
    };

    let elapsed = start.elapsed().as_millis();
    if let Some(req) = req {
        tracing::Span::current().record("request.body", tracing::field::display(req));
    }
    tracing::Span::current().record("latency", elapsed);
    tracing::info!(tag = ?Tag::OutgoingApi, log_type = "api", "Outgoing Request completed");
    result_with_integrity_check
}

pub enum ApplicationResponse<R> {
    Json(R),
}

pub type CustomResult<T, E> = error_stack::Result<T, E>;
pub type RouterResult<T> = CustomResult<T, ApiErrorResponse>;
pub type RouterResponse<T> = CustomResult<ApplicationResponse<T>, ApiErrorResponse>;

pub async fn call_connector_api(
    proxy: &Proxy,
    request: Request,
    _flow_name: &str,
) -> CustomResult<Result<Response, Response>, ApiClientError> {
    let url =
        reqwest::Url::parse(&request.url).change_context(ApiClientError::UrlEncodingFailed)?;

    let should_bypass_proxy = proxy.bypass_proxy_urls.contains(&url.to_string());

    let client = create_client(
        proxy,
        should_bypass_proxy,
        request.certificate,
        request.certificate_key,
    )?;

    let headers = request.headers.construct_header_map()?;

    // Process and log the request body based on content type
    let request = {
        match request.method {
            Method::Get => client.get(url),
            Method::Post => {
                let client = client.post(url);
                match request.body {
                    Some(RequestContent::Json(payload)) => client.json(&payload),
                    Some(RequestContent::FormUrlEncoded(payload)) => client.form(&payload),
                    Some(RequestContent::Xml(payload)) => {
                        // Use serde_json for XML conversion instead of quick_xml
                        let body = serde_json::to_string(&payload)
                            .change_context(ApiClientError::UrlEncodingFailed)?;
                        client.body(body).header("Content-Type", "application/xml")
                    }
                    Some(RequestContent::FormData(form)) => client.multipart(form),
                    _ => client,
                }
            }
            _ => client.post(url),
        }
        .add_headers(headers)
    };
    let send_request = async {
        request.send().await.map_err(|error| {
            let api_error = match error {
                error if error.is_timeout() => ApiClientError::RequestTimeoutReceived,
                _ => ApiClientError::RequestNotSent(error.to_string()),
            };
            info_log(
                "REQUEST_FAILURE",
                &json!(format!("Unable to send request to connector.",)),
            );
            report!(api_error)
        })
    };

    let response = send_request.await;

    handle_response(response).await
}

pub fn create_client(
    proxy_config: &Proxy,
    should_bypass_proxy: bool,
    _client_certificate: Option<Secret<String>>,
    _client_certificate_key: Option<Secret<String>>,
) -> CustomResult<Client, ApiClientError> {
    get_base_client(proxy_config, should_bypass_proxy)
    // match (client_certificate, client_certificate_key) {
    //     (Some(encoded_certificate), Some(encoded_certificate_key)) => {
    //         let client_builder = get_client_builder(proxy_config, should_bypass_proxy)?;

    //         let identity = create_identity_from_certificate_and_key(
    //             encoded_certificate.clone(),
    //             encoded_certificate_key,
    //         )?;
    //         let certificate_list = create_certificate(encoded_certificate)?;
    //         let client_builder = certificate_list
    //             .into_iter()
    //             .fold(client_builder, |client_builder, certificate| {
    //                 client_builder.add_root_certificate(certificate)
    //             });
    //         client_builder
    //             .identity(identity)
    //             .use_rustls_tls()
    //             .build()
    //             .change_context(ApiClientError::ClientConstructionFailed)
    //             .inspect_err(|err| {
    //                 info_log(
    //                     "ERROR",
    //                     &json!(format!(
    //                         "Failed to construct client with certificate and certificate key. Error: {:?}",
    //                         err
    //                     )),
    //                 );
    //             })
    //     }
    //     _ => ,
    // }
}

static NON_PROXIED_CLIENT: OnceCell<Client> = OnceCell::new();
static PROXIED_CLIENT: OnceCell<Client> = OnceCell::new();

fn get_base_client(
    proxy_config: &Proxy,
    should_bypass_proxy: bool,
) -> CustomResult<Client, ApiClientError> {
    Ok(if should_bypass_proxy
        || (proxy_config.http_url.is_none() && proxy_config.https_url.is_none())
    {
        &NON_PROXIED_CLIENT
    } else {
        &PROXIED_CLIENT
    }
    .get_or_try_init(|| {
        get_client_builder(proxy_config, should_bypass_proxy)?
            .build()
            .change_context(ApiClientError::ClientConstructionFailed)
            .inspect_err(|err| {
                info_log(
                    "ERROR",
                    &json!(format!("Failed to construct base client. Error: {:?}", err)),
                );
            })
    })?
    .clone())
}

fn get_client_builder(
    proxy_config: &Proxy,
    should_bypass_proxy: bool,
) -> CustomResult<reqwest::ClientBuilder, ApiClientError> {
    let mut client_builder = Client::builder()
        .redirect(reqwest::redirect::Policy::none())
        .pool_idle_timeout(Duration::from_secs(
            proxy_config
                .idle_pool_connection_timeout
                .unwrap_or_default(),
        ));

    if should_bypass_proxy {
        return Ok(client_builder);
    }

    // Proxy all HTTPS traffic through the configured HTTPS proxy
    if let Some(url) = proxy_config.https_url.as_ref() {
        client_builder = client_builder.proxy(
            reqwest::Proxy::https(url)
                .change_context(ApiClientError::InvalidProxyConfiguration)
                .inspect_err(|err| {
                    info_log(
                        "PROXY_ERROR",
                        &json!(format!("HTTPS proxy configuration error. Error: {:?}", err)),
                    );
                })?,
        );
    }

    // Proxy all HTTP traffic through the configured HTTP proxy
    if let Some(url) = proxy_config.http_url.as_ref() {
        client_builder = client_builder.proxy(
            reqwest::Proxy::http(url)
                .change_context(ApiClientError::InvalidProxyConfiguration)
                .inspect_err(|err| {
                    info_log(
                        "PROXY_ERROR",
                        &json!(format!("HTTP proxy configuration error. Error: {:?}", err)),
                    );
                })?,
        );
    }

    Ok(client_builder)
}

// pub fn create_identity_from_certificate_and_key(
//     encoded_certificate: hyperswitch_masking::Secret<String>,
//     encoded_certificate_key: hyperswitch_masking::Secret<String>,
// ) -> Result<reqwest::Identity, error_stack::Report<ApiClientError>> {
//     let decoded_certificate = BASE64_ENGINE
//         .decode(encoded_certificate.expose())
//         .change_context(ApiClientError::CertificateDecodeFailed)?;

//     let decoded_certificate_key = BASE64_ENGINE
//         .decode(encoded_certificate_key.expose())
//         .change_context(ApiClientError::CertificateDecodeFailed)?;

//     let certificate = String::from_utf8(decoded_certificate)
//         .change_context(ApiClientError::CertificateDecodeFailed)?;

//     let certificate_key = String::from_utf8(decoded_certificate_key)
//         .change_context(ApiClientError::CertificateDecodeFailed)?;

//     let key_chain = format!("{}{}", certificate_key, certificate);
//     reqwest::Identity::from_pem(key_chain.as_bytes())
//         .change_context(ApiClientError::CertificateDecodeFailed)
// }

// pub fn create_certificate(
//     encoded_certificate: hyperswitch_masking::Secret<String>,
// ) -> Result<Vec<reqwest::Certificate>, error_stack::Report<ApiClientError>> {
//     let decoded_certificate = BASE64_ENGINE
//         .decode(encoded_certificate.expose())
//         .change_context(ApiClientError::CertificateDecodeFailed)?;

//     let certificate = String::from_utf8(decoded_certificate)
//         .change_context(ApiClientError::CertificateDecodeFailed)?;
//     reqwest::Certificate::from_pem_bundle(certificate.as_bytes())
//         .change_context(ApiClientError::CertificateDecodeFailed)
// }

async fn handle_response(
    response: CustomResult<reqwest::Response, ApiClientError>,
) -> CustomResult<Result<Response, Response>, ApiClientError> {
    response
        .async_map(|resp| async {
            let status_code = resp.status().as_u16();
            let headers = Some(resp.headers().to_owned());
            match status_code {
                200..=202 | 302 | 204 => {
                    let response = resp
                        .bytes()
                        .await
                        .change_context(ApiClientError::ResponseDecodingFailed)?;
                    Ok(Ok(Response {
                        headers,
                        response,
                        status_code,
                    }))
                }
                500..=599 => {
                    let bytes = resp.bytes().await.map_err(|error| {
                        report!(error).change_context(ApiClientError::ResponseDecodingFailed)
                    })?;

                    Ok(Err(Response {
                        headers,
                        response: bytes,
                        status_code,
                    }))
                }

                400..=499 => {
                    let bytes = resp.bytes().await.map_err(|error| {
                        report!(error).change_context(ApiClientError::ResponseDecodingFailed)
                    })?;

                    Ok(Err(Response {
                        headers,
                        response: bytes,
                        status_code,
                    }))
                }
                _ => {
                    info_log(
                        "UNEXPECTED_RESPONSE",
                        &json!("Unexpected response from server."),
                    );
                    Err(report!(ApiClientError::UnexpectedServerResponse))
                }
            }
        })
        .await?
}

/// Helper function to remove BOM from response bytes and convert to string
fn strip_bom_and_convert_to_string(response_bytes: &[u8]) -> Option<String> {
    String::from_utf8(response_bytes.to_vec()).ok().map(|s| {
        // Remove BOM if present (UTF-8 BOM is 0xEF, 0xBB, 0xBF)
        if s.starts_with('\u{FEFF}') {
            s.trim_start_matches('\u{FEFF}').to_string()
        } else {
            s
        }
    })
}

/// Helper function to parse JSON from response bytes with BOM handling
fn parse_json_with_bom_handling(
    response_bytes: &[u8],
) -> Result<serde_json::Value, serde_json::Error> {
    // Try direct parsing first (most common case)
    match serde_json::from_slice::<serde_json::Value>(response_bytes) {
        Ok(value) => Ok(value),
        Err(_) => {
            // If direct parsing fails, try after removing BOM
            let cleaned_response = if response_bytes.starts_with(&[0xEF, 0xBB, 0xBF]) {
                // UTF-8 BOM detected, remove it
                #[allow(clippy::indexing_slicing)]
                &response_bytes[3..]
            } else {
                response_bytes
            };
            serde_json::from_slice::<serde_json::Value>(cleaned_response)
        }
    }
}

pub(super) trait HeaderExt {
    fn construct_header_map(self) -> CustomResult<reqwest::header::HeaderMap, ApiClientError>;
}

impl HeaderExt for Headers {
    fn construct_header_map(self) -> CustomResult<reqwest::header::HeaderMap, ApiClientError> {
        use reqwest::header::{HeaderMap, HeaderName, HeaderValue};

        self.into_iter().try_fold(
            HeaderMap::new(),
            |mut header_map, (header_name, header_value)| {
                let header_name = HeaderName::from_str(&header_name)
                    .change_context(ApiClientError::HeaderMapConstructionFailed)?;
                let header_value = header_value.into_inner();
                let header_value = HeaderValue::from_str(&header_value)
                    .change_context(ApiClientError::HeaderMapConstructionFailed)?;
                header_map.append(header_name, header_value);
                Ok(header_map)
            },
        )
    }
}

pub(super) trait RequestBuilderExt {
    fn add_headers(self, headers: reqwest::header::HeaderMap) -> Self;
}

impl RequestBuilderExt for reqwest::RequestBuilder {
    fn add_headers(mut self, headers: reqwest::header::HeaderMap) -> Self {
        self = self.headers(headers);
        self
    }
}

#[derive(Debug, Default, serde::Deserialize, Clone, strum::EnumString)]
pub enum Tag {
    /// General.
    #[default]
    General,
    /// Redis: get.
    RedisGet,
    /// Redis: set.
    RedisSet,
    /// API: incoming web request.
    ApiIncomingRequest,
    /// API: outgoing web request body.
    ApiOutgoingRequestBody,
    /// API: outgoingh headers
    ApiOutgoingRequestHeaders,
    /// End Request
    EndRequest,
    /// Call initiated to connector.
    InitiatedToConnector,
    /// Incoming response
    IncomingApi,
    /// Api Outgoing Request
    OutgoingApi,
}

#[inline]
pub fn debug_log(action: &str, message: &serde_json::Value) {
    tracing::debug!(tags = %action, json_value= %message);
}

#[inline]
pub fn info_log(action: &str, message: &serde_json::Value) {
    tracing::info!(tags = %action, json_value= %message);
}

#[inline]
pub fn error_log(action: &str, message: &serde_json::Value) {
    tracing::error!(tags = %action, json_value= %message);
}

#[inline]
pub fn warn_log(action: &str, message: &serde_json::Value) {
    tracing::warn!(tags = %action, json_value= %message);
}<|MERGE_RESOLUTION|>--- conflicted
+++ resolved
@@ -3,16 +3,12 @@
 use base64::engine::Engine;
 use common_enums::ApiClientError;
 use common_utils::ext_traits::AsyncExt;
-<<<<<<< HEAD
-use common_utils::request::{Method, Request, RequestContent};
-=======
 // use base64::engine::Engine;
 use common_utils::{
     lineage,
     // consts::BASE64_ENGINE,
     request::{Method, Request, RequestContent},
 };
->>>>>>> 176b6e75
 use domain_types::{
     connector_types::{ConnectorResponseHeaders, RawConnectorResponse},
     errors::{ApiErrorResponse, ConnectorError},
