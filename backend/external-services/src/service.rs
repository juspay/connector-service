use domain_types::{errors::ApiClientError, types::Proxy};
// use base64::engine::Engine;
use error_stack::{report, ResultExt};
use hyperswitch_common_utils::{
    // consts::BASE64_ENGINE,
    ext_traits::AsyncExt,
    request::{Method, Request, RequestContent},
};
use hyperswitch_domain_models::{
    errors::api_error_response::ApiErrorResponse, router_data_v2::RouterDataV2,
};
use hyperswitch_masking::{ErasedMaskSerialize, Maskable};
use once_cell::sync::OnceCell;
use reqwest::Client;
use serde_json::json;
use shared_metrics::metrics;
use std::{str::FromStr, time::Duration};
use tracing::field::Empty;

use domain_types::connector_types::RawConnectorResponse;
use hyperswitch_interfaces::{
    connector_integration_v2::BoxedConnectorIntegrationV2, errors::ConnectorError, types::Response,
};
use serde_json::Value;

pub type Headers = std::collections::HashSet<(String, Maskable<String>)>;

pub async fn execute_connector_processing_step<F, ResourceCommonData, Req, Resp>(
    proxy: &Proxy,
    connector: BoxedConnectorIntegrationV2<'static, F, ResourceCommonData, Req, Resp>,
    router_data: RouterDataV2<F, ResourceCommonData, Req, Resp>,
<<<<<<< HEAD
    connector_name: &str,
=======
    all_keys_required: Option<bool>,
>>>>>>> 3c1a22ea
) -> CustomResult<RouterDataV2<F, ResourceCommonData, Req, Resp>, ConnectorError>
where
    F: Clone + 'static,
    Req: Clone + 'static + std::fmt::Debug,
    Resp: Clone + 'static + std::fmt::Debug,
    ResourceCommonData: Clone + 'static + RawConnectorResponse,
{
    let span = tracing::info_span!(
        "ucs_outgoing_app_data",
        request_headers = Empty,
        request_body = Empty,
        response_headers = Empty,
        response_body = Empty,
        status_code = Empty,
        latency = Empty,
        url = Empty,
    );
    let _enter = span.enter();
    let start = tokio::time::Instant::now();
    let connector_request = connector.build_request_v2(&router_data)?;

    let headers = connector_request
        .as_ref()
        .map(|connector_request| connector_request.headers.clone())
        .unwrap_or_default();

    let masked_headers = headers
        .iter()
        .fold(serde_json::Map::new(), |mut acc, (k, v)| {
            let value = match v {
                Maskable::Masked(_) => {
                    serde_json::Value::String("*** alloc::string::String ***".to_string())
                }
                Maskable::Normal(iv) => serde_json::Value::String(iv.to_owned()),
            };
            acc.insert(k.clone(), value);
            acc
        });
    let headers = serde_json::Value::Object(masked_headers);
    let mut router_data = router_data.clone();

    let req = connector_request.as_ref().map(|connector_request| {
        let masked_request = match connector_request.body.as_ref() {
            Some(request) => match request {
                RequestContent::Json(i)
                | RequestContent::FormUrlEncoded(i)
                | RequestContent::Xml(i) => (**i)
                    .masked_serialize()
                    .unwrap_or(json!({ "error": "failed to mask serialize connector request"})),
                RequestContent::FormData(_) => json!({"request_type": "FORM_DATA"}),
                RequestContent::RawBytes(_) => json!({"request_type": "RAW_BYTES"}),
            },
            None => serde_json::Value::Null,
        };
        tracing::info!(request=?masked_request, "request of connector");
        masked_request
    });
    let result = match connector_request {
        Some(request) => {
            let url = request.url.clone();
            let method = request.method;
            metrics::external_service_total_api_calls
                .with_label_values(&[connector_name, &method.to_string()])
                .inc();
            let external_service_start_latency = tokio::time::Instant::now();
            let response = call_connector_api(proxy, request, "execute_connector_processing_step")
                .await
                .change_context(ConnectorError::RequestEncodingFailed)
                .inspect_err(|err| {
                    info_log(
                        "NETWORK_ERROR",
                        &json!(format!(
                            "Failed getting response from connector. Error: {:?}",
                            err
                        )),
                    );
                });
            let external_service_elapsed = external_service_start_latency.elapsed().as_secs_f64();
            metrics::external_service_api_calls_latency
                .with_label_values(&[connector_name, &method.to_string()])
                .observe(external_service_elapsed);
            tracing::info!(?response, "response from connector");

            match response {
                Ok(body) => {
                    tracing::Span::current().record("url", tracing::field::display(url));
                    tracing::Span::current().record("method", tracing::field::display(method));
                    let response = match body {
                        Ok(body) => {
                            let status_code = body.status_code;
                            if let Ok(response) =
                                serde_json::from_slice::<serde_json::Value>(&body.response)
                            {
                                let headers = body.headers.clone().unwrap_or_default();
                                let map = headers.iter().fold(
                                    serde_json::Map::new(),
                                    |mut acc, (left, right)| {
                                        let header_value = if right.is_sensitive() {
                                            serde_json::Value::String(
                                                "*** alloc::string::String ***".to_string(),
                                            )
                                        } else if let Ok(x) = right.to_str() {
                                            serde_json::Value::String(x.to_string())
                                        } else {
                                            return acc;
                                        };
                                        acc.insert(left.as_str().to_string(), header_value);
                                        acc
                                    },
                                );
                                let header_map = serde_json::Value::Object(map);
                                tracing::Span::current()
                                    .record("response_header", tracing::field::display(header_map));
                                tracing::Span::current().record("response_body", tracing::field::display(response.masked_serialize().unwrap_or(json!({ "error": "failed to mask serialize connector response"}))));
                            }
                            tracing::Span::current()
                                .record("status_code", tracing::field::display(status_code));

                            let handle_response_result =
                                connector.handle_response_v2(&router_data, None, body.clone());

                            match handle_response_result {
                                Ok(mut data) => {
                                    if all_keys_required.unwrap_or(false) {
                                        let raw_response_string =
                                            String::from_utf8(body.response.to_vec()).ok();
                                        data.resource_common_data
                                            .set_raw_connector_response(raw_response_string);
                                    }
                                    Ok(data)
                                }
                                Err(err) => Err(err),
                            }?
                        }
                        Err(body) => {
                            metrics::external_service_api_calls_errors
                                .with_label_values(&[
                                    connector_name,
                                    &method.to_string(),
                                    body.status_code.to_string().as_str(),
                                ])
                                .inc();
                            let error = match body.status_code {
                                500..=511 => connector.get_5xx_error_response(body, None)?,
                                _ => connector.get_error_response_v2(body, None)?,
                            };
                            router_data.response = Err(error);
                            router_data
                        }
                    };
                    Ok(response)
                }
                Err(err) => {
                    tracing::Span::current().record("url", tracing::field::display(url));
                    Err(err.change_context(ConnectorError::ProcessingStepFailed(None)))
                }
            }
        }
        None => Ok(router_data),
    };
    let elapsed = start.elapsed().as_millis();
    if let Some(req) = req {
        tracing::Span::current().record("request_body", tracing::field::display(req));
    }
    tracing::Span::current().record("latency", elapsed);
    tracing::Span::current().record("request_header", tracing::field::display(headers));
    tracing::info!(tag = ?Tag::OutgoingApi, log_type = "api", "Outgoing Request completed");
    result
}

pub enum ApplicationResponse<R> {
    Json(R),
}

pub type CustomResult<T, E> = error_stack::Result<T, E>;
pub type RouterResult<T> = CustomResult<T, ApiErrorResponse>;
pub type RouterResponse<T> = CustomResult<ApplicationResponse<T>, ApiErrorResponse>;

pub async fn call_connector_api(
    proxy: &Proxy,
    request: Request,
    _flow_name: &str,
) -> CustomResult<Result<Response, Response>, ApiClientError> {
    let url =
        reqwest::Url::parse(&request.url).change_context(ApiClientError::UrlEncodingFailed)?;

    let should_bypass_proxy = proxy.bypass_proxy_urls.contains(&url.to_string());

    let client = create_client(
        proxy,
        should_bypass_proxy,
        request.certificate,
        request.certificate_key,
    )?;

    let headers = request.headers.construct_header_map()?;

    let request = {
        match request.method {
            Method::Get => client.get(url),
            Method::Post => {
                let client = client.post(url);
                match request.body {
                    Some(RequestContent::Json(payload)) => client.json(&payload),
                    _ => client,
                }
            }
            _ => client.post(url),
        }
        .add_headers(headers)
    };
    let send_request = async {
        request.send().await.map_err(|error| {
            let api_error = match error {
                error if error.is_timeout() => ApiClientError::RequestTimeoutReceived,
                _ => ApiClientError::RequestNotSent(error.to_string()),
            };
            info_log(
                "REQUEST_FAILURE",
                &json!(format!("Unable to send request to connector.",)),
            );
            report!(api_error)
        })
    };

    let response = send_request.await;

    handle_response(response).await
}

pub fn create_client(
    proxy_config: &Proxy,
    should_bypass_proxy: bool,
    _client_certificate: Option<hyperswitch_masking::Secret<String>>,
    _client_certificate_key: Option<hyperswitch_masking::Secret<String>>,
) -> CustomResult<Client, ApiClientError> {
    get_base_client(proxy_config, should_bypass_proxy)
    // match (client_certificate, client_certificate_key) {
    //     (Some(encoded_certificate), Some(encoded_certificate_key)) => {
    //         let client_builder = get_client_builder(proxy_config, should_bypass_proxy)?;

    //         let identity = create_identity_from_certificate_and_key(
    //             encoded_certificate.clone(),
    //             encoded_certificate_key,
    //         )?;
    //         let certificate_list = create_certificate(encoded_certificate)?;
    //         let client_builder = certificate_list
    //             .into_iter()
    //             .fold(client_builder, |client_builder, certificate| {
    //                 client_builder.add_root_certificate(certificate)
    //             });
    //         client_builder
    //             .identity(identity)
    //             .use_rustls_tls()
    //             .build()
    //             .change_context(ApiClientError::ClientConstructionFailed)
    //             .inspect_err(|err| {
    //                 info_log(
    //                     "ERROR",
    //                     &json!(format!(
    //                         "Failed to construct client with certificate and certificate key. Error: {:?}",
    //                         err
    //                     )),
    //                 );
    //             })
    //     }
    //     _ => ,
    // }
}

static NON_PROXIED_CLIENT: OnceCell<Client> = OnceCell::new();
static PROXIED_CLIENT: OnceCell<Client> = OnceCell::new();

fn get_base_client(
    proxy_config: &Proxy,
    should_bypass_proxy: bool,
) -> CustomResult<Client, ApiClientError> {
    Ok(if should_bypass_proxy
        || (proxy_config.http_url.is_none() && proxy_config.https_url.is_none())
    {
        &NON_PROXIED_CLIENT
    } else {
        &PROXIED_CLIENT
    }
    .get_or_try_init(|| {
        get_client_builder(proxy_config, should_bypass_proxy)?
            .build()
            .change_context(ApiClientError::ClientConstructionFailed)
            .inspect_err(|err| {
                info_log(
                    "ERROR",
                    &json!(format!("Failed to construct base client. Error: {:?}", err)),
                );
            })
    })?
    .clone())
}

fn get_client_builder(
    proxy_config: &Proxy,
    should_bypass_proxy: bool,
) -> CustomResult<reqwest::ClientBuilder, ApiClientError> {
    let mut client_builder = Client::builder()
        .redirect(reqwest::redirect::Policy::none())
        .pool_idle_timeout(Duration::from_secs(
            proxy_config
                .idle_pool_connection_timeout
                .unwrap_or_default(),
        ));

    if should_bypass_proxy {
        return Ok(client_builder);
    }

    // Proxy all HTTPS traffic through the configured HTTPS proxy
    if let Some(url) = proxy_config.https_url.as_ref() {
        client_builder = client_builder.proxy(
            reqwest::Proxy::https(url)
                .change_context(ApiClientError::InvalidProxyConfiguration)
                .inspect_err(|err| {
                    info_log(
                        "PROXY_ERROR",
                        &json!(format!("HTTPS proxy configuration error. Error: {:?}", err)),
                    );
                })?,
        );
    }

    // Proxy all HTTP traffic through the configured HTTP proxy
    if let Some(url) = proxy_config.http_url.as_ref() {
        client_builder = client_builder.proxy(
            reqwest::Proxy::http(url)
                .change_context(ApiClientError::InvalidProxyConfiguration)
                .inspect_err(|err| {
                    info_log(
                        "PROXY_ERROR",
                        &json!(format!("HTTP proxy configuration error. Error: {:?}", err)),
                    );
                })?,
        );
    }

    Ok(client_builder)
}

// pub fn create_identity_from_certificate_and_key(
//     encoded_certificate: hyperswitch_masking::Secret<String>,
//     encoded_certificate_key: hyperswitch_masking::Secret<String>,
// ) -> Result<reqwest::Identity, error_stack::Report<ApiClientError>> {
//     let decoded_certificate = BASE64_ENGINE
//         .decode(encoded_certificate.expose())
//         .change_context(ApiClientError::CertificateDecodeFailed)?;

//     let decoded_certificate_key = BASE64_ENGINE
//         .decode(encoded_certificate_key.expose())
//         .change_context(ApiClientError::CertificateDecodeFailed)?;

//     let certificate = String::from_utf8(decoded_certificate)
//         .change_context(ApiClientError::CertificateDecodeFailed)?;

//     let certificate_key = String::from_utf8(decoded_certificate_key)
//         .change_context(ApiClientError::CertificateDecodeFailed)?;

//     let key_chain = format!("{}{}", certificate_key, certificate);
//     reqwest::Identity::from_pem(key_chain.as_bytes())
//         .change_context(ApiClientError::CertificateDecodeFailed)
// }

// pub fn create_certificate(
//     encoded_certificate: hyperswitch_masking::Secret<String>,
// ) -> Result<Vec<reqwest::Certificate>, error_stack::Report<ApiClientError>> {
//     let decoded_certificate = BASE64_ENGINE
//         .decode(encoded_certificate.expose())
//         .change_context(ApiClientError::CertificateDecodeFailed)?;

//     let certificate = String::from_utf8(decoded_certificate)
//         .change_context(ApiClientError::CertificateDecodeFailed)?;
//     reqwest::Certificate::from_pem_bundle(certificate.as_bytes())
//         .change_context(ApiClientError::CertificateDecodeFailed)
// }

async fn handle_response(
    response: CustomResult<reqwest::Response, ApiClientError>,
) -> CustomResult<Result<Response, Response>, ApiClientError> {
    response
        .async_map(|resp| async {
            let status_code = resp.status().as_u16();
            let headers = Some(resp.headers().to_owned());
            match status_code {
                200..=202 | 302 | 204 => {
                    let response = resp
                        .bytes()
                        .await
                        .change_context(ApiClientError::ResponseDecodingFailed)?;
                    Ok(Ok(Response {
                        headers,
                        response,
                        status_code,
                    }))
                }
                500..=599 => {
                    let bytes = resp.bytes().await.map_err(|error| {
                        report!(error).change_context(ApiClientError::ResponseDecodingFailed)
                    })?;

                    Ok(Err(Response {
                        headers,
                        response: bytes,
                        status_code,
                    }))
                }

                400..=499 => {
                    let bytes = resp.bytes().await.map_err(|error| {
                        report!(error).change_context(ApiClientError::ResponseDecodingFailed)
                    })?;

                    Ok(Err(Response {
                        headers,
                        response: bytes,
                        status_code,
                    }))
                }
                _ => {
                    info_log(
                        "UNEXPECTED_RESPONSE",
                        &json!("Unexpected response from server."),
                    );
                    Err(report!(ApiClientError::UnexpectedServerResponse))
                }
            }
        })
        .await?
}

pub(super) trait HeaderExt {
    fn construct_header_map(self) -> CustomResult<reqwest::header::HeaderMap, ApiClientError>;
}

impl HeaderExt for Headers {
    fn construct_header_map(self) -> CustomResult<reqwest::header::HeaderMap, ApiClientError> {
        use reqwest::header::{HeaderMap, HeaderName, HeaderValue};

        self.into_iter().try_fold(
            HeaderMap::new(),
            |mut header_map, (header_name, header_value)| {
                let header_name = HeaderName::from_str(&header_name)
                    .change_context(ApiClientError::HeaderMapConstructionFailed)?;
                let header_value = header_value.into_inner();
                let header_value = HeaderValue::from_str(&header_value)
                    .change_context(ApiClientError::HeaderMapConstructionFailed)?;
                header_map.append(header_name, header_value);
                Ok(header_map)
            },
        )
    }
}

pub(super) trait RequestBuilderExt {
    fn add_headers(self, headers: reqwest::header::HeaderMap) -> Self;
}

impl RequestBuilderExt for reqwest::RequestBuilder {
    fn add_headers(mut self, headers: reqwest::header::HeaderMap) -> Self {
        self = self.headers(headers);
        self
    }
}

#[derive(Debug, Default, serde::Deserialize, Clone, strum::EnumString)]
pub enum Tag {
    /// General.
    #[default]
    General,
    /// Redis: get.
    RedisGet,
    /// Redis: set.
    RedisSet,
    /// API: incoming web request.
    ApiIncomingRequest,
    /// API: outgoing web request body.
    ApiOutgoingRequestBody,
    /// API: outgoingh headers
    ApiOutgoingRequestHeaders,
    /// End Request
    EndRequest,
    /// Call initiated to connector.
    InitiatedToConnector,
    /// Incoming response
    IncomingApi,
    /// Api Outgoing Request
    OutgoingApi,
}

#[inline]
pub fn debug_log(action: &str, message: &Value) {
    tracing::debug!(tags = %action, json_value= %message);
}

#[inline]
pub fn info_log(action: &str, message: &Value) {
    tracing::info!(tags = %action, json_value= %message);
}

#[inline]
pub fn error_log(action: &str, message: &Value) {
    tracing::error!(tags = %action, json_value= %message);
}

#[inline]
pub fn warn_log(action: &str, message: &Value) {
    tracing::warn!(tags = %action, json_value= %message);
}<|MERGE_RESOLUTION|>--- conflicted
+++ resolved
@@ -29,11 +29,8 @@
     proxy: &Proxy,
     connector: BoxedConnectorIntegrationV2<'static, F, ResourceCommonData, Req, Resp>,
     router_data: RouterDataV2<F, ResourceCommonData, Req, Resp>,
-<<<<<<< HEAD
+    all_keys_required: Option<bool>,
     connector_name: &str,
-=======
-    all_keys_required: Option<bool>,
->>>>>>> 3c1a22ea
 ) -> CustomResult<RouterDataV2<F, ResourceCommonData, Req, Resp>, ConnectorError>
 where
     F: Clone + 'static,
