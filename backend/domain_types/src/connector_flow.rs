#[derive(Debug, Clone)]
pub struct CreateOrder;

#[derive(Debug, Clone)]
pub struct Authorize;

#[derive(Debug, Clone)]
pub struct PSync;

#[derive(Debug, Clone)]
pub struct Void;

#[derive(Debug, Clone)]
pub struct RSync;

#[derive(Debug, Clone)]
pub struct Refund;

#[derive(Debug, Clone)]
pub struct Capture;

#[derive(Debug, Clone)]
pub struct SetupMandate;

#[derive(Debug, Clone)]
pub struct RepeatPayment;

#[derive(Debug, Clone)]
pub struct Accept;

#[derive(Debug, Clone)]
pub struct SubmitEvidence;

#[derive(Debug, Clone)]
pub struct DefendDispute;

#[derive(Debug, Clone)]
pub struct CreateSessionToken;

#[derive(Debug, Clone)]
pub struct CreateAccessToken;

#[derive(Debug, Clone)]
pub struct CreateConnectorCustomer;

#[derive(Debug, Clone)]
pub struct PaymentMethodToken;

#[derive(Debug, Clone)]
pub struct PreAuthenticate;

#[derive(Debug, Clone)]
pub struct Authenticate;

#[derive(Debug, Clone)]
pub struct PostAuthenticate;

#[derive(Debug, Clone)]
<<<<<<< HEAD
pub struct MandateRevoke;
=======
pub struct VoidPC;
>>>>>>> 5f969735

#[derive(strum::Display)]
#[strum(serialize_all = "snake_case")]
pub enum FlowName {
    Authorize,
    Refund,
    Rsync,
    Psync,
    Void,
    VoidPc,
    SetupMandate,
    RepeatPayment,
    Capture,
    AcceptDispute,
    SubmitEvidence,
    DefendDispute,
    CreateOrder,
    IncomingWebhook,
    Dsync,
    CreateSessionToken,
    CreateAccessToken,
    CreateConnectorCustomer,
    PaymentMethodToken,
    PreAuthenticate,
    Authenticate,
    PostAuthenticate,
    MandateRevoke,
}<|MERGE_RESOLUTION|>--- conflicted
+++ resolved
@@ -56,11 +56,10 @@
 pub struct PostAuthenticate;
 
 #[derive(Debug, Clone)]
-<<<<<<< HEAD
+pub struct VoidPC;
+
+#[derive(Debug, Clone)]
 pub struct MandateRevoke;
-=======
-pub struct VoidPC;
->>>>>>> 5f969735
 
 #[derive(strum::Display)]
 #[strum(serialize_all = "snake_case")]
