use common_enums::{CaptureMethod, Currency};
use common_utils::{
    pii::{self, IpAddress},
    types::SemanticVersion,
    Email, MinorUnit,
};
use hyperswitch_masking::Secret;
use serde::Serialize;

use crate::{
    payment_method_data::{PaymentMethodData, PaymentMethodDataTypes},
    utils::missing_field_err,
};

pub type Error = error_stack::Report<crate::errors::ConnectorError>;

#[derive(Clone, Debug, Default, serde::Serialize, serde::Deserialize)]
pub struct BrowserInformation {
    pub color_depth: Option<u8>,
    pub java_enabled: Option<bool>,
    pub java_script_enabled: Option<bool>,
    pub language: Option<String>,
    pub screen_height: Option<u32>,
    pub screen_width: Option<u32>,
    pub time_zone: Option<i32>,
    pub ip_address: Option<std::net::IpAddr>,
    pub accept_header: Option<String>,
    pub user_agent: Option<String>,
    pub os_type: Option<String>,
    pub os_version: Option<String>,
    pub device_model: Option<String>,
    pub accept_language: Option<String>,
}

impl BrowserInformation {
    pub fn get_ip_address(&self) -> Result<Secret<String, IpAddress>, Error> {
        let ip_address = self
            .ip_address
            .ok_or_else(missing_field_err("browser_info.ip_address"))?;
        Ok(Secret::new(ip_address.to_string()))
    }
    pub fn get_accept_header(&self) -> Result<String, Error> {
        self.accept_header
            .clone()
            .ok_or_else(missing_field_err("browser_info.accept_header"))
    }
    pub fn get_language(&self) -> Result<String, Error> {
        self.language
            .clone()
            .ok_or_else(missing_field_err("browser_info.language"))
    }
    pub fn get_screen_height(&self) -> Result<u32, Error> {
        self.screen_height
            .ok_or_else(missing_field_err("browser_info.screen_height"))
    }
    pub fn get_screen_width(&self) -> Result<u32, Error> {
        self.screen_width
            .ok_or_else(missing_field_err("browser_info.screen_width"))
    }
    pub fn get_color_depth(&self) -> Result<u8, Error> {
        self.color_depth
            .ok_or_else(missing_field_err("browser_info.color_depth"))
    }
    pub fn get_user_agent(&self) -> Result<String, Error> {
        self.user_agent
            .clone()
            .ok_or_else(missing_field_err("browser_info.user_agent"))
    }
    pub fn get_time_zone(&self) -> Result<i32, Error> {
        self.time_zone
            .ok_or_else(missing_field_err("browser_info.time_zone"))
    }
    pub fn get_java_enabled(&self) -> Result<bool, Error> {
        self.java_enabled
            .ok_or_else(missing_field_err("browser_info.java_enabled"))
    }
    pub fn get_java_script_enabled(&self) -> Result<bool, Error> {
        self.java_script_enabled
            .ok_or_else(missing_field_err("browser_info.java_script_enabled"))
    }
}

#[derive(Debug, Default, Clone)]
pub enum SyncRequestType {
    MultipleCaptureSync(Vec<String>),
    #[default]
    SinglePaymentSync,
}

#[derive(Debug, Default, Clone)]
pub struct PaymentsCancelData {
    pub amount: Option<i64>,
    pub currency: Option<Currency>,
    pub connector_transaction_id: String,
    pub cancellation_reason: Option<String>,
    pub connector_meta: Option<serde_json::Value>,
    pub browser_info: Option<BrowserInformation>,
    pub metadata: Option<serde_json::Value>,
    // This metadata is used to store the metadata shared during the payment intent request.

    // minor amount data for amount framework
    pub minor_amount: Option<MinorUnit>,
    pub webhook_url: Option<String>,
    pub capture_method: Option<CaptureMethod>,
}

#[derive(Debug, Clone)]
pub struct AuthenticationData {
    pub eci: Option<String>,
    pub cavv: Secret<String>,
    pub threeds_server_transaction_id: Option<String>,
    pub message_version: Option<SemanticVersion>,
    pub ds_trans_id: Option<String>,
}

#[derive(Debug, Clone)]
pub struct ConnectorCustomerData<T: PaymentMethodDataTypes> {
    pub description: Option<String>,
    pub email: Option<pii::Email>,
    pub phone: Option<Secret<String>>,
    pub name: Option<Secret<String>>,
    pub preprocessing_id: Option<String>,
    pub payment_method_data: Option<PaymentMethodData<T>>,
    // pub split_payments: Option<SplitPaymentsRequest>,
}

impl<T: PaymentMethodDataTypes> ConnectorCustomerData<T> {
    pub fn get_email(&self) -> Result<Email, Error> {
        self.email.clone().ok_or_else(missing_field_err("email"))
    }
}
#[derive(Debug, Clone, PartialEq, Serialize)]
pub struct AuthoriseIntegrityObject {
    /// Authorise amount
    pub amount: MinorUnit,
    /// Authorise currency
    pub currency: Currency,
}

#[derive(Debug, Clone, PartialEq, Serialize)]
pub struct CreateOrderIntegrityObject {
    /// Authorise amount
    pub amount: MinorUnit,
    /// Authorise currency
    pub currency: Currency,
}

#[derive(Debug, Clone, PartialEq, Serialize)]
pub struct SetupMandateIntegrityObject {
    /// Authorise amount
    pub amount: Option<MinorUnit>,
    /// Authorise currency
    pub currency: Currency,
}

#[derive(Debug, Clone, PartialEq, Serialize)]
pub struct RepeatPaymentIntegrityObject {
    /// Payment amount
    pub amount: i64,
    /// Payment currency
    pub currency: Currency,
    /// Mandate reference
    pub mandate_reference: String,
}

#[derive(Debug, Clone, PartialEq, Serialize)]
pub struct PaymentSynIntegrityObject {
    /// Authorise amount
    pub amount: MinorUnit,
    /// Authorise currency
    pub currency: Currency,
}

#[derive(Debug, Clone, PartialEq, Serialize)]
pub struct PaymentVoidIntegrityObject {
    pub connector_transaction_id: String,
}

#[derive(Debug, Clone, PartialEq, Serialize)]
pub struct RefundIntegrityObject {
    pub refund_amount: MinorUnit,
    pub currency: Currency,
}

#[derive(Debug, Clone, PartialEq, Serialize)]
pub struct CaptureIntegrityObject {
    pub amount_to_capture: MinorUnit,
    pub currency: Currency,
}

#[derive(Debug, Clone, PartialEq, Serialize)]
pub struct AcceptDisputeIntegrityObject {
    pub connector_dispute_id: String,
}

#[derive(Debug, Clone, PartialEq, Serialize)]
pub struct DefendDisputeIntegrityObject {
    pub connector_dispute_id: String,
    pub defense_reason_code: String,
}

#[derive(Debug, Clone, PartialEq, Serialize)]
pub struct RefundSyncIntegrityObject {
    pub connector_transaction_id: String,
    pub connector_refund_id: String,
}

#[derive(Debug, Clone, PartialEq, Serialize)]
pub struct SubmitEvidenceIntegrityObject {
    pub connector_dispute_id: String,
}

#[derive(Debug, Clone, PartialEq, Serialize)]
pub struct SessionTokenIntegrityObject {
    pub amount: MinorUnit,
    pub currency: Currency,
}

#[derive(Debug, Clone, PartialEq, Serialize)]
<<<<<<< HEAD
pub struct AccessTokenIntegrityObject {
    pub grant_type: String,
=======
pub struct PaymentMethodTokenIntegrityObject {
    pub amount: MinorUnit,
    pub currency: Currency,
>>>>>>> 7bdb34fc
}<|MERGE_RESOLUTION|>--- conflicted
+++ resolved
@@ -217,12 +217,12 @@
 }
 
 #[derive(Debug, Clone, PartialEq, Serialize)]
-<<<<<<< HEAD
 pub struct AccessTokenIntegrityObject {
     pub grant_type: String,
-=======
+}
+
+#[derive(Debug, Clone, PartialEq, Serialize)]
 pub struct PaymentMethodTokenIntegrityObject {
     pub amount: MinorUnit,
     pub currency: Currency,
->>>>>>> 7bdb34fc
 }