use common_enums::{CaptureMethod, Currency};
use common_utils::{
    pii::{self, IpAddress},
    types::SemanticVersion,
    Email, MinorUnit,
};
use hyperswitch_masking::Secret;
use serde::Serialize;

use crate::{
    payment_method_data::{PaymentMethodData, PaymentMethodDataTypes},
    utils::missing_field_err,
};

pub type Error = error_stack::Report<crate::errors::ConnectorError>;

#[derive(Clone, Debug, Default, serde::Serialize, serde::Deserialize)]
pub struct BrowserInformation {
    pub color_depth: Option<u8>,
    pub java_enabled: Option<bool>,
    pub java_script_enabled: Option<bool>,
    pub language: Option<String>,
    pub screen_height: Option<u32>,
    pub screen_width: Option<u32>,
    pub time_zone: Option<i32>,
    pub ip_address: Option<std::net::IpAddr>,
    pub accept_header: Option<String>,
    pub user_agent: Option<String>,
    pub os_type: Option<String>,
    pub os_version: Option<String>,
    pub device_model: Option<String>,
    pub accept_language: Option<String>,
}

impl BrowserInformation {
    pub fn get_ip_address(&self) -> Result<Secret<String, IpAddress>, Error> {
        let ip_address = self
            .ip_address
            .ok_or_else(missing_field_err("browser_info.ip_address"))?;
        Ok(Secret::new(ip_address.to_string()))
    }
    pub fn get_accept_header(&self) -> Result<String, Error> {
        self.accept_header
            .clone()
            .ok_or_else(missing_field_err("browser_info.accept_header"))
    }
    pub fn get_language(&self) -> Result<String, Error> {
        self.language
            .clone()
            .ok_or_else(missing_field_err("browser_info.language"))
    }
    pub fn get_screen_height(&self) -> Result<u32, Error> {
        self.screen_height
            .ok_or_else(missing_field_err("browser_info.screen_height"))
    }
    pub fn get_screen_width(&self) -> Result<u32, Error> {
        self.screen_width
            .ok_or_else(missing_field_err("browser_info.screen_width"))
    }
    pub fn get_color_depth(&self) -> Result<u8, Error> {
        self.color_depth
            .ok_or_else(missing_field_err("browser_info.color_depth"))
    }
    pub fn get_user_agent(&self) -> Result<String, Error> {
        self.user_agent
            .clone()
            .ok_or_else(missing_field_err("browser_info.user_agent"))
    }
    pub fn get_time_zone(&self) -> Result<i32, Error> {
        self.time_zone
            .ok_or_else(missing_field_err("browser_info.time_zone"))
    }
    pub fn get_java_enabled(&self) -> Result<bool, Error> {
        self.java_enabled
            .ok_or_else(missing_field_err("browser_info.java_enabled"))
    }
    pub fn get_java_script_enabled(&self) -> Result<bool, Error> {
        self.java_script_enabled
            .ok_or_else(missing_field_err("browser_info.java_script_enabled"))
    }
}

#[derive(Debug, Default, Clone)]
pub enum SyncRequestType {
    MultipleCaptureSync(Vec<String>),
    #[default]
    SinglePaymentSync,
}

#[derive(Debug, Default, Clone)]
pub struct PaymentsCancelData {
    pub amount: Option<i64>,
    pub currency: Option<Currency>,
    pub connector_transaction_id: String,
    pub cancellation_reason: Option<String>,
    pub connector_meta: Option<serde_json::Value>,
    pub browser_info: Option<BrowserInformation>,
    pub metadata: Option<serde_json::Value>,
    // This metadata is used to store the metadata shared during the payment intent request.

    // minor amount data for amount framework
    pub minor_amount: Option<MinorUnit>,
    pub webhook_url: Option<String>,
    pub capture_method: Option<CaptureMethod>,
}

#[derive(Debug, Clone)]
pub struct AuthenticationData {
    pub eci: Option<String>,
    pub cavv: Secret<String>,
    pub threeds_server_transaction_id: Option<String>,
    pub message_version: Option<SemanticVersion>,
    pub ds_trans_id: Option<String>,
}

#[derive(Debug, Clone)]
pub struct ConnectorCustomerData<T: PaymentMethodDataTypes> {
    pub description: Option<String>,
    pub email: Option<pii::Email>,
    pub phone: Option<Secret<String>>,
    pub name: Option<Secret<String>>,
    pub preprocessing_id: Option<String>,
    pub payment_method_data: Option<PaymentMethodData<T>>,
    // pub split_payments: Option<SplitPaymentsRequest>,
}

impl<T: PaymentMethodDataTypes> ConnectorCustomerData<T> {
    pub fn get_email(&self) -> Result<Email, Error> {
        self.email.clone().ok_or_else(missing_field_err("email"))
    }
}
#[derive(Debug, Clone, PartialEq, Serialize)]
pub struct AuthoriseIntegrityObject {
    /// Authorise amount
    pub amount: MinorUnit,
    /// Authorise currency
    pub currency: Currency,
}

#[derive(Debug, Clone, PartialEq, Serialize)]
pub struct CreateOrderIntegrityObject {
    /// Authorise amount
    pub amount: MinorUnit,
    /// Authorise currency
    pub currency: Currency,
}

#[derive(Debug, Clone, PartialEq, Serialize)]
pub struct SetupMandateIntegrityObject {
    /// Authorise amount
    pub amount: Option<MinorUnit>,
    /// Authorise currency
    pub currency: Currency,
}

#[derive(Debug, Clone, PartialEq, Serialize)]
pub struct RepeatPaymentIntegrityObject {
    /// Payment amount
    pub amount: i64,
    /// Payment currency
    pub currency: Currency,
    /// Mandate reference
    pub mandate_reference: String,
}

#[derive(Debug, Clone, PartialEq, Serialize)]
pub struct PaymentSynIntegrityObject {
    /// Authorise amount
    pub amount: MinorUnit,
    /// Authorise currency
    pub currency: Currency,
}

#[derive(Debug, Clone, PartialEq, Serialize)]
pub struct PaymentVoidIntegrityObject {
    pub connector_transaction_id: String,
}

#[derive(Debug, Clone, PartialEq, Serialize)]
pub struct RefundIntegrityObject {
    pub refund_amount: MinorUnit,
    pub currency: Currency,
}

#[derive(Debug, Clone, PartialEq, Serialize)]
pub struct CaptureIntegrityObject {
    pub amount_to_capture: MinorUnit,
    pub currency: Currency,
}

#[derive(Debug, Clone, PartialEq, Serialize)]
pub struct AcceptDisputeIntegrityObject {
    pub connector_dispute_id: String,
}

#[derive(Debug, Clone, PartialEq, Serialize)]
pub struct DefendDisputeIntegrityObject {
    pub connector_dispute_id: String,
    pub defense_reason_code: String,
}

#[derive(Debug, Clone, PartialEq, Serialize)]
pub struct RefundSyncIntegrityObject {
    pub connector_transaction_id: String,
    pub connector_refund_id: String,
}

#[derive(Debug, Clone, PartialEq, Serialize)]
pub struct SubmitEvidenceIntegrityObject {
    pub connector_dispute_id: String,
}

#[derive(Debug, Clone, PartialEq, Serialize)]
pub struct SessionTokenIntegrityObject {
    pub amount: MinorUnit,
    pub currency: Currency,
}

#[derive(Debug, Clone, PartialEq, Serialize)]
pub struct AccessTokenIntegrityObject {
    pub grant_type: String,
<<<<<<< HEAD
=======
}

#[derive(Debug, Clone, PartialEq, Serialize)]
pub struct PaymentMethodTokenIntegrityObject {
    pub amount: MinorUnit,
    pub currency: Currency,
>>>>>>> 8ee4de2a
}<|MERGE_RESOLUTION|>--- conflicted
+++ resolved
@@ -219,13 +219,10 @@
 #[derive(Debug, Clone, PartialEq, Serialize)]
 pub struct AccessTokenIntegrityObject {
     pub grant_type: String,
-<<<<<<< HEAD
-=======
 }
 
 #[derive(Debug, Clone, PartialEq, Serialize)]
 pub struct PaymentMethodTokenIntegrityObject {
     pub amount: MinorUnit,
     pub currency: Currency,
->>>>>>> 8ee4de2a
 }