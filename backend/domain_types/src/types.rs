--- conflicted
+++ resolved
@@ -32,11 +32,7 @@
 use std::borrow::Cow;
 use std::{collections::HashMap, str::FromStr};
 use utoipa::ToSchema;
-<<<<<<< HEAD
-#[derive(Clone, Debug, Deserialize, Serialize)]
-=======
-#[derive(Clone, serde::Deserialize, Debug, Default)]
->>>>>>> fa782873
+#[derive(Clone, Deserialize, Serialize, Debug, Default)]
 pub struct Connectors {
     // Added pub
     pub adyen: ConnectorParams,
@@ -46,11 +42,7 @@
     pub xendit: ConnectorParams,
 }
 
-<<<<<<< HEAD
-#[derive(Clone, Debug, Deserialize, Serialize)]
-=======
-#[derive(Clone, serde::Deserialize, Debug, Default)]
->>>>>>> fa782873
+#[derive(Clone, Deserialize, Debug, Serialize, Default)]
 pub struct ConnectorParams {
     /// base url
     pub base_url: String,
