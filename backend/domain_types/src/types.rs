--- conflicted
+++ resolved
@@ -110,11 +110,8 @@
     pub noon: ConnectorParams,
     pub braintree: ConnectorParams,
     pub volt: ConnectorParams,
-<<<<<<< HEAD
+    pub bluecode: ConnectorParams,
     pub trustpay: ConnectorParams,
-=======
-    pub bluecode: ConnectorParams,
->>>>>>> 6074fc8c
 }
 
 #[derive(Clone, serde::Deserialize, Debug, Default)]
