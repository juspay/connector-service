--- conflicted
+++ resolved
@@ -124,11 +124,8 @@
     pub datatrans: ConnectorParams,
     pub authipay: ConnectorParams,
     pub silverflow: ConnectorParams,
-<<<<<<< HEAD
+    pub celero: ConnectorParams,
     pub paypal: ConnectorParams,
-=======
-    pub celero: ConnectorParams,
->>>>>>> 3abc1a57
 }
 
 #[derive(Clone, serde::Deserialize, Debug, Default)]
