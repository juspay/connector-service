use core::result::Result;
use std::{borrow::Cow, collections::HashMap, fmt::Debug, str::FromStr};

use common_enums::{CaptureMethod, CardNetwork, CountryAlpha2, PaymentMethod, PaymentMethodType};
use common_utils::{
    consts::{self, NO_ERROR_CODE},
    id_type::CustomerId,
    pii::Email,
    Method,
};
use error_stack::{report, ResultExt};
use grpc_api_types::payments::{
    AcceptDisputeResponse, ConnectorState, DisputeDefendRequest, DisputeDefendResponse,
    DisputeResponse, DisputeServiceSubmitEvidenceResponse, PaymentServiceAuthorizeRequest,
    PaymentServiceAuthorizeResponse, PaymentServiceCaptureResponse, PaymentServiceGetResponse,
    PaymentServiceRegisterRequest, PaymentServiceRegisterResponse, PaymentServiceVoidRequest,
    PaymentServiceVoidResponse, RefundResponse,
};
use hyperswitch_masking::{ExposeInterface, Secret};
use serde::Serialize;
use tonic;
use tracing::info;
use utoipa::ToSchema;
// Helper function for extracting connector request reference ID
fn extract_connector_request_reference_id(
    identifier: &Option<grpc_api_types::payments::Identifier>,
) -> String {
    identifier
        .as_ref()
        .and_then(|id| id.id_type.as_ref())
        .and_then(|id_type| match id_type {
            grpc_api_types::payments::identifier::IdType::Id(id) => Some(id.clone()),
            _ => None,
        })
        .unwrap_or_default()
}

/// Extract vault-related headers from gRPC metadata
fn extract_headers_from_metadata(
    metadata: &tonic::metadata::MetadataMap,
) -> Option<HashMap<String, Secret<String>>> {
    let mut vault_headers = HashMap::new();

    if let Some(vault_creds) = metadata.get("x-external-vault-metadata") {
        if let Ok(value_str) = vault_creds.to_str() {
            vault_headers.insert(
                "x-external-vault-metadata".to_string(),
                Secret::new(value_str.to_string()),
            );
        }
    }

    if vault_headers.is_empty() {
        None
    } else {
        Some(vault_headers)
    }
}

// For decoding connector_meta_data and Engine trait - base64 crate no longer needed here
use crate::{
    connector_flow::{
        Accept, Authorize, Capture, CreateOrder, CreateSessionToken, DefendDispute, PSync,
        PaymentMethodToken, RSync, Refund, RepeatPayment, SetupMandate, SubmitEvidence, Void,
    },
    connector_types::{
        AcceptDisputeData, AccessTokenRequestData, ConnectorMandateReferenceId,
        ConnectorResponseHeaders, DisputeDefendData, DisputeFlowData, DisputeResponseData,
        DisputeWebhookDetailsResponse, MandateReferenceId, MultipleCaptureRequestData,
        PaymentCreateOrderData, PaymentCreateOrderResponse, PaymentFlowData,
        PaymentMethodTokenResponse, PaymentMethodTokenizationData, PaymentVoidData,
        PaymentsAuthorizeData, PaymentsCaptureData, PaymentsResponseData, PaymentsSyncData,
        RawConnectorRequestResponse, RefundFlowData, RefundSyncData, RefundWebhookDetailsResponse,
        RefundsData, RefundsResponseData, RepeatPaymentData, ResponseId, SessionTokenRequestData,
        SessionTokenResponseData, SetupMandateRequestData, SubmitEvidenceData,
        WebhookDetailsResponse,
    },
    errors::{ApiError, ApplicationErrorResponse},
    mandates::{self, MandateData},
    payment_address,
    payment_address::{Address, AddressDetails, PaymentAddress, PhoneDetails},
    payment_method_data,
    payment_method_data::{
        DefaultPCIHolder, PaymentMethodData, PaymentMethodDataTypes, RawCardNumber,
        VaultTokenHolder,
    },
    router_data::ConnectorAuthType,
    router_data_v2::RouterDataV2,
    router_request_types,
    router_request_types::BrowserInformation,
    router_response_types,
    utils::{extract_merchant_id_from_metadata, ForeignFrom, ForeignTryFrom},
};

#[derive(Clone, serde::Deserialize, Debug, Default)]
pub struct Connectors {
    // Added pub
    pub adyen: ConnectorParams,
    pub razorpay: ConnectorParams,
    pub razorpayv2: ConnectorParams,
    pub fiserv: ConnectorParams,
    pub elavon: ConnectorParams, // Add your connector params
    pub xendit: ConnectorParams,
    pub checkout: ConnectorParams,
    pub authorizedotnet: ConnectorParams, // Add your connector params
    pub mifinity: ConnectorParams,
    pub phonepe: ConnectorParams,
    pub cashfree: ConnectorParams,
    pub paytm: ConnectorParams,
    pub fiuu: ConnectorParams,
    pub payu: ConnectorParams,
    pub cashtocode: ConnectorParams,
    pub novalnet: ConnectorParams,
    pub nexinets: ConnectorParams,
    pub noon: ConnectorParams,
    pub braintree: ConnectorParams,
    pub volt: ConnectorParams,
    pub bluecode: ConnectorParams,
    pub cryptopay: ConnectorParams,
<<<<<<< HEAD
    pub placetopay: ConnectorParams,
=======
    pub helcim: ConnectorParams,
>>>>>>> 7503d937
}

#[derive(Clone, serde::Deserialize, Debug, Default)]
pub struct ConnectorParams {
    /// base url
    pub base_url: String,
    pub dispute_base_url: Option<String>,
}

#[derive(Debug, serde::Deserialize, Clone)]
pub struct Proxy {
    pub http_url: Option<String>,
    pub https_url: Option<String>,
    pub idle_pool_connection_timeout: Option<u64>,
    pub bypass_proxy_urls: Vec<String>,
}

impl ForeignTryFrom<grpc_api_types::payments::CaptureMethod> for common_enums::CaptureMethod {
    type Error = ApplicationErrorResponse;

    fn foreign_try_from(
        value: grpc_api_types::payments::CaptureMethod,
    ) -> Result<Self, error_stack::Report<Self::Error>> {
        match value {
            grpc_api_types::payments::CaptureMethod::Automatic => Ok(Self::Automatic),
            grpc_api_types::payments::CaptureMethod::Manual => Ok(Self::Manual),
            grpc_api_types::payments::CaptureMethod::ManualMultiple => Ok(Self::ManualMultiple),
            grpc_api_types::payments::CaptureMethod::Scheduled => Ok(Self::Scheduled),
            _ => Ok(Self::Automatic),
        }
    }
}

impl ForeignTryFrom<grpc_api_types::payments::CardNetwork> for common_enums::CardNetwork {
    type Error = ApplicationErrorResponse;

    fn foreign_try_from(
        network: grpc_api_types::payments::CardNetwork,
    ) -> Result<Self, error_stack::Report<Self::Error>> {
        match network {
            grpc_api_types::payments::CardNetwork::Visa => Ok(Self::Visa),
            grpc_api_types::payments::CardNetwork::Mastercard => Ok(Self::Mastercard),
            grpc_api_types::payments::CardNetwork::Amex => Ok(Self::AmericanExpress),
            grpc_api_types::payments::CardNetwork::Jcb => Ok(Self::JCB),
            grpc_api_types::payments::CardNetwork::Diners => Ok(Self::DinersClub),
            grpc_api_types::payments::CardNetwork::Discover => Ok(Self::Discover),
            grpc_api_types::payments::CardNetwork::CartesBancaires => Ok(Self::CartesBancaires),
            grpc_api_types::payments::CardNetwork::Unionpay => Ok(Self::UnionPay),
            grpc_api_types::payments::CardNetwork::Rupay => Ok(Self::RuPay),
            grpc_api_types::payments::CardNetwork::Maestro => Ok(Self::Maestro),
            grpc_api_types::payments::CardNetwork::Unspecified => {
                Err(ApplicationErrorResponse::BadRequest(ApiError {
                    sub_code: "UNSPECIFIED_CARD_NETWORK".to_owned(),
                    error_identifier: 401,
                    error_message: "Card network must be specified".to_owned(),
                    error_object: None,
                })
                .into())
            }
        }
    }
}

impl<
        T: PaymentMethodDataTypes
            + Default
            + Debug
            + Send
            + Eq
            + PartialEq
            + serde::Serialize
            + serde::de::DeserializeOwned
            + Clone
            + CardConversionHelper<T>,
    > ForeignTryFrom<grpc_api_types::payments::PaymentMethod> for PaymentMethodData<T>
{
    type Error = ApplicationErrorResponse;

    fn foreign_try_from(
        value: grpc_api_types::payments::PaymentMethod,
    ) -> Result<Self, error_stack::Report<Self::Error>> {
        tracing::info!("PaymentMethod data received: {:?}", value);
        match value.payment_method {
            Some(data) => match data {
                grpc_api_types::payments::payment_method::PaymentMethod::Card(card_type) => {
                    match card_type.card_type {
                        Some(grpc_api_types::payments::card_payment_method_type::CardType::Credit(card)) => {
                            let card = payment_method_data::Card::<T>::foreign_try_from(card)?;
                            Ok(PaymentMethodData::Card(card))
                        },
                        Some(grpc_api_types::payments::card_payment_method_type::CardType::Debit(card)) => {
                                                    let card = payment_method_data::Card::<T>::foreign_try_from(card)?;
                            Ok(PaymentMethodData::Card(card))},
                        Some(grpc_api_types::payments::card_payment_method_type::CardType::CardRedirect(_card_redirect)) => {
                            Err(report!(ApplicationErrorResponse::BadRequest(ApiError {
                                sub_code: "UNSUPPORTED_PAYMENT_METHOD".to_owned(),
                                error_identifier: 400,
                                error_message: "Card redirect payments are not yet supported".to_owned(),
                                error_object: None,
                            })))
                        },
                        Some(grpc_api_types::payments::card_payment_method_type::CardType::CreditProxy(card)) => {
                            let x = payment_method_data::Card::<T>::foreign_try_from(card)?;
                            Ok(PaymentMethodData::Card(x))
                        },
                        Some(grpc_api_types::payments::card_payment_method_type::CardType::DebitProxy(card)) => {
                            let x = payment_method_data::Card::<T>::foreign_try_from(card)?;
                            Ok(PaymentMethodData::Card(x))
                        },
                        None => Err(report!(ApplicationErrorResponse::BadRequest(ApiError {
                            sub_code: "INVALID_PAYMENT_METHOD".to_owned(),
                            error_identifier: 400,
                            error_message: "Card type is required".to_owned(),
                            error_object: None,
                        })))
                    }
                }
                grpc_api_types::payments::payment_method::PaymentMethod::Token(_token) => Ok(
                    PaymentMethodData::CardToken(payment_method_data::CardToken {
                        card_holder_name: None,
                        card_cvc: None,
                    }),
                ),
                grpc_api_types::payments::payment_method::PaymentMethod::UpiCollect(
                    upi_collect,
                ) => Ok(PaymentMethodData::Upi(
                    payment_method_data::UpiData::UpiCollect(payment_method_data::UpiCollectData {
                        vpa_id: upi_collect.vpa_id.map(|vpa| vpa.expose().into()),
                    }),
                )),
                grpc_api_types::payments::payment_method::PaymentMethod::UpiIntent(_upi_intent) => {
                    Ok(PaymentMethodData::Upi(
                        payment_method_data::UpiData::UpiIntent(
                            payment_method_data::UpiIntentData {},
                        ),
                    ))
                }
                grpc_api_types::payments::payment_method::PaymentMethod::UpiQr(_upi_qr) => {
                    // UpiQr is not yet implemented, fallback to UpiIntent
                    Ok(PaymentMethodData::Upi(
                        crate::payment_method_data::UpiData::UpiIntent(
                            crate::payment_method_data::UpiIntentData {},
                        ),
                    ))
                }
                grpc_api_types::payments::payment_method::PaymentMethod::Reward(_) => {
                    Ok(PaymentMethodData::Reward)
                },
                grpc_api_types::payments::payment_method::PaymentMethod::Wallet(wallet_type) => {
                    match wallet_type.wallet_type {
                                                Some(grpc_api_types::payments::wallet_payment_method_type::WalletType::Bluecode(_)) => {
                            Ok(PaymentMethodData::Wallet(payment_method_data::WalletData::BluecodeRedirect{}
                        ))},
                        Some(grpc_api_types::payments::wallet_payment_method_type::WalletType::Mifinity(mifinity_data)) => {
                            Ok(PaymentMethodData::Wallet(payment_method_data::WalletData::Mifinity(
                                payment_method_data::MifinityData {
                                    date_of_birth: hyperswitch_masking::Secret::<time::Date>::foreign_try_from(mifinity_data.date_of_birth.ok_or(
                                        ApplicationErrorResponse::BadRequest(ApiError {
                                            sub_code: "MISSING_DATE_OF_BIRTH".to_owned(),
                                            error_identifier: 400,
                                            error_message: "Missing Date of Birth".to_owned(),
                                            error_object: None,
                                        })
                                    )?.expose())?,
                                    language_preference: mifinity_data.language_preference,
                                }
                            )))
                        },
                        Some(grpc_api_types::payments::wallet_payment_method_type::WalletType::ApplePay(apple_wallet)) => {
                            let payment_data = apple_wallet.payment_data.ok_or_else(|| {
                                ApplicationErrorResponse::BadRequest(ApiError {
                                    sub_code: "MISSING_APPLE_PAY_PAYMENT_DATA".to_owned(),
                                    error_identifier: 400,
                                    error_message: "Apple Pay payment data is required".to_owned(),
                                    error_object: None,
                                })
                            })?;

                            let applepay_payment_data = match payment_data.payment_data {
                                Some(grpc_api_types::payments::apple_wallet::payment_data::PaymentData::EncryptedData(encrypted_data)) => {
                                    Ok(payment_method_data::ApplePayPaymentData::Encrypted(encrypted_data))
                                },
                                Some(grpc_api_types::payments::apple_wallet::payment_data::PaymentData::DecryptedData(decrypted_data)) => {
                                    Ok(payment_method_data::ApplePayPaymentData::Decrypted(
                                        payment_method_data::ApplePayPredecryptData {
                                            application_primary_account_number: cards::CardNumber::from_str(&decrypted_data.application_primary_account_number).change_context(
                                                ApplicationErrorResponse::BadRequest(ApiError {
                                                    sub_code: "INVALID_CARD_NUMBER".to_owned(),
                                                    error_identifier: 400,
                                                    error_message: "Invalid card number in Apple Pay data".to_owned(),
                                                    error_object: None,
                                                })
                                            )?,
                                            application_expiration_month: Secret::new(decrypted_data.application_expiration_month),
                                            application_expiration_year: Secret::new(decrypted_data.application_expiration_year),
                                            payment_data: payment_method_data::ApplePayCryptogramData {
                                                online_payment_cryptogram: Secret::new(decrypted_data.payment_data.clone().map(|pd| pd.online_payment_cryptogram).unwrap_or_default()),
                                                eci_indicator: decrypted_data.payment_data.map(|pd| pd.eci_indicator),
                                            },
                                        }
                                    ))
                                },
                                None => Err(report!(ApplicationErrorResponse::BadRequest(ApiError {
                                        sub_code: "MISSING_APPLE_PAY_DATA".to_owned(),
                                        error_identifier: 400,
                                        error_message: "Apple Pay payment data is required".to_owned(),
                                        error_object: None,
                                    })))
                            }?;

                            let payment_method = apple_wallet.payment_method.ok_or_else(|| {
                                ApplicationErrorResponse::BadRequest(ApiError {
                                    sub_code: "MISSING_APPLE_PAY_PAYMENT_METHOD".to_owned(),
                                    error_identifier: 400,
                                    error_message: "Apple Pay payment method is required".to_owned(),
                                    error_object: None,
                                })
                            })?;

                            let wallet_data = payment_method_data::ApplePayWalletData {
                                payment_data: applepay_payment_data,
                                payment_method: payment_method_data::ApplepayPaymentMethod {
                                    display_name: payment_method.display_name,
                                    network: payment_method.network,
                                    pm_type: payment_method.r#type,
                                },
                                transaction_identifier: apple_wallet.transaction_identifier,
                            };
                            Ok(PaymentMethodData::Wallet(payment_method_data::WalletData::ApplePay(wallet_data)))
                        }
                        Some(grpc_api_types::payments::wallet_payment_method_type::WalletType::GooglePay(google_wallet)) => {
                            let info = google_wallet.info.ok_or_else(|| {
                                ApplicationErrorResponse::BadRequest(ApiError {
                                    sub_code: "MISSING_GOOGLE_PAY_INFO".to_owned(),
                                    error_identifier: 400,
                                    error_message: "Google Pay payment method info is required".to_owned(),
                                    error_object: None,
                                })
                            })?;

                            let tokenization_data = google_wallet.tokenization_data.ok_or_else(|| {
                                ApplicationErrorResponse::BadRequest(ApiError {
                                    sub_code: "MISSING_GOOGLE_PAY_TOKENIZATION_DATA".to_owned(),
                                    error_identifier: 400,
                                    error_message: "Google Pay tokenization data is required".to_owned(),
                                    error_object: None,
                                })
                            })?;

                            // Handle the new oneof tokenization_data structure
                            let gpay_tokenization_data = match tokenization_data.tokenization_data {
                                Some(grpc_api_types::payments::google_wallet::tokenization_data::TokenizationData::DecryptedData(predecrypt_data)) => {
                                    Ok(payment_method_data::GpayTokenizationData::Decrypted(
                                        payment_method_data::GPayPredecryptData {
                                            card_exp_month: Secret::new(predecrypt_data.card_exp_month),
                                            card_exp_year: Secret::new(predecrypt_data.card_exp_year),
                                            application_primary_account_number: cards::CardNumber::from_str(&predecrypt_data.application_primary_account_number).change_context(
                                                ApplicationErrorResponse::BadRequest(ApiError {
                                                    sub_code: "INVALID_CARD_NUMBER".to_owned(),
                                                    error_identifier: 400,
                                                    error_message: "Invalid card number in Google Pay predecrypted data".to_owned(),
                                                    error_object: None,
                                                })
                                            )?,
                                            cryptogram: Some(Secret::new(predecrypt_data.cryptogram)),
                                            eci_indicator: predecrypt_data.eci_indicator,
                                        }
                                    ))
                                },
                                Some(grpc_api_types::payments::google_wallet::tokenization_data::TokenizationData::EncryptedData(encrypted_data)) => {
                                    Ok(payment_method_data::GpayTokenizationData::Encrypted(
                                        payment_method_data::GpayEcryptedTokenizationData {
                                            token_type: encrypted_data.token_type,
                                            token: encrypted_data.token,
                                        }
                                    ))
                                },
                                None => Err(report!(ApplicationErrorResponse::BadRequest(ApiError {
                                        sub_code: "MISSING_GOOGLE_PAY_TOKENIZATION_DATA".to_owned(),
                                        error_identifier: 400,
                                        error_message: "Google Pay tokenization data variant is required".to_owned(),
                                        error_object: None,
                                    })))
                            }?;

                            let wallet_data = payment_method_data::GooglePayWalletData {
                                pm_type: google_wallet.r#type,
                                description: google_wallet.description,
                                info: payment_method_data::GooglePayPaymentMethodInfo {
                                    card_network: info.card_network,
                                    card_details: info.card_details,
                                    assurance_details: info.assurance_details.map(|details| {
                                        payment_method_data::GooglePayAssuranceDetails {
                                            card_holder_authenticated: details.card_holder_authenticated,
                                            account_verified: details.account_verified,
                                        }
                                    }),
                                },
                                tokenization_data: gpay_tokenization_data,
                            };
                            Ok(PaymentMethodData::Wallet(payment_method_data::WalletData::GooglePay(wallet_data)))
                        }
                        Some(grpc_api_types::payments::wallet_payment_method_type::WalletType::AmazonPayRedirect(_)) => {
                            Ok(PaymentMethodData::Wallet(payment_method_data::WalletData::AmazonPayRedirect(Box::new(payment_method_data::AmazonPayRedirectData {}))))
                        }
                        Some(grpc_api_types::payments::wallet_payment_method_type::WalletType::CashappQr(_)) => {
                            Ok(PaymentMethodData::Wallet(payment_method_data::WalletData::CashappQr(Box::new(payment_method_data::CashappQr {}))))
                        }
                        Some(grpc_api_types::payments::wallet_payment_method_type::WalletType::RevolutPay(_)) => {
                            Ok(PaymentMethodData::Wallet(payment_method_data::WalletData::RevolutPay(payment_method_data::RevolutPayData {})))
                        }
                        Some(grpc_api_types::payments::wallet_payment_method_type::WalletType::AliPayRedirect(_)) => {
                            Ok(PaymentMethodData::Wallet(payment_method_data::WalletData::AliPayRedirect(payment_method_data::AliPayRedirection {})))
                        }
                        Some(grpc_api_types::payments::wallet_payment_method_type::WalletType::WeChatPayQr(_)) => {
                            Ok(PaymentMethodData::Wallet(payment_method_data::WalletData::WeChatPayQr(Box::new(payment_method_data::WeChatPayQr {}))))
                        }
                        Some(grpc_api_types::payments::wallet_payment_method_type::WalletType::PaypalRedirect(paypal_redirect)) => {
                            Ok(PaymentMethodData::Wallet(payment_method_data::WalletData::PaypalRedirect(payment_method_data::PaypalRedirection {
                                email: match paypal_redirect.email {
                                    Some(ref email_str) => Some(Email::try_from(email_str.clone()).change_context(
                                        ApplicationErrorResponse::BadRequest(ApiError {
                                            sub_code: "INVALID_EMAIL_FORMAT".to_owned(),
                                            error_identifier: 400,
                                            error_message: "Invalid email".to_owned(),
                                            error_object: None,
                                        })
                                    )?),
                                    None => None,
                                },
                            })))
                        }
                        _ => {
                            Err(report!(ApplicationErrorResponse::BadRequest(ApiError {
                                sub_code: "UNSUPPORTED_PAYMENT_METHOD".to_owned(),
                                error_identifier: 400,
                                error_message: "This Wallet type is not yet supported".to_owned(),
                                error_object: None,
                            })))
                        },
                    }
                },
                grpc_api_types::payments::payment_method::PaymentMethod::OnlineBanking(online_banking_type) => {
                    match online_banking_type.online_banking_type {
                        Some(grpc_api_types::payments::online_banking_payment_method_type::OnlineBankingType::OpenBankingUk(open_banking_uk)) => {
                            Ok(PaymentMethodData::BankRedirect(payment_method_data::BankRedirectData::OpenBankingUk {
                                issuer: open_banking_uk.issuer.and_then(|i| common_enums::BankNames::from_str(&i).ok()),
                                country: open_banking_uk.country.and_then(|c| CountryAlpha2::from_str(&c).ok()),
                            }))
                        }
                        Some(grpc_api_types::payments::online_banking_payment_method_type::OnlineBankingType::OnlineBankingFpx(fpx)) => {
                            Ok(PaymentMethodData::BankRedirect(payment_method_data::BankRedirectData::OnlineBankingFpx{
                                issuer: common_enums::BankNames::foreign_try_from(
                                    fpx.issuer(),
                                )?,
                            }))
                        }
                        _ => {
                            Err(report!(ApplicationErrorResponse::BadRequest(ApiError {
                                sub_code: "UNSUPPORTED_PAYMENT_METHOD".to_owned(),
                                error_identifier: 400,
                                error_message: "This online banking type is not yet supported".to_owned(),
                                error_object: None,
                            })))
                        },
                    }
                }
                grpc_api_types::payments::payment_method::PaymentMethod::MobilePayment(mobile_payment_type) => {
                    match mobile_payment_type.mobile_payment_type {
                        Some(grpc_api_types::payments::mobile_payment_method_type::MobilePaymentType::DuitNow(_)) => {
                            Ok(PaymentMethodData::RealTimePayment(Box::new(payment_method_data::RealTimePaymentData::DuitNow {  })))
                        }
                        _ => Err(report!(ApplicationErrorResponse::BadRequest(ApiError {
                            sub_code: "UNSUPPORTED_PAYMENT_METHOD".to_owned(),
                            error_identifier: 400,
                            error_message: "This mobile payment type is not yet supported".to_owned(),
                            error_object: None,
                        })))
                    }
                }
                grpc_api_types::payments::payment_method::PaymentMethod::Crypto(crypto) => {
                    let crypto_currency = crypto.crypto_currency.ok_or_else( || {
                        ApplicationErrorResponse::BadRequest(ApiError {
                            sub_code: "INVALID_PAYMENT_METHOD".to_owned(),
                            error_identifier: 400,
                            error_message: "crypto_currency is required".to_owned(),
                            error_object: None,
                        })
                    })?;

                    Ok(PaymentMethodData::Crypto(
                        payment_method_data::CryptoData {
                            pay_currency: crypto_currency.pay_currency,
                            network: crypto_currency.network,
                        },
                    ))
                }
            },
            None => Err(ApplicationErrorResponse::BadRequest(ApiError {
                sub_code: "INVALID_PAYMENT_METHOD_DATA".to_owned(),
                error_identifier: 400,
                error_message: "Payment method data is required".to_owned(),
                error_object: None,
            })
            .into()),
        }
    }
}

impl ForeignTryFrom<grpc_api_types::payments::PaymentMethodType> for Option<PaymentMethodType> {
    type Error = ApplicationErrorResponse;

    fn foreign_try_from(
        value: grpc_api_types::payments::PaymentMethodType,
    ) -> Result<Self, error_stack::Report<Self::Error>> {
        match value {
            grpc_api_types::payments::PaymentMethodType::Unspecified => Ok(None),
            grpc_api_types::payments::PaymentMethodType::Credit => {
                Ok(Some(PaymentMethodType::Credit))
            }
            grpc_api_types::payments::PaymentMethodType::Debit => {
                Ok(Some(PaymentMethodType::Debit))
            }
            grpc_api_types::payments::PaymentMethodType::UpiCollect => {
                Ok(Some(PaymentMethodType::UpiCollect))
            }
            grpc_api_types::payments::PaymentMethodType::UpiIntent => {
                Ok(Some(PaymentMethodType::UpiIntent))
            }
            grpc_api_types::payments::PaymentMethodType::UpiQr => {
                Ok(Some(PaymentMethodType::UpiIntent))
            } // UpiQr not yet implemented, fallback to UpiIntent
            grpc_api_types::payments::PaymentMethodType::ClassicReward => {
                Ok(Some(PaymentMethodType::ClassicReward))
            }
            grpc_api_types::payments::PaymentMethodType::Evoucher => {
                Ok(Some(PaymentMethodType::Evoucher))
            }
            grpc_api_types::payments::PaymentMethodType::ApplePay => {
                Ok(Some(PaymentMethodType::ApplePay))
            }
            grpc_api_types::payments::PaymentMethodType::GooglePay => {
                Ok(Some(PaymentMethodType::GooglePay))
            }
            grpc_api_types::payments::PaymentMethodType::AmazonPay => {
                Ok(Some(PaymentMethodType::AmazonPay))
            }
            grpc_api_types::payments::PaymentMethodType::RevolutPay => {
                Ok(Some(PaymentMethodType::RevolutPay))
            }
            grpc_api_types::payments::PaymentMethodType::PayPal => {
                Ok(Some(PaymentMethodType::Paypal))
            }
            grpc_api_types::payments::PaymentMethodType::WeChatPay => {
                Ok(Some(PaymentMethodType::WeChatPay))
            }
            grpc_api_types::payments::PaymentMethodType::AliPay => {
                Ok(Some(PaymentMethodType::AliPay))
            }
            grpc_api_types::payments::PaymentMethodType::Cashapp => {
                Ok(Some(PaymentMethodType::Cashapp))
            }
            _ => Err(ApplicationErrorResponse::BadRequest(ApiError {
                sub_code: "INVALID_PAYMENT_METHOD_TYPE".to_owned(),
                error_identifier: 400,
                error_message: "This payment method type is not yet supported".to_owned(),
                error_object: None,
            })
            .into()),
        }
    }
}

impl ForeignTryFrom<grpc_api_types::payments::PaymentMethod> for Option<PaymentMethodType> {
    type Error = ApplicationErrorResponse;

    fn foreign_try_from(
        value: grpc_api_types::payments::PaymentMethod,
    ) -> Result<Self, error_stack::Report<Self::Error>> {
        match value.payment_method {
            Some(data) => match data {
                grpc_api_types::payments::payment_method::PaymentMethod::Card(card_type) => {
                    match card_type.card_type {
                        Some(grpc_api_types::payments::card_payment_method_type::CardType::Credit(_)) => {
                            Ok(Some(PaymentMethodType::Credit))
                        },
                        Some(grpc_api_types::payments::card_payment_method_type::CardType::Debit(_)) => {
                            Ok(Some(PaymentMethodType::Debit))
                        },
                        Some(grpc_api_types::payments::card_payment_method_type::CardType::CardRedirect(_)) =>
                            Err(report!(ApplicationErrorResponse::BadRequest(ApiError {
                                sub_code: "UNSUPPORTED_PAYMENT_METHOD".to_owned(),
                                error_identifier: 400,
                                error_message: "Card redirect payments are not yet supported".to_owned(),
                                error_object: None,
                            }))),
                        Some(grpc_api_types::payments::card_payment_method_type::CardType::CreditProxy(_)) => {
                            Ok(Some(PaymentMethodType::Credit))
                        },
                        Some(grpc_api_types::payments::card_payment_method_type::CardType::DebitProxy(_)) => {
                            Ok(Some(PaymentMethodType::Debit))
                        },
                        None =>
                            Err(report!(ApplicationErrorResponse::BadRequest(ApiError {
                                sub_code: "INVALID_PAYMENT_METHOD".to_owned(),
                                error_identifier: 400,
                                error_message: "Card type is required".to_owned(),
                                error_object: None,
                            })))
                    }
                }
                grpc_api_types::payments::payment_method::PaymentMethod::Token(_) => {
                    Ok(None)
                },
                grpc_api_types::payments::payment_method::PaymentMethod::UpiCollect(_) => Ok(Some(PaymentMethodType::UpiCollect)),
                grpc_api_types::payments::payment_method::PaymentMethod::UpiIntent(_) => Ok(Some(PaymentMethodType::UpiIntent)),
                grpc_api_types::payments::payment_method::PaymentMethod::UpiQr(_) => Ok(Some(PaymentMethodType::UpiIntent)), // UpiQr not yet implemented, fallback to UpiIntent
                grpc_api_types::payments::payment_method::PaymentMethod::Reward(reward) => {
                    match reward.reward_type() {
                        grpc_api_types::payments::RewardType::Classicreward => Ok(Some(PaymentMethodType::ClassicReward)),
                        grpc_api_types::payments::RewardType::EVoucher => Ok(Some(PaymentMethodType::Evoucher)),
                        _ => Err(report!(ApplicationErrorResponse::BadRequest(ApiError {
                            sub_code: "UNSUPPORTED_REWARD_TYPE".to_owned(),
                            error_identifier: 400,
                            error_message: "Unsupported reward type".to_owned(),
                            error_object: None,
                        })))
                    }
                },
                grpc_api_types::payments::payment_method::PaymentMethod::Wallet(wallet_type) => {
                    match wallet_type.wallet_type {
                        Some(grpc_api_types::payments::wallet_payment_method_type::WalletType::Bluecode(_)) => {
                                        Ok(Some(PaymentMethodType::Bluecode))
                                    },
                        Some(grpc_api_types::payments::wallet_payment_method_type::WalletType::Mifinity(_mifinity_data)) => {
                            // For PaymentMethodType conversion, we just need to return the type, not the full data
                            Ok(Some(PaymentMethodType::Mifinity))
                        },
                        Some(grpc_api_types::payments::wallet_payment_method_type::WalletType::ApplePay(_)) => {
                            Ok(Some(PaymentMethodType::ApplePay))
                        }
                        Some(grpc_api_types::payments::wallet_payment_method_type::WalletType::GooglePay(_)) => {
                            Ok(Some(PaymentMethodType::GooglePay))
                        }
                        Some(grpc_api_types::payments::wallet_payment_method_type::WalletType::AmazonPayRedirect(_)) => {
                            Ok(Some(PaymentMethodType::AmazonPay))
                        }
                        Some(grpc_api_types::payments::wallet_payment_method_type::WalletType::RevolutPay(_)) => {
                            Ok(Some(PaymentMethodType::RevolutPay))
                        }
                        Some(grpc_api_types::payments::wallet_payment_method_type::WalletType::PaypalRedirect(_)) => {
                            Ok(Some(PaymentMethodType::Paypal))
                        }
                        Some(grpc_api_types::payments::wallet_payment_method_type::WalletType::WeChatPayQr(_)) => {
                            Ok(Some(PaymentMethodType::WeChatPay))
                        }
                        Some(grpc_api_types::payments::wallet_payment_method_type::WalletType::AliPayRedirect(_)) => {
                            Ok(Some(PaymentMethodType::AliPay))
                        }
                        Some(grpc_api_types::payments::wallet_payment_method_type::WalletType::CashappQr(_)) => {
                            Ok(Some(PaymentMethodType::Cashapp))
                        }
                        _ => {
                            Err(report!(ApplicationErrorResponse::BadRequest(ApiError {
                                sub_code: "UNSUPPORTED_PAYMENT_METHOD".to_owned(),
                                error_identifier: 400,
                                error_message: "This Wallet type is not yet supported".to_owned(),
                                error_object: None,
                            })))
                        },
                    }
                },
                grpc_api_types::payments::payment_method::PaymentMethod::OnlineBanking(online_banking) => {
                    match online_banking.online_banking_type {
                        Some(grpc_api_types::payments::online_banking_payment_method_type::OnlineBankingType::OpenBankingUk(_)) => {
                            Ok(Some(PaymentMethodType::OpenBankingUk))
                        },
                        Some(grpc_api_types::payments::online_banking_payment_method_type::OnlineBankingType::OnlineBankingFpx(_))=>{
                            Ok(Some(PaymentMethodType::OnlineBankingFpx))
                        }
                        _ => {
                            Err(report!(ApplicationErrorResponse::BadRequest(ApiError {
                                sub_code: "UNSUPPORTED_PAYMENT_METHOD".to_owned(),
                                error_identifier: 400,
                                error_message: "This online banking type is not yet supported".to_owned(),
                                error_object: None,
                            })))
                        },
                    }
                }
                grpc_api_types::payments::payment_method::PaymentMethod::MobilePayment(mobile_payment_type) => {
                    match mobile_payment_type.mobile_payment_type {
                        Some(grpc_api_types::payments::mobile_payment_method_type::MobilePaymentType::DuitNow(_)) =>{
                            Ok(Some(PaymentMethodType::DuitNow))
                        }
                        _ => Err(report!(ApplicationErrorResponse::BadRequest(ApiError {
                            sub_code: "UNSUPPORTED_PAYMENT_METHOD".to_owned(),
                            error_identifier: 400,
                            error_message: "This mobile payment type is not yet supported".to_owned(),
                            error_object: None,
                        })))
                    }
                }
                grpc_api_types::payments::payment_method::PaymentMethod::Crypto(_) => Ok(Some(PaymentMethodType::CryptoCurrency)),
            },
            None => Err(ApplicationErrorResponse::BadRequest(ApiError {
                sub_code: "INVALID_PAYMENT_METHOD_DATA".to_owned(),
                error_identifier: 400,
                error_message: "Payment method data is required".to_owned(),
                error_object: None,
            })
            .into()),
        }
    }
}

// Helper trait for generic card conversion
pub trait CardConversionHelper<T: PaymentMethodDataTypes> {
    fn convert_card_details(
        card: grpc_api_types::payments::CardDetails,
    ) -> Result<payment_method_data::Card<T>, error_stack::Report<ApplicationErrorResponse>>;
}

// Implementation for DefaultPCIHolder
impl CardConversionHelper<DefaultPCIHolder> for DefaultPCIHolder {
    fn convert_card_details(
        card: grpc_api_types::payments::CardDetails,
    ) -> Result<
        payment_method_data::Card<DefaultPCIHolder>,
        error_stack::Report<ApplicationErrorResponse>,
    > {
        let card_network = Some(common_enums::CardNetwork::foreign_try_from(
            card.card_network(),
        )?);
        Ok(payment_method_data::Card {
            card_number: RawCardNumber::<DefaultPCIHolder>(card.card_number.ok_or(
                ApplicationErrorResponse::BadRequest(ApiError {
                    sub_code: "MISSING_CARD_NUMBER".to_owned(),
                    error_identifier: 400,
                    error_message: "Missing card number".to_owned(),
                    error_object: None,
                }),
            )?),
            card_exp_month: card
                .card_exp_month
                .ok_or(ApplicationErrorResponse::BadRequest(ApiError {
                    sub_code: "MISSING_EXP_MONTH".to_owned(),
                    error_identifier: 400,
                    error_message: "Missing Card Expiry Month".to_owned(),
                    error_object: None,
                }))?,
            card_exp_year: card
                .card_exp_year
                .ok_or(ApplicationErrorResponse::BadRequest(ApiError {
                    sub_code: "MISSING_EXP_YEAR".to_owned(),
                    error_identifier: 400,
                    error_message: "Missing Card Expiry Year".to_owned(),
                    error_object: None,
                }))?,
            card_cvc: card
                .card_cvc
                .ok_or(ApplicationErrorResponse::BadRequest(ApiError {
                    sub_code: "MISSING_CVC".to_owned(),
                    error_identifier: 400,
                    error_message: "Missing CVC".to_owned(),
                    error_object: None,
                }))?,
            card_issuer: card.card_issuer,
            card_network,
            card_type: card.card_type,
            card_issuing_country: card.card_issuing_country_alpha2,
            bank_code: card.bank_code,
            nick_name: card.nick_name.map(|name| name.into()),
            card_holder_name: card.card_holder_name,
            co_badged_card_data: None,
        })
    }
}

// Implementation for VaultTokenHolder
impl CardConversionHelper<VaultTokenHolder> for VaultTokenHolder {
    fn convert_card_details(
        card: grpc_api_types::payments::CardDetails,
    ) -> Result<
        payment_method_data::Card<VaultTokenHolder>,
        error_stack::Report<ApplicationErrorResponse>,
    > {
        Ok(payment_method_data::Card {
            card_number: RawCardNumber(
                card.card_number
                    .ok_or(ApplicationErrorResponse::BadRequest(ApiError {
                        sub_code: "MISSING_CARD_NUMBER".to_owned(),
                        error_identifier: 400,
                        error_message: "Missing card number".to_owned(),
                        error_object: None,
                    }))
                    .map(|cn| cn.get_card_no())?,
            ),
            card_exp_month: card
                .card_exp_month
                .ok_or(ApplicationErrorResponse::BadRequest(ApiError {
                    sub_code: "MISSING_EXP_MONTH".to_owned(),
                    error_identifier: 400,
                    error_message: "Missing Card Expiry Month".to_owned(),
                    error_object: None,
                }))?,
            card_exp_year: card
                .card_exp_year
                .ok_or(ApplicationErrorResponse::BadRequest(ApiError {
                    sub_code: "MISSING_EXP_YEAR".to_owned(),
                    error_identifier: 400,
                    error_message: "Missing Card Expiry Year".to_owned(),
                    error_object: None,
                }))?,
            card_cvc: card
                .card_cvc
                .ok_or(ApplicationErrorResponse::BadRequest(ApiError {
                    sub_code: "MISSING_CVC".to_owned(),
                    error_identifier: 400,
                    error_message: "Missing CVC".to_owned(),
                    error_object: None,
                }))?,
            card_issuer: card.card_issuer,
            card_network: None,
            card_type: card.card_type,
            card_issuing_country: card.card_issuing_country_alpha2,
            bank_code: card.bank_code,
            nick_name: card.nick_name.map(|name| name.into()),
            card_holder_name: card.card_holder_name,
            co_badged_card_data: None,
        })
    }
}

// Generic ForeignTryFrom implementation using the helper trait
impl<T> ForeignTryFrom<grpc_api_types::payments::CardDetails> for payment_method_data::Card<T>
where
    T: PaymentMethodDataTypes
        + Default
        + Debug
        + Send
        + Eq
        + PartialEq
        + serde::Serialize
        + serde::de::DeserializeOwned
        + Clone
        + CardConversionHelper<T>,
{
    type Error = ApplicationErrorResponse;
    fn foreign_try_from(
        card: grpc_api_types::payments::CardDetails,
    ) -> Result<Self, error_stack::Report<Self::Error>> {
        T::convert_card_details(card)
    }
}

impl ForeignTryFrom<grpc_api_types::payments::Currency> for common_enums::Currency {
    type Error = ApplicationErrorResponse;
    fn foreign_try_from(
        value: grpc_api_types::payments::Currency,
    ) -> Result<Self, error_stack::Report<Self::Error>> {
        match value {
            grpc_api_types::payments::Currency::Aed => Ok(Self::AED),
            grpc_api_types::payments::Currency::All => Ok(Self::ALL),
            grpc_api_types::payments::Currency::Amd => Ok(Self::AMD),
            grpc_api_types::payments::Currency::Ang => Ok(Self::ANG),
            grpc_api_types::payments::Currency::Aoa => Ok(Self::AOA),
            grpc_api_types::payments::Currency::Ars => Ok(Self::ARS),
            grpc_api_types::payments::Currency::Aud => Ok(Self::AUD),
            grpc_api_types::payments::Currency::Awg => Ok(Self::AWG),
            grpc_api_types::payments::Currency::Azn => Ok(Self::AZN),
            grpc_api_types::payments::Currency::Bam => Ok(Self::BAM),
            grpc_api_types::payments::Currency::Bbd => Ok(Self::BBD),
            grpc_api_types::payments::Currency::Bdt => Ok(Self::BDT),
            grpc_api_types::payments::Currency::Bgn => Ok(Self::BGN),
            grpc_api_types::payments::Currency::Bhd => Ok(Self::BHD),
            grpc_api_types::payments::Currency::Bif => Ok(Self::BIF),
            grpc_api_types::payments::Currency::Bmd => Ok(Self::BMD),
            grpc_api_types::payments::Currency::Bnd => Ok(Self::BND),
            grpc_api_types::payments::Currency::Bob => Ok(Self::BOB),
            grpc_api_types::payments::Currency::Brl => Ok(Self::BRL),
            grpc_api_types::payments::Currency::Bsd => Ok(Self::BSD),
            grpc_api_types::payments::Currency::Bwp => Ok(Self::BWP),
            grpc_api_types::payments::Currency::Byn => Ok(Self::BYN),
            grpc_api_types::payments::Currency::Bzd => Ok(Self::BZD),
            grpc_api_types::payments::Currency::Cad => Ok(Self::CAD),
            grpc_api_types::payments::Currency::Chf => Ok(Self::CHF),
            grpc_api_types::payments::Currency::Clp => Ok(Self::CLP),
            grpc_api_types::payments::Currency::Cny => Ok(Self::CNY),
            grpc_api_types::payments::Currency::Cop => Ok(Self::COP),
            grpc_api_types::payments::Currency::Crc => Ok(Self::CRC),
            grpc_api_types::payments::Currency::Cup => Ok(Self::CUP),
            grpc_api_types::payments::Currency::Cve => Ok(Self::CVE),
            grpc_api_types::payments::Currency::Czk => Ok(Self::CZK),
            grpc_api_types::payments::Currency::Djf => Ok(Self::DJF),
            grpc_api_types::payments::Currency::Dkk => Ok(Self::DKK),
            grpc_api_types::payments::Currency::Dop => Ok(Self::DOP),
            grpc_api_types::payments::Currency::Dzd => Ok(Self::DZD),
            grpc_api_types::payments::Currency::Egp => Ok(Self::EGP),
            grpc_api_types::payments::Currency::Etb => Ok(Self::ETB),
            grpc_api_types::payments::Currency::Eur => Ok(Self::EUR),
            grpc_api_types::payments::Currency::Fjd => Ok(Self::FJD),
            grpc_api_types::payments::Currency::Fkp => Ok(Self::FKP),
            grpc_api_types::payments::Currency::Gbp => Ok(Self::GBP),
            grpc_api_types::payments::Currency::Gel => Ok(Self::GEL),
            grpc_api_types::payments::Currency::Ghs => Ok(Self::GHS),
            grpc_api_types::payments::Currency::Gip => Ok(Self::GIP),
            grpc_api_types::payments::Currency::Gmd => Ok(Self::GMD),
            grpc_api_types::payments::Currency::Gnf => Ok(Self::GNF),
            grpc_api_types::payments::Currency::Gtq => Ok(Self::GTQ),
            grpc_api_types::payments::Currency::Gyd => Ok(Self::GYD),
            grpc_api_types::payments::Currency::Hkd => Ok(Self::HKD),
            grpc_api_types::payments::Currency::Hnl => Ok(Self::HNL),
            grpc_api_types::payments::Currency::Hrk => Ok(Self::HRK),
            grpc_api_types::payments::Currency::Htg => Ok(Self::HTG),
            grpc_api_types::payments::Currency::Huf => Ok(Self::HUF),
            grpc_api_types::payments::Currency::Idr => Ok(Self::IDR),
            grpc_api_types::payments::Currency::Ils => Ok(Self::ILS),
            grpc_api_types::payments::Currency::Inr => Ok(Self::INR),
            grpc_api_types::payments::Currency::Iqd => Ok(Self::IQD),
            grpc_api_types::payments::Currency::Jmd => Ok(Self::JMD),
            grpc_api_types::payments::Currency::Jod => Ok(Self::JOD),
            grpc_api_types::payments::Currency::Jpy => Ok(Self::JPY),
            grpc_api_types::payments::Currency::Kes => Ok(Self::KES),
            grpc_api_types::payments::Currency::Kgs => Ok(Self::KGS),
            grpc_api_types::payments::Currency::Khr => Ok(Self::KHR),
            grpc_api_types::payments::Currency::Kmf => Ok(Self::KMF),
            grpc_api_types::payments::Currency::Krw => Ok(Self::KRW),
            grpc_api_types::payments::Currency::Kwd => Ok(Self::KWD),
            grpc_api_types::payments::Currency::Kyd => Ok(Self::KYD),
            grpc_api_types::payments::Currency::Kzt => Ok(Self::KZT),
            grpc_api_types::payments::Currency::Lak => Ok(Self::LAK),
            grpc_api_types::payments::Currency::Lbp => Ok(Self::LBP),
            grpc_api_types::payments::Currency::Lkr => Ok(Self::LKR),
            grpc_api_types::payments::Currency::Lrd => Ok(Self::LRD),
            grpc_api_types::payments::Currency::Lsl => Ok(Self::LSL),
            grpc_api_types::payments::Currency::Lyd => Ok(Self::LYD),
            grpc_api_types::payments::Currency::Mad => Ok(Self::MAD),
            grpc_api_types::payments::Currency::Mdl => Ok(Self::MDL),
            grpc_api_types::payments::Currency::Mga => Ok(Self::MGA),
            grpc_api_types::payments::Currency::Mkd => Ok(Self::MKD),
            grpc_api_types::payments::Currency::Mmk => Ok(Self::MMK),
            grpc_api_types::payments::Currency::Mnt => Ok(Self::MNT),
            grpc_api_types::payments::Currency::Mop => Ok(Self::MOP),
            grpc_api_types::payments::Currency::Mru => Ok(Self::MRU),
            grpc_api_types::payments::Currency::Mur => Ok(Self::MUR),
            grpc_api_types::payments::Currency::Mvr => Ok(Self::MVR),
            grpc_api_types::payments::Currency::Mwk => Ok(Self::MWK),
            grpc_api_types::payments::Currency::Mxn => Ok(Self::MXN),
            grpc_api_types::payments::Currency::Myr => Ok(Self::MYR),
            grpc_api_types::payments::Currency::Mzn => Ok(Self::MZN),
            grpc_api_types::payments::Currency::Nad => Ok(Self::NAD),
            grpc_api_types::payments::Currency::Ngn => Ok(Self::NGN),
            grpc_api_types::payments::Currency::Nio => Ok(Self::NIO),
            grpc_api_types::payments::Currency::Nok => Ok(Self::NOK),
            grpc_api_types::payments::Currency::Npr => Ok(Self::NPR),
            grpc_api_types::payments::Currency::Nzd => Ok(Self::NZD),
            grpc_api_types::payments::Currency::Omr => Ok(Self::OMR),
            grpc_api_types::payments::Currency::Pab => Ok(Self::PAB),
            grpc_api_types::payments::Currency::Pen => Ok(Self::PEN),
            grpc_api_types::payments::Currency::Pgk => Ok(Self::PGK),
            grpc_api_types::payments::Currency::Php => Ok(Self::PHP),
            grpc_api_types::payments::Currency::Pkr => Ok(Self::PKR),
            grpc_api_types::payments::Currency::Pln => Ok(Self::PLN),
            grpc_api_types::payments::Currency::Pyg => Ok(Self::PYG),
            grpc_api_types::payments::Currency::Qar => Ok(Self::QAR),
            grpc_api_types::payments::Currency::Ron => Ok(Self::RON),
            grpc_api_types::payments::Currency::Rsd => Ok(Self::RSD),
            grpc_api_types::payments::Currency::Rub => Ok(Self::RUB),
            grpc_api_types::payments::Currency::Rwf => Ok(Self::RWF),
            grpc_api_types::payments::Currency::Sar => Ok(Self::SAR),
            grpc_api_types::payments::Currency::Sbd => Ok(Self::SBD),
            grpc_api_types::payments::Currency::Scr => Ok(Self::SCR),
            grpc_api_types::payments::Currency::Sek => Ok(Self::SEK),
            grpc_api_types::payments::Currency::Sgd => Ok(Self::SGD),
            grpc_api_types::payments::Currency::Shp => Ok(Self::SHP),
            grpc_api_types::payments::Currency::Sle => Ok(Self::SLE),
            grpc_api_types::payments::Currency::Sll => Ok(Self::SLL),
            grpc_api_types::payments::Currency::Sos => Ok(Self::SOS),
            grpc_api_types::payments::Currency::Srd => Ok(Self::SRD),
            grpc_api_types::payments::Currency::Ssp => Ok(Self::SSP),
            grpc_api_types::payments::Currency::Stn => Ok(Self::STN),
            grpc_api_types::payments::Currency::Svc => Ok(Self::SVC),
            grpc_api_types::payments::Currency::Szl => Ok(Self::SZL),
            grpc_api_types::payments::Currency::Thb => Ok(Self::THB),
            grpc_api_types::payments::Currency::Tnd => Ok(Self::TND),
            grpc_api_types::payments::Currency::Top => Ok(Self::TOP),
            grpc_api_types::payments::Currency::Try => Ok(Self::TRY),
            grpc_api_types::payments::Currency::Ttd => Ok(Self::TTD),
            grpc_api_types::payments::Currency::Twd => Ok(Self::TWD),
            grpc_api_types::payments::Currency::Tzs => Ok(Self::TZS),
            grpc_api_types::payments::Currency::Uah => Ok(Self::UAH),
            grpc_api_types::payments::Currency::Ugx => Ok(Self::UGX),
            grpc_api_types::payments::Currency::Usd => Ok(Self::USD),
            grpc_api_types::payments::Currency::Uyu => Ok(Self::UYU),
            grpc_api_types::payments::Currency::Uzs => Ok(Self::UZS),
            grpc_api_types::payments::Currency::Ves => Ok(Self::VES),
            grpc_api_types::payments::Currency::Vnd => Ok(Self::VND),
            grpc_api_types::payments::Currency::Vuv => Ok(Self::VUV),
            grpc_api_types::payments::Currency::Wst => Ok(Self::WST),
            grpc_api_types::payments::Currency::Xaf => Ok(Self::XAF),
            grpc_api_types::payments::Currency::Xcd => Ok(Self::XCD),
            grpc_api_types::payments::Currency::Xof => Ok(Self::XOF),
            grpc_api_types::payments::Currency::Xpf => Ok(Self::XPF),
            grpc_api_types::payments::Currency::Yer => Ok(Self::YER),
            grpc_api_types::payments::Currency::Zar => Ok(Self::ZAR),
            grpc_api_types::payments::Currency::Zmw => Ok(Self::ZMW),
            _ => Err(report!(ApplicationErrorResponse::BadRequest(ApiError {
                sub_code: "unsupported_currency".to_string(),
                error_identifier: 4001,
                error_message: format!("Currency {value:?} is not supported"),
                error_object: None,
            }))),
        }
    }
}

impl<
        T: PaymentMethodDataTypes
            + Default
            + Debug
            + Send
            + Eq
            + PartialEq
            + serde::Serialize
            + serde::de::DeserializeOwned
            + Clone
            + CardConversionHelper<T>,
    > ForeignTryFrom<PaymentServiceAuthorizeRequest> for PaymentsAuthorizeData<T>
{
    type Error = ApplicationErrorResponse;

    fn foreign_try_from(
        value: PaymentServiceAuthorizeRequest,
    ) -> Result<Self, error_stack::Report<Self::Error>> {
        let email: Option<Email> = match value.email {
            Some(ref email_str) => {
                Some(Email::try_from(email_str.clone().expose()).map_err(|_| {
                    error_stack::Report::new(ApplicationErrorResponse::BadRequest(ApiError {
                        sub_code: "INVALID_EMAIL_FORMAT".to_owned(),
                        error_identifier: 400,

                        error_message: "Invalid email".to_owned(),
                        error_object: None,
                    }))
                })?)
            }
            None => None,
        };
        let merchant_config_currency = common_enums::Currency::foreign_try_from(value.currency())?;

        // Extract merchant_account_id from metadata before moving it
        let merchant_account_id = value.metadata.get("merchant_account_id").cloned();

        Ok(Self {
            capture_method: Some(common_enums::CaptureMethod::foreign_try_from(
                value.capture_method(),
            )?),
            payment_method_data: PaymentMethodData::<T>::foreign_try_from(
                value.payment_method.clone().ok_or_else(|| {
                    ApplicationErrorResponse::BadRequest(ApiError {
                        sub_code: "INVALID_PAYMENT_METHOD_DATA".to_owned(),
                        error_identifier: 400,
                        error_message: "Payment method data is required".to_owned(),
                        error_object: None,
                    })
                })?,
            )
            .change_context(ApplicationErrorResponse::BadRequest(ApiError {
                sub_code: "INVALID_PAYMENT_METHOD_DATA".to_owned(),
                error_identifier: 400,
                error_message: "Payment method data construction failed".to_owned(),
                error_object: None,
            }))?,
            amount: value.amount,
            currency: common_enums::Currency::foreign_try_from(value.currency())?,
            confirm: true,
            webhook_url: value.webhook_url,
            browser_info: value
                .browser_info
                .map(BrowserInformation::foreign_try_from)
                .transpose()?,
            payment_method_type: <Option<PaymentMethodType>>::foreign_try_from(
                value.payment_method.clone().ok_or_else(|| {
                    ApplicationErrorResponse::BadRequest(ApiError {
                        sub_code: "INVALID_PAYMENT_METHOD_DATA".to_owned(),
                        error_identifier: 400,
                        error_message: "Payment method data is required".to_owned(),
                        error_object: None,
                    })
                })?,
            )?,
            minor_amount: common_utils::types::MinorUnit::new(value.minor_amount),
            email,
            customer_name: None,
            statement_descriptor_suffix: None,
            statement_descriptor: None,

            router_return_url: value.return_url,
            complete_authorize_url: None,
            setup_future_usage: None,
            mandate_id: None,
            off_session: value.off_session,
            order_category: value.order_category,
            session_token: None,
            access_token: value.access_token,
            enrolled_for_3ds: false,
            related_transaction_id: None,
            payment_experience: None,
            customer_id: value
                .connector_customer_id
                .clone()
                .map(|customer_id| CustomerId::try_from(Cow::from(customer_id)))
                .transpose()
                .change_context(ApplicationErrorResponse::BadRequest(ApiError {
                    sub_code: "INVALID_CUSTOMER_ID".to_owned(),
                    error_identifier: 400,
                    error_message: "Failed to parse Customer Id".to_owned(),
                    error_object: None,
                }))?,
            request_incremental_authorization: false,
            metadata: if value.metadata.is_empty() {
                None
            } else {
                Some(serde_json::Value::Object(
                    value
                        .metadata
                        .into_iter()
                        .map(|(k, v)| (k, serde_json::Value::String(v)))
                        .collect(),
                ))
            },
            merchant_order_reference_id: None,
            order_tax_amount: None,
            shipping_cost: None,
            merchant_account_id,
            integrity_object: None,
            merchant_config_currency: Some(merchant_config_currency),
            all_keys_required: None, // Field not available in new proto structure
        })
    }
}

impl ForeignTryFrom<grpc_api_types::payments::PaymentAddress> for payment_address::PaymentAddress {
    type Error = ApplicationErrorResponse;
    fn foreign_try_from(
        value: grpc_api_types::payments::PaymentAddress,
    ) -> Result<Self, error_stack::Report<Self::Error>> {
        let shipping = match value.shipping_address {
            Some(address) => Some(Address::foreign_try_from(address)?),
            None => None,
        };

        let billing = match value.billing_address.clone() {
            Some(address) => Some(Address::foreign_try_from(address)?),
            None => None,
        };

        let payment_method_billing = match value.billing_address {
            Some(address) => Some(Address::foreign_try_from(address)?),
            None => None,
        };

        Ok(Self::new(
            shipping,
            billing,
            payment_method_billing,
            Some(false), // should_unify_address set to false
        ))
    }
}

impl ForeignTryFrom<grpc_api_types::payments::Address> for Address {
    type Error = ApplicationErrorResponse;
    fn foreign_try_from(
        value: grpc_api_types::payments::Address,
    ) -> Result<Self, error_stack::Report<Self::Error>> {
        let email = match value.email.clone() {
            Some(email) => Some(
                common_utils::pii::Email::from_str(&email.expose()).change_context(
                    ApplicationErrorResponse::BadRequest(ApiError {
                        sub_code: "INVALID_EMAIL".to_owned(),
                        error_identifier: 400,
                        error_message: "Invalid email".to_owned(),
                        error_object: None,
                    }),
                )?,
            ),
            None => None,
        };
        Ok(Self {
            address: Some(AddressDetails::foreign_try_from(value.clone())?),
            phone: value.phone_number.map(|phone_number| PhoneDetails {
                number: Some(phone_number),
                country_code: value.phone_country_code,
            }),
            email,
        })
    }
}

impl ForeignTryFrom<grpc_api_types::payments::CountryAlpha2> for common_enums::CountryAlpha2 {
    type Error = ApplicationErrorResponse;

    fn foreign_try_from(
        value: grpc_api_types::payments::CountryAlpha2,
    ) -> Result<Self, error_stack::Report<Self::Error>> {
        match value {
            grpc_api_types::payments::CountryAlpha2::Us => Ok(Self::US),
            grpc_api_types::payments::CountryAlpha2::Af => Ok(Self::AF),
            grpc_api_types::payments::CountryAlpha2::Ax => Ok(Self::AX),
            grpc_api_types::payments::CountryAlpha2::Al => Ok(Self::AL),
            grpc_api_types::payments::CountryAlpha2::Dz => Ok(Self::DZ),
            grpc_api_types::payments::CountryAlpha2::As => Ok(Self::AS),
            grpc_api_types::payments::CountryAlpha2::Ad => Ok(Self::AD),
            grpc_api_types::payments::CountryAlpha2::Ao => Ok(Self::AO),
            grpc_api_types::payments::CountryAlpha2::Ai => Ok(Self::AI),
            grpc_api_types::payments::CountryAlpha2::Aq => Ok(Self::AQ),
            grpc_api_types::payments::CountryAlpha2::Ag => Ok(Self::AG),
            grpc_api_types::payments::CountryAlpha2::Ar => Ok(Self::AR),
            grpc_api_types::payments::CountryAlpha2::Am => Ok(Self::AM),
            grpc_api_types::payments::CountryAlpha2::Aw => Ok(Self::AW),
            grpc_api_types::payments::CountryAlpha2::Au => Ok(Self::AU),
            grpc_api_types::payments::CountryAlpha2::At => Ok(Self::AT),
            grpc_api_types::payments::CountryAlpha2::Az => Ok(Self::AZ),
            grpc_api_types::payments::CountryAlpha2::Bs => Ok(Self::BS),
            grpc_api_types::payments::CountryAlpha2::Bh => Ok(Self::BH),
            grpc_api_types::payments::CountryAlpha2::Bd => Ok(Self::BD),
            grpc_api_types::payments::CountryAlpha2::Bb => Ok(Self::BB),
            grpc_api_types::payments::CountryAlpha2::By => Ok(Self::BY),
            grpc_api_types::payments::CountryAlpha2::Be => Ok(Self::BE),
            grpc_api_types::payments::CountryAlpha2::Bz => Ok(Self::BZ),
            grpc_api_types::payments::CountryAlpha2::Bj => Ok(Self::BJ),
            grpc_api_types::payments::CountryAlpha2::Bm => Ok(Self::BM),
            grpc_api_types::payments::CountryAlpha2::Bt => Ok(Self::BT),
            grpc_api_types::payments::CountryAlpha2::Bo => Ok(Self::BO),
            grpc_api_types::payments::CountryAlpha2::Bq => Ok(Self::BQ),
            grpc_api_types::payments::CountryAlpha2::Ba => Ok(Self::BA),
            grpc_api_types::payments::CountryAlpha2::Bw => Ok(Self::BW),
            grpc_api_types::payments::CountryAlpha2::Bv => Ok(Self::BV),
            grpc_api_types::payments::CountryAlpha2::Br => Ok(Self::BR),
            grpc_api_types::payments::CountryAlpha2::Io => Ok(Self::IO),
            grpc_api_types::payments::CountryAlpha2::Bn => Ok(Self::BN),
            grpc_api_types::payments::CountryAlpha2::Bg => Ok(Self::BG),
            grpc_api_types::payments::CountryAlpha2::Bf => Ok(Self::BF),
            grpc_api_types::payments::CountryAlpha2::Bi => Ok(Self::BI),
            grpc_api_types::payments::CountryAlpha2::Kh => Ok(Self::KH),
            grpc_api_types::payments::CountryAlpha2::Cm => Ok(Self::CM),
            grpc_api_types::payments::CountryAlpha2::Ca => Ok(Self::CA),
            grpc_api_types::payments::CountryAlpha2::Cv => Ok(Self::CV),
            grpc_api_types::payments::CountryAlpha2::Ky => Ok(Self::KY),
            grpc_api_types::payments::CountryAlpha2::Cf => Ok(Self::CF),
            grpc_api_types::payments::CountryAlpha2::Td => Ok(Self::TD),
            grpc_api_types::payments::CountryAlpha2::Cl => Ok(Self::CL),
            grpc_api_types::payments::CountryAlpha2::Cn => Ok(Self::CN),
            grpc_api_types::payments::CountryAlpha2::Cx => Ok(Self::CX),
            grpc_api_types::payments::CountryAlpha2::Cc => Ok(Self::CC),
            grpc_api_types::payments::CountryAlpha2::Co => Ok(Self::CO),
            grpc_api_types::payments::CountryAlpha2::Km => Ok(Self::KM),
            grpc_api_types::payments::CountryAlpha2::Cg => Ok(Self::CG),
            grpc_api_types::payments::CountryAlpha2::Cd => Ok(Self::CD),
            grpc_api_types::payments::CountryAlpha2::Ck => Ok(Self::CK),
            grpc_api_types::payments::CountryAlpha2::Cr => Ok(Self::CR),
            grpc_api_types::payments::CountryAlpha2::Ci => Ok(Self::CI),
            grpc_api_types::payments::CountryAlpha2::Hr => Ok(Self::HR),
            grpc_api_types::payments::CountryAlpha2::Cu => Ok(Self::CU),
            grpc_api_types::payments::CountryAlpha2::Cw => Ok(Self::CW),
            grpc_api_types::payments::CountryAlpha2::Cy => Ok(Self::CY),
            grpc_api_types::payments::CountryAlpha2::Cz => Ok(Self::CZ),
            grpc_api_types::payments::CountryAlpha2::Dk => Ok(Self::DK),
            grpc_api_types::payments::CountryAlpha2::Dj => Ok(Self::DJ),
            grpc_api_types::payments::CountryAlpha2::Dm => Ok(Self::DM),
            grpc_api_types::payments::CountryAlpha2::Do => Ok(Self::DO),
            grpc_api_types::payments::CountryAlpha2::Ec => Ok(Self::EC),
            grpc_api_types::payments::CountryAlpha2::Eg => Ok(Self::EG),
            grpc_api_types::payments::CountryAlpha2::Sv => Ok(Self::SV),
            grpc_api_types::payments::CountryAlpha2::Gq => Ok(Self::GQ),
            grpc_api_types::payments::CountryAlpha2::Er => Ok(Self::ER),
            grpc_api_types::payments::CountryAlpha2::Ee => Ok(Self::EE),
            grpc_api_types::payments::CountryAlpha2::Et => Ok(Self::ET),
            grpc_api_types::payments::CountryAlpha2::Fk => Ok(Self::FK),
            grpc_api_types::payments::CountryAlpha2::Fo => Ok(Self::FO),
            grpc_api_types::payments::CountryAlpha2::Fj => Ok(Self::FJ),
            grpc_api_types::payments::CountryAlpha2::Fi => Ok(Self::FI),
            grpc_api_types::payments::CountryAlpha2::Fr => Ok(Self::FR),
            grpc_api_types::payments::CountryAlpha2::Gf => Ok(Self::GF),
            grpc_api_types::payments::CountryAlpha2::Pf => Ok(Self::PF),
            grpc_api_types::payments::CountryAlpha2::Tf => Ok(Self::TF),
            grpc_api_types::payments::CountryAlpha2::Ga => Ok(Self::GA),
            grpc_api_types::payments::CountryAlpha2::Gm => Ok(Self::GM),
            grpc_api_types::payments::CountryAlpha2::Ge => Ok(Self::GE),
            grpc_api_types::payments::CountryAlpha2::De => Ok(Self::DE),
            grpc_api_types::payments::CountryAlpha2::Gh => Ok(Self::GH),
            grpc_api_types::payments::CountryAlpha2::Gi => Ok(Self::GI),
            grpc_api_types::payments::CountryAlpha2::Gr => Ok(Self::GR),
            grpc_api_types::payments::CountryAlpha2::Gl => Ok(Self::GL),
            grpc_api_types::payments::CountryAlpha2::Gd => Ok(Self::GD),
            grpc_api_types::payments::CountryAlpha2::Gp => Ok(Self::GP),
            grpc_api_types::payments::CountryAlpha2::Gu => Ok(Self::GU),
            grpc_api_types::payments::CountryAlpha2::Gt => Ok(Self::GT),
            grpc_api_types::payments::CountryAlpha2::Gg => Ok(Self::GG),
            grpc_api_types::payments::CountryAlpha2::Gn => Ok(Self::GN),
            grpc_api_types::payments::CountryAlpha2::Gw => Ok(Self::GW),
            grpc_api_types::payments::CountryAlpha2::Gy => Ok(Self::GY),
            grpc_api_types::payments::CountryAlpha2::Ht => Ok(Self::HT),
            grpc_api_types::payments::CountryAlpha2::Hm => Ok(Self::HM),
            grpc_api_types::payments::CountryAlpha2::Va => Ok(Self::VA),
            grpc_api_types::payments::CountryAlpha2::Hn => Ok(Self::HN),
            grpc_api_types::payments::CountryAlpha2::Hk => Ok(Self::HK),
            grpc_api_types::payments::CountryAlpha2::Hu => Ok(Self::HU),
            grpc_api_types::payments::CountryAlpha2::Is => Ok(Self::IS),
            grpc_api_types::payments::CountryAlpha2::In => Ok(Self::IN),
            grpc_api_types::payments::CountryAlpha2::Id => Ok(Self::ID),
            grpc_api_types::payments::CountryAlpha2::Ir => Ok(Self::IR),
            grpc_api_types::payments::CountryAlpha2::Iq => Ok(Self::IQ),
            grpc_api_types::payments::CountryAlpha2::Ie => Ok(Self::IE),
            grpc_api_types::payments::CountryAlpha2::Im => Ok(Self::IM),
            grpc_api_types::payments::CountryAlpha2::Il => Ok(Self::IL),
            grpc_api_types::payments::CountryAlpha2::It => Ok(Self::IT),
            grpc_api_types::payments::CountryAlpha2::Jm => Ok(Self::JM),
            grpc_api_types::payments::CountryAlpha2::Jp => Ok(Self::JP),
            grpc_api_types::payments::CountryAlpha2::Je => Ok(Self::JE),
            grpc_api_types::payments::CountryAlpha2::Jo => Ok(Self::JO),
            grpc_api_types::payments::CountryAlpha2::Kz => Ok(Self::KZ),
            grpc_api_types::payments::CountryAlpha2::Ke => Ok(Self::KE),
            grpc_api_types::payments::CountryAlpha2::Ki => Ok(Self::KI),
            grpc_api_types::payments::CountryAlpha2::Kp => Ok(Self::KP),
            grpc_api_types::payments::CountryAlpha2::Kr => Ok(Self::KR),
            grpc_api_types::payments::CountryAlpha2::Kw => Ok(Self::KW),
            grpc_api_types::payments::CountryAlpha2::Kg => Ok(Self::KG),
            grpc_api_types::payments::CountryAlpha2::La => Ok(Self::LA),
            grpc_api_types::payments::CountryAlpha2::Lv => Ok(Self::LV),
            grpc_api_types::payments::CountryAlpha2::Lb => Ok(Self::LB),
            grpc_api_types::payments::CountryAlpha2::Ls => Ok(Self::LS),
            grpc_api_types::payments::CountryAlpha2::Lr => Ok(Self::LR),
            grpc_api_types::payments::CountryAlpha2::Ly => Ok(Self::LY),
            grpc_api_types::payments::CountryAlpha2::Li => Ok(Self::LI),
            grpc_api_types::payments::CountryAlpha2::Lt => Ok(Self::LT),
            grpc_api_types::payments::CountryAlpha2::Lu => Ok(Self::LU),
            grpc_api_types::payments::CountryAlpha2::Mo => Ok(Self::MO),
            grpc_api_types::payments::CountryAlpha2::Mk => Ok(Self::MK),
            grpc_api_types::payments::CountryAlpha2::Mg => Ok(Self::MG),
            grpc_api_types::payments::CountryAlpha2::Mw => Ok(Self::MW),
            grpc_api_types::payments::CountryAlpha2::My => Ok(Self::MY),
            grpc_api_types::payments::CountryAlpha2::Mv => Ok(Self::MV),
            grpc_api_types::payments::CountryAlpha2::Ml => Ok(Self::ML),
            grpc_api_types::payments::CountryAlpha2::Mt => Ok(Self::MT),
            grpc_api_types::payments::CountryAlpha2::Mh => Ok(Self::MH),
            grpc_api_types::payments::CountryAlpha2::Mq => Ok(Self::MQ),
            grpc_api_types::payments::CountryAlpha2::Mr => Ok(Self::MR),
            grpc_api_types::payments::CountryAlpha2::Mu => Ok(Self::MU),
            grpc_api_types::payments::CountryAlpha2::Yt => Ok(Self::YT),
            grpc_api_types::payments::CountryAlpha2::Mx => Ok(Self::MX),
            grpc_api_types::payments::CountryAlpha2::Fm => Ok(Self::FM),
            grpc_api_types::payments::CountryAlpha2::Md => Ok(Self::MD),
            grpc_api_types::payments::CountryAlpha2::Mc => Ok(Self::MC),
            grpc_api_types::payments::CountryAlpha2::Mn => Ok(Self::MN),
            grpc_api_types::payments::CountryAlpha2::Me => Ok(Self::ME),
            grpc_api_types::payments::CountryAlpha2::Ms => Ok(Self::MS),
            grpc_api_types::payments::CountryAlpha2::Ma => Ok(Self::MA),
            grpc_api_types::payments::CountryAlpha2::Mz => Ok(Self::MZ),
            grpc_api_types::payments::CountryAlpha2::Mm => Ok(Self::MM),
            grpc_api_types::payments::CountryAlpha2::Na => Ok(Self::NA),
            grpc_api_types::payments::CountryAlpha2::Nr => Ok(Self::NR),
            grpc_api_types::payments::CountryAlpha2::Np => Ok(Self::NP),
            grpc_api_types::payments::CountryAlpha2::Nl => Ok(Self::NL),
            grpc_api_types::payments::CountryAlpha2::Nc => Ok(Self::NC),
            grpc_api_types::payments::CountryAlpha2::Nz => Ok(Self::NZ),
            grpc_api_types::payments::CountryAlpha2::Ni => Ok(Self::NI),
            grpc_api_types::payments::CountryAlpha2::Ne => Ok(Self::NE),
            grpc_api_types::payments::CountryAlpha2::Ng => Ok(Self::NG),
            grpc_api_types::payments::CountryAlpha2::Nu => Ok(Self::NU),
            grpc_api_types::payments::CountryAlpha2::Nf => Ok(Self::NF),
            grpc_api_types::payments::CountryAlpha2::Mp => Ok(Self::MP),
            grpc_api_types::payments::CountryAlpha2::No => Ok(Self::NO),
            grpc_api_types::payments::CountryAlpha2::Om => Ok(Self::OM),
            grpc_api_types::payments::CountryAlpha2::Pk => Ok(Self::PK),
            grpc_api_types::payments::CountryAlpha2::Pw => Ok(Self::PW),
            grpc_api_types::payments::CountryAlpha2::Ps => Ok(Self::PS),
            grpc_api_types::payments::CountryAlpha2::Pa => Ok(Self::PA),
            grpc_api_types::payments::CountryAlpha2::Pg => Ok(Self::PG),
            grpc_api_types::payments::CountryAlpha2::Py => Ok(Self::PY),
            grpc_api_types::payments::CountryAlpha2::Pe => Ok(Self::PE),
            grpc_api_types::payments::CountryAlpha2::Ph => Ok(Self::PH),
            grpc_api_types::payments::CountryAlpha2::Pn => Ok(Self::PN),
            grpc_api_types::payments::CountryAlpha2::Pl => Ok(Self::PL),
            grpc_api_types::payments::CountryAlpha2::Pt => Ok(Self::PT),
            grpc_api_types::payments::CountryAlpha2::Pr => Ok(Self::PR),
            grpc_api_types::payments::CountryAlpha2::Qa => Ok(Self::QA),
            grpc_api_types::payments::CountryAlpha2::Re => Ok(Self::RE),
            grpc_api_types::payments::CountryAlpha2::Ro => Ok(Self::RO),
            grpc_api_types::payments::CountryAlpha2::Ru => Ok(Self::RU),
            grpc_api_types::payments::CountryAlpha2::Rw => Ok(Self::RW),
            grpc_api_types::payments::CountryAlpha2::Bl => Ok(Self::BL),
            grpc_api_types::payments::CountryAlpha2::Sh => Ok(Self::SH),
            grpc_api_types::payments::CountryAlpha2::Kn => Ok(Self::KN),
            grpc_api_types::payments::CountryAlpha2::Lc => Ok(Self::LC),
            grpc_api_types::payments::CountryAlpha2::Mf => Ok(Self::MF),
            grpc_api_types::payments::CountryAlpha2::Pm => Ok(Self::PM),
            grpc_api_types::payments::CountryAlpha2::Vc => Ok(Self::VC),
            grpc_api_types::payments::CountryAlpha2::Ws => Ok(Self::WS),
            grpc_api_types::payments::CountryAlpha2::Sm => Ok(Self::SM),
            grpc_api_types::payments::CountryAlpha2::St => Ok(Self::ST),
            grpc_api_types::payments::CountryAlpha2::Sa => Ok(Self::SA),
            grpc_api_types::payments::CountryAlpha2::Sn => Ok(Self::SN),
            grpc_api_types::payments::CountryAlpha2::Rs => Ok(Self::RS),
            grpc_api_types::payments::CountryAlpha2::Sc => Ok(Self::SC),
            grpc_api_types::payments::CountryAlpha2::Sl => Ok(Self::SL),
            grpc_api_types::payments::CountryAlpha2::Sg => Ok(Self::SG),
            grpc_api_types::payments::CountryAlpha2::Sx => Ok(Self::SX),
            grpc_api_types::payments::CountryAlpha2::Sk => Ok(Self::SK),
            grpc_api_types::payments::CountryAlpha2::Si => Ok(Self::SI),
            grpc_api_types::payments::CountryAlpha2::Sb => Ok(Self::SB),
            grpc_api_types::payments::CountryAlpha2::So => Ok(Self::SO),
            grpc_api_types::payments::CountryAlpha2::Za => Ok(Self::ZA),
            grpc_api_types::payments::CountryAlpha2::Gs => Ok(Self::GS),
            grpc_api_types::payments::CountryAlpha2::Ss => Ok(Self::SS),
            grpc_api_types::payments::CountryAlpha2::Es => Ok(Self::ES),
            grpc_api_types::payments::CountryAlpha2::Lk => Ok(Self::LK),
            grpc_api_types::payments::CountryAlpha2::Sd => Ok(Self::SD),
            grpc_api_types::payments::CountryAlpha2::Sr => Ok(Self::SR),
            grpc_api_types::payments::CountryAlpha2::Sj => Ok(Self::SJ),
            grpc_api_types::payments::CountryAlpha2::Sz => Ok(Self::SZ),
            grpc_api_types::payments::CountryAlpha2::Se => Ok(Self::SE),
            grpc_api_types::payments::CountryAlpha2::Ch => Ok(Self::CH),
            grpc_api_types::payments::CountryAlpha2::Sy => Ok(Self::SY),
            grpc_api_types::payments::CountryAlpha2::Tw => Ok(Self::TW),
            grpc_api_types::payments::CountryAlpha2::Tj => Ok(Self::TJ),
            grpc_api_types::payments::CountryAlpha2::Tz => Ok(Self::TZ),
            grpc_api_types::payments::CountryAlpha2::Th => Ok(Self::TH),
            grpc_api_types::payments::CountryAlpha2::Tl => Ok(Self::TL),
            grpc_api_types::payments::CountryAlpha2::Tg => Ok(Self::TG),
            grpc_api_types::payments::CountryAlpha2::Tk => Ok(Self::TK),
            grpc_api_types::payments::CountryAlpha2::To => Ok(Self::TO),
            grpc_api_types::payments::CountryAlpha2::Tt => Ok(Self::TT),
            grpc_api_types::payments::CountryAlpha2::Tn => Ok(Self::TN),
            grpc_api_types::payments::CountryAlpha2::Tr => Ok(Self::TR),
            grpc_api_types::payments::CountryAlpha2::Tm => Ok(Self::TM),
            grpc_api_types::payments::CountryAlpha2::Tc => Ok(Self::TC),
            grpc_api_types::payments::CountryAlpha2::Tv => Ok(Self::TV),
            grpc_api_types::payments::CountryAlpha2::Ug => Ok(Self::UG),
            grpc_api_types::payments::CountryAlpha2::Ua => Ok(Self::UA),
            grpc_api_types::payments::CountryAlpha2::Ae => Ok(Self::AE),
            grpc_api_types::payments::CountryAlpha2::Gb => Ok(Self::GB),
            grpc_api_types::payments::CountryAlpha2::Um => Ok(Self::UM),
            grpc_api_types::payments::CountryAlpha2::Uy => Ok(Self::UY),
            grpc_api_types::payments::CountryAlpha2::Uz => Ok(Self::UZ),
            grpc_api_types::payments::CountryAlpha2::Vu => Ok(Self::VU),
            grpc_api_types::payments::CountryAlpha2::Ve => Ok(Self::VE),
            grpc_api_types::payments::CountryAlpha2::Vn => Ok(Self::VN),
            grpc_api_types::payments::CountryAlpha2::Vg => Ok(Self::VG),
            grpc_api_types::payments::CountryAlpha2::Vi => Ok(Self::VI),
            grpc_api_types::payments::CountryAlpha2::Wf => Ok(Self::WF),
            grpc_api_types::payments::CountryAlpha2::Eh => Ok(Self::EH),
            grpc_api_types::payments::CountryAlpha2::Ye => Ok(Self::YE),
            grpc_api_types::payments::CountryAlpha2::Zm => Ok(Self::ZM),
            grpc_api_types::payments::CountryAlpha2::Zw => Ok(Self::ZW),
            grpc_api_types::payments::CountryAlpha2::Unspecified => Ok(Self::US), // Default to US if unspecified
        }
    }
}

impl ForeignTryFrom<grpc_api_types::payments::Address> for AddressDetails {
    type Error = ApplicationErrorResponse;
    fn foreign_try_from(
        value: grpc_api_types::payments::Address,
    ) -> Result<Self, error_stack::Report<Self::Error>> {
        Ok(Self {
            city: value.city.clone().map(|city| city.expose()),
            country: Some(common_enums::CountryAlpha2::foreign_try_from(
                value.country_alpha2_code(),
            )?),
            line1: value.line1,
            line2: value.line2,
            line3: value.line3,
            zip: value.zip_code,
            state: value.state,
            first_name: value.first_name,
            last_name: value.last_name,
        })
    }
}

// PhoneDetails conversion removed - phone info is now embedded in Address

impl
    ForeignTryFrom<(
        PaymentServiceAuthorizeRequest,
        Connectors,
        &tonic::metadata::MetadataMap,
    )> for PaymentFlowData
{
    type Error = ApplicationErrorResponse;

    fn foreign_try_from(
        (value, connectors, metadata): (
            PaymentServiceAuthorizeRequest,
            Connectors,
            &tonic::metadata::MetadataMap,
        ),
    ) -> Result<Self, error_stack::Report<Self::Error>> {
        let address = match &value.address {
            // Borrow value.address
            Some(address_value) => {
                // address_value is &grpc_api_types::payments::PaymentAddress
                payment_address::PaymentAddress::foreign_try_from(
                    (*address_value).clone(), // Clone the grpc_api_types::payments::PaymentAddress
                )?
            }
            None => {
                return Err(ApplicationErrorResponse::BadRequest(ApiError {
                    sub_code: "INVALID_ADDRESS".to_owned(),
                    error_identifier: 400,
                    error_message: "Address is required".to_owned(),
                    error_object: None,
                }))?
            }
        };

        let merchant_id_from_header = extract_merchant_id_from_metadata(metadata)?;

        // Extract specific headers for vault and other integrations
        let vault_headers = extract_headers_from_metadata(metadata);

        Ok(Self {
            merchant_id: merchant_id_from_header,
            payment_id: "IRRELEVANT_PAYMENT_ID".to_string(),
            attempt_id: "IRRELEVANT_ATTEMPT_ID".to_string(),
            status: common_enums::AttemptStatus::Pending,
            payment_method: common_enums::PaymentMethod::foreign_try_from(
                value.payment_method.unwrap_or_default(),
            )?, // Use direct enum
            address,
            auth_type: common_enums::AuthenticationType::foreign_try_from(
                grpc_api_types::payments::AuthenticationType::try_from(value.auth_type)
                    .unwrap_or_default(),
            )?, // Use direct enum
            connector_request_reference_id: extract_connector_request_reference_id(
                &value.request_ref_id,
            ),
            customer_id: value
                .connector_customer_id
                .clone()
                .map(|customer_id| CustomerId::try_from(Cow::from(customer_id)))
                .transpose()
                .change_context(ApplicationErrorResponse::BadRequest(ApiError {
                    sub_code: "INVALID_CUSTOMER_ID".to_owned(),
                    error_identifier: 400,
                    error_message: "Failed to parse Customer Id".to_owned(),
                    error_object: None,
                }))?,
            connector_customer: value.connector_customer_id,
            description: value.metadata.get("description").cloned(),
            return_url: value.return_url.clone(),
            connector_meta_data: {
                value.metadata.get("connector_meta_data").map(|json_string| {
                    Ok::<Secret<serde_json::Value>, error_stack::Report<ApplicationErrorResponse>>(Secret::new(serde_json::Value::String(json_string.clone())))
                }).transpose()? // Converts Option<Result<T, E>> to Result<Option<T>, E> and propagates E if it's an Err
            },
            amount_captured: None,
            minor_amount_captured: None,
            access_token: None,
            session_token: None,
            reference_id: None,
            payment_method_token: None,
            preprocessing_id: None,
            connector_api_version: None,
            test_mode: value.test_mode,
            connector_http_status_code: None,
            external_latency: None,
            connectors,
            raw_connector_response: None,
            raw_connector_request: None,
            connector_response_headers: None,
            vault_headers,
        })
    }
}

impl
    ForeignTryFrom<(
        grpc_api_types::payments::PaymentServiceRepeatEverythingRequest,
        Connectors,
        &tonic::metadata::MetadataMap,
    )> for PaymentFlowData
{
    type Error = ApplicationErrorResponse;

    fn foreign_try_from(
        (value, connectors, metadata): (
            grpc_api_types::payments::PaymentServiceRepeatEverythingRequest,
            Connectors,
            &tonic::metadata::MetadataMap,
        ),
    ) -> Result<Self, error_stack::Report<Self::Error>> {
        // For repeat payment operations, address information is typically not available or required
        let address: PaymentAddress = crate::payment_address::PaymentAddress::new(
            None,        // shipping
            None,        // billing
            None,        // payment_method_billing
            Some(false), // should_unify_address = false for repeat operations
        );

        let merchant_id_from_header = extract_merchant_id_from_metadata(metadata)?;

        Ok(Self {
            merchant_id: merchant_id_from_header,
            payment_id: "IRRELEVANT_PAYMENT_ID".to_string(),
            attempt_id: "IRRELEVANT_ATTEMPT_ID".to_string(),
            status: common_enums::AttemptStatus::Pending,
            payment_method: common_enums::PaymentMethod::Card, //TODO
            address,
            auth_type: common_enums::AuthenticationType::default(),
            connector_request_reference_id: extract_connector_request_reference_id(
                &value.request_ref_id,
            ),
            customer_id: None,
            connector_customer: None,
            description: None,
            return_url: None,
            connector_meta_data: None,
            amount_captured: None,
            minor_amount_captured: None,
            access_token: None,
            session_token: None,
            reference_id: None,
            payment_method_token: None,
            preprocessing_id: None,
            connector_api_version: None,
            test_mode: value.test_mode,
            connector_http_status_code: None,
            external_latency: None,
            connectors,
            raw_connector_response: None,
            raw_connector_request: None,
            connector_response_headers: None,
            vault_headers: None,
        })
    }
}

impl
    ForeignTryFrom<(
        grpc_api_types::payments::PaymentServiceGetRequest,
        Connectors,
        &tonic::metadata::MetadataMap,
    )> for PaymentFlowData
{
    type Error = ApplicationErrorResponse;

    fn foreign_try_from(
        (value, connectors, metadata): (
            grpc_api_types::payments::PaymentServiceGetRequest,
            Connectors,
            &tonic::metadata::MetadataMap,
        ),
    ) -> Result<Self, error_stack::Report<Self::Error>> {
        // For sync operations, address information is typically not available or required
        let address: PaymentAddress = crate::payment_address::PaymentAddress::new(
            None,        // shipping
            None,        // billing
            None,        // payment_method_billing
            Some(false), // should_unify_address = false for sync operations
        );

        let merchant_id_from_header = extract_merchant_id_from_metadata(metadata)?;

        Ok(Self {
            merchant_id: merchant_id_from_header,
            payment_id: "IRRELEVANT_PAYMENT_ID".to_string(),
            attempt_id: "IRRELEVANT_ATTEMPT_ID".to_string(),
            status: common_enums::AttemptStatus::Pending,
            payment_method: common_enums::PaymentMethod::Card, //TODO
            address,
            auth_type: common_enums::AuthenticationType::default(),
            connector_request_reference_id: extract_connector_request_reference_id(
                &value.request_ref_id,
            ),
            customer_id: None,
            connector_customer: None,
            description: None,
            return_url: None,
            connector_meta_data: None,
            amount_captured: None,
            minor_amount_captured: None,
            access_token: value.access_token.map(|token| {
                crate::connector_types::AccessTokenResponseData {
                    access_token: token,
                    token_type: None,
                    expires_in: None,
                }
            }),
            session_token: None,
            reference_id: None,
            payment_method_token: None,
            preprocessing_id: None,
            connector_api_version: None,
            test_mode: None,
            connector_http_status_code: None,
            external_latency: None,
            connectors,
            raw_connector_response: None,
            raw_connector_request: None,
            connector_response_headers: None,
            vault_headers: None,
        })
    }
}

impl
    ForeignTryFrom<(
        PaymentServiceVoidRequest,
        Connectors,
        &tonic::metadata::MetadataMap,
    )> for PaymentFlowData
{
    type Error = ApplicationErrorResponse;

    fn foreign_try_from(
        (value, connectors, metadata): (
            PaymentServiceVoidRequest,
            Connectors,
            &tonic::metadata::MetadataMap,
        ),
    ) -> Result<Self, error_stack::Report<Self::Error>> {
        // For void operations, address information is typically not available or required
        // Since this is a PaymentServiceVoidRequest, we use default address values
        let address: PaymentAddress = payment_address::PaymentAddress::new(
            None,        // shipping
            None,        // billing
            None,        // payment_method_billing
            Some(false), // should_unify_address = false for void operations
        );

        let merchant_id_from_header = extract_merchant_id_from_metadata(metadata)?;

        Ok(Self {
            merchant_id: merchant_id_from_header,
            payment_id: "IRRELEVANT_PAYMENT_ID".to_string(),
            attempt_id: "IRRELEVANT_ATTEMPT_ID".to_string(),
            status: common_enums::AttemptStatus::Pending,
            payment_method: common_enums::PaymentMethod::Card, //TODO
            address,
            auth_type: common_enums::AuthenticationType::default(),
            connector_request_reference_id: extract_connector_request_reference_id(
                &value.request_ref_id,
            ),
            customer_id: None,
            connector_customer: None,
            description: None,
            return_url: None,
            connector_meta_data: None,
            amount_captured: None,
            minor_amount_captured: None,
            access_token: None,
            session_token: None,
            reference_id: None,
            payment_method_token: None,
            preprocessing_id: None,
            connector_api_version: None,
            test_mode: None,
            connector_http_status_code: None,
            external_latency: None,
            connectors,
            raw_connector_response: None,
            raw_connector_request: None,
            connector_response_headers: None,
            vault_headers: None,
        })
    }
}

impl ForeignTryFrom<ResponseId> for grpc_api_types::payments::Identifier {
    type Error = ApplicationErrorResponse;
    fn foreign_try_from(value: ResponseId) -> Result<Self, error_stack::Report<Self::Error>> {
        Ok(match value {
            ResponseId::ConnectorTransactionId(id) => Self {
                id_type: Some(grpc_api_types::payments::identifier::IdType::Id(id)),
            },
            ResponseId::EncodedData(data) => Self {
                id_type: Some(grpc_api_types::payments::identifier::IdType::EncodedData(
                    data,
                )),
            },
            ResponseId::NoResponseId => Self {
                id_type: Some(grpc_api_types::payments::identifier::IdType::NoResponseIdMarker(())),
            },
        })
    }
}

pub fn generate_create_order_response(
    router_data_v2: RouterDataV2<
        CreateOrder,
        PaymentFlowData,
        PaymentCreateOrderData,
        PaymentCreateOrderResponse,
    >,
) -> Result<PaymentServiceAuthorizeResponse, error_stack::Report<ApplicationErrorResponse>> {
    let transaction_response = router_data_v2.response;
    let status = router_data_v2.resource_common_data.status;
    let grpc_status = grpc_api_types::payments::PaymentStatus::foreign_from(status);
    let raw_connector_response = router_data_v2
        .resource_common_data
        .get_raw_connector_response();
    let raw_connector_request = router_data_v2
        .resource_common_data
        .get_raw_connector_request();
    let response = match transaction_response {
        Ok(response) => {
            // For successful order creation, return basic success response
            PaymentServiceAuthorizeResponse {
                transaction_id: Some(grpc_api_types::payments::Identifier {
                    id_type: Some(grpc_api_types::payments::identifier::IdType::Id(
                        response.order_id,
                    )),
                }),
                redirection_data: None,
                network_txn_id: None,
                response_ref_id: None,
                incremental_authorization_allowed: None,
                status: grpc_status as i32,
                error_message: None,
                error_code: None,
                status_code: 200,
                raw_connector_response,
                raw_connector_request,
                response_headers: router_data_v2
                    .resource_common_data
                    .get_connector_response_headers_as_map(),
                connector_metadata: std::collections::HashMap::new(),
                state: None,
            }
        }
        Err(err) => {
            let status = err
                .attempt_status
                .map(grpc_api_types::payments::PaymentStatus::foreign_from)
                .unwrap_or_default();
            PaymentServiceAuthorizeResponse {
                transaction_id: Some(grpc_api_types::payments::Identifier {
                    id_type: Some(
                        grpc_api_types::payments::identifier::IdType::NoResponseIdMarker(()),
                    ),
                }),
                redirection_data: None,
                network_txn_id: None,
                response_ref_id: err.connector_transaction_id.map(|id| {
                    grpc_api_types::payments::Identifier {
                        id_type: Some(grpc_api_types::payments::identifier::IdType::Id(id)),
                    }
                }),
                incremental_authorization_allowed: None,
                status: status as i32,
                error_message: Some(err.message),
                error_code: Some(err.code),
                status_code: err.status_code as u32,
                response_headers: router_data_v2
                    .resource_common_data
                    .get_connector_response_headers_as_map(),
                connector_metadata: std::collections::HashMap::new(),
                raw_connector_response,
                raw_connector_request,
                state: None,
            }
        }
    };
    Ok(response)
}

pub fn generate_payment_authorize_response<T: PaymentMethodDataTypes>(
    router_data_v2: RouterDataV2<
        Authorize,
        PaymentFlowData,
        PaymentsAuthorizeData<T>,
        PaymentsResponseData,
    >,
) -> Result<PaymentServiceAuthorizeResponse, error_stack::Report<ApplicationErrorResponse>> {
    let transaction_response = router_data_v2.response;
    let status = router_data_v2.resource_common_data.status;
    info!("Payment authorize response status: {:?}", status);
    let order_id = router_data_v2.resource_common_data.reference_id.clone();
    let response_headers = router_data_v2
        .resource_common_data
        .get_connector_response_headers_as_map();
    let grpc_status = grpc_api_types::payments::PaymentStatus::foreign_from(status);
    let raw_connector_response = router_data_v2
        .resource_common_data
        .get_raw_connector_response();
    let raw_connector_request = router_data_v2
        .resource_common_data
        .get_raw_connector_request();

    // Create state with access token if available in payment flow data
    let state = router_data_v2
        .resource_common_data
        .access_token
        .as_ref()
        .map(|token_data| ConnectorState {
            access_token: Some(grpc_api_types::payments::AccessToken {
                token: token_data.access_token.clone(),
                expires_in_seconds: token_data.expires_in,
                token_type: token_data.token_type.clone(),
            }),
        });

    let response = match transaction_response {
        Ok(response) => match response {
            PaymentsResponseData::TransactionResponse {
                resource_id,
                redirection_data,
                connector_metadata,
                network_txn_id,
                connector_response_reference_id,
                incremental_authorization_allowed,
                mandate_reference: _,
                status_code,
            } => {
                PaymentServiceAuthorizeResponse {
                    transaction_id: Some(grpc_api_types::payments::Identifier::foreign_try_from(resource_id)?),
                    redirection_data: redirection_data.map(
                        |form| {
                            match *form {
                                crate::router_response_types::RedirectForm::Form { endpoint, method, form_fields } => {
                                    Ok::<grpc_api_types::payments::RedirectForm, ApplicationErrorResponse>(grpc_api_types::payments::RedirectForm {
                                        form_type: Some(grpc_api_types::payments::redirect_form::FormType::Form(
                                            grpc_api_types::payments::FormData {
                                                endpoint,
                                                method: grpc_api_types::payments::HttpMethod::foreign_from(method) as i32,
                                                form_fields, //TODO
                                            }
                                        ))
                                    })
                                },
                                router_response_types::RedirectForm::Html { html_data } => {
                                    Ok(grpc_api_types::payments::RedirectForm {
                                        form_type: Some(grpc_api_types::payments::redirect_form::FormType::Html(
                                            grpc_api_types::payments::HtmlData {
                                                html_data,
                                            }
                                        ))
                                    })
                                },
                                router_response_types::RedirectForm::Uri { uri } => {
                                    Ok(grpc_api_types::payments::RedirectForm {
                                        form_type: Some(grpc_api_types::payments::redirect_form::FormType::Uri(
                                            grpc_api_types::payments::UriData {
                                                uri,
                                            }
                                        ))
                                    })
                                },
                                crate::router_response_types::RedirectForm::Mifinity { initialization_token } => {
                                    Ok(grpc_api_types::payments::RedirectForm {
                                        form_type: Some(grpc_api_types::payments::redirect_form::FormType::Uri(
                                            grpc_api_types::payments::UriData {
                                                uri: initialization_token,
                                            }
                                        ))
                                    })
                                },
                                _ => Err(
                                    ApplicationErrorResponse::BadRequest(ApiError {
                                        sub_code: "INVALID_RESPONSE".to_owned(),
                                        error_identifier: 400,
                                        error_message: "Invalid response from connector".to_owned(),
                                        error_object: None,
                                    }))?,
                            }
                        }
                    ).transpose()?,
                    connector_metadata: connector_metadata
                        .and_then(|value| value.as_object().cloned())
                        .map(|map| {map.into_iter().filter_map(|(k, v)| v.as_str()
                            .map(|s| (k, s.to_string())))
                            .collect::<HashMap<_, _>>()}).unwrap_or_default(),
                    network_txn_id,
                    response_ref_id: connector_response_reference_id.map(|id| grpc_api_types::payments::Identifier {
                        id_type: Some(grpc_api_types::payments::identifier::IdType::Id(id)),
                    }),
                    incremental_authorization_allowed,
                    status: grpc_status as i32,
                    error_message: None,
                    error_code: None,
                    raw_connector_response,
                    raw_connector_request,
                    status_code: status_code as u32,
                    response_headers,
                    state,
                }
            }
            _ => Err(ApplicationErrorResponse::BadRequest(ApiError {
                sub_code: "INVALID_RESPONSE".to_owned(),
                error_identifier: 400,
                error_message: "Invalid response from connector".to_owned(),
                error_object: None,
            }))?,
        },
        Err(err) => {
            let status = err
                .attempt_status
                .map(grpc_api_types::payments::PaymentStatus::foreign_from)
                .unwrap_or_default();
            PaymentServiceAuthorizeResponse {
                transaction_id: Some(grpc_api_types::payments::Identifier {
                    id_type: Some(
                        grpc_api_types::payments::identifier::IdType::NoResponseIdMarker(()),
                    ),
                }),
                redirection_data: None,
                network_txn_id: None,
                response_ref_id: order_id.map(|id| grpc_api_types::payments::Identifier {
                    id_type: Some(grpc_api_types::payments::identifier::IdType::Id(id)),
                }),
                incremental_authorization_allowed: None,
                status: status as i32,
                error_message: Some(err.message),
                error_code: Some(err.code),
                status_code: err.status_code as u32,
                response_headers,
                raw_connector_response,
                raw_connector_request,
                connector_metadata: std::collections::HashMap::new(),
                state,
            }
        }
    };
    Ok(response)
}

// ForeignTryFrom for PaymentMethod gRPC enum to internal enum
impl ForeignTryFrom<grpc_api_types::payments::PaymentMethod> for common_enums::PaymentMethod {
    type Error = ApplicationErrorResponse;
    fn foreign_try_from(
        item: grpc_api_types::payments::PaymentMethod,
    ) -> Result<Self, error_stack::Report<Self::Error>> {
        match item {
            grpc_api_types::payments::PaymentMethod {
                payment_method:
                    Some(grpc_api_types::payments::payment_method::PaymentMethod::Card(_)),
            } => Ok(Self::Card),
            grpc_api_types::payments::PaymentMethod {
                payment_method:
                    Some(grpc_api_types::payments::payment_method::PaymentMethod::Token(_)),
            } => Ok(Self::Wallet),
            grpc_api_types::payments::PaymentMethod {
                payment_method:
                    Some(grpc_api_types::payments::payment_method::PaymentMethod::UpiCollect(_)),
            } => Ok(Self::Upi),
            grpc_api_types::payments::PaymentMethod {
                payment_method:
                    Some(grpc_api_types::payments::payment_method::PaymentMethod::UpiIntent(_)),
            } => Ok(Self::Upi),
            grpc_api_types::payments::PaymentMethod {
                payment_method:
                    Some(grpc_api_types::payments::payment_method::PaymentMethod::UpiQr(_)),
            } => Ok(Self::Upi),
            grpc_api_types::payments::PaymentMethod {
                payment_method:
                    Some(grpc_api_types::payments::payment_method::PaymentMethod::Reward(_)),
            } => Ok(Self::Reward),
            grpc_api_types::payments::PaymentMethod {
                payment_method:
                    Some(grpc_api_types::payments::payment_method::PaymentMethod::Wallet(_)),
            } => Ok(Self::Wallet),
            _ => Ok(Self::Card), // Default fallback
        }
    }
}

// ForeignTryFrom for AuthenticationType gRPC enum to internal enum
impl ForeignTryFrom<grpc_api_types::payments::AuthenticationType>
    for common_enums::AuthenticationType
{
    type Error = ApplicationErrorResponse;
    fn foreign_try_from(
        item: grpc_api_types::payments::AuthenticationType,
    ) -> Result<Self, error_stack::Report<Self::Error>> {
        match item {
            grpc_api_types::payments::AuthenticationType::Unspecified => Ok(Self::NoThreeDs), // Default to NoThreeDs for unspecified
            grpc_api_types::payments::AuthenticationType::ThreeDs => Ok(Self::ThreeDs),
            grpc_api_types::payments::AuthenticationType::NoThreeDs => Ok(Self::NoThreeDs),
        }
    }
}

impl ForeignTryFrom<grpc_api_types::payments::PaymentServiceGetRequest> for PaymentsSyncData {
    type Error = ApplicationErrorResponse;

    fn foreign_try_from(
        value: grpc_api_types::payments::PaymentServiceGetRequest,
    ) -> Result<Self, error_stack::Report<Self::Error>> {
        let capture_method = Some(common_enums::CaptureMethod::foreign_try_from(
            value.capture_method(),
        )?);
        // Create ResponseId from resource_id
        let connector_transaction_id = ResponseId::ConnectorTransactionId(
            value
                .transaction_id
                .clone()
                .and_then(|id| id.id_type)
                .and_then(|id_type| match id_type {
                    grpc_api_types::payments::identifier::IdType::Id(id) => Some(id),
                    _ => None,
                })
                .unwrap_or_default(),
        );

        let encoded_data = value
            .transaction_id
            .and_then(|id| id.id_type)
            .and_then(|id_type| match id_type {
                grpc_api_types::payments::identifier::IdType::EncodedData(data) => Some(data),
                _ => None,
            });

        // Default currency to USD for now (you might want to get this from somewhere else)
        let currency = common_enums::Currency::USD;

        // Default amount to 0
        let amount = common_utils::types::MinorUnit::new(0);

        Ok(Self {
            connector_transaction_id,
            encoded_data,
            capture_method,
            connector_meta: None,
            sync_type: router_request_types::SyncRequestType::SinglePaymentSync,
            mandate_id: None,
            payment_method_type: None,
            currency,
            payment_experience: None,
            amount,
            integrity_object: None,
            all_keys_required: None, // Field not available in new proto structure
        })
    }
}

impl
    ForeignTryFrom<(
        grpc_api_types::payments::PaymentServiceGetRequest,
        Connectors,
    )> for PaymentFlowData
{
    type Error = ApplicationErrorResponse;

    fn foreign_try_from(
        (value, connectors): (
            grpc_api_types::payments::PaymentServiceGetRequest,
            Connectors,
        ),
    ) -> Result<Self, error_stack::Report<Self::Error>> {
        Ok(Self {
            merchant_id: common_utils::id_type::MerchantId::default(),
            payment_id: "PAYMENT_ID".to_string(),
            attempt_id: "ATTEMPT_ID".to_string(),
            status: common_enums::AttemptStatus::Pending,
            payment_method: common_enums::PaymentMethod::Card, // Default
            address: payment_address::PaymentAddress::default(),
            auth_type: common_enums::AuthenticationType::default(),
            connector_request_reference_id: extract_connector_request_reference_id(
                &value.request_ref_id,
            ),
            customer_id: None,
            connector_customer: None,
            description: None,
            return_url: None,
            connector_meta_data: None,
            amount_captured: None,
            minor_amount_captured: None,
            access_token: None,
            session_token: None,
            reference_id: None,
            payment_method_token: None,
            preprocessing_id: None,
            connector_api_version: None,
            test_mode: None,
            connector_http_status_code: None,
            external_latency: None,
            connectors,
            raw_connector_response: None,
            raw_connector_request: None,
            connector_response_headers: None,
            vault_headers: None,
        })
    }
}

impl ForeignFrom<common_enums::AttemptStatus> for grpc_api_types::payments::PaymentStatus {
    fn foreign_from(status: common_enums::AttemptStatus) -> Self {
        match status {
            common_enums::AttemptStatus::Charged => Self::Charged,
            common_enums::AttemptStatus::Pending => Self::Pending,
            common_enums::AttemptStatus::Failure => Self::Failure,
            common_enums::AttemptStatus::Authorized => Self::Authorized,
            common_enums::AttemptStatus::Started => Self::Started,
            common_enums::AttemptStatus::AuthenticationFailed => Self::AuthenticationFailed,
            common_enums::AttemptStatus::AuthenticationPending => Self::AuthenticationPending,
            common_enums::AttemptStatus::AuthenticationSuccessful => Self::AuthenticationSuccessful,
            common_enums::AttemptStatus::Authorizing => Self::Authorizing,
            common_enums::AttemptStatus::CaptureInitiated => Self::CaptureInitiated,
            common_enums::AttemptStatus::CaptureFailed => Self::CaptureFailed,
            common_enums::AttemptStatus::VoidInitiated => Self::VoidInitiated,
            common_enums::AttemptStatus::VoidFailed => Self::VoidFailed,
            common_enums::AttemptStatus::Voided => Self::Voided,
            common_enums::AttemptStatus::Unresolved => Self::Unresolved,
            common_enums::AttemptStatus::PaymentMethodAwaited => Self::PaymentMethodAwaited,
            common_enums::AttemptStatus::ConfirmationAwaited => Self::ConfirmationAwaited,
            common_enums::AttemptStatus::DeviceDataCollectionPending => {
                Self::DeviceDataCollectionPending
            }
            common_enums::AttemptStatus::RouterDeclined => Self::RouterDeclined,
            common_enums::AttemptStatus::AuthorizationFailed => Self::AuthorizationFailed,
            common_enums::AttemptStatus::CodInitiated => Self::CodInitiated,
            common_enums::AttemptStatus::AutoRefunded => Self::AutoRefunded,
            common_enums::AttemptStatus::PartialCharged => Self::PartialCharged,
            common_enums::AttemptStatus::PartialChargedAndChargeable => {
                Self::PartialChargedAndChargeable
            }
            common_enums::AttemptStatus::IntegrityFailure => Self::Failure,
            common_enums::AttemptStatus::Unknown => Self::AttemptStatusUnspecified,
        }
    }
}

impl ForeignTryFrom<grpc_api_types::payments::PaymentStatus> for common_enums::AttemptStatus {
    type Error = ApplicationErrorResponse;

    fn foreign_try_from(
        status: grpc_api_types::payments::PaymentStatus,
    ) -> Result<Self, error_stack::Report<Self::Error>> {
        match status {
            grpc_api_types::payments::PaymentStatus::Charged => Ok(Self::Charged),
            grpc_api_types::payments::PaymentStatus::Pending => Ok(Self::Pending),
            grpc_api_types::payments::PaymentStatus::Failure => Ok(Self::Failure),
            grpc_api_types::payments::PaymentStatus::Authorized => Ok(Self::Authorized),
            grpc_api_types::payments::PaymentStatus::Started => Ok(Self::Started),
            grpc_api_types::payments::PaymentStatus::AuthenticationFailed => {
                Ok(Self::AuthenticationFailed)
            }
            grpc_api_types::payments::PaymentStatus::AuthenticationPending => {
                Ok(Self::AuthenticationPending)
            }
            grpc_api_types::payments::PaymentStatus::AuthenticationSuccessful => {
                Ok(Self::AuthenticationSuccessful)
            }
            grpc_api_types::payments::PaymentStatus::Authorizing => Ok(Self::Authorizing),
            grpc_api_types::payments::PaymentStatus::CaptureInitiated => Ok(Self::CaptureInitiated),
            grpc_api_types::payments::PaymentStatus::CaptureFailed => Ok(Self::CaptureFailed),
            grpc_api_types::payments::PaymentStatus::VoidInitiated => Ok(Self::VoidInitiated),
            grpc_api_types::payments::PaymentStatus::VoidFailed => Ok(Self::VoidFailed),
            grpc_api_types::payments::PaymentStatus::Voided => Ok(Self::Voided),
            grpc_api_types::payments::PaymentStatus::Unresolved => Ok(Self::Unresolved),
            grpc_api_types::payments::PaymentStatus::PaymentMethodAwaited => {
                Ok(Self::PaymentMethodAwaited)
            }
            grpc_api_types::payments::PaymentStatus::ConfirmationAwaited => {
                Ok(Self::ConfirmationAwaited)
            }
            grpc_api_types::payments::PaymentStatus::DeviceDataCollectionPending => {
                Ok(Self::DeviceDataCollectionPending)
            }
            grpc_api_types::payments::PaymentStatus::RouterDeclined => Ok(Self::RouterDeclined),
            grpc_api_types::payments::PaymentStatus::AuthorizationFailed => {
                Ok(Self::AuthorizationFailed)
            }
            grpc_api_types::payments::PaymentStatus::CodInitiated => Ok(Self::CodInitiated),
            grpc_api_types::payments::PaymentStatus::AutoRefunded => Ok(Self::AutoRefunded),
            grpc_api_types::payments::PaymentStatus::PartialCharged => Ok(Self::PartialCharged),
            grpc_api_types::payments::PaymentStatus::PartialChargedAndChargeable => {
                Ok(Self::PartialChargedAndChargeable)
            }
            grpc_api_types::payments::PaymentStatus::AttemptStatusUnspecified => Ok(Self::Unknown),
        }
    }
}

impl ForeignFrom<common_enums::RefundStatus> for grpc_api_types::payments::RefundStatus {
    fn foreign_from(status: common_enums::RefundStatus) -> Self {
        match status {
            common_enums::RefundStatus::Failure => Self::RefundFailure,
            common_enums::RefundStatus::ManualReview => Self::RefundManualReview,
            common_enums::RefundStatus::Pending => Self::RefundPending,
            common_enums::RefundStatus::Success => Self::RefundSuccess,
            common_enums::RefundStatus::TransactionFailure => Self::RefundTransactionFailure,
        }
    }
}

pub fn generate_payment_void_response(
    router_data_v2: RouterDataV2<Void, PaymentFlowData, PaymentVoidData, PaymentsResponseData>,
) -> Result<PaymentServiceVoidResponse, error_stack::Report<ApplicationErrorResponse>> {
    let transaction_response = router_data_v2.response;

    // If there's an access token in PaymentFlowData, it must be newly generated (needs caching)
    let state = router_data_v2
        .resource_common_data
        .access_token
        .as_ref()
        .map(|token_data| ConnectorState {
            access_token: Some(grpc_api_types::payments::AccessToken {
                token: token_data.access_token.clone(),
                expires_in_seconds: token_data.expires_in,
                token_type: token_data.token_type.clone(),
            }),
        });

    let raw_connector_request = router_data_v2
        .resource_common_data
        .get_raw_connector_request();

    match transaction_response {
        Ok(response) => match response {
            PaymentsResponseData::TransactionResponse {
                resource_id,
                redirection_data: _,
                connector_metadata: _,
                network_txn_id: _,
                connector_response_reference_id,
                incremental_authorization_allowed: _,
                mandate_reference: _,
                status_code,
            } => {
                let status = router_data_v2.resource_common_data.status;
                let grpc_status = grpc_api_types::payments::PaymentStatus::foreign_from(status);

                let grpc_resource_id =
                    grpc_api_types::payments::Identifier::foreign_try_from(resource_id)?;

                Ok(PaymentServiceVoidResponse {
                    transaction_id: Some(grpc_resource_id),
                    status: grpc_status.into(),
                    response_ref_id: connector_response_reference_id.map(|id| {
                        grpc_api_types::payments::Identifier {
                            id_type: Some(grpc_api_types::payments::identifier::IdType::Id(id)),
                        }
                    }),
                    error_code: None,
                    error_message: None,
                    status_code: status_code as u32,
                    response_headers: router_data_v2
                        .resource_common_data
                        .get_connector_response_headers_as_map(),
                    raw_connector_request,
                    state,
                })
            }
            _ => Err(report!(ApplicationErrorResponse::InternalServerError(
                ApiError {
                    sub_code: "INVALID_RESPONSE_TYPE".to_owned(),
                    error_identifier: 500,
                    error_message: "Invalid response type received from connector".to_owned(),
                    error_object: None,
                }
            ))),
        },
        Err(e) => {
            let status = e
                .attempt_status
                .map(grpc_api_types::payments::PaymentStatus::foreign_from)
                .unwrap_or_default();
            Ok(PaymentServiceVoidResponse {
                transaction_id: Some(grpc_api_types::payments::Identifier {
                    id_type: Some(
                        grpc_api_types::payments::identifier::IdType::NoResponseIdMarker(()),
                    ),
                }),
                response_ref_id: e.connector_transaction_id.map(|id| {
                    grpc_api_types::payments::Identifier {
                        id_type: Some(grpc_api_types::payments::identifier::IdType::Id(id)),
                    }
                }),
                status: status as i32,
                error_message: Some(e.message),
                error_code: Some(e.code),
                status_code: e.status_code as u32,
                response_headers: router_data_v2
                    .resource_common_data
                    .get_connector_response_headers_as_map(),
                state: None,
                raw_connector_request,
            })
        }
    }
}

impl ForeignFrom<common_enums::DisputeStage> for grpc_api_types::payments::DisputeStage {
    fn foreign_from(status: common_enums::DisputeStage) -> Self {
        match status {
            common_enums::DisputeStage::PreDispute => Self::PreDispute,
            common_enums::DisputeStage::Dispute => Self::ActiveDispute,
            common_enums::DisputeStage::PreArbitration => Self::PreArbitration,
        }
    }
}

pub fn generate_payment_sync_response(
    router_data_v2: RouterDataV2<PSync, PaymentFlowData, PaymentsSyncData, PaymentsResponseData>,
) -> Result<PaymentServiceGetResponse, error_stack::Report<ApplicationErrorResponse>> {
    let transaction_response = router_data_v2.response;
    let raw_connector_response = router_data_v2
        .resource_common_data
        .get_raw_connector_response();

    // Extract access token from PaymentFlowData (following session token pattern)
    let state = router_data_v2
        .resource_common_data
        .access_token
        .as_ref()
        .map(|token_data| ConnectorState {
            access_token: Some(grpc_api_types::payments::AccessToken {
                token: token_data.access_token.clone(),
                expires_in_seconds: token_data.expires_in,
                token_type: token_data.token_type.clone(),
            }),
        });

    let raw_connector_request = router_data_v2
        .resource_common_data
        .get_raw_connector_request();

    match transaction_response {
        Ok(response) => match response {
            PaymentsResponseData::TransactionResponse {
                resource_id,
                redirection_data: _,
                connector_metadata: _,
                network_txn_id: _,
                connector_response_reference_id: _,
                incremental_authorization_allowed: _,
                mandate_reference,
                status_code,
            } => {
                let status = router_data_v2.resource_common_data.status;
                let grpc_status = grpc_api_types::payments::PaymentStatus::foreign_from(status);

                let grpc_resource_id =
                    grpc_api_types::payments::Identifier::foreign_try_from(resource_id)?;

                let mandate_reference_grpc =
                    mandate_reference.map(|m| grpc_api_types::payments::MandateReference {
                        mandate_id: m.connector_mandate_id,
                    });

                Ok(PaymentServiceGetResponse {
                    transaction_id: Some(grpc_resource_id),
                    status: grpc_status as i32,
                    mandate_reference: mandate_reference_grpc,
                    error_code: None,
                    error_message: None,
                    network_txn_id: None,
                    response_ref_id: None,
                    amount: None,
                    minor_amount: None,
                    currency: None,
                    captured_amount: None,
                    minor_captured_amount: None,
                    payment_method_type: None,
                    capture_method: None,
                    auth_type: None,
                    created_at: None,
                    updated_at: None,
                    authorized_at: None,
                    captured_at: None,
                    customer_name: None,
                    email: None,
                    connector_customer_id: None,
                    merchant_order_reference_id: None,
                    metadata: std::collections::HashMap::new(),
                    status_code: status_code as u32,
                    raw_connector_response,
                    response_headers: router_data_v2
                        .resource_common_data
                        .get_connector_response_headers_as_map(),
                    state,
                    raw_connector_request,
                })
            }
            _ => Err(report!(ApplicationErrorResponse::InternalServerError(
                ApiError {
                    sub_code: "INVALID_RESPONSE_TYPE".to_owned(),
                    error_identifier: 500,
                    error_message: "Invalid response type received from connector".to_owned(),
                    error_object: None,
                }
            ))),
        },
        Err(e) => {
            let status = e
                .attempt_status
                .map(grpc_api_types::payments::PaymentStatus::foreign_from)
                .unwrap_or_default();
            Ok(PaymentServiceGetResponse {
                transaction_id: Some(grpc_api_types::payments::Identifier {
                    id_type: Some(
                        grpc_api_types::payments::identifier::IdType::NoResponseIdMarker(()),
                    ),
                }),
                mandate_reference: None,
                status: status as i32,
                error_message: Some(e.message),
                error_code: Some(e.code),
                network_txn_id: None,
                response_ref_id: None,
                amount: None,
                minor_amount: None,
                currency: None,
                captured_amount: None,
                minor_captured_amount: None,
                payment_method_type: None,
                capture_method: None,
                auth_type: None,
                created_at: None,
                updated_at: None,
                authorized_at: None,
                captured_at: None,
                customer_name: None,
                email: None,
                connector_customer_id: None,
                merchant_order_reference_id: None,
                metadata: std::collections::HashMap::new(),
                raw_connector_response,
                status_code: e.status_code as u32,
                response_headers: router_data_v2
                    .resource_common_data
                    .get_connector_response_headers_as_map(),
                state,
                raw_connector_request,
            })
        }
    }
}

impl ForeignTryFrom<grpc_api_types::payments::RefundServiceGetRequest> for RefundSyncData {
    type Error = ApplicationErrorResponse;

    fn foreign_try_from(
        value: grpc_api_types::payments::RefundServiceGetRequest,
    ) -> Result<Self, error_stack::Report<Self::Error>> {
        // Extract transaction_id as connector_transaction_id
        let connector_transaction_id = value
            .transaction_id
            .and_then(|id| id.id_type)
            .and_then(|id_type| match id_type {
                grpc_api_types::payments::identifier::IdType::Id(id) => Some(id),
                _ => None,
            })
            .unwrap_or_default();

        Ok(RefundSyncData {
            browser_info: value
                .browser_info
                .map(BrowserInformation::foreign_try_from)
                .transpose()?,
            connector_transaction_id,
            connector_refund_id: value.refund_id.clone(),
            reason: value.refund_reason.clone(),
            refund_status: common_enums::RefundStatus::Pending,
            refund_connector_metadata: (!value.refund_metadata.is_empty()).then(|| {
                Secret::new(serde_json::Value::Object(
                    value
                        .refund_metadata
                        .into_iter()
                        .map(|(k, v)| (k, serde_json::Value::String(v)))
                        .collect(),
                ))
            }),
            all_keys_required: None, // Field not available in new proto structure
            integrity_object: None,
        })
    }
}

impl
    ForeignTryFrom<(
        grpc_api_types::payments::RefundServiceGetRequest,
        Connectors,
    )> for RefundFlowData
{
    type Error = ApplicationErrorResponse;

    fn foreign_try_from(
        (value, connectors): (
            grpc_api_types::payments::RefundServiceGetRequest,
            Connectors,
        ),
    ) -> Result<Self, error_stack::Report<Self::Error>> {
        Ok(RefundFlowData {
            status: common_enums::RefundStatus::Pending,
            refund_id: None,
            connectors,
            connector_request_reference_id: extract_connector_request_reference_id(
                &value.request_ref_id,
            ),
            raw_connector_response: None,
            raw_connector_request: None,
            connector_response_headers: None,
        })
    }
}

impl
    ForeignTryFrom<(
        grpc_api_types::payments::RefundServiceGetRequest,
        Connectors,
        &tonic::metadata::MetadataMap,
    )> for RefundFlowData
{
    type Error = ApplicationErrorResponse;

    fn foreign_try_from(
        (value, connectors, _metadata): (
            grpc_api_types::payments::RefundServiceGetRequest,
            Connectors,
            &tonic::metadata::MetadataMap,
        ),
    ) -> Result<Self, error_stack::Report<Self::Error>> {
        Ok(RefundFlowData {
            connector_request_reference_id: extract_connector_request_reference_id(
                &value.request_ref_id,
            ),

            status: common_enums::RefundStatus::Pending,
            refund_id: None,
            connectors,
            raw_connector_response: None,
            raw_connector_request: None,
            connector_response_headers: None,
        })
    }
}

impl
    ForeignTryFrom<(
        grpc_api_types::payments::PaymentServiceRefundRequest,
        Connectors,
    )> for RefundFlowData
{
    type Error = ApplicationErrorResponse;

    fn foreign_try_from(
        (value, connectors): (
            grpc_api_types::payments::PaymentServiceRefundRequest,
            Connectors,
        ),
    ) -> Result<Self, error_stack::Report<Self::Error>> {
        Ok(RefundFlowData {
            status: common_enums::RefundStatus::Pending,
            refund_id: Some(value.refund_id),
            connectors,
            connector_request_reference_id: extract_connector_request_reference_id(
                &value.request_ref_id,
            ),
            raw_connector_response: None,
            raw_connector_request: None,
            connector_response_headers: None,
        })
    }
}

impl
    ForeignTryFrom<(
        grpc_api_types::payments::PaymentServiceRefundRequest,
        Connectors,
        &tonic::metadata::MetadataMap,
    )> for RefundFlowData
{
    type Error = ApplicationErrorResponse;

    fn foreign_try_from(
        (value, connectors, _metadata): (
            grpc_api_types::payments::PaymentServiceRefundRequest,
            Connectors,
            &tonic::metadata::MetadataMap,
        ),
    ) -> Result<Self, error_stack::Report<Self::Error>> {
        Ok(RefundFlowData {
            connector_request_reference_id: extract_connector_request_reference_id(
                &value.request_ref_id,
            ),

            status: common_enums::RefundStatus::Pending,
            refund_id: Some(value.refund_id),
            connectors,
            raw_connector_response: None,
            raw_connector_request: None,
            connector_response_headers: None,
        })
    }
}

impl ForeignFrom<common_enums::DisputeStatus> for grpc_api_types::payments::DisputeStatus {
    fn foreign_from(status: common_enums::DisputeStatus) -> Self {
        match status {
            common_enums::DisputeStatus::DisputeOpened => Self::DisputeOpened,
            common_enums::DisputeStatus::DisputeAccepted => Self::DisputeAccepted,
            common_enums::DisputeStatus::DisputeCancelled => Self::DisputeCancelled,
            common_enums::DisputeStatus::DisputeChallenged => Self::DisputeChallenged,
            common_enums::DisputeStatus::DisputeExpired => Self::DisputeExpired,
            common_enums::DisputeStatus::DisputeLost => Self::DisputeLost,
            common_enums::DisputeStatus::DisputeWon => Self::DisputeWon,
        }
    }
}

impl ForeignFrom<common_utils::Method> for grpc_api_types::payments::HttpMethod {
    fn foreign_from(method: common_utils::Method) -> Self {
        match method {
            common_utils::Method::Post => Self::Post,
            common_utils::Method::Get => Self::Get,
            common_utils::Method::Put => Self::Put,
            common_utils::Method::Delete => Self::Delete,
            common_utils::Method::Patch => Self::Post, // Patch is not defined in gRPC, using Post
                                                       // as a fallback
        }
    }
}

pub fn generate_accept_dispute_response(
    router_data_v2: RouterDataV2<Accept, DisputeFlowData, AcceptDisputeData, DisputeResponseData>,
) -> Result<AcceptDisputeResponse, error_stack::Report<ApplicationErrorResponse>> {
    let dispute_response = router_data_v2.response;
    let response_headers = router_data_v2
        .resource_common_data
        .get_connector_response_headers_as_map();

    let raw_connector_request = router_data_v2
        .resource_common_data
        .get_raw_connector_request();

    match dispute_response {
        Ok(response) => {
            let grpc_status =
                grpc_api_types::payments::DisputeStatus::foreign_from(response.dispute_status);

            Ok(AcceptDisputeResponse {
                dispute_status: grpc_status.into(),
                dispute_id: response.connector_dispute_id,
                connector_status_code: None,
                error_message: None,
                error_code: None,
                response_ref_id: None,
                status_code: response.status_code as u32,
                response_headers,
                raw_connector_request,
            })
        }
        Err(e) => {
            let grpc_dispute_status = grpc_api_types::payments::DisputeStatus::default();

            Ok(AcceptDisputeResponse {
                dispute_status: grpc_dispute_status as i32,
                dispute_id: e.connector_transaction_id.unwrap_or_default(),
                connector_status_code: None,
                error_message: Some(e.message),
                error_code: Some(e.code),
                response_ref_id: None,
                status_code: e.status_code as u32,
                response_headers,
                raw_connector_request,
            })
        }
    }
}

impl ForeignTryFrom<(grpc_api_types::payments::AcceptDisputeRequest, Connectors)>
    for DisputeFlowData
{
    type Error = ApplicationErrorResponse;

    fn foreign_try_from(
        (value, connectors): (grpc_api_types::payments::AcceptDisputeRequest, Connectors),
    ) -> Result<Self, error_stack::Report<Self::Error>> {
        Ok(DisputeFlowData {
            dispute_id: None,
            connectors,
            connector_dispute_id: value.dispute_id,
            defense_reason_code: None,
            connector_request_reference_id: extract_connector_request_reference_id(
                &value.request_ref_id,
            ),
            raw_connector_response: None,
            raw_connector_request: None,
            connector_response_headers: None,
        })
    }
}

impl
    ForeignTryFrom<(
        grpc_api_types::payments::AcceptDisputeRequest,
        Connectors,
        &tonic::metadata::MetadataMap,
    )> for DisputeFlowData
{
    type Error = ApplicationErrorResponse;

    fn foreign_try_from(
        (value, connectors, _metadata): (
            grpc_api_types::payments::AcceptDisputeRequest,
            Connectors,
            &tonic::metadata::MetadataMap,
        ),
    ) -> Result<Self, error_stack::Report<Self::Error>> {
        Ok(DisputeFlowData {
            connector_request_reference_id: extract_connector_request_reference_id(
                &value.request_ref_id,
            ),

            dispute_id: None,
            connectors,
            connector_dispute_id: value.dispute_id,
            defense_reason_code: None,
            raw_connector_response: None,
            raw_connector_request: None,
            connector_response_headers: None,
        })
    }
}

pub fn generate_submit_evidence_response(
    router_data_v2: RouterDataV2<
        SubmitEvidence,
        DisputeFlowData,
        SubmitEvidenceData,
        DisputeResponseData,
    >,
) -> Result<DisputeServiceSubmitEvidenceResponse, error_stack::Report<ApplicationErrorResponse>> {
    let dispute_response = router_data_v2.response;
    let response_headers = router_data_v2
        .resource_common_data
        .get_connector_response_headers_as_map();

    let raw_connector_request = router_data_v2
        .resource_common_data
        .get_raw_connector_request();

    match dispute_response {
        Ok(response) => {
            let grpc_status =
                grpc_api_types::payments::DisputeStatus::foreign_from(response.dispute_status);

            Ok(DisputeServiceSubmitEvidenceResponse {
                dispute_status: grpc_status.into(),
                dispute_id: Some(response.connector_dispute_id),
                submitted_evidence_ids: vec![],
                connector_status_code: None,
                error_message: None,
                error_code: None,
                response_ref_id: None,
                status_code: response.status_code as u32,
                response_headers,
                raw_connector_request,
            })
        }
        Err(e) => {
            let grpc_attempt_status = e
                .attempt_status
                .map(grpc_api_types::payments::PaymentStatus::foreign_from)
                .unwrap_or_default();

            Ok(DisputeServiceSubmitEvidenceResponse {
                dispute_status: grpc_attempt_status.into(),
                dispute_id: e.connector_transaction_id,
                submitted_evidence_ids: vec![],
                connector_status_code: None,
                error_message: Some(e.message),
                error_code: Some(e.code),
                response_ref_id: None,
                status_code: e.status_code as u32,
                response_headers,
                raw_connector_request,
            })
        }
    }
}

impl
    ForeignTryFrom<(
        grpc_api_types::payments::DisputeServiceSubmitEvidenceRequest,
        Connectors,
    )> for DisputeFlowData
{
    type Error = ApplicationErrorResponse;

    fn foreign_try_from(
        (value, connectors): (
            grpc_api_types::payments::DisputeServiceSubmitEvidenceRequest,
            Connectors,
        ),
    ) -> Result<Self, error_stack::Report<Self::Error>> {
        Ok(DisputeFlowData {
            dispute_id: None,
            connectors,
            connector_dispute_id: value.dispute_id,
            defense_reason_code: None,
            connector_request_reference_id: extract_connector_request_reference_id(
                &value.request_ref_id,
            ),
            raw_connector_response: None,
            raw_connector_request: None,
            connector_response_headers: None,
        })
    }
}

impl
    ForeignTryFrom<(
        grpc_api_types::payments::DisputeServiceSubmitEvidenceRequest,
        Connectors,
        &tonic::metadata::MetadataMap,
    )> for DisputeFlowData
{
    type Error = ApplicationErrorResponse;

    fn foreign_try_from(
        (value, connectors, _metadata): (
            grpc_api_types::payments::DisputeServiceSubmitEvidenceRequest,
            Connectors,
            &tonic::metadata::MetadataMap,
        ),
    ) -> Result<Self, error_stack::Report<Self::Error>> {
        Ok(DisputeFlowData {
            connector_request_reference_id: extract_connector_request_reference_id(
                &value.request_ref_id,
            ),

            dispute_id: None,
            connectors,
            connector_dispute_id: value.dispute_id,
            defense_reason_code: None,
            raw_connector_response: None,
            raw_connector_request: None,
            connector_response_headers: None,
        })
    }
}

pub fn generate_refund_sync_response(
    router_data_v2: RouterDataV2<RSync, RefundFlowData, RefundSyncData, RefundsResponseData>,
) -> Result<RefundResponse, error_stack::Report<ApplicationErrorResponse>> {
    let refunds_response = router_data_v2.response;
    let raw_connector_response = router_data_v2
        .resource_common_data
        .get_raw_connector_response();

    let raw_connector_request = router_data_v2
        .resource_common_data
        .get_raw_connector_request();

    match refunds_response {
        Ok(response) => {
            let status = response.refund_status;
            let grpc_status = grpc_api_types::payments::RefundStatus::foreign_from(status);
            let response_headers = router_data_v2
                .resource_common_data
                .get_connector_response_headers_as_map();
            Ok(RefundResponse {
                transaction_id: Some(grpc_api_types::payments::Identifier::default()),
                refund_id: response.connector_refund_id.clone(),
                status: grpc_status as i32,
                response_ref_id: Some(grpc_api_types::payments::Identifier {
                    id_type: Some(grpc_api_types::payments::identifier::IdType::Id(
                        response.connector_refund_id.clone(),
                    )),
                }),
                error_code: None,
                error_message: None,
                refund_amount: None,
                minor_refund_amount: None,
                refund_currency: None,
                payment_amount: None,
                minor_payment_amount: None,
                refund_reason: None,
                created_at: None,
                updated_at: None,
                processed_at: None,
                customer_name: None,
                email: None,
                merchant_order_reference_id: None,
                metadata: std::collections::HashMap::new(),
                refund_metadata: std::collections::HashMap::new(),
                raw_connector_response,
                status_code: response.status_code as u32,
                response_headers,
                state: None,
                raw_connector_request,
            })
        }
        Err(e) => {
            let status = e
                .attempt_status
                .map(grpc_api_types::payments::PaymentStatus::foreign_from)
                .unwrap_or_default();
            let response_headers = router_data_v2
                .resource_common_data
                .get_connector_response_headers_as_map();

            Ok(RefundResponse {
                transaction_id: Some(
                    e.connector_transaction_id
                        .as_ref()
                        .map(|id| grpc_api_types::payments::Identifier {
                            id_type: Some(grpc_api_types::payments::identifier::IdType::Id(
                                id.clone(),
                            )),
                        })
                        .unwrap_or_default(),
                ),
                refund_id: String::new(),
                status: status as i32,
                response_ref_id: e.connector_transaction_id.map(|id| {
                    grpc_api_types::payments::Identifier {
                        id_type: Some(grpc_api_types::payments::identifier::IdType::Id(id)),
                    }
                }),
                error_code: Some(e.code),
                error_message: Some(e.message),
                refund_amount: None,
                minor_refund_amount: None,
                refund_currency: None,
                payment_amount: None,
                minor_payment_amount: None,
                refund_reason: None,
                created_at: None,
                updated_at: None,
                processed_at: None,
                customer_name: None,
                email: None,
                raw_connector_response,
                merchant_order_reference_id: None,
                metadata: std::collections::HashMap::new(),
                refund_metadata: std::collections::HashMap::new(),
                status_code: e.status_code as u32,
                response_headers,
                state: None,
                raw_connector_request,
            })
        }
    }
}
impl ForeignTryFrom<WebhookDetailsResponse> for PaymentServiceGetResponse {
    type Error = ApplicationErrorResponse;

    fn foreign_try_from(
        value: WebhookDetailsResponse,
    ) -> Result<Self, error_stack::Report<Self::Error>> {
        let status = grpc_api_types::payments::PaymentStatus::foreign_from(value.status);
        let response_headers = value
            .response_headers
            .map(|headers| {
                headers
                    .iter()
                    .filter_map(|(name, value)| {
                        value
                            .to_str()
                            .ok()
                            .map(|v| (name.to_string(), v.to_string()))
                    })
                    .collect()
            })
            .unwrap_or_default();
        let mandate_reference_grpc =
            value
                .mandate_reference
                .map(|m| grpc_api_types::payments::MandateReference {
                    mandate_id: m.connector_mandate_id,
                });
        Ok(Self {
            transaction_id: value
                .resource_id
                .map(|resource_id| {
                    grpc_api_types::payments::Identifier::foreign_try_from(resource_id)
                })
                .transpose()?,
            status: status as i32,
            mandate_reference: mandate_reference_grpc,
            error_code: value.error_code,
            error_message: value.error_message,
            network_txn_id: None,
            response_ref_id: None,
            amount: None,
            minor_amount: None,
            currency: None,
            captured_amount: None,
            minor_captured_amount: None,
            payment_method_type: None,
            capture_method: None,
            auth_type: None,
            created_at: None,
            updated_at: None,
            authorized_at: None,
            captured_at: None,
            customer_name: None,
            email: None,
            connector_customer_id: None,
            merchant_order_reference_id: None,
            metadata: std::collections::HashMap::new(),
            status_code: value.status_code as u32,
            raw_connector_response: None,
            response_headers,
            state: None,
            raw_connector_request: None,
        })
    }
}

impl ForeignTryFrom<PaymentServiceVoidRequest> for PaymentVoidData {
    type Error = ApplicationErrorResponse;

    fn foreign_try_from(
        value: PaymentServiceVoidRequest,
    ) -> Result<Self, error_stack::Report<Self::Error>> {
        Ok(Self {
            browser_info: value
                .browser_info
                .map(BrowserInformation::foreign_try_from)
                .transpose()?,
            connector_transaction_id: value
                .transaction_id
                .and_then(|id| id.id_type)
                .and_then(|id_type| match id_type {
                    grpc_api_types::payments::identifier::IdType::Id(id) => Some(id),
                    _ => None,
                })
                .unwrap_or_default(),
            cancellation_reason: value.cancellation_reason,
            raw_connector_response: None,
            integrity_object: None,
        })
    }
}

impl ForeignTryFrom<RefundWebhookDetailsResponse> for RefundResponse {
    type Error = ApplicationErrorResponse;

    fn foreign_try_from(
        value: RefundWebhookDetailsResponse,
    ) -> Result<Self, error_stack::Report<Self::Error>> {
        let status = grpc_api_types::payments::RefundStatus::foreign_from(value.status);
        let response_headers = value
            .response_headers
            .map(|headers| {
                headers
                    .iter()
                    .filter_map(|(name, value)| {
                        value
                            .to_str()
                            .ok()
                            .map(|v| (name.to_string(), v.to_string()))
                    })
                    .collect()
            })
            .unwrap_or_default();

        Ok(Self {
            transaction_id: Some(grpc_api_types::payments::Identifier::default()),
            refund_id: value.connector_refund_id.unwrap_or_default(),
            status: status.into(),
            response_ref_id: value.connector_response_reference_id.map(|id| {
                grpc_api_types::payments::Identifier {
                    id_type: Some(grpc_api_types::payments::identifier::IdType::Id(id)),
                }
            }),
            error_code: value.error_code,
            error_message: value.error_message,
            raw_connector_response: None,
            refund_amount: None,
            minor_refund_amount: None,
            refund_currency: None,
            payment_amount: None,
            minor_payment_amount: None,
            refund_reason: None,
            created_at: None,
            updated_at: None,
            processed_at: None,
            customer_name: None,
            email: None,
            merchant_order_reference_id: None,
            metadata: std::collections::HashMap::new(),
            refund_metadata: std::collections::HashMap::new(),
            status_code: value.status_code as u32,
            response_headers,
            state: None,
            raw_connector_request: None,
        })
    }
}

impl ForeignTryFrom<DisputeWebhookDetailsResponse> for DisputeResponse {
    type Error = ApplicationErrorResponse;

    fn foreign_try_from(
        value: DisputeWebhookDetailsResponse,
    ) -> Result<Self, error_stack::Report<Self::Error>> {
        let grpc_status = grpc_api_types::payments::DisputeStatus::foreign_from(value.status);
        let grpc_stage = grpc_api_types::payments::DisputeStage::foreign_from(value.stage);
        let response_headers = value
            .response_headers
            .map(|headers| {
                headers
                    .iter()
                    .filter_map(|(name, value)| {
                        value
                            .to_str()
                            .ok()
                            .map(|v| (name.to_string(), v.to_string()))
                    })
                    .collect()
            })
            .unwrap_or_default();
        Ok(Self {
            dispute_id: Some(value.dispute_id),
            transaction_id: None,
            dispute_status: grpc_status.into(),
            dispute_stage: grpc_stage.into(),
            connector_status_code: None,
            error_code: None,
            error_message: None,
            dispute_amount: None,
            dispute_currency: None,
            dispute_date: None,
            service_date: None,
            shipping_date: None,
            due_date: None,
            evidence_documents: vec![],
            dispute_reason: None,
            dispute_message: value.dispute_message,
            response_ref_id: value.connector_response_reference_id.map(|id| {
                grpc_api_types::payments::Identifier {
                    id_type: Some(grpc_api_types::payments::identifier::IdType::Id(id)),
                }
            }),
            status_code: value.status_code as u32,
            response_headers,
            raw_connector_request: None,
        })
    }
}

impl ForeignTryFrom<grpc_api_types::payments::PaymentServiceRefundRequest> for RefundsData {
    type Error = ApplicationErrorResponse;

    fn foreign_try_from(
        value: grpc_api_types::payments::PaymentServiceRefundRequest,
    ) -> Result<Self, error_stack::Report<Self::Error>> {
        let minor_refund_amount = common_utils::types::MinorUnit::new(value.minor_refund_amount);

        let minor_payment_amount = common_utils::types::MinorUnit::new(value.minor_payment_amount);

        // Extract transaction_id as connector_transaction_id
        let connector_transaction_id = value
            .transaction_id
            .clone()
            .and_then(|id| id.id_type)
            .and_then(|id_type| match id_type {
                grpc_api_types::payments::identifier::IdType::Id(id) => Some(id),
                _ => None,
            })
            .unwrap_or_default();

        Ok(RefundsData {
            refund_id: value.refund_id.to_string(),
            connector_transaction_id,
            connector_refund_id: None, // refund_id field is used as refund_id, not connector_refund_id
            currency: common_enums::Currency::foreign_try_from(value.currency())?,
            payment_amount: value.payment_amount,
            reason: value.reason.clone(),
            webhook_url: value.webhook_url,
            refund_amount: value.refund_amount,
            connector_metadata: {
                value
                    .metadata
                    .get("connector_metadata")
                    .map(|json_string| {
                        Ok::<serde_json::Value, error_stack::Report<ApplicationErrorResponse>>(
                            serde_json::Value::String(json_string.clone()),
                        )
                    })
                    .transpose()? // Should be Option<serde_json::Value>, not Secret
            },
            refund_connector_metadata: {
                value.refund_metadata.get("refund_metadata").map(|json_string| {
                    Ok::<Secret<serde_json::Value>, error_stack::Report<ApplicationErrorResponse>>(Secret::new(serde_json::Value::String(json_string.clone())))
                }).transpose()?
            },
            minor_payment_amount,
            minor_refund_amount,
            refund_status: common_enums::RefundStatus::Pending,
            merchant_account_id: value.merchant_account_id,
            capture_method: value
                .capture_method
                .map(|cm| {
                    common_enums::CaptureMethod::foreign_try_from(
                        grpc_api_types::payments::CaptureMethod::try_from(cm).unwrap_or_default(),
                    )
                })
                .transpose()?,
            browser_info: value
                .browser_info
                .map(BrowserInformation::foreign_try_from)
                .transpose()?,
            integrity_object: None,
        })
    }
}

impl ForeignTryFrom<grpc_api_types::payments::AcceptDisputeRequest> for AcceptDisputeData {
    type Error = ApplicationErrorResponse;

    fn foreign_try_from(
        value: grpc_api_types::payments::AcceptDisputeRequest,
    ) -> Result<Self, error_stack::Report<Self::Error>> {
        Ok(AcceptDisputeData {
            connector_dispute_id: value.dispute_id,
            integrity_object: None,
        })
    }
}

impl ForeignTryFrom<grpc_api_types::payments::DisputeServiceSubmitEvidenceRequest>
    for SubmitEvidenceData
{
    type Error = ApplicationErrorResponse;

    fn foreign_try_from(
        value: grpc_api_types::payments::DisputeServiceSubmitEvidenceRequest,
    ) -> Result<Self, error_stack::Report<Self::Error>> {
        // Initialize all fields to None
        let mut result = SubmitEvidenceData {
            dispute_id: Some(value.dispute_id.clone()),
            connector_dispute_id: value.dispute_id,
            integrity_object: None,
            access_activity_log: None,
            billing_address: None,
            cancellation_policy: None,
            cancellation_policy_file_type: None,
            cancellation_policy_provider_file_id: None,
            cancellation_policy_disclosure: None,
            cancellation_rebuttal: None,
            customer_communication: None,
            customer_communication_file_type: None,
            customer_communication_provider_file_id: None,
            customer_email_address: None,
            customer_name: None,
            customer_purchase_ip: None,
            customer_signature: None,
            customer_signature_file_type: None,
            customer_signature_provider_file_id: None,
            product_description: None,
            receipt: None,
            receipt_file_type: None,
            receipt_provider_file_id: None,
            refund_policy: None,
            refund_policy_file_type: None,
            refund_policy_provider_file_id: None,
            refund_policy_disclosure: None,
            refund_refusal_explanation: None,
            service_date: value.service_date.map(|date| date.to_string()),
            service_documentation: None,
            service_documentation_file_type: None,
            service_documentation_provider_file_id: None,
            shipping_address: None,
            shipping_carrier: None,
            shipping_date: value.shipping_date.map(|date| date.to_string()),
            shipping_documentation: None,
            shipping_documentation_file_type: None,
            shipping_documentation_provider_file_id: None,
            shipping_tracking_number: None,
            invoice_showing_distinct_transactions: None,
            invoice_showing_distinct_transactions_file_type: None,
            invoice_showing_distinct_transactions_provider_file_id: None,
            recurring_transaction_agreement: None,
            recurring_transaction_agreement_file_type: None,
            recurring_transaction_agreement_provider_file_id: None,
            uncategorized_file: None,
            uncategorized_file_type: None,
            uncategorized_file_provider_file_id: None,
            uncategorized_text: None,
        };

        // Extract evidence from evidence_documents array
        for document in value.evidence_documents {
            let evidence_type =
                grpc_api_types::payments::EvidenceType::try_from(document.evidence_type)
                    .unwrap_or(grpc_api_types::payments::EvidenceType::Unspecified);

            match evidence_type {
                grpc_api_types::payments::EvidenceType::CancellationPolicy => {
                    result.cancellation_policy = document.file_content;
                    result.cancellation_policy_file_type = document.file_mime_type;
                    result.cancellation_policy_provider_file_id = document.provider_file_id;
                }
                grpc_api_types::payments::EvidenceType::CustomerCommunication => {
                    result.customer_communication = document.file_content;
                    result.customer_communication_file_type = document.file_mime_type;
                    result.customer_communication_provider_file_id = document.provider_file_id;
                }
                grpc_api_types::payments::EvidenceType::CustomerSignature => {
                    result.customer_signature = document.file_content;
                    result.customer_signature_file_type = document.file_mime_type;
                    result.customer_signature_provider_file_id = document.provider_file_id;
                }
                grpc_api_types::payments::EvidenceType::Receipt => {
                    result.receipt = document.file_content;
                    result.receipt_file_type = document.file_mime_type;
                    result.receipt_provider_file_id = document.provider_file_id;
                }
                grpc_api_types::payments::EvidenceType::RefundPolicy => {
                    result.refund_policy = document.file_content;
                    result.refund_policy_file_type = document.file_mime_type;
                    result.refund_policy_provider_file_id = document.provider_file_id;
                }
                grpc_api_types::payments::EvidenceType::ServiceDocumentation => {
                    result.service_documentation = document.file_content;
                    result.service_documentation_file_type = document.file_mime_type;
                    result.service_documentation_provider_file_id = document.provider_file_id;
                }
                grpc_api_types::payments::EvidenceType::ShippingDocumentation => {
                    result.shipping_documentation = document.file_content;
                    result.shipping_documentation_file_type = document.file_mime_type;
                    result.shipping_documentation_provider_file_id = document.provider_file_id;
                }
                grpc_api_types::payments::EvidenceType::InvoiceShowingDistinctTransactions => {
                    result.invoice_showing_distinct_transactions = document.file_content;
                    result.invoice_showing_distinct_transactions_file_type =
                        document.file_mime_type;
                    result.invoice_showing_distinct_transactions_provider_file_id =
                        document.provider_file_id;
                }
                grpc_api_types::payments::EvidenceType::RecurringTransactionAgreement => {
                    result.recurring_transaction_agreement = document.file_content;
                    result.recurring_transaction_agreement_file_type = document.file_mime_type;
                    result.recurring_transaction_agreement_provider_file_id =
                        document.provider_file_id;
                }
                grpc_api_types::payments::EvidenceType::UncategorizedFile => {
                    result.uncategorized_file = document.file_content;
                    result.uncategorized_file_type = document.file_mime_type;
                    result.uncategorized_file_provider_file_id = document.provider_file_id;
                    result.uncategorized_text = document.text_content;
                }
                grpc_api_types::payments::EvidenceType::Unspecified => {
                    // Skip unspecified evidence types
                }
            }
        }

        Ok(result)
    }
}

pub fn generate_refund_response(
    router_data_v2: RouterDataV2<Refund, RefundFlowData, RefundsData, RefundsResponseData>,
) -> Result<RefundResponse, error_stack::Report<ApplicationErrorResponse>> {
    let refund_response = router_data_v2.response;
    let raw_connector_response = router_data_v2
        .resource_common_data
        .get_raw_connector_response();

    // RefundFlowData doesn't have access_token field, so no state to return
    let state = None;

    let raw_connector_request = router_data_v2
        .resource_common_data
        .get_raw_connector_request();

    match refund_response {
        Ok(response) => {
            let status = response.refund_status;
            let grpc_status = grpc_api_types::payments::RefundStatus::foreign_from(status);

            Ok(RefundResponse {
                transaction_id: Some(grpc_api_types::payments::Identifier::default()),
                refund_id: response.connector_refund_id,
                status: grpc_status as i32,
                response_ref_id: None,
                error_code: None,
                error_message: None,
                refund_amount: None,
                minor_refund_amount: None,
                refund_currency: None,
                payment_amount: None,
                minor_payment_amount: None,
                refund_reason: None,
                created_at: None,
                updated_at: None,
                processed_at: None,
                customer_name: None,
                email: None,
                merchant_order_reference_id: None,
                raw_connector_response,
                metadata: std::collections::HashMap::new(),
                refund_metadata: std::collections::HashMap::new(),
                status_code: response.status_code as u32,
                response_headers: router_data_v2
                    .resource_common_data
                    .get_connector_response_headers_as_map(),
                state,
                raw_connector_request,
            })
        }
        Err(e) => {
            let status = e
                .attempt_status
                .map(grpc_api_types::payments::PaymentStatus::foreign_from)
                .unwrap_or_default();

            Ok(RefundResponse {
                transaction_id: Some(
                    e.connector_transaction_id
                        .map(|id| grpc_api_types::payments::Identifier {
                            id_type: Some(grpc_api_types::payments::identifier::IdType::Id(id)),
                        })
                        .unwrap_or_default(),
                ),
                refund_id: String::new(),
                status: status as i32,
                response_ref_id: None,
                error_code: Some(e.code),
                error_message: Some(e.message),
                refund_amount: None,
                minor_refund_amount: None,
                refund_currency: None,
                payment_amount: None,
                minor_payment_amount: None,
                refund_reason: None,
                created_at: None,
                updated_at: None,
                processed_at: None,
                customer_name: None,
                email: None,
                raw_connector_response,
                merchant_order_reference_id: None,
                metadata: std::collections::HashMap::new(),
                refund_metadata: std::collections::HashMap::new(),
                status_code: e.status_code as u32,
                response_headers: router_data_v2
                    .resource_common_data
                    .get_connector_response_headers_as_map(),
                state,
                raw_connector_request,
            })
        }
    }
}

impl ForeignTryFrom<grpc_api_types::payments::PaymentServiceCaptureRequest>
    for PaymentsCaptureData
{
    type Error = ApplicationErrorResponse;

    fn foreign_try_from(
        value: grpc_api_types::payments::PaymentServiceCaptureRequest,
    ) -> Result<Self, error_stack::Report<Self::Error>> {
        let connector_transaction_id = ResponseId::ConnectorTransactionId(
            value
                .transaction_id
                .clone()
                .and_then(|id| id.id_type)
                .and_then(|id_type| match id_type {
                    grpc_api_types::payments::identifier::IdType::Id(id) => Some(id),
                    _ => None,
                })
                .unwrap_or_default(),
        );

        let multiple_capture_data =
            value
                .multiple_capture_data
                .clone()
                .map(|data| MultipleCaptureRequestData {
                    capture_sequence: data.capture_sequence,
                    capture_reference: data.capture_reference,
                });

        let minor_amount = common_utils::types::MinorUnit::new(value.amount_to_capture);

        Ok(Self {
            amount_to_capture: value.amount_to_capture,
            minor_amount_to_capture: minor_amount,
            currency: common_enums::Currency::foreign_try_from(value.currency())?,
            connector_transaction_id,
            multiple_capture_data,
            connector_metadata: {
                value
                    .metadata
                    .get("connector_metadata")
                    .map(|json_string| {
                        Ok::<serde_json::Value, error_stack::Report<ApplicationErrorResponse>>(
                            serde_json::Value::String(json_string.clone()),
                        )
                    })
                    .transpose()? // Converts Option<Result<T, E>> to Result<Option<T>, E> and propagates E if it's an Err
            },
            browser_info: value
                .browser_info
                .map(BrowserInformation::foreign_try_from)
                .transpose()?,
            integrity_object: None,
        })
    }
}

impl
    ForeignTryFrom<(
        grpc_api_types::payments::PaymentServiceCaptureRequest,
        Connectors,
    )> for PaymentFlowData
{
    type Error = ApplicationErrorResponse;

    fn foreign_try_from(
        (value, connectors): (
            grpc_api_types::payments::PaymentServiceCaptureRequest,
            Connectors,
        ),
    ) -> Result<Self, error_stack::Report<Self::Error>> {
        Ok(Self {
            raw_connector_response: None,
            merchant_id: common_utils::id_type::MerchantId::default(),
            payment_id: "PAYMENT_ID".to_string(),
            attempt_id: "ATTEMPT_ID".to_string(),
            status: common_enums::AttemptStatus::Pending,
            payment_method: common_enums::PaymentMethod::Card, // Default
            address: payment_address::PaymentAddress::default(),
            auth_type: common_enums::AuthenticationType::default(),
            connector_request_reference_id: extract_connector_request_reference_id(
                &value.request_ref_id,
            ),
            customer_id: None,
            connector_customer: None,
            description: None,
            return_url: None,
            connector_meta_data: None,
            amount_captured: None,
            minor_amount_captured: None,
            access_token: None,
            session_token: None,
            reference_id: None,
            payment_method_token: None,
            preprocessing_id: None,
            connector_api_version: None,
            test_mode: None,
            connector_http_status_code: None,
            external_latency: None,
            connectors,
            raw_connector_request: None,
            connector_response_headers: None,
            vault_headers: None,
        })
    }
}

impl
    ForeignTryFrom<(
        grpc_api_types::payments::PaymentServiceCaptureRequest,
        Connectors,
        &tonic::metadata::MetadataMap,
    )> for PaymentFlowData
{
    type Error = ApplicationErrorResponse;

    fn foreign_try_from(
        (value, connectors, metadata): (
            grpc_api_types::payments::PaymentServiceCaptureRequest,
            Connectors,
            &tonic::metadata::MetadataMap,
        ),
    ) -> Result<Self, error_stack::Report<Self::Error>> {
        let merchant_id_from_header = extract_merchant_id_from_metadata(metadata)?;

        Ok(Self {
            merchant_id: merchant_id_from_header,
            payment_id: "PAYMENT_ID".to_string(),
            attempt_id: "ATTEMPT_ID".to_string(),
            status: common_enums::AttemptStatus::Pending,
            payment_method: common_enums::PaymentMethod::Card, // Default
            address: payment_address::PaymentAddress::default(),
            auth_type: common_enums::AuthenticationType::default(),
            connector_request_reference_id: extract_connector_request_reference_id(
                &value.request_ref_id,
            ),
            customer_id: None,
            connector_customer: None,
            description: None,
            return_url: None,
            connector_meta_data: None,
            amount_captured: None,
            minor_amount_captured: None,
            access_token: None,
            session_token: None,
            reference_id: None,
            payment_method_token: None,
            preprocessing_id: None,
            connector_api_version: None,
            test_mode: None,
            connector_http_status_code: None,
            external_latency: None,
            connectors,
            raw_connector_response: None,
            raw_connector_request: None,
            connector_response_headers: None,
            vault_headers: None,
        })
    }
}

pub fn generate_payment_capture_response(
    router_data_v2: RouterDataV2<
        Capture,
        PaymentFlowData,
        PaymentsCaptureData,
        PaymentsResponseData,
    >,
) -> Result<PaymentServiceCaptureResponse, error_stack::Report<ApplicationErrorResponse>> {
    let transaction_response = router_data_v2.response;

    // If there's an access token in PaymentFlowData, it must be newly generated (needs caching)
    let state = router_data_v2
        .resource_common_data
        .access_token
        .as_ref()
        .map(|token_data| ConnectorState {
            access_token: Some(grpc_api_types::payments::AccessToken {
                token: token_data.access_token.clone(),
                expires_in_seconds: token_data.expires_in,
                token_type: token_data.token_type.clone(),
            }),
        });

    let raw_connector_request = router_data_v2
        .resource_common_data
        .get_raw_connector_request();

    match transaction_response {
        Ok(response) => match response {
            PaymentsResponseData::TransactionResponse {
                resource_id,
                redirection_data: _,
                connector_metadata: _,
                network_txn_id: _,
                connector_response_reference_id,
                incremental_authorization_allowed: _,
                mandate_reference: _,
                status_code,
            } => {
                let status = router_data_v2.resource_common_data.status;
                let grpc_status = grpc_api_types::payments::PaymentStatus::foreign_from(status);
                let grpc_resource_id =
                    grpc_api_types::payments::Identifier::foreign_try_from(resource_id)?;

                Ok(PaymentServiceCaptureResponse {
                    transaction_id: Some(grpc_resource_id),
                    response_ref_id: connector_response_reference_id.map(|id| {
                        grpc_api_types::payments::Identifier {
                            id_type: Some(grpc_api_types::payments::identifier::IdType::Id(id)),
                        }
                    }),
                    error_code: None,
                    error_message: None,
                    status: grpc_status.into(),
                    status_code: status_code as u32,
                    response_headers: router_data_v2
                        .resource_common_data
                        .get_connector_response_headers_as_map(),
                    state,
                    raw_connector_request,
                })
            }
            _ => Err(report!(ApplicationErrorResponse::InternalServerError(
                ApiError {
                    sub_code: "INVALID_RESPONSE_TYPE".to_owned(),
                    error_identifier: 500,
                    error_message: "Invalid response type received from connector".to_owned(),
                    error_object: None,
                }
            ))),
        },
        Err(e) => {
            let status = e
                .attempt_status
                .map(grpc_api_types::payments::PaymentStatus::foreign_from)
                .unwrap_or_default();
            Ok(PaymentServiceCaptureResponse {
                transaction_id: Some(grpc_api_types::payments::Identifier {
                    id_type: Some(
                        grpc_api_types::payments::identifier::IdType::NoResponseIdMarker(()),
                    ),
                }),
                response_ref_id: e.connector_transaction_id.map(|id| {
                    grpc_api_types::payments::Identifier {
                        id_type: Some(grpc_api_types::payments::identifier::IdType::Id(id)),
                    }
                }),
                status: status.into(),
                error_message: Some(e.message),
                error_code: Some(e.code),
                status_code: e.status_code as u32,
                response_headers: router_data_v2
                    .resource_common_data
                    .get_connector_response_headers_as_map(),
                state,
                raw_connector_request,
            })
        }
    }
}

impl
    ForeignTryFrom<(
        PaymentServiceRegisterRequest,
        Connectors,
        consts::Env,
        &tonic::metadata::MetadataMap,
    )> for PaymentFlowData
{
    type Error = ApplicationErrorResponse;

    fn foreign_try_from(
        (value, connectors, environment, metadata): (
            PaymentServiceRegisterRequest,
            Connectors,
            consts::Env,
            &tonic::metadata::MetadataMap,
        ),
    ) -> Result<Self, error_stack::Report<Self::Error>> {
        let address = match value.address {
            Some(address) => payment_address::PaymentAddress::foreign_try_from(address)?,
            None => {
                return Err(ApplicationErrorResponse::BadRequest(ApiError {
                    sub_code: "INVALID_ADDRESS".to_owned(),
                    error_identifier: 400,
                    error_message: "Address is required".to_owned(),
                    error_object: None,
                }))?
            }
        };
        let test_mode = match environment {
            consts::Env::Development => Some(true),
            consts::Env::Production => Some(false),
            _ => Some(true),
        };

        let merchant_id_from_header = extract_merchant_id_from_metadata(metadata)?;

        Ok(Self {
            merchant_id: merchant_id_from_header,
            payment_id: "IRRELEVANT_PAYMENT_ID".to_string(),
            attempt_id: "IRRELEVANT_ATTEMPT_ID".to_string(),
            status: common_enums::AttemptStatus::Pending,
            payment_method: common_enums::PaymentMethod::Card, //TODO
            address,
            auth_type: common_enums::AuthenticationType::default(),
            connector_request_reference_id: extract_connector_request_reference_id(
                &value.request_ref_id,
            ),
            customer_id: None,
            connector_customer: None,
            description: value.metadata.get("description").cloned(),
            return_url: None,
            connector_meta_data: None,
            amount_captured: None,
            minor_amount_captured: None,
            access_token: None,
            session_token: None,
            reference_id: None,
            payment_method_token: None,
            preprocessing_id: None,
            connector_api_version: None,
            test_mode,
            connector_http_status_code: None,
            external_latency: None,
            connectors,
            raw_connector_response: None,
            raw_connector_request: None,
            connector_response_headers: None,
            vault_headers: None,
        })
    }
}

impl ForeignTryFrom<PaymentServiceRegisterRequest> for SetupMandateRequestData<DefaultPCIHolder> {
    type Error = ApplicationErrorResponse;

    fn foreign_try_from(
        value: PaymentServiceRegisterRequest,
    ) -> Result<Self, error_stack::Report<Self::Error>> {
        let email: Option<Email> = match value.email {
            Some(ref email_str) => {
                Some(Email::try_from(email_str.clone().expose()).map_err(|_| {
                    error_stack::Report::new(ApplicationErrorResponse::BadRequest(ApiError {
                        sub_code: "INVALID_EMAIL_FORMAT".to_owned(),
                        error_identifier: 400,

                        error_message: "Invalid email".to_owned(),
                        error_object: None,
                    }))
                })?)
            }
            None => None,
        };
        let customer_acceptance = value.customer_acceptance.clone().ok_or_else(|| {
            error_stack::Report::new(ApplicationErrorResponse::BadRequest(ApiError {
                sub_code: "MISSING_CUSTOMER_ACCEPTANCE".to_owned(),
                error_identifier: 400,
                error_message: "Customer acceptance is missing".to_owned(),
                error_object: None,
            }))
        })?;

        let setup_future_usage = value.setup_future_usage();

        let setup_mandate_details = MandateData {
            update_mandate_id: None,
            customer_acceptance: Some(mandates::CustomerAcceptance::foreign_try_from(
                customer_acceptance.clone(),
            )?),
            mandate_type: None,
        };

        Ok(Self {
            currency: common_enums::Currency::foreign_try_from(value.currency())?,
            payment_method_data: PaymentMethodData::foreign_try_from(
                value.payment_method.ok_or_else(|| {
                    ApplicationErrorResponse::BadRequest(ApiError {
                        sub_code: "INVALID_PAYMENT_METHOD_DATA".to_owned(),
                        error_identifier: 400,
                        error_message: "Payment method data is required".to_owned(),
                        error_object: None,
                    })
                })?,
            )?,
            amount: Some(0),
            confirm: true,
            statement_descriptor_suffix: None,
            customer_acceptance: Some(mandates::CustomerAcceptance::foreign_try_from(
                customer_acceptance.clone(),
            )?),
            mandate_id: None,
            setup_future_usage: Some(common_enums::FutureUsage::foreign_try_from(
                setup_future_usage,
            )?),
            off_session: Some(false),
            setup_mandate_details: Some(setup_mandate_details),
            router_return_url: value.return_url.clone(),
            webhook_url: value.webhook_url,
            browser_info: value.browser_info.map(|info| BrowserInformation {
                color_depth: None,
                java_enabled: info.java_enabled,
                java_script_enabled: info.java_script_enabled,
                language: info.language,
                screen_height: info.screen_height,
                screen_width: info.screen_width,
                time_zone: None,
                ip_address: None,
                accept_header: info.accept_header,
                user_agent: info.user_agent,
                os_type: info.os_type,
                os_version: info.os_version,
                device_model: info.device_model,
                accept_language: info.accept_language,
                referer: info.referer,
            }),
            email,
            customer_name: None,
            return_url: value.return_url.clone(),
            payment_method_type: None,
            request_incremental_authorization: false,
            metadata: if value.metadata.is_empty() {
                None
            } else {
                Some(serde_json::Value::Object(
                    value
                        .metadata
                        .into_iter()
                        .map(|(k, v)| (k, serde_json::Value::String(v)))
                        .collect(),
                ))
            },
            complete_authorize_url: None,
            capture_method: None,
            integrity_object: None,
            minor_amount: Some(common_utils::types::MinorUnit::new(0)),
            shipping_cost: None,
            customer_id: value
                .connector_customer_id
                .clone()
                .map(|customer_id| CustomerId::try_from(Cow::from(customer_id)))
                .transpose()
                .change_context(ApplicationErrorResponse::BadRequest(ApiError {
                    sub_code: "INVALID_CUSTOMER_ID".to_owned(),
                    error_identifier: 400,
                    error_message: "Failed to parse Customer Id".to_owned(),
                    error_object: None,
                }))?,
            statement_descriptor: None,
            merchant_order_reference_id: None,
        })
    }
}

impl ForeignTryFrom<grpc_api_types::payments::CustomerAcceptance> for mandates::CustomerAcceptance {
    type Error = ApplicationErrorResponse;
    fn foreign_try_from(
        _value: grpc_api_types::payments::CustomerAcceptance,
    ) -> Result<Self, error_stack::Report<Self::Error>> {
        Ok(mandates::CustomerAcceptance {
            acceptance_type: mandates::AcceptanceType::Offline,
            accepted_at: None,
            online: None,
        })
    }
}

impl ForeignTryFrom<grpc_api_types::payments::FutureUsage> for common_enums::FutureUsage {
    type Error = ApplicationErrorResponse;
    fn foreign_try_from(
        value: grpc_api_types::payments::FutureUsage,
    ) -> Result<Self, error_stack::Report<Self::Error>> {
        match value {
            grpc_api_types::payments::FutureUsage::OffSession => {
                Ok(common_enums::FutureUsage::OffSession)
            }
            grpc_api_types::payments::FutureUsage::OnSession => {
                Ok(common_enums::FutureUsage::OnSession)
            }
            grpc_api_types::payments::FutureUsage::Unspecified => {
                Err(ApplicationErrorResponse::BadRequest(ApiError {
                    sub_code: "UNSPECIFIED_FUTURE_USAGE".to_owned(),
                    error_identifier: 401,
                    error_message: "Future usage must be specified".to_owned(),
                    error_object: None,
                })
                .into())
            }
        }
    }
}

pub fn generate_setup_mandate_response<T: PaymentMethodDataTypes>(
    router_data_v2: RouterDataV2<
        SetupMandate,
        PaymentFlowData,
        SetupMandateRequestData<T>,
        PaymentsResponseData,
    >,
) -> Result<PaymentServiceRegisterResponse, error_stack::Report<ApplicationErrorResponse>> {
    let transaction_response = router_data_v2.response;
    let status = router_data_v2.resource_common_data.status;
    let grpc_status = grpc_api_types::payments::PaymentStatus::foreign_from(status);

    // Create state with access token if available in payment flow data
    let state = router_data_v2
        .resource_common_data
        .access_token
        .as_ref()
        .map(|token_data| ConnectorState {
            access_token: Some(grpc_api_types::payments::AccessToken {
                token: token_data.access_token.clone(),
                expires_in_seconds: token_data.expires_in,
                token_type: token_data.token_type.clone(),
            }),
        });

    let raw_connector_request = router_data_v2
        .resource_common_data
        .get_raw_connector_request();

    let response = match transaction_response {
        Ok(response) => match response {
            PaymentsResponseData::TransactionResponse {
                resource_id,
                redirection_data,
                connector_metadata: _,
                network_txn_id,
                connector_response_reference_id,
                incremental_authorization_allowed,
                mandate_reference,
                status_code,
            } => {
                PaymentServiceRegisterResponse {
                    registration_id: Some(grpc_api_types::payments::Identifier::foreign_try_from(resource_id)?),
                    redirection_data: redirection_data.map(
                        |form| {
                            match *form {
                                router_response_types::RedirectForm::Form { endpoint, method, form_fields: _ } => {
                                    Ok::<grpc_api_types::payments::RedirectForm, ApplicationErrorResponse>(grpc_api_types::payments::RedirectForm {
                                        form_type: Some(grpc_api_types::payments::redirect_form::FormType::Form(
                                            grpc_api_types::payments::FormData {
                                                endpoint,
                                                method: match method {
                                                    Method::Get => 1,
                                                    Method::Post => 2,
                                                    Method::Put => 3,
                                                    Method::Delete => 4,
                                                    _ => 0,
                                                },
                                                form_fields: HashMap::default(), //TODO
                                            }
                                        ))
                                    })
                                },
                                router_response_types::RedirectForm::Html { html_data } => {
                                    Ok(grpc_api_types::payments::RedirectForm {
                                        form_type: Some(grpc_api_types::payments::redirect_form::FormType::Html(
                                            grpc_api_types::payments::HtmlData {
                                                html_data,
                                            }
                                        ))
                                    })
                                },
                                _ => Err(
                                    ApplicationErrorResponse::BadRequest(ApiError {
                                        sub_code: "INVALID_RESPONSE".to_owned(),
                                        error_identifier: 400,
                                        error_message: "Invalid response from connector".to_owned(),
                                        error_object: None,
                                    }))?,
                            }
                        }
                    ).transpose()?,
                    network_txn_id,
                    response_ref_id: connector_response_reference_id.map(|id| grpc_api_types::payments::Identifier {
                        id_type: Some(grpc_api_types::payments::identifier::IdType::Id(id)),
                    }),
                    status: grpc_status as i32,
                    mandate_reference: Some(grpc_api_types::payments::MandateReference {
                        mandate_id: mandate_reference.and_then(|m| m.connector_mandate_id),
                    }),
                    incremental_authorization_allowed,
                    error_message: None,
                    error_code: None,
                    status_code: status_code as u32,
                    response_headers: router_data_v2
                        .resource_common_data
                        .get_connector_response_headers_as_map(),
                    state,
                    raw_connector_request,
                }
            }
            _ => Err(ApplicationErrorResponse::BadRequest(ApiError {
                sub_code: "INVALID_RESPONSE".to_owned(),
                error_identifier: 400,
                error_message: "Invalid response from connector".to_owned(),
                error_object: None,
            }))?,
        },
        Err(err) => PaymentServiceRegisterResponse {
            registration_id: Some(grpc_api_types::payments::Identifier {
                id_type: Some(grpc_api_types::payments::identifier::IdType::NoResponseIdMarker(())),
            }),
            redirection_data: None,
            network_txn_id: None,
            response_ref_id: err.connector_transaction_id.map(|id| {
                grpc_api_types::payments::Identifier {
                    id_type: Some(grpc_api_types::payments::identifier::IdType::Id(id)),
                }
            }),
            status: grpc_status as i32,
            mandate_reference: None,
            incremental_authorization_allowed: None,
            error_message: Some(err.message),
            error_code: Some(err.code),
            status_code: err.status_code as u32,
            response_headers: router_data_v2
                .resource_common_data
                .get_connector_response_headers_as_map(),
            state,
            raw_connector_request,
        },
    };
    Ok(response)
}

impl ForeignTryFrom<(DisputeDefendRequest, Connectors)> for DisputeFlowData {
    type Error = ApplicationErrorResponse;

    fn foreign_try_from(
        (value, connectors): (DisputeDefendRequest, Connectors),
    ) -> Result<Self, error_stack::Report<Self::Error>> {
        Ok(DisputeFlowData {
            dispute_id: Some(value.dispute_id.clone()),
            connectors,
            connector_dispute_id: value.dispute_id,
            defense_reason_code: Some(value.reason_code.unwrap_or_default()),
            connector_request_reference_id: extract_connector_request_reference_id(
                &value.request_ref_id,
            ),
            raw_connector_response: None,
            raw_connector_request: None,
            connector_response_headers: None,
        })
    }
}

impl
    ForeignTryFrom<(
        DisputeDefendRequest,
        Connectors,
        &tonic::metadata::MetadataMap,
    )> for DisputeFlowData
{
    type Error = ApplicationErrorResponse;

    fn foreign_try_from(
        (value, connectors, _metadata): (
            DisputeDefendRequest,
            Connectors,
            &tonic::metadata::MetadataMap,
        ),
    ) -> Result<Self, error_stack::Report<Self::Error>> {
        Ok(DisputeFlowData {
            connector_request_reference_id: extract_connector_request_reference_id(
                &value.request_ref_id,
            ),

            dispute_id: Some(value.dispute_id.clone()),
            connectors,
            connector_dispute_id: value.dispute_id,
            defense_reason_code: Some(value.reason_code.unwrap_or_default()),
            raw_connector_response: None,
            raw_connector_request: None,
            connector_response_headers: None,
        })
    }
}
impl ForeignTryFrom<DisputeDefendRequest> for DisputeDefendData {
    type Error = ApplicationErrorResponse;
    fn foreign_try_from(
        value: DisputeDefendRequest,
    ) -> Result<Self, error_stack::Report<Self::Error>> {
        let connector_dispute_id = value.dispute_id;
        Ok(Self {
            dispute_id: connector_dispute_id.clone(),
            connector_dispute_id,
            defense_reason_code: value.reason_code.unwrap_or_default(),
            integrity_object: None,
        })
    }
}

pub fn generate_defend_dispute_response(
    router_data_v2: RouterDataV2<
        DefendDispute,
        DisputeFlowData,
        DisputeDefendData,
        DisputeResponseData,
    >,
) -> Result<DisputeDefendResponse, error_stack::Report<ApplicationErrorResponse>> {
    let defend_dispute_response = router_data_v2.response;

    let raw_connector_request = router_data_v2
        .resource_common_data
        .get_raw_connector_request();

    match defend_dispute_response {
        Ok(response) => Ok(DisputeDefendResponse {
            dispute_id: response.connector_dispute_id,
            dispute_status: response.dispute_status as i32,
            connector_status_code: None,
            error_message: None,
            error_code: None,
            response_ref_id: None,
            status_code: response.status_code as u32,
            response_headers: router_data_v2
                .resource_common_data
                .get_connector_response_headers_as_map(),
            raw_connector_request,
        }),
        Err(e) => Ok(DisputeDefendResponse {
            dispute_id: e
                .connector_transaction_id
                .unwrap_or_else(|| NO_ERROR_CODE.to_string()),
            dispute_status: common_enums::DisputeStatus::DisputeLost as i32,
            connector_status_code: None,
            error_message: Some(e.message),
            error_code: Some(e.code),
            response_ref_id: None,
            status_code: e.status_code as u32,
            response_headers: router_data_v2
                .resource_common_data
                .get_connector_response_headers_as_map(),
            raw_connector_request,
        }),
    }
}

pub fn generate_session_token_response(
    router_data_v2: RouterDataV2<
        CreateSessionToken,
        PaymentFlowData,
        SessionTokenRequestData,
        SessionTokenResponseData,
    >,
) -> Result<String, error_stack::Report<ApplicationErrorResponse>> {
    let session_token_response = router_data_v2.response;

    match session_token_response {
        Ok(response) => Ok(response.session_token),
        Err(e) => Err(report!(ApplicationErrorResponse::InternalServerError(
            ApiError {
                sub_code: "SESSION_TOKEN_ERROR".to_string(),
                error_identifier: 500,
                error_message: format!("Session token creation failed: {}", e.message),
                error_object: None,
            }
        ))),
    }
}

pub fn generate_payment_method_token_response<T: PaymentMethodDataTypes>(
    router_data_v2: RouterDataV2<
        PaymentMethodToken,
        PaymentFlowData,
        PaymentMethodTokenizationData<T>,
        PaymentMethodTokenResponse,
    >,
) -> Result<String, error_stack::Report<ApplicationErrorResponse>> {
    let payment_method_token_response = router_data_v2.response;

    match payment_method_token_response {
        Ok(response) => Ok(response.token),
        Err(e) => Err(report!(ApplicationErrorResponse::InternalServerError(
            ApiError {
                sub_code: "PAYMENT_METHOD_TOKEN_ERROR".to_string(),
                error_identifier: 500,
                error_message: format!("Payment method token creation failed: {}", e.message),
                error_object: None,
            }
        ))),
    }
}

#[derive(Debug, Clone, ToSchema, Serialize)]
pub struct CardSpecificFeatures {
    /// Indicates whether three_ds card payments are supported
    // #[schema(value_type = FeatureStatus)]
    pub three_ds: FeatureStatus,
    /// Indicates whether non three_ds card payments are supported
    // #[schema(value_type = FeatureStatus)]
    pub no_three_ds: FeatureStatus,
    /// List of supported card networks
    // #[schema(value_type = Vec<CardNetwork>)]
    pub supported_card_networks: Vec<CardNetwork>,
}

#[derive(Debug, Clone, ToSchema, Serialize)]
#[serde(untagged)]
pub enum PaymentMethodSpecificFeatures {
    /// Card specific features
    Card(CardSpecificFeatures),
}
/// Represents details of a payment method.
#[derive(Debug, Clone)]
pub struct PaymentMethodDetails {
    /// Indicates whether mandates are supported by this payment method.
    pub mandates: FeatureStatus,
    /// Indicates whether refund is supported by this payment method.
    pub refunds: FeatureStatus,
    /// List of supported capture methods
    pub supported_capture_methods: Vec<CaptureMethod>,
    /// Payment method specific features
    pub specific_features: Option<PaymentMethodSpecificFeatures>,
}
/// The status of the feature
#[derive(
    Clone,
    Copy,
    Debug,
    Eq,
    PartialEq,
    serde::Deserialize,
    serde::Serialize,
    strum::Display,
    ToSchema,
)]
#[strum(serialize_all = "snake_case")]
#[serde(rename_all = "snake_case")]
pub enum FeatureStatus {
    NotSupported,
    Supported,
}
pub type PaymentMethodTypeMetadata = HashMap<PaymentMethodType, PaymentMethodDetails>;
pub type SupportedPaymentMethods = HashMap<PaymentMethod, PaymentMethodTypeMetadata>;

#[derive(Debug, Clone)]
pub struct ConnectorInfo {
    /// Display name of the Connector
    pub display_name: &'static str,
    /// Description of the connector.
    pub description: &'static str,
    /// Connector Type
    pub connector_type: PaymentConnectorCategory,
}

/// Connector Access Method
#[derive(
    Clone,
    Copy,
    Debug,
    Eq,
    Hash,
    PartialEq,
    serde::Deserialize,
    serde::Serialize,
    strum::Display,
    ToSchema,
)]
#[strum(serialize_all = "snake_case")]
#[serde(rename_all = "snake_case")]
pub enum PaymentConnectorCategory {
    PaymentGateway,
    AlternativePaymentMethod,
    BankAcquirer,
}

#[derive(Debug, strum::Display, Eq, PartialEq, Hash)]
pub enum PaymentMethodDataType {
    Card,
    Bluecode,
    Knet,
    Benefit,
    MomoAtm,
    CardRedirect,
    AliPayQr,
    AliPayRedirect,
    AliPayHkRedirect,
    AmazonPayRedirect,
    MomoRedirect,
    KakaoPayRedirect,
    GoPayRedirect,
    GcashRedirect,
    ApplePay,
    ApplePayRedirect,
    ApplePayThirdPartySdk,
    DanaRedirect,
    DuitNow,
    GooglePay,
    GooglePayRedirect,
    GooglePayThirdPartySdk,
    MbWayRedirect,
    MobilePayRedirect,
    PaypalRedirect,
    PaypalSdk,
    Paze,
    SamsungPay,
    TwintRedirect,
    VippsRedirect,
    TouchNGoRedirect,
    WeChatPayRedirect,
    WeChatPayQr,
    CashappQr,
    SwishQr,
    KlarnaRedirect,
    KlarnaSdk,
    AffirmRedirect,
    AfterpayClearpayRedirect,
    PayBrightRedirect,
    WalleyRedirect,
    AlmaRedirect,
    AtomeRedirect,
    BancontactCard,
    Bizum,
    Blik,
    Eft,
    Eps,
    Giropay,
    Ideal,
    Interac,
    LocalBankRedirect,
    OnlineBankingCzechRepublic,
    OnlineBankingFinland,
    OnlineBankingPoland,
    OnlineBankingSlovakia,
    OpenBankingUk,
    Przelewy24,
    Sofort,
    Trustly,
    OnlineBankingFpx,
    OnlineBankingThailand,
    AchBankDebit,
    SepaBankDebit,
    BecsBankDebit,
    BacsBankDebit,
    AchBankTransfer,
    SepaBankTransfer,
    BacsBankTransfer,
    MultibancoBankTransfer,
    PermataBankTransfer,
    BcaBankTransfer,
    BniVaBankTransfer,
    BriVaBankTransfer,
    CimbVaBankTransfer,
    DanamonVaBankTransfer,
    MandiriVaBankTransfer,
    Pix,
    Pse,
    Crypto,
    MandatePayment,
    Reward,
    Upi,
    Boleto,
    Efecty,
    PagoEfectivo,
    RedCompra,
    RedPagos,
    Alfamart,
    Indomaret,
    Oxxo,
    SevenEleven,
    Lawson,
    MiniStop,
    FamilyMart,
    Seicomart,
    PayEasy,
    Givex,
    PaySafeCar,
    CardToken,
    LocalBankTransfer,
    Mifinity,
    Fps,
    PromptPay,
    VietQr,
    OpenBanking,
    NetworkToken,
    NetworkTransactionIdAndCardDetails,
    DirectCarrierBilling,
    InstantBankTransfer,
    InstantBankTransferPoland,
    InstantBankTransferFinland,
    CardDetailsForNetworkTransactionId,
    RevolutPay,
}

impl ForeignTryFrom<String> for hyperswitch_masking::Secret<time::Date> {
    type Error = ApplicationErrorResponse;

    fn foreign_try_from(date_string: String) -> Result<Self, error_stack::Report<Self::Error>> {
        let date = time::Date::parse(
            &date_string,
            &time::format_description::well_known::Iso8601::DATE,
        )
        .map_err(|err| {
            tracing::error!("Failed to parse date string: {}", err);
            ApplicationErrorResponse::BadRequest(ApiError {
                sub_code: "INVALID_DATE_FORMAT".to_owned(),
                error_identifier: 400,
                error_message: "Invalid date format".to_owned(),
                error_object: None,
            })
        })?;
        Ok(hyperswitch_masking::Secret::new(date))
    }
}

impl ForeignTryFrom<grpc_api_types::payments::BrowserInformation> for BrowserInformation {
    type Error = ApplicationErrorResponse;

    fn foreign_try_from(
        value: grpc_api_types::payments::BrowserInformation,
    ) -> Result<Self, error_stack::Report<Self::Error>> {
        Ok(Self {
            color_depth: value.color_depth.map(|cd| cd as u8),
            java_enabled: value.java_enabled,
            java_script_enabled: value.java_script_enabled,
            language: value.language,
            screen_height: value.screen_height,
            screen_width: value.screen_width,
            time_zone: value.time_zone_offset_minutes,
            ip_address: value.ip_address.and_then(|ip| ip.parse().ok()),
            accept_header: value.accept_header,
            user_agent: value.user_agent,
            os_type: value.os_type,
            os_version: value.os_version,
            device_model: value.device_model,
            accept_language: value.accept_language,
            referer: value.referer,
        })
    }
}

impl ForeignTryFrom<grpc_api_types::payments::PaymentServiceAuthorizeRequest>
    for SessionTokenRequestData
{
    type Error = ApplicationErrorResponse;

    fn foreign_try_from(
        value: grpc_api_types::payments::PaymentServiceAuthorizeRequest,
    ) -> Result<Self, error_stack::Report<Self::Error>> {
        let currency = common_enums::Currency::foreign_try_from(value.currency())?;

        Ok(Self {
            amount: common_utils::types::MinorUnit::new(value.minor_amount),
            currency,
        })
    }
}

impl ForeignTryFrom<grpc_api_types::payments::PaymentServiceAuthorizeRequest>
    for AccessTokenRequestData
{
    type Error = ApplicationErrorResponse;

    fn foreign_try_from(
        _value: grpc_api_types::payments::PaymentServiceAuthorizeRequest,
    ) -> Result<Self, error_stack::Report<Self::Error>> {
        Ok(Self {
            grant_type: "client_credentials".to_string(),
        })
    }
}

// Generic implementation for access token request from connector auth
impl ForeignTryFrom<&ConnectorAuthType> for AccessTokenRequestData {
    type Error = ApplicationErrorResponse;

    fn foreign_try_from(
        _auth_type: &ConnectorAuthType,
    ) -> Result<Self, error_stack::Report<Self::Error>> {
        // Default to client_credentials grant type for OAuth
        // Connectors can override this with their own specific implementations
        Ok(Self {
            grant_type: "client_credentials".to_string(),
        })
    }
}

impl<
        T: PaymentMethodDataTypes
            + Default
            + Debug
            + Send
            + Eq
            + PartialEq
            + serde::Serialize
            + serde::de::DeserializeOwned
            + Clone
            + CardConversionHelper<T>,
    > ForeignTryFrom<grpc_api_types::payments::PaymentServiceAuthorizeRequest>
    for PaymentMethodTokenizationData<T>
{
    type Error = ApplicationErrorResponse;

    fn foreign_try_from(
        value: grpc_api_types::payments::PaymentServiceAuthorizeRequest,
    ) -> Result<Self, error_stack::Report<Self::Error>> {
        let currency = common_enums::Currency::foreign_try_from(value.currency())?;
        let customer_acceptance = value.customer_acceptance.clone();

        Ok(Self {
            amount: common_utils::types::MinorUnit::new(value.amount),
            currency,
            payment_method_data: PaymentMethodData::<T>::foreign_try_from(
                value.payment_method.ok_or_else(|| {
                    ApplicationErrorResponse::BadRequest(ApiError {
                        sub_code: "INVALID_PAYMENT_METHOD_DATA".to_owned(),
                        error_identifier: 400,
                        error_message: "Payment method data is required".to_owned(),
                        error_object: None,
                    })
                })?,
            )?,
            browser_info: value
                .browser_info
                .map(BrowserInformation::foreign_try_from)
                .transpose()?,
            customer_acceptance: customer_acceptance
                .map(mandates::CustomerAcceptance::foreign_try_from)
                .transpose()?,
            setup_future_usage: None,
            mandate_id: None,
            setup_mandate_details: None,
            integrity_object: None,
        })
    }
}

impl ForeignTryFrom<grpc_api_types::payments::PaymentServiceRepeatEverythingRequest>
    for RepeatPaymentData
{
    type Error = ApplicationErrorResponse;

    fn foreign_try_from(
        value: grpc_api_types::payments::PaymentServiceRepeatEverythingRequest,
    ) -> Result<Self, error_stack::Report<Self::Error>> {
        // Extract values first to avoid partial move
        let amount = value.amount;
        let minor_amount = value.minor_amount;
        let currency = value.currency();
        let payment_method_type =
            <Option<PaymentMethodType>>::foreign_try_from(value.payment_method_type())?;
        let capture_method = value.capture_method();
        let merchant_order_reference_id = value.merchant_order_reference_id;
        let metadata = value.metadata;
        let webhook_url = value.webhook_url;

        // Extract mandate reference
        let mandate_reference = value.mandate_reference.clone().ok_or_else(|| {
            ApplicationErrorResponse::BadRequest(ApiError {
                sub_code: "MISSING_MANDATE_REFERENCE".to_owned(),
                error_identifier: 400,
                error_message: "Mandate reference is required for repeat payments".to_owned(),
                error_object: None,
            })
        })?;

        let email: Option<Email> = match value.email {
            Some(ref email_str) => {
                Some(Email::try_from(email_str.clone().expose()).map_err(|_| {
                    error_stack::Report::new(ApplicationErrorResponse::BadRequest(ApiError {
                        sub_code: "INVALID_EMAIL_FORMAT".to_owned(),
                        error_identifier: 400,

                        error_message: "Invalid email".to_owned(),
                        error_object: None,
                    }))
                })?)
            }
            None => None,
        };

        // Convert mandate reference to domain type
        let mandate_ref =
            match mandate_reference.mandate_id {
                Some(id) => MandateReferenceId::ConnectorMandateId(
                    ConnectorMandateReferenceId::new(Some(id), None, None),
                ),
                None => {
                    return Err(ApplicationErrorResponse::BadRequest(ApiError {
                        sub_code: "INVALID_MANDATE_REFERENCE".to_owned(),
                        error_identifier: 400,
                        error_message: "Mandate ID is required".to_owned(),
                        error_object: None,
                    })
                    .into())
                }
            };

        Ok(Self {
            mandate_reference: mandate_ref,
            amount,
            minor_amount: common_utils::types::MinorUnit::new(minor_amount),
            currency: common_enums::Currency::foreign_try_from(currency)?,
            merchant_order_reference_id,
            metadata: if metadata.is_empty() {
                None
            } else {
                Some(metadata)
            },
            webhook_url,
            integrity_object: None,
            capture_method: Some(common_enums::CaptureMethod::foreign_try_from(
                capture_method,
            )?),
            email,
            browser_info: value
                .browser_info
                .map(BrowserInformation::foreign_try_from)
                .transpose()?,
            payment_method_type,
        })
    }
}

impl
    ForeignTryFrom<(
        grpc_api_types::payments::PaymentServiceRepeatEverythingRequest,
        Connectors,
    )> for PaymentFlowData
{
    type Error = ApplicationErrorResponse;

    fn foreign_try_from(
        (value, connectors): (
            grpc_api_types::payments::PaymentServiceRepeatEverythingRequest,
            Connectors,
        ),
    ) -> Result<Self, error_stack::Report<Self::Error>> {
        // For MIT, address is optional
        let address = payment_address::PaymentAddress::default();
        Ok(Self {
            merchant_id: common_utils::id_type::MerchantId::default(),
            payment_id: "REPEAT_PAYMENT_ID".to_string(),
            attempt_id: "REPEAT_ATTEMPT_ID".to_string(),
            status: common_enums::AttemptStatus::Pending,
            payment_method: common_enums::PaymentMethod::Card, // Default, actual method depends on mandate
            address,
            auth_type: common_enums::AuthenticationType::NoThreeDs, // MIT typically doesn't use 3DS
            connector_request_reference_id: extract_connector_request_reference_id(
                &value.request_ref_id,
            ),
            customer_id: None,
            connector_customer: None,
            description: Some("Repeat payment transaction".to_string()),
            return_url: None,
            connector_meta_data: None,
            amount_captured: None,
            minor_amount_captured: None,
            access_token: None,
            session_token: None,
            reference_id: value.merchant_order_reference_id,
            payment_method_token: None,
            preprocessing_id: None,
            connector_api_version: None,
            test_mode: value.test_mode,
            connector_http_status_code: None,
            external_latency: None,
            connectors,
            raw_connector_response: None,
            raw_connector_request: None,
            connector_response_headers: None,
            vault_headers: None,
        })
    }
}

pub fn generate_repeat_payment_response(
    router_data_v2: RouterDataV2<
        RepeatPayment,
        PaymentFlowData,
        RepeatPaymentData,
        PaymentsResponseData,
    >,
) -> Result<
    grpc_api_types::payments::PaymentServiceRepeatEverythingResponse,
    error_stack::Report<ApplicationErrorResponse>,
> {
    let transaction_response = router_data_v2.response;
    let status = router_data_v2.resource_common_data.status;
    let grpc_status = grpc_api_types::payments::PaymentStatus::foreign_from(status);

    // Create state with access token if available in payment flow data
    let state = router_data_v2
        .resource_common_data
        .access_token
        .as_ref()
        .map(|token_data| ConnectorState {
            access_token: Some(grpc_api_types::payments::AccessToken {
                token: token_data.access_token.clone(),
                expires_in_seconds: token_data.expires_in,
                token_type: token_data.token_type.clone(),
            }),
        });
    let raw_connector_response = router_data_v2
        .resource_common_data
        .get_raw_connector_response();

    let raw_connector_request = router_data_v2
        .resource_common_data
        .get_raw_connector_request();

    match transaction_response {
        Ok(response) => match response {
            PaymentsResponseData::TransactionResponse {
                resource_id,
                network_txn_id,
                connector_response_reference_id,
                status_code,
                ..
            } => Ok(
                grpc_api_types::payments::PaymentServiceRepeatEverythingResponse {
                    transaction_id: Some(grpc_api_types::payments::Identifier::foreign_try_from(
                        resource_id,
                    )?),
                    status: grpc_status as i32,
                    error_code: None,
                    error_message: None,
                    network_txn_id,
                    response_ref_id: connector_response_reference_id.map(|id| {
                        grpc_api_types::payments::Identifier {
                            id_type: Some(grpc_api_types::payments::identifier::IdType::Id(id)),
                        }
                    }),
                    status_code: status_code as u32,
                    raw_connector_response,
                    response_headers: router_data_v2
                        .resource_common_data
                        .get_connector_response_headers_as_map(),
                    state,
                    raw_connector_request,
                },
            ),
            _ => Err(ApplicationErrorResponse::BadRequest(ApiError {
                sub_code: "INVALID_RESPONSE".to_owned(),
                error_identifier: 400,
                error_message: "Invalid response from connector".to_owned(),
                error_object: None,
            }))?,
        },
        Err(err) => {
            let status = err
                .attempt_status
                .map(grpc_api_types::payments::PaymentStatus::foreign_from)
                .unwrap_or_default();
            Ok(
                grpc_api_types::payments::PaymentServiceRepeatEverythingResponse {
                    transaction_id: Some(grpc_api_types::payments::Identifier {
                        id_type: Some(
                            grpc_api_types::payments::identifier::IdType::NoResponseIdMarker(()),
                        ),
                    }),
                    status: status as i32,
                    error_code: Some(err.code),
                    error_message: Some(err.message),
                    network_txn_id: None,
                    response_ref_id: err.connector_transaction_id.map(|id| {
                        grpc_api_types::payments::Identifier {
                            id_type: Some(grpc_api_types::payments::identifier::IdType::Id(id)),
                        }
                    }),
                    raw_connector_response: None,
                    status_code: err.status_code as u32,
                    response_headers: router_data_v2
                        .resource_common_data
                        .get_connector_response_headers_as_map(),
                    state,
                    raw_connector_request,
                },
            )
        }
    }
}

impl ForeignTryFrom<grpc_api_types::payments::BankNames> for common_enums::BankNames {
    type Error = ApplicationErrorResponse;

    fn foreign_try_from(
        value: grpc_api_types::payments::BankNames,
    ) -> Result<Self, error_stack::Report<Self::Error>> {
        match value {
            grpc_api_types::payments::BankNames::Unspecified => {
                Err(report!(ApplicationErrorResponse::BadRequest(ApiError {
                    sub_code: "UNSPECIFIED_BANK_NAME".to_owned(),
                    error_identifier: 401,
                    error_message: "Bank name must be specified".to_owned(),
                    error_object: None,
                })))
            }
            grpc_api_types::payments::BankNames::AmericanExpress => Ok(Self::AmericanExpress),
            grpc_api_types::payments::BankNames::AffinBank => Ok(Self::AffinBank),
            grpc_api_types::payments::BankNames::AgroBank => Ok(Self::AgroBank),
            grpc_api_types::payments::BankNames::AllianceBank => Ok(Self::AllianceBank),
            grpc_api_types::payments::BankNames::AmBank => Ok(Self::AmBank),
            grpc_api_types::payments::BankNames::BankOfAmerica => Ok(Self::BankOfAmerica),
            grpc_api_types::payments::BankNames::BankOfChina => Ok(Self::BankOfChina),
            grpc_api_types::payments::BankNames::BankIslam => Ok(Self::BankIslam),
            grpc_api_types::payments::BankNames::BankMuamalat => Ok(Self::BankMuamalat),
            grpc_api_types::payments::BankNames::BankRakyat => Ok(Self::BankRakyat),
            grpc_api_types::payments::BankNames::BankSimpananNasional => {
                Ok(Self::BankSimpananNasional)
            }
            grpc_api_types::payments::BankNames::Barclays => Ok(Self::Barclays),
            grpc_api_types::payments::BankNames::BlikPsp => Ok(Self::BlikPSP),
            grpc_api_types::payments::BankNames::CapitalOne => Ok(Self::CapitalOne),
            grpc_api_types::payments::BankNames::Chase => Ok(Self::Chase),
            grpc_api_types::payments::BankNames::Citi => Ok(Self::Citi),
            grpc_api_types::payments::BankNames::CimbBank => Ok(Self::CimbBank),
            grpc_api_types::payments::BankNames::Discover => Ok(Self::Discover),
            grpc_api_types::payments::BankNames::NavyFederalCreditUnion => {
                Ok(Self::NavyFederalCreditUnion)
            }
            grpc_api_types::payments::BankNames::PentagonFederalCreditUnion => {
                Ok(Self::PentagonFederalCreditUnion)
            }
            grpc_api_types::payments::BankNames::SynchronyBank => Ok(Self::SynchronyBank),
            grpc_api_types::payments::BankNames::WellsFargo => Ok(Self::WellsFargo),
            grpc_api_types::payments::BankNames::AbnAmro => Ok(Self::AbnAmro),
            grpc_api_types::payments::BankNames::AsnBank => Ok(Self::AsnBank),
            grpc_api_types::payments::BankNames::Bunq => Ok(Self::Bunq),
            grpc_api_types::payments::BankNames::Handelsbanken => Ok(Self::Handelsbanken),
            grpc_api_types::payments::BankNames::HongLeongBank => Ok(Self::HongLeongBank),
            grpc_api_types::payments::BankNames::HsbcBank => Ok(Self::HsbcBank),
            grpc_api_types::payments::BankNames::Ing => Ok(Self::Ing),
            grpc_api_types::payments::BankNames::Knab => Ok(Self::Knab),
            grpc_api_types::payments::BankNames::KuwaitFinanceHouse => Ok(Self::KuwaitFinanceHouse),
            grpc_api_types::payments::BankNames::Moneyou => Ok(Self::Moneyou),
            grpc_api_types::payments::BankNames::Rabobank => Ok(Self::Rabobank),
            grpc_api_types::payments::BankNames::Regiobank => Ok(Self::Regiobank),
            grpc_api_types::payments::BankNames::Revolut => Ok(Self::Revolut),
            grpc_api_types::payments::BankNames::SnsBank => Ok(Self::SnsBank),
            grpc_api_types::payments::BankNames::TriodosBank => Ok(Self::TriodosBank),
            grpc_api_types::payments::BankNames::VanLanschot => Ok(Self::VanLanschot),
            grpc_api_types::payments::BankNames::ArzteUndApothekerBank => {
                Ok(Self::ArzteUndApothekerBank)
            }
            grpc_api_types::payments::BankNames::AustrianAnadiBankAg => {
                Ok(Self::AustrianAnadiBankAg)
            }
            grpc_api_types::payments::BankNames::BankAustria => Ok(Self::BankAustria),
            grpc_api_types::payments::BankNames::Bank99Ag => Ok(Self::Bank99Ag),
            grpc_api_types::payments::BankNames::BankhausCarlSpangler => {
                Ok(Self::BankhausCarlSpangler)
            }
            grpc_api_types::payments::BankNames::BankhausSchelhammerUndSchatteraAg => {
                Ok(Self::BankhausSchelhammerUndSchatteraAg)
            }
            grpc_api_types::payments::BankNames::BankMillennium => Ok(Self::BankMillennium),
            grpc_api_types::payments::BankNames::BawagPskAg => Ok(Self::BawagPskAg),
            grpc_api_types::payments::BankNames::BksBankAg => Ok(Self::BksBankAg),
            grpc_api_types::payments::BankNames::BrullKallmusBankAg => Ok(Self::BrullKallmusBankAg),
            grpc_api_types::payments::BankNames::BtvVierLanderBank => Ok(Self::BtvVierLanderBank),
            grpc_api_types::payments::BankNames::CapitalBankGraweGruppeAg => {
                Ok(Self::CapitalBankGraweGruppeAg)
            }
            grpc_api_types::payments::BankNames::CeskaSporitelna => Ok(Self::CeskaSporitelna),
            grpc_api_types::payments::BankNames::Dolomitenbank => Ok(Self::Dolomitenbank),
            grpc_api_types::payments::BankNames::EasybankAg => Ok(Self::EasybankAg),
            grpc_api_types::payments::BankNames::EPlatbyVub => Ok(Self::EPlatbyVUB),
            grpc_api_types::payments::BankNames::ErsteBankUndSparkassen => {
                Ok(Self::ErsteBankUndSparkassen)
            }
            grpc_api_types::payments::BankNames::FrieslandBank => Ok(Self::FrieslandBank),
            grpc_api_types::payments::BankNames::HypoAlpeadriabankInternationalAg => {
                Ok(Self::HypoAlpeadriabankInternationalAg)
            }
            grpc_api_types::payments::BankNames::HypoNoeLbFurNiederosterreichUWien => {
                Ok(Self::HypoNoeLbFurNiederosterreichUWien)
            }
            grpc_api_types::payments::BankNames::HypoOberosterreichSalzburgSteiermark => {
                Ok(Self::HypoOberosterreichSalzburgSteiermark)
            }
            grpc_api_types::payments::BankNames::HypoTirolBankAg => Ok(Self::HypoTirolBankAg),
            grpc_api_types::payments::BankNames::HypoVorarlbergBankAg => {
                Ok(Self::HypoVorarlbergBankAg)
            }
            grpc_api_types::payments::BankNames::HypoBankBurgenlandAktiengesellschaft => {
                Ok(Self::HypoBankBurgenlandAktiengesellschaft)
            }
            grpc_api_types::payments::BankNames::KomercniBanka => Ok(Self::KomercniBanka),
            grpc_api_types::payments::BankNames::MBank => Ok(Self::MBank),
            grpc_api_types::payments::BankNames::MarchfelderBank => Ok(Self::MarchfelderBank),
            grpc_api_types::payments::BankNames::Maybank => Ok(Self::Maybank),
            grpc_api_types::payments::BankNames::OberbankAg => Ok(Self::OberbankAg),
            grpc_api_types::payments::BankNames::OsterreichischeArzteUndApothekerbank => {
                Ok(Self::OsterreichischeArzteUndApothekerbank)
            }
            grpc_api_types::payments::BankNames::OcbcBank => Ok(Self::OcbcBank),
            grpc_api_types::payments::BankNames::PayWithIng => Ok(Self::PayWithING),
            grpc_api_types::payments::BankNames::PlaceZipko => Ok(Self::PlaceZIPKO),
            grpc_api_types::payments::BankNames::PlatnoscOnlineKartaPlatnicza => {
                Ok(Self::PlatnoscOnlineKartaPlatnicza)
            }
            grpc_api_types::payments::BankNames::PosojilnicaBankEGen => {
                Ok(Self::PosojilnicaBankEGen)
            }
            grpc_api_types::payments::BankNames::PostovaBanka => Ok(Self::PostovaBanka),
            grpc_api_types::payments::BankNames::PublicBank => Ok(Self::PublicBank),
            grpc_api_types::payments::BankNames::RaiffeisenBankengruppeOsterreich => {
                Ok(Self::RaiffeisenBankengruppeOsterreich)
            }
            grpc_api_types::payments::BankNames::RhbBank => Ok(Self::RhbBank),
            grpc_api_types::payments::BankNames::SchelhammerCapitalBankAg => {
                Ok(Self::SchelhammerCapitalBankAg)
            }
            grpc_api_types::payments::BankNames::StandardCharteredBank => {
                Ok(Self::StandardCharteredBank)
            }
            grpc_api_types::payments::BankNames::SchoellerbankAg => Ok(Self::SchoellerbankAg),
            grpc_api_types::payments::BankNames::SpardaBankWien => Ok(Self::SpardaBankWien),
            grpc_api_types::payments::BankNames::SporoPay => Ok(Self::SporoPay),
            grpc_api_types::payments::BankNames::SantanderPrzelew24 => Ok(Self::SantanderPrzelew24),
            grpc_api_types::payments::BankNames::TatraPay => Ok(Self::TatraPay),
            grpc_api_types::payments::BankNames::Viamo => Ok(Self::Viamo),
            grpc_api_types::payments::BankNames::VolksbankGruppe => Ok(Self::VolksbankGruppe),
            grpc_api_types::payments::BankNames::VolkskreditbankAg => Ok(Self::VolkskreditbankAg),
            grpc_api_types::payments::BankNames::VrBankBraunau => Ok(Self::VrBankBraunau),
            grpc_api_types::payments::BankNames::UobBank => Ok(Self::UobBank),
            grpc_api_types::payments::BankNames::PayWithAliorBank => Ok(Self::PayWithAliorBank),
            grpc_api_types::payments::BankNames::BankiSpoldzielcze => Ok(Self::BankiSpoldzielcze),
            grpc_api_types::payments::BankNames::PayWithInteligo => Ok(Self::PayWithInteligo),
            grpc_api_types::payments::BankNames::BnpParibasPoland => Ok(Self::BNPParibasPoland),
            grpc_api_types::payments::BankNames::BankNowySa => Ok(Self::BankNowySA),
            grpc_api_types::payments::BankNames::CreditAgricole => Ok(Self::CreditAgricole),
            grpc_api_types::payments::BankNames::PayWithBos => Ok(Self::PayWithBOS),
            grpc_api_types::payments::BankNames::PayWithCitiHandlowy => {
                Ok(Self::PayWithCitiHandlowy)
            }
            grpc_api_types::payments::BankNames::PayWithPlusBank => Ok(Self::PayWithPlusBank),
            grpc_api_types::payments::BankNames::ToyotaBank => Ok(Self::ToyotaBank),
            grpc_api_types::payments::BankNames::VeloBank => Ok(Self::VeloBank),
            grpc_api_types::payments::BankNames::ETransferPocztowy24 => {
                Ok(Self::ETransferPocztowy24)
            }
            grpc_api_types::payments::BankNames::PlusBank => Ok(Self::PlusBank),
            grpc_api_types::payments::BankNames::BankiSpbdzielcze => Ok(Self::BankiSpbdzielcze),
            grpc_api_types::payments::BankNames::BankNowyBfgSa => Ok(Self::BankNowyBfgSa),
            grpc_api_types::payments::BankNames::GetinBank => Ok(Self::GetinBank),
            grpc_api_types::payments::BankNames::BlikPoland => Ok(Self::Blik),
            grpc_api_types::payments::BankNames::NoblePay => Ok(Self::NoblePay),
            grpc_api_types::payments::BankNames::IdeaBank => Ok(Self::IdeaBank),
            grpc_api_types::payments::BankNames::EnveloBank => Ok(Self::EnveloBank),
            grpc_api_types::payments::BankNames::NestPrzelew => Ok(Self::NestPrzelew),
            grpc_api_types::payments::BankNames::MbankMtransfer => Ok(Self::MbankMtransfer),
            grpc_api_types::payments::BankNames::Inteligo => Ok(Self::Inteligo),
            grpc_api_types::payments::BankNames::PbacZIpko => Ok(Self::PbacZIpko),
            grpc_api_types::payments::BankNames::BnpParibas => Ok(Self::BnpParibas),
            grpc_api_types::payments::BankNames::BankPekaoSa => Ok(Self::BankPekaoSa),
            grpc_api_types::payments::BankNames::VolkswagenBank => Ok(Self::VolkswagenBank),
            grpc_api_types::payments::BankNames::AliorBank => Ok(Self::AliorBank),
            grpc_api_types::payments::BankNames::Boz => Ok(Self::Boz),
            grpc_api_types::payments::BankNames::BangkokBank => Ok(Self::BangkokBank),
            grpc_api_types::payments::BankNames::KrungsriBank => Ok(Self::KrungsriBank),
            grpc_api_types::payments::BankNames::KrungThaiBank => Ok(Self::KrungThaiBank),
            grpc_api_types::payments::BankNames::TheSiamCommercialBank => {
                Ok(Self::TheSiamCommercialBank)
            }
            grpc_api_types::payments::BankNames::KasikornBank => Ok(Self::KasikornBank),
            grpc_api_types::payments::BankNames::OpenBankSuccess => Ok(Self::OpenBankSuccess),
            grpc_api_types::payments::BankNames::OpenBankFailure => Ok(Self::OpenBankFailure),
            grpc_api_types::payments::BankNames::OpenBankCancelled => Ok(Self::OpenBankCancelled),
            grpc_api_types::payments::BankNames::Aib => Ok(Self::Aib),
            grpc_api_types::payments::BankNames::BankOfScotland => Ok(Self::BankOfScotland),
            grpc_api_types::payments::BankNames::DanskeBank => Ok(Self::DanskeBank),
            grpc_api_types::payments::BankNames::FirstDirect => Ok(Self::FirstDirect),
            grpc_api_types::payments::BankNames::FirstTrust => Ok(Self::FirstTrust),
            grpc_api_types::payments::BankNames::Halifax => Ok(Self::Halifax),
            grpc_api_types::payments::BankNames::Lloyds => Ok(Self::Lloyds),
            grpc_api_types::payments::BankNames::Monzo => Ok(Self::Monzo),
            grpc_api_types::payments::BankNames::NatWest => Ok(Self::NatWest),
            grpc_api_types::payments::BankNames::NationwideBank => Ok(Self::NationwideBank),
            grpc_api_types::payments::BankNames::RoyalBankOfScotland => {
                Ok(Self::RoyalBankOfScotland)
            }
            grpc_api_types::payments::BankNames::Starling => Ok(Self::Starling),
            grpc_api_types::payments::BankNames::TsbBank => Ok(Self::TsbBank),
            grpc_api_types::payments::BankNames::TescoBank => Ok(Self::TescoBank),
            grpc_api_types::payments::BankNames::UlsterBank => Ok(Self::UlsterBank),
            grpc_api_types::payments::BankNames::Yoursafe => Ok(Self::Yoursafe),
            grpc_api_types::payments::BankNames::N26 => Ok(Self::N26),
            grpc_api_types::payments::BankNames::NationaleNederlanden => {
                Ok(Self::NationaleNederlanden)
            }
        }
    }
}<|MERGE_RESOLUTION|>--- conflicted
+++ resolved
@@ -117,11 +117,8 @@
     pub volt: ConnectorParams,
     pub bluecode: ConnectorParams,
     pub cryptopay: ConnectorParams,
-<<<<<<< HEAD
+    pub helcim: ConnectorParams,
     pub placetopay: ConnectorParams,
-=======
-    pub helcim: ConnectorParams,
->>>>>>> 7503d937
 }
 
 #[derive(Clone, serde::Deserialize, Debug, Default)]
