use core::result::Result;
use std::{borrow::Cow, collections::HashMap, fmt::Debug, str::FromStr};

use crate::utils::extract_connector_request_reference_id;
use common_enums::{
    CaptureMethod, CardNetwork, CountryAlpha2, FutureUsage, PaymentMethod, PaymentMethodType,
};
use common_utils::{
    consts::{self, NO_ERROR_CODE, X_EXTERNAL_VAULT_METADATA},
    id_type::CustomerId,
    metadata::MaskedMetadata,
    pii::Email,
    Method,
};
use error_stack::{report, ResultExt};
use grpc_api_types::payments::{
    self as grpc_payment_types, AcceptDisputeResponse, ConnectorState, DisputeDefendRequest,
    DisputeDefendResponse, DisputeResponse, DisputeServiceSubmitEvidenceResponse,
    PaymentServiceAuthorizeRequest, PaymentServiceAuthorizeResponse, PaymentServiceCaptureResponse,
    PaymentServiceGetResponse, PaymentServiceRegisterRequest, PaymentServiceRegisterResponse,
    PaymentServiceSdkSessionTokenRequest, PaymentServiceSdkSessionTokenResponse,
    PaymentServiceVoidPostCaptureResponse, PaymentServiceVoidRequest, PaymentServiceVoidResponse,
    RefundResponse,
};
use hyperswitch_masking::{ExposeInterface, Secret};
use serde::{Deserialize, Serialize};
use tracing::info;
use utoipa::ToSchema;

/// Extract vault-related headers from gRPC metadata
fn extract_headers_from_metadata(
    metadata: &MaskedMetadata,
) -> Option<HashMap<String, Secret<String>>> {
    let mut vault_headers = HashMap::new();

    if let Some(vault_creds) = metadata.get(X_EXTERNAL_VAULT_METADATA) {
        vault_headers.insert(X_EXTERNAL_VAULT_METADATA.to_string(), vault_creds);
    }

    if vault_headers.is_empty() {
        None
    } else {
        Some(vault_headers)
    }
}

/// Convert merchant_account_metadata HashMap to JSON Value, deserializing string values that contain JSON
fn convert_merchant_metadata_to_json(metadata: &HashMap<String, String>) -> serde_json::Value {
    let metadata_map = metadata
        .iter()
        .fold(serde_json::Map::new(), |mut map, (key, value)| {
            // Try to parse the value as JSON first, if it fails, treat it as a plain string
            let json_value = serde_json::from_str::<serde_json::Value>(value)
                .inspect_err(|e| {
                    tracing::debug!("Failed to parse metadata as JSON for key `{}`: {}", key, e);
                })
                .unwrap_or_else(|_| serde_json::Value::String(value.clone()));
            map.insert(key.clone(), json_value);
            map
        });
    serde_json::Value::Object(metadata_map)
}

/// Convert HashMap to JSON Value, deserializing string values that contain JSON
fn convert_metadata_to_json(metadata: &HashMap<String, String>) -> serde_json::Value {
    let metadata_map = metadata
        .iter()
        .fold(serde_json::Map::new(), |mut map, (key, value)| {
            // Try to parse the value as JSON first, if it fails, treat it as a plain string
            let json_value = serde_json::from_str::<serde_json::Value>(value)
                .unwrap_or_else(|_| serde_json::Value::String(value.clone()));
            map.insert(key.clone(), json_value);
            map
        });
    serde_json::Value::Object(metadata_map)
}

// For decoding connector_meta_data and Engine trait - base64 crate no longer needed here
use crate::{
    connector_flow::{
        Accept, Authorize, Capture, CreateConnectorCustomer, CreateOrder, CreateSessionToken,
        DefendDispute, PSync, PaymentMethodToken, RSync, Refund, RepeatPayment, SdkSessionToken,
        SetupMandate, SubmitEvidence, Void, VoidPC,
    },
    connector_types::{
        AcceptDisputeData, AccessTokenRequestData, AccessTokenResponseData, ApplePayPaymentRequest,
        ApplePaySessionResponse, BillingDescriptor, ConnectorCustomerData,
        ConnectorMandateReferenceId, ConnectorResponseHeaders, ContinueRedirectionResponse,
        DisputeDefendData, DisputeFlowData, DisputeResponseData, DisputeWebhookDetailsResponse,
        GpayAllowedPaymentMethods, GpayBillingAddressFormat, GpaySessionTokenResponse,
        MandateReferenceId, MultipleCaptureRequestData, NextActionCall, PaymentCreateOrderData,
        PaymentCreateOrderResponse, PaymentFlowData, PaymentMethodTokenResponse,
        PaymentMethodTokenizationData, PaymentVoidData, PaymentsAuthenticateData,
        PaymentsAuthorizeData, PaymentsCaptureData, PaymentsPostAuthenticateData,
        PaymentsPreAuthenticateData, PaymentsResponseData, PaymentsSdkSessionTokenData,
        PaymentsSyncData, PaypalFlow, PaypalTransactionInfo, RawConnectorRequestResponse,
        RefundFlowData, RefundSyncData, RefundWebhookDetailsResponse, RefundsData,
        RefundsResponseData, RepeatPaymentData, ResponseId, SessionToken, SessionTokenRequestData,
        SessionTokenResponseData, SetupMandateRequestData, SubmitEvidenceData,
        WebhookDetailsResponse,
    },
    errors::{ApiError, ApplicationErrorResponse},
    mandates::{self, MandateData},
    payment_address::{
        Address, AddressDetails, OrderDetailsWithAmount, PaymentAddress, PhoneDetails,
    },
    payment_method_data,
    payment_method_data::{
        DefaultPCIHolder, PaymentMethodData, PaymentMethodDataTypes, RawCardNumber,
        VaultTokenHolder,
    },
    router_data::{
        self, AdditionalPaymentMethodConnectorResponse, ConnectorAuthType, ConnectorResponseData,
        RecurringMandatePaymentData,
    },
    router_data_v2::RouterDataV2,
    router_request_types,
    router_request_types::BrowserInformation,
    router_response_types,
    utils::{extract_merchant_id_from_metadata, ForeignFrom, ForeignTryFrom},
};

#[derive(Clone, serde::Deserialize, serde::Serialize, Debug, Default)]
pub struct Connectors {
    // Added pub
    pub adyen: ConnectorParams,
    pub forte: ConnectorParams,
    pub razorpay: ConnectorParams,
    pub razorpayv2: ConnectorParams,
    pub fiserv: ConnectorParams,
    pub elavon: ConnectorParams, // Add your connector params
    pub xendit: ConnectorParams,
    pub checkout: ConnectorParams,
    pub authorizedotnet: ConnectorParams, // Add your connector params
    pub mifinity: ConnectorParams,
    pub phonepe: ConnectorParams,
    pub cashfree: ConnectorParams,
    pub paytm: ConnectorParams,
    pub fiuu: ConnectorParams,
    pub payu: ConnectorParams,
    pub cashtocode: ConnectorParams,
    pub novalnet: ConnectorParams,
    pub nexinets: ConnectorParams,
    pub noon: ConnectorParams,
    pub braintree: ConnectorParams,
    pub volt: ConnectorParams,
    pub bluecode: ConnectorParams,
    pub cryptopay: ConnectorParams,
    pub helcim: ConnectorParams,
    pub dlocal: ConnectorParams,
    pub placetopay: ConnectorParams,
    pub rapyd: ConnectorParams,
    pub aci: ConnectorParams,
    pub trustpay: ConnectorParamsWithMoreUrls,
    pub stripe: ConnectorParams,
    pub cybersource: ConnectorParams,
    pub worldpay: ConnectorParams,
    pub worldpayvantiv: ConnectorParams,
    pub multisafepay: ConnectorParams,
    pub payload: ConnectorParams,
    pub fiservemea: ConnectorParams,
    pub paysafe: ConnectorParams,
    pub datatrans: ConnectorParams,
    pub bluesnap: ConnectorParams,
    pub authipay: ConnectorParams,
    pub bamboraapac: ConnectorParams,
    pub silverflow: ConnectorParams,
    pub celero: ConnectorParams,
    pub paypal: ConnectorParams,
    pub stax: ConnectorParams,
    pub billwerk: ConnectorParams,
    pub hipay: ConnectorParams,
    pub trustpayments: ConnectorParams,
    pub globalpay: ConnectorParams,
    pub nuvei: ConnectorParams,
    pub iatapay: ConnectorParams,
    pub jpmorgan: ConnectorParams,
    pub nmi: ConnectorParams,
    pub shift4: ConnectorParams,
<<<<<<< HEAD
    pub paybox: ConnectorParams,
=======
    pub barclaycard: ConnectorParams,
>>>>>>> 95358c33
    pub nexixpay: ConnectorParams,
    pub airwallex: ConnectorParams,
    pub worldpayxml: ConnectorParams,
    pub tsys: ConnectorParams,
    pub bankofamerica: ConnectorParams,
    pub powertranz: ConnectorParams,
    pub bambora: ConnectorParams,
    pub payme: ConnectorParams,
}

#[derive(Clone, Deserialize, Serialize, Debug, Default)]
pub struct ConnectorParams {
    /// base url
    #[serde(default)]
    pub base_url: String,
    #[serde(default)]
    pub dispute_base_url: Option<String>,
    #[serde(default)]
    pub secondary_base_url: Option<String>,
    #[serde(default)]
    pub third_base_url: Option<String>,
}

impl ConnectorParams {
    pub fn new(base_url: String, dispute_base_url: Option<String>) -> Self {
        Self {
            base_url,
            dispute_base_url,
            secondary_base_url: None,
            third_base_url: None,
        }
    }
}

#[derive(Debug, Deserialize, Serialize, Clone, Default)]
pub struct ConnectorParamsWithMoreUrls {
    /// base url
    pub base_url: String,
    /// base url for bank redirects
    pub base_url_bank_redirects: String,
}

// Trait to provide access to connectors field
pub trait HasConnectors {
    fn connectors(&self) -> &Connectors;
}

impl HasConnectors for PaymentFlowData {
    fn connectors(&self) -> &Connectors {
        &self.connectors
    }
}

impl HasConnectors for RefundFlowData {
    fn connectors(&self) -> &Connectors {
        &self.connectors
    }
}

impl HasConnectors for DisputeFlowData {
    fn connectors(&self) -> &Connectors {
        &self.connectors
    }
}

#[derive(Debug, Deserialize, Serialize, Clone, PartialEq, Eq, Hash)]
pub struct Proxy {
    pub http_url: Option<String>,
    pub https_url: Option<String>,
    pub idle_pool_connection_timeout: Option<u64>,
    pub bypass_proxy_urls: Vec<String>,
    pub mitm_proxy_enabled: bool,
    pub mitm_ca_cert: Option<String>,
}

impl Proxy {
    pub fn cache_key(&self, should_bypass_proxy: bool) -> Option<Self> {
        // Return Some(self) if there's an actual proxy configuration
        // let sbp = self.bypass_proxy_urls.contains(&url.to_string());
        if should_bypass_proxy || (self.http_url.is_none() && self.https_url.is_none()) {
            None
        } else {
            Some(self.clone())
        }
    }

    pub fn is_proxy_configured(&self, should_bypass_proxy: bool) -> bool {
        should_bypass_proxy || (self.http_url.is_none() && self.https_url.is_none())
    }
}

impl ForeignTryFrom<grpc_api_types::payments::CaptureMethod> for CaptureMethod {
    type Error = ApplicationErrorResponse;

    fn foreign_try_from(
        value: grpc_api_types::payments::CaptureMethod,
    ) -> Result<Self, error_stack::Report<Self::Error>> {
        match value {
            grpc_api_types::payments::CaptureMethod::Automatic => Ok(Self::Automatic),
            grpc_api_types::payments::CaptureMethod::Manual => Ok(Self::Manual),
            grpc_api_types::payments::CaptureMethod::ManualMultiple => Ok(Self::ManualMultiple),
            grpc_api_types::payments::CaptureMethod::Scheduled => Ok(Self::Scheduled),
            _ => Ok(Self::Automatic),
        }
    }
}

impl ForeignTryFrom<grpc_api_types::payments::CardNetwork> for CardNetwork {
    type Error = ApplicationErrorResponse;

    fn foreign_try_from(
        network: grpc_api_types::payments::CardNetwork,
    ) -> Result<Self, error_stack::Report<Self::Error>> {
        match network {
            grpc_api_types::payments::CardNetwork::Visa => Ok(Self::Visa),
            grpc_api_types::payments::CardNetwork::Mastercard => Ok(Self::Mastercard),
            grpc_api_types::payments::CardNetwork::Amex => Ok(Self::AmericanExpress),
            grpc_api_types::payments::CardNetwork::Jcb => Ok(Self::JCB),
            grpc_api_types::payments::CardNetwork::Diners => Ok(Self::DinersClub),
            grpc_api_types::payments::CardNetwork::Discover => Ok(Self::Discover),
            grpc_api_types::payments::CardNetwork::CartesBancaires => Ok(Self::CartesBancaires),
            grpc_api_types::payments::CardNetwork::Unionpay => Ok(Self::UnionPay),
            grpc_api_types::payments::CardNetwork::Rupay => Ok(Self::RuPay),
            grpc_api_types::payments::CardNetwork::Maestro => Ok(Self::Maestro),
            grpc_api_types::payments::CardNetwork::Unspecified => {
                Err(ApplicationErrorResponse::BadRequest(ApiError {
                    sub_code: "UNSPECIFIED_CARD_NETWORK".to_owned(),
                    error_identifier: 401,
                    error_message: "Card network must be specified".to_owned(),
                    error_object: None,
                })
                .into())
            }
        }
    }
}

impl<
        T: PaymentMethodDataTypes
            + Default
            + Debug
            + Send
            + Eq
            + PartialEq
            + Serialize
            + serde::de::DeserializeOwned
            + Clone
            + CardConversionHelper<T>,
    > ForeignTryFrom<grpc_api_types::payments::PaymentMethod> for PaymentMethodData<T>
{
    type Error = ApplicationErrorResponse;

    fn foreign_try_from(
        value: grpc_api_types::payments::PaymentMethod,
    ) -> Result<Self, error_stack::Report<Self::Error>> {
        tracing::info!("PaymentMethod data received: {:?}", value);

        match value.payment_method {
            Some(data) => match data {
                // ============================================================================
                // CARD METHODS
                // ============================================================================
                grpc_api_types::payments::payment_method::PaymentMethod::Card(card_details) => {
                    let card = payment_method_data::Card::<T>::foreign_try_from(card_details)?;
                    Ok(Self::Card(card))
                }
                grpc_api_types::payments::payment_method::PaymentMethod::CardProxy(
                    card_details,
                ) => {
                    let card = payment_method_data::Card::<T>::foreign_try_from(card_details)?;
                    Ok(Self::Card(card))
                }
                grpc_api_types::payments::payment_method::PaymentMethod::CardRedirect(
                    _card_redirect,
                ) => Err(report!(ApplicationErrorResponse::BadRequest(ApiError {
                    sub_code: "UNSUPPORTED_PAYMENT_METHOD".to_owned(),
                    error_identifier: 400,
                    error_message: "Card redirect payments are not yet supported".to_owned(),
                    error_object: None,
                }))),
                grpc_api_types::payments::payment_method::PaymentMethod::Token(_token) => {
                    Ok(Self::CardToken(payment_method_data::CardToken {
                        card_holder_name: None,
                        card_cvc: None,
                    }))
                }
                grpc_api_types::payments::payment_method::PaymentMethod::UpiCollect(
                    upi_collect,
                ) => Ok(Self::Upi(payment_method_data::UpiData::UpiCollect(
                    payment_method_data::UpiCollectData {
                        vpa_id: upi_collect.vpa_id.map(|vpa| vpa.expose().into()),
                    },
                ))),
                grpc_api_types::payments::payment_method::PaymentMethod::UpiIntent(_upi_intent) => {
                    Ok(Self::Upi(payment_method_data::UpiData::UpiIntent(
                        payment_method_data::UpiIntentData {},
                    )))
                }
                grpc_api_types::payments::payment_method::PaymentMethod::UpiQr(_upi_qr) => {
                    Ok(Self::Upi(payment_method_data::UpiData::UpiQr(
                        payment_method_data::UpiQrData {},
                    )))
                }
                // ============================================================================
                // REWARD METHODS - Flattened direct variants
                // ============================================================================
                grpc_api_types::payments::payment_method::PaymentMethod::ClassicReward(_) => {
                    Ok(Self::Reward)
                }
                grpc_api_types::payments::payment_method::PaymentMethod::EVoucher(_) => {
                    Ok(Self::Reward)
                }
                // ============================================================================
                // DIGITAL WALLETS - Direct conversions
                // ============================================================================
                grpc_api_types::payments::payment_method::PaymentMethod::Bluecode(_) => Ok(
                    Self::Wallet(payment_method_data::WalletData::BluecodeRedirect {}),
                ),
                grpc_api_types::payments::payment_method::PaymentMethod::RevolutPay(_) => {
                    Ok(Self::Wallet(payment_method_data::WalletData::RevolutPay(
                        payment_method_data::RevolutPayData {},
                    )))
                }
                grpc_api_types::payments::payment_method::PaymentMethod::AliPayRedirect(_) => Ok(
                    Self::Wallet(payment_method_data::WalletData::AliPayRedirect(
                        payment_method_data::AliPayRedirection {},
                    )),
                ),
                grpc_api_types::payments::payment_method::PaymentMethod::AmazonPayRedirect(_) => {
                    Ok(Self::Wallet(
                        payment_method_data::WalletData::AmazonPayRedirect(Box::new(
                            payment_method_data::AmazonPayRedirectData {},
                        )),
                    ))
                }
                grpc_api_types::payments::payment_method::PaymentMethod::CashappQr(_) => {
                    Ok(Self::Wallet(payment_method_data::WalletData::CashappQr(
                        Box::new(payment_method_data::CashappQr {}),
                    )))
                }
                grpc_api_types::payments::payment_method::PaymentMethod::WeChatPayQr(_) => {
                    Ok(Self::Wallet(payment_method_data::WalletData::WeChatPayQr(
                        Box::new(payment_method_data::WeChatPayQr {}),
                    )))
                }
                grpc_api_types::payments::payment_method::PaymentMethod::Mifinity(
                    mifinity_data,
                ) => Ok(Self::Wallet(payment_method_data::WalletData::Mifinity(
                    payment_method_data::MifinityData {
                        date_of_birth: Secret::<time::Date>::foreign_try_from(
                            mifinity_data
                                .date_of_birth
                                .ok_or(ApplicationErrorResponse::BadRequest(ApiError {
                                    sub_code: "MISSING_DATE_OF_BIRTH".to_owned(),
                                    error_identifier: 400,
                                    error_message: "Missing Date of Birth".to_owned(),
                                    error_object: None,
                                }))?
                                .expose(),
                        )?,
                        language_preference: mifinity_data.language_preference,
                    },
                ))),
                grpc_api_types::payments::payment_method::PaymentMethod::ApplePay(apple_wallet) => {
                    let payment_data = apple_wallet.payment_data.ok_or_else(|| {
                        ApplicationErrorResponse::BadRequest(ApiError {
                            sub_code: "MISSING_APPLE_PAY_PAYMENT_DATA".to_owned(),
                            error_identifier: 400,
                            error_message: "Apple Pay payment data is required".to_owned(),
                            error_object: None,
                        })
                    })?;

                    let applepay_payment_data = match payment_data.payment_data {
                                Some(grpc_api_types::payments::apple_wallet::payment_data::PaymentData::EncryptedData(encrypted_data)) => {
                                    Ok(payment_method_data::ApplePayPaymentData::Encrypted(encrypted_data))
                                },
                                Some(grpc_api_types::payments::apple_wallet::payment_data::PaymentData::DecryptedData(decrypted_data)) => {
                                    let decrypted_payment_data = decrypted_data.payment_data.ok_or(
                                        ApplicationErrorResponse::BadRequest(ApiError {
                                            sub_code: "MISSING_DECRYPTED_PAYMENT_DATA".to_owned(),
                                            error_identifier: 400,
                                            error_message: "Apple Pay decrypted payment data is required".to_owned(),
                                            error_object: None,
                                        })
                                    )?;

                                    Ok(payment_method_data::ApplePayPaymentData::Decrypted(
                                        payment_method_data::ApplePayPredecryptData {
                                            application_primary_account_number: decrypted_data.application_primary_account_number.ok_or(
                                                ApplicationErrorResponse::BadRequest(ApiError {
                                                    sub_code: "MISSING_APPLICATION_PRIMARY_ACCOUNT_NUMBER".to_owned(),
                                                    error_identifier: 400,
                                                    error_message: "Apple Pay payment data application primary account number is required".to_owned(),
                                                    error_object: None,
                                                })
                                            )?,
                                            application_expiration_month: decrypted_data.application_expiration_month.ok_or(
                                                ApplicationErrorResponse::BadRequest(ApiError {
                                                    sub_code: "MISSING_APPLICATION_EXPIRATION_MONTH".to_owned(),
                                                    error_identifier: 400,
                                                    error_message: "Apple Pay payment data application expiration month is required".to_owned(),
                                                    error_object: None,
                                                })
                                            )?,
                                            application_expiration_year: decrypted_data.application_expiration_year.ok_or(
                                                ApplicationErrorResponse::BadRequest(ApiError {
                                                    sub_code: "MISSING_APPLICATION_EXPIRATION_YEAR".to_owned(),
                                                    error_identifier: 400,
                                                    error_message: "Apple Pay payment data application expiration year is required".to_owned(),
                                                    error_object: None,
                                                })
                                            )?,
                                            payment_data: payment_method_data::ApplePayCryptogramData {
                                                online_payment_cryptogram: decrypted_payment_data.online_payment_cryptogram.ok_or(
                                                    ApplicationErrorResponse::BadRequest(ApiError {
                                                        sub_code: "MISSING_ONLINE_PAYMENT_CRYPTOGRAM".to_owned(),
                                                        error_identifier: 400,
                                                        error_message: "Apple Pay payment data online payment cryptogram is required".to_owned(),
                                                        error_object: None,
                                                    })
                                                )?,
                                                eci_indicator: decrypted_payment_data.eci_indicator,
                                            },
                                        }
                                    ))
                                },
                                None => Err(report!(ApplicationErrorResponse::BadRequest(ApiError {
                                        sub_code: "MISSING_APPLE_PAY_DATA".to_owned(),
                                        error_identifier: 400,
                                        error_message: "Apple Pay payment data is required".to_owned(),
                                        error_object: None,
                                    })))
                            }?;

                    let payment_method = apple_wallet.payment_method.ok_or_else(|| {
                        ApplicationErrorResponse::BadRequest(ApiError {
                            sub_code: "MISSING_APPLE_PAY_PAYMENT_METHOD".to_owned(),
                            error_identifier: 400,
                            error_message: "Apple Pay payment method is required".to_owned(),
                            error_object: None,
                        })
                    })?;

                    let wallet_data = payment_method_data::ApplePayWalletData {
                        payment_data: applepay_payment_data,
                        payment_method: payment_method_data::ApplepayPaymentMethod {
                            display_name: payment_method.display_name,
                            network: payment_method.network,
                            pm_type: payment_method.r#type,
                        },
                        transaction_identifier: apple_wallet.transaction_identifier,
                    };
                    Ok(Self::Wallet(payment_method_data::WalletData::ApplePay(
                        wallet_data,
                    )))
                }
                grpc_api_types::payments::payment_method::PaymentMethod::GooglePay(
                    google_wallet,
                ) => {
                    let info = google_wallet.info.ok_or_else(|| {
                        ApplicationErrorResponse::BadRequest(ApiError {
                            sub_code: "MISSING_GOOGLE_PAY_INFO".to_owned(),
                            error_identifier: 400,
                            error_message: "Google Pay payment method info is required".to_owned(),
                            error_object: None,
                        })
                    })?;

                    let tokenization_data = google_wallet.tokenization_data.ok_or_else(|| {
                        ApplicationErrorResponse::BadRequest(ApiError {
                            sub_code: "MISSING_GOOGLE_PAY_TOKENIZATION_DATA".to_owned(),
                            error_identifier: 400,
                            error_message: "Google Pay tokenization data is required".to_owned(),
                            error_object: None,
                        })
                    })?;

                    // Handle the new oneof tokenization_data structure
                    let gpay_tokenization_data = match tokenization_data.tokenization_data {
                                Some(grpc_api_types::payments::google_wallet::tokenization_data::TokenizationData::DecryptedData(predecrypt_data)) => {
                                    Ok(payment_method_data::GpayTokenizationData::Decrypted(
                                        payment_method_data::GPayPredecryptData {
                                            card_exp_month: predecrypt_data.card_exp_month.ok_or(
                                                ApplicationErrorResponse::BadRequest(ApiError {
                                                    sub_code: "MISSING_CARD_EXP_MONTH".to_owned(),
                                                    error_identifier: 400,
                                                    error_message: "Google Pay tokenization data card exp month is required".to_owned(),
                                                    error_object: None,
                                                })
                                            )?,
                                            card_exp_year: predecrypt_data.card_exp_year.ok_or(
                                                ApplicationErrorResponse::BadRequest(ApiError {
                                                    sub_code: "MISSING_CARD_EXP_YEAR".to_owned(),
                                                    error_identifier: 400,
                                                    error_message: "Google Pay tokenization data card exp year is required".to_owned(),
                                                    error_object: None,
                                                })
                                            )?,
                                            application_primary_account_number: predecrypt_data.application_primary_account_number.ok_or(
                                                ApplicationErrorResponse::BadRequest(ApiError {
                                                    sub_code: "MISSING_APPLICATION_PRIMARY_ACCOUNT_NUMBER".to_owned(),
                                                    error_identifier: 400,
                                                    error_message: "Google Pay tokenization data application primary account number is required".to_owned(),
                                                    error_object: None,
                                                })
                                            )?,
                                            cryptogram: predecrypt_data.cryptogram,
                                            eci_indicator: predecrypt_data.eci_indicator,
                                        }
                                    ))
                                },
                                Some(grpc_api_types::payments::google_wallet::tokenization_data::TokenizationData::EncryptedData(encrypted_data)) => {
                                    Ok(payment_method_data::GpayTokenizationData::Encrypted(
                                        payment_method_data::GpayEcryptedTokenizationData {
                                            token_type: encrypted_data.token_type,
                                            token: encrypted_data.token,
                                        }
                                    ))
                                },
                                None => Err(report!(ApplicationErrorResponse::BadRequest(ApiError {
                                        sub_code: "MISSING_GOOGLE_PAY_TOKENIZATION_DATA".to_owned(),
                                        error_identifier: 400,
                                        error_message: "Google Pay tokenization data variant is required".to_owned(),
                                        error_object: None,
                                    })))
                            }?;

                    let wallet_data = payment_method_data::GooglePayWalletData {
                        pm_type: google_wallet.r#type,
                        description: google_wallet.description,
                        info: payment_method_data::GooglePayPaymentMethodInfo {
                            card_network: info.card_network,
                            card_details: info.card_details,
                            assurance_details: info.assurance_details.map(|details| {
                                payment_method_data::GooglePayAssuranceDetails {
                                    card_holder_authenticated: details.card_holder_authenticated,
                                    account_verified: details.account_verified,
                                }
                            }),
                        },
                        tokenization_data: gpay_tokenization_data,
                    };
                    Ok(Self::Wallet(payment_method_data::WalletData::GooglePay(
                        wallet_data,
                    )))
                }
                grpc_api_types::payments::payment_method::PaymentMethod::GooglePayThirdPartySdk(
                    google_pay_sdk_wallet,
                ) => Ok(Self::Wallet(
                    payment_method_data::WalletData::GooglePayThirdPartySdk(Box::new(
                        payment_method_data::GooglePayThirdPartySdkData {
                            token: google_pay_sdk_wallet.token.map(|t| Secret::new(t.expose())),
                        },
                    )),
                )),
                grpc_api_types::payments::payment_method::PaymentMethod::ApplePayThirdPartySdk(
                    apple_pay_sdk_wallet,
                ) => Ok(Self::Wallet(
                    payment_method_data::WalletData::ApplePayThirdPartySdk(Box::new(
                        payment_method_data::ApplePayThirdPartySdkData {
                            token: apple_pay_sdk_wallet.token.map(|t| Secret::new(t.expose())),
                        },
                    )),
                )),
                grpc_api_types::payments::payment_method::PaymentMethod::PaypalSdk(
                    paypal_sdk_wallet,
                ) => Ok(Self::Wallet(payment_method_data::WalletData::PaypalSdk(
                    payment_method_data::PayPalWalletData {
                        token: paypal_sdk_wallet
                            .token
                            .ok_or_else(|| {
                                ApplicationErrorResponse::BadRequest(ApiError {
                                    sub_code: "MISSING_PAYPAL_SDK_TOKEN".to_owned(),
                                    error_identifier: 400,
                                    error_message: "PayPal SDK token is required".to_owned(),
                                    error_object: None,
                                })
                            })?
                            .expose(),
                    },
                ))),
                grpc_api_types::payments::payment_method::PaymentMethod::PaypalRedirect(
                    paypal_redirect,
                ) => Ok(Self::Wallet(
                    payment_method_data::WalletData::PaypalRedirect(
                        payment_method_data::PaypalRedirection {
                            email: match paypal_redirect.email {
                                Some(ref email_str) => Some(
                                    Email::try_from(email_str.clone().expose()).change_context(
                                        ApplicationErrorResponse::BadRequest(ApiError {
                                            sub_code: "INVALID_EMAIL_FORMAT".to_owned(),
                                            error_identifier: 400,
                                            error_message: "Invalid email".to_owned(),
                                            error_object: None,
                                        }),
                                    )?,
                                ),
                                None => None,
                            },
                        },
                    ),
                )),
                // ============================================================================
                // BANK TRANSFERS - Direct variants
                // ============================================================================
                grpc_api_types::payments::payment_method::PaymentMethod::InstantBankTransfer(_) => {
                    Ok(Self::BankTransfer(Box::new(
                        payment_method_data::BankTransferData::InstantBankTransfer {},
                    )))
                }
                grpc_api_types::payments::payment_method::PaymentMethod::AchBankTransfer(_) => {
                    Ok(Self::BankTransfer(Box::new(
                        payment_method_data::BankTransferData::AchBankTransfer {},
                    )))
                }
                grpc_api_types::payments::payment_method::PaymentMethod::SepaBankTransfer(_) => {
                    Ok(Self::BankTransfer(Box::new(
                        payment_method_data::BankTransferData::SepaBankTransfer {},
                    )))
                }
                grpc_api_types::payments::payment_method::PaymentMethod::BacsBankTransfer(_) => {
                    Ok(Self::BankTransfer(Box::new(
                        payment_method_data::BankTransferData::BacsBankTransfer {},
                    )))
                }
                grpc_api_types::payments::payment_method::PaymentMethod::MultibancoBankTransfer(
                    _,
                ) => Ok(Self::BankTransfer(Box::new(
                    payment_method_data::BankTransferData::MultibancoBankTransfer {},
                ))),
                // ============================================================================
                // ONLINE BANKING - Direct variants
                // ============================================================================
                grpc_api_types::payments::payment_method::PaymentMethod::OpenBankingUk(
                    open_banking_uk,
                ) => Ok(Self::BankRedirect(
                    payment_method_data::BankRedirectData::OpenBankingUk {
                        issuer: open_banking_uk
                            .issuer
                            .and_then(|i| common_enums::BankNames::from_str(&i).ok()),
                        country: open_banking_uk
                            .country
                            .and_then(|c| CountryAlpha2::from_str(&c).ok()),
                    },
                )),
                grpc_api_types::payments::payment_method::PaymentMethod::OpenBanking(_) => {
                    Ok(PaymentMethodData::BankRedirect(
                        payment_method_data::BankRedirectData::OpenBanking {},
                    ))
                }
                grpc_api_types::payments::payment_method::PaymentMethod::OnlineBankingFpx(fpx) => {
                    Ok(Self::BankRedirect(
                        payment_method_data::BankRedirectData::OnlineBankingFpx {
                            issuer: common_enums::BankNames::foreign_try_from(fpx.issuer())?,
                        },
                    ))
                }
                grpc_api_types::payments::payment_method::PaymentMethod::Ideal(ideal) => Ok(
                    Self::BankRedirect(payment_method_data::BankRedirectData::Ideal {
                        bank_name: match ideal.bank_name() {
                            grpc_payment_types::BankNames::Unspecified => None,
                            _ => Some(common_enums::BankNames::foreign_try_from(
                                ideal.bank_name(),
                            )?),
                        },
                    }),
                ),
                grpc_api_types::payments::payment_method::PaymentMethod::Giropay(giropay) => Ok(
                    Self::BankRedirect(payment_method_data::BankRedirectData::Giropay {
                        country: match giropay.country() {
                            grpc_payment_types::CountryAlpha2::Unspecified => None,
                            _ => Some(CountryAlpha2::foreign_try_from(giropay.country())?),
                        },
                        bank_account_bic: giropay.bank_account_bic,
                        bank_account_iban: giropay.bank_account_iban,
                    }),
                ),
                grpc_api_types::payments::payment_method::PaymentMethod::Eps(eps) => Ok(
                    Self::BankRedirect(payment_method_data::BankRedirectData::Eps {
                        bank_name: match eps.bank_name() {
                            grpc_payment_types::BankNames::Unspecified => None,
                            _ => Some(common_enums::BankNames::foreign_try_from(eps.bank_name())?),
                        },
                        country: match eps.country() {
                            grpc_payment_types::CountryAlpha2::Unspecified => None,
                            _ => Some(CountryAlpha2::foreign_try_from(eps.country())?),
                        },
                    }),
                ),
                grpc_api_types::payments::payment_method::PaymentMethod::Przelewy24(przelewy24) => {
                    Ok(Self::BankRedirect(
                        payment_method_data::BankRedirectData::Przelewy24 {
                            bank_name: match przelewy24.bank_name() {
                                grpc_payment_types::BankNames::Unspecified => None,
                                _ => Some(common_enums::BankNames::foreign_try_from(
                                    przelewy24.bank_name(),
                                )?),
                            },
                        },
                    ))
                }
                grpc_api_types::payments::payment_method::PaymentMethod::BancontactCard(
                    bancontactcard,
                ) => Ok(Self::BankRedirect(
                    payment_method_data::BankRedirectData::BancontactCard {
                        card_number: bancontactcard.card_number,
                        card_exp_month: bancontactcard.card_exp_month,
                        card_exp_year: bancontactcard.card_exp_year,
                        card_holder_name: bancontactcard.card_holder_name,
                    },
                )),
                grpc_payment_types::payment_method::PaymentMethod::Blik(blik) => Ok(
                    Self::BankRedirect(payment_method_data::BankRedirectData::Blik {
                        blik_code: blik.blik_code,
                    }),
                ),
                // ============================================================================
                // MOBILE PAYMENTS - Direct variants
                // ============================================================================
                grpc_api_types::payments::payment_method::PaymentMethod::DuitNow(_) => {
                    Ok(Self::RealTimePayment(Box::new(
                        payment_method_data::RealTimePaymentData::DuitNow {},
                    )))
                }
                // ============================================================================
                // BUY NOW, PAY LATER - Direct variants
                // ============================================================================
                grpc_api_types::payments::payment_method::PaymentMethod::Affirm(_) => Ok(
                    Self::PayLater(payment_method_data::PayLaterData::AffirmRedirect {}),
                ),
                grpc_api_types::payments::payment_method::PaymentMethod::AfterpayClearpay(_) => Ok(
                    Self::PayLater(payment_method_data::PayLaterData::AfterpayClearpayRedirect {}),
                ),
                grpc_api_types::payments::payment_method::PaymentMethod::Klarna(_) => Ok(
                    Self::PayLater(payment_method_data::PayLaterData::KlarnaRedirect {}),
                ),
                // ============================================================================
                // DIRECT DEBIT - Direct variants
                // ============================================================================
                grpc_api_types::payments::payment_method::PaymentMethod::Ach(ach) => Ok(
                    Self::BankDebit(payment_method_data::BankDebitData::AchBankDebit {
                        bank_name: match ach.bank_name() {
                            grpc_payment_types::BankNames::Unspecified => None,
                            _ => Some(common_enums::BankNames::foreign_try_from(ach.bank_name())?),
                        },
                        bank_type: match ach.bank_type() {
                            grpc_payment_types::BankType::Unspecified => None,
                            _ => Some(common_enums::BankType::foreign_try_from(ach.bank_type())?),
                        },
                        bank_holder_type: match ach.bank_holder_type() {
                            grpc_payment_types::BankHolderType::Unspecified => None,
                            _ => Some(common_enums::BankHolderType::foreign_try_from(
                                ach.bank_holder_type(),
                            )?),
                        },
                        card_holder_name: ach.card_holder_name,
                        bank_account_holder_name: ach.bank_account_holder_name,
                        account_number: ach.account_number.ok_or(
                            ApplicationErrorResponse::BadRequest(ApiError {
                                sub_code: "MISSING_ACH_ACCOUNT_NUMBER".to_owned(),
                                error_identifier: 400,
                                error_message: "ACH account number is required".to_owned(),
                                error_object: None,
                            }),
                        )?,
                        routing_number: ach.routing_number.ok_or(
                            ApplicationErrorResponse::BadRequest(ApiError {
                                sub_code: "MISSING_ACH_ROUTING_NUMBER".to_owned(),
                                error_identifier: 400,
                                error_message: "ACH routing number is required".to_owned(),
                                error_object: None,
                            }),
                        )?,
                    }),
                ),
                grpc_api_types::payments::payment_method::PaymentMethod::Sepa(sepa) => Ok(
                    Self::BankDebit(payment_method_data::BankDebitData::SepaBankDebit {
                        iban: sepa
                            .iban
                            .ok_or(ApplicationErrorResponse::BadRequest(ApiError {
                                sub_code: "MISSING_SEPA_IBAN".to_owned(),
                                error_identifier: 400,
                                error_message: "SEPA IBAN is required".to_owned(),
                                error_object: None,
                            }))?,
                        bank_account_holder_name: sepa.bank_account_holder_name,
                    }),
                ),
                grpc_api_types::payments::payment_method::PaymentMethod::Bacs(bacs) => Ok(
                    Self::BankDebit(payment_method_data::BankDebitData::BacsBankDebit {
                        account_number: bacs.account_number.ok_or(
                            ApplicationErrorResponse::BadRequest(ApiError {
                                sub_code: "MISSING_BACS_ACCOUNT_NUMBER".to_owned(),
                                error_identifier: 400,
                                error_message: "BACS account number is required".to_owned(),
                                error_object: None,
                            }),
                        )?,
                        sort_code: bacs.sort_code.ok_or(ApplicationErrorResponse::BadRequest(
                            ApiError {
                                sub_code: "MISSING_BACS_SORT_CODE".to_owned(),
                                error_identifier: 400,
                                error_message: "BACS sort code is required".to_owned(),
                                error_object: None,
                            },
                        ))?,
                        bank_account_holder_name: bacs.bank_account_holder_name,
                    }),
                ),
                grpc_api_types::payments::payment_method::PaymentMethod::Becs(becs) => Ok(
                    Self::BankDebit(payment_method_data::BankDebitData::BecsBankDebit {
                        account_number: becs.account_number.ok_or(
                            ApplicationErrorResponse::BadRequest(ApiError {
                                sub_code: "MISSING_BECS_ACCOUNT_NUMBER".to_owned(),
                                error_identifier: 400,
                                error_message: "BECS account number is required".to_owned(),
                                error_object: None,
                            }),
                        )?,
                        bsb_number: becs.bsb_number.ok_or(ApplicationErrorResponse::BadRequest(
                            ApiError {
                                sub_code: "MISSING_BECS_BSB_NUMBER".to_owned(),
                                error_identifier: 400,
                                error_message: "BECS BSB number is required".to_owned(),
                                error_object: None,
                            },
                        ))?,
                        bank_account_holder_name: becs.bank_account_holder_name,
                    }),
                ),
                // ============================================================================
                // CRYPTOCURRENCY - Direct variant
                // ============================================================================
                grpc_api_types::payments::payment_method::PaymentMethod::Crypto(
                    crypto_currency,
                ) => Ok(Self::Crypto(payment_method_data::CryptoData {
                    pay_currency: crypto_currency.pay_currency,
                    network: crypto_currency.network,
                })),

                // Catch-all for unsupported variants
                _ => Err(report!(ApplicationErrorResponse::BadRequest(ApiError {
                    sub_code: "UNSUPPORTED_PAYMENT_METHOD".to_owned(),
                    error_identifier: 400,
                    error_message: "This payment method type is not yet supported".to_owned(),
                    error_object: None,
                }))),
            },
            None => Err(ApplicationErrorResponse::BadRequest(ApiError {
                sub_code: "INVALID_PAYMENT_METHOD_DATA".to_owned(),
                error_identifier: 400,
                error_message: "Payment method data is required".to_owned(),
                error_object: None,
            })
            .into()),
        }
    }
}

impl ForeignTryFrom<grpc_api_types::payments::BankType> for common_enums::BankType {
    type Error = ApplicationErrorResponse;

    fn foreign_try_from(
        value: grpc_api_types::payments::BankType,
    ) -> Result<Self, error_stack::Report<Self::Error>> {
        match value {
            grpc_api_types::payments::BankType::Checking => Ok(common_enums::BankType::Checking),
            grpc_api_types::payments::BankType::Savings => Ok(common_enums::BankType::Savings),
            grpc_api_types::payments::BankType::Unspecified => {
                Err(ApplicationErrorResponse::BadRequest(ApiError {
                    sub_code: "INVALID_BANK_TYPE".to_owned(),
                    error_identifier: 400,
                    error_message: "Invalid bank type".to_owned(),
                    error_object: None,
                }))?
            }
        }
    }
}

impl ForeignTryFrom<grpc_api_types::payments::BankHolderType> for common_enums::BankHolderType {
    type Error = ApplicationErrorResponse;

    fn foreign_try_from(
        value: grpc_api_types::payments::BankHolderType,
    ) -> Result<Self, error_stack::Report<Self::Error>> {
        match value {
            grpc_api_types::payments::BankHolderType::Personal => {
                Ok(common_enums::BankHolderType::Personal)
            }
            grpc_api_types::payments::BankHolderType::Business => {
                Ok(common_enums::BankHolderType::Business)
            }
            grpc_api_types::payments::BankHolderType::Unspecified => {
                Err(ApplicationErrorResponse::BadRequest(ApiError {
                    sub_code: "INVALID_BANK_HOLDER_TYPE".to_owned(),
                    error_identifier: 400,
                    error_message: "Invalid bank holder type".to_owned(),
                    error_object: None,
                }))?
            }
        }
    }
}

impl ForeignTryFrom<grpc_api_types::payments::PaymentMethodType> for Option<PaymentMethodType> {
    type Error = ApplicationErrorResponse;

    fn foreign_try_from(
        value: grpc_api_types::payments::PaymentMethodType,
    ) -> Result<Self, error_stack::Report<Self::Error>> {
        match value {
            grpc_api_types::payments::PaymentMethodType::Unspecified => Ok(None),
            grpc_api_types::payments::PaymentMethodType::Credit => {
                Ok(Some(PaymentMethodType::Card))
            }
            grpc_api_types::payments::PaymentMethodType::Debit => Ok(Some(PaymentMethodType::Card)),
            grpc_api_types::payments::PaymentMethodType::UpiCollect => {
                Ok(Some(PaymentMethodType::UpiCollect))
            }
            grpc_api_types::payments::PaymentMethodType::UpiIntent => {
                Ok(Some(PaymentMethodType::UpiIntent))
            }
            grpc_api_types::payments::PaymentMethodType::UpiQr => {
                Ok(Some(PaymentMethodType::UpiIntent))
            } // UpiQr not yet implemented, fallback to UpiIntent
            grpc_api_types::payments::PaymentMethodType::ClassicReward => {
                Ok(Some(PaymentMethodType::ClassicReward))
            }
            grpc_api_types::payments::PaymentMethodType::Evoucher => {
                Ok(Some(PaymentMethodType::Evoucher))
            }
            grpc_api_types::payments::PaymentMethodType::ApplePay => {
                Ok(Some(PaymentMethodType::ApplePay))
            }
            grpc_api_types::payments::PaymentMethodType::GooglePay => {
                Ok(Some(PaymentMethodType::GooglePay))
            }
            grpc_api_types::payments::PaymentMethodType::AmazonPay => {
                Ok(Some(PaymentMethodType::AmazonPay))
            }
            grpc_api_types::payments::PaymentMethodType::RevolutPay => {
                Ok(Some(PaymentMethodType::RevolutPay))
            }
            grpc_api_types::payments::PaymentMethodType::PayPal => {
                Ok(Some(PaymentMethodType::Paypal))
            }
            grpc_api_types::payments::PaymentMethodType::WeChatPay => {
                Ok(Some(PaymentMethodType::WeChatPay))
            }
            grpc_api_types::payments::PaymentMethodType::AliPay => {
                Ok(Some(PaymentMethodType::AliPay))
            }
            grpc_api_types::payments::PaymentMethodType::Cashapp => {
                Ok(Some(PaymentMethodType::Cashapp))
            }
            _ => Err(ApplicationErrorResponse::BadRequest(ApiError {
                sub_code: "INVALID_PAYMENT_METHOD_TYPE".to_owned(),
                error_identifier: 400,
                error_message: "This payment method type is not yet supported".to_owned(),
                error_object: None,
            })
            .into()),
        }
    }
}

impl ForeignTryFrom<grpc_api_types::payments::PaymentMethod> for Option<PaymentMethodType> {
    type Error = ApplicationErrorResponse;

    fn foreign_try_from(
        value: grpc_api_types::payments::PaymentMethod,
    ) -> Result<Self, error_stack::Report<Self::Error>> {
        match value.payment_method {
            Some(data) => match data {
                // ============================================================================
                // CARD METHODS
                // ============================================================================
                grpc_api_types::payments::payment_method::PaymentMethod::Card(_) => {
                    Ok(None)
                }
                grpc_api_types::payments::payment_method::PaymentMethod::CardProxy(_) => {
                    Ok(None)
                }
                grpc_api_types::payments::payment_method::PaymentMethod::CardRedirect(_) => {
                    Err(report!(ApplicationErrorResponse::BadRequest(ApiError {
                        sub_code: "UNSUPPORTED_PAYMENT_METHOD".to_owned(),
                        error_identifier: 400,
                        error_message: "Card redirect payments are not yet supported".to_owned(),
                        error_object: None,
                    })))
                }
                grpc_api_types::payments::payment_method::PaymentMethod::Token(_) => {
                    Ok(None)
                },
                grpc_api_types::payments::payment_method::PaymentMethod::UpiCollect(_) => Ok(Some(PaymentMethodType::UpiCollect)),
                grpc_api_types::payments::payment_method::PaymentMethod::UpiIntent(_) => Ok(Some(PaymentMethodType::UpiIntent)),
                grpc_api_types::payments::payment_method::PaymentMethod::UpiQr(_) => Ok(Some(PaymentMethodType::UpiIntent)), // UpiQr not yet implemented, fallback to UpiIntent
                // ============================================================================
                // REWARD METHODS - Flattened direct variants
                // ============================================================================
                grpc_api_types::payments::payment_method::PaymentMethod::ClassicReward(_) => {
                    Ok(Some(PaymentMethodType::ClassicReward))
                },
                grpc_api_types::payments::payment_method::PaymentMethod::EVoucher(_) => {
                    Ok(Some(PaymentMethodType::Evoucher))
                },
                // ============================================================================
                // DIGITAL WALLETS - PaymentMethodType mappings
                // ============================================================================
                grpc_api_types::payments::payment_method::PaymentMethod::ApplePay(_) => Ok(Some(PaymentMethodType::ApplePay)),
                grpc_api_types::payments::payment_method::PaymentMethod::GooglePay(_) => Ok(Some(PaymentMethodType::GooglePay)),
                grpc_api_types::payments::payment_method::PaymentMethod::ApplePayThirdPartySdk(_) => Ok(Some(PaymentMethodType::ApplePay)),
                grpc_api_types::payments::payment_method::PaymentMethod::GooglePayThirdPartySdk(_) => Ok(Some(PaymentMethodType::GooglePay)),
                grpc_api_types::payments::payment_method::PaymentMethod::PaypalSdk(_) => Ok(Some(PaymentMethodType::Paypal)),
                grpc_api_types::payments::payment_method::PaymentMethod::AmazonPayRedirect(_) => Ok(Some(PaymentMethodType::AmazonPay)),
                grpc_api_types::payments::payment_method::PaymentMethod::CashappQr(_) => Ok(Some(PaymentMethodType::Cashapp)),
                grpc_api_types::payments::payment_method::PaymentMethod::PaypalRedirect(_) => Ok(Some(PaymentMethodType::Paypal)),
                grpc_api_types::payments::payment_method::PaymentMethod::WeChatPayQr(_) => Ok(Some(PaymentMethodType::WeChatPay)),
                grpc_api_types::payments::payment_method::PaymentMethod::AliPayRedirect(_) => Ok(Some(PaymentMethodType::AliPay)),
                grpc_api_types::payments::payment_method::PaymentMethod::RevolutPay(_) => Ok(Some(PaymentMethodType::RevolutPay)),
                grpc_api_types::payments::payment_method::PaymentMethod::Mifinity(_) => Ok(Some(PaymentMethodType::Mifinity)),
                grpc_api_types::payments::payment_method::PaymentMethod::Bluecode(_) => Ok(Some(PaymentMethodType::Bluecode)),
                // ============================================================================
                // BANK TRANSFERS - PaymentMethodType mappings
                // ============================================================================
                grpc_api_types::payments::payment_method::PaymentMethod::InstantBankTransfer(_) => Ok(Some(PaymentMethodType::InstantBankTransfer)),
                grpc_api_types::payments::payment_method::PaymentMethod::AchBankTransfer(_) => Ok(Some(PaymentMethodType::Ach)),
                grpc_api_types::payments::payment_method::PaymentMethod::SepaBankTransfer(_) => Ok(Some(PaymentMethodType::SepaBankTransfer)),
                grpc_api_types::payments::payment_method::PaymentMethod::BacsBankTransfer(_) => Ok(Some(PaymentMethodType::Bacs)),
                grpc_api_types::payments::payment_method::PaymentMethod::MultibancoBankTransfer(_) => Ok(Some(PaymentMethodType::Multibanco)),
                // ============================================================================
                // ONLINE BANKING - PaymentMethodType mappings
                // ============================================================================
                grpc_api_types::payments::payment_method::PaymentMethod::OpenBankingUk(_) => Ok(Some(PaymentMethodType::OpenBankingUk)),
                grpc_api_types::payments::payment_method::PaymentMethod::OpenBanking(_) => Ok(Some(PaymentMethodType::OpenBanking)),
                grpc_api_types::payments::payment_method::PaymentMethod::OnlineBankingFpx(_) => Ok(Some(PaymentMethodType::OnlineBankingFpx)),
                grpc_api_types::payments::payment_method::PaymentMethod::Ideal(_) => Ok(Some(PaymentMethodType::Ideal)),
                grpc_api_types::payments::payment_method::PaymentMethod::Giropay(_) => Ok(Some(PaymentMethodType::Giropay)),
                grpc_api_types::payments::payment_method::PaymentMethod::Eps(_) => Ok(Some(PaymentMethodType::Eps)),
                grpc_api_types::payments::payment_method::PaymentMethod::Przelewy24(_) => Ok(Some(PaymentMethodType::Przelewy24)),
                grpc_api_types::payments::payment_method::PaymentMethod::BancontactCard(_) => Ok(Some(PaymentMethodType::BancontactCard)),
                grpc_api_types::payments::payment_method::PaymentMethod::Blik(_) => Ok(Some(PaymentMethodType::Blik)),
                // ============================================================================
                // MOBILE & CRYPTO PAYMENTS - PaymentMethodType mappings
                // ============================================================================
                grpc_api_types::payments::payment_method::PaymentMethod::DuitNow(_) => Ok(Some(PaymentMethodType::DuitNow)),
                grpc_api_types::payments::payment_method::PaymentMethod::Crypto(_) => Ok(Some(PaymentMethodType::CryptoCurrency)),
                                // ============================================================================
                // BUY NOW, PAY LATER - PaymentMethodType mappings
                // ============================================================================
                grpc_api_types::payments::payment_method::PaymentMethod::Affirm(_) => Ok(Some(PaymentMethodType::Affirm)),
                grpc_api_types::payments::payment_method::PaymentMethod::AfterpayClearpay(_) => Ok(Some(PaymentMethodType::AfterpayClearpay)),
                grpc_api_types::payments::payment_method::PaymentMethod::Klarna(_) => Ok(Some(PaymentMethodType::Klarna)),
                // ============================================================================
                // DIRECT DEBIT - PaymentMethodType mappings
                // ============================================================================
                grpc_api_types::payments::payment_method::PaymentMethod::Ach(_) => Ok(Some(PaymentMethodType::Ach)),
                grpc_api_types::payments::payment_method::PaymentMethod::Sepa(_) => Ok(Some(PaymentMethodType::Sepa)),
                grpc_api_types::payments::payment_method::PaymentMethod::Bacs(_) => Ok(Some(PaymentMethodType::Bacs)),
                grpc_api_types::payments::payment_method::PaymentMethod::Becs(_) => Ok(Some(PaymentMethodType::Becs)),
                // ============================================================================
                // UNSUPPORTED ONLINE BANKING - Direct error generation
                // ============================================================================
                grpc_api_types::payments::payment_method::PaymentMethod::OnlineBankingThailand(_) => {
                    Err(report!(ApplicationErrorResponse::BadRequest(ApiError {
                        sub_code: "UNSUPPORTED_PAYMENT_METHOD".to_owned(),
                        error_identifier: 400,
                        error_message: "Thai online banking is not yet supported".to_owned(),
                        error_object: None,
                    })))
                }
                grpc_api_types::payments::payment_method::PaymentMethod::OnlineBankingCzechRepublic(_) => {
                    Err(report!(ApplicationErrorResponse::BadRequest(ApiError {
                        sub_code: "UNSUPPORTED_PAYMENT_METHOD".to_owned(),
                        error_identifier: 400,
                        error_message: "Czech online banking is not yet supported".to_owned(),
                        error_object: None,
                    })))
                }
                grpc_api_types::payments::payment_method::PaymentMethod::OnlineBankingFinland(_) => {
                    Err(report!(ApplicationErrorResponse::BadRequest(ApiError {
                        sub_code: "UNSUPPORTED_PAYMENT_METHOD".to_owned(),
                        error_identifier: 400,
                        error_message: "Finnish online banking is not yet supported".to_owned(),
                        error_object: None,
                    })))
                }
                grpc_api_types::payments::payment_method::PaymentMethod::OnlineBankingPoland(_) => {
                    Err(report!(ApplicationErrorResponse::BadRequest(ApiError {
                        sub_code: "UNSUPPORTED_PAYMENT_METHOD".to_owned(),
                        error_identifier: 400,
                        error_message: "Polish online banking is not yet supported".to_owned(),
                        error_object: None,
                    })))
                }
                grpc_api_types::payments::payment_method::PaymentMethod::OnlineBankingSlovakia(_) => {
                    Err(report!(ApplicationErrorResponse::BadRequest(ApiError {
                        sub_code: "UNSUPPORTED_PAYMENT_METHOD".to_owned(),
                        error_identifier: 400,
                        error_message: "Slovak online banking is not yet supported".to_owned(),
                        error_object: None,
                    })))
                }
                grpc_api_types::payments::payment_method::PaymentMethod::OpenBankingPis(_) => {
                    Err(report!(ApplicationErrorResponse::BadRequest(ApiError {
                        sub_code: "UNSUPPORTED_PAYMENT_METHOD".to_owned(),
                        error_identifier: 400,
                        error_message: "Open Banking PIS is not yet supported".to_owned(),
                        error_object: None,
                    })))
                }
                grpc_api_types::payments::payment_method::PaymentMethod::LocalBankRedirect(_) => {
                    Err(report!(ApplicationErrorResponse::BadRequest(ApiError {
                        sub_code: "UNSUPPORTED_PAYMENT_METHOD".to_owned(),
                        error_identifier: 400,
                        error_message: "Local bank redirect is not yet supported".to_owned(),
                        error_object: None,
                    })))
                }
                grpc_api_types::payments::payment_method::PaymentMethod::Sofort(_) => {
                    Err(report!(ApplicationErrorResponse::BadRequest(ApiError {
                        sub_code: "UNSUPPORTED_PAYMENT_METHOD".to_owned(),
                        error_identifier: 400,
                        error_message: "Sofort is not yet supported".to_owned(),
                        error_object: None,
                    })))
                }
                grpc_api_types::payments::payment_method::PaymentMethod::Trustly(_) => {
                    Err(report!(ApplicationErrorResponse::BadRequest(ApiError {
                        sub_code: "UNSUPPORTED_PAYMENT_METHOD".to_owned(),
                        error_identifier: 400,
                        error_message: "Trustly is not yet supported".to_owned(),
                        error_object: None,
                    })))
                }
                grpc_api_types::payments::payment_method::PaymentMethod::Pse(_) => {
                    Err(report!(ApplicationErrorResponse::BadRequest(ApiError {
                        sub_code: "UNSUPPORTED_PAYMENT_METHOD".to_owned(),
                        error_identifier: 400,
                        error_message: "PSE is not yet supported".to_owned(),
                        error_object: None,
                    })))
                }
            },
            None => Err(ApplicationErrorResponse::BadRequest(ApiError {
                sub_code: "INVALID_PAYMENT_METHOD_DATA".to_owned(),
                error_identifier: 400,
                error_message: "Payment method data is required".to_owned(),
                error_object: None,
            })
            .into()),
        }
    }
}

// Helper trait for generic card conversion
pub trait CardConversionHelper<T: PaymentMethodDataTypes> {
    fn convert_card_details(
        card: grpc_api_types::payments::CardDetails,
    ) -> Result<payment_method_data::Card<T>, error_stack::Report<ApplicationErrorResponse>>;
}

// Implementation for DefaultPCIHolder
impl CardConversionHelper<Self> for DefaultPCIHolder {
    fn convert_card_details(
        card: grpc_api_types::payments::CardDetails,
    ) -> Result<payment_method_data::Card<Self>, error_stack::Report<ApplicationErrorResponse>>
    {
        let card_network = match card.card_network() {
            grpc_api_types::payments::CardNetwork::Unspecified => None,
            _ => Some(CardNetwork::foreign_try_from(card.card_network())?),
        };
        Ok(payment_method_data::Card {
            card_number: RawCardNumber::<Self>(card.card_number.ok_or(
                ApplicationErrorResponse::BadRequest(ApiError {
                    sub_code: "MISSING_CARD_NUMBER".to_owned(),
                    error_identifier: 400,
                    error_message: "Missing card number".to_owned(),
                    error_object: None,
                }),
            )?),
            card_exp_month: card
                .card_exp_month
                .ok_or(ApplicationErrorResponse::BadRequest(ApiError {
                    sub_code: "MISSING_EXP_MONTH".to_owned(),
                    error_identifier: 400,
                    error_message: "Missing Card Expiry Month".to_owned(),
                    error_object: None,
                }))?,
            card_exp_year: card
                .card_exp_year
                .ok_or(ApplicationErrorResponse::BadRequest(ApiError {
                    sub_code: "MISSING_EXP_YEAR".to_owned(),
                    error_identifier: 400,
                    error_message: "Missing Card Expiry Year".to_owned(),
                    error_object: None,
                }))?,
            card_cvc: card
                .card_cvc
                .ok_or(ApplicationErrorResponse::BadRequest(ApiError {
                    sub_code: "MISSING_CVC".to_owned(),
                    error_identifier: 400,
                    error_message: "Missing CVC".to_owned(),
                    error_object: None,
                }))?,
            card_issuer: card.card_issuer,
            card_network,
            card_type: card.card_type,
            card_issuing_country: card.card_issuing_country_alpha2,
            bank_code: card.bank_code,
            nick_name: card.nick_name.map(|name| name.into()),
            card_holder_name: card.card_holder_name,
            co_badged_card_data: None,
        })
    }
}

// Implementation for VaultTokenHolder
impl CardConversionHelper<Self> for VaultTokenHolder {
    fn convert_card_details(
        card: grpc_api_types::payments::CardDetails,
    ) -> Result<payment_method_data::Card<Self>, error_stack::Report<ApplicationErrorResponse>>
    {
        Ok(payment_method_data::Card {
            card_number: RawCardNumber(
                card.card_number
                    .ok_or(ApplicationErrorResponse::BadRequest(ApiError {
                        sub_code: "MISSING_CARD_NUMBER".to_owned(),
                        error_identifier: 400,
                        error_message: "Missing card number".to_owned(),
                        error_object: None,
                    }))
                    .map(|cn| cn.get_card_no())?,
            ),
            card_exp_month: card
                .card_exp_month
                .ok_or(ApplicationErrorResponse::BadRequest(ApiError {
                    sub_code: "MISSING_EXP_MONTH".to_owned(),
                    error_identifier: 400,
                    error_message: "Missing Card Expiry Month".to_owned(),
                    error_object: None,
                }))?,
            card_exp_year: card
                .card_exp_year
                .ok_or(ApplicationErrorResponse::BadRequest(ApiError {
                    sub_code: "MISSING_EXP_YEAR".to_owned(),
                    error_identifier: 400,
                    error_message: "Missing Card Expiry Year".to_owned(),
                    error_object: None,
                }))?,
            card_cvc: card
                .card_cvc
                .ok_or(ApplicationErrorResponse::BadRequest(ApiError {
                    sub_code: "MISSING_CVC".to_owned(),
                    error_identifier: 400,
                    error_message: "Missing CVC".to_owned(),
                    error_object: None,
                }))?,
            card_issuer: card.card_issuer,
            card_network: None,
            card_type: card.card_type,
            card_issuing_country: card.card_issuing_country_alpha2,
            bank_code: card.bank_code,
            nick_name: card.nick_name.map(|name| name.into()),
            card_holder_name: card.card_holder_name,
            co_badged_card_data: None,
        })
    }
}

// Generic ForeignTryFrom implementation using the helper trait
impl<T> ForeignTryFrom<grpc_api_types::payments::CardDetails> for payment_method_data::Card<T>
where
    T: PaymentMethodDataTypes
        + Default
        + Debug
        + Send
        + Eq
        + PartialEq
        + Serialize
        + serde::de::DeserializeOwned
        + Clone
        + CardConversionHelper<T>,
{
    type Error = ApplicationErrorResponse;
    fn foreign_try_from(
        card: grpc_api_types::payments::CardDetails,
    ) -> Result<Self, error_stack::Report<Self::Error>> {
        T::convert_card_details(card)
    }
}

impl ForeignTryFrom<grpc_api_types::payments::Currency> for common_enums::Currency {
    type Error = ApplicationErrorResponse;
    fn foreign_try_from(
        value: grpc_api_types::payments::Currency,
    ) -> Result<Self, error_stack::Report<Self::Error>> {
        match value {
            grpc_api_types::payments::Currency::Aed => Ok(Self::AED),
            grpc_api_types::payments::Currency::All => Ok(Self::ALL),
            grpc_api_types::payments::Currency::Amd => Ok(Self::AMD),
            grpc_api_types::payments::Currency::Ang => Ok(Self::ANG),
            grpc_api_types::payments::Currency::Aoa => Ok(Self::AOA),
            grpc_api_types::payments::Currency::Ars => Ok(Self::ARS),
            grpc_api_types::payments::Currency::Aud => Ok(Self::AUD),
            grpc_api_types::payments::Currency::Awg => Ok(Self::AWG),
            grpc_api_types::payments::Currency::Azn => Ok(Self::AZN),
            grpc_api_types::payments::Currency::Bam => Ok(Self::BAM),
            grpc_api_types::payments::Currency::Bbd => Ok(Self::BBD),
            grpc_api_types::payments::Currency::Bdt => Ok(Self::BDT),
            grpc_api_types::payments::Currency::Bgn => Ok(Self::BGN),
            grpc_api_types::payments::Currency::Bhd => Ok(Self::BHD),
            grpc_api_types::payments::Currency::Bif => Ok(Self::BIF),
            grpc_api_types::payments::Currency::Bmd => Ok(Self::BMD),
            grpc_api_types::payments::Currency::Bnd => Ok(Self::BND),
            grpc_api_types::payments::Currency::Bob => Ok(Self::BOB),
            grpc_api_types::payments::Currency::Brl => Ok(Self::BRL),
            grpc_api_types::payments::Currency::Bsd => Ok(Self::BSD),
            grpc_api_types::payments::Currency::Bwp => Ok(Self::BWP),
            grpc_api_types::payments::Currency::Byn => Ok(Self::BYN),
            grpc_api_types::payments::Currency::Bzd => Ok(Self::BZD),
            grpc_api_types::payments::Currency::Cad => Ok(Self::CAD),
            grpc_api_types::payments::Currency::Chf => Ok(Self::CHF),
            grpc_api_types::payments::Currency::Clp => Ok(Self::CLP),
            grpc_api_types::payments::Currency::Cny => Ok(Self::CNY),
            grpc_api_types::payments::Currency::Cop => Ok(Self::COP),
            grpc_api_types::payments::Currency::Crc => Ok(Self::CRC),
            grpc_api_types::payments::Currency::Cup => Ok(Self::CUP),
            grpc_api_types::payments::Currency::Cve => Ok(Self::CVE),
            grpc_api_types::payments::Currency::Czk => Ok(Self::CZK),
            grpc_api_types::payments::Currency::Djf => Ok(Self::DJF),
            grpc_api_types::payments::Currency::Dkk => Ok(Self::DKK),
            grpc_api_types::payments::Currency::Dop => Ok(Self::DOP),
            grpc_api_types::payments::Currency::Dzd => Ok(Self::DZD),
            grpc_api_types::payments::Currency::Egp => Ok(Self::EGP),
            grpc_api_types::payments::Currency::Etb => Ok(Self::ETB),
            grpc_api_types::payments::Currency::Eur => Ok(Self::EUR),
            grpc_api_types::payments::Currency::Fjd => Ok(Self::FJD),
            grpc_api_types::payments::Currency::Fkp => Ok(Self::FKP),
            grpc_api_types::payments::Currency::Gbp => Ok(Self::GBP),
            grpc_api_types::payments::Currency::Gel => Ok(Self::GEL),
            grpc_api_types::payments::Currency::Ghs => Ok(Self::GHS),
            grpc_api_types::payments::Currency::Gip => Ok(Self::GIP),
            grpc_api_types::payments::Currency::Gmd => Ok(Self::GMD),
            grpc_api_types::payments::Currency::Gnf => Ok(Self::GNF),
            grpc_api_types::payments::Currency::Gtq => Ok(Self::GTQ),
            grpc_api_types::payments::Currency::Gyd => Ok(Self::GYD),
            grpc_api_types::payments::Currency::Hkd => Ok(Self::HKD),
            grpc_api_types::payments::Currency::Hnl => Ok(Self::HNL),
            grpc_api_types::payments::Currency::Hrk => Ok(Self::HRK),
            grpc_api_types::payments::Currency::Htg => Ok(Self::HTG),
            grpc_api_types::payments::Currency::Huf => Ok(Self::HUF),
            grpc_api_types::payments::Currency::Idr => Ok(Self::IDR),
            grpc_api_types::payments::Currency::Ils => Ok(Self::ILS),
            grpc_api_types::payments::Currency::Inr => Ok(Self::INR),
            grpc_api_types::payments::Currency::Iqd => Ok(Self::IQD),
            grpc_api_types::payments::Currency::Jmd => Ok(Self::JMD),
            grpc_api_types::payments::Currency::Jod => Ok(Self::JOD),
            grpc_api_types::payments::Currency::Jpy => Ok(Self::JPY),
            grpc_api_types::payments::Currency::Kes => Ok(Self::KES),
            grpc_api_types::payments::Currency::Kgs => Ok(Self::KGS),
            grpc_api_types::payments::Currency::Khr => Ok(Self::KHR),
            grpc_api_types::payments::Currency::Kmf => Ok(Self::KMF),
            grpc_api_types::payments::Currency::Krw => Ok(Self::KRW),
            grpc_api_types::payments::Currency::Kwd => Ok(Self::KWD),
            grpc_api_types::payments::Currency::Kyd => Ok(Self::KYD),
            grpc_api_types::payments::Currency::Kzt => Ok(Self::KZT),
            grpc_api_types::payments::Currency::Lak => Ok(Self::LAK),
            grpc_api_types::payments::Currency::Lbp => Ok(Self::LBP),
            grpc_api_types::payments::Currency::Lkr => Ok(Self::LKR),
            grpc_api_types::payments::Currency::Lrd => Ok(Self::LRD),
            grpc_api_types::payments::Currency::Lsl => Ok(Self::LSL),
            grpc_api_types::payments::Currency::Lyd => Ok(Self::LYD),
            grpc_api_types::payments::Currency::Mad => Ok(Self::MAD),
            grpc_api_types::payments::Currency::Mdl => Ok(Self::MDL),
            grpc_api_types::payments::Currency::Mga => Ok(Self::MGA),
            grpc_api_types::payments::Currency::Mkd => Ok(Self::MKD),
            grpc_api_types::payments::Currency::Mmk => Ok(Self::MMK),
            grpc_api_types::payments::Currency::Mnt => Ok(Self::MNT),
            grpc_api_types::payments::Currency::Mop => Ok(Self::MOP),
            grpc_api_types::payments::Currency::Mru => Ok(Self::MRU),
            grpc_api_types::payments::Currency::Mur => Ok(Self::MUR),
            grpc_api_types::payments::Currency::Mvr => Ok(Self::MVR),
            grpc_api_types::payments::Currency::Mwk => Ok(Self::MWK),
            grpc_api_types::payments::Currency::Mxn => Ok(Self::MXN),
            grpc_api_types::payments::Currency::Myr => Ok(Self::MYR),
            grpc_api_types::payments::Currency::Mzn => Ok(Self::MZN),
            grpc_api_types::payments::Currency::Nad => Ok(Self::NAD),
            grpc_api_types::payments::Currency::Ngn => Ok(Self::NGN),
            grpc_api_types::payments::Currency::Nio => Ok(Self::NIO),
            grpc_api_types::payments::Currency::Nok => Ok(Self::NOK),
            grpc_api_types::payments::Currency::Npr => Ok(Self::NPR),
            grpc_api_types::payments::Currency::Nzd => Ok(Self::NZD),
            grpc_api_types::payments::Currency::Omr => Ok(Self::OMR),
            grpc_api_types::payments::Currency::Pab => Ok(Self::PAB),
            grpc_api_types::payments::Currency::Pen => Ok(Self::PEN),
            grpc_api_types::payments::Currency::Pgk => Ok(Self::PGK),
            grpc_api_types::payments::Currency::Php => Ok(Self::PHP),
            grpc_api_types::payments::Currency::Pkr => Ok(Self::PKR),
            grpc_api_types::payments::Currency::Pln => Ok(Self::PLN),
            grpc_api_types::payments::Currency::Pyg => Ok(Self::PYG),
            grpc_api_types::payments::Currency::Qar => Ok(Self::QAR),
            grpc_api_types::payments::Currency::Ron => Ok(Self::RON),
            grpc_api_types::payments::Currency::Rsd => Ok(Self::RSD),
            grpc_api_types::payments::Currency::Rub => Ok(Self::RUB),
            grpc_api_types::payments::Currency::Rwf => Ok(Self::RWF),
            grpc_api_types::payments::Currency::Sar => Ok(Self::SAR),
            grpc_api_types::payments::Currency::Sbd => Ok(Self::SBD),
            grpc_api_types::payments::Currency::Scr => Ok(Self::SCR),
            grpc_api_types::payments::Currency::Sek => Ok(Self::SEK),
            grpc_api_types::payments::Currency::Sgd => Ok(Self::SGD),
            grpc_api_types::payments::Currency::Shp => Ok(Self::SHP),
            grpc_api_types::payments::Currency::Sle => Ok(Self::SLE),
            grpc_api_types::payments::Currency::Sll => Ok(Self::SLL),
            grpc_api_types::payments::Currency::Sos => Ok(Self::SOS),
            grpc_api_types::payments::Currency::Srd => Ok(Self::SRD),
            grpc_api_types::payments::Currency::Ssp => Ok(Self::SSP),
            grpc_api_types::payments::Currency::Stn => Ok(Self::STN),
            grpc_api_types::payments::Currency::Svc => Ok(Self::SVC),
            grpc_api_types::payments::Currency::Szl => Ok(Self::SZL),
            grpc_api_types::payments::Currency::Thb => Ok(Self::THB),
            grpc_api_types::payments::Currency::Tnd => Ok(Self::TND),
            grpc_api_types::payments::Currency::Top => Ok(Self::TOP),
            grpc_api_types::payments::Currency::Try => Ok(Self::TRY),
            grpc_api_types::payments::Currency::Ttd => Ok(Self::TTD),
            grpc_api_types::payments::Currency::Twd => Ok(Self::TWD),
            grpc_api_types::payments::Currency::Tzs => Ok(Self::TZS),
            grpc_api_types::payments::Currency::Uah => Ok(Self::UAH),
            grpc_api_types::payments::Currency::Ugx => Ok(Self::UGX),
            grpc_api_types::payments::Currency::Usd => Ok(Self::USD),
            grpc_api_types::payments::Currency::Uyu => Ok(Self::UYU),
            grpc_api_types::payments::Currency::Uzs => Ok(Self::UZS),
            grpc_api_types::payments::Currency::Ves => Ok(Self::VES),
            grpc_api_types::payments::Currency::Vnd => Ok(Self::VND),
            grpc_api_types::payments::Currency::Vuv => Ok(Self::VUV),
            grpc_api_types::payments::Currency::Wst => Ok(Self::WST),
            grpc_api_types::payments::Currency::Xaf => Ok(Self::XAF),
            grpc_api_types::payments::Currency::Xcd => Ok(Self::XCD),
            grpc_api_types::payments::Currency::Xof => Ok(Self::XOF),
            grpc_api_types::payments::Currency::Xpf => Ok(Self::XPF),
            grpc_api_types::payments::Currency::Yer => Ok(Self::YER),
            grpc_api_types::payments::Currency::Zar => Ok(Self::ZAR),
            grpc_api_types::payments::Currency::Zmw => Ok(Self::ZMW),
            _ => Err(report!(ApplicationErrorResponse::BadRequest(ApiError {
                sub_code: "unsupported_currency".to_string(),
                error_identifier: 4001,
                error_message: format!("Currency {value:?} is not supported"),
                error_object: None,
            }))),
        }
    }
}

impl<
        T: PaymentMethodDataTypes
            + Default
            + Debug
            + Send
            + Eq
            + PartialEq
            + Serialize
            + serde::de::DeserializeOwned
            + Clone
            + CardConversionHelper<T>,
    > ForeignTryFrom<PaymentServiceAuthorizeRequest> for PaymentsAuthorizeData<T>
{
    type Error = ApplicationErrorResponse;

    fn foreign_try_from(
        value: PaymentServiceAuthorizeRequest,
    ) -> Result<Self, error_stack::Report<Self::Error>> {
        let email: Option<Email> = match value.email {
            Some(ref email_str) => {
                Some(Email::try_from(email_str.clone().expose()).map_err(|_| {
                    error_stack::Report::new(ApplicationErrorResponse::BadRequest(ApiError {
                        sub_code: "INVALID_EMAIL_FORMAT".to_owned(),
                        error_identifier: 400,

                        error_message: "Invalid email".to_owned(),
                        error_object: None,
                    }))
                })?)
            }
            None => None,
        };
        let merchant_config_currency = common_enums::Currency::foreign_try_from(value.currency())?;

        // Extract merchant_account_id from metadata before moving it
        let merchant_account_id = value.metadata.get("merchant_account_id").cloned();

        // Store merchant_account_metadata for connector use
        let merchant_account_metadata = (!value.merchant_account_metadata.is_empty()).then(|| {
            common_utils::pii::SecretSerdeValue::new(convert_merchant_metadata_to_json(
                &value.merchant_account_metadata,
            ))
        });

        let setup_future_usage = match value.setup_future_usage() {
            grpc_payment_types::FutureUsage::Unspecified => None,
            _ => Some(FutureUsage::foreign_try_from(value.setup_future_usage())?),
        };

        let customer_acceptance = value.customer_acceptance.clone();
        let authentication_data = value
            .authentication_data
            .clone()
            .map(router_request_types::AuthenticationData::try_from)
            .transpose()?;

        let access_token = value
            .state
            .as_ref()
            .and_then(|state| state.access_token.as_ref())
            .map(AccessTokenResponseData::from);
        let shipping_cost = Some(common_utils::types::MinorUnit::new(value.shipping_cost()));
        // Connector testing data should be sent as a separate field (for adyen) (to be implemented)
        // For now, set to None as Hyperswitch needs to be updated to send this data properly
        let connector_testing_data: Option<Secret<serde_json::Value>> = None;

        let billing_descriptor = value
            .billing_descriptor
            .as_ref()
            .map(|descriptor| {
                BillingDescriptor::from((
                    descriptor,
                    value.statement_descriptor_name.clone(),
                    value.statement_descriptor_suffix.clone(),
                ))
            })
            .or_else(|| {
                // Only build a fallback if at least one descriptor exists
                if value.statement_descriptor_name.is_some()
                    || value.statement_descriptor_suffix.is_some()
                {
                    Some(BillingDescriptor {
                        name: None,
                        city: None,
                        phone: None,
                        reference: None,
                        statement_descriptor: value.statement_descriptor_name.clone(),
                        statement_descriptor_suffix: value.statement_descriptor_suffix.clone(),
                    })
                } else {
                    None
                }
            });

        let payment_channel = match value.payment_channel() {
            grpc_payment_types::PaymentChannel::Unspecified => None,
            _ => Some(common_enums::PaymentChannel::foreign_try_from(
                value.payment_channel(),
            )?),
        };

        Ok(Self {
            authentication_data,
            capture_method: Some(CaptureMethod::foreign_try_from(value.capture_method())?),
            payment_method_data: PaymentMethodData::<T>::foreign_try_from(
                value.payment_method.clone().ok_or_else(|| {
                    ApplicationErrorResponse::BadRequest(ApiError {
                        sub_code: "INVALID_PAYMENT_METHOD_DATA".to_owned(),
                        error_identifier: 400,
                        error_message: "Payment method data is required".to_owned(),
                        error_object: None,
                    })
                })?,
            )
            .change_context(ApplicationErrorResponse::BadRequest(ApiError {
                sub_code: "INVALID_PAYMENT_METHOD_DATA".to_owned(),
                error_identifier: 400,
                error_message: "Payment method data construction failed".to_owned(),
                error_object: None,
            }))?,
            amount: common_utils::types::MinorUnit::new(value.amount),
            currency: common_enums::Currency::foreign_try_from(value.currency())?,
            confirm: true,
            webhook_url: value.webhook_url.clone(),
            browser_info: value
                .browser_info
                .as_ref()
                .cloned()
                .map(BrowserInformation::foreign_try_from)
                .transpose()?,
            payment_method_type: <Option<PaymentMethodType>>::foreign_try_from(
                value.payment_method.clone().ok_or_else(|| {
                    ApplicationErrorResponse::BadRequest(ApiError {
                        sub_code: "INVALID_PAYMENT_METHOD_DATA".to_owned(),
                        error_identifier: 400,
                        error_message: "Payment method data is required".to_owned(),
                        error_object: None,
                    })
                })?,
            )?,
            minor_amount: common_utils::types::MinorUnit::new(value.minor_amount),
            email,
            customer_name: None,
            billing_descriptor,
            router_return_url: value.return_url.clone(),
            complete_authorize_url: value.complete_authorize_url,
            setup_future_usage,
            mandate_id: None,
            off_session: value.off_session,
            order_category: value.order_category,
            session_token: None,
            access_token,
            customer_acceptance: customer_acceptance
                .map(mandates::CustomerAcceptance::foreign_try_from)
                .transpose()?,
            enrolled_for_3ds: false,
            related_transaction_id: None,
            payment_experience: None,
            customer_id: value
                .customer_id
                .clone()
                .map(|customer_id| CustomerId::try_from(Cow::from(customer_id)))
                .transpose()
                .change_context(ApplicationErrorResponse::BadRequest(ApiError {
                    sub_code: "INVALID_CUSTOMER_ID".to_owned(),
                    error_identifier: 400,
                    error_message: "Failed to parse Customer Id".to_owned(),
                    error_object: None,
                }))?,
            request_incremental_authorization: false,
            metadata: if value.metadata.is_empty() {
                None
            } else {
                Some(serde_json::Value::Object(
                    value
                        .metadata
                        .into_iter()
                        .map(|(k, v)| (k, serde_json::Value::String(v)))
                        .collect(),
                ))
            },
            merchant_order_reference_id: value.merchant_order_reference_id,
            order_tax_amount: None,
            shipping_cost,
            merchant_account_id,
            integrity_object: None,
            merchant_config_currency: Some(merchant_config_currency),
            all_keys_required: None, // Field not available in new proto structure
            split_payments: None,
            enable_overcapture: None,
            setup_mandate_details: value
                .setup_mandate_details
                .map(MandateData::foreign_try_from)
                .transpose()?,
            request_extended_authorization: value.request_extended_authorization,
            merchant_account_metadata,
            connector_testing_data,
            payment_channel,
            enable_partial_authorization: value.enable_partial_authorization,
        })
    }
}

impl<
        T: PaymentMethodDataTypes
            + Default
            + Debug
            + Send
            + Eq
            + PartialEq
            + Serialize
            + serde::de::DeserializeOwned
            + Clone
            + CardConversionHelper<T>,
    > ForeignTryFrom<grpc_api_types::payments::PaymentServiceAuthorizeOnlyRequest>
    for PaymentsAuthorizeData<T>
{
    type Error = ApplicationErrorResponse;

    fn foreign_try_from(
        value: grpc_api_types::payments::PaymentServiceAuthorizeOnlyRequest,
    ) -> Result<Self, error_stack::Report<Self::Error>> {
        let email: Option<Email> = match value.email {
            Some(ref email_str) => {
                Some(Email::try_from(email_str.clone().expose()).map_err(|_| {
                    error_stack::Report::new(ApplicationErrorResponse::BadRequest(ApiError {
                        sub_code: "INVALID_EMAIL_FORMAT".to_owned(),
                        error_identifier: 400,

                        error_message: "Invalid email".to_owned(),
                        error_object: None,
                    }))
                })?)
            }
            None => None,
        };
        let merchant_config_currency = common_enums::Currency::foreign_try_from(value.currency())?;

        // Extract merchant_account_id from metadata before moving it
        let merchant_account_id = value.metadata.get("merchant_account_id").cloned();

        // Store merchant_account_metadata for connector use
        let merchant_account_metadata = (!value.merchant_account_metadata.is_empty()).then(|| {
            common_utils::pii::SecretSerdeValue::new(convert_merchant_metadata_to_json(
                &value.merchant_account_metadata,
            ))
        });

        let setup_future_usage = match value.setup_future_usage() {
            grpc_payment_types::FutureUsage::Unspecified => None,
            _ => Some(FutureUsage::foreign_try_from(value.setup_future_usage())?),
        };

        let customer_acceptance = value.customer_acceptance.clone();
        let authentication_data = value
            .authentication_data
            .clone()
            .map(router_request_types::AuthenticationData::try_from)
            .transpose()?;

        let access_token = value
            .state
            .as_ref()
            .and_then(|state| state.access_token.as_ref())
            .map(AccessTokenResponseData::from);
        let shipping_cost = Some(common_utils::types::MinorUnit::new(value.shipping_cost()));
        // Connector testing data should be sent as a separate field (for adyen) (to be implemented)
        // For now, set to None as Hyperswitch needs to be updated to send this data properly
        let connector_testing_data: Option<Secret<serde_json::Value>> = None;

        let billing_descriptor = value
            .billing_descriptor
            .as_ref()
            .map(|descriptor| {
                BillingDescriptor::from((
                    descriptor,
                    value.statement_descriptor_name.clone(),
                    value.statement_descriptor_suffix.clone(),
                ))
            })
            .or_else(|| {
                // Only build a fallback if at least one descriptor exists
                if value.statement_descriptor_name.is_some()
                    || value.statement_descriptor_suffix.is_some()
                {
                    Some(BillingDescriptor {
                        name: None,
                        city: None,
                        phone: None,
                        reference: None,
                        statement_descriptor: value.statement_descriptor_name.clone(),
                        statement_descriptor_suffix: value.statement_descriptor_suffix.clone(),
                    })
                } else {
                    None
                }
            });

        let payment_channel = match value.payment_channel() {
            grpc_payment_types::PaymentChannel::Unspecified => None,
            _ => Some(common_enums::PaymentChannel::foreign_try_from(
                value.payment_channel(),
            )?),
        };

        Ok(Self {
            authentication_data,
            capture_method: Some(CaptureMethod::foreign_try_from(value.capture_method())?),
            payment_method_data: PaymentMethodData::<T>::foreign_try_from(
                value.payment_method.clone().ok_or_else(|| {
                    ApplicationErrorResponse::BadRequest(ApiError {
                        sub_code: "INVALID_PAYMENT_METHOD_DATA".to_owned(),
                        error_identifier: 400,
                        error_message: "Payment method data is required".to_owned(),
                        error_object: None,
                    })
                })?,
            )
            .change_context(ApplicationErrorResponse::BadRequest(ApiError {
                sub_code: "INVALID_PAYMENT_METHOD_DATA".to_owned(),
                error_identifier: 400,
                error_message: "Payment method data construction failed".to_owned(),
                error_object: None,
            }))?,
            amount: common_utils::types::MinorUnit::new(value.amount),
            currency: common_enums::Currency::foreign_try_from(value.currency())?,
            confirm: true,
            webhook_url: value.webhook_url.clone(),
            browser_info: value
                .browser_info
                .as_ref()
                .cloned()
                .map(BrowserInformation::foreign_try_from)
                .transpose()?,
            payment_method_type: <Option<PaymentMethodType>>::foreign_try_from(
                value.payment_method.clone().ok_or_else(|| {
                    ApplicationErrorResponse::BadRequest(ApiError {
                        sub_code: "INVALID_PAYMENT_METHOD_DATA".to_owned(),
                        error_identifier: 400,
                        error_message: "Payment method data is required".to_owned(),
                        error_object: None,
                    })
                })?,
            )?,
            minor_amount: common_utils::types::MinorUnit::new(value.minor_amount),
            email,
            customer_name: None,
            billing_descriptor,
            router_return_url: value.return_url.clone(),
            complete_authorize_url: value.complete_authorize_url,
            setup_future_usage,
            mandate_id: None,
            off_session: value.off_session,
            order_category: value.order_category,
            session_token: None,
            access_token,
            customer_acceptance: customer_acceptance
                .map(mandates::CustomerAcceptance::foreign_try_from)
                .transpose()?,
            enrolled_for_3ds: false,
            related_transaction_id: None,
            payment_experience: None,
            customer_id: value
                .customer_id
                .clone()
                .map(|customer_id| CustomerId::try_from(Cow::from(customer_id)))
                .transpose()
                .change_context(ApplicationErrorResponse::BadRequest(ApiError {
                    sub_code: "INVALID_CUSTOMER_ID".to_owned(),
                    error_identifier: 400,
                    error_message: "Failed to parse Customer Id".to_owned(),
                    error_object: None,
                }))?,
            request_incremental_authorization: false,
            metadata: if value.metadata.is_empty() {
                None
            } else {
                Some(convert_metadata_to_json(&value.metadata))
            },
            merchant_order_reference_id: value.merchant_order_reference_id,
            order_tax_amount: None,
            shipping_cost,
            merchant_account_id,
            integrity_object: None,
            merchant_config_currency: Some(merchant_config_currency),
            all_keys_required: None, // Field not available in new proto structure
            split_payments: None,
            enable_overcapture: None,
            setup_mandate_details: value
                .setup_mandate_details
                .map(MandateData::foreign_try_from)
                .transpose()?,
            request_extended_authorization: value.request_extended_authorization,
            merchant_account_metadata,
            connector_testing_data,
            payment_channel,
            enable_partial_authorization: value.enable_partial_authorization,
        })
    }
}

impl ForeignTryFrom<grpc_api_types::payments::PaymentAddress> for PaymentAddress {
    type Error = ApplicationErrorResponse;
    fn foreign_try_from(
        value: grpc_api_types::payments::PaymentAddress,
    ) -> Result<Self, error_stack::Report<Self::Error>> {
        let shipping = match value.shipping_address {
            Some(address) => Some(Address::foreign_try_from(address)?),
            None => None,
        };

        let billing = match value.billing_address.clone() {
            Some(address) => Some(Address::foreign_try_from(address)?),
            None => None,
        };

        let payment_method_billing = match value.billing_address {
            Some(address) => Some(Address::foreign_try_from(address)?),
            None => None,
        };

        Ok(Self::new(
            shipping,
            billing,
            payment_method_billing,
            Some(false), // should_unify_address set to false
        ))
    }
}

impl ForeignTryFrom<grpc_api_types::payments::Address> for Address {
    type Error = ApplicationErrorResponse;
    fn foreign_try_from(
        value: grpc_api_types::payments::Address,
    ) -> Result<Self, error_stack::Report<Self::Error>> {
        let email = match value.email.clone() {
            Some(email) => Some(Email::from_str(&email.expose()).change_context(
                ApplicationErrorResponse::BadRequest(ApiError {
                    sub_code: "INVALID_EMAIL".to_owned(),
                    error_identifier: 400,
                    error_message: "Invalid email".to_owned(),
                    error_object: None,
                }),
            )?),
            None => None,
        };
        Ok(Self {
            address: Some(AddressDetails::foreign_try_from(value.clone())?),
            phone: value.phone_number.map(|phone_number| PhoneDetails {
                number: Some(phone_number),
                country_code: value.phone_country_code,
            }),
            email,
        })
    }
}

impl ForeignTryFrom<common_enums::Currency> for grpc_api_types::payments::Currency {
    type Error = ApplicationErrorResponse;

    fn foreign_try_from(
        currency: common_enums::Currency,
    ) -> Result<Self, error_stack::Report<Self::Error>> {
        let grpc_currency = Self::from_str_name(&currency.to_string()).ok_or_else(|| {
            ApplicationErrorResponse::BadRequest(ApiError {
                sub_code: "INVALID_CURRENCY".to_owned(),
                error_identifier: 400,
                error_message: "Failed to parse Currency".to_owned(),
                error_object: None,
            })
        })?;
        Ok(grpc_currency)
    }
}

impl ForeignTryFrom<CountryAlpha2> for grpc_api_types::payments::CountryAlpha2 {
    type Error = ApplicationErrorResponse;

    fn foreign_try_from(country: CountryAlpha2) -> Result<Self, error_stack::Report<Self::Error>> {
        let grpc_country = Self::from_str_name(&country.to_string()).ok_or_else(|| {
            ApplicationErrorResponse::BadRequest(ApiError {
                sub_code: "INVALID_CURRENCY".to_owned(),
                error_identifier: 400,
                error_message: "Failed to parse Currency".to_owned(),
                error_object: None,
            })
        })?;
        Ok(grpc_country)
    }
}

impl ForeignTryFrom<grpc_api_types::payments::CountryAlpha2> for CountryAlpha2 {
    type Error = ApplicationErrorResponse;

    fn foreign_try_from(
        value: grpc_api_types::payments::CountryAlpha2,
    ) -> Result<Self, error_stack::Report<Self::Error>> {
        match value {
            grpc_api_types::payments::CountryAlpha2::Us => Ok(Self::US),
            grpc_api_types::payments::CountryAlpha2::Af => Ok(Self::AF),
            grpc_api_types::payments::CountryAlpha2::Ax => Ok(Self::AX),
            grpc_api_types::payments::CountryAlpha2::Al => Ok(Self::AL),
            grpc_api_types::payments::CountryAlpha2::Dz => Ok(Self::DZ),
            grpc_api_types::payments::CountryAlpha2::As => Ok(Self::AS),
            grpc_api_types::payments::CountryAlpha2::Ad => Ok(Self::AD),
            grpc_api_types::payments::CountryAlpha2::Ao => Ok(Self::AO),
            grpc_api_types::payments::CountryAlpha2::Ai => Ok(Self::AI),
            grpc_api_types::payments::CountryAlpha2::Aq => Ok(Self::AQ),
            grpc_api_types::payments::CountryAlpha2::Ag => Ok(Self::AG),
            grpc_api_types::payments::CountryAlpha2::Ar => Ok(Self::AR),
            grpc_api_types::payments::CountryAlpha2::Am => Ok(Self::AM),
            grpc_api_types::payments::CountryAlpha2::Aw => Ok(Self::AW),
            grpc_api_types::payments::CountryAlpha2::Au => Ok(Self::AU),
            grpc_api_types::payments::CountryAlpha2::At => Ok(Self::AT),
            grpc_api_types::payments::CountryAlpha2::Az => Ok(Self::AZ),
            grpc_api_types::payments::CountryAlpha2::Bs => Ok(Self::BS),
            grpc_api_types::payments::CountryAlpha2::Bh => Ok(Self::BH),
            grpc_api_types::payments::CountryAlpha2::Bd => Ok(Self::BD),
            grpc_api_types::payments::CountryAlpha2::Bb => Ok(Self::BB),
            grpc_api_types::payments::CountryAlpha2::By => Ok(Self::BY),
            grpc_api_types::payments::CountryAlpha2::Be => Ok(Self::BE),
            grpc_api_types::payments::CountryAlpha2::Bz => Ok(Self::BZ),
            grpc_api_types::payments::CountryAlpha2::Bj => Ok(Self::BJ),
            grpc_api_types::payments::CountryAlpha2::Bm => Ok(Self::BM),
            grpc_api_types::payments::CountryAlpha2::Bt => Ok(Self::BT),
            grpc_api_types::payments::CountryAlpha2::Bo => Ok(Self::BO),
            grpc_api_types::payments::CountryAlpha2::Bq => Ok(Self::BQ),
            grpc_api_types::payments::CountryAlpha2::Ba => Ok(Self::BA),
            grpc_api_types::payments::CountryAlpha2::Bw => Ok(Self::BW),
            grpc_api_types::payments::CountryAlpha2::Bv => Ok(Self::BV),
            grpc_api_types::payments::CountryAlpha2::Br => Ok(Self::BR),
            grpc_api_types::payments::CountryAlpha2::Io => Ok(Self::IO),
            grpc_api_types::payments::CountryAlpha2::Bn => Ok(Self::BN),
            grpc_api_types::payments::CountryAlpha2::Bg => Ok(Self::BG),
            grpc_api_types::payments::CountryAlpha2::Bf => Ok(Self::BF),
            grpc_api_types::payments::CountryAlpha2::Bi => Ok(Self::BI),
            grpc_api_types::payments::CountryAlpha2::Kh => Ok(Self::KH),
            grpc_api_types::payments::CountryAlpha2::Cm => Ok(Self::CM),
            grpc_api_types::payments::CountryAlpha2::Ca => Ok(Self::CA),
            grpc_api_types::payments::CountryAlpha2::Cv => Ok(Self::CV),
            grpc_api_types::payments::CountryAlpha2::Ky => Ok(Self::KY),
            grpc_api_types::payments::CountryAlpha2::Cf => Ok(Self::CF),
            grpc_api_types::payments::CountryAlpha2::Td => Ok(Self::TD),
            grpc_api_types::payments::CountryAlpha2::Cl => Ok(Self::CL),
            grpc_api_types::payments::CountryAlpha2::Cn => Ok(Self::CN),
            grpc_api_types::payments::CountryAlpha2::Cx => Ok(Self::CX),
            grpc_api_types::payments::CountryAlpha2::Cc => Ok(Self::CC),
            grpc_api_types::payments::CountryAlpha2::Co => Ok(Self::CO),
            grpc_api_types::payments::CountryAlpha2::Km => Ok(Self::KM),
            grpc_api_types::payments::CountryAlpha2::Cg => Ok(Self::CG),
            grpc_api_types::payments::CountryAlpha2::Cd => Ok(Self::CD),
            grpc_api_types::payments::CountryAlpha2::Ck => Ok(Self::CK),
            grpc_api_types::payments::CountryAlpha2::Cr => Ok(Self::CR),
            grpc_api_types::payments::CountryAlpha2::Ci => Ok(Self::CI),
            grpc_api_types::payments::CountryAlpha2::Hr => Ok(Self::HR),
            grpc_api_types::payments::CountryAlpha2::Cu => Ok(Self::CU),
            grpc_api_types::payments::CountryAlpha2::Cw => Ok(Self::CW),
            grpc_api_types::payments::CountryAlpha2::Cy => Ok(Self::CY),
            grpc_api_types::payments::CountryAlpha2::Cz => Ok(Self::CZ),
            grpc_api_types::payments::CountryAlpha2::Dk => Ok(Self::DK),
            grpc_api_types::payments::CountryAlpha2::Dj => Ok(Self::DJ),
            grpc_api_types::payments::CountryAlpha2::Dm => Ok(Self::DM),
            grpc_api_types::payments::CountryAlpha2::Do => Ok(Self::DO),
            grpc_api_types::payments::CountryAlpha2::Ec => Ok(Self::EC),
            grpc_api_types::payments::CountryAlpha2::Eg => Ok(Self::EG),
            grpc_api_types::payments::CountryAlpha2::Sv => Ok(Self::SV),
            grpc_api_types::payments::CountryAlpha2::Gq => Ok(Self::GQ),
            grpc_api_types::payments::CountryAlpha2::Er => Ok(Self::ER),
            grpc_api_types::payments::CountryAlpha2::Ee => Ok(Self::EE),
            grpc_api_types::payments::CountryAlpha2::Et => Ok(Self::ET),
            grpc_api_types::payments::CountryAlpha2::Fk => Ok(Self::FK),
            grpc_api_types::payments::CountryAlpha2::Fo => Ok(Self::FO),
            grpc_api_types::payments::CountryAlpha2::Fj => Ok(Self::FJ),
            grpc_api_types::payments::CountryAlpha2::Fi => Ok(Self::FI),
            grpc_api_types::payments::CountryAlpha2::Fr => Ok(Self::FR),
            grpc_api_types::payments::CountryAlpha2::Gf => Ok(Self::GF),
            grpc_api_types::payments::CountryAlpha2::Pf => Ok(Self::PF),
            grpc_api_types::payments::CountryAlpha2::Tf => Ok(Self::TF),
            grpc_api_types::payments::CountryAlpha2::Ga => Ok(Self::GA),
            grpc_api_types::payments::CountryAlpha2::Gm => Ok(Self::GM),
            grpc_api_types::payments::CountryAlpha2::Ge => Ok(Self::GE),
            grpc_api_types::payments::CountryAlpha2::De => Ok(Self::DE),
            grpc_api_types::payments::CountryAlpha2::Gh => Ok(Self::GH),
            grpc_api_types::payments::CountryAlpha2::Gi => Ok(Self::GI),
            grpc_api_types::payments::CountryAlpha2::Gr => Ok(Self::GR),
            grpc_api_types::payments::CountryAlpha2::Gl => Ok(Self::GL),
            grpc_api_types::payments::CountryAlpha2::Gd => Ok(Self::GD),
            grpc_api_types::payments::CountryAlpha2::Gp => Ok(Self::GP),
            grpc_api_types::payments::CountryAlpha2::Gu => Ok(Self::GU),
            grpc_api_types::payments::CountryAlpha2::Gt => Ok(Self::GT),
            grpc_api_types::payments::CountryAlpha2::Gg => Ok(Self::GG),
            grpc_api_types::payments::CountryAlpha2::Gn => Ok(Self::GN),
            grpc_api_types::payments::CountryAlpha2::Gw => Ok(Self::GW),
            grpc_api_types::payments::CountryAlpha2::Gy => Ok(Self::GY),
            grpc_api_types::payments::CountryAlpha2::Ht => Ok(Self::HT),
            grpc_api_types::payments::CountryAlpha2::Hm => Ok(Self::HM),
            grpc_api_types::payments::CountryAlpha2::Va => Ok(Self::VA),
            grpc_api_types::payments::CountryAlpha2::Hn => Ok(Self::HN),
            grpc_api_types::payments::CountryAlpha2::Hk => Ok(Self::HK),
            grpc_api_types::payments::CountryAlpha2::Hu => Ok(Self::HU),
            grpc_api_types::payments::CountryAlpha2::Is => Ok(Self::IS),
            grpc_api_types::payments::CountryAlpha2::In => Ok(Self::IN),
            grpc_api_types::payments::CountryAlpha2::Id => Ok(Self::ID),
            grpc_api_types::payments::CountryAlpha2::Ir => Ok(Self::IR),
            grpc_api_types::payments::CountryAlpha2::Iq => Ok(Self::IQ),
            grpc_api_types::payments::CountryAlpha2::Ie => Ok(Self::IE),
            grpc_api_types::payments::CountryAlpha2::Im => Ok(Self::IM),
            grpc_api_types::payments::CountryAlpha2::Il => Ok(Self::IL),
            grpc_api_types::payments::CountryAlpha2::It => Ok(Self::IT),
            grpc_api_types::payments::CountryAlpha2::Jm => Ok(Self::JM),
            grpc_api_types::payments::CountryAlpha2::Jp => Ok(Self::JP),
            grpc_api_types::payments::CountryAlpha2::Je => Ok(Self::JE),
            grpc_api_types::payments::CountryAlpha2::Jo => Ok(Self::JO),
            grpc_api_types::payments::CountryAlpha2::Kz => Ok(Self::KZ),
            grpc_api_types::payments::CountryAlpha2::Ke => Ok(Self::KE),
            grpc_api_types::payments::CountryAlpha2::Ki => Ok(Self::KI),
            grpc_api_types::payments::CountryAlpha2::Kp => Ok(Self::KP),
            grpc_api_types::payments::CountryAlpha2::Kr => Ok(Self::KR),
            grpc_api_types::payments::CountryAlpha2::Kw => Ok(Self::KW),
            grpc_api_types::payments::CountryAlpha2::Kg => Ok(Self::KG),
            grpc_api_types::payments::CountryAlpha2::La => Ok(Self::LA),
            grpc_api_types::payments::CountryAlpha2::Lv => Ok(Self::LV),
            grpc_api_types::payments::CountryAlpha2::Lb => Ok(Self::LB),
            grpc_api_types::payments::CountryAlpha2::Ls => Ok(Self::LS),
            grpc_api_types::payments::CountryAlpha2::Lr => Ok(Self::LR),
            grpc_api_types::payments::CountryAlpha2::Ly => Ok(Self::LY),
            grpc_api_types::payments::CountryAlpha2::Li => Ok(Self::LI),
            grpc_api_types::payments::CountryAlpha2::Lt => Ok(Self::LT),
            grpc_api_types::payments::CountryAlpha2::Lu => Ok(Self::LU),
            grpc_api_types::payments::CountryAlpha2::Mo => Ok(Self::MO),
            grpc_api_types::payments::CountryAlpha2::Mk => Ok(Self::MK),
            grpc_api_types::payments::CountryAlpha2::Mg => Ok(Self::MG),
            grpc_api_types::payments::CountryAlpha2::Mw => Ok(Self::MW),
            grpc_api_types::payments::CountryAlpha2::My => Ok(Self::MY),
            grpc_api_types::payments::CountryAlpha2::Mv => Ok(Self::MV),
            grpc_api_types::payments::CountryAlpha2::Ml => Ok(Self::ML),
            grpc_api_types::payments::CountryAlpha2::Mt => Ok(Self::MT),
            grpc_api_types::payments::CountryAlpha2::Mh => Ok(Self::MH),
            grpc_api_types::payments::CountryAlpha2::Mq => Ok(Self::MQ),
            grpc_api_types::payments::CountryAlpha2::Mr => Ok(Self::MR),
            grpc_api_types::payments::CountryAlpha2::Mu => Ok(Self::MU),
            grpc_api_types::payments::CountryAlpha2::Yt => Ok(Self::YT),
            grpc_api_types::payments::CountryAlpha2::Mx => Ok(Self::MX),
            grpc_api_types::payments::CountryAlpha2::Fm => Ok(Self::FM),
            grpc_api_types::payments::CountryAlpha2::Md => Ok(Self::MD),
            grpc_api_types::payments::CountryAlpha2::Mc => Ok(Self::MC),
            grpc_api_types::payments::CountryAlpha2::Mn => Ok(Self::MN),
            grpc_api_types::payments::CountryAlpha2::Me => Ok(Self::ME),
            grpc_api_types::payments::CountryAlpha2::Ms => Ok(Self::MS),
            grpc_api_types::payments::CountryAlpha2::Ma => Ok(Self::MA),
            grpc_api_types::payments::CountryAlpha2::Mz => Ok(Self::MZ),
            grpc_api_types::payments::CountryAlpha2::Mm => Ok(Self::MM),
            grpc_api_types::payments::CountryAlpha2::Na => Ok(Self::NA),
            grpc_api_types::payments::CountryAlpha2::Nr => Ok(Self::NR),
            grpc_api_types::payments::CountryAlpha2::Np => Ok(Self::NP),
            grpc_api_types::payments::CountryAlpha2::Nl => Ok(Self::NL),
            grpc_api_types::payments::CountryAlpha2::Nc => Ok(Self::NC),
            grpc_api_types::payments::CountryAlpha2::Nz => Ok(Self::NZ),
            grpc_api_types::payments::CountryAlpha2::Ni => Ok(Self::NI),
            grpc_api_types::payments::CountryAlpha2::Ne => Ok(Self::NE),
            grpc_api_types::payments::CountryAlpha2::Ng => Ok(Self::NG),
            grpc_api_types::payments::CountryAlpha2::Nu => Ok(Self::NU),
            grpc_api_types::payments::CountryAlpha2::Nf => Ok(Self::NF),
            grpc_api_types::payments::CountryAlpha2::Mp => Ok(Self::MP),
            grpc_api_types::payments::CountryAlpha2::No => Ok(Self::NO),
            grpc_api_types::payments::CountryAlpha2::Om => Ok(Self::OM),
            grpc_api_types::payments::CountryAlpha2::Pk => Ok(Self::PK),
            grpc_api_types::payments::CountryAlpha2::Pw => Ok(Self::PW),
            grpc_api_types::payments::CountryAlpha2::Ps => Ok(Self::PS),
            grpc_api_types::payments::CountryAlpha2::Pa => Ok(Self::PA),
            grpc_api_types::payments::CountryAlpha2::Pg => Ok(Self::PG),
            grpc_api_types::payments::CountryAlpha2::Py => Ok(Self::PY),
            grpc_api_types::payments::CountryAlpha2::Pe => Ok(Self::PE),
            grpc_api_types::payments::CountryAlpha2::Ph => Ok(Self::PH),
            grpc_api_types::payments::CountryAlpha2::Pn => Ok(Self::PN),
            grpc_api_types::payments::CountryAlpha2::Pl => Ok(Self::PL),
            grpc_api_types::payments::CountryAlpha2::Pt => Ok(Self::PT),
            grpc_api_types::payments::CountryAlpha2::Pr => Ok(Self::PR),
            grpc_api_types::payments::CountryAlpha2::Qa => Ok(Self::QA),
            grpc_api_types::payments::CountryAlpha2::Re => Ok(Self::RE),
            grpc_api_types::payments::CountryAlpha2::Ro => Ok(Self::RO),
            grpc_api_types::payments::CountryAlpha2::Ru => Ok(Self::RU),
            grpc_api_types::payments::CountryAlpha2::Rw => Ok(Self::RW),
            grpc_api_types::payments::CountryAlpha2::Bl => Ok(Self::BL),
            grpc_api_types::payments::CountryAlpha2::Sh => Ok(Self::SH),
            grpc_api_types::payments::CountryAlpha2::Kn => Ok(Self::KN),
            grpc_api_types::payments::CountryAlpha2::Lc => Ok(Self::LC),
            grpc_api_types::payments::CountryAlpha2::Mf => Ok(Self::MF),
            grpc_api_types::payments::CountryAlpha2::Pm => Ok(Self::PM),
            grpc_api_types::payments::CountryAlpha2::Vc => Ok(Self::VC),
            grpc_api_types::payments::CountryAlpha2::Ws => Ok(Self::WS),
            grpc_api_types::payments::CountryAlpha2::Sm => Ok(Self::SM),
            grpc_api_types::payments::CountryAlpha2::St => Ok(Self::ST),
            grpc_api_types::payments::CountryAlpha2::Sa => Ok(Self::SA),
            grpc_api_types::payments::CountryAlpha2::Sn => Ok(Self::SN),
            grpc_api_types::payments::CountryAlpha2::Rs => Ok(Self::RS),
            grpc_api_types::payments::CountryAlpha2::Sc => Ok(Self::SC),
            grpc_api_types::payments::CountryAlpha2::Sl => Ok(Self::SL),
            grpc_api_types::payments::CountryAlpha2::Sg => Ok(Self::SG),
            grpc_api_types::payments::CountryAlpha2::Sx => Ok(Self::SX),
            grpc_api_types::payments::CountryAlpha2::Sk => Ok(Self::SK),
            grpc_api_types::payments::CountryAlpha2::Si => Ok(Self::SI),
            grpc_api_types::payments::CountryAlpha2::Sb => Ok(Self::SB),
            grpc_api_types::payments::CountryAlpha2::So => Ok(Self::SO),
            grpc_api_types::payments::CountryAlpha2::Za => Ok(Self::ZA),
            grpc_api_types::payments::CountryAlpha2::Gs => Ok(Self::GS),
            grpc_api_types::payments::CountryAlpha2::Ss => Ok(Self::SS),
            grpc_api_types::payments::CountryAlpha2::Es => Ok(Self::ES),
            grpc_api_types::payments::CountryAlpha2::Lk => Ok(Self::LK),
            grpc_api_types::payments::CountryAlpha2::Sd => Ok(Self::SD),
            grpc_api_types::payments::CountryAlpha2::Sr => Ok(Self::SR),
            grpc_api_types::payments::CountryAlpha2::Sj => Ok(Self::SJ),
            grpc_api_types::payments::CountryAlpha2::Sz => Ok(Self::SZ),
            grpc_api_types::payments::CountryAlpha2::Se => Ok(Self::SE),
            grpc_api_types::payments::CountryAlpha2::Ch => Ok(Self::CH),
            grpc_api_types::payments::CountryAlpha2::Sy => Ok(Self::SY),
            grpc_api_types::payments::CountryAlpha2::Tw => Ok(Self::TW),
            grpc_api_types::payments::CountryAlpha2::Tj => Ok(Self::TJ),
            grpc_api_types::payments::CountryAlpha2::Tz => Ok(Self::TZ),
            grpc_api_types::payments::CountryAlpha2::Th => Ok(Self::TH),
            grpc_api_types::payments::CountryAlpha2::Tl => Ok(Self::TL),
            grpc_api_types::payments::CountryAlpha2::Tg => Ok(Self::TG),
            grpc_api_types::payments::CountryAlpha2::Tk => Ok(Self::TK),
            grpc_api_types::payments::CountryAlpha2::To => Ok(Self::TO),
            grpc_api_types::payments::CountryAlpha2::Tt => Ok(Self::TT),
            grpc_api_types::payments::CountryAlpha2::Tn => Ok(Self::TN),
            grpc_api_types::payments::CountryAlpha2::Tr => Ok(Self::TR),
            grpc_api_types::payments::CountryAlpha2::Tm => Ok(Self::TM),
            grpc_api_types::payments::CountryAlpha2::Tc => Ok(Self::TC),
            grpc_api_types::payments::CountryAlpha2::Tv => Ok(Self::TV),
            grpc_api_types::payments::CountryAlpha2::Ug => Ok(Self::UG),
            grpc_api_types::payments::CountryAlpha2::Ua => Ok(Self::UA),
            grpc_api_types::payments::CountryAlpha2::Ae => Ok(Self::AE),
            grpc_api_types::payments::CountryAlpha2::Gb => Ok(Self::GB),
            grpc_api_types::payments::CountryAlpha2::Um => Ok(Self::UM),
            grpc_api_types::payments::CountryAlpha2::Uy => Ok(Self::UY),
            grpc_api_types::payments::CountryAlpha2::Uz => Ok(Self::UZ),
            grpc_api_types::payments::CountryAlpha2::Vu => Ok(Self::VU),
            grpc_api_types::payments::CountryAlpha2::Ve => Ok(Self::VE),
            grpc_api_types::payments::CountryAlpha2::Vn => Ok(Self::VN),
            grpc_api_types::payments::CountryAlpha2::Vg => Ok(Self::VG),
            grpc_api_types::payments::CountryAlpha2::Vi => Ok(Self::VI),
            grpc_api_types::payments::CountryAlpha2::Wf => Ok(Self::WF),
            grpc_api_types::payments::CountryAlpha2::Eh => Ok(Self::EH),
            grpc_api_types::payments::CountryAlpha2::Ye => Ok(Self::YE),
            grpc_api_types::payments::CountryAlpha2::Zm => Ok(Self::ZM),
            grpc_api_types::payments::CountryAlpha2::Zw => Ok(Self::ZW),
            grpc_api_types::payments::CountryAlpha2::Unspecified => Ok(Self::US), // Default to US if unspecified
        }
    }
}

impl ForeignTryFrom<grpc_api_types::payments::Address> for AddressDetails {
    type Error = ApplicationErrorResponse;
    fn foreign_try_from(
        value: grpc_api_types::payments::Address,
    ) -> Result<Self, error_stack::Report<Self::Error>> {
        let country_code = value.country_alpha2_code();
        let country = if matches!(
            country_code,
            grpc_api_types::payments::CountryAlpha2::Unspecified
        ) {
            None
        } else {
            Some(CountryAlpha2::foreign_try_from(country_code)?)
        };

        Ok(Self {
            country,
            city: value.city,
            line1: value.line1,
            line2: value.line2,
            line3: value.line3,
            zip: value.zip_code,
            state: value.state,
            first_name: value.first_name,
            last_name: value.last_name,
            origin_zip: None,
        })
    }
}

impl ForeignTryFrom<grpc_api_types::payments::OrderDetailsWithAmount> for OrderDetailsWithAmount {
    type Error = ApplicationErrorResponse;

    fn foreign_try_from(
        item: grpc_api_types::payments::OrderDetailsWithAmount,
    ) -> Result<Self, error_stack::Report<Self::Error>> {
        Ok(Self {
            product_name: item.product_name,
            quantity: u16::try_from(item.quantity).change_context(
                ApplicationErrorResponse::BadRequest(ApiError {
                    sub_code: "INVALID_QUANTITY".to_owned(),
                    error_identifier: 400,
                    error_message: "Quantity value is out of range for u16".to_owned(),
                    error_object: None,
                }),
            )?,
            amount: common_utils::types::MinorUnit::new(item.amount),
            tax_rate: item.tax_rate,
            total_tax_amount: item
                .total_tax_amount
                .map(common_utils::types::MinorUnit::new),
            requires_shipping: item.requires_shipping,
            product_img_link: item.product_img_link,
            product_id: item.product_id,
            category: item.category,
            sub_category: item.sub_category,
            brand: item.brand,
            description: item.description,
            unit_of_measure: item.unit_of_measure,
            product_type: item
                .product_type
                .and_then(|pt| grpc_api_types::payments::ProductType::try_from(pt).ok())
                .map(|grpc_product_type| {
                    common_enums::ProductType::foreign_from(grpc_product_type)
                }),
            product_tax_code: item.product_tax_code,
            commodity_code: None,
            sku: None,
            upc: None,
            unit_discount_amount: None,
            total_amount: None,
        })
    }
}

impl
    ForeignTryFrom<(
        grpc_payment_types::PaymentServiceCreateAccessTokenRequest,
        Connectors,
        &MaskedMetadata,
    )> for PaymentFlowData
{
    type Error = ApplicationErrorResponse;

    fn foreign_try_from(
        (value, connectors, metadata): (
            grpc_payment_types::PaymentServiceCreateAccessTokenRequest,
            Connectors,
            &MaskedMetadata,
        ),
    ) -> Result<Self, error_stack::Report<Self::Error>> {
        // For access token creation operations, address information is typically not available or required
        let address: PaymentAddress = PaymentAddress::new(
            None,        // shipping
            None,        // billing
            None,        // payment_method_billing
            Some(false), // should_unify_address = false for access token operations
        );

        let merchant_id_from_header = extract_merchant_id_from_metadata(metadata)?;

        Ok(Self {
            merchant_id: merchant_id_from_header,
            payment_id: "IRRELEVANT_PAYMENT_ID".to_string(),
            attempt_id: "IRRELEVANT_ATTEMPT_ID".to_string(),
            status: common_enums::AttemptStatus::Pending,
            payment_method: PaymentMethod::Card, // Default for access token operations
            address,
            auth_type: common_enums::AuthenticationType::default(),
            connector_request_reference_id: extract_connector_request_reference_id(
                &value.request_ref_id,
            ), // No request_ref_id available for access token requests
            customer_id: None,
            connector_customer: None,
            description: None,
            return_url: None,
            connector_meta_data: None,
            amount_captured: None,
            minor_amount_captured: None,
            minor_amount_capturable: None,
            access_token: None,
            session_token: None,
            reference_id: None,
            payment_method_token: None,
            preprocessing_id: None,
            connector_api_version: None,
            test_mode: None,
            connector_http_status_code: None,
            external_latency: None,
            connectors,
            raw_connector_response: None,
            raw_connector_request: None,
            connector_response_headers: None,
            vault_headers: None,
            connector_response: None,
            recurring_mandate_payment_data: None,
            order_details: None,
            minor_amount_authorized: None,
        })
    }
}

// PhoneDetails conversion removed - phone info is now embedded in Address

impl ForeignTryFrom<(PaymentServiceAuthorizeRequest, Connectors, &MaskedMetadata)>
    for PaymentFlowData
{
    type Error = ApplicationErrorResponse;

    fn foreign_try_from(
        (value, connectors, metadata): (
            PaymentServiceAuthorizeRequest,
            Connectors,
            &MaskedMetadata,
        ),
    ) -> Result<Self, error_stack::Report<Self::Error>> {
        let address = match &value.address {
            // Borrow value.address
            Some(address_value) => {
                // address_value is &grpc_api_types::payments::PaymentAddress
                PaymentAddress::foreign_try_from(
                    (*address_value).clone(), // Clone the grpc_api_types::payments::PaymentAddress
                )?
            }
            None => {
                return Err(ApplicationErrorResponse::BadRequest(ApiError {
                    sub_code: "INVALID_ADDRESS".to_owned(),
                    error_identifier: 400,
                    error_message: "Address is required".to_owned(),
                    error_object: None,
                }))?
            }
        };

        let merchant_id_from_header = extract_merchant_id_from_metadata(metadata)?;

        // Extract specific headers for vault and other integrations
        let vault_headers = extract_headers_from_metadata(metadata);

        let connector_meta_data = common_utils::pii::SecretSerdeValue::new(
            convert_merchant_metadata_to_json(&value.merchant_account_metadata),
        );

        let order_details = (!value.order_details.is_empty())
            .then(|| {
                value
                    .order_details
                    .into_iter()
                    .map(OrderDetailsWithAmount::foreign_try_from)
                    .collect::<Result<Vec<_>, _>>()
            })
            .transpose()?;

        Ok(Self {
            merchant_id: merchant_id_from_header,
            payment_id: "IRRELEVANT_PAYMENT_ID".to_string(),
            attempt_id: "IRRELEVANT_ATTEMPT_ID".to_string(),
            status: common_enums::AttemptStatus::Pending,
            payment_method: PaymentMethod::foreign_try_from(
                value.payment_method.unwrap_or_default(),
            )?, // Use direct enum
            address,
            auth_type: common_enums::AuthenticationType::foreign_try_from(
                grpc_api_types::payments::AuthenticationType::try_from(value.auth_type)
                    .unwrap_or_default(),
            )?, // Use direct enum
            connector_request_reference_id: extract_connector_request_reference_id(
                &value.request_ref_id,
            ),
            customer_id: value
                .customer_id
                .clone()
                .map(|customer_id| CustomerId::try_from(Cow::from(customer_id)))
                .transpose()
                .change_context(ApplicationErrorResponse::BadRequest(ApiError {
                    sub_code: "INVALID_CUSTOMER_ID".to_owned(),
                    error_identifier: 400,
                    error_message: "Failed to parse Customer Id".to_owned(),
                    error_object: None,
                }))?,
            connector_customer: value.connector_customer_id,
            description: value.description,
            return_url: value.return_url.clone(),
            connector_meta_data: {
                value.metadata.get("connector_meta_data").map(|json_string| {
                    Ok::<Secret<serde_json::Value>, error_stack::Report<ApplicationErrorResponse>>(Secret::new(serde_json::Value::String(json_string.clone())))
                }).transpose()?
                .or(Some(connector_meta_data)) // Converts Option<Result<T, E>> to Result<Option<T>, E> and propagates E if it's an Err
            },
            amount_captured: None,
            minor_amount_captured: None,
            minor_amount_capturable: None,
            access_token: None,
            session_token: None,
            reference_id: value.connector_order_reference_id.clone(),
            payment_method_token: None,
            preprocessing_id: None,
            connector_api_version: None,
            test_mode: value.test_mode,
            connector_http_status_code: None,
            external_latency: None,
            connectors,
            raw_connector_response: None,
            raw_connector_request: None,
            connector_response_headers: None,
            connector_response: None,
            vault_headers,
            recurring_mandate_payment_data: None,
            order_details,

            minor_amount_authorized: None,
        })
    }
}

impl
    ForeignTryFrom<(
        grpc_api_types::payments::PaymentServiceAuthorizeOnlyRequest,
        Connectors,
        &MaskedMetadata,
    )> for PaymentFlowData
{
    type Error = ApplicationErrorResponse;

    fn foreign_try_from(
        (value, connectors, metadata): (
            grpc_api_types::payments::PaymentServiceAuthorizeOnlyRequest,
            Connectors,
            &MaskedMetadata,
        ),
    ) -> Result<Self, error_stack::Report<Self::Error>> {
        let address = match &value.address {
            // Borrow value.address
            Some(address_value) => {
                // address_value is &grpc_api_types::payments::PaymentAddress
                PaymentAddress::foreign_try_from(
                    (*address_value).clone(), // Clone the grpc_api_types::payments::PaymentAddress
                )?
            }
            None => {
                return Err(ApplicationErrorResponse::BadRequest(ApiError {
                    sub_code: "INVALID_ADDRESS".to_owned(),
                    error_identifier: 400,
                    error_message: "Address is required".to_owned(),
                    error_object: None,
                }))?
            }
        };

        let merchant_id_from_header = extract_merchant_id_from_metadata(metadata)?;

        // Extract specific headers for vault and other integrations
        let vault_headers = extract_headers_from_metadata(metadata);

        let connector_meta_data = common_utils::pii::SecretSerdeValue::new(
            convert_merchant_metadata_to_json(&value.merchant_account_metadata),
        );

        let order_details = (!value.order_details.is_empty())
            .then(|| {
                value
                    .order_details
                    .into_iter()
                    .map(OrderDetailsWithAmount::foreign_try_from)
                    .collect::<Result<Vec<_>, _>>()
            })
            .transpose()?;
        let access_token = value
            .state
            .as_ref()
            .and_then(|state| state.access_token.as_ref())
            .map(AccessTokenResponseData::from);
        Ok(Self {
            merchant_id: merchant_id_from_header,
            payment_id: "IRRELEVANT_PAYMENT_ID".to_string(),
            attempt_id: "IRRELEVANT_ATTEMPT_ID".to_string(),
            status: common_enums::AttemptStatus::Pending,
            payment_method: PaymentMethod::foreign_try_from(
                value.payment_method.unwrap_or_default(),
            )?, // Use direct enum
            address,
            auth_type: common_enums::AuthenticationType::foreign_try_from(
                grpc_api_types::payments::AuthenticationType::try_from(value.auth_type)
                    .unwrap_or_default(),
            )?, // Use direct enum
            connector_request_reference_id: extract_connector_request_reference_id(
                &value.request_ref_id,
            ),
            customer_id: value
                .customer_id
                .clone()
                .map(|customer_id| CustomerId::try_from(Cow::from(customer_id)))
                .transpose()
                .change_context(ApplicationErrorResponse::BadRequest(ApiError {
                    sub_code: "INVALID_CUSTOMER_ID".to_owned(),
                    error_identifier: 400,
                    error_message: "Failed to parse Customer Id".to_owned(),
                    error_object: None,
                }))?,
            connector_customer: value.connector_customer_id,
            description: value.description,
            return_url: value.return_url.clone(),
            connector_meta_data: {
                value.metadata.get("connector_meta_data").map(|json_string| {
                    Ok::<Secret<serde_json::Value>, error_stack::Report<ApplicationErrorResponse>>(Secret::new(serde_json::Value::String(json_string.clone())))
                }).transpose()?
                .or(Some(connector_meta_data)) // Converts Option<Result<T, E>> to Result<Option<T>, E> and propagates E if it's an Err
            },
            amount_captured: None,
            minor_amount_captured: None,
            minor_amount_capturable: None,
            access_token,
            session_token: value.session_token,
            reference_id: value.connector_order_reference_id.clone(),
            payment_method_token: value
                .payment_method_token
                .map(|pmt| router_data::PaymentMethodToken::Token(Secret::new(pmt))),
            preprocessing_id: None,
            connector_api_version: None,
            test_mode: value.test_mode,
            connector_http_status_code: None,
            external_latency: None,
            connectors,
            raw_connector_response: None,
            raw_connector_request: None,
            connector_response_headers: None,
            connector_response: None,
            vault_headers,
            recurring_mandate_payment_data: None,
            order_details,

            minor_amount_authorized: None,
        })
    }
}

impl
    ForeignTryFrom<(
        grpc_api_types::payments::PaymentServiceRepeatEverythingRequest,
        Connectors,
        &MaskedMetadata,
    )> for PaymentFlowData
{
    type Error = ApplicationErrorResponse;

    fn foreign_try_from(
        (value, connectors, metadata): (
            grpc_api_types::payments::PaymentServiceRepeatEverythingRequest,
            Connectors,
            &MaskedMetadata,
        ),
    ) -> Result<Self, error_stack::Report<Self::Error>> {
        let address = match &value.address {
            // Borrow value.address
            Some(address_value) => {
                // address_value is &grpc_api_types::payments::PaymentAddress
                PaymentAddress::foreign_try_from(
                    (*address_value).clone(), // Clone the grpc_api_types::payments::PaymentAddress
                )?
            }
            None => {
                // For repeat payment operations, address information is typically not available or required
                PaymentAddress::new(
                    None,        // shipping
                    None,        // billing
                    None,        // payment_method_billing
                    Some(false), // should_unify_address = false for repeat operations
                )
            }
        };

        let merchant_id_from_header = extract_merchant_id_from_metadata(metadata)?;

        // Extract access_token from state field
        let access_token = value
            .state
            .as_ref()
            .and_then(|state| state.access_token.as_ref())
            .map(AccessTokenResponseData::from);

        Ok(Self {
            merchant_id: merchant_id_from_header,
            payment_id: "IRRELEVANT_PAYMENT_ID".to_string(),
            attempt_id: "IRRELEVANT_ATTEMPT_ID".to_string(),
            status: common_enums::AttemptStatus::Pending,
            payment_method: PaymentMethod::Card, //TODO
            address,
            auth_type: common_enums::AuthenticationType::default(),
            connector_request_reference_id: extract_connector_request_reference_id(
                &value.request_ref_id,
            ),
            customer_id: None,
            connector_customer: value.connector_customer_id,
            description: value.description,
            return_url: None,
            connector_meta_data: None,
            amount_captured: None,
            minor_amount_captured: None,
            minor_amount_capturable: None,
            access_token,
            session_token: None,
            reference_id: None,
            payment_method_token: None,
            preprocessing_id: None,
            connector_api_version: None,
            test_mode: value.test_mode,
            connector_http_status_code: None,
            external_latency: None,
            connectors,
            raw_connector_response: None,
            raw_connector_request: None,
            connector_response_headers: None,
            connector_response: None,
            vault_headers: None,
            recurring_mandate_payment_data: None,
            order_details: None,
            minor_amount_authorized: None,
        })
    }
}

impl
    ForeignTryFrom<(
        grpc_api_types::payments::PaymentServiceGetRequest,
        Connectors,
        &MaskedMetadata,
    )> for PaymentFlowData
{
    type Error = ApplicationErrorResponse;

    fn foreign_try_from(
        (value, connectors, metadata): (
            grpc_api_types::payments::PaymentServiceGetRequest,
            Connectors,
            &MaskedMetadata,
        ),
    ) -> Result<Self, error_stack::Report<Self::Error>> {
        // For sync operations, address information is typically not available or required
        let address: PaymentAddress = PaymentAddress::new(
            None,        // shipping
            None,        // billing
            None,        // payment_method_billing
            Some(false), // should_unify_address = false for sync operations
        );

        let merchant_id_from_header = extract_merchant_id_from_metadata(metadata)?;

        let access_token = value
            .state
            .as_ref()
            .and_then(|state| state.access_token.as_ref())
            .map(AccessTokenResponseData::from);

        Ok(Self {
            merchant_id: merchant_id_from_header,
            payment_id: "IRRELEVANT_PAYMENT_ID".to_string(),
            attempt_id: "IRRELEVANT_ATTEMPT_ID".to_string(),
            status: common_enums::AttemptStatus::Pending,
            payment_method: PaymentMethod::Card, //TODO
            address,
            auth_type: common_enums::AuthenticationType::default(),
            connector_request_reference_id: extract_connector_request_reference_id(
                &value.request_ref_id,
            ),
            customer_id: None,
            connector_customer: None,
            description: None,
            return_url: None,
            connector_meta_data: None,
            amount_captured: None,
            minor_amount_captured: None,
            minor_amount_capturable: None,
            access_token,
            session_token: None,
            reference_id: None,
            payment_method_token: None,
            preprocessing_id: None,
            connector_api_version: None,
            test_mode: None,
            connector_http_status_code: None,
            external_latency: None,
            connectors,
            raw_connector_response: None,
            raw_connector_request: None,
            connector_response_headers: None,
            vault_headers: None,
            connector_response: None,
            recurring_mandate_payment_data: None,
            order_details: None,
            minor_amount_authorized: None,
        })
    }
}

impl ForeignTryFrom<(PaymentServiceVoidRequest, Connectors, &MaskedMetadata)> for PaymentFlowData {
    type Error = ApplicationErrorResponse;

    fn foreign_try_from(
        (value, connectors, metadata): (PaymentServiceVoidRequest, Connectors, &MaskedMetadata),
    ) -> Result<Self, error_stack::Report<Self::Error>> {
        // For void operations, address information is typically not available or required
        // Since this is a PaymentServiceVoidRequest, we use default address values
        let address: PaymentAddress = PaymentAddress::new(
            None,        // shipping
            None,        // billing
            None,        // payment_method_billing
            Some(false), // should_unify_address = false for void operations
        );

        let merchant_id_from_header = extract_merchant_id_from_metadata(metadata)?;
        let access_token = value
            .state
            .as_ref()
            .and_then(|state| state.access_token.as_ref())
            .map(AccessTokenResponseData::from);
        let connector_meta_data = common_utils::pii::SecretSerdeValue::new(
            convert_merchant_metadata_to_json(&value.merchant_account_metadata),
        );

        Ok(Self {
            merchant_id: merchant_id_from_header,
            payment_id: "IRRELEVANT_PAYMENT_ID".to_string(),
            attempt_id: "IRRELEVANT_ATTEMPT_ID".to_string(),
            status: common_enums::AttemptStatus::Pending,
            payment_method: PaymentMethod::Card, //TODO
            address,
            auth_type: common_enums::AuthenticationType::default(),
            connector_request_reference_id: extract_connector_request_reference_id(
                &value.request_ref_id,
            ),
            customer_id: None,
            connector_customer: None,
            description: None,
            return_url: None,
            connector_meta_data: Some(connector_meta_data),
            amount_captured: None,
            minor_amount_captured: None,
            minor_amount_capturable: None,
            access_token,
            session_token: None,
            reference_id: None,
            payment_method_token: None,
            preprocessing_id: None,
            connector_api_version: None,
            test_mode: None,
            connector_http_status_code: None,
            external_latency: None,
            connectors,
            raw_connector_response: None,
            raw_connector_request: None,
            connector_response_headers: None,
            vault_headers: None,
            connector_response: None,
            recurring_mandate_payment_data: None,
            order_details: None,
            minor_amount_authorized: None,
        })
    }
}

impl ForeignTryFrom<ResponseId> for grpc_api_types::payments::Identifier {
    type Error = ApplicationErrorResponse;
    fn foreign_try_from(value: ResponseId) -> Result<Self, error_stack::Report<Self::Error>> {
        Ok(match value {
            ResponseId::ConnectorTransactionId(id) => Self {
                id_type: Some(grpc_api_types::payments::identifier::IdType::Id(id)),
            },
            ResponseId::EncodedData(data) => Self {
                id_type: Some(grpc_api_types::payments::identifier::IdType::EncodedData(
                    data,
                )),
            },
            ResponseId::NoResponseId => Self {
                id_type: Some(grpc_api_types::payments::identifier::IdType::NoResponseIdMarker(())),
            },
        })
    }
}

impl ForeignTryFrom<router_request_types::AuthenticationData>
    for grpc_api_types::payments::AuthenticationData
{
    type Error = ApplicationErrorResponse;
    fn foreign_try_from(
        value: router_request_types::AuthenticationData,
    ) -> error_stack::Result<Self, Self::Error> {
        use hyperswitch_masking::ExposeInterface;
        let trans_status = value
            .trans_status
            .map(|ts| grpc_api_types::payments::TransactionStatus::foreign_from(ts).into());
        Ok(Self {
            ucaf_collection_indicator: value.ucaf_collection_indicator,
            eci: value.eci,
            cavv: value.cavv.map(|cavv| cavv.expose()),
            threeds_server_transaction_id: value.threeds_server_transaction_id.map(|id| {
                grpc_api_types::payments::Identifier {
                    id_type: Some(grpc_api_types::payments::identifier::IdType::Id(id)),
                }
            }),
            message_version: value.message_version.map(|v| v.to_string()),
            ds_transaction_id: value.ds_trans_id,
            trans_status,
            acs_transaction_id: value.acs_transaction_id,
            transaction_id: value.transaction_id,
        })
    }
}

impl ForeignFrom<common_enums::TransactionStatus> for grpc_api_types::payments::TransactionStatus {
    fn foreign_from(from: common_enums::TransactionStatus) -> Self {
        match from {
            common_enums::TransactionStatus::Success => Self::Success,
            common_enums::TransactionStatus::Failure => Self::Failure,
            common_enums::TransactionStatus::VerificationNotPerformed => {
                Self::VerificationNotPerformed
            }
            common_enums::TransactionStatus::NotVerified => Self::NotVerified,
            common_enums::TransactionStatus::Rejected => Self::Rejected,
            common_enums::TransactionStatus::ChallengeRequired => Self::ChallengeRequired,
            common_enums::TransactionStatus::ChallengeRequiredDecoupledAuthentication => {
                Self::ChallengeRequiredDecoupledAuthentication
            }
            common_enums::TransactionStatus::InformationOnly => Self::InformationOnly,
        }
    }
}

impl ForeignFrom<grpc_api_types::payments::TransactionStatus> for common_enums::TransactionStatus {
    fn foreign_from(value: grpc_api_types::payments::TransactionStatus) -> Self {
        match value {
            grpc_api_types::payments::TransactionStatus::Success => Self::Success,
            grpc_api_types::payments::TransactionStatus::Failure => Self::Failure,
            grpc_api_types::payments::TransactionStatus::VerificationNotPerformed => Self::VerificationNotPerformed,
            grpc_api_types::payments::TransactionStatus::NotVerified => Self::NotVerified,
            grpc_api_types::payments::TransactionStatus::Rejected => Self::Rejected,
            grpc_api_types::payments::TransactionStatus::ChallengeRequired => Self::ChallengeRequired,
            grpc_api_types::payments::TransactionStatus::ChallengeRequiredDecoupledAuthentication => Self::ChallengeRequiredDecoupledAuthentication,
            grpc_api_types::payments::TransactionStatus::InformationOnly => Self::InformationOnly,
        }
    }
}

impl ForeignTryFrom<ConnectorResponseData> for grpc_api_types::payments::ConnectorResponseData {
    type Error = ApplicationErrorResponse;
    fn foreign_try_from(
        value: ConnectorResponseData,
    ) -> Result<Self, error_stack::Report<Self::Error>> {
        Ok(Self {
            additional_payment_method_data: value.additional_payment_method_data.as_ref().map(
                |additional_payment_method_connector_response| {
                    match additional_payment_method_connector_response {
                        AdditionalPaymentMethodConnectorResponse::Card {
                            authentication_data,
                            payment_checks,
                            card_network,
                            domestic_network,
                        } => grpc_api_types::payments::AdditionalPaymentMethodConnectorResponse {
                            card: Some(grpc_api_types::payments::CardConnectorResponse {
                                authentication_data: authentication_data
                                    .as_ref()
                                    .and_then(|data| serde_json::to_vec(data).ok()),
                                payment_checks: payment_checks
                                    .as_ref()
                                    .and_then(|checks| serde_json::to_vec(checks).ok()),
                                card_network: card_network.clone(),
                                domestic_network: domestic_network.clone(),
                            }),
                        },
                    }
                },
            ),
            extended_authorization_response_data: value
                .get_extended_authorization_response_data()
                .map(|extended_authorization_response_data| {
                    grpc_api_types::payments::ExtendedAuthorizationResponseData {
                        extended_authentication_applied: extended_authorization_response_data
                            .extended_authentication_applied,
                        extended_authorization_last_applied_at:
                            extended_authorization_response_data
                                .extended_authorization_last_applied_at
                                .map(|dt| dt.assume_utc().unix_timestamp()),
                        capture_before: extended_authorization_response_data
                            .capture_before
                            .map(|dt| dt.assume_utc().unix_timestamp()),
                    }
                }),
            is_overcapture_enabled: value.is_overcapture_enabled(),
        })
    }
}

pub fn generate_create_order_response(
    router_data_v2: RouterDataV2<
        CreateOrder,
        PaymentFlowData,
        PaymentCreateOrderData,
        PaymentCreateOrderResponse,
    >,
) -> Result<PaymentServiceAuthorizeResponse, error_stack::Report<ApplicationErrorResponse>> {
    let transaction_response = router_data_v2.response;
    let status = router_data_v2.resource_common_data.status;
    let grpc_status = grpc_api_types::payments::PaymentStatus::foreign_from(status);
    let raw_connector_response = router_data_v2
        .resource_common_data
        .get_raw_connector_response();
    let raw_connector_request = router_data_v2
        .resource_common_data
        .get_raw_connector_request();
    let response = match transaction_response {
        Ok(response) => {
            // For successful order creation, return basic success response
            PaymentServiceAuthorizeResponse {
                transaction_id: Some(grpc_api_types::payments::Identifier {
                    id_type: Some(grpc_api_types::payments::identifier::IdType::Id(
                        response.order_id,
                    )),
                }),
                redirection_data: None,
                network_txn_id: None,
                response_ref_id: None,
                incremental_authorization_allowed: None,
                status: grpc_status as i32,
                error_message: None,
                error_code: None,
                error_reason: None,
                status_code: 200,
                raw_connector_response,
                raw_connector_request,
                response_headers: router_data_v2
                    .resource_common_data
                    .get_connector_response_headers_as_map(),
                connector_metadata: HashMap::new(),
                state: None,
                captured_amount: None,
                minor_captured_amount: None,
                minor_capturable_amount: None,
                minor_authorized_amount: None,
                mandate_reference: None,
                connector_response: None,
            }
        }
        Err(err) => {
            let status = match err.get_attempt_status_for_grpc(
                err.status_code,
                router_data_v2.resource_common_data.status,
            ) {
                Some(attempt_status) => {
                    grpc_api_types::payments::PaymentStatus::foreign_from(attempt_status)
                }
                None => grpc_api_types::payments::PaymentStatus::AttemptStatusUnspecified,
            };
            PaymentServiceAuthorizeResponse {
                transaction_id: Some(grpc_api_types::payments::Identifier {
                    id_type: Some(
                        grpc_api_types::payments::identifier::IdType::NoResponseIdMarker(()),
                    ),
                }),
                redirection_data: None,
                network_txn_id: None,
                response_ref_id: err.connector_transaction_id.map(|id| {
                    grpc_api_types::payments::Identifier {
                        id_type: Some(grpc_api_types::payments::identifier::IdType::Id(id)),
                    }
                }),
                incremental_authorization_allowed: None,
                status: status as i32,
                error_message: Some(err.message),
                error_code: Some(err.code),
                error_reason: err.reason,
                status_code: err.status_code as u32,
                response_headers: router_data_v2
                    .resource_common_data
                    .get_connector_response_headers_as_map(),
                connector_metadata: HashMap::new(),
                raw_connector_response,
                raw_connector_request,
                state: None,
                captured_amount: None,
                minor_captured_amount: None,
                minor_capturable_amount: None,
                minor_authorized_amount: None,
                mandate_reference: None,
                connector_response: None,
            }
        }
    };
    Ok(response)
}

/// Helper function to convert connector_metadata from serde_json::Value to HashMap<String, String>
/// Properly handles different JSON value types (String, Number, Bool)
fn convert_connector_metadata_to_hashmap(
    connector_metadata: Option<serde_json::Value>,
) -> HashMap<String, String> {
    connector_metadata
        .and_then(|value| value.as_object().cloned())
        .map(|map| {
            map.into_iter()
                .map(|(k, v)| {
                    let value_str = match v {
                        serde_json::Value::String(s) => s,
                        serde_json::Value::Number(n) => n.to_string(),
                        serde_json::Value::Bool(b) => b.to_string(),
                        _ => v.to_string(),
                    };
                    (k, value_str)
                })
                .collect()
        })
        .unwrap_or_default()
}

pub fn generate_payment_authorize_response<T: PaymentMethodDataTypes>(
    router_data_v2: RouterDataV2<
        Authorize,
        PaymentFlowData,
        PaymentsAuthorizeData<T>,
        PaymentsResponseData,
    >,
) -> Result<PaymentServiceAuthorizeResponse, error_stack::Report<ApplicationErrorResponse>> {
    let transaction_response = router_data_v2.response;
    let status = router_data_v2.resource_common_data.status;
    info!("Payment authorize response status: {:?}", status);
    let response_headers = router_data_v2
        .resource_common_data
        .get_connector_response_headers_as_map();
    let grpc_status = grpc_api_types::payments::PaymentStatus::foreign_from(status);
    let raw_connector_response = router_data_v2
        .resource_common_data
        .get_raw_connector_response();
    let raw_connector_request = router_data_v2
        .resource_common_data
        .get_raw_connector_request();

    // Create state if either access token or connector customer is available
    let state = if router_data_v2.resource_common_data.access_token.is_some()
        || router_data_v2
            .resource_common_data
            .connector_customer
            .is_some()
    {
        Some(ConnectorState {
            access_token: router_data_v2
                .resource_common_data
                .access_token
                .as_ref()
                .map(|token_data| grpc_api_types::payments::AccessToken {
                    token: token_data.access_token.clone(),
                    expires_in_seconds: token_data.expires_in,
                    token_type: token_data.token_type.clone(),
                }),
            connector_customer_id: router_data_v2
                .resource_common_data
                .connector_customer
                .clone(),
        })
    } else {
        None
    };

    let connector_response = router_data_v2
        .resource_common_data
        .connector_response
        .as_ref()
        .map(|connector_response_data| {
            grpc_api_types::payments::ConnectorResponseData::foreign_try_from(
                connector_response_data.clone(),
            )
        })
        .transpose()?;

    let response = match transaction_response {
        Ok(response) => match response {
            PaymentsResponseData::TransactionResponse {
                resource_id,
                redirection_data,
                connector_metadata,
                network_txn_id,
                connector_response_reference_id,
                incremental_authorization_allowed,
                mandate_reference,
                status_code,
            } => {
                let mandate_reference_grpc =
                    mandate_reference.map(|m| grpc_api_types::payments::MandateReference {
                        mandate_id: m.connector_mandate_id,
                        payment_method_id: m.payment_method_id,
                        connector_mandate_request_reference_id: m
                            .connector_mandate_request_reference_id,
                    });

                PaymentServiceAuthorizeResponse {
                    transaction_id: Some(grpc_api_types::payments::Identifier::foreign_try_from(resource_id)?),
                    redirection_data: redirection_data.map(
                        |form| {
                            match *form {
                                router_response_types::RedirectForm::Form { endpoint, method, form_fields } => {
                                    Ok::<grpc_api_types::payments::RedirectForm, ApplicationErrorResponse>(grpc_api_types::payments::RedirectForm {
                                        form_type: Some(grpc_api_types::payments::redirect_form::FormType::Form(
                                            grpc_api_types::payments::FormData {
                                                endpoint,
                                                method: grpc_api_types::payments::HttpMethod::foreign_from(method) as i32,
                                                form_fields, //TODO
                                            }
                                        ))
                                    })
                                },
                                router_response_types::RedirectForm::Html { html_data } => {
                                    Ok(grpc_api_types::payments::RedirectForm {
                                        form_type: Some(grpc_api_types::payments::redirect_form::FormType::Html(
                                            grpc_api_types::payments::HtmlData {
                                                html_data,
                                            }
                                        ))
                                    })
                                },
                                router_response_types::RedirectForm::Uri { uri } => {
                                    Ok(grpc_api_types::payments::RedirectForm {
                                        form_type: Some(grpc_api_types::payments::redirect_form::FormType::Uri(
                                            grpc_api_types::payments::UriData {
                                                uri,
                                            }
                                        ))
                                    })
                                },
                                router_response_types::RedirectForm::Mifinity { initialization_token } => {
                                    Ok(grpc_api_types::payments::RedirectForm {
                                        form_type: Some(grpc_api_types::payments::redirect_form::FormType::Uri(
                                            grpc_api_types::payments::UriData {
                                                uri: initialization_token,
                                            }
                                        ))
                                    })
                                },
                                _ => Err(
                                    ApplicationErrorResponse::BadRequest(ApiError {
                                        sub_code: "INVALID_RESPONSE".to_owned(),
                                        error_identifier: 400,
                                        error_message: "Invalid response from connector".to_owned(),
                                        error_object: None,
                                    }))?,
                            }
                        }
                    ).transpose()?,
                    connector_metadata: convert_connector_metadata_to_hashmap(connector_metadata),
                    network_txn_id,
                    response_ref_id: connector_response_reference_id.map(|id| grpc_api_types::payments::Identifier {
                        id_type: Some(grpc_api_types::payments::identifier::IdType::Id(id)),
                    }),
                    mandate_reference: mandate_reference_grpc,
                    incremental_authorization_allowed,
                    status: grpc_status as i32,
                    error_message: None,
                    error_code: None,
                    error_reason: None,
                    raw_connector_response,
                    raw_connector_request,
                    status_code: status_code as u32,
                    response_headers,
                    state,
                    captured_amount: router_data_v2.resource_common_data.amount_captured,
                    minor_captured_amount: router_data_v2
                        .resource_common_data
                        .minor_amount_captured
                        .map(|amount_captured| amount_captured.get_amount_as_i64()),
                    minor_capturable_amount: router_data_v2
                        .resource_common_data
                        .minor_amount_capturable
                        .map(|amount_capturable| amount_capturable.get_amount_as_i64()),
                    minor_authorized_amount: router_data_v2
                        .resource_common_data
                        .minor_amount_authorized
                        .map(|amount_authorized| amount_authorized.get_amount_as_i64()),
                    connector_response,
                }
            }
            _ => Err(ApplicationErrorResponse::BadRequest(ApiError {
                sub_code: "INVALID_RESPONSE".to_owned(),
                error_identifier: 400,
                error_message: "Invalid response from connector".to_owned(),
                error_object: None,
            }))?,
        },
        Err(err) => {
            let status = match err.get_attempt_status_for_grpc(
                err.status_code,
                router_data_v2.resource_common_data.status,
            ) {
                Some(attempt_status) => {
                    grpc_api_types::payments::PaymentStatus::foreign_from(attempt_status)
                }
                None => grpc_api_types::payments::PaymentStatus::AttemptStatusUnspecified,
            };

            PaymentServiceAuthorizeResponse {
                transaction_id: Some(grpc_api_types::payments::Identifier {
                    id_type: Some(
                        grpc_api_types::payments::identifier::IdType::NoResponseIdMarker(()),
                    ),
                }),
                redirection_data: None,
                network_txn_id: None,
                response_ref_id: err.connector_transaction_id.map(|id| {
                    grpc_api_types::payments::Identifier {
                        id_type: Some(grpc_api_types::payments::identifier::IdType::Id(id)),
                    }
                }),
                mandate_reference: None,
                incremental_authorization_allowed: None,
                status: status as i32,
                error_message: Some(err.message),
                error_code: Some(err.code),
                error_reason: err.reason,
                status_code: err.status_code as u32,
                response_headers,
                raw_connector_response,
                raw_connector_request,
                connector_metadata: HashMap::new(),
                state,
                captured_amount: None,
                minor_captured_amount: None,
                minor_capturable_amount: None,
                minor_authorized_amount: None,
                connector_response: None,
            }
        }
    };
    Ok(response)
}

// ForeignTryFrom for PaymentMethod gRPC enum to internal enum
impl ForeignTryFrom<grpc_api_types::payments::PaymentMethod> for PaymentMethod {
    type Error = ApplicationErrorResponse;
    fn foreign_try_from(
        item: grpc_api_types::payments::PaymentMethod,
    ) -> Result<Self, error_stack::Report<Self::Error>> {
        match item {
            grpc_api_types::payments::PaymentMethod {
                payment_method:
                    Some(grpc_api_types::payments::payment_method::PaymentMethod::Card(_)),
            } => Ok(Self::Card),
            grpc_api_types::payments::PaymentMethod {
                payment_method:
                    Some(grpc_api_types::payments::payment_method::PaymentMethod::CardProxy(_)),
            } => Ok(Self::Card),
            grpc_api_types::payments::PaymentMethod {
                payment_method:
                    Some(grpc_api_types::payments::payment_method::PaymentMethod::CardRedirect(_)),
            } => Ok(Self::Card),
            grpc_api_types::payments::PaymentMethod {
                payment_method:
                    Some(grpc_api_types::payments::payment_method::PaymentMethod::Token(_)),
            } => Ok(Self::Wallet),
            grpc_api_types::payments::PaymentMethod {
                payment_method:
                    Some(grpc_api_types::payments::payment_method::PaymentMethod::UpiCollect(_)),
            } => Ok(Self::Upi),
            grpc_api_types::payments::PaymentMethod {
                payment_method:
                    Some(grpc_api_types::payments::payment_method::PaymentMethod::UpiIntent(_)),
            } => Ok(Self::Upi),
            grpc_api_types::payments::PaymentMethod {
                payment_method:
                    Some(grpc_api_types::payments::payment_method::PaymentMethod::UpiQr(_)),
            } => Ok(Self::Upi),
            grpc_api_types::payments::PaymentMethod {
                payment_method:
                    Some(grpc_api_types::payments::payment_method::PaymentMethod::ClassicReward(_)),
            } => Ok(Self::Reward),
            grpc_api_types::payments::PaymentMethod {
                payment_method:
                    Some(grpc_api_types::payments::payment_method::PaymentMethod::EVoucher(_)),
            } => Ok(Self::Reward),
            grpc_api_types::payments::PaymentMethod {
                payment_method:
                    Some(grpc_api_types::payments::payment_method::PaymentMethod::ApplePay(_)),
            } => Ok(Self::Wallet),
            grpc_api_types::payments::PaymentMethod {
                payment_method:
                    Some(grpc_api_types::payments::payment_method::PaymentMethod::GooglePay(_)),
            } => Ok(Self::Wallet),
            grpc_api_types::payments::PaymentMethod {
                payment_method:
                    Some(grpc_api_types::payments::payment_method::PaymentMethod::ApplePayThirdPartySdk(_)),
            } => Ok(Self::Wallet),
            grpc_api_types::payments::PaymentMethod {
                payment_method:
                    Some(grpc_api_types::payments::payment_method::PaymentMethod::GooglePayThirdPartySdk(_)),
            } => Ok(Self::Wallet),
            grpc_api_types::payments::PaymentMethod {
                payment_method:
                    Some(grpc_api_types::payments::payment_method::PaymentMethod::PaypalSdk(_)),
            } => Ok(Self::Wallet),
            grpc_api_types::payments::PaymentMethod {
                payment_method:
                    Some(grpc_api_types::payments::payment_method::PaymentMethod::AmazonPayRedirect(_)),
            } => Ok(Self::Wallet),
            grpc_api_types::payments::PaymentMethod {
                payment_method:
                    Some(grpc_api_types::payments::payment_method::PaymentMethod::PaypalRedirect(_)),
            } => Ok(Self::Wallet),
            grpc_api_types::payments::PaymentMethod {
                payment_method:
                    Some(grpc_api_types::payments::payment_method::PaymentMethod::RevolutPay(_)),
            } => Ok(Self::Wallet),
            grpc_api_types::payments::PaymentMethod {
                payment_method:
                    Some(grpc_api_types::payments::payment_method::PaymentMethod::Mifinity(_)),
            } => Ok(Self::Wallet),
            grpc_api_types::payments::PaymentMethod {
                payment_method:
                    Some(grpc_api_types::payments::payment_method::PaymentMethod::Bluecode(_)),
            } => Ok(Self::Wallet),
            grpc_api_types::payments::PaymentMethod {
                payment_method:
                    Some(grpc_api_types::payments::payment_method::PaymentMethod::CashappQr(_)),
            } => Ok(Self::Wallet),
            grpc_api_types::payments::PaymentMethod {
                payment_method:
                    Some(grpc_api_types::payments::payment_method::PaymentMethod::WeChatPayQr(_)),
            } => Ok(Self::Wallet),
            grpc_api_types::payments::PaymentMethod {
                payment_method:
                    Some(grpc_api_types::payments::payment_method::PaymentMethod::AliPayRedirect(_)),
            } => Ok(Self::Wallet),
            grpc_api_types::payments::PaymentMethod {
                payment_method:
                    Some(grpc_api_types::payments::payment_method::PaymentMethod::InstantBankTransfer(
                        _,
                    )),
            } => Ok(Self::BankTransfer),
            _ => Ok(Self::Card), // Default fallback
        }
    }
}

// ForeignTryFrom for AuthenticationType gRPC enum to internal enum
impl ForeignTryFrom<grpc_api_types::payments::AuthenticationType>
    for common_enums::AuthenticationType
{
    type Error = ApplicationErrorResponse;
    fn foreign_try_from(
        item: grpc_api_types::payments::AuthenticationType,
    ) -> Result<Self, error_stack::Report<Self::Error>> {
        match item {
            grpc_api_types::payments::AuthenticationType::Unspecified => Ok(Self::NoThreeDs), // Default to NoThreeDs for unspecified
            grpc_api_types::payments::AuthenticationType::ThreeDs => Ok(Self::ThreeDs),
            grpc_api_types::payments::AuthenticationType::NoThreeDs => Ok(Self::NoThreeDs),
        }
    }
}

impl ForeignTryFrom<grpc_api_types::payments::PaymentServiceGetRequest> for PaymentsSyncData {
    type Error = ApplicationErrorResponse;

    fn foreign_try_from(
        value: grpc_api_types::payments::PaymentServiceGetRequest,
    ) -> Result<Self, error_stack::Report<Self::Error>> {
        let capture_method = Some(CaptureMethod::foreign_try_from(value.capture_method())?);
        let currency = common_enums::Currency::foreign_try_from(value.currency())?;
        let amount = common_utils::types::MinorUnit::new(value.amount);
        // Create ResponseId from resource_id
        let connector_transaction_id = ResponseId::ConnectorTransactionId(
            value
                .transaction_id
                .clone()
                .and_then(|id| id.id_type)
                .and_then(|id_type| match id_type {
                    grpc_api_types::payments::identifier::IdType::Id(id) => Some(id),
                    _ => None,
                })
                .unwrap_or_default(),
        );

        let setup_future_usage = match value.setup_future_usage() {
            grpc_payment_types::FutureUsage::Unspecified => None,
            _ => Some(FutureUsage::foreign_try_from(value.setup_future_usage())?),
        };

        let sync_type = match value.sync_type() {
            grpc_payment_types::SyncRequestType::MultipleCaptureSync => {
                router_request_types::SyncRequestType::MultipleCaptureSync
            }
            grpc_payment_types::SyncRequestType::SinglePaymentSync
            | grpc_payment_types::SyncRequestType::Unspecified => {
                router_request_types::SyncRequestType::SinglePaymentSync
            }
        };

        let connector_metadata = value
            .connector_metadata
            .map(|metadata| serde_json::from_str(&metadata.expose()))
            .transpose()
            .change_context(ApplicationErrorResponse::BadRequest(ApiError {
                sub_code: "INVALID CONNECTOR METADATA".to_owned(),
                error_identifier: 400,
                error_message: "Failed to parse connector metadata".to_owned(),
                error_object: None,
            }))?;

        Ok(Self {
            connector_transaction_id,
            encoded_data: value.encoded_data,
            capture_method,
            connector_metadata,
            sync_type,
            mandate_id: None,
            payment_method_type: None,
            currency,
            payment_experience: None,
            amount,
            integrity_object: None,
            all_keys_required: None, // Field not available in new proto structure
            split_payments: None,
            setup_future_usage,
        })
    }
}

impl
    ForeignTryFrom<(
        grpc_api_types::payments::PaymentServiceGetRequest,
        Connectors,
    )> for PaymentFlowData
{
    type Error = ApplicationErrorResponse;

    fn foreign_try_from(
        (value, connectors): (
            grpc_api_types::payments::PaymentServiceGetRequest,
            Connectors,
        ),
    ) -> Result<Self, error_stack::Report<Self::Error>> {
        Ok(Self {
            merchant_id: common_utils::id_type::MerchantId::default(),
            payment_id: "PAYMENT_ID".to_string(),
            attempt_id: "ATTEMPT_ID".to_string(),
            status: common_enums::AttemptStatus::Pending,
            payment_method: PaymentMethod::Card, // Default
            address: PaymentAddress::default(),
            auth_type: common_enums::AuthenticationType::default(),
            connector_request_reference_id: extract_connector_request_reference_id(
                &value.request_ref_id,
            ),
            customer_id: None,
            connector_customer: None,
            description: None,
            return_url: None,
            connector_meta_data: None,
            amount_captured: None,
            minor_amount_captured: None,
            minor_amount_capturable: None,
            access_token: None,
            session_token: None,
            reference_id: None,
            payment_method_token: None,
            preprocessing_id: None,
            connector_api_version: None,
            test_mode: None,
            connector_http_status_code: None,
            external_latency: None,
            connectors,
            raw_connector_response: None,
            raw_connector_request: None,
            connector_response_headers: None,
            vault_headers: None,
            connector_response: None,
            recurring_mandate_payment_data: None,
            order_details: None,
            minor_amount_authorized: None,
        })
    }
}

impl ForeignFrom<common_enums::AttemptStatus> for grpc_api_types::payments::PaymentStatus {
    fn foreign_from(status: common_enums::AttemptStatus) -> Self {
        match status {
            common_enums::AttemptStatus::Charged => Self::Charged,
            common_enums::AttemptStatus::Pending => Self::Pending,
            common_enums::AttemptStatus::Failure => Self::Failure,
            common_enums::AttemptStatus::Authorized => Self::Authorized,
            common_enums::AttemptStatus::PartiallyAuthorized => Self::PartiallyAuthorized,
            common_enums::AttemptStatus::Started => Self::Started,
            common_enums::AttemptStatus::Expired => Self::Expired,
            common_enums::AttemptStatus::AuthenticationFailed => Self::AuthenticationFailed,
            common_enums::AttemptStatus::AuthenticationPending => Self::AuthenticationPending,
            common_enums::AttemptStatus::AuthenticationSuccessful => Self::AuthenticationSuccessful,
            common_enums::AttemptStatus::Authorizing => Self::Authorizing,
            common_enums::AttemptStatus::CaptureInitiated => Self::CaptureInitiated,
            common_enums::AttemptStatus::CaptureFailed => Self::CaptureFailed,
            common_enums::AttemptStatus::VoidInitiated => Self::VoidInitiated,
            common_enums::AttemptStatus::VoidPostCaptureInitiated => Self::VoidInitiated,
            common_enums::AttemptStatus::VoidFailed => Self::VoidFailed,
            common_enums::AttemptStatus::Voided => Self::Voided,
            common_enums::AttemptStatus::VoidedPostCapture => Self::VoidedPostCapture,
            common_enums::AttemptStatus::Unresolved => Self::Unresolved,
            common_enums::AttemptStatus::PaymentMethodAwaited => Self::PaymentMethodAwaited,
            common_enums::AttemptStatus::ConfirmationAwaited => Self::ConfirmationAwaited,
            common_enums::AttemptStatus::DeviceDataCollectionPending => {
                Self::DeviceDataCollectionPending
            }
            common_enums::AttemptStatus::RouterDeclined => Self::RouterDeclined,
            common_enums::AttemptStatus::AuthorizationFailed => Self::AuthorizationFailed,
            common_enums::AttemptStatus::CodInitiated => Self::CodInitiated,
            common_enums::AttemptStatus::AutoRefunded => Self::AutoRefunded,
            common_enums::AttemptStatus::PartialCharged => Self::PartialCharged,
            common_enums::AttemptStatus::PartialChargedAndChargeable => {
                Self::PartialChargedAndChargeable
            }
            common_enums::AttemptStatus::IntegrityFailure => Self::Failure,
            common_enums::AttemptStatus::Unknown => Self::AttemptStatusUnspecified,
        }
    }
}

impl ForeignTryFrom<grpc_api_types::payments::PaymentStatus> for common_enums::AttemptStatus {
    type Error = ApplicationErrorResponse;

    fn foreign_try_from(
        status: grpc_api_types::payments::PaymentStatus,
    ) -> Result<Self, error_stack::Report<Self::Error>> {
        match status {
            grpc_api_types::payments::PaymentStatus::Charged => Ok(Self::Charged),
            grpc_api_types::payments::PaymentStatus::Pending => Ok(Self::Pending),
            grpc_api_types::payments::PaymentStatus::Failure => Ok(Self::Failure),
            grpc_api_types::payments::PaymentStatus::Authorized => Ok(Self::Authorized),
            grpc_api_types::payments::PaymentStatus::Started => Ok(Self::Started),
            grpc_api_types::payments::PaymentStatus::AuthenticationFailed => {
                Ok(Self::AuthenticationFailed)
            }
            grpc_api_types::payments::PaymentStatus::AuthenticationPending => {
                Ok(Self::AuthenticationPending)
            }
            grpc_api_types::payments::PaymentStatus::AuthenticationSuccessful => {
                Ok(Self::AuthenticationSuccessful)
            }
            grpc_api_types::payments::PaymentStatus::Authorizing => Ok(Self::Authorizing),
            grpc_api_types::payments::PaymentStatus::PartiallyAuthorized => {
                Ok(Self::PartiallyAuthorized)
            }
            grpc_api_types::payments::PaymentStatus::CaptureInitiated => Ok(Self::CaptureInitiated),
            grpc_api_types::payments::PaymentStatus::CaptureFailed => Ok(Self::CaptureFailed),
            grpc_api_types::payments::PaymentStatus::VoidInitiated => Ok(Self::VoidInitiated),
            grpc_api_types::payments::PaymentStatus::VoidFailed => Ok(Self::VoidFailed),
            grpc_api_types::payments::PaymentStatus::Voided => Ok(Self::Voided),
            grpc_api_types::payments::PaymentStatus::VoidedPostCapture => {
                Ok(Self::VoidedPostCapture)
            }
            grpc_api_types::payments::PaymentStatus::Expired => Ok(Self::Expired),
            grpc_api_types::payments::PaymentStatus::Unresolved => Ok(Self::Unresolved),
            grpc_api_types::payments::PaymentStatus::PaymentMethodAwaited => {
                Ok(Self::PaymentMethodAwaited)
            }
            grpc_api_types::payments::PaymentStatus::ConfirmationAwaited => {
                Ok(Self::ConfirmationAwaited)
            }
            grpc_api_types::payments::PaymentStatus::DeviceDataCollectionPending => {
                Ok(Self::DeviceDataCollectionPending)
            }
            grpc_api_types::payments::PaymentStatus::RouterDeclined => Ok(Self::RouterDeclined),
            grpc_api_types::payments::PaymentStatus::AuthorizationFailed => {
                Ok(Self::AuthorizationFailed)
            }
            grpc_api_types::payments::PaymentStatus::CodInitiated => Ok(Self::CodInitiated),
            grpc_api_types::payments::PaymentStatus::AutoRefunded => Ok(Self::AutoRefunded),
            grpc_api_types::payments::PaymentStatus::PartialCharged => Ok(Self::PartialCharged),
            grpc_api_types::payments::PaymentStatus::PartialChargedAndChargeable => {
                Ok(Self::PartialChargedAndChargeable)
            }
            grpc_api_types::payments::PaymentStatus::AttemptStatusUnspecified => Ok(Self::Unknown),
        }
    }
}

impl ForeignFrom<common_enums::RefundStatus> for grpc_api_types::payments::RefundStatus {
    fn foreign_from(status: common_enums::RefundStatus) -> Self {
        match status {
            common_enums::RefundStatus::Failure => Self::RefundFailure,
            common_enums::RefundStatus::ManualReview => Self::RefundManualReview,
            common_enums::RefundStatus::Pending => Self::RefundPending,
            common_enums::RefundStatus::Success => Self::RefundSuccess,
            common_enums::RefundStatus::TransactionFailure => Self::RefundTransactionFailure,
        }
    }
}

pub fn generate_payment_void_response(
    router_data_v2: RouterDataV2<Void, PaymentFlowData, PaymentVoidData, PaymentsResponseData>,
) -> Result<PaymentServiceVoidResponse, error_stack::Report<ApplicationErrorResponse>> {
    let transaction_response = router_data_v2.response;

    // Create state if either access token or connector customer is available
    let state = if router_data_v2.resource_common_data.access_token.is_some()
        || router_data_v2
            .resource_common_data
            .connector_customer
            .is_some()
    {
        Some(ConnectorState {
            access_token: router_data_v2
                .resource_common_data
                .access_token
                .as_ref()
                .map(|token_data| grpc_api_types::payments::AccessToken {
                    token: token_data.access_token.clone(),
                    expires_in_seconds: token_data.expires_in,
                    token_type: token_data.token_type.clone(),
                }),
            connector_customer_id: router_data_v2
                .resource_common_data
                .connector_customer
                .clone(),
        })
    } else {
        None
    };

    let raw_connector_request = router_data_v2
        .resource_common_data
        .get_raw_connector_request();

    match transaction_response {
        Ok(response) => match response {
            PaymentsResponseData::TransactionResponse {
                resource_id,
                redirection_data: _,
                connector_metadata,
                network_txn_id: _,
                connector_response_reference_id,
                incremental_authorization_allowed,
                mandate_reference,
                status_code,
            } => {
                let status = router_data_v2.resource_common_data.status;
                let grpc_status = grpc_api_types::payments::PaymentStatus::foreign_from(status);

                let grpc_resource_id =
                    grpc_api_types::payments::Identifier::foreign_try_from(resource_id)?;

                let mandate_reference_grpc =
                    mandate_reference.map(|m| grpc_api_types::payments::MandateReference {
                        mandate_id: m.connector_mandate_id,
                        payment_method_id: m.payment_method_id,
                        connector_mandate_request_reference_id: m
                            .connector_mandate_request_reference_id,
                    });

                Ok(PaymentServiceVoidResponse {
                    transaction_id: Some(grpc_resource_id),
                    status: grpc_status.into(),
                    response_ref_id: connector_response_reference_id.map(|id| {
                        grpc_api_types::payments::Identifier {
                            id_type: Some(grpc_api_types::payments::identifier::IdType::Id(id)),
                        }
                    }),
                    error_code: None,
                    error_message: None,
                    error_reason: None,
                    status_code: u32::from(status_code),
                    response_headers: router_data_v2
                        .resource_common_data
                        .get_connector_response_headers_as_map(),
                    raw_connector_request,
                    state,
                    mandate_reference: mandate_reference_grpc,
                    incremental_authorization_allowed,
                    connector_metadata: convert_connector_metadata_to_hashmap(connector_metadata),
                })
            }
            _ => Err(report!(ApplicationErrorResponse::InternalServerError(
                ApiError {
                    sub_code: "INVALID_RESPONSE_TYPE".to_owned(),
                    error_identifier: 500,
                    error_message: "Invalid response type received from connector".to_owned(),
                    error_object: None,
                }
            ))),
        },
        Err(e) => {
            let status = match e.get_attempt_status_for_grpc(
                e.status_code,
                router_data_v2.resource_common_data.status,
            ) {
                Some(attempt_status) => {
                    grpc_api_types::payments::PaymentStatus::foreign_from(attempt_status)
                }
                None => grpc_api_types::payments::PaymentStatus::AttemptStatusUnspecified,
            };
            Ok(PaymentServiceVoidResponse {
                transaction_id: Some(grpc_api_types::payments::Identifier {
                    id_type: Some(
                        grpc_api_types::payments::identifier::IdType::NoResponseIdMarker(()),
                    ),
                }),
                response_ref_id: e.connector_transaction_id.map(|id| {
                    grpc_api_types::payments::Identifier {
                        id_type: Some(grpc_api_types::payments::identifier::IdType::Id(id)),
                    }
                }),
                status: status as i32,
                error_message: Some(e.message),
                error_code: Some(e.code),
                error_reason: e.reason,
                status_code: e.status_code as u32,
                response_headers: router_data_v2
                    .resource_common_data
                    .get_connector_response_headers_as_map(),
                state: None,
                raw_connector_request,
                mandate_reference: None,
                incremental_authorization_allowed: None,
                connector_metadata: HashMap::new(),
            })
        }
    }
}

pub fn generate_payment_void_post_capture_response(
    router_data_v2: RouterDataV2<
        VoidPC,
        PaymentFlowData,
        crate::connector_types::PaymentsCancelPostCaptureData,
        PaymentsResponseData,
    >,
) -> Result<PaymentServiceVoidPostCaptureResponse, error_stack::Report<ApplicationErrorResponse>> {
    let transaction_response = router_data_v2.response;

    // If there's an access token in PaymentFlowData, it must be newly generated (needs caching)
    let _state = router_data_v2
        .resource_common_data
        .access_token
        .as_ref()
        .map(|token_data| ConnectorState {
            access_token: Some(grpc_api_types::payments::AccessToken {
                token: token_data.access_token.clone(),
                expires_in_seconds: token_data.expires_in,
                token_type: token_data.token_type.clone(),
            }),
            connector_customer_id: router_data_v2
                .resource_common_data
                .connector_customer
                .clone(),
        });

    match transaction_response {
        Ok(response) => match response {
            PaymentsResponseData::TransactionResponse {
                resource_id,
                redirection_data: _,
                connector_metadata: _,
                network_txn_id: _,
                connector_response_reference_id,
                incremental_authorization_allowed: _,
                mandate_reference: _,
                status_code,
            } => {
                let status = router_data_v2.resource_common_data.status;
                let grpc_status = grpc_api_types::payments::PaymentStatus::foreign_from(status);

                let grpc_resource_id =
                    grpc_api_types::payments::Identifier::foreign_try_from(resource_id)?;

                Ok(PaymentServiceVoidPostCaptureResponse {
                    transaction_id: Some(grpc_resource_id),
                    status: grpc_status.into(),
                    response_ref_id: connector_response_reference_id.map(|id| {
                        grpc_api_types::payments::Identifier {
                            id_type: Some(grpc_api_types::payments::identifier::IdType::Id(id)),
                        }
                    }),
                    error_code: None,
                    error_message: None,
                    error_reason: None,
                    status_code: u32::from(status_code),
                    response_headers: router_data_v2
                        .resource_common_data
                        .get_connector_response_headers_as_map(),
                })
            }
            _ => Err(report!(ApplicationErrorResponse::InternalServerError(
                ApiError {
                    sub_code: "INVALID_RESPONSE_TYPE".to_owned(),
                    error_identifier: 500,
                    error_message: "Invalid response type received from connector".to_owned(),
                    error_object: None,
                }
            ))),
        },
        Err(e) => {
            let status = match e.get_attempt_status_for_grpc(
                e.status_code,
                router_data_v2.resource_common_data.status,
            ) {
                Some(attempt_status) => {
                    grpc_api_types::payments::PaymentStatus::foreign_from(attempt_status)
                }
                None => grpc_api_types::payments::PaymentStatus::AttemptStatusUnspecified,
            };
            Ok(PaymentServiceVoidPostCaptureResponse {
                transaction_id: Some(grpc_api_types::payments::Identifier {
                    id_type: Some(
                        grpc_api_types::payments::identifier::IdType::NoResponseIdMarker(()),
                    ),
                }),
                status: status.into(),
                response_ref_id: e.connector_transaction_id.map(|id| {
                    grpc_api_types::payments::Identifier {
                        id_type: Some(grpc_api_types::payments::identifier::IdType::Id(id)),
                    }
                }),
                error_code: Some(e.code),
                error_message: Some(e.message),
                error_reason: e.reason,
                status_code: u32::from(e.status_code),
                response_headers: router_data_v2
                    .resource_common_data
                    .get_connector_response_headers_as_map(),
            })
        }
    }
}

impl ForeignFrom<common_enums::DisputeStage> for grpc_api_types::payments::DisputeStage {
    fn foreign_from(status: common_enums::DisputeStage) -> Self {
        match status {
            common_enums::DisputeStage::PreDispute => Self::PreDispute,
            common_enums::DisputeStage::Dispute => Self::ActiveDispute,
            common_enums::DisputeStage::PreArbitration => Self::PreArbitration,
        }
    }
}

impl ForeignFrom<grpc_api_types::payments::ProductType> for common_enums::ProductType {
    fn foreign_from(value: grpc_api_types::payments::ProductType) -> Self {
        match value {
            grpc_api_types::payments::ProductType::Physical => Self::Physical,
            grpc_api_types::payments::ProductType::Digital => Self::Digital,
            grpc_api_types::payments::ProductType::Travel => Self::Travel,
            grpc_api_types::payments::ProductType::Ride => Self::Ride,
            grpc_api_types::payments::ProductType::Event => Self::Event,
            grpc_api_types::payments::ProductType::Accommodation => Self::Accommodation,
        }
    }
}

pub fn generate_payment_sync_response(
    router_data_v2: RouterDataV2<PSync, PaymentFlowData, PaymentsSyncData, PaymentsResponseData>,
) -> Result<PaymentServiceGetResponse, error_stack::Report<ApplicationErrorResponse>> {
    let transaction_response = router_data_v2.response;
    let raw_connector_response = router_data_v2
        .resource_common_data
        .get_raw_connector_response();

    // Create state if either access token or connector customer is available
    let state = if router_data_v2.resource_common_data.access_token.is_some()
        || router_data_v2
            .resource_common_data
            .connector_customer
            .is_some()
    {
        Some(ConnectorState {
            access_token: router_data_v2
                .resource_common_data
                .access_token
                .as_ref()
                .map(|token_data| grpc_api_types::payments::AccessToken {
                    token: token_data.access_token.clone(),
                    expires_in_seconds: token_data.expires_in,
                    token_type: token_data.token_type.clone(),
                }),
            connector_customer_id: router_data_v2
                .resource_common_data
                .connector_customer
                .clone(),
        })
    } else {
        None
    };

    let raw_connector_request = router_data_v2
        .resource_common_data
        .get_raw_connector_request();

    let connector_response = router_data_v2
        .resource_common_data
        .connector_response
        .as_ref()
        .map(|connector_response_data| {
            grpc_api_types::payments::ConnectorResponseData::foreign_try_from(
                connector_response_data.clone(),
            )
        })
        .transpose()?;

    match transaction_response {
        Ok(response) => match response {
            PaymentsResponseData::TransactionResponse {
                resource_id,
                redirection_data: _,
                connector_metadata: _,
                network_txn_id,
                connector_response_reference_id,
                incremental_authorization_allowed: _,
                mandate_reference,
                status_code,
            } => {
                let status = router_data_v2.resource_common_data.status;
                let grpc_status = grpc_api_types::payments::PaymentStatus::foreign_from(status);

                let grpc_resource_id =
                    grpc_api_types::payments::Identifier::foreign_try_from(resource_id)?;

                let mandate_reference_grpc =
                    mandate_reference.map(|m| grpc_api_types::payments::MandateReference {
                        mandate_id: m.connector_mandate_id,
                        payment_method_id: m.payment_method_id,
                        connector_mandate_request_reference_id: m
                            .connector_mandate_request_reference_id,
                    });

                Ok(PaymentServiceGetResponse {
                    transaction_id: Some(grpc_resource_id),
                    status: grpc_status as i32,
                    mandate_reference: mandate_reference_grpc,
                    error_code: None,
                    error_message: None,
                    error_reason: None,
                    network_txn_id,
                    response_ref_id: connector_response_reference_id.map(|id| {
                        grpc_api_types::payments::Identifier {
                            id_type: Some(grpc_api_types::payments::identifier::IdType::Id(id)),
                        }
                    }),
                    amount: None,
                    minor_amount: None,
                    currency: None,
                    captured_amount: router_data_v2.resource_common_data.amount_captured,
                    minor_captured_amount: router_data_v2
                        .resource_common_data
                        .minor_amount_captured
                        .map(|amount_captured| amount_captured.get_amount_as_i64()),
                    payment_method_type: None,
                    capture_method: None,
                    auth_type: None,
                    created_at: None,
                    updated_at: None,
                    authorized_at: None,
                    captured_at: None,
                    customer_name: None,
                    email: None,
                    connector_customer_id: None,
                    merchant_order_reference_id: None,
                    metadata: HashMap::new(),
                    status_code: status_code as u32,
                    raw_connector_response,
                    response_headers: router_data_v2
                        .resource_common_data
                        .get_connector_response_headers_as_map(),
                    state,
                    raw_connector_request,
                    connector_response,
                })
            }
            _ => Err(report!(ApplicationErrorResponse::InternalServerError(
                ApiError {
                    sub_code: "INVALID_RESPONSE_TYPE".to_owned(),
                    error_identifier: 500,
                    error_message: "Invalid response type received from connector".to_owned(),
                    error_object: None,
                }
            ))),
        },
        Err(e) => {
            let status = match e.get_attempt_status_for_grpc(
                e.status_code,
                router_data_v2.resource_common_data.status,
            ) {
                Some(attempt_status) => {
                    grpc_api_types::payments::PaymentStatus::foreign_from(attempt_status)
                }
                None => grpc_api_types::payments::PaymentStatus::AttemptStatusUnspecified,
            };
            Ok(PaymentServiceGetResponse {
                transaction_id: Some(grpc_api_types::payments::Identifier {
                    id_type: Some(if let Some(txn_id) = e.connector_transaction_id {
                        grpc_api_types::payments::identifier::IdType::Id(txn_id)
                    } else {
                        grpc_api_types::payments::identifier::IdType::NoResponseIdMarker(())
                    }),
                }),
                mandate_reference: None,
                status: status as i32,
                error_message: Some(e.message),
                error_code: Some(e.code),
                error_reason: e.reason,
                network_txn_id: None,
                response_ref_id: None,
                amount: None,
                minor_amount: None,
                currency: None,
                captured_amount: None,
                minor_captured_amount: None,
                payment_method_type: None,
                capture_method: None,
                auth_type: None,
                created_at: None,
                updated_at: None,
                authorized_at: None,
                captured_at: None,
                customer_name: None,
                email: None,
                connector_customer_id: None,
                merchant_order_reference_id: None,
                metadata: HashMap::new(),
                raw_connector_response,
                status_code: e.status_code as u32,
                response_headers: router_data_v2
                    .resource_common_data
                    .get_connector_response_headers_as_map(),
                state,
                raw_connector_request,
                connector_response: None,
            })
        }
    }
}

impl ForeignTryFrom<grpc_api_types::payments::RefundServiceGetRequest> for RefundSyncData {
    type Error = ApplicationErrorResponse;

    fn foreign_try_from(
        value: grpc_api_types::payments::RefundServiceGetRequest,
    ) -> Result<Self, error_stack::Report<Self::Error>> {
        // Extract transaction_id as connector_transaction_id
        let connector_transaction_id = value
            .transaction_id
            .and_then(|id| id.id_type)
            .and_then(|id_type| match id_type {
                grpc_api_types::payments::identifier::IdType::Id(id) => Some(id),
                _ => None,
            })
            .unwrap_or_default();

        Ok(Self {
            browser_info: value
                .browser_info
                .map(BrowserInformation::foreign_try_from)
                .transpose()?,
            connector_transaction_id,
            connector_refund_id: value.refund_id.clone(),
            reason: value.refund_reason.clone(),
            refund_status: common_enums::RefundStatus::Pending,
            refund_connector_metadata: (!value.refund_metadata.is_empty()).then(|| {
                Secret::new(serde_json::Value::Object(
                    value
                        .refund_metadata
                        .into_iter()
                        .map(|(k, v)| (k, serde_json::Value::String(v)))
                        .collect(),
                ))
            }),
            all_keys_required: None, // Field not available in new proto structure
            integrity_object: None,
            split_refunds: None,
            merchant_account_metadata: (!value.merchant_account_metadata.is_empty())
                .then(|| {
                    serde_json::to_value(&value.merchant_account_metadata)
                        .map(common_utils::pii::SecretSerdeValue::new)
                        .map_err(|_| {
                            error_stack::Report::new(ApplicationErrorResponse::InternalServerError(
                                ApiError {
                                    sub_code: "SERDE_JSON_ERROR".to_owned(),
                                    error_identifier: 500,
                                    error_message: "Failed to serialize merchant_account_metadata"
                                        .to_owned(),
                                    error_object: None,
                                },
                            ))
                        })
                })
                .transpose()?,
        })
    }
}

impl
    ForeignTryFrom<(
        grpc_api_types::payments::RefundServiceGetRequest,
        Connectors,
        &MaskedMetadata,
    )> for RefundFlowData
{
    type Error = ApplicationErrorResponse;

    fn foreign_try_from(
        (value, connectors, metadata): (
            grpc_api_types::payments::RefundServiceGetRequest,
            Connectors,
            &MaskedMetadata,
        ),
    ) -> Result<Self, error_stack::Report<Self::Error>> {
        let access_token = value
            .state
            .as_ref()
            .and_then(|state| state.access_token.as_ref())
            .map(AccessTokenResponseData::from);

        let connector_meta_data = (!value.merchant_account_metadata.is_empty())
            .then(|| {
                serde_json::to_value(&value.merchant_account_metadata)
                    .map(common_utils::pii::SecretSerdeValue::new)
            })
            .transpose()
            .ok()
            .flatten();

        let payment_method = value
            .payment_method_type
            .map(|pm_type_i32| {
                // Convert i32 to gRPC PaymentMethodType enum
                let grpc_pm_type =
                    grpc_api_types::payments::PaymentMethodType::try_from(pm_type_i32)
                        .unwrap_or(grpc_api_types::payments::PaymentMethodType::Unspecified);

                // Convert from gRPC enum to internal PaymentMethod using ForeignTryFrom
                PaymentMethod::foreign_try_from(grpc_pm_type)
            })
            .transpose()?;

        let merchant_id_from_header = extract_merchant_id_from_metadata(metadata)?;

        Ok(Self {
            merchant_id: merchant_id_from_header,
            connector_request_reference_id: extract_connector_request_reference_id(
                &value.request_ref_id,
            ),

            status: common_enums::RefundStatus::Pending,
            refund_id: None,
            connectors,
            raw_connector_response: None,
            raw_connector_request: None,
            connector_response_headers: None,
            access_token,
            connector_meta_data,
            test_mode: value.test_mode,
            payment_method,
        })
    }
}

impl
    ForeignTryFrom<(
        grpc_api_types::payments::PaymentServiceRefundRequest,
        Connectors,
        &MaskedMetadata,
    )> for RefundFlowData
{
    type Error = ApplicationErrorResponse;

    fn foreign_try_from(
        (value, connectors, metadata): (
            grpc_api_types::payments::PaymentServiceRefundRequest,
            Connectors,
            &MaskedMetadata,
        ),
    ) -> Result<Self, error_stack::Report<Self::Error>> {
        let access_token = value
            .state
            .as_ref()
            .and_then(|state| state.access_token.as_ref())
            .map(AccessTokenResponseData::from);

        let connector_meta_data = (!value.merchant_account_metadata.is_empty())
            .then(|| {
                serde_json::to_value(&value.merchant_account_metadata)
                    .map(common_utils::pii::SecretSerdeValue::new)
            })
            .transpose()
            .ok()
            .flatten();

        let payment_method = value
            .payment_method_type
            .map(|pm_type_i32| {
                // Convert i32 to gRPC PaymentMethodType enum
                let grpc_pm_type =
                    grpc_api_types::payments::PaymentMethodType::try_from(pm_type_i32)
                        .unwrap_or(grpc_api_types::payments::PaymentMethodType::Unspecified);

                // Convert from gRPC enum to internal PaymentMethod using ForeignTryFrom
                PaymentMethod::foreign_try_from(grpc_pm_type)
            })
            .transpose()?;

        let merchant_id_from_header = extract_merchant_id_from_metadata(metadata)?;

        Ok(Self {
            merchant_id: merchant_id_from_header,
            connector_request_reference_id: extract_connector_request_reference_id(
                &value.request_ref_id,
            ),

            status: common_enums::RefundStatus::Pending,
            refund_id: Some(value.refund_id),
            connectors,
            raw_connector_response: None,
            raw_connector_request: None,
            connector_response_headers: None,
            access_token,
            connector_meta_data,
            test_mode: value.test_mode,
            payment_method,
        })
    }
}

impl ForeignTryFrom<grpc_api_types::payments::PaymentMethodType> for PaymentMethod {
    type Error = ApplicationErrorResponse;

    fn foreign_try_from(
        value: grpc_api_types::payments::PaymentMethodType,
    ) -> Result<Self, error_stack::Report<Self::Error>> {
        match value {
            grpc_api_types::payments::PaymentMethodType::Credit => Ok(Self::Card),
            grpc_api_types::payments::PaymentMethodType::Debit => Ok(Self::Card),

            grpc_api_types::payments::PaymentMethodType::ApplePay => Ok(Self::Wallet),
            grpc_api_types::payments::PaymentMethodType::GooglePay => Ok(Self::Wallet),
            grpc_api_types::payments::PaymentMethodType::AmazonPay => Ok(Self::Wallet),
            grpc_api_types::payments::PaymentMethodType::PayPal => Ok(Self::Wallet),
            grpc_api_types::payments::PaymentMethodType::WeChatPay => Ok(Self::Wallet),
            grpc_api_types::payments::PaymentMethodType::AliPay => Ok(Self::Wallet),
            grpc_api_types::payments::PaymentMethodType::Cashapp => Ok(Self::Wallet),
            grpc_api_types::payments::PaymentMethodType::RevolutPay => Ok(Self::Wallet),

            grpc_api_types::payments::PaymentMethodType::UpiCollect => Ok(Self::Upi),
            grpc_api_types::payments::PaymentMethodType::UpiIntent => Ok(Self::Upi),

            grpc_api_types::payments::PaymentMethodType::Affirm => Ok(Self::PayLater),
            grpc_api_types::payments::PaymentMethodType::AfterpayClearpay => Ok(Self::PayLater),
            grpc_api_types::payments::PaymentMethodType::Alma => Ok(Self::PayLater),
            grpc_api_types::payments::PaymentMethodType::Atome => Ok(Self::PayLater),

            grpc_api_types::payments::PaymentMethodType::BancontactCard => Ok(Self::BankRedirect),
            grpc_api_types::payments::PaymentMethodType::Ideal => Ok(Self::BankRedirect),
            grpc_api_types::payments::PaymentMethodType::Sofort => Ok(Self::BankRedirect),
            grpc_api_types::payments::PaymentMethodType::Trustly => Ok(Self::BankRedirect),
            grpc_api_types::payments::PaymentMethodType::Giropay => Ok(Self::BankRedirect),
            grpc_api_types::payments::PaymentMethodType::Eps => Ok(Self::BankRedirect),
            grpc_api_types::payments::PaymentMethodType::Przelewy24 => Ok(Self::BankRedirect),
            grpc_api_types::payments::PaymentMethodType::Blik => Ok(Self::BankRedirect),
            grpc_api_types::payments::PaymentMethodType::Bizum => Ok(Self::BankRedirect),
            grpc_api_types::payments::PaymentMethodType::OpenBankingUk => Ok(Self::BankRedirect),
            grpc_api_types::payments::PaymentMethodType::OnlineBankingFpx => Ok(Self::BankRedirect),

            grpc_api_types::payments::PaymentMethodType::Ach => Ok(Self::BankTransfer),
            grpc_api_types::payments::PaymentMethodType::Sepa => Ok(Self::BankTransfer),
            grpc_api_types::payments::PaymentMethodType::Bacs => Ok(Self::BankTransfer),

            grpc_api_types::payments::PaymentMethodType::ClassicReward => Ok(Self::Reward),
            grpc_api_types::payments::PaymentMethodType::Evoucher => Ok(Self::Reward),

            grpc_api_types::payments::PaymentMethodType::CryptoCurrency => Ok(Self::Crypto),

            grpc_api_types::payments::PaymentMethodType::DuitNow => Ok(Self::RealTimePayment),

            grpc_api_types::payments::PaymentMethodType::Boleto => Ok(Self::Voucher),
            grpc_api_types::payments::PaymentMethodType::Oxxo => Ok(Self::Voucher),
            grpc_api_types::payments::PaymentMethodType::CardRedirect => Ok(Self::CardRedirect),

            _ => Err(ApplicationErrorResponse::BadRequest(ApiError {
                sub_code: "UNSUPPORTED_PAYMENT_METHOD_TYPE".to_owned(),
                error_identifier: 400,
                error_message: "This payment method type cannot be mapped to a high-level category"
                    .to_owned(),
                error_object: None,
            })
            .into()),
        }
    }
}

impl ForeignFrom<common_enums::DisputeStatus> for grpc_api_types::payments::DisputeStatus {
    fn foreign_from(status: common_enums::DisputeStatus) -> Self {
        match status {
            common_enums::DisputeStatus::DisputeOpened => Self::DisputeOpened,
            common_enums::DisputeStatus::DisputeAccepted => Self::DisputeAccepted,
            common_enums::DisputeStatus::DisputeCancelled => Self::DisputeCancelled,
            common_enums::DisputeStatus::DisputeChallenged => Self::DisputeChallenged,
            common_enums::DisputeStatus::DisputeExpired => Self::DisputeExpired,
            common_enums::DisputeStatus::DisputeLost => Self::DisputeLost,
            common_enums::DisputeStatus::DisputeWon => Self::DisputeWon,
        }
    }
}

impl ForeignFrom<Method> for grpc_api_types::payments::HttpMethod {
    fn foreign_from(method: Method) -> Self {
        match method {
            Method::Post => Self::Post,
            Method::Get => Self::Get,
            Method::Put => Self::Put,
            Method::Delete => Self::Delete,
            Method::Patch => Self::Post, // Patch is not defined in gRPC, using Post
                                         // as a fallback
        }
    }
}

pub fn generate_accept_dispute_response(
    router_data_v2: RouterDataV2<Accept, DisputeFlowData, AcceptDisputeData, DisputeResponseData>,
) -> Result<AcceptDisputeResponse, error_stack::Report<ApplicationErrorResponse>> {
    let dispute_response = router_data_v2.response;
    let response_headers = router_data_v2
        .resource_common_data
        .get_connector_response_headers_as_map();

    let raw_connector_request = router_data_v2
        .resource_common_data
        .get_raw_connector_request();

    match dispute_response {
        Ok(response) => {
            let grpc_status =
                grpc_api_types::payments::DisputeStatus::foreign_from(response.dispute_status);

            Ok(AcceptDisputeResponse {
                dispute_status: grpc_status.into(),
                dispute_id: response.connector_dispute_id,
                connector_status_code: None,
                error_message: None,
                error_code: None,
                error_reason: None,
                response_ref_id: None,
                status_code: response.status_code as u32,
                response_headers,
                raw_connector_request,
            })
        }
        Err(e) => {
            let grpc_dispute_status = grpc_api_types::payments::DisputeStatus::default();

            Ok(AcceptDisputeResponse {
                dispute_status: grpc_dispute_status as i32,
                dispute_id: e.connector_transaction_id.unwrap_or_default(),
                connector_status_code: None,
                error_message: Some(e.message),
                error_code: Some(e.code),
                error_reason: e.reason,
                response_ref_id: None,
                status_code: e.status_code as u32,
                response_headers,
                raw_connector_request,
            })
        }
    }
}

impl ForeignTryFrom<(grpc_api_types::payments::AcceptDisputeRequest, Connectors)>
    for DisputeFlowData
{
    type Error = ApplicationErrorResponse;

    fn foreign_try_from(
        (value, connectors): (grpc_api_types::payments::AcceptDisputeRequest, Connectors),
    ) -> Result<Self, error_stack::Report<Self::Error>> {
        Ok(Self {
            dispute_id: None,
            connectors,
            connector_dispute_id: value.dispute_id,
            defense_reason_code: None,
            connector_request_reference_id: extract_connector_request_reference_id(
                &value.request_ref_id,
            ),
            raw_connector_response: None,
            raw_connector_request: None,
            connector_response_headers: None,
        })
    }
}

impl
    ForeignTryFrom<(
        grpc_api_types::payments::AcceptDisputeRequest,
        Connectors,
        &MaskedMetadata,
    )> for DisputeFlowData
{
    type Error = ApplicationErrorResponse;

    fn foreign_try_from(
        (value, connectors, _metadata): (
            grpc_api_types::payments::AcceptDisputeRequest,
            Connectors,
            &MaskedMetadata,
        ),
    ) -> Result<Self, error_stack::Report<Self::Error>> {
        Ok(Self {
            connector_request_reference_id: extract_connector_request_reference_id(
                &value.request_ref_id,
            ),

            dispute_id: None,
            connectors,
            connector_dispute_id: value.dispute_id,
            defense_reason_code: None,
            raw_connector_response: None,
            raw_connector_request: None,
            connector_response_headers: None,
        })
    }
}

pub fn generate_submit_evidence_response(
    router_data_v2: RouterDataV2<
        SubmitEvidence,
        DisputeFlowData,
        SubmitEvidenceData,
        DisputeResponseData,
    >,
) -> Result<DisputeServiceSubmitEvidenceResponse, error_stack::Report<ApplicationErrorResponse>> {
    let dispute_response = router_data_v2.response;
    let response_headers = router_data_v2
        .resource_common_data
        .get_connector_response_headers_as_map();

    let raw_connector_request = router_data_v2
        .resource_common_data
        .get_raw_connector_request();

    match dispute_response {
        Ok(response) => {
            let grpc_status =
                grpc_api_types::payments::DisputeStatus::foreign_from(response.dispute_status);

            Ok(DisputeServiceSubmitEvidenceResponse {
                dispute_status: grpc_status.into(),
                dispute_id: Some(response.connector_dispute_id),
                submitted_evidence_ids: vec![],
                connector_status_code: None,
                error_message: None,
                error_code: None,
                error_reason: None,
                response_ref_id: None,
                status_code: response.status_code as u32,
                response_headers,
                raw_connector_request,
            })
        }
        Err(e) => {
            let grpc_attempt_status = e
                .attempt_status
                .map(grpc_api_types::payments::PaymentStatus::foreign_from)
                .unwrap_or_default();

            Ok(DisputeServiceSubmitEvidenceResponse {
                dispute_status: grpc_attempt_status.into(),
                dispute_id: e.connector_transaction_id,
                submitted_evidence_ids: vec![],
                connector_status_code: None,
                error_message: Some(e.message),
                error_code: Some(e.code),
                error_reason: e.reason,
                response_ref_id: None,
                status_code: e.status_code as u32,
                response_headers,
                raw_connector_request,
            })
        }
    }
}

impl
    ForeignTryFrom<(
        grpc_api_types::payments::DisputeServiceSubmitEvidenceRequest,
        Connectors,
    )> for DisputeFlowData
{
    type Error = ApplicationErrorResponse;

    fn foreign_try_from(
        (value, connectors): (
            grpc_api_types::payments::DisputeServiceSubmitEvidenceRequest,
            Connectors,
        ),
    ) -> Result<Self, error_stack::Report<Self::Error>> {
        Ok(Self {
            dispute_id: None,
            connectors,
            connector_dispute_id: value.dispute_id,
            defense_reason_code: None,
            connector_request_reference_id: extract_connector_request_reference_id(
                &value.request_ref_id,
            ),
            raw_connector_response: None,
            raw_connector_request: None,
            connector_response_headers: None,
        })
    }
}

impl
    ForeignTryFrom<(
        grpc_api_types::payments::DisputeServiceSubmitEvidenceRequest,
        Connectors,
        &MaskedMetadata,
    )> for DisputeFlowData
{
    type Error = ApplicationErrorResponse;

    fn foreign_try_from(
        (value, connectors, _metadata): (
            grpc_api_types::payments::DisputeServiceSubmitEvidenceRequest,
            Connectors,
            &MaskedMetadata,
        ),
    ) -> Result<Self, error_stack::Report<Self::Error>> {
        Ok(Self {
            connector_request_reference_id: extract_connector_request_reference_id(
                &value.request_ref_id,
            ),

            dispute_id: None,
            connectors,
            connector_dispute_id: value.dispute_id,
            defense_reason_code: None,
            raw_connector_response: None,
            raw_connector_request: None,
            connector_response_headers: None,
        })
    }
}

pub fn generate_refund_sync_response(
    router_data_v2: RouterDataV2<RSync, RefundFlowData, RefundSyncData, RefundsResponseData>,
) -> Result<RefundResponse, error_stack::Report<ApplicationErrorResponse>> {
    let refunds_response = router_data_v2.response;
    let raw_connector_response = router_data_v2
        .resource_common_data
        .get_raw_connector_response();

    let raw_connector_request = router_data_v2
        .resource_common_data
        .get_raw_connector_request();

    match refunds_response {
        Ok(response) => {
            let status = response.refund_status;
            let grpc_status = grpc_api_types::payments::RefundStatus::foreign_from(status);
            let response_headers = router_data_v2
                .resource_common_data
                .get_connector_response_headers_as_map();
            Ok(RefundResponse {
                transaction_id: Some(grpc_api_types::payments::Identifier::default()),
                refund_id: response.connector_refund_id.clone(),
                status: grpc_status as i32,
                response_ref_id: Some(grpc_api_types::payments::Identifier {
                    id_type: Some(grpc_api_types::payments::identifier::IdType::Id(
                        response.connector_refund_id.clone(),
                    )),
                }),
                error_code: None,
                error_message: None,
                error_reason: None,
                refund_amount: None,
                minor_refund_amount: None,
                refund_currency: None,
                payment_amount: None,
                minor_payment_amount: None,
                refund_reason: None,
                created_at: None,
                updated_at: None,
                processed_at: None,
                customer_name: None,
                email: None,
                merchant_order_reference_id: None,
                metadata: HashMap::new(),
                refund_metadata: HashMap::new(),
                raw_connector_response,
                status_code: response.status_code as u32,
                response_headers,
                state: None,
                raw_connector_request,
            })
        }
        Err(e) => {
            let status = e
                .attempt_status
                .map(grpc_api_types::payments::PaymentStatus::foreign_from)
                .unwrap_or_default();
            let response_headers = router_data_v2
                .resource_common_data
                .get_connector_response_headers_as_map();

            Ok(RefundResponse {
                transaction_id: Some(
                    e.connector_transaction_id
                        .as_ref()
                        .map(|id| grpc_api_types::payments::Identifier {
                            id_type: Some(grpc_api_types::payments::identifier::IdType::Id(
                                id.clone(),
                            )),
                        })
                        .unwrap_or_default(),
                ),
                refund_id: String::new(),
                status: status as i32,
                response_ref_id: e.connector_transaction_id.map(|id| {
                    grpc_api_types::payments::Identifier {
                        id_type: Some(grpc_api_types::payments::identifier::IdType::Id(id)),
                    }
                }),
                error_code: Some(e.code),
                error_message: Some(e.message),
                error_reason: e.reason,
                refund_amount: None,
                minor_refund_amount: None,
                refund_currency: None,
                payment_amount: None,
                minor_payment_amount: None,
                refund_reason: None,
                created_at: None,
                updated_at: None,
                processed_at: None,
                customer_name: None,
                email: None,
                raw_connector_response,
                merchant_order_reference_id: None,
                metadata: HashMap::new(),
                refund_metadata: HashMap::new(),
                status_code: e.status_code as u32,
                response_headers,
                state: None,
                raw_connector_request,
            })
        }
    }
}
impl ForeignTryFrom<WebhookDetailsResponse> for PaymentServiceGetResponse {
    type Error = ApplicationErrorResponse;

    fn foreign_try_from(
        value: WebhookDetailsResponse,
    ) -> Result<Self, error_stack::Report<Self::Error>> {
        let status = grpc_api_types::payments::PaymentStatus::foreign_from(value.status);
        let response_headers = value
            .response_headers
            .map(|headers| {
                headers
                    .iter()
                    .filter_map(|(name, value)| {
                        value
                            .to_str()
                            .ok()
                            .map(|v| (name.to_string(), v.to_string()))
                    })
                    .collect()
            })
            .unwrap_or_default();
        let mandate_reference_grpc =
            value
                .mandate_reference
                .map(|m| grpc_api_types::payments::MandateReference {
                    mandate_id: m.connector_mandate_id,
                    payment_method_id: m.payment_method_id,
                    connector_mandate_request_reference_id: m
                        .connector_mandate_request_reference_id,
                });
        Ok(Self {
            transaction_id: value
                .resource_id
                .map(|resource_id| {
                    grpc_api_types::payments::Identifier::foreign_try_from(resource_id)
                })
                .transpose()?,
            status: status as i32,
            mandate_reference: mandate_reference_grpc,
            error_code: value.error_code,
            error_message: value.error_message,
            error_reason: None,
            network_txn_id: value.network_txn_id,
            response_ref_id: value.connector_response_reference_id.map(|id| {
                grpc_api_types::payments::Identifier {
                    id_type: Some(grpc_api_types::payments::identifier::IdType::Id(id)),
                }
            }),
            amount: None,
            minor_amount: None,
            currency: None,
            captured_amount: value.amount_captured,
            minor_captured_amount: value
                .minor_amount_captured
                .map(|amount_captured| amount_captured.get_amount_as_i64()),
            payment_method_type: None,
            capture_method: None,
            auth_type: None,
            created_at: None,
            updated_at: None,
            authorized_at: None,
            captured_at: None,
            customer_name: None,
            email: None,
            connector_customer_id: None,
            merchant_order_reference_id: None,
            metadata: HashMap::new(),
            status_code: value.status_code as u32,
            raw_connector_response: None,
            response_headers,
            state: None,
            raw_connector_request: None,
            connector_response: None,
        })
    }
}

impl ForeignTryFrom<PaymentServiceVoidRequest> for PaymentVoidData {
    type Error = ApplicationErrorResponse;

    fn foreign_try_from(
        value: PaymentServiceVoidRequest,
    ) -> Result<Self, error_stack::Report<Self::Error>> {
        let amount = Some(common_utils::types::MinorUnit::new(value.amount()));
        // If currency is unspecified, send None, otherwise try to convert it
        let currency = if value.currency() == grpc_api_types::payments::Currency::Unspecified {
            None
        } else {
            Some(common_enums::Currency::foreign_try_from(value.currency())?)
        };
        Ok(Self {
            browser_info: value
                .browser_info
                .map(BrowserInformation::foreign_try_from)
                .transpose()?,
            connector_transaction_id: value
                .transaction_id
                .and_then(|id| id.id_type)
                .and_then(|id_type| match id_type {
                    grpc_api_types::payments::identifier::IdType::Id(id) => Some(id),
                    _ => None,
                })
                .unwrap_or_default(),
            metadata: (!value.metadata.is_empty())
                .then(|| Secret::new(convert_merchant_metadata_to_json(&value.metadata))),
            cancellation_reason: value.cancellation_reason,
            raw_connector_response: None,
            integrity_object: None,
            amount,
            currency,
            connector_metadata: (!value.connector_metadata.is_empty())
                .then(|| Secret::new(convert_merchant_metadata_to_json(&value.connector_metadata))),
        })
    }
}

impl ForeignTryFrom<grpc_api_types::payments::PaymentServiceVoidPostCaptureRequest>
    for crate::connector_types::PaymentsCancelPostCaptureData
{
    type Error = ApplicationErrorResponse;

    fn foreign_try_from(
        value: grpc_api_types::payments::PaymentServiceVoidPostCaptureRequest,
    ) -> Result<Self, error_stack::Report<Self::Error>> {
        Ok(Self {
            browser_info: value
                .browser_info
                .map(BrowserInformation::foreign_try_from)
                .transpose()?,
            connector_transaction_id: value
                .transaction_id
                .and_then(|id| id.id_type)
                .and_then(|id_type| match id_type {
                    grpc_api_types::payments::identifier::IdType::Id(id) => Some(id),
                    _ => None,
                })
                .unwrap_or_default(),
            cancellation_reason: value.cancellation_reason,
            raw_connector_response: None,
            integrity_object: None,
        })
    }
}

impl
    ForeignTryFrom<(
        grpc_api_types::payments::PaymentServiceVoidPostCaptureRequest,
        Connectors,
        &MaskedMetadata,
    )> for PaymentFlowData
{
    type Error = ApplicationErrorResponse;

    fn foreign_try_from(
        (value, connectors, metadata): (
            grpc_api_types::payments::PaymentServiceVoidPostCaptureRequest,
            Connectors,
            &MaskedMetadata,
        ),
    ) -> Result<Self, error_stack::Report<Self::Error>> {
        // For void post capture operations, address information is typically not available or required
        // Since this is a PaymentServiceVoidPostCaptureRequest, we use default address values
        let address: PaymentAddress = PaymentAddress::new(
            None,        // shipping
            None,        // billing
            None,        // payment_method_billing
            Some(false), // should_unify_address = false for void post capture operations
        );

        let merchant_id_from_header = extract_merchant_id_from_metadata(metadata)?;

        Ok(Self {
            merchant_id: merchant_id_from_header,
            payment_id: "IRRELEVANT_PAYMENT_ID".to_string(),
            attempt_id: "IRRELEVANT_ATTEMPT_ID".to_string(),
            status: common_enums::AttemptStatus::Pending,
            payment_method: PaymentMethod::Card, //TODO
            address,
            auth_type: common_enums::AuthenticationType::default(),
            connector_request_reference_id: extract_connector_request_reference_id(
                &value.request_ref_id,
            ),
            customer_id: None,
            connector_customer: None,
            description: None,
            return_url: None,
            connector_meta_data: None,
            amount_captured: None,
            minor_amount_captured: None,
            access_token: None,
            session_token: None,
            reference_id: None,
            payment_method_token: None,
            preprocessing_id: None,
            connector_api_version: None,
            test_mode: None,
            connector_http_status_code: None,
            external_latency: None,
            connectors,
            raw_connector_response: None,
            raw_connector_request: None,
            connector_response_headers: None,
            vault_headers: None,
            minor_amount_capturable: None,
            connector_response: None,
            recurring_mandate_payment_data: None,
            order_details: None,
            minor_amount_authorized: None,
        })
    }
}

impl ForeignTryFrom<RefundWebhookDetailsResponse> for RefundResponse {
    type Error = ApplicationErrorResponse;

    fn foreign_try_from(
        value: RefundWebhookDetailsResponse,
    ) -> Result<Self, error_stack::Report<Self::Error>> {
        let status = grpc_api_types::payments::RefundStatus::foreign_from(value.status);
        let response_headers = value
            .response_headers
            .map(|headers| {
                headers
                    .iter()
                    .filter_map(|(name, value)| {
                        value
                            .to_str()
                            .ok()
                            .map(|v| (name.to_string(), v.to_string()))
                    })
                    .collect()
            })
            .unwrap_or_default();

        Ok(Self {
            transaction_id: Some(grpc_api_types::payments::Identifier::default()),
            refund_id: value.connector_refund_id.unwrap_or_default(),
            status: status.into(),
            response_ref_id: value.connector_response_reference_id.map(|id| {
                grpc_api_types::payments::Identifier {
                    id_type: Some(grpc_api_types::payments::identifier::IdType::Id(id)),
                }
            }),
            error_code: value.error_code,
            error_message: value.error_message,
            error_reason: None,
            raw_connector_response: None,
            refund_amount: None,
            minor_refund_amount: None,
            refund_currency: None,
            payment_amount: None,
            minor_payment_amount: None,
            refund_reason: None,
            created_at: None,
            updated_at: None,
            processed_at: None,
            customer_name: None,
            email: None,
            merchant_order_reference_id: None,
            metadata: HashMap::new(),
            refund_metadata: HashMap::new(),
            status_code: value.status_code as u32,
            response_headers,
            state: None,
            raw_connector_request: None,
        })
    }
}

impl ForeignTryFrom<DisputeWebhookDetailsResponse> for DisputeResponse {
    type Error = ApplicationErrorResponse;

    fn foreign_try_from(
        value: DisputeWebhookDetailsResponse,
    ) -> Result<Self, error_stack::Report<Self::Error>> {
        let grpc_status = grpc_api_types::payments::DisputeStatus::foreign_from(value.status);
        let grpc_stage = grpc_api_types::payments::DisputeStage::foreign_from(value.stage);
        let response_headers = value
            .response_headers
            .map(|headers| {
                headers
                    .iter()
                    .filter_map(|(name, value)| {
                        value
                            .to_str()
                            .ok()
                            .map(|v| (name.to_string(), v.to_string()))
                    })
                    .collect()
            })
            .unwrap_or_default();
        Ok(Self {
            dispute_id: Some(value.dispute_id),
            transaction_id: None,
            dispute_status: grpc_status.into(),
            dispute_stage: grpc_stage.into(),
            connector_status_code: None,
            error_code: None,
            error_message: None,
            error_reason: None,
            dispute_amount: None,
            dispute_currency: None,
            dispute_date: None,
            service_date: None,
            shipping_date: None,
            due_date: None,
            evidence_documents: vec![],
            dispute_reason: None,
            dispute_message: value.dispute_message,
            response_ref_id: value.connector_response_reference_id.map(|id| {
                grpc_api_types::payments::Identifier {
                    id_type: Some(grpc_api_types::payments::identifier::IdType::Id(id)),
                }
            }),
            status_code: value.status_code as u32,
            response_headers,
            raw_connector_request: None,
        })
    }
}

impl ForeignTryFrom<grpc_api_types::payments::PaymentServiceRefundRequest> for RefundsData {
    type Error = ApplicationErrorResponse;

    fn foreign_try_from(
        value: grpc_api_types::payments::PaymentServiceRefundRequest,
    ) -> Result<Self, error_stack::Report<Self::Error>> {
        let minor_refund_amount = common_utils::types::MinorUnit::new(value.minor_refund_amount);

        let minor_payment_amount = common_utils::types::MinorUnit::new(value.minor_payment_amount);

        // Extract transaction_id as connector_transaction_id
        let connector_transaction_id = value
            .transaction_id
            .clone()
            .and_then(|id| id.id_type)
            .and_then(|id_type| match id_type {
                grpc_api_types::payments::identifier::IdType::Id(id) => Some(id),
                _ => None,
            })
            .unwrap_or_default();

        Ok(Self {
            refund_id: value.refund_id.to_string(),
            connector_transaction_id,
            connector_refund_id: None, // refund_id field is used as refund_id, not connector_refund_id
            customer_id: value.customer_id.clone(),
            currency: common_enums::Currency::foreign_try_from(value.currency())?,
            payment_amount: value.payment_amount,
            reason: value.reason.clone(),
            webhook_url: value.webhook_url,
            refund_amount: value.refund_amount,
<<<<<<< HEAD
            connector_metadata: serde_json::to_value(&value.connector_metadata)
                .inspect_err(|e| {
                    tracing::warn!(
                        error = %e,
                        "Failed to serialize connector_metadata from refund metadata"
                    );
                })
                .ok(),
=======
            connector_metadata: Some(convert_merchant_metadata_to_json(&value.connector_metadata)),
>>>>>>> 95358c33
            refund_connector_metadata: {
                value.refund_metadata.get("refund_metadata").map(|json_string| {
                    Ok::<Secret<serde_json::Value>, error_stack::Report<ApplicationErrorResponse>>(Secret::new(serde_json::Value::String(json_string.clone())))
                }).transpose()?
            },
            minor_payment_amount,
            minor_refund_amount,
            refund_status: common_enums::RefundStatus::Pending,
            merchant_account_id: value.merchant_account_id,
            capture_method: value
                .capture_method
                .map(|cm| {
                    CaptureMethod::foreign_try_from(
                        grpc_api_types::payments::CaptureMethod::try_from(cm).unwrap_or_default(),
                    )
                })
                .transpose()?,
            browser_info: value
                .browser_info
                .map(BrowserInformation::foreign_try_from)
                .transpose()?,
            integrity_object: None,
            split_refunds: None,
            merchant_account_metadata: (!value.merchant_account_metadata.is_empty())
                .then(|| {
                    serde_json::to_value(&value.merchant_account_metadata)
                        .map(common_utils::pii::SecretSerdeValue::new)
                        .map_err(|_| {
                            error_stack::Report::new(ApplicationErrorResponse::InternalServerError(
                                ApiError {
                                    sub_code: "SERDE_JSON_ERROR".to_owned(),
                                    error_identifier: 500,
                                    error_message: "Failed to serialize merchant_account_metadata"
                                        .to_owned(),
                                    error_object: None,
                                },
                            ))
                        })
                })
                .transpose()?,
        })
    }
}

impl ForeignTryFrom<grpc_api_types::payments::AcceptDisputeRequest> for AcceptDisputeData {
    type Error = ApplicationErrorResponse;

    fn foreign_try_from(
        value: grpc_api_types::payments::AcceptDisputeRequest,
    ) -> Result<Self, error_stack::Report<Self::Error>> {
        Ok(Self {
            connector_dispute_id: value.dispute_id,
            integrity_object: None,
        })
    }
}

impl ForeignTryFrom<grpc_api_types::payments::DisputeServiceSubmitEvidenceRequest>
    for SubmitEvidenceData
{
    type Error = ApplicationErrorResponse;

    fn foreign_try_from(
        value: grpc_api_types::payments::DisputeServiceSubmitEvidenceRequest,
    ) -> Result<Self, error_stack::Report<Self::Error>> {
        // Initialize all fields to None
        let mut result = Self {
            dispute_id: Some(value.dispute_id.clone()),
            connector_dispute_id: value.dispute_id,
            integrity_object: None,
            access_activity_log: None,
            billing_address: None,
            cancellation_policy: None,
            cancellation_policy_file_type: None,
            cancellation_policy_provider_file_id: None,
            cancellation_policy_disclosure: None,
            cancellation_rebuttal: None,
            customer_communication: None,
            customer_communication_file_type: None,
            customer_communication_provider_file_id: None,
            customer_email_address: None,
            customer_name: None,
            customer_purchase_ip: None,
            customer_signature: None,
            customer_signature_file_type: None,
            customer_signature_provider_file_id: None,
            product_description: None,
            receipt: None,
            receipt_file_type: None,
            receipt_provider_file_id: None,
            refund_policy: None,
            refund_policy_file_type: None,
            refund_policy_provider_file_id: None,
            refund_policy_disclosure: None,
            refund_refusal_explanation: None,
            service_date: value.service_date.map(|date| date.to_string()),
            service_documentation: None,
            service_documentation_file_type: None,
            service_documentation_provider_file_id: None,
            shipping_address: None,
            shipping_carrier: None,
            shipping_date: value.shipping_date.map(|date| date.to_string()),
            shipping_documentation: None,
            shipping_documentation_file_type: None,
            shipping_documentation_provider_file_id: None,
            shipping_tracking_number: None,
            invoice_showing_distinct_transactions: None,
            invoice_showing_distinct_transactions_file_type: None,
            invoice_showing_distinct_transactions_provider_file_id: None,
            recurring_transaction_agreement: None,
            recurring_transaction_agreement_file_type: None,
            recurring_transaction_agreement_provider_file_id: None,
            uncategorized_file: None,
            uncategorized_file_type: None,
            uncategorized_file_provider_file_id: None,
            uncategorized_text: None,
        };

        // Extract evidence from evidence_documents array
        for document in value.evidence_documents {
            let evidence_type =
                grpc_api_types::payments::EvidenceType::try_from(document.evidence_type)
                    .unwrap_or(grpc_api_types::payments::EvidenceType::Unspecified);

            match evidence_type {
                grpc_api_types::payments::EvidenceType::CancellationPolicy => {
                    result.cancellation_policy = document.file_content;
                    result.cancellation_policy_file_type = document.file_mime_type;
                    result.cancellation_policy_provider_file_id = document.provider_file_id;
                }
                grpc_api_types::payments::EvidenceType::CustomerCommunication => {
                    result.customer_communication = document.file_content;
                    result.customer_communication_file_type = document.file_mime_type;
                    result.customer_communication_provider_file_id = document.provider_file_id;
                }
                grpc_api_types::payments::EvidenceType::CustomerSignature => {
                    result.customer_signature = document.file_content;
                    result.customer_signature_file_type = document.file_mime_type;
                    result.customer_signature_provider_file_id = document.provider_file_id;
                }
                grpc_api_types::payments::EvidenceType::Receipt => {
                    result.receipt = document.file_content;
                    result.receipt_file_type = document.file_mime_type;
                    result.receipt_provider_file_id = document.provider_file_id;
                }
                grpc_api_types::payments::EvidenceType::RefundPolicy => {
                    result.refund_policy = document.file_content;
                    result.refund_policy_file_type = document.file_mime_type;
                    result.refund_policy_provider_file_id = document.provider_file_id;
                }
                grpc_api_types::payments::EvidenceType::ServiceDocumentation => {
                    result.service_documentation = document.file_content;
                    result.service_documentation_file_type = document.file_mime_type;
                    result.service_documentation_provider_file_id = document.provider_file_id;
                }
                grpc_api_types::payments::EvidenceType::ShippingDocumentation => {
                    result.shipping_documentation = document.file_content;
                    result.shipping_documentation_file_type = document.file_mime_type;
                    result.shipping_documentation_provider_file_id = document.provider_file_id;
                }
                grpc_api_types::payments::EvidenceType::InvoiceShowingDistinctTransactions => {
                    result.invoice_showing_distinct_transactions = document.file_content;
                    result.invoice_showing_distinct_transactions_file_type =
                        document.file_mime_type;
                    result.invoice_showing_distinct_transactions_provider_file_id =
                        document.provider_file_id;
                }
                grpc_api_types::payments::EvidenceType::RecurringTransactionAgreement => {
                    result.recurring_transaction_agreement = document.file_content;
                    result.recurring_transaction_agreement_file_type = document.file_mime_type;
                    result.recurring_transaction_agreement_provider_file_id =
                        document.provider_file_id;
                }
                grpc_api_types::payments::EvidenceType::UncategorizedFile => {
                    result.uncategorized_file = document.file_content;
                    result.uncategorized_file_type = document.file_mime_type;
                    result.uncategorized_file_provider_file_id = document.provider_file_id;
                    result.uncategorized_text = document.text_content;
                }
                grpc_api_types::payments::EvidenceType::Unspecified => {
                    // Skip unspecified evidence types
                }
            }
        }

        Ok(result)
    }
}

pub fn generate_refund_response(
    router_data_v2: RouterDataV2<Refund, RefundFlowData, RefundsData, RefundsResponseData>,
) -> Result<RefundResponse, error_stack::Report<ApplicationErrorResponse>> {
    let refund_response = router_data_v2.response;
    let raw_connector_response = router_data_v2
        .resource_common_data
        .get_raw_connector_response();

    // RefundFlowData doesn't have access_token field, so no state to return
    let state = None;

    let raw_connector_request = router_data_v2
        .resource_common_data
        .get_raw_connector_request();

    match refund_response {
        Ok(response) => {
            let status = response.refund_status;
            let grpc_status = grpc_api_types::payments::RefundStatus::foreign_from(status);

            Ok(RefundResponse {
                transaction_id: Some(grpc_api_types::payments::Identifier::default()),
                refund_id: response.connector_refund_id,
                status: grpc_status as i32,
                response_ref_id: None,
                error_code: None,
                error_message: None,
                error_reason: None,
                refund_amount: None,
                minor_refund_amount: None,
                refund_currency: None,
                payment_amount: None,
                minor_payment_amount: None,
                refund_reason: None,
                created_at: None,
                updated_at: None,
                processed_at: None,
                customer_name: None,
                email: None,
                merchant_order_reference_id: None,
                raw_connector_response,
                metadata: HashMap::new(),
                refund_metadata: HashMap::new(),
                status_code: response.status_code as u32,
                response_headers: router_data_v2
                    .resource_common_data
                    .get_connector_response_headers_as_map(),
                state,
                raw_connector_request,
            })
        }
        Err(e) => {
            let status = e
                .attempt_status
                .map(grpc_api_types::payments::PaymentStatus::foreign_from)
                .unwrap_or_default();

            Ok(RefundResponse {
                transaction_id: Some(
                    e.connector_transaction_id
                        .map(|id| grpc_api_types::payments::Identifier {
                            id_type: Some(grpc_api_types::payments::identifier::IdType::Id(id)),
                        })
                        .unwrap_or_default(),
                ),
                refund_id: String::new(),
                status: status as i32,
                response_ref_id: None,
                error_code: Some(e.code),
                error_message: Some(e.message),
                error_reason: e.reason,
                refund_amount: None,
                minor_refund_amount: None,
                refund_currency: None,
                payment_amount: None,
                minor_payment_amount: None,
                refund_reason: None,
                created_at: None,
                updated_at: None,
                processed_at: None,
                customer_name: None,
                email: None,
                raw_connector_response,
                merchant_order_reference_id: None,
                metadata: HashMap::new(),
                refund_metadata: HashMap::new(),
                status_code: e.status_code as u32,
                response_headers: router_data_v2
                    .resource_common_data
                    .get_connector_response_headers_as_map(),
                state,
                raw_connector_request,
            })
        }
    }
}

impl ForeignTryFrom<PaymentServiceSdkSessionTokenRequest> for PaymentsSdkSessionTokenData {
    type Error = ApplicationErrorResponse;

    fn foreign_try_from(
        value: PaymentServiceSdkSessionTokenRequest,
    ) -> Result<Self, error_stack::Report<Self::Error>> {
        let currency = common_enums::Currency::foreign_try_from(value.currency())?;

        let payment_method_type =
            <Option<PaymentMethodType>>::foreign_try_from(value.payment_method_type())?;

        let email: Option<Email> = match value.email {
            Some(ref email_str) => {
                Some(Email::try_from(email_str.clone().expose()).map_err(|_| {
                    error_stack::Report::new(ApplicationErrorResponse::BadRequest(ApiError {
                        sub_code: "INVALID_EMAIL_FORMAT".to_owned(),
                        error_identifier: 400,

                        error_message: "Invalid email".to_owned(),
                        error_object: None,
                    }))
                })?)
            }
            None => None,
        };

        Ok(Self {
            amount: common_utils::types::MinorUnit::new(value.amount),
            currency,
            country: Some(CountryAlpha2::foreign_try_from(
                value.country_alpha2_code(),
            )?),
            order_details: None,
            email,
            minor_amount: common_utils::types::MinorUnit::new(value.minor_amount),
            customer_name: value.customer_name,
            order_tax_amount: value
                .order_tax_amount
                .map(common_utils::types::MinorUnit::new),
            shipping_cost: value.shipping_cost.map(common_utils::types::MinorUnit::new),
            payment_method_type,
        })
    }
}

impl ForeignTryFrom<grpc_api_types::payments::PaymentServiceCaptureRequest>
    for PaymentsCaptureData
{
    type Error = ApplicationErrorResponse;

    fn foreign_try_from(
        value: grpc_api_types::payments::PaymentServiceCaptureRequest,
    ) -> Result<Self, error_stack::Report<Self::Error>> {
        let capture_method = Some(CaptureMethod::foreign_try_from(value.capture_method())?);

        let connector_transaction_id = ResponseId::ConnectorTransactionId(
            value
                .transaction_id
                .clone()
                .and_then(|id| id.id_type)
                .and_then(|id_type| match id_type {
                    grpc_api_types::payments::identifier::IdType::Id(id) => Some(id),
                    _ => None,
                })
                .unwrap_or_default(),
        );

        let multiple_capture_data =
            value
                .multiple_capture_data
                .clone()
                .map(|data| MultipleCaptureRequestData {
                    capture_sequence: data.capture_sequence,
                    capture_reference: data.capture_reference,
                });

        let minor_amount = common_utils::types::MinorUnit::new(value.amount_to_capture);

        Ok(Self {
            amount_to_capture: value.amount_to_capture,
            minor_amount_to_capture: minor_amount,
            currency: common_enums::Currency::foreign_try_from(value.currency())?,
            connector_transaction_id,
            multiple_capture_data,
            metadata: (!value.metadata.is_empty())
                .then(|| Secret::new(convert_merchant_metadata_to_json(&value.metadata))),
            browser_info: value
                .browser_info
                .map(BrowserInformation::foreign_try_from)
                .transpose()?,
            integrity_object: None,
            capture_method,
            connector_metadata: (!value.connector_metadata.is_empty())
                .then(|| Secret::new(convert_merchant_metadata_to_json(&value.connector_metadata))),
        })
    }
}

impl
    ForeignTryFrom<(
        grpc_api_types::payments::PaymentServiceCaptureRequest,
        Connectors,
    )> for PaymentFlowData
{
    type Error = ApplicationErrorResponse;

    fn foreign_try_from(
        (value, connectors): (
            grpc_api_types::payments::PaymentServiceCaptureRequest,
            Connectors,
        ),
    ) -> Result<Self, error_stack::Report<Self::Error>> {
        Ok(Self {
            raw_connector_response: None,
            merchant_id: common_utils::id_type::MerchantId::default(),
            payment_id: "PAYMENT_ID".to_string(),
            attempt_id: "ATTEMPT_ID".to_string(),
            status: common_enums::AttemptStatus::Pending,
            payment_method: PaymentMethod::Card, // Default
            address: PaymentAddress::default(),
            auth_type: common_enums::AuthenticationType::default(),
            connector_request_reference_id: extract_connector_request_reference_id(
                &value.request_ref_id,
            ),
            customer_id: None,
            connector_customer: None,
            description: None,
            return_url: None,
            connector_meta_data: None,
            amount_captured: None,
            minor_amount_captured: None,
            minor_amount_capturable: None,
            access_token: None,
            session_token: None,
            reference_id: None,
            payment_method_token: None,
            preprocessing_id: None,
            connector_api_version: None,
            test_mode: None,
            connector_http_status_code: None,
            external_latency: None,
            connectors,
            raw_connector_request: None,
            connector_response_headers: None,
            vault_headers: None,
            connector_response: None,
            recurring_mandate_payment_data: None,
            order_details: None,
            minor_amount_authorized: None,
        })
    }
}

impl
    ForeignTryFrom<(
        grpc_api_types::payments::PaymentServiceCaptureRequest,
        Connectors,
        &MaskedMetadata,
    )> for PaymentFlowData
{
    type Error = ApplicationErrorResponse;

    fn foreign_try_from(
        (value, connectors, metadata): (
            grpc_api_types::payments::PaymentServiceCaptureRequest,
            Connectors,
            &MaskedMetadata,
        ),
    ) -> Result<Self, error_stack::Report<Self::Error>> {
        let merchant_id_from_header = extract_merchant_id_from_metadata(metadata)?;
        let access_token = value
            .state
            .as_ref()
            .and_then(|state| state.access_token.as_ref())
            .map(AccessTokenResponseData::from);
        let connector_meta_data = common_utils::pii::SecretSerdeValue::new(
            convert_merchant_metadata_to_json(&value.merchant_account_metadata),
        );
        Ok(Self {
            merchant_id: merchant_id_from_header,
            payment_id: "PAYMENT_ID".to_string(),
            attempt_id: "ATTEMPT_ID".to_string(),
            status: common_enums::AttemptStatus::Pending,
            payment_method: PaymentMethod::Card, // Default
            address: PaymentAddress::default(),
            auth_type: common_enums::AuthenticationType::default(),
            connector_request_reference_id: extract_connector_request_reference_id(
                &value.request_ref_id,
            ),
            customer_id: None,
            connector_customer: None,
            description: None,
            return_url: None,
            connector_meta_data: Some(connector_meta_data),
            amount_captured: None,
            minor_amount_captured: None,
            minor_amount_capturable: None,
            access_token,
            session_token: None,
            reference_id: None,
            payment_method_token: None,
            preprocessing_id: None,
            connector_api_version: None,
            test_mode: None,
            connector_http_status_code: None,
            external_latency: None,
            connectors,
            raw_connector_response: None,
            raw_connector_request: None,
            connector_response_headers: None,
            vault_headers: None,
            connector_response: None,
            recurring_mandate_payment_data: None,
            order_details: None,
            minor_amount_authorized: None,
        })
    }
}

impl
    ForeignTryFrom<(
        PaymentServiceSdkSessionTokenRequest,
        Connectors,
        &MaskedMetadata,
    )> for PaymentFlowData
{
    type Error = ApplicationErrorResponse;

    fn foreign_try_from(
        (value, connectors, metadata): (
            PaymentServiceSdkSessionTokenRequest,
            Connectors,
            &MaskedMetadata,
        ),
    ) -> Result<Self, error_stack::Report<Self::Error>> {
        let merchant_id_from_header = extract_merchant_id_from_metadata(metadata)?;

        Ok(Self {
            merchant_id: merchant_id_from_header,
            payment_id: "PAYMENT_ID".to_string(),
            attempt_id: "ATTEMPT_ID".to_string(),
            status: common_enums::AttemptStatus::Pending,
            payment_method: PaymentMethod::Wallet,
            address: PaymentAddress::default(),
            auth_type: common_enums::AuthenticationType::default(),
            connector_request_reference_id: extract_connector_request_reference_id(
                &value.request_ref_id,
            ),
            customer_id: None,
            connector_customer: None,
            description: None,
            return_url: None,
            connector_meta_data: value
                .merchant_account_metadata
                .map(|metadata| serde_json::from_str(&metadata.expose()))
                .transpose()
                .change_context(ApplicationErrorResponse::BadRequest(ApiError {
                    sub_code: "INVALID_MERCHANT_ACCOUNT_METADATA".to_owned(),
                    error_identifier: 400,
                    error_message: "Failed to parse merchant account metadata".to_owned(),
                    error_object: None,
                }))?,
            amount_captured: None,
            minor_amount_captured: None,
            minor_amount_capturable: None,
            access_token: None,
            session_token: None,
            reference_id: None,
            payment_method_token: None,
            preprocessing_id: None,
            connector_api_version: None,
            test_mode: None,
            connector_http_status_code: None,
            external_latency: None,
            connectors,
            raw_connector_response: None,
            raw_connector_request: None,
            connector_response_headers: None,
            vault_headers: None,
            connector_response: None,
            recurring_mandate_payment_data: None,
            order_details: None,
            minor_amount_authorized: None,
        })
    }
}

pub fn generate_payment_capture_response(
    router_data_v2: RouterDataV2<
        Capture,
        PaymentFlowData,
        PaymentsCaptureData,
        PaymentsResponseData,
    >,
) -> Result<PaymentServiceCaptureResponse, error_stack::Report<ApplicationErrorResponse>> {
    let transaction_response = router_data_v2.response;

    // Create state if either access token or connector customer is available
    let state = if router_data_v2.resource_common_data.access_token.is_some()
        || router_data_v2
            .resource_common_data
            .connector_customer
            .is_some()
    {
        Some(ConnectorState {
            access_token: router_data_v2
                .resource_common_data
                .access_token
                .as_ref()
                .map(|token_data| grpc_api_types::payments::AccessToken {
                    token: token_data.access_token.clone(),
                    expires_in_seconds: token_data.expires_in,
                    token_type: token_data.token_type.clone(),
                }),
            connector_customer_id: router_data_v2
                .resource_common_data
                .connector_customer
                .clone(),
        })
    } else {
        None
    };

    let raw_connector_request = router_data_v2
        .resource_common_data
        .get_raw_connector_request();

    match transaction_response {
        Ok(response) => match response {
            PaymentsResponseData::TransactionResponse {
                resource_id,
                redirection_data: _,
                connector_metadata,
                network_txn_id: _,
                connector_response_reference_id,
                incremental_authorization_allowed,
                mandate_reference,
                status_code,
            } => {
                let status = router_data_v2.resource_common_data.status;
                let grpc_status = grpc_api_types::payments::PaymentStatus::foreign_from(status);
                let grpc_resource_id =
                    grpc_api_types::payments::Identifier::foreign_try_from(resource_id)?;

                let mandate_reference_grpc =
                    mandate_reference.map(|m| grpc_api_types::payments::MandateReference {
                        mandate_id: m.connector_mandate_id,
                        payment_method_id: m.payment_method_id,
                        connector_mandate_request_reference_id: m
                            .connector_mandate_request_reference_id,
                    });

                Ok(PaymentServiceCaptureResponse {
                    transaction_id: Some(grpc_resource_id),
                    response_ref_id: connector_response_reference_id.map(|id| {
                        grpc_api_types::payments::Identifier {
                            id_type: Some(grpc_api_types::payments::identifier::IdType::Id(id)),
                        }
                    }),
                    error_code: None,
                    error_message: None,
                    error_reason: None,
                    status: grpc_status.into(),
                    status_code: status_code as u32,
                    response_headers: router_data_v2
                        .resource_common_data
                        .get_connector_response_headers_as_map(),
                    state,
                    raw_connector_request,
                    incremental_authorization_allowed,
                    mandate_reference: mandate_reference_grpc,
                    captured_amount: router_data_v2.resource_common_data.amount_captured,
                    minor_captured_amount: router_data_v2
                        .resource_common_data
                        .minor_amount_captured
                        .map(|amount_captured| amount_captured.get_amount_as_i64()),
                    connector_metadata: convert_connector_metadata_to_hashmap(connector_metadata),
                })
            }
            _ => Err(report!(ApplicationErrorResponse::InternalServerError(
                ApiError {
                    sub_code: "INVALID_RESPONSE_TYPE".to_owned(),
                    error_identifier: 500,
                    error_message: "Invalid response type received from connector".to_owned(),
                    error_object: None,
                }
            ))),
        },
        Err(e) => {
            let status = match e.get_attempt_status_for_grpc(
                e.status_code,
                router_data_v2.resource_common_data.status,
            ) {
                Some(attempt_status) => {
                    grpc_api_types::payments::PaymentStatus::foreign_from(attempt_status)
                }
                None => grpc_api_types::payments::PaymentStatus::AttemptStatusUnspecified,
            };
            Ok(PaymentServiceCaptureResponse {
                transaction_id: Some(grpc_api_types::payments::Identifier {
                    id_type: Some(
                        grpc_api_types::payments::identifier::IdType::NoResponseIdMarker(()),
                    ),
                }),
                response_ref_id: e.connector_transaction_id.map(|id| {
                    grpc_api_types::payments::Identifier {
                        id_type: Some(grpc_api_types::payments::identifier::IdType::Id(id)),
                    }
                }),
                status: status.into(),
                error_message: Some(e.message),
                error_code: Some(e.code),
                error_reason: e.reason,
                status_code: e.status_code as u32,
                response_headers: router_data_v2
                    .resource_common_data
                    .get_connector_response_headers_as_map(),
                state,
                raw_connector_request,
                incremental_authorization_allowed: None,
                mandate_reference: None,
                captured_amount: None,
                minor_captured_amount: None,
                connector_metadata: HashMap::new(),
            })
        }
    }
}

impl
    ForeignTryFrom<(
        PaymentServiceRegisterRequest,
        Connectors,
        consts::Env,
        &MaskedMetadata,
    )> for PaymentFlowData
{
    type Error = ApplicationErrorResponse;

    fn foreign_try_from(
        (value, connectors, environment, metadata): (
            PaymentServiceRegisterRequest,
            Connectors,
            consts::Env,
            &MaskedMetadata,
        ),
    ) -> Result<Self, error_stack::Report<Self::Error>> {
        let address = match value.address {
            Some(address) => PaymentAddress::foreign_try_from(address)?,
            None => {
                return Err(ApplicationErrorResponse::BadRequest(ApiError {
                    sub_code: "INVALID_ADDRESS".to_owned(),
                    error_identifier: 400,
                    error_message: "Address is required".to_owned(),
                    error_object: None,
                }))?
            }
        };
        let test_mode = match environment {
            consts::Env::Development => Some(true),
            consts::Env::Production => Some(false),
            _ => Some(true),
        };

        let merchant_id_from_header = extract_merchant_id_from_metadata(metadata)?;
        let access_token = value
            .state
            .as_ref()
            .and_then(|state| state.access_token.as_ref())
            .map(AccessTokenResponseData::from);
        Ok(Self {
            merchant_id: merchant_id_from_header,
            payment_id: "IRRELEVANT_PAYMENT_ID".to_string(),
            attempt_id: "IRRELEVANT_ATTEMPT_ID".to_string(),
            status: common_enums::AttemptStatus::Pending,
            payment_method: PaymentMethod::Card, //TODO
            address,
            auth_type: common_enums::AuthenticationType::default(),
            connector_request_reference_id: extract_connector_request_reference_id(
                &value.request_ref_id,
            ),
            customer_id: value
                .customer_id
                .clone()
                .map(|customer_id| CustomerId::try_from(Cow::from(customer_id)))
                .transpose()
                .change_context(ApplicationErrorResponse::BadRequest(ApiError {
                    sub_code: "INVALID_CUSTOMER_ID".to_owned(),
                    error_identifier: 400,
                    error_message: "Failed to parse Customer Id".to_owned(),
                    error_object: None,
                }))?,
            connector_customer: value.connector_customer_id,
            description: value.metadata.get("description").cloned(),
            return_url: None,
            connector_meta_data: None,
            amount_captured: None,
            minor_amount_captured: None,
            minor_amount_capturable: None,
            access_token,
            session_token: value.session_token,
            reference_id: None,
            payment_method_token: value
                .payment_method_token
                .map(|pmt| router_data::PaymentMethodToken::Token(Secret::new(pmt))),
            preprocessing_id: None,
            connector_api_version: None,
            test_mode,
            connector_http_status_code: None,
            external_latency: None,
            connectors,
            raw_connector_response: None,
            raw_connector_request: None,
            connector_response_headers: None,
            vault_headers: None,
            connector_response: None,
            recurring_mandate_payment_data: None,
            order_details: None,
            minor_amount_authorized: None,
        })
    }
}

impl ForeignTryFrom<PaymentServiceRegisterRequest> for SetupMandateRequestData<DefaultPCIHolder> {
    type Error = ApplicationErrorResponse;

    fn foreign_try_from(
        value: PaymentServiceRegisterRequest,
    ) -> Result<Self, error_stack::Report<Self::Error>> {
        let email: Option<Email> = match value.email {
            Some(ref email_str) => {
                Some(Email::try_from(email_str.clone().expose()).map_err(|_| {
                    error_stack::Report::new(ApplicationErrorResponse::BadRequest(ApiError {
                        sub_code: "INVALID_EMAIL_FORMAT".to_owned(),
                        error_identifier: 400,

                        error_message: "Invalid email".to_owned(),
                        error_object: None,
                    }))
                })?)
            }
            None => None,
        };
        let customer_acceptance = value.customer_acceptance.clone().ok_or_else(|| {
            error_stack::Report::new(ApplicationErrorResponse::BadRequest(ApiError {
                sub_code: "MISSING_CUSTOMER_ACCEPTANCE".to_owned(),
                error_identifier: 400,
                error_message: "Customer acceptance is missing".to_owned(),
                error_object: None,
            }))
        })?;

        let setup_future_usage = value.setup_future_usage();

        let setup_mandate_details = MandateData {
            update_mandate_id: None,
            customer_acceptance: Some(mandates::CustomerAcceptance::foreign_try_from(
                customer_acceptance.clone(),
            )?),
            mandate_type: None,
        };

        let billing_descriptor =
            value
                .billing_descriptor
                .as_ref()
                .map(|descriptor| BillingDescriptor {
                    name: descriptor.name.clone(),
                    city: descriptor.city.clone(),
                    phone: descriptor.phone.clone(),
                    statement_descriptor: descriptor.statement_descriptor.clone(),
                    statement_descriptor_suffix: descriptor.statement_descriptor_suffix.clone(),
                    reference: descriptor.reference.clone(),
                });

        let payment_channel = match value.payment_channel() {
            grpc_payment_types::PaymentChannel::Unspecified => None,
            _ => Some(common_enums::PaymentChannel::foreign_try_from(
                value.payment_channel(),
            )?),
        };

        Ok(Self {
            currency: common_enums::Currency::foreign_try_from(value.currency())?,
            payment_method_data: PaymentMethodData::foreign_try_from(
                value.payment_method.ok_or_else(|| {
                    ApplicationErrorResponse::BadRequest(ApiError {
                        sub_code: "INVALID_PAYMENT_METHOD_DATA".to_owned(),
                        error_identifier: 400,
                        error_message: "Payment method data is required".to_owned(),
                        error_object: None,
                    })
                })?,
            )?,
            amount: Some(0),
            confirm: true,
            customer_acceptance: Some(mandates::CustomerAcceptance::foreign_try_from(
                customer_acceptance.clone(),
            )?),
            mandate_id: None,
            setup_future_usage: Some(common_enums::FutureUsage::foreign_try_from(
                setup_future_usage,
            )?),
            off_session: value.off_session,
            setup_mandate_details: Some(setup_mandate_details),
            router_return_url: value.return_url.clone(),
            webhook_url: value.webhook_url,
            browser_info: value
                .browser_info
                .map(BrowserInformation::foreign_try_from)
                .transpose()?,
            email,
            customer_name: None,
            return_url: value.return_url.clone(),
            payment_method_type: None,
            request_incremental_authorization: false,
            metadata: if value.metadata.is_empty() {
                None
            } else {
                Some(serde_json::Value::Object(
                    value
                        .metadata
                        .into_iter()
                        .map(|(k, v)| (k, serde_json::Value::String(v)))
                        .collect(),
                ))
            },
            complete_authorize_url: None,
            capture_method: None,
            integrity_object: None,
            minor_amount: Some(common_utils::types::MinorUnit::new(0)),
            shipping_cost: None,
            customer_id: value
                .customer_id
                .clone()
                .map(|customer_id| CustomerId::try_from(Cow::from(customer_id)))
                .transpose()
                .change_context(ApplicationErrorResponse::BadRequest(ApiError {
                    sub_code: "INVALID_CUSTOMER_ID".to_owned(),
                    error_identifier: 400,
                    error_message: "Failed to parse Customer Id".to_owned(),
                    error_object: None,
                }))?,
            billing_descriptor,
            merchant_order_reference_id: value.merchant_order_reference_id,
            merchant_account_metadata: (!value.merchant_account_metadata.is_empty()).then(|| {
                common_utils::pii::SecretSerdeValue::new(convert_merchant_metadata_to_json(
                    &value.merchant_account_metadata,
                ))
            }),
            payment_channel,
            enable_partial_authorization: value.enable_partial_authorization,
        })
    }
}

impl ForeignTryFrom<grpc_api_types::payments::PaymentChannel> for common_enums::PaymentChannel {
    type Error = ApplicationErrorResponse;
    fn foreign_try_from(
        value: grpc_api_types::payments::PaymentChannel,
    ) -> Result<Self, error_stack::Report<Self::Error>> {
        match value {
            grpc_payment_types::PaymentChannel::Ecommerce => {
                Ok(common_enums::PaymentChannel::Ecommerce)
            }
            grpc_payment_types::PaymentChannel::MailOrder => {
                Ok(common_enums::PaymentChannel::MailOrder)
            }
            grpc_payment_types::PaymentChannel::TelephoneOrder => {
                Ok(common_enums::PaymentChannel::TelephoneOrder)
            }
            grpc_payment_types::PaymentChannel::Unspecified => {
                Err(ApplicationErrorResponse::BadRequest(ApiError {
                    sub_code: "UNSPECIFIED_PAYMENT_CHANNEL".to_owned(),
                    error_identifier: 400,
                    error_message: "Payment channel type must be specified".to_owned(),
                    error_object: None,
                })
                .into())
            }
        }
    }
}

impl ForeignTryFrom<grpc_api_types::payments::CustomerAcceptance> for mandates::CustomerAcceptance {
    type Error = ApplicationErrorResponse;
    fn foreign_try_from(
        value: grpc_api_types::payments::CustomerAcceptance,
    ) -> Result<Self, error_stack::Report<Self::Error>> {
        Ok(Self {
            acceptance_type: mandates::AcceptanceType::foreign_try_from(value.acceptance_type())?,
            accepted_at: time::OffsetDateTime::from_unix_timestamp(value.accepted_at)
                .ok()
                .map(|offset_dt| time::PrimitiveDateTime::new(offset_dt.date(), offset_dt.time())),
            online: value
                .online_mandate_details
                .map(mandates::OnlineMandate::foreign_try_from)
                .transpose()?,
        })
    }
}

impl
    From<(
        &grpc_api_types::payments::BillingDescriptor,
        Option<String>,
        Option<String>,
    )> for BillingDescriptor
{
    fn from(
        (descriptor, statement_descriptor_name, statement_descriptor_suffix): (
            &grpc_api_types::payments::BillingDescriptor,
            Option<String>,
            Option<String>,
        ),
    ) -> Self {
        BillingDescriptor {
            name: descriptor.name.clone(),
            city: descriptor.city.clone(),
            phone: descriptor.phone.clone(),
            statement_descriptor: descriptor
                .statement_descriptor
                .clone()
                .or(statement_descriptor_name),
            statement_descriptor_suffix: descriptor
                .statement_descriptor_suffix
                .clone()
                .or(statement_descriptor_suffix),
            reference: descriptor.reference.clone(),
        }
    }
}

impl ForeignTryFrom<grpc_api_types::payments::OnlineMandate> for mandates::OnlineMandate {
    type Error = ApplicationErrorResponse;
    fn foreign_try_from(
        value: grpc_api_types::payments::OnlineMandate,
    ) -> Result<Self, error_stack::Report<Self::Error>> {
        Ok(Self {
            ip_address: value.ip_address.map(Secret::new),
            user_agent: value.user_agent,
        })
    }
}

impl ForeignTryFrom<grpc_api_types::payments::AcceptanceType> for mandates::AcceptanceType {
    type Error = ApplicationErrorResponse;
    fn foreign_try_from(
        value: grpc_api_types::payments::AcceptanceType,
    ) -> Result<Self, error_stack::Report<Self::Error>> {
        match value {
            grpc_payment_types::AcceptanceType::Offline => Ok(Self::Offline),
            grpc_payment_types::AcceptanceType::Online => Ok(Self::Online),
            grpc_payment_types::AcceptanceType::Unspecified => {
                Err(ApplicationErrorResponse::BadRequest(ApiError {
                    sub_code: "UNSPECIFIED_ACCEPTANCE_TYPE".to_owned(),
                    error_identifier: 400,
                    error_message: "Acceptance type must be specified".to_owned(),
                    error_object: None,
                })
                .into())
            }
        }
    }
}

impl ForeignTryFrom<grpc_api_types::payments::SetupMandateDetails> for MandateData {
    type Error = ApplicationErrorResponse;
    fn foreign_try_from(
        value: grpc_api_types::payments::SetupMandateDetails,
    ) -> Result<Self, error_stack::Report<Self::Error>> {
        Ok(Self {
            update_mandate_id: value.update_mandate_id,
            customer_acceptance: value
                .customer_acceptance
                .map(mandates::CustomerAcceptance::foreign_try_from)
                .transpose()?,
            mandate_type: None,
        })
    }
}

impl ForeignTryFrom<grpc_api_types::payments::FutureUsage> for common_enums::FutureUsage {
    type Error = ApplicationErrorResponse;
    fn foreign_try_from(
        value: grpc_api_types::payments::FutureUsage,
    ) -> Result<Self, error_stack::Report<Self::Error>> {
        match value {
            grpc_api_types::payments::FutureUsage::OffSession => Ok(Self::OffSession),
            grpc_api_types::payments::FutureUsage::OnSession => Ok(Self::OnSession),
            grpc_api_types::payments::FutureUsage::Unspecified => {
                Err(ApplicationErrorResponse::BadRequest(ApiError {
                    sub_code: "UNSPECIFIED_FUTURE_USAGE".to_owned(),
                    error_identifier: 401,
                    error_message: "Future usage must be specified".to_owned(),
                    error_object: None,
                })
                .into())
            }
        }
    }
}

impl ForeignTryFrom<grpc_api_types::payments::MitCategory> for common_enums::MitCategory {
    type Error = ApplicationErrorResponse;
    fn foreign_try_from(
        value: grpc_api_types::payments::MitCategory,
    ) -> Result<Self, error_stack::Report<Self::Error>> {
        match value {
            grpc_api_types::payments::MitCategory::RecurringMit => {
                Ok(common_enums::MitCategory::Recurring)
            }
            grpc_api_types::payments::MitCategory::InstallmentMit => {
                Ok(common_enums::MitCategory::Installment)
            }
            grpc_api_types::payments::MitCategory::UnscheduledMit => {
                Ok(common_enums::MitCategory::Unscheduled)
            }
            grpc_api_types::payments::MitCategory::ResubmissionMit => {
                Ok(common_enums::MitCategory::Resubmission)
            }
            grpc_api_types::payments::MitCategory::Unspecified => {
                Err(ApplicationErrorResponse::BadRequest(ApiError {
                    sub_code: "UNSPECIFIED_MIT_CATEGORY".to_owned(),
                    error_identifier: 401,
                    error_message: "Mit category must be specified".to_owned(),
                    error_object: None,
                })
                .into())
            }
        }
    }
}

pub fn generate_setup_mandate_response<T: PaymentMethodDataTypes>(
    router_data_v2: RouterDataV2<
        SetupMandate,
        PaymentFlowData,
        SetupMandateRequestData<T>,
        PaymentsResponseData,
    >,
) -> Result<PaymentServiceRegisterResponse, error_stack::Report<ApplicationErrorResponse>> {
    let transaction_response = router_data_v2.response;
    let status = router_data_v2.resource_common_data.status;
    let grpc_status = grpc_api_types::payments::PaymentStatus::foreign_from(status);

    // Create state if either access token or connector customer is available
    let state = if router_data_v2.resource_common_data.access_token.is_some()
        || router_data_v2
            .resource_common_data
            .connector_customer
            .is_some()
    {
        Some(ConnectorState {
            access_token: router_data_v2
                .resource_common_data
                .access_token
                .as_ref()
                .map(|token_data| grpc_api_types::payments::AccessToken {
                    token: token_data.access_token.clone(),
                    expires_in_seconds: token_data.expires_in,
                    token_type: token_data.token_type.clone(),
                }),
            connector_customer_id: router_data_v2
                .resource_common_data
                .connector_customer
                .clone(),
        })
    } else {
        None
    };

    let raw_connector_request = router_data_v2
        .resource_common_data
        .get_raw_connector_request();

    let connector_response = router_data_v2
        .resource_common_data
        .connector_response
        .as_ref()
        .map(|connector_response_data| {
            grpc_api_types::payments::ConnectorResponseData::foreign_try_from(
                connector_response_data.clone(),
            )
        })
        .transpose()?;

    let response = match transaction_response {
        Ok(response) => match response {
            PaymentsResponseData::TransactionResponse {
                resource_id,
                redirection_data,
                connector_metadata,
                network_txn_id,
                connector_response_reference_id,
                incremental_authorization_allowed,
                mandate_reference,
                status_code,
            } => {
                let mandate_reference_grpc =
                    mandate_reference.map(|m| grpc_api_types::payments::MandateReference {
                        mandate_id: m.connector_mandate_id,
                        payment_method_id: m.payment_method_id,
                        connector_mandate_request_reference_id: m
                            .connector_mandate_request_reference_id,
                    });

                PaymentServiceRegisterResponse {
                    registration_id: Some(grpc_api_types::payments::Identifier::foreign_try_from(resource_id)?),
                    redirection_data: redirection_data.map(
                        |form| {
                            match *form {
                                router_response_types::RedirectForm::Form { endpoint, method, form_fields: _ } => {
                                    Ok::<grpc_api_types::payments::RedirectForm, ApplicationErrorResponse>(grpc_api_types::payments::RedirectForm {
                                        form_type: Some(grpc_api_types::payments::redirect_form::FormType::Form(
                                            grpc_api_types::payments::FormData {
                                                endpoint,
                                                method: match method {
                                                    Method::Get => 1,
                                                    Method::Post => 2,
                                                    Method::Put => 3,
                                                    Method::Delete => 4,
                                                    _ => 0,
                                                },
                                                form_fields: HashMap::default(), //TODO
                                            }
                                        ))
                                    })
                                },
                                router_response_types::RedirectForm::Html { html_data } => {
                                    Ok(grpc_api_types::payments::RedirectForm {
                                        form_type: Some(grpc_api_types::payments::redirect_form::FormType::Html(
                                            grpc_api_types::payments::HtmlData {
                                                html_data,
                                            }
                                        ))
                                    })
                                },
                                _ => Err(
                                    ApplicationErrorResponse::BadRequest(ApiError {
                                        sub_code: "INVALID_RESPONSE".to_owned(),
                                        error_identifier: 400,
                                        error_message: "Invalid response from connector".to_owned(),
                                        error_object: None,
                                    }))?,
                            }
                        }
                    ).transpose()?,
                    network_txn_id,
                    response_ref_id: connector_response_reference_id.map(|id| grpc_api_types::payments::Identifier {
                        id_type: Some(grpc_api_types::payments::identifier::IdType::Id(id)),
                    }),
                    status: grpc_status as i32,
                    mandate_reference: mandate_reference_grpc,
                    incremental_authorization_allowed,
                    error_message: None,
                    error_code: None,
                    error_reason: None,
                    status_code: status_code as u32,
                    response_headers: router_data_v2
                        .resource_common_data
                        .get_connector_response_headers_as_map(),
                    state,
                    raw_connector_request,
                    connector_response,
                    connector_metadata: convert_connector_metadata_to_hashmap(connector_metadata),
                }
            }
            _ => Err(ApplicationErrorResponse::BadRequest(ApiError {
                sub_code: "INVALID_RESPONSE".to_owned(),
                error_identifier: 400,
                error_message: "Invalid response from connector".to_owned(),
                error_object: None,
            }))?,
        },
        Err(err) => {
            let status = match err.get_attempt_status_for_grpc(
                err.status_code,
                router_data_v2.resource_common_data.status,
            ) {
                Some(attempt_status) => {
                    grpc_api_types::payments::PaymentStatus::foreign_from(attempt_status)
                }
                None => grpc_api_types::payments::PaymentStatus::AttemptStatusUnspecified,
            };
            PaymentServiceRegisterResponse {
                registration_id: Some(grpc_api_types::payments::Identifier {
                    id_type: Some(
                        grpc_api_types::payments::identifier::IdType::NoResponseIdMarker(()),
                    ),
                }),
                redirection_data: None,
                network_txn_id: None,
                response_ref_id: err.connector_transaction_id.map(|id| {
                    grpc_api_types::payments::Identifier {
                        id_type: Some(grpc_api_types::payments::identifier::IdType::Id(id)),
                    }
                }),
                status: status as i32,
                mandate_reference: None,
                incremental_authorization_allowed: None,
                error_message: Some(err.message),
                error_code: Some(err.code),
                error_reason: err.reason,
                status_code: err.status_code as u32,
                response_headers: router_data_v2
                    .resource_common_data
                    .get_connector_response_headers_as_map(),
                state,
                raw_connector_request,
                connector_response: None,
                connector_metadata: HashMap::new(),
            }
        }
    };
    Ok(response)
}

impl ForeignTryFrom<(DisputeDefendRequest, Connectors)> for DisputeFlowData {
    type Error = ApplicationErrorResponse;

    fn foreign_try_from(
        (value, connectors): (DisputeDefendRequest, Connectors),
    ) -> Result<Self, error_stack::Report<Self::Error>> {
        Ok(Self {
            dispute_id: Some(value.dispute_id.clone()),
            connectors,
            connector_dispute_id: value.dispute_id,
            defense_reason_code: Some(value.reason_code.unwrap_or_default()),
            connector_request_reference_id: extract_connector_request_reference_id(
                &value.request_ref_id,
            ),
            raw_connector_response: None,
            raw_connector_request: None,
            connector_response_headers: None,
        })
    }
}

impl ForeignTryFrom<(DisputeDefendRequest, Connectors, &MaskedMetadata)> for DisputeFlowData {
    type Error = ApplicationErrorResponse;

    fn foreign_try_from(
        (value, connectors, _metadata): (DisputeDefendRequest, Connectors, &MaskedMetadata),
    ) -> Result<Self, error_stack::Report<Self::Error>> {
        Ok(Self {
            connector_request_reference_id: extract_connector_request_reference_id(
                &value.request_ref_id,
            ),

            dispute_id: Some(value.dispute_id.clone()),
            connectors,
            connector_dispute_id: value.dispute_id,
            defense_reason_code: Some(value.reason_code.unwrap_or_default()),
            raw_connector_response: None,
            raw_connector_request: None,
            connector_response_headers: None,
        })
    }
}
impl ForeignTryFrom<DisputeDefendRequest> for DisputeDefendData {
    type Error = ApplicationErrorResponse;
    fn foreign_try_from(
        value: DisputeDefendRequest,
    ) -> Result<Self, error_stack::Report<Self::Error>> {
        let connector_dispute_id = value.dispute_id;
        Ok(Self {
            dispute_id: connector_dispute_id.clone(),
            connector_dispute_id,
            defense_reason_code: value.reason_code.unwrap_or_default(),
            integrity_object: None,
        })
    }
}

pub fn generate_defend_dispute_response(
    router_data_v2: RouterDataV2<
        DefendDispute,
        DisputeFlowData,
        DisputeDefendData,
        DisputeResponseData,
    >,
) -> Result<DisputeDefendResponse, error_stack::Report<ApplicationErrorResponse>> {
    let defend_dispute_response = router_data_v2.response;

    let raw_connector_request = router_data_v2
        .resource_common_data
        .get_raw_connector_request();

    match defend_dispute_response {
        Ok(response) => Ok(DisputeDefendResponse {
            dispute_id: response.connector_dispute_id,
            dispute_status: response.dispute_status as i32,
            connector_status_code: None,
            error_message: None,
            error_code: None,
            error_reason: None,
            response_ref_id: None,
            status_code: response.status_code as u32,
            response_headers: router_data_v2
                .resource_common_data
                .get_connector_response_headers_as_map(),
            raw_connector_request,
        }),
        Err(e) => Ok(DisputeDefendResponse {
            dispute_id: e
                .connector_transaction_id
                .unwrap_or_else(|| NO_ERROR_CODE.to_string()),
            dispute_status: common_enums::DisputeStatus::DisputeLost as i32,
            connector_status_code: None,
            error_message: Some(e.message),
            error_code: Some(e.code),
            error_reason: e.reason,
            response_ref_id: None,
            status_code: e.status_code as u32,
            response_headers: router_data_v2
                .resource_common_data
                .get_connector_response_headers_as_map(),
            raw_connector_request,
        }),
    }
}

pub fn generate_session_token_response(
    router_data_v2: RouterDataV2<
        CreateSessionToken,
        PaymentFlowData,
        SessionTokenRequestData,
        SessionTokenResponseData,
    >,
) -> Result<String, error_stack::Report<ApplicationErrorResponse>> {
    let session_token_response = router_data_v2.response;

    match session_token_response {
        Ok(response) => Ok(response.session_token),
        Err(e) => Err(report!(ApplicationErrorResponse::InternalServerError(
            ApiError {
                sub_code: "SESSION_TOKEN_ERROR".to_string(),
                error_identifier: 500,
                error_message: format!("Session token creation failed: {}", e.message),
                error_object: None,
            }
        ))),
    }
}

impl ForeignTryFrom<grpc_api_types::payments::PaymentServiceCreateOrderRequest>
    for PaymentCreateOrderData
{
    type Error = ApplicationErrorResponse;

    fn foreign_try_from(
        value: grpc_api_types::payments::PaymentServiceCreateOrderRequest,
    ) -> Result<Self, error_stack::Report<Self::Error>> {
        let currency = common_enums::Currency::foreign_try_from(value.currency())?;

        Ok(Self {
            amount: common_utils::types::MinorUnit::new(value.amount),
            currency,
            integrity_object: None,
            metadata: (!value.metadata.is_empty())
                .then(|| serde_json::to_value(value.metadata.clone()).unwrap_or_default()),
            webhook_url: value.webhook_url,
        })
    }
}

impl
    ForeignTryFrom<(
        grpc_api_types::payments::PaymentServiceCreateOrderRequest,
        Connectors,
        &MaskedMetadata,
    )> for PaymentFlowData
{
    type Error = ApplicationErrorResponse;

    fn foreign_try_from(
        (value, connectors, metadata): (
            grpc_api_types::payments::PaymentServiceCreateOrderRequest,
            Connectors,
            &MaskedMetadata,
        ),
    ) -> Result<Self, error_stack::Report<Self::Error>> {
        let merchant_id_from_header = extract_merchant_id_from_metadata(metadata)?;
        let vault_headers = extract_headers_from_metadata(metadata);

        // For order creation, create a default address
        let address = PaymentAddress::new(
            None,        // shipping
            None,        // billing
            None,        // payment_method_billing
            Some(false), // should_unify_address
        );

        // Create connector metadata from the metadata field if present
        let connector_meta_data = (!value.metadata.is_empty())
            .then(|| {
                serde_json::to_value(&value.metadata)
                    .map(common_utils::pii::SecretSerdeValue::new)
                    .map_err(|_| {
                        error_stack::Report::new(ApplicationErrorResponse::InternalServerError(
                            ApiError {
                                sub_code: "SERDE_JSON_ERROR".to_owned(),
                                error_identifier: 500,
                                error_message: "Failed to serialize metadata".to_owned(),
                                error_object: None,
                            },
                        ))
                    })
            })
            .transpose()?;

        // Extract access token from state if present
        let access_token = value
            .state
            .as_ref()
            .and_then(|state| state.access_token.as_ref())
            .map(AccessTokenResponseData::from);

        Ok(Self {
            merchant_id: merchant_id_from_header,
            payment_id: "IRRELEVANT_PAYMENT_ID".to_string(),
            attempt_id: "IRRELEVANT_ATTEMPT_ID".to_string(),
            status: common_enums::AttemptStatus::Pending,
            payment_method: PaymentMethod::Card,
            address,
            auth_type: common_enums::AuthenticationType::default(),
            connector_request_reference_id: extract_connector_request_reference_id(
                &value.request_ref_id,
            ),
            customer_id: None, // PaymentServiceCreateOrderRequest doesn't have customer_id field
            connector_customer: None,
            description: None,
            return_url: None,
            connector_meta_data,
            amount_captured: None,
            minor_amount_captured: None,
            minor_amount_capturable: None,
            access_token,
            session_token: None,
            reference_id: None,
            payment_method_token: None,
            preprocessing_id: None,
            connector_api_version: None,
            test_mode: None,
            connector_http_status_code: None,
            external_latency: None,
            connectors,
            raw_connector_response: None,
            raw_connector_request: None,
            connector_response_headers: None,
            vault_headers,
            connector_response: None,
            recurring_mandate_payment_data: None,
            order_details: None,
            minor_amount_authorized: None,
        })
    }
}
#[derive(Debug, Clone, ToSchema, Serialize)]
pub struct CardSpecificFeatures {
    /// Indicates whether three_ds card payments are supported
    // #[schema(value_type = FeatureStatus)]
    pub three_ds: FeatureStatus,
    /// Indicates whether non three_ds card payments are supported
    // #[schema(value_type = FeatureStatus)]
    pub no_three_ds: FeatureStatus,
    /// List of supported card networks
    // #[schema(value_type = Vec<CardNetwork>)]
    pub supported_card_networks: Vec<CardNetwork>,
}

#[derive(Debug, Clone, ToSchema, Serialize)]
#[serde(untagged)]
pub enum PaymentMethodSpecificFeatures {
    /// Card specific features
    Card(CardSpecificFeatures),
}
/// Represents details of a payment method.
#[derive(Debug, Clone)]
pub struct PaymentMethodDetails {
    /// Indicates whether mandates are supported by this payment method.
    pub mandates: FeatureStatus,
    /// Indicates whether refund is supported by this payment method.
    pub refunds: FeatureStatus,
    /// List of supported capture methods
    pub supported_capture_methods: Vec<CaptureMethod>,
    /// Payment method specific features
    pub specific_features: Option<PaymentMethodSpecificFeatures>,
}
/// The status of the feature
#[derive(
    Clone,
    Copy,
    Debug,
    Eq,
    PartialEq,
    serde::Deserialize,
    serde::Serialize,
    strum::Display,
    ToSchema,
)]
#[strum(serialize_all = "snake_case")]
#[serde(rename_all = "snake_case")]
pub enum FeatureStatus {
    NotSupported,
    Supported,
}
pub type PaymentMethodTypeMetadata = HashMap<PaymentMethodType, PaymentMethodDetails>;
pub type SupportedPaymentMethods = HashMap<PaymentMethod, PaymentMethodTypeMetadata>;

#[derive(Debug, Clone)]
pub struct ConnectorInfo {
    /// Display name of the Connector
    pub display_name: &'static str,
    /// Description of the connector.
    pub description: &'static str,
    /// Connector Type
    pub connector_type: PaymentConnectorCategory,
}

/// Connector Access Method
#[derive(
    Clone,
    Copy,
    Debug,
    Eq,
    Hash,
    PartialEq,
    serde::Deserialize,
    serde::Serialize,
    strum::Display,
    ToSchema,
)]
#[strum(serialize_all = "snake_case")]
#[serde(rename_all = "snake_case")]
pub enum PaymentConnectorCategory {
    PaymentGateway,
    AlternativePaymentMethod,
    BankAcquirer,
}

#[derive(Debug, strum::Display, Eq, PartialEq, Hash)]
pub enum PaymentMethodDataType {
    Card,
    Bluecode,
    Knet,
    Benefit,
    MomoAtm,
    CardRedirect,
    AliPayQr,
    AliPayRedirect,
    AliPayHkRedirect,
    AmazonPayRedirect,
    MomoRedirect,
    KakaoPayRedirect,
    GoPayRedirect,
    GcashRedirect,
    ApplePay,
    ApplePayRedirect,
    ApplePayThirdPartySdk,
    DanaRedirect,
    DuitNow,
    GooglePay,
    GooglePayRedirect,
    GooglePayThirdPartySdk,
    MbWayRedirect,
    MobilePayRedirect,
    PaypalRedirect,
    PaypalSdk,
    Paze,
    SamsungPay,
    TwintRedirect,
    VippsRedirect,
    TouchNGoRedirect,
    WeChatPayRedirect,
    WeChatPayQr,
    CashappQr,
    SwishQr,
    KlarnaRedirect,
    KlarnaSdk,
    AffirmRedirect,
    AfterpayClearpayRedirect,
    PayBrightRedirect,
    WalleyRedirect,
    AlmaRedirect,
    AtomeRedirect,
    BancontactCard,
    Bizum,
    Blik,
    Eft,
    Eps,
    Giropay,
    Ideal,
    Interac,
    LocalBankRedirect,
    OnlineBankingCzechRepublic,
    OnlineBankingFinland,
    OnlineBankingPoland,
    OnlineBankingSlovakia,
    OpenBankingUk,
    Przelewy24,
    Sofort,
    Trustly,
    OnlineBankingFpx,
    OnlineBankingThailand,
    AchBankDebit,
    SepaBankDebit,
    BecsBankDebit,
    BacsBankDebit,
    AchBankTransfer,
    SepaBankTransfer,
    BacsBankTransfer,
    MultibancoBankTransfer,
    PermataBankTransfer,
    BcaBankTransfer,
    BniVaBankTransfer,
    BriVaBankTransfer,
    CimbVaBankTransfer,
    DanamonVaBankTransfer,
    MandiriVaBankTransfer,
    Pix,
    Pse,
    Crypto,
    MandatePayment,
    Reward,
    Upi,
    Boleto,
    Efecty,
    PagoEfectivo,
    RedCompra,
    RedPagos,
    Alfamart,
    Indomaret,
    Oxxo,
    SevenEleven,
    Lawson,
    MiniStop,
    FamilyMart,
    Seicomart,
    PayEasy,
    Givex,
    PaySafeCar,
    CardToken,
    LocalBankTransfer,
    Mifinity,
    Fps,
    PromptPay,
    VietQr,
    OpenBanking,
    NetworkToken,
    NetworkTransactionIdAndCardDetails,
    DirectCarrierBilling,
    InstantBankTransfer,
    InstantBankTransferPoland,
    InstantBankTransferFinland,
    CardDetailsForNetworkTransactionId,
    RevolutPay,
}

impl ForeignTryFrom<String> for Secret<time::Date> {
    type Error = ApplicationErrorResponse;

    fn foreign_try_from(date_string: String) -> Result<Self, error_stack::Report<Self::Error>> {
        let date = time::Date::parse(
            &date_string,
            &time::format_description::well_known::Iso8601::DATE,
        )
        .map_err(|err| {
            tracing::error!("Failed to parse date string: {}", err);
            ApplicationErrorResponse::BadRequest(ApiError {
                sub_code: "INVALID_DATE_FORMAT".to_owned(),
                error_identifier: 400,
                error_message: "Invalid date format".to_owned(),
                error_object: None,
            })
        })?;
        Ok(Self::new(date))
    }
}

impl ForeignTryFrom<grpc_api_types::payments::BrowserInformation> for BrowserInformation {
    type Error = ApplicationErrorResponse;

    fn foreign_try_from(
        value: grpc_api_types::payments::BrowserInformation,
    ) -> Result<Self, error_stack::Report<Self::Error>> {
        Ok(Self {
            color_depth: value.color_depth.map(|cd| cd as u8),
            java_enabled: value.java_enabled,
            java_script_enabled: value.java_script_enabled,
            language: value.language,
            screen_height: value.screen_height,
            screen_width: value.screen_width,
            time_zone: value.time_zone_offset_minutes,
            ip_address: value.ip_address.and_then(|ip| ip.parse().ok()),
            accept_header: value.accept_header,
            user_agent: value.user_agent,
            os_type: value.os_type,
            os_version: value.os_version,
            device_model: value.device_model,
            accept_language: value.accept_language,
            referer: value.referer,
        })
    }
}

impl ForeignTryFrom<PaymentServiceAuthorizeRequest> for SessionTokenRequestData {
    type Error = ApplicationErrorResponse;

    fn foreign_try_from(
        value: PaymentServiceAuthorizeRequest,
    ) -> Result<Self, error_stack::Report<Self::Error>> {
        let currency = common_enums::Currency::foreign_try_from(value.currency())?;

        Ok(Self {
            amount: common_utils::types::MinorUnit::new(value.minor_amount),
            currency,
            browser_info: value
                .browser_info
                .map(BrowserInformation::foreign_try_from)
                .transpose()?,
        })
    }
}

impl ForeignTryFrom<PaymentServiceAuthorizeRequest> for AccessTokenRequestData {
    type Error = ApplicationErrorResponse;

    fn foreign_try_from(
        _value: PaymentServiceAuthorizeRequest,
    ) -> Result<Self, error_stack::Report<Self::Error>> {
        Ok(Self {
            grant_type: "client_credentials".to_string(),
        })
    }
}

impl ForeignTryFrom<grpc_api_types::payments::PaymentServiceCreateAccessTokenRequest>
    for AccessTokenRequestData
{
    type Error = ApplicationErrorResponse;

    fn foreign_try_from(
        _value: grpc_api_types::payments::PaymentServiceCreateAccessTokenRequest,
    ) -> Result<Self, error_stack::Report<Self::Error>> {
        Ok(Self {
            grant_type: "client_credentials".to_string(),
        })
    }
}

// Generic implementation for access token request from connector auth
impl ForeignTryFrom<&ConnectorAuthType> for AccessTokenRequestData {
    type Error = ApplicationErrorResponse;

    fn foreign_try_from(
        _auth_type: &ConnectorAuthType,
    ) -> Result<Self, error_stack::Report<Self::Error>> {
        // Default to client_credentials grant type for OAuth
        // Connectors can override this with their own specific implementations
        Ok(Self {
            grant_type: "client_credentials".to_string(),
        })
    }
}

impl ForeignTryFrom<PaymentServiceAuthorizeRequest> for ConnectorCustomerData {
    type Error = ApplicationErrorResponse;

    fn foreign_try_from(
        value: PaymentServiceAuthorizeRequest,
    ) -> Result<Self, error_stack::Report<Self::Error>> {
        // Try to get email from top level first, fallback to billing address
        let email_string = value.email.or_else(|| {
            value
                .address
                .as_ref()
                .and_then(|addr| addr.billing_address.as_ref())
                .and_then(|billing| billing.email.clone())
        });

        let email = email_string.and_then(|email_str| Email::try_from(email_str.expose()).ok());

        // Try to get name from top level customer_name first, fallback to billing address first_name
        let name_string = value.customer_name.map(Secret::new).or_else(|| {
            value
                .address
                .as_ref()
                .and_then(|addr| addr.billing_address.as_ref())
                .and_then(|billing| billing.first_name.clone())
        });

        Ok(Self {
            customer_id: value.customer_id.map(Secret::new),
            email: email.map(Secret::new),
            name: name_string,
            description: None,
            split_payments: None,
            phone: None,
            preprocessing_id: None,
        })
    }
}

impl<T: PaymentMethodDataTypes> From<&PaymentsAuthorizeData<T>>
    for PaymentMethodTokenizationData<T>
{
    fn from(data: &PaymentsAuthorizeData<T>) -> Self {
        Self {
            payment_method_data: data.payment_method_data.clone(),
            browser_info: data.browser_info.clone(),
            currency: data.currency,
            amount: data.amount,
            capture_method: data.capture_method,
            split_payments: data.split_payments.clone(),
            customer_acceptance: data.customer_acceptance.clone(),
            setup_future_usage: data.setup_future_usage,
            setup_mandate_details: data.setup_mandate_details.clone(),
            mandate_id: data.mandate_id.clone(),
            integrity_object: None,
            merchant_account_metadata: data.merchant_account_metadata.clone(),
        }
    }
}

impl ForeignTryFrom<grpc_api_types::payments::PaymentServiceCreateSessionTokenRequest>
    for SessionTokenRequestData
{
    type Error = ApplicationErrorResponse;

    fn foreign_try_from(
        value: grpc_api_types::payments::PaymentServiceCreateSessionTokenRequest,
    ) -> Result<Self, error_stack::Report<Self::Error>> {
        let currency = common_enums::Currency::foreign_try_from(value.currency())?;

        Ok(Self {
            amount: common_utils::types::MinorUnit::new(value.minor_amount),
            currency,
            browser_info: value
                .browser_info
                .map(BrowserInformation::foreign_try_from)
                .transpose()?,
        })
    }
}

impl
    ForeignTryFrom<(
        grpc_api_types::payments::PaymentServiceCreateSessionTokenRequest,
        Connectors,
        &MaskedMetadata,
    )> for PaymentFlowData
{
    type Error = ApplicationErrorResponse;

    fn foreign_try_from(
        (value, connectors, metadata): (
            grpc_api_types::payments::PaymentServiceCreateSessionTokenRequest,
            Connectors,
            &MaskedMetadata,
        ),
    ) -> Result<Self, error_stack::Report<Self::Error>> {
        // For session token operations, address information is typically not available or required
        let address: PaymentAddress = PaymentAddress::new(
            None,        // shipping
            None,        // billing
            None,        // payment_method_billing
            Some(false), // should_unify_address = false for session token operations
        );

        let merchant_id_from_header = extract_merchant_id_from_metadata(metadata)?;

        Ok(Self {
            merchant_id: merchant_id_from_header,
            payment_id: "IRRELEVANT_PAYMENT_ID".to_string(),
            attempt_id: "IRRELEVANT_ATTEMPT_ID".to_string(),
            status: common_enums::AttemptStatus::Pending,
            payment_method: PaymentMethod::Card, // Default
            address,
            auth_type: common_enums::AuthenticationType::default(),
            connector_request_reference_id: extract_connector_request_reference_id(
                &value.request_ref_id,
            ),
            customer_id: None,
            connector_customer: None,
            description: None,
            return_url: None,
            connector_meta_data: None,
            amount_captured: None,
            minor_amount_captured: None,
            minor_amount_capturable: None,
            access_token: None,
            session_token: None,
            reference_id: None,
            payment_method_token: None,
            preprocessing_id: None,
            connector_api_version: None,
            test_mode: None,
            connector_http_status_code: None,
            external_latency: None,
            connectors,
            raw_connector_response: None,
            raw_connector_request: None,
            connector_response_headers: None,
            vault_headers: None,
            connector_response: None,
            recurring_mandate_payment_data: None,
            order_details: None,
            minor_amount_authorized: None,
        })
    }
}

impl ForeignTryFrom<PaymentServiceRegisterRequest> for ConnectorCustomerData {
    type Error = ApplicationErrorResponse;

    fn foreign_try_from(
        value: PaymentServiceRegisterRequest,
    ) -> Result<Self, error_stack::Report<Self::Error>> {
        let email = value
            .email
            .and_then(|email_str| Email::try_from(email_str.expose()).ok());

        Ok(Self {
            customer_id: value.customer_id.map(Secret::new),
            email: email.map(Secret::new),
            name: value.customer_name.map(Secret::new),
            description: None,
            split_payments: None,
            phone: None,
            preprocessing_id: None,
        })
    }
}

impl ForeignTryFrom<grpc_api_types::payments::PaymentServiceCreatePaymentMethodTokenRequest>
    for PaymentMethodTokenizationData<DefaultPCIHolder>
{
    type Error = ApplicationErrorResponse;

    fn foreign_try_from(
        value: grpc_api_types::payments::PaymentServiceCreatePaymentMethodTokenRequest,
    ) -> Result<Self, error_stack::Report<Self::Error>> {
        let currency = common_enums::Currency::foreign_try_from(value.currency())?;

        Ok(Self {
            amount: common_utils::types::MinorUnit::new(value.amount),
            currency,
            payment_method_data: PaymentMethodData::<DefaultPCIHolder>::foreign_try_from(
                value.payment_method.ok_or_else(|| {
                    ApplicationErrorResponse::BadRequest(ApiError {
                        sub_code: "INVALID_PAYMENT_METHOD_DATA".to_owned(),
                        error_identifier: 400,
                        error_message: "Payment method data is required".to_owned(),
                        error_object: None,
                    })
                })?,
            )?,
            browser_info: None,        // browser_info not available in this proto
            capture_method: None,      // capture_method not available in this proto
            customer_acceptance: None, // customer_acceptance not available in this proto
            setup_future_usage: None,  // setup_future_usage not available in this proto
            mandate_id: None,
            setup_mandate_details: None,
            integrity_object: None,
            split_payments: None,
            merchant_account_metadata: (!value.merchant_account_metadata.is_empty()).then(|| {
                common_utils::pii::SecretSerdeValue::new(convert_merchant_metadata_to_json(
                    &value.merchant_account_metadata,
                ))
            }),
        })
    }
}

impl
    ForeignTryFrom<(
        grpc_api_types::payments::PaymentServiceCreatePaymentMethodTokenRequest,
        Connectors,
        &MaskedMetadata,
    )> for PaymentFlowData
{
    type Error = ApplicationErrorResponse;

    fn foreign_try_from(
        (value, connectors, metadata): (
            grpc_api_types::payments::PaymentServiceCreatePaymentMethodTokenRequest,
            Connectors,
            &MaskedMetadata,
        ),
    ) -> Result<Self, error_stack::Report<Self::Error>> {
        let merchant_id_from_header = extract_merchant_id_from_metadata(metadata)?;

        // For payment method token creation, address is optional
        let address = value
            .address
            .map(|addr| {
                // Then create PaymentAddress
                PaymentAddress::foreign_try_from(addr)
            })
            .transpose()?
            .unwrap_or_else(PaymentAddress::default);

        Ok(Self {
            merchant_id: merchant_id_from_header,
            payment_id: "IRRELEVANT_PAYMENT_ID".to_string(),
            attempt_id: "IRRELEVANT_ATTEMPT_ID".to_string(),
            status: common_enums::AttemptStatus::Pending,
            payment_method: PaymentMethod::foreign_try_from(
                value.payment_method.unwrap_or_default(),
            )?,
            address,
            auth_type: common_enums::AuthenticationType::default(),
            connector_request_reference_id: extract_connector_request_reference_id(
                &value.request_ref_id,
            ),
            customer_id: value
                .customer_id
                .clone()
                .map(|customer_id| CustomerId::try_from(Cow::from(customer_id)))
                .transpose()
                .change_context(ApplicationErrorResponse::BadRequest(ApiError {
                    sub_code: "INVALID_CUSTOMER_ID".to_owned(),
                    error_identifier: 400,
                    error_message: "Failed to parse Customer Id".to_owned(),
                    error_object: None,
                }))?,
            connector_customer: None,
            description: None,
            return_url: value.return_url,
            connector_meta_data: None,
            amount_captured: None,
            minor_amount_captured: None,
            minor_amount_capturable: None,
            access_token: None,
            session_token: None,
            reference_id: None,
            payment_method_token: None,
            preprocessing_id: None,
            connector_api_version: None,
            test_mode: None,
            connector_http_status_code: None,
            external_latency: None,
            connectors,
            raw_connector_response: None,
            raw_connector_request: None,
            connector_response_headers: None,
            vault_headers: None,
            connector_response: None,
            recurring_mandate_payment_data: None,
            order_details: None,
            minor_amount_authorized: None,
        })
    }
}

pub fn generate_create_payment_method_token_response(
    router_data_v2: RouterDataV2<
        PaymentMethodToken,
        PaymentFlowData,
        PaymentMethodTokenizationData<DefaultPCIHolder>,
        PaymentMethodTokenResponse,
    >,
) -> Result<
    grpc_api_types::payments::PaymentServiceCreatePaymentMethodTokenResponse,
    error_stack::Report<ApplicationErrorResponse>,
> {
    let token_response = router_data_v2.response;

    match token_response {
        Ok(response) => {
            let token_clone = response.token.clone();
            Ok(
                grpc_api_types::payments::PaymentServiceCreatePaymentMethodTokenResponse {
                    payment_method_token: response.token,
                    error_code: None,
                    error_message: None,
                    error_reason: None,
                    status_code: 200,
                    response_headers: router_data_v2
                        .resource_common_data
                        .get_connector_response_headers_as_map(),
                    response_ref_id: Some(grpc_api_types::payments::Identifier {
                        id_type: Some(grpc_api_types::payments::identifier::IdType::Id(
                            token_clone,
                        )),
                    }),
                    state: None,
                },
            )
        }
        Err(e) => Ok(
            grpc_api_types::payments::PaymentServiceCreatePaymentMethodTokenResponse {
                payment_method_token: String::new(),
                error_code: Some(e.code),
                error_message: Some(e.message),
                error_reason: e.reason,
                status_code: e.status_code as u32,
                response_headers: router_data_v2
                    .resource_common_data
                    .get_connector_response_headers_as_map(),
                response_ref_id: e.connector_transaction_id.map(|id| {
                    grpc_api_types::payments::Identifier {
                        id_type: Some(grpc_api_types::payments::identifier::IdType::Id(id)),
                    }
                }),
                state: None,
            },
        ),
    }
}

impl ForeignTryFrom<grpc_api_types::payments::PaymentServiceCreateConnectorCustomerRequest>
    for ConnectorCustomerData
{
    type Error = ApplicationErrorResponse;

    fn foreign_try_from(
        value: grpc_api_types::payments::PaymentServiceCreateConnectorCustomerRequest,
    ) -> Result<Self, error_stack::Report<Self::Error>> {
        let email = value
            .email
            .and_then(|email_str| Email::try_from(email_str.expose()).ok());

        Ok(Self {
            customer_id: value.customer_id.map(Secret::new),
            email: email.map(Secret::new),
            name: value.customer_name.map(Secret::new),
            description: None, // description field not available in this proto
            split_payments: None,
            phone: None,
            preprocessing_id: None,
        })
    }
}

impl
    ForeignTryFrom<(
        grpc_api_types::payments::PaymentServiceCreateConnectorCustomerRequest,
        Connectors,
        &MaskedMetadata,
    )> for PaymentFlowData
{
    type Error = ApplicationErrorResponse;

    fn foreign_try_from(
        (value, connectors, metadata): (
            grpc_api_types::payments::PaymentServiceCreateConnectorCustomerRequest,
            Connectors,
            &MaskedMetadata,
        ),
    ) -> Result<Self, error_stack::Report<Self::Error>> {
        let merchant_id_from_header = extract_merchant_id_from_metadata(metadata)?;
        let address = value
            .address
            .map(|addr| {
                // Then create PaymentAddress
                PaymentAddress::foreign_try_from(addr)
            })
            .transpose()?
            .unwrap_or_else(PaymentAddress::default);
        Ok(Self {
            merchant_id: merchant_id_from_header,
            payment_id: "IRRELEVANT_PAYMENT_ID".to_string(),
            attempt_id: "IRRELEVANT_ATTEMPT_ID".to_string(),
            status: common_enums::AttemptStatus::Pending,
            payment_method: PaymentMethod::Card, // Default for connector customer creation
            address,                             // Default address
            auth_type: common_enums::AuthenticationType::default(),
            connector_request_reference_id: extract_connector_request_reference_id(
                &value.request_ref_id,
            ), // request_ref_id field not available in this proto
            customer_id: None,
            connector_customer: None,
            description: None, // description field not available in this proto
            return_url: None,
            connector_meta_data: None,
            amount_captured: None,
            minor_amount_captured: None,
            minor_amount_capturable: None,
            access_token: None,
            session_token: None,
            reference_id: None,
            payment_method_token: None,
            preprocessing_id: None,
            connector_api_version: None,
            test_mode: None,
            connector_http_status_code: None,
            external_latency: None,
            connectors,
            raw_connector_response: None,
            raw_connector_request: None,
            connector_response_headers: None,
            vault_headers: None,
            connector_response: None,
            recurring_mandate_payment_data: None,
            order_details: None,
            minor_amount_authorized: None,
        })
    }
}

pub fn generate_create_connector_customer_response(
    router_data_v2: RouterDataV2<
        CreateConnectorCustomer,
        PaymentFlowData,
        ConnectorCustomerData,
        crate::connector_types::ConnectorCustomerResponse,
    >,
) -> Result<
    grpc_payment_types::PaymentServiceCreateConnectorCustomerResponse,
    error_stack::Report<ApplicationErrorResponse>,
> {
    let customer_response = router_data_v2.response;

    match customer_response {
        Ok(response) => Ok(
            grpc_payment_types::PaymentServiceCreateConnectorCustomerResponse {
                connector_customer_id: response.connector_customer_id.clone(),
                error_code: None,
                error_message: None,
                status_code: 200,
                response_headers: router_data_v2
                    .resource_common_data
                    .get_connector_response_headers_as_map(),
                response_ref_id: Some(grpc_api_types::payments::Identifier {
                    id_type: Some(grpc_api_types::payments::identifier::IdType::Id(
                        response.connector_customer_id.clone(),
                    )),
                }),
                error_reason: None,
            },
        ),
        Err(e) => Ok(
            grpc_payment_types::PaymentServiceCreateConnectorCustomerResponse {
                connector_customer_id: String::new(),
                error_code: Some(e.code),
                error_message: Some(e.message),
                status_code: e.status_code as u32,
                response_headers: router_data_v2
                    .resource_common_data
                    .get_connector_response_headers_as_map(),
                response_ref_id: e.connector_transaction_id.map(|id| {
                    grpc_api_types::payments::Identifier {
                        id_type: Some(grpc_api_types::payments::identifier::IdType::Id(id)),
                    }
                }),
                error_reason: e.reason,
            },
        ),
    }
}

impl ForeignTryFrom<grpc_api_types::payments::PaymentServiceRepeatEverythingRequest>
    for RepeatPaymentData
{
    type Error = ApplicationErrorResponse;

    fn foreign_try_from(
        value: grpc_api_types::payments::PaymentServiceRepeatEverythingRequest,
    ) -> Result<Self, error_stack::Report<Self::Error>> {
        // Extract values first to avoid partial move
        let amount = value.amount;
        let minor_amount = value.minor_amount;
        let currency = value.currency();
        let mit_category = match value.mit_category() {
            grpc_payment_types::MitCategory::Unspecified => None,
            _ => Some(common_enums::MitCategory::foreign_try_from(
                value.mit_category(),
            )?),
        };
        let payment_method_type =
            <Option<PaymentMethodType>>::foreign_try_from(value.payment_method_type())?;
        let capture_method = value.capture_method();
        let merchant_order_reference_id = value.merchant_order_reference_id;
        let webhook_url = value.webhook_url;

        // Extract mandate reference
        let mandate_reference = value.mandate_reference.clone().ok_or_else(|| {
            ApplicationErrorResponse::BadRequest(ApiError {
                sub_code: "MISSING_MANDATE_REFERENCE".to_owned(),
                error_identifier: 400,
                error_message: "Mandate reference is required for repeat payments".to_owned(),
                error_object: None,
            })
        })?;

        let email: Option<Email> = match value.email {
            Some(ref email_str) => {
                Some(Email::try_from(email_str.clone().expose()).map_err(|_| {
                    error_stack::Report::new(ApplicationErrorResponse::BadRequest(ApiError {
                        sub_code: "INVALID_EMAIL_FORMAT".to_owned(),
                        error_identifier: 400,

                        error_message: "Invalid email".to_owned(),
                        error_object: None,
                    }))
                })?)
            }
            None => None,
        };

        // Convert mandate reference to domain type
        let mandate_ref = match mandate_reference.mandate_id {
            Some(id) => MandateReferenceId::ConnectorMandateId(ConnectorMandateReferenceId::new(
                Some(id),
                mandate_reference.payment_method_id,
                None,
                None,
                mandate_reference.connector_mandate_request_reference_id,
            )),
            None => {
                return Err(ApplicationErrorResponse::BadRequest(ApiError {
                    sub_code: "INVALID_MANDATE_REFERENCE".to_owned(),
                    error_identifier: 400,
                    error_message: "Mandate ID is required".to_owned(),
                    error_object: None,
                })
                .into())
            }
        };

        let billing_descriptor =
            value
                .billing_descriptor
                .as_ref()
                .map(|descriptor| BillingDescriptor {
                    name: descriptor.name.clone(),
                    city: descriptor.city.clone(),
                    phone: descriptor.phone.clone(),
                    statement_descriptor: descriptor.statement_descriptor.clone(),
                    statement_descriptor_suffix: descriptor.statement_descriptor_suffix.clone(),
                    reference: descriptor.reference.clone(),
                });

        Ok(Self {
            mandate_reference: mandate_ref,
            amount,
            minor_amount: common_utils::types::MinorUnit::new(minor_amount),
            currency: common_enums::Currency::foreign_try_from(currency)?,
            merchant_order_reference_id,
            metadata: (!value.metadata.is_empty()).then(|| {
                Secret::new(serde_json::Value::Object(
                    value
                        .metadata
                        .into_iter()
                        .map(|(k, v)| (k, serde_json::Value::String(v)))
                        .collect(),
                ))
            }),
            webhook_url,
            router_return_url: value.return_url,
            integrity_object: None,
            capture_method: Some(CaptureMethod::foreign_try_from(capture_method)?),
            email,
            browser_info: value
                .browser_info
                .map(BrowserInformation::foreign_try_from)
                .transpose()?,
            payment_method_type,
            merchant_account_metadata: (!value.merchant_account_metadata.is_empty()).then(|| {
                common_utils::pii::SecretSerdeValue::new(convert_merchant_metadata_to_json(
                    &value.merchant_account_metadata,
                ))
            }),
            off_session: value.off_session,
            split_payments: None,
            recurring_mandate_payment_data: value.recurring_mandate_payment_data.map(|v| {
                RecurringMandatePaymentData {
                    payment_method_type: None,
                    original_payment_authorized_amount: v.original_payment_authorized_amount,
                    original_payment_authorized_currency: Some(
                        common_enums::Currency::foreign_try_from(
                            v.original_payment_authorized_currency(),
                        )
                        .unwrap_or_default(),
                    ),
                    mandate_metadata: None,
                }
            }),
            shipping_cost: value.shipping_cost.map(common_utils::types::MinorUnit::new),
            mit_category,
            billing_descriptor,
            enable_partial_authorization: value.enable_partial_authorization,
        })
    }
}

impl
    ForeignTryFrom<(
        grpc_api_types::payments::PaymentServiceRepeatEverythingRequest,
        Connectors,
    )> for PaymentFlowData
{
    type Error = ApplicationErrorResponse;

    fn foreign_try_from(
        (value, connectors): (
            grpc_api_types::payments::PaymentServiceRepeatEverythingRequest,
            Connectors,
        ),
    ) -> Result<Self, error_stack::Report<Self::Error>> {
        // For MIT, address is optional
        let address = PaymentAddress::default();

        // Extract access_token from state field
        let access_token = value
            .state
            .as_ref()
            .and_then(|state| state.access_token.as_ref())
            .map(AccessTokenResponseData::from);

        Ok(Self {
            merchant_id: common_utils::id_type::MerchantId::default(),
            payment_id: "REPEAT_PAYMENT_ID".to_string(),
            attempt_id: "REPEAT_ATTEMPT_ID".to_string(),
            status: common_enums::AttemptStatus::Pending,
            payment_method: PaymentMethod::Card, // Default, actual method depends on mandate
            address,
            auth_type: common_enums::AuthenticationType::NoThreeDs, // MIT typically doesn't use 3DS
            connector_request_reference_id: extract_connector_request_reference_id(
                &value.request_ref_id,
            ),
            customer_id: None,
            connector_customer: None,
            description: Some("Repeat payment transaction".to_string()),
            return_url: None,
            connector_meta_data: None,
            amount_captured: None,
            minor_amount_captured: None,
            minor_amount_capturable: None,
            access_token,
            session_token: None,
            reference_id: value.merchant_order_reference_id,
            payment_method_token: None,
            preprocessing_id: None,
            connector_api_version: None,
            test_mode: value.test_mode,
            connector_http_status_code: None,
            external_latency: None,
            connectors,
            raw_connector_response: None,
            raw_connector_request: None,
            connector_response_headers: None,
            vault_headers: None,
            connector_response: None,
            recurring_mandate_payment_data: None,
            order_details: None,
            minor_amount_authorized: None,
        })
    }
}

pub fn generate_repeat_payment_response(
    router_data_v2: RouterDataV2<
        RepeatPayment,
        PaymentFlowData,
        RepeatPaymentData,
        PaymentsResponseData,
    >,
) -> Result<
    grpc_api_types::payments::PaymentServiceRepeatEverythingResponse,
    error_stack::Report<ApplicationErrorResponse>,
> {
    let transaction_response = router_data_v2.response;
    let status = router_data_v2.resource_common_data.status;
    let grpc_status = grpc_api_types::payments::PaymentStatus::foreign_from(status);

    // Create state if either access token or connector customer is available
    let state = if router_data_v2.resource_common_data.access_token.is_some()
        || router_data_v2
            .resource_common_data
            .connector_customer
            .is_some()
    {
        Some(ConnectorState {
            access_token: router_data_v2
                .resource_common_data
                .access_token
                .as_ref()
                .map(|token_data| grpc_api_types::payments::AccessToken {
                    token: token_data.access_token.clone(),
                    expires_in_seconds: token_data.expires_in,
                    token_type: token_data.token_type.clone(),
                }),
            connector_customer_id: router_data_v2
                .resource_common_data
                .connector_customer
                .clone(),
        })
    } else {
        None
    };
    let raw_connector_response = router_data_v2
        .resource_common_data
        .get_raw_connector_response();

    let raw_connector_request = router_data_v2
        .resource_common_data
        .get_raw_connector_request();

    match transaction_response {
        Ok(response) => match response {
            PaymentsResponseData::TransactionResponse {
                resource_id,
                network_txn_id,
                connector_response_reference_id,
                connector_metadata,
                mandate_reference,
                status_code,
                ..
            } => Ok(
                grpc_api_types::payments::PaymentServiceRepeatEverythingResponse {
                    transaction_id: Some(grpc_api_types::payments::Identifier::foreign_try_from(
                        resource_id,
                    )?),
                    status: grpc_status as i32,
                    error_code: None,
                    error_message: None,
                    error_reason: None,
                    network_txn_id,
                    response_ref_id: connector_response_reference_id.map(|id| {
                        grpc_api_types::payments::Identifier {
                            id_type: Some(grpc_api_types::payments::identifier::IdType::Id(id)),
                        }
                    }),
                    connector_metadata: convert_connector_metadata_to_hashmap(connector_metadata),
                    mandate_reference: mandate_reference.map(|m| {
                        grpc_api_types::payments::MandateReference {
                            mandate_id: m.connector_mandate_id,
                            payment_method_id: m.payment_method_id,
                            connector_mandate_request_reference_id: m
                                .connector_mandate_request_reference_id,
                        }
                    }),
                    status_code: status_code as u32,
                    raw_connector_response,
                    response_headers: router_data_v2
                        .resource_common_data
                        .get_connector_response_headers_as_map(),
                    state,
                    raw_connector_request,
                    connector_response: router_data_v2
                        .resource_common_data
                        .connector_response
                        .and_then(|data| {
                            grpc_api_types::payments::ConnectorResponseData::foreign_try_from(data)
                                .ok()
                        }),
                    captured_amount: router_data_v2.resource_common_data.amount_captured,
                    minor_captured_amount: router_data_v2
                        .resource_common_data
                        .minor_amount_captured
                        .map(|amount_captured| amount_captured.get_amount_as_i64()),
                },
            ),
            _ => Err(ApplicationErrorResponse::BadRequest(ApiError {
                sub_code: "INVALID_RESPONSE".to_owned(),
                error_identifier: 400,
                error_message: "Invalid response from connector".to_owned(),
                error_object: None,
            }))?,
        },
        Err(err) => {
            let status = match err.get_attempt_status_for_grpc(
                err.status_code,
                router_data_v2.resource_common_data.status,
            ) {
                Some(attempt_status) => {
                    grpc_api_types::payments::PaymentStatus::foreign_from(attempt_status)
                }
                None => grpc_api_types::payments::PaymentStatus::AttemptStatusUnspecified,
            };
            Ok(
                grpc_api_types::payments::PaymentServiceRepeatEverythingResponse {
                    transaction_id: Some(grpc_api_types::payments::Identifier {
                        id_type: Some(
                            grpc_api_types::payments::identifier::IdType::NoResponseIdMarker(()),
                        ),
                    }),
                    status: status as i32,
                    error_code: Some(err.code),
                    error_message: Some(err.message),
                    error_reason: err.reason,
                    network_txn_id: None,
                    response_ref_id: err.connector_transaction_id.map(|id| {
                        grpc_api_types::payments::Identifier {
                            id_type: Some(grpc_api_types::payments::identifier::IdType::Id(id)),
                        }
                    }),
                    connector_metadata: HashMap::new(),
                    raw_connector_response: None,
                    status_code: err.status_code as u32,
                    response_headers: router_data_v2
                        .resource_common_data
                        .get_connector_response_headers_as_map(),
                    state,
                    mandate_reference: None,
                    raw_connector_request,
                    connector_response: None,
                    captured_amount: None,
                    minor_captured_amount: None,
                },
            )
        }
    }
}

impl From<&grpc_api_types::payments::AccessToken> for AccessTokenResponseData {
    fn from(token: &grpc_api_types::payments::AccessToken) -> Self {
        Self {
            access_token: token.token.clone(),
            token_type: token.token_type.clone(),
            expires_in: token.expires_in_seconds,
        }
    }
}

pub fn generate_payment_sdk_session_token_response(
    router_data_v2: RouterDataV2<
        SdkSessionToken,
        PaymentFlowData,
        PaymentsSdkSessionTokenData,
        PaymentsResponseData,
    >,
) -> Result<PaymentServiceSdkSessionTokenResponse, error_stack::Report<ApplicationErrorResponse>> {
    let transaction_response = router_data_v2.response;

    let raw_connector_request = router_data_v2
        .resource_common_data
        .get_raw_connector_request();

    let raw_connector_response = router_data_v2
        .resource_common_data
        .get_raw_connector_response();

    match transaction_response {
        Ok(response) => {
            match response {
                PaymentsResponseData::SdkSessionTokenResponse {
                    session_token,
                    status_code,
                } => {
                    let grpc_session_token = match session_token {
                        SessionToken::GooglePay(gpay_token) => {
                            let gpay_response = grpc_api_types::payments::GpaySessionTokenResponse::foreign_try_from(*gpay_token)?;
                            Some(grpc_api_types::payments::SessionToken {
                                wallet_name: Some(
                                    grpc_api_types::payments::session_token::WalletName::GooglePay(
                                        gpay_response,
                                    ),
                                ),
                            })
                        }
                        SessionToken::Paypal(paypal_token) => {
                            let paypal_response =
                            grpc_api_types::payments::PaypalSessionTokenResponse {
                                connector: paypal_token.connector,
                                session_token: paypal_token.session_token,
                                sdk_next_action: grpc_api_types::payments::SdkNextAction::from(
                                    paypal_token.sdk_next_action.next_action,
                                )
                                .into(),
                                client_token: paypal_token.client_token,
                                transaction_info: paypal_token.transaction_info.map(grpc_api_types::payments::PaypalTransactionInfo::foreign_try_from).transpose()?,
                            };
                            Some(grpc_api_types::payments::SessionToken {
                                wallet_name: Some(
                                    grpc_api_types::payments::session_token::WalletName::Paypal(
                                        paypal_response,
                                    ),
                                ),
                            })
                        }
                        SessionToken::ApplePay(apple_pay_token) => {
                            let apple_pay_response = grpc_api_types::payments::ApplepaySessionTokenResponse {
                            session_token_data: apple_pay_token.session_token_data.map(grpc_api_types::payments::ApplePaySessionResponse::foreign_try_from).transpose()?,
                            payment_request_data: apple_pay_token.payment_request_data.map(grpc_api_types::payments::ApplePayPaymentRequest::foreign_try_from).transpose()?,
                            connector: apple_pay_token.connector,
                            delayed_session_token: apple_pay_token.delayed_session_token,
                            sdk_next_action: grpc_api_types::payments::SdkNextAction::from(apple_pay_token.sdk_next_action.next_action).into(),
                            connector_reference_id: apple_pay_token.connector_reference_id,
                            connector_sdk_public_key: apple_pay_token.connector_sdk_public_key,
                            connector_merchant_id: apple_pay_token.connector_merchant_id,
                        };
                            Some(grpc_api_types::payments::SessionToken {
                                wallet_name: Some(
                                    grpc_api_types::payments::session_token::WalletName::ApplePay(
                                        apple_pay_response,
                                    ),
                                ),
                            })
                        }
                    };

                    Ok(PaymentServiceSdkSessionTokenResponse {
                        session_token: grpc_session_token,
                        error_message: None,
                        error_code: None,
                        error_reason: None,
                        raw_connector_response,
                        status_code: status_code as u32,
                        raw_connector_request,
                    })
                }
                _ => Err(report!(ApplicationErrorResponse::InternalServerError(
                    ApiError {
                        sub_code: "INVALID_RESPONSE_TYPE".to_owned(),
                        error_identifier: 500,
                        error_message: "Invalid response type received from connector".to_owned(),
                        error_object: None,
                    }
                ))),
            }
        }
        Err(e) => Ok(PaymentServiceSdkSessionTokenResponse {
            session_token: None,
            error_message: Some(e.message),
            error_code: Some(e.code),
            error_reason: e.reason,
            raw_connector_response,
            status_code: e.status_code as u32,
            raw_connector_request,
        }),
    }
}

impl From<NextActionCall> for grpc_api_types::payments::SdkNextAction {
    fn from(value: NextActionCall) -> Self {
        match value {
            NextActionCall::Confirm => Self::Confirm,
            NextActionCall::PostSessionTokens => Self::PostSessionTokens,
        }
    }
}

impl ForeignTryFrom<GpaySessionTokenResponse>
    for grpc_api_types::payments::GpaySessionTokenResponse
{
    type Error = ApplicationErrorResponse;

    fn foreign_try_from(
        value: GpaySessionTokenResponse,
    ) -> Result<Self, error_stack::Report<Self::Error>> {
        let gpay_session_token_response = match value {
            GpaySessionTokenResponse::GooglePaySession(session) => Self {
                google_pay_session: Some(grpc_api_types::payments::GooglePaySessionResponse {
                    merchant_info: Some(grpc_api_types::payments::GpayMerchantInfo {
                        merchant_id: session.merchant_info.merchant_id,
                        merchant_name: session.merchant_info.merchant_name,
                    }),
                    shipping_address_required: session.shipping_address_required,
                    email_required: session.email_required,
                    shipping_address_parameters: Some(
                        grpc_api_types::payments::GpayShippingAddressParameters {
                            phone_number_required: session
                                .shipping_address_parameters
                                .phone_number_required,
                        },
                    ),
                    allowed_payment_methods: session
                        .allowed_payment_methods
                        .into_iter()
                        .map(grpc_api_types::payments::GpayAllowedPaymentMethods::from)
                        .collect(),
                    transaction_info: Some(grpc_api_types::payments::GpayTransactionInfo {
                        country_code: grpc_api_types::payments::CountryAlpha2::foreign_try_from(
                            session.transaction_info.country_code,
                        )? as i32,
                        currency_code: grpc_api_types::payments::Currency::foreign_try_from(
                            session.transaction_info.currency_code,
                        )? as i32,
                        total_price_status: session.transaction_info.total_price_status,
                        total_price: session.transaction_info.total_price.get_amount_as_i64(),
                    }),
                    delayed_session_token: session.delayed_session_token,
                    connector: session.connector,
                    sdk_next_action: grpc_api_types::payments::SdkNextAction::from(
                        session.sdk_next_action.next_action,
                    )
                    .into(),
                    secrets: session.secrets.map(|s| {
                        grpc_api_types::payments::SecretInfoToInitiateSdk {
                            display: Some(s.display),
                            payment: s.payment,
                        }
                    }),
                }),
            },
        };
        Ok(gpay_session_token_response)
    }
}

impl From<GpayAllowedPaymentMethods> for grpc_api_types::payments::GpayAllowedPaymentMethods {
    fn from(value: GpayAllowedPaymentMethods) -> Self {
        Self {
            payment_method_type: value.payment_method_type,
            parameters: Some(grpc_api_types::payments::GpayAllowedMethodsParameters {
                allowed_auth_methods: value.parameters.allowed_auth_methods,
                allowed_card_networks: value.parameters.allowed_card_networks,
                billing_address_required: value.parameters.billing_address_required,
                billing_address_parameters: value.parameters.billing_address_parameters.map(|b| {
                    grpc_api_types::payments::GpayBillingAddressParameters {
                        phone_number_required: b.phone_number_required,
                        format: grpc_api_types::payments::GpayBillingAddressFormat::from(b.format)
                            as i32,
                    }
                }),
                assurance_details_required: value.parameters.assurance_details_required,
            }),
            tokenization_specification: Some(
                grpc_api_types::payments::GpayTokenizationSpecification {
                    token_specification_type: value
                        .tokenization_specification
                        .token_specification_type,
                    parameters: Some(grpc_api_types::payments::GpayTokenParameters {
                        gateway: value.tokenization_specification.parameters.gateway,
                        gateway_merchant_id: value
                            .tokenization_specification
                            .parameters
                            .gateway_merchant_id,
                        protocol_version: value
                            .tokenization_specification
                            .parameters
                            .protocol_version,
                        public_key: value.tokenization_specification.parameters.public_key,
                    }),
                },
            ),
        }
    }
}

impl From<GpayBillingAddressFormat> for grpc_api_types::payments::GpayBillingAddressFormat {
    fn from(value: GpayBillingAddressFormat) -> Self {
        match value {
            GpayBillingAddressFormat::MIN => Self::Min,
            GpayBillingAddressFormat::FULL => Self::Full,
        }
    }
}

impl ForeignTryFrom<ApplePaySessionResponse> for grpc_api_types::payments::ApplePaySessionResponse {
    type Error = ApplicationErrorResponse;

    fn foreign_try_from(
        value: ApplePaySessionResponse,
    ) -> Result<Self, error_stack::Report<Self::Error>> {
        let third_party_sdk = match value {
            ApplePaySessionResponse::ThirdPartySdk(third_party) => {
                grpc_api_types::payments::ThirdPartySdkSessionResponse {
                    secrets: Some(grpc_api_types::payments::SecretInfoToInitiateSdk {
                        display: Some(third_party.secrets.display),
                        payment: third_party.secrets.payment,
                    }),
                }
            }
        };
        Ok(Self {
            third_party_sdk: Some(third_party_sdk),
        })
    }
}

impl ForeignTryFrom<ApplePayPaymentRequest> for grpc_api_types::payments::ApplePayPaymentRequest {
    type Error = ApplicationErrorResponse;

    fn foreign_try_from(
        value: ApplePayPaymentRequest,
    ) -> Result<Self, error_stack::Report<Self::Error>> {
        let country_code =
            grpc_api_types::payments::CountryAlpha2::foreign_try_from(value.country_code)?;
        let currency_code =
            grpc_api_types::payments::Currency::foreign_try_from(value.currency_code)?;

        Ok(Self {
            country_code: country_code as i32,
            currency_code: currency_code as i32,
            total: Some(grpc_api_types::payments::AmountInfo {
                label: value.total.label,
                total_type: value.total.total_type,
                amount: value.total.amount.get_amount_as_i64(),
            }),
            merchant_capabilities: value.merchant_capabilities.unwrap_or_default(),
            supported_networks: value.supported_networks.unwrap_or_default(),
            merchant_identifier: value.merchant_identifier,
        })
    }
}

impl ForeignTryFrom<PaypalTransactionInfo> for grpc_api_types::payments::PaypalTransactionInfo {
    type Error = ApplicationErrorResponse;

    fn foreign_try_from(
        value: PaypalTransactionInfo,
    ) -> Result<Self, error_stack::Report<Self::Error>> {
        let currency_code =
            grpc_api_types::payments::Currency::foreign_try_from(value.currency_code)?;

        let flow = match value.flow {
            PaypalFlow::Checkout => grpc_api_types::payments::PaypalFlow::Checkout,
        };

        Ok(Self {
            flow: flow as i32,
            currency_code: currency_code as i32,
            total_price: value.total_price.get_amount_as_i64(),
        })
    }
}

impl ForeignTryFrom<grpc_api_types::payments::BankNames> for common_enums::BankNames {
    type Error = ApplicationErrorResponse;

    fn foreign_try_from(
        value: grpc_api_types::payments::BankNames,
    ) -> Result<Self, error_stack::Report<Self::Error>> {
        match value {
            grpc_api_types::payments::BankNames::Unspecified => {
                Err(report!(ApplicationErrorResponse::BadRequest(ApiError {
                    sub_code: "UNSPECIFIED_BANK_NAME".to_owned(),
                    error_identifier: 401,
                    error_message: "Bank name must be specified".to_owned(),
                    error_object: None,
                })))
            }
            grpc_api_types::payments::BankNames::AmericanExpress => Ok(Self::AmericanExpress),
            grpc_api_types::payments::BankNames::AffinBank => Ok(Self::AffinBank),
            grpc_api_types::payments::BankNames::AgroBank => Ok(Self::AgroBank),
            grpc_api_types::payments::BankNames::AllianceBank => Ok(Self::AllianceBank),
            grpc_api_types::payments::BankNames::AmBank => Ok(Self::AmBank),
            grpc_api_types::payments::BankNames::BankOfAmerica => Ok(Self::BankOfAmerica),
            grpc_api_types::payments::BankNames::BankOfChina => Ok(Self::BankOfChina),
            grpc_api_types::payments::BankNames::BankIslam => Ok(Self::BankIslam),
            grpc_api_types::payments::BankNames::BankMuamalat => Ok(Self::BankMuamalat),
            grpc_api_types::payments::BankNames::BankRakyat => Ok(Self::BankRakyat),
            grpc_api_types::payments::BankNames::BankSimpananNasional => {
                Ok(Self::BankSimpananNasional)
            }
            grpc_api_types::payments::BankNames::Barclays => Ok(Self::Barclays),
            grpc_api_types::payments::BankNames::BlikPsp => Ok(Self::BlikPSP),
            grpc_api_types::payments::BankNames::CapitalOne => Ok(Self::CapitalOne),
            grpc_api_types::payments::BankNames::Chase => Ok(Self::Chase),
            grpc_api_types::payments::BankNames::Citi => Ok(Self::Citi),
            grpc_api_types::payments::BankNames::CimbBank => Ok(Self::CimbBank),
            grpc_api_types::payments::BankNames::Discover => Ok(Self::Discover),
            grpc_api_types::payments::BankNames::NavyFederalCreditUnion => {
                Ok(Self::NavyFederalCreditUnion)
            }
            grpc_api_types::payments::BankNames::PentagonFederalCreditUnion => {
                Ok(Self::PentagonFederalCreditUnion)
            }
            grpc_api_types::payments::BankNames::SynchronyBank => Ok(Self::SynchronyBank),
            grpc_api_types::payments::BankNames::WellsFargo => Ok(Self::WellsFargo),
            grpc_api_types::payments::BankNames::AbnAmro => Ok(Self::AbnAmro),
            grpc_api_types::payments::BankNames::AsnBank => Ok(Self::AsnBank),
            grpc_api_types::payments::BankNames::Bunq => Ok(Self::Bunq),
            grpc_api_types::payments::BankNames::Handelsbanken => Ok(Self::Handelsbanken),
            grpc_api_types::payments::BankNames::HongLeongBank => Ok(Self::HongLeongBank),
            grpc_api_types::payments::BankNames::HsbcBank => Ok(Self::HsbcBank),
            grpc_api_types::payments::BankNames::Ing => Ok(Self::Ing),
            grpc_api_types::payments::BankNames::Knab => Ok(Self::Knab),
            grpc_api_types::payments::BankNames::KuwaitFinanceHouse => Ok(Self::KuwaitFinanceHouse),
            grpc_api_types::payments::BankNames::Moneyou => Ok(Self::Moneyou),
            grpc_api_types::payments::BankNames::Rabobank => Ok(Self::Rabobank),
            grpc_api_types::payments::BankNames::Regiobank => Ok(Self::Regiobank),
            grpc_api_types::payments::BankNames::Revolut => Ok(Self::Revolut),
            grpc_api_types::payments::BankNames::SnsBank => Ok(Self::SnsBank),
            grpc_api_types::payments::BankNames::TriodosBank => Ok(Self::TriodosBank),
            grpc_api_types::payments::BankNames::VanLanschot => Ok(Self::VanLanschot),
            grpc_api_types::payments::BankNames::ArzteUndApothekerBank => {
                Ok(Self::ArzteUndApothekerBank)
            }
            grpc_api_types::payments::BankNames::AustrianAnadiBankAg => {
                Ok(Self::AustrianAnadiBankAg)
            }
            grpc_api_types::payments::BankNames::BankAustria => Ok(Self::BankAustria),
            grpc_api_types::payments::BankNames::Bank99Ag => Ok(Self::Bank99Ag),
            grpc_api_types::payments::BankNames::BankhausCarlSpangler => {
                Ok(Self::BankhausCarlSpangler)
            }
            grpc_api_types::payments::BankNames::BankhausSchelhammerUndSchatteraAg => {
                Ok(Self::BankhausSchelhammerUndSchatteraAg)
            }
            grpc_api_types::payments::BankNames::BankMillennium => Ok(Self::BankMillennium),
            grpc_api_types::payments::BankNames::BawagPskAg => Ok(Self::BawagPskAg),
            grpc_api_types::payments::BankNames::BksBankAg => Ok(Self::BksBankAg),
            grpc_api_types::payments::BankNames::BrullKallmusBankAg => Ok(Self::BrullKallmusBankAg),
            grpc_api_types::payments::BankNames::BtvVierLanderBank => Ok(Self::BtvVierLanderBank),
            grpc_api_types::payments::BankNames::CapitalBankGraweGruppeAg => {
                Ok(Self::CapitalBankGraweGruppeAg)
            }
            grpc_api_types::payments::BankNames::CeskaSporitelna => Ok(Self::CeskaSporitelna),
            grpc_api_types::payments::BankNames::Dolomitenbank => Ok(Self::Dolomitenbank),
            grpc_api_types::payments::BankNames::EasybankAg => Ok(Self::EasybankAg),
            grpc_api_types::payments::BankNames::EPlatbyVub => Ok(Self::EPlatbyVUB),
            grpc_api_types::payments::BankNames::ErsteBankUndSparkassen => {
                Ok(Self::ErsteBankUndSparkassen)
            }
            grpc_api_types::payments::BankNames::FrieslandBank => Ok(Self::FrieslandBank),
            grpc_api_types::payments::BankNames::HypoAlpeadriabankInternationalAg => {
                Ok(Self::HypoAlpeadriabankInternationalAg)
            }
            grpc_api_types::payments::BankNames::HypoNoeLbFurNiederosterreichUWien => {
                Ok(Self::HypoNoeLbFurNiederosterreichUWien)
            }
            grpc_api_types::payments::BankNames::HypoOberosterreichSalzburgSteiermark => {
                Ok(Self::HypoOberosterreichSalzburgSteiermark)
            }
            grpc_api_types::payments::BankNames::HypoTirolBankAg => Ok(Self::HypoTirolBankAg),
            grpc_api_types::payments::BankNames::HypoVorarlbergBankAg => {
                Ok(Self::HypoVorarlbergBankAg)
            }
            grpc_api_types::payments::BankNames::HypoBankBurgenlandAktiengesellschaft => {
                Ok(Self::HypoBankBurgenlandAktiengesellschaft)
            }
            grpc_api_types::payments::BankNames::KomercniBanka => Ok(Self::KomercniBanka),
            grpc_api_types::payments::BankNames::MBank => Ok(Self::MBank),
            grpc_api_types::payments::BankNames::MarchfelderBank => Ok(Self::MarchfelderBank),
            grpc_api_types::payments::BankNames::Maybank => Ok(Self::Maybank),
            grpc_api_types::payments::BankNames::OberbankAg => Ok(Self::OberbankAg),
            grpc_api_types::payments::BankNames::OsterreichischeArzteUndApothekerbank => {
                Ok(Self::OsterreichischeArzteUndApothekerbank)
            }
            grpc_api_types::payments::BankNames::OcbcBank => Ok(Self::OcbcBank),
            grpc_api_types::payments::BankNames::PayWithIng => Ok(Self::PayWithING),
            grpc_api_types::payments::BankNames::PlaceZipko => Ok(Self::PlaceZIPKO),
            grpc_api_types::payments::BankNames::PlatnoscOnlineKartaPlatnicza => {
                Ok(Self::PlatnoscOnlineKartaPlatnicza)
            }
            grpc_api_types::payments::BankNames::PosojilnicaBankEGen => {
                Ok(Self::PosojilnicaBankEGen)
            }
            grpc_api_types::payments::BankNames::PostovaBanka => Ok(Self::PostovaBanka),
            grpc_api_types::payments::BankNames::PublicBank => Ok(Self::PublicBank),
            grpc_api_types::payments::BankNames::RaiffeisenBankengruppeOsterreich => {
                Ok(Self::RaiffeisenBankengruppeOsterreich)
            }
            grpc_api_types::payments::BankNames::RhbBank => Ok(Self::RhbBank),
            grpc_api_types::payments::BankNames::SchelhammerCapitalBankAg => {
                Ok(Self::SchelhammerCapitalBankAg)
            }
            grpc_api_types::payments::BankNames::StandardCharteredBank => {
                Ok(Self::StandardCharteredBank)
            }
            grpc_api_types::payments::BankNames::SchoellerbankAg => Ok(Self::SchoellerbankAg),
            grpc_api_types::payments::BankNames::SpardaBankWien => Ok(Self::SpardaBankWien),
            grpc_api_types::payments::BankNames::SporoPay => Ok(Self::SporoPay),
            grpc_api_types::payments::BankNames::SantanderPrzelew24 => Ok(Self::SantanderPrzelew24),
            grpc_api_types::payments::BankNames::TatraPay => Ok(Self::TatraPay),
            grpc_api_types::payments::BankNames::Viamo => Ok(Self::Viamo),
            grpc_api_types::payments::BankNames::VolksbankGruppe => Ok(Self::VolksbankGruppe),
            grpc_api_types::payments::BankNames::VolkskreditbankAg => Ok(Self::VolkskreditbankAg),
            grpc_api_types::payments::BankNames::VrBankBraunau => Ok(Self::VrBankBraunau),
            grpc_api_types::payments::BankNames::UobBank => Ok(Self::UobBank),
            grpc_api_types::payments::BankNames::PayWithAliorBank => Ok(Self::PayWithAliorBank),
            grpc_api_types::payments::BankNames::BankiSpoldzielcze => Ok(Self::BankiSpoldzielcze),
            grpc_api_types::payments::BankNames::PayWithInteligo => Ok(Self::PayWithInteligo),
            grpc_api_types::payments::BankNames::BnpParibasPoland => Ok(Self::BNPParibasPoland),
            grpc_api_types::payments::BankNames::BankNowySa => Ok(Self::BankNowySA),
            grpc_api_types::payments::BankNames::CreditAgricole => Ok(Self::CreditAgricole),
            grpc_api_types::payments::BankNames::PayWithBos => Ok(Self::PayWithBOS),
            grpc_api_types::payments::BankNames::PayWithCitiHandlowy => {
                Ok(Self::PayWithCitiHandlowy)
            }
            grpc_api_types::payments::BankNames::PayWithPlusBank => Ok(Self::PayWithPlusBank),
            grpc_api_types::payments::BankNames::ToyotaBank => Ok(Self::ToyotaBank),
            grpc_api_types::payments::BankNames::VeloBank => Ok(Self::VeloBank),
            grpc_api_types::payments::BankNames::ETransferPocztowy24 => {
                Ok(Self::ETransferPocztowy24)
            }
            grpc_api_types::payments::BankNames::PlusBank => Ok(Self::PlusBank),
            grpc_api_types::payments::BankNames::BankiSpbdzielcze => Ok(Self::BankiSpbdzielcze),
            grpc_api_types::payments::BankNames::BankNowyBfgSa => Ok(Self::BankNowyBfgSa),
            grpc_api_types::payments::BankNames::GetinBank => Ok(Self::GetinBank),
            grpc_api_types::payments::BankNames::BlikPoland => Ok(Self::Blik),
            grpc_api_types::payments::BankNames::NoblePay => Ok(Self::NoblePay),
            grpc_api_types::payments::BankNames::IdeaBank => Ok(Self::IdeaBank),
            grpc_api_types::payments::BankNames::EnveloBank => Ok(Self::EnveloBank),
            grpc_api_types::payments::BankNames::NestPrzelew => Ok(Self::NestPrzelew),
            grpc_api_types::payments::BankNames::MbankMtransfer => Ok(Self::MbankMtransfer),
            grpc_api_types::payments::BankNames::Inteligo => Ok(Self::Inteligo),
            grpc_api_types::payments::BankNames::PbacZIpko => Ok(Self::PbacZIpko),
            grpc_api_types::payments::BankNames::BnpParibas => Ok(Self::BnpParibas),
            grpc_api_types::payments::BankNames::BankPekaoSa => Ok(Self::BankPekaoSa),
            grpc_api_types::payments::BankNames::VolkswagenBank => Ok(Self::VolkswagenBank),
            grpc_api_types::payments::BankNames::AliorBank => Ok(Self::AliorBank),
            grpc_api_types::payments::BankNames::Boz => Ok(Self::Boz),
            grpc_api_types::payments::BankNames::BangkokBank => Ok(Self::BangkokBank),
            grpc_api_types::payments::BankNames::KrungsriBank => Ok(Self::KrungsriBank),
            grpc_api_types::payments::BankNames::KrungThaiBank => Ok(Self::KrungThaiBank),
            grpc_api_types::payments::BankNames::TheSiamCommercialBank => {
                Ok(Self::TheSiamCommercialBank)
            }
            grpc_api_types::payments::BankNames::KasikornBank => Ok(Self::KasikornBank),
            grpc_api_types::payments::BankNames::OpenBankSuccess => Ok(Self::OpenBankSuccess),
            grpc_api_types::payments::BankNames::OpenBankFailure => Ok(Self::OpenBankFailure),
            grpc_api_types::payments::BankNames::OpenBankCancelled => Ok(Self::OpenBankCancelled),
            grpc_api_types::payments::BankNames::Aib => Ok(Self::Aib),
            grpc_api_types::payments::BankNames::BankOfScotland => Ok(Self::BankOfScotland),
            grpc_api_types::payments::BankNames::DanskeBank => Ok(Self::DanskeBank),
            grpc_api_types::payments::BankNames::FirstDirect => Ok(Self::FirstDirect),
            grpc_api_types::payments::BankNames::FirstTrust => Ok(Self::FirstTrust),
            grpc_api_types::payments::BankNames::Halifax => Ok(Self::Halifax),
            grpc_api_types::payments::BankNames::Lloyds => Ok(Self::Lloyds),
            grpc_api_types::payments::BankNames::Monzo => Ok(Self::Monzo),
            grpc_api_types::payments::BankNames::NatWest => Ok(Self::NatWest),
            grpc_api_types::payments::BankNames::NationwideBank => Ok(Self::NationwideBank),
            grpc_api_types::payments::BankNames::RoyalBankOfScotland => {
                Ok(Self::RoyalBankOfScotland)
            }
            grpc_api_types::payments::BankNames::Starling => Ok(Self::Starling),
            grpc_api_types::payments::BankNames::TsbBank => Ok(Self::TsbBank),
            grpc_api_types::payments::BankNames::TescoBank => Ok(Self::TescoBank),
            grpc_api_types::payments::BankNames::UlsterBank => Ok(Self::UlsterBank),
            grpc_api_types::payments::BankNames::Yoursafe => Ok(Self::Yoursafe),
            grpc_api_types::payments::BankNames::N26 => Ok(Self::N26),
            grpc_api_types::payments::BankNames::NationaleNederlanden => {
                Ok(Self::NationaleNederlanden)
            }
        }
    }
}

// New ForeignTryFrom implementations for individual 3DS authentication flow proto definitions

impl<
        T: PaymentMethodDataTypes
            + Default
            + Debug
            + Send
            + Eq
            + PartialEq
            + Serialize
            + serde::de::DeserializeOwned
            + Clone
            + CardConversionHelper<T>,
    > ForeignTryFrom<grpc_api_types::payments::PaymentServicePreAuthenticateRequest>
    for PaymentsPreAuthenticateData<T>
{
    type Error = ApplicationErrorResponse;

    fn foreign_try_from(
        value: grpc_api_types::payments::PaymentServicePreAuthenticateRequest,
    ) -> Result<Self, error_stack::Report<Self::Error>> {
        let email: Option<Email> = match value.email {
            Some(ref email_str) => {
                Some(Email::try_from(email_str.clone().expose()).map_err(|_| {
                    error_stack::Report::new(ApplicationErrorResponse::BadRequest(ApiError {
                        sub_code: "INVALID_EMAIL_FORMAT".to_owned(),
                        error_identifier: 400,
                        error_message: "Invalid email".to_owned(),
                        error_object: None,
                    }))
                })?)
            }
            None => None,
        };

        let minor_amount = common_utils::types::MinorUnit::new(value.minor_amount);
        let currency = common_enums::Currency::foreign_try_from(value.currency())?;
        let return_url = value.return_url;
        let enrolled_for_3ds = value.enrolled_for_3ds;

        // Clone payment_method to avoid ownership issues
        let payment_method_clone = value.payment_method.clone();

        // Create redirect response from metadata if present
        // This is used to pass connector-specific data (e.g., collectionReference for Worldpay)
        let redirect_response = if !value.metadata.is_empty() {
            let params_string = serde_urlencoded::to_string(&value.metadata).change_context(
                ApplicationErrorResponse::BadRequest(ApiError {
                    sub_code: "INVALID_METADATA".to_owned(),
                    error_identifier: 400,
                    error_message: "Failed to serialize metadata".to_owned(),
                    error_object: None,
                }),
            )?;
            Some(ContinueRedirectionResponse {
                params: Some(Secret::new(params_string)),
                payload: None,
            })
        } else {
            None
        };

        Ok(Self {
            payment_method_data: value
                .payment_method
                .map(PaymentMethodData::<T>::foreign_try_from)
                .transpose()
                .change_context(ApplicationErrorResponse::BadRequest(ApiError {
                    sub_code: "INVALID_PAYMENT_METHOD_DATA".to_owned(),
                    error_identifier: 400,
                    error_message: "Payment method data construction failed".to_owned(),
                    error_object: None,
                }))?,
            amount: minor_amount,
            email,
            currency: Some(currency),
            payment_method_type: <Option<PaymentMethodType>>::foreign_try_from(
                payment_method_clone.unwrap_or_default(),
            )?,
            continue_redirection_url: value
                .continue_redirection_url
                .map(|url_str| {
                    url::Url::parse(&url_str).change_context(ApplicationErrorResponse::BadRequest(
                        ApiError {
                            sub_code: "INVALID_URL".to_owned(),
                            error_identifier: 400,
                            error_message: "Invalid continue redirection URL".to_owned(),
                            error_object: None,
                        },
                    ))
                })
                .transpose()?,
            router_return_url: return_url
                .map(|url_str| {
                    url::Url::parse(&url_str).change_context(ApplicationErrorResponse::BadRequest(
                        ApiError {
                            sub_code: "INVALID_URL".to_owned(),
                            error_identifier: 400,
                            error_message: "Invalid router return URL".to_owned(),
                            error_object: None,
                        },
                    ))
                })
                .transpose()?,
            browser_info: value
                .browser_info
                .map(BrowserInformation::foreign_try_from)
                .transpose()?,
            enrolled_for_3ds,
            redirect_response,
        })
    }
}

impl<
        T: PaymentMethodDataTypes
            + Default
            + Debug
            + Send
            + Eq
            + PartialEq
            + Serialize
            + serde::de::DeserializeOwned
            + Clone
            + CardConversionHelper<T>,
    > ForeignTryFrom<grpc_api_types::payments::PaymentServiceAuthenticateRequest>
    for PaymentsAuthenticateData<T>
{
    type Error = ApplicationErrorResponse;

    fn foreign_try_from(
        value: grpc_api_types::payments::PaymentServiceAuthenticateRequest,
    ) -> Result<Self, error_stack::Report<Self::Error>> {
        let email: Option<Email> = match value.email {
            Some(ref email_str) => {
                Some(Email::try_from(email_str.clone().expose()).map_err(|_| {
                    error_stack::Report::new(ApplicationErrorResponse::BadRequest(ApiError {
                        sub_code: "INVALID_EMAIL_FORMAT".to_owned(),
                        error_identifier: 400,
                        error_message: "Invalid email".to_owned(),
                        error_object: None,
                    }))
                })?)
            }
            None => None,
        };

        let minor_amount = common_utils::types::MinorUnit::new(value.minor_amount);
        let currency = common_enums::Currency::foreign_try_from(value.currency())?;
        let return_url = value.return_url;

        // Clone payment_method to avoid ownership issues
        let payment_method_clone = value.payment_method.clone();

        let redirect_response =
            value
                .redirection_response
                .map(|redirection_response| ContinueRedirectionResponse {
                    params: redirection_response.params.map(Secret::new),
                    payload: Some(Secret::new(serde_json::Value::Object(
                        redirection_response
                            .payload
                            .into_iter()
                            .map(|(k, v)| (k, serde_json::Value::String(v)))
                            .collect(),
                    ))),
                });

        Ok(Self {
            payment_method_data: value
                .payment_method
                .map(PaymentMethodData::<T>::foreign_try_from)
                .transpose()
                .change_context(ApplicationErrorResponse::BadRequest(ApiError {
                    sub_code: "INVALID_PAYMENT_METHOD_DATA".to_owned(),
                    error_identifier: 400,
                    error_message: "Payment method data construction failed".to_owned(),
                    error_object: None,
                }))?,
            amount: minor_amount,
            email,
            currency: Some(currency),
            payment_method_type: <Option<PaymentMethodType>>::foreign_try_from(
                payment_method_clone.unwrap_or_default(),
            )?,
            router_return_url: return_url
                .map(|url_str| {
                    url::Url::parse(&url_str).change_context(ApplicationErrorResponse::BadRequest(
                        ApiError {
                            sub_code: "INVALID_URL".to_owned(),
                            error_identifier: 400,
                            error_message: "Invalid router return URL".to_owned(),
                            error_object: None,
                        },
                    ))
                })
                .transpose()?,
            continue_redirection_url: value
                .continue_redirection_url
                .map(|url_str| {
                    url::Url::parse(&url_str).change_context(ApplicationErrorResponse::BadRequest(
                        ApiError {
                            sub_code: "INVALID_URL".to_owned(),
                            error_identifier: 400,
                            error_message: "Invalid continue redirection URL".to_owned(),
                            error_object: None,
                        },
                    ))
                })
                .transpose()?,
            browser_info: value
                .browser_info
                .map(BrowserInformation::foreign_try_from)
                .transpose()?,
            enrolled_for_3ds: false,
            redirect_response,
        })
    }
}

impl<
        T: PaymentMethodDataTypes
            + Default
            + Debug
            + Send
            + Eq
            + PartialEq
            + Serialize
            + serde::de::DeserializeOwned
            + Clone
            + CardConversionHelper<T>,
    > ForeignTryFrom<grpc_api_types::payments::PaymentServicePostAuthenticateRequest>
    for PaymentsPostAuthenticateData<T>
{
    type Error = ApplicationErrorResponse;

    fn foreign_try_from(
        value: grpc_api_types::payments::PaymentServicePostAuthenticateRequest,
    ) -> Result<Self, error_stack::Report<Self::Error>> {
        let email: Option<Email> = match value.email {
            Some(ref email_str) => {
                Some(Email::try_from(email_str.clone().expose()).map_err(|_| {
                    error_stack::Report::new(ApplicationErrorResponse::BadRequest(ApiError {
                        sub_code: "INVALID_EMAIL_FORMAT".to_owned(),
                        error_identifier: 400,
                        error_message: "Invalid email".to_owned(),
                        error_object: None,
                    }))
                })?)
            }
            None => None,
        };

        let minor_amount = common_utils::types::MinorUnit::new(value.minor_amount);
        let currency = common_enums::Currency::foreign_try_from(value.currency())?;
        let return_url = value.return_url;

        // Clone payment_method to avoid ownership issues
        let payment_method_clone = value.payment_method.clone();

        let redirect_response =
            value
                .redirection_response
                .map(|redirection_response| ContinueRedirectionResponse {
                    params: redirection_response.params.map(Secret::new),
                    payload: Some(Secret::new(serde_json::Value::Object(
                        redirection_response
                            .payload
                            .into_iter()
                            .map(|(k, v)| (k, serde_json::Value::String(v)))
                            .collect(),
                    ))),
                });
        Ok(Self {
            payment_method_data: value
                .payment_method
                .map(PaymentMethodData::<T>::foreign_try_from)
                .transpose()
                .change_context(ApplicationErrorResponse::BadRequest(ApiError {
                    sub_code: "INVALID_PAYMENT_METHOD_DATA".to_owned(),
                    error_identifier: 400,
                    error_message: "Payment method data construction failed".to_owned(),
                    error_object: None,
                }))?,
            amount: minor_amount,
            email,
            currency: Some(currency),
            payment_method_type: <Option<PaymentMethodType>>::foreign_try_from(
                payment_method_clone.unwrap_or_default(),
            )?,
            router_return_url: return_url
                .map(|url_str| {
                    url::Url::parse(&url_str).change_context(ApplicationErrorResponse::BadRequest(
                        ApiError {
                            sub_code: "INVALID_URL".to_owned(),
                            error_identifier: 400,
                            error_message: "Invalid router return URL".to_owned(),
                            error_object: None,
                        },
                    ))
                })
                .transpose()?,
            continue_redirection_url: value
                .continue_redirection_url
                .map(|url_str| {
                    url::Url::parse(&url_str).change_context(ApplicationErrorResponse::BadRequest(
                        ApiError {
                            sub_code: "INVALID_URL".to_owned(),
                            error_identifier: 400,
                            error_message: "Invalid continue redirection URL".to_owned(),
                            error_object: None,
                        },
                    ))
                })
                .transpose()?,
            browser_info: value
                .browser_info
                .map(BrowserInformation::foreign_try_from)
                .transpose()?,
            enrolled_for_3ds: false,
            redirect_response,
        })
    }
}

// PaymentFlowData implementations for new proto definitions

impl
    ForeignTryFrom<(
        grpc_api_types::payments::PaymentServicePreAuthenticateRequest,
        Connectors,
        &MaskedMetadata,
    )> for PaymentFlowData
{
    type Error = ApplicationErrorResponse;

    fn foreign_try_from(
        (value, connectors, metadata): (
            grpc_api_types::payments::PaymentServicePreAuthenticateRequest,
            Connectors,
            &MaskedMetadata,
        ),
    ) -> Result<Self, error_stack::Report<Self::Error>> {
        let address = match value.address {
            Some(address) => PaymentAddress::foreign_try_from(address)?,
            None => {
                return Err(ApplicationErrorResponse::BadRequest(ApiError {
                    sub_code: "INVALID_ADDRESS".to_owned(),
                    error_identifier: 400,
                    error_message: "Address is required".to_owned(),
                    error_object: None,
                }))?
            }
        };

        let merchant_id_from_header = extract_merchant_id_from_metadata(metadata)?;
        let vault_headers = extract_headers_from_metadata(metadata);

        Ok(Self {
            merchant_id: merchant_id_from_header,
            payment_id: "IRRELEVANT_PAYMENT_ID".to_string(),
            attempt_id: "IRRELEVANT_ATTEMPT_ID".to_string(),
            status: common_enums::AttemptStatus::Pending,
            payment_method: PaymentMethod::foreign_try_from(
                value.payment_method.unwrap_or_default(),
            )?,
            address,
            auth_type: common_enums::AuthenticationType::ThreeDs, // Pre-auth typically uses 3DS
            connector_request_reference_id: extract_connector_request_reference_id(
                &value.request_ref_id,
            ),
            customer_id: None,
            connector_customer: None,
            description: None,
            return_url: value.return_url.clone(),
            connector_meta_data: {
                (!value.merchant_account_metadata.is_empty()).then(|| {
                    common_utils::pii::SecretSerdeValue::new(convert_merchant_metadata_to_json(
                        &value.merchant_account_metadata,
                    ))
                })
            },
            amount_captured: None,
            minor_amount_captured: None,
            minor_amount_capturable: None,
            access_token: None,
            session_token: None,
            reference_id: None,
            payment_method_token: None,
            preprocessing_id: None,
            connector_api_version: None,
            test_mode: None,
            connector_http_status_code: None,
            external_latency: None,
            connectors,
            raw_connector_response: None,
            connector_response_headers: None,
            vault_headers,
            raw_connector_request: None,
            connector_response: None,
            recurring_mandate_payment_data: None,
            order_details: None,
            minor_amount_authorized: None,
        })
    }
}

impl
    ForeignTryFrom<(
        grpc_api_types::payments::PaymentServiceAuthenticateRequest,
        Connectors,
        &MaskedMetadata,
    )> for PaymentFlowData
{
    type Error = ApplicationErrorResponse;

    fn foreign_try_from(
        (value, connectors, metadata): (
            grpc_api_types::payments::PaymentServiceAuthenticateRequest,
            Connectors,
            &MaskedMetadata,
        ),
    ) -> Result<Self, error_stack::Report<Self::Error>> {
        let address = match &value.address {
            Some(address_value) => PaymentAddress::foreign_try_from((*address_value).clone())?,
            None => {
                return Err(ApplicationErrorResponse::BadRequest(ApiError {
                    sub_code: "INVALID_ADDRESS".to_owned(),
                    error_identifier: 400,
                    error_message: "Address is required".to_owned(),
                    error_object: None,
                }))?
            }
        };

        let merchant_id_from_header = extract_merchant_id_from_metadata(metadata)?;
        let vault_headers = extract_headers_from_metadata(metadata);

        Ok(Self {
            merchant_id: merchant_id_from_header,
            payment_id: "IRRELEVANT_PAYMENT_ID".to_string(),
            attempt_id: "IRRELEVANT_ATTEMPT_ID".to_string(),
            status: common_enums::AttemptStatus::Pending,
            payment_method: PaymentMethod::foreign_try_from(
                value.payment_method.unwrap_or_default(),
            )?,
            address,
            auth_type: common_enums::AuthenticationType::ThreeDs, // Auth step uses 3DS
            connector_request_reference_id: extract_connector_request_reference_id(
                &value.request_ref_id,
            ),
            customer_id: None,
            connector_customer: None,
            description: value.metadata.get("description").cloned(),
            return_url: value.return_url.clone(),
            connector_meta_data: {
                (!value.merchant_account_metadata.is_empty()).then(|| {
                    common_utils::pii::SecretSerdeValue::new(convert_merchant_metadata_to_json(
                        &value.merchant_account_metadata,
                    ))
                })
            },
            amount_captured: None,
            minor_amount_captured: None,
            access_token: None,
            session_token: None,
            reference_id: None,
            payment_method_token: None,
            preprocessing_id: None,
            connector_api_version: None,
            test_mode: None,
            connector_http_status_code: None,
            external_latency: None,
            connectors,
            raw_connector_response: None,
            connector_response_headers: None,
            vault_headers,
            raw_connector_request: None,
            minor_amount_capturable: None,
            connector_response: None,
            recurring_mandate_payment_data: None,
            order_details: None,
            minor_amount_authorized: None,
        })
    }
}

impl
    ForeignTryFrom<(
        grpc_api_types::payments::PaymentServicePostAuthenticateRequest,
        Connectors,
        &MaskedMetadata,
    )> for PaymentFlowData
{
    type Error = ApplicationErrorResponse;

    fn foreign_try_from(
        (value, connectors, metadata): (
            grpc_api_types::payments::PaymentServicePostAuthenticateRequest,
            Connectors,
            &MaskedMetadata,
        ),
    ) -> Result<Self, error_stack::Report<Self::Error>> {
        let address = match &value.address {
            Some(address_value) => PaymentAddress::foreign_try_from((*address_value).clone())?,
            None => {
                return Err(ApplicationErrorResponse::BadRequest(ApiError {
                    sub_code: "INVALID_ADDRESS".to_owned(),
                    error_identifier: 400,
                    error_message: "Address is required".to_owned(),
                    error_object: None,
                }))?
            }
        };

        let merchant_id_from_header = extract_merchant_id_from_metadata(metadata)?;
        let vault_headers = extract_headers_from_metadata(metadata);

        let access_token = value
            .state
            .as_ref()
            .and_then(|state| state.access_token.as_ref())
            .map(AccessTokenResponseData::from);

        Ok(Self {
            merchant_id: merchant_id_from_header,
            payment_id: "IRRELEVANT_PAYMENT_ID".to_string(),
            attempt_id: "IRRELEVANT_ATTEMPT_ID".to_string(),
            status: common_enums::AttemptStatus::Pending,
            payment_method: PaymentMethod::foreign_try_from(
                value.payment_method.unwrap_or_default(),
            )?,
            address,
            auth_type: common_enums::AuthenticationType::ThreeDs, // Post-auth uses 3DS
            connector_request_reference_id: extract_connector_request_reference_id(
                &value.request_ref_id,
            ),
            customer_id: None,
            connector_customer: None,
            description: value.metadata.get("description").cloned(),
            return_url: value.return_url.clone(),
            connector_meta_data: {
                (!value.merchant_account_metadata.is_empty()).then(|| {
                    common_utils::pii::SecretSerdeValue::new(convert_merchant_metadata_to_json(
                        &value.merchant_account_metadata,
                    ))
                })
            },
            amount_captured: None,
            minor_amount_captured: None,
            access_token,
            session_token: None,
            reference_id: value.connector_order_reference_id.clone(),
            payment_method_token: None,
            preprocessing_id: None,
            connector_api_version: None,
            test_mode: None,
            connector_http_status_code: None,
            external_latency: None,
            connectors,
            raw_connector_response: None,
            connector_response_headers: None,
            vault_headers,
            raw_connector_request: None,
            minor_amount_capturable: None,
            connector_response: None,
            recurring_mandate_payment_data: None,
            order_details: None,
            minor_amount_authorized: None,
        })
    }
}<|MERGE_RESOLUTION|>--- conflicted
+++ resolved
@@ -177,11 +177,8 @@
     pub jpmorgan: ConnectorParams,
     pub nmi: ConnectorParams,
     pub shift4: ConnectorParams,
-<<<<<<< HEAD
     pub paybox: ConnectorParams,
-=======
     pub barclaycard: ConnectorParams,
->>>>>>> 95358c33
     pub nexixpay: ConnectorParams,
     pub airwallex: ConnectorParams,
     pub worldpayxml: ConnectorParams,
@@ -5120,18 +5117,7 @@
             reason: value.reason.clone(),
             webhook_url: value.webhook_url,
             refund_amount: value.refund_amount,
-<<<<<<< HEAD
-            connector_metadata: serde_json::to_value(&value.connector_metadata)
-                .inspect_err(|e| {
-                    tracing::warn!(
-                        error = %e,
-                        "Failed to serialize connector_metadata from refund metadata"
-                    );
-                })
-                .ok(),
-=======
-            connector_metadata: Some(convert_merchant_metadata_to_json(&value.connector_metadata)),
->>>>>>> 95358c33
+            connector_metadata: Some(convert_merchant_metadata_to_json(&value.connector_connector_metadata)),
             refund_connector_metadata: {
                 value.refund_metadata.get("refund_metadata").map(|json_string| {
                     Ok::<Secret<serde_json::Value>, error_stack::Report<ApplicationErrorResponse>>(Secret::new(serde_json::Value::String(json_string.clone())))
