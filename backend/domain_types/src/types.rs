use core::result::Result;
use std::{borrow::Cow, collections::HashMap, fmt::Debug, str::FromStr};

use common_enums::{CaptureMethod, CardNetwork, CountryAlpha2, PaymentMethod, PaymentMethodType};
use common_utils::{
    consts::{self, NO_ERROR_CODE},
    id_type::CustomerId,
    pii::Email,
    Method,
};
use error_stack::{report, ResultExt};
use grpc_api_types::payments::{
    AcceptDisputeResponse, ConnectorState, DisputeDefendRequest, DisputeDefendResponse,
    DisputeResponse, DisputeServiceSubmitEvidenceResponse, PaymentServiceAuthorizeRequest,
    PaymentServiceAuthorizeResponse, PaymentServiceCaptureResponse, PaymentServiceGetResponse,
    PaymentServiceRegisterRequest, PaymentServiceRegisterResponse, PaymentServiceVoidRequest,
    PaymentServiceVoidResponse, RefundResponse,
};
use hyperswitch_masking::{ExposeInterface, Secret};
use serde::Serialize;
use tonic;
use tracing::info;
use utoipa::ToSchema;
// Helper function for extracting connector request reference ID
fn extract_connector_request_reference_id(
    identifier: &Option<grpc_api_types::payments::Identifier>,
) -> String {
    identifier
        .as_ref()
        .and_then(|id| id.id_type.as_ref())
        .and_then(|id_type| match id_type {
            grpc_api_types::payments::identifier::IdType::Id(id) => Some(id.clone()),
            _ => None,
        })
        .unwrap_or_default()
}

/// Extract vault-related headers from gRPC metadata
fn extract_headers_from_metadata(
    metadata: &tonic::metadata::MetadataMap,
) -> Option<HashMap<String, Secret<String>>> {
    let mut vault_headers = HashMap::new();

    if let Some(vault_creds) = metadata.get("x-external-vault-metadata") {
        if let Ok(value_str) = vault_creds.to_str() {
            vault_headers.insert(
                "x-external-vault-metadata".to_string(),
                Secret::new(value_str.to_string()),
            );
        }
    }

    if vault_headers.is_empty() {
        None
    } else {
        Some(vault_headers)
    }
}

// For decoding connector_meta_data and Engine trait - base64 crate no longer needed here
use crate::{
    connector_flow::{
        Accept, Authorize, Capture, CreateOrder, CreateSessionToken, DefendDispute, PSync,
        PaymentMethodToken, RSync, Refund, RepeatPayment, SetupMandate, SubmitEvidence, Void,
    },
    connector_types::{
        AcceptDisputeData, AccessTokenRequestData, ConnectorMandateReferenceId,
        ConnectorResponseHeaders, DisputeDefendData, DisputeFlowData, DisputeResponseData,
        DisputeWebhookDetailsResponse, MandateReferenceId, MultipleCaptureRequestData,
        PaymentCreateOrderData, PaymentCreateOrderResponse, PaymentFlowData,
        PaymentMethodTokenResponse, PaymentMethodTokenizationData, PaymentVoidData,
        PaymentsAuthorizeData, PaymentsCaptureData, PaymentsResponseData, PaymentsSyncData,
        RawConnectorResponse, RefundFlowData, RefundSyncData, RefundWebhookDetailsResponse,
        RefundsData, RefundsResponseData, RepeatPaymentData, ResponseId, SessionTokenRequestData,
        SessionTokenResponseData, SetupMandateRequestData, SubmitEvidenceData,
        WebhookDetailsResponse,
    },
    errors::{ApiError, ApplicationErrorResponse},
    mandates::{self, MandateData},
    payment_address,
    payment_address::{Address, AddressDetails, PaymentAddress, PhoneDetails},
    payment_method_data,
    payment_method_data::{
        DefaultPCIHolder, PaymentMethodData, PaymentMethodDataTypes, RawCardNumber,
        VaultTokenHolder,
    },
    router_data::ConnectorAuthType,
    router_data_v2::RouterDataV2,
    router_request_types,
    router_request_types::BrowserInformation,
    router_response_types,
    utils::{extract_merchant_id_from_metadata, ForeignFrom, ForeignTryFrom},
};

#[derive(Clone, serde::Deserialize, Debug, Default)]
pub struct Connectors {
    // Added pub
    pub adyen: ConnectorParams,
    pub razorpay: ConnectorParams,
    pub razorpayv2: ConnectorParams,
    pub fiserv: ConnectorParams,
    pub elavon: ConnectorParams, // Add your connector params
    pub xendit: ConnectorParams,
    pub checkout: ConnectorParams,
    pub authorizedotnet: ConnectorParams, // Add your connector params
    pub mifinity: ConnectorParams,
    pub phonepe: ConnectorParams,
    pub cashfree: ConnectorParams,
    pub paytm: ConnectorParams,
    pub fiuu: ConnectorParams,
    pub payu: ConnectorParams,
    pub cashtocode: ConnectorParams,
    pub novalnet: ConnectorParams,
    pub nexinets: ConnectorParams,
    pub noon: ConnectorParams,
    pub braintree: ConnectorParams,
    pub volt: ConnectorParams,
    pub bluecode: ConnectorParams,
<<<<<<< HEAD
    pub peachpayments: ConnectorParams,
=======
    pub cryptopay: ConnectorParams,
>>>>>>> f7196889
}

#[derive(Clone, serde::Deserialize, Debug, Default)]
pub struct ConnectorParams {
    /// base url
    pub base_url: String,
    pub dispute_base_url: Option<String>,
}

#[derive(Debug, serde::Deserialize, Clone)]
pub struct Proxy {
    pub http_url: Option<String>,
    pub https_url: Option<String>,
    pub idle_pool_connection_timeout: Option<u64>,
    pub bypass_proxy_urls: Vec<String>,
}

impl ForeignTryFrom<grpc_api_types::payments::CaptureMethod> for common_enums::CaptureMethod {
    type Error = ApplicationErrorResponse;

    fn foreign_try_from(
        value: grpc_api_types::payments::CaptureMethod,
    ) -> Result<Self, error_stack::Report<Self::Error>> {
        match value {
            grpc_api_types::payments::CaptureMethod::Automatic => Ok(Self::Automatic),
            grpc_api_types::payments::CaptureMethod::Manual => Ok(Self::Manual),
            grpc_api_types::payments::CaptureMethod::ManualMultiple => Ok(Self::ManualMultiple),
            grpc_api_types::payments::CaptureMethod::Scheduled => Ok(Self::Scheduled),
            _ => Ok(Self::Automatic),
        }
    }
}

impl ForeignTryFrom<grpc_api_types::payments::CardNetwork> for common_enums::CardNetwork {
    type Error = ApplicationErrorResponse;

    fn foreign_try_from(
        network: grpc_api_types::payments::CardNetwork,
    ) -> Result<Self, error_stack::Report<Self::Error>> {
        match network {
            grpc_api_types::payments::CardNetwork::Visa => Ok(Self::Visa),
            grpc_api_types::payments::CardNetwork::Mastercard => Ok(Self::Mastercard),
            grpc_api_types::payments::CardNetwork::Amex => Ok(Self::AmericanExpress),
            grpc_api_types::payments::CardNetwork::Jcb => Ok(Self::JCB),
            grpc_api_types::payments::CardNetwork::Diners => Ok(Self::DinersClub),
            grpc_api_types::payments::CardNetwork::Discover => Ok(Self::Discover),
            grpc_api_types::payments::CardNetwork::CartesBancaires => Ok(Self::CartesBancaires),
            grpc_api_types::payments::CardNetwork::Unionpay => Ok(Self::UnionPay),
            grpc_api_types::payments::CardNetwork::Rupay => Ok(Self::RuPay),
            grpc_api_types::payments::CardNetwork::Maestro => Ok(Self::Maestro),
            grpc_api_types::payments::CardNetwork::Unspecified => {
                Err(ApplicationErrorResponse::BadRequest(ApiError {
                    sub_code: "UNSPECIFIED_CARD_NETWORK".to_owned(),
                    error_identifier: 401,
                    error_message: "Card network must be specified".to_owned(),
                    error_object: None,
                })
                .into())
            }
        }
    }
}

impl<
        T: PaymentMethodDataTypes
            + Default
            + Debug
            + Send
            + Eq
            + PartialEq
            + serde::Serialize
            + serde::de::DeserializeOwned
            + Clone
            + CardConversionHelper<T>,
    > ForeignTryFrom<grpc_api_types::payments::PaymentMethod> for PaymentMethodData<T>
{
    type Error = ApplicationErrorResponse;

    fn foreign_try_from(
        value: grpc_api_types::payments::PaymentMethod,
    ) -> Result<Self, error_stack::Report<Self::Error>> {
        tracing::info!("PaymentMethod data received: {:?}", value);
        match value.payment_method {
            Some(data) => match data {
                grpc_api_types::payments::payment_method::PaymentMethod::Card(card_type) => {
                    match card_type.card_type {
                        Some(grpc_api_types::payments::card_payment_method_type::CardType::Credit(card)) => {
                            let card = payment_method_data::Card::<T>::foreign_try_from(card)?;
                            Ok(PaymentMethodData::Card(card))
                        },
                        Some(grpc_api_types::payments::card_payment_method_type::CardType::Debit(card)) => {
                                                    let card = payment_method_data::Card::<T>::foreign_try_from(card)?;
                            Ok(PaymentMethodData::Card(card))},
                        Some(grpc_api_types::payments::card_payment_method_type::CardType::CardRedirect(_card_redirect)) => {
                            Err(report!(ApplicationErrorResponse::BadRequest(ApiError {
                                sub_code: "UNSUPPORTED_PAYMENT_METHOD".to_owned(),
                                error_identifier: 400,
                                error_message: "Card redirect payments are not yet supported".to_owned(),
                                error_object: None,
                            })))
                        },
                        Some(grpc_api_types::payments::card_payment_method_type::CardType::CreditProxy(card)) => {
                            let x = payment_method_data::Card::<T>::foreign_try_from(card)?;
                            Ok(PaymentMethodData::Card(x))
                        },
                        Some(grpc_api_types::payments::card_payment_method_type::CardType::DebitProxy(card)) => {
                            let x = payment_method_data::Card::<T>::foreign_try_from(card)?;
                            Ok(PaymentMethodData::Card(x))
                        },
                        None => Err(report!(ApplicationErrorResponse::BadRequest(ApiError {
                            sub_code: "INVALID_PAYMENT_METHOD".to_owned(),
                            error_identifier: 400,
                            error_message: "Card type is required".to_owned(),
                            error_object: None,
                        })))
                    }
                }
                grpc_api_types::payments::payment_method::PaymentMethod::Token(_token) => Ok(
                    PaymentMethodData::CardToken(payment_method_data::CardToken {
                        card_holder_name: None,
                        card_cvc: None,
                    }),
                ),
                grpc_api_types::payments::payment_method::PaymentMethod::UpiCollect(
                    upi_collect,
                ) => Ok(PaymentMethodData::Upi(
                    payment_method_data::UpiData::UpiCollect(payment_method_data::UpiCollectData {
                        vpa_id: upi_collect.vpa_id.map(|vpa| vpa.expose().into()),
                    }),
                )),
                grpc_api_types::payments::payment_method::PaymentMethod::UpiIntent(_upi_intent) => {
                    Ok(PaymentMethodData::Upi(
                        payment_method_data::UpiData::UpiIntent(
                            payment_method_data::UpiIntentData {},
                        ),
                    ))
                }
                grpc_api_types::payments::payment_method::PaymentMethod::UpiQr(_upi_qr) => {
                    // UpiQr is not yet implemented, fallback to UpiIntent
                    Ok(PaymentMethodData::Upi(
                        crate::payment_method_data::UpiData::UpiIntent(
                            crate::payment_method_data::UpiIntentData {},
                        ),
                    ))
                }
                grpc_api_types::payments::payment_method::PaymentMethod::Reward(_) => {
                    Ok(PaymentMethodData::Reward)
                },
                grpc_api_types::payments::payment_method::PaymentMethod::Wallet(wallet_type) => {
                    match wallet_type.wallet_type {
                                                Some(grpc_api_types::payments::wallet_payment_method_type::WalletType::Bluecode(_)) => {
                            Ok(PaymentMethodData::Wallet(payment_method_data::WalletData::BluecodeRedirect{}
                        ))},
                        Some(grpc_api_types::payments::wallet_payment_method_type::WalletType::Mifinity(mifinity_data)) => {
                            Ok(PaymentMethodData::Wallet(payment_method_data::WalletData::Mifinity(
                                payment_method_data::MifinityData {
                                    date_of_birth: hyperswitch_masking::Secret::<time::Date>::foreign_try_from(mifinity_data.date_of_birth.ok_or(
                                        ApplicationErrorResponse::BadRequest(ApiError {
                                            sub_code: "MISSING_DATE_OF_BIRTH".to_owned(),
                                            error_identifier: 400,
                                            error_message: "Missing Date of Birth".to_owned(),
                                            error_object: None,
                                        })
                                    )?.expose())?,
                                    language_preference: mifinity_data.language_preference,
                                }
                            )))
                        },
                        Some(grpc_api_types::payments::wallet_payment_method_type::WalletType::ApplePay(apple_wallet)) => {
                            let payment_data = apple_wallet.payment_data.ok_or_else(|| {
                                ApplicationErrorResponse::BadRequest(ApiError {
                                    sub_code: "MISSING_APPLE_PAY_PAYMENT_DATA".to_owned(),
                                    error_identifier: 400,
                                    error_message: "Apple Pay payment data is required".to_owned(),
                                    error_object: None,
                                })
                            })?;

                            let applepay_payment_data = match payment_data.payment_data {
                                Some(grpc_api_types::payments::apple_wallet::payment_data::PaymentData::EncryptedData(encrypted_data)) => {
                                    Ok(payment_method_data::ApplePayPaymentData::Encrypted(encrypted_data))
                                },
                                Some(grpc_api_types::payments::apple_wallet::payment_data::PaymentData::DecryptedData(decrypted_data)) => {
                                    Ok(payment_method_data::ApplePayPaymentData::Decrypted(
                                        payment_method_data::ApplePayPredecryptData {
                                            application_primary_account_number: cards::CardNumber::from_str(&decrypted_data.application_primary_account_number).change_context(
                                                ApplicationErrorResponse::BadRequest(ApiError {
                                                    sub_code: "INVALID_CARD_NUMBER".to_owned(),
                                                    error_identifier: 400,
                                                    error_message: "Invalid card number in Apple Pay data".to_owned(),
                                                    error_object: None,
                                                })
                                            )?,
                                            application_expiration_month: Secret::new(decrypted_data.application_expiration_month),
                                            application_expiration_year: Secret::new(decrypted_data.application_expiration_year),
                                            payment_data: payment_method_data::ApplePayCryptogramData {
                                                online_payment_cryptogram: Secret::new(decrypted_data.payment_data.clone().map(|pd| pd.online_payment_cryptogram).unwrap_or_default()),
                                                eci_indicator: decrypted_data.payment_data.map(|pd| pd.eci_indicator),
                                            },
                                        }
                                    ))
                                },
                                None => Err(report!(ApplicationErrorResponse::BadRequest(ApiError {
                                        sub_code: "MISSING_APPLE_PAY_DATA".to_owned(),
                                        error_identifier: 400,
                                        error_message: "Apple Pay payment data is required".to_owned(),
                                        error_object: None,
                                    })))
                            }?;

                            let payment_method = apple_wallet.payment_method.ok_or_else(|| {
                                ApplicationErrorResponse::BadRequest(ApiError {
                                    sub_code: "MISSING_APPLE_PAY_PAYMENT_METHOD".to_owned(),
                                    error_identifier: 400,
                                    error_message: "Apple Pay payment method is required".to_owned(),
                                    error_object: None,
                                })
                            })?;

                            let wallet_data = payment_method_data::ApplePayWalletData {
                                payment_data: applepay_payment_data,
                                payment_method: payment_method_data::ApplepayPaymentMethod {
                                    display_name: payment_method.display_name,
                                    network: payment_method.network,
                                    pm_type: payment_method.r#type,
                                },
                                transaction_identifier: apple_wallet.transaction_identifier,
                            };
                            Ok(PaymentMethodData::Wallet(payment_method_data::WalletData::ApplePay(wallet_data)))
                        }
                        Some(grpc_api_types::payments::wallet_payment_method_type::WalletType::GooglePay(google_wallet)) => {
                            let info = google_wallet.info.ok_or_else(|| {
                                ApplicationErrorResponse::BadRequest(ApiError {
                                    sub_code: "MISSING_GOOGLE_PAY_INFO".to_owned(),
                                    error_identifier: 400,
                                    error_message: "Google Pay payment method info is required".to_owned(),
                                    error_object: None,
                                })
                            })?;

                            let tokenization_data = google_wallet.tokenization_data.ok_or_else(|| {
                                ApplicationErrorResponse::BadRequest(ApiError {
                                    sub_code: "MISSING_GOOGLE_PAY_TOKENIZATION_DATA".to_owned(),
                                    error_identifier: 400,
                                    error_message: "Google Pay tokenization data is required".to_owned(),
                                    error_object: None,
                                })
                            })?;

                            // Handle the new oneof tokenization_data structure
                            let gpay_tokenization_data = match tokenization_data.tokenization_data {
                                Some(grpc_api_types::payments::google_wallet::tokenization_data::TokenizationData::DecryptedData(predecrypt_data)) => {
                                    Ok(payment_method_data::GpayTokenizationData::Decrypted(
                                        payment_method_data::GPayPredecryptData {
                                            card_exp_month: Secret::new(predecrypt_data.card_exp_month),
                                            card_exp_year: Secret::new(predecrypt_data.card_exp_year),
                                            application_primary_account_number: cards::CardNumber::from_str(&predecrypt_data.application_primary_account_number).change_context(
                                                ApplicationErrorResponse::BadRequest(ApiError {
                                                    sub_code: "INVALID_CARD_NUMBER".to_owned(),
                                                    error_identifier: 400,
                                                    error_message: "Invalid card number in Google Pay predecrypted data".to_owned(),
                                                    error_object: None,
                                                })
                                            )?,
                                            cryptogram: Some(Secret::new(predecrypt_data.cryptogram)),
                                            eci_indicator: predecrypt_data.eci_indicator,
                                        }
                                    ))
                                },
                                Some(grpc_api_types::payments::google_wallet::tokenization_data::TokenizationData::EncryptedData(encrypted_data)) => {
                                    Ok(payment_method_data::GpayTokenizationData::Encrypted(
                                        payment_method_data::GpayEcryptedTokenizationData {
                                            token_type: encrypted_data.token_type,
                                            token: encrypted_data.token,
                                        }
                                    ))
                                },
                                None => Err(report!(ApplicationErrorResponse::BadRequest(ApiError {
                                        sub_code: "MISSING_GOOGLE_PAY_TOKENIZATION_DATA".to_owned(),
                                        error_identifier: 400,
                                        error_message: "Google Pay tokenization data variant is required".to_owned(),
                                        error_object: None,
                                    })))
                            }?;

                            let wallet_data = payment_method_data::GooglePayWalletData {
                                pm_type: google_wallet.r#type,
                                description: google_wallet.description,
                                info: payment_method_data::GooglePayPaymentMethodInfo {
                                    card_network: info.card_network,
                                    card_details: info.card_details,
                                    assurance_details: info.assurance_details.map(|details| {
                                        payment_method_data::GooglePayAssuranceDetails {
                                            card_holder_authenticated: details.card_holder_authenticated,
                                            account_verified: details.account_verified,
                                        }
                                    }),
                                },
                                tokenization_data: gpay_tokenization_data,
                            };
                            Ok(PaymentMethodData::Wallet(payment_method_data::WalletData::GooglePay(wallet_data)))
                        }
                        Some(grpc_api_types::payments::wallet_payment_method_type::WalletType::AmazonPayRedirect(_)) => {
                            Ok(PaymentMethodData::Wallet(payment_method_data::WalletData::AmazonPayRedirect(Box::new(payment_method_data::AmazonPayRedirectData {}))))
                        }
                        Some(grpc_api_types::payments::wallet_payment_method_type::WalletType::CashappQr(_)) => {
                            Ok(PaymentMethodData::Wallet(payment_method_data::WalletData::CashappQr(Box::new(payment_method_data::CashappQr {}))))
                        }
                        Some(grpc_api_types::payments::wallet_payment_method_type::WalletType::RevolutPay(_)) => {
                            Ok(PaymentMethodData::Wallet(payment_method_data::WalletData::RevolutPay(payment_method_data::RevolutPayData {})))
                        }
                        Some(grpc_api_types::payments::wallet_payment_method_type::WalletType::AliPayRedirect(_)) => {
                            Ok(PaymentMethodData::Wallet(payment_method_data::WalletData::AliPayRedirect(payment_method_data::AliPayRedirection {})))
                        }
                        Some(grpc_api_types::payments::wallet_payment_method_type::WalletType::WeChatPayQr(_)) => {
                            Ok(PaymentMethodData::Wallet(payment_method_data::WalletData::WeChatPayQr(Box::new(payment_method_data::WeChatPayQr {}))))
                        }
                        Some(grpc_api_types::payments::wallet_payment_method_type::WalletType::PaypalRedirect(paypal_redirect)) => {
                            Ok(PaymentMethodData::Wallet(payment_method_data::WalletData::PaypalRedirect(payment_method_data::PaypalRedirection {
                                email: match paypal_redirect.email {
                                    Some(ref email_str) => Some(Email::try_from(email_str.clone()).change_context(
                                        ApplicationErrorResponse::BadRequest(ApiError {
                                            sub_code: "INVALID_EMAIL_FORMAT".to_owned(),
                                            error_identifier: 400,
                                            error_message: "Invalid email".to_owned(),
                                            error_object: None,
                                        })
                                    )?),
                                    None => None,
                                },
                            })))
                        }
                        _ => {
                            Err(report!(ApplicationErrorResponse::BadRequest(ApiError {
                                sub_code: "UNSUPPORTED_PAYMENT_METHOD".to_owned(),
                                error_identifier: 400,
                                error_message: "This Wallet type is not yet supported".to_owned(),
                                error_object: None,
                            })))
                        },
                    }
                },
                grpc_api_types::payments::payment_method::PaymentMethod::OnlineBanking(online_banking_type) => {
                    match online_banking_type.online_banking_type {
                        Some(grpc_api_types::payments::online_banking_payment_method_type::OnlineBankingType::OpenBankingUk(open_banking_uk)) => {
                            Ok(PaymentMethodData::BankRedirect(payment_method_data::BankRedirectData::OpenBankingUk {
                                issuer: open_banking_uk.issuer.and_then(|i| common_enums::BankNames::from_str(&i).ok()),
                                country: open_banking_uk.country.and_then(|c| CountryAlpha2::from_str(&c).ok()),
                            }))
                        }
                        _ => {
                            Err(report!(ApplicationErrorResponse::BadRequest(ApiError {
                                sub_code: "UNSUPPORTED_PAYMENT_METHOD".to_owned(),
                                error_identifier: 400,
                                error_message: "This online banking type is not yet supported".to_owned(),
                                error_object: None,
                            })))
                        },
                    }
                }
                grpc_api_types::payments::payment_method::PaymentMethod::Crypto(crypto) => {
                    let crypto_currency = crypto.crypto_currency.ok_or_else( || {
                        ApplicationErrorResponse::BadRequest(ApiError {
                            sub_code: "INVALID_PAYMENT_METHOD".to_owned(),
                            error_identifier: 400,
                            error_message: "crypto_currency is required".to_owned(),
                            error_object: None,
                        })
                    })?;

                    Ok(PaymentMethodData::Crypto(
                        payment_method_data::CryptoData {
                            pay_currency: crypto_currency.pay_currency,
                            network: crypto_currency.network,
                        },
                    ))
                }
            },
            None => Err(ApplicationErrorResponse::BadRequest(ApiError {
                sub_code: "INVALID_PAYMENT_METHOD_DATA".to_owned(),
                error_identifier: 400,
                error_message: "Payment method data is required".to_owned(),
                error_object: None,
            })
            .into()),
        }
    }
}

impl ForeignTryFrom<grpc_api_types::payments::PaymentMethodType> for Option<PaymentMethodType> {
    type Error = ApplicationErrorResponse;

    fn foreign_try_from(
        value: grpc_api_types::payments::PaymentMethodType,
    ) -> Result<Self, error_stack::Report<Self::Error>> {
        match value {
            grpc_api_types::payments::PaymentMethodType::Unspecified => Ok(None),
            grpc_api_types::payments::PaymentMethodType::Credit => {
                Ok(Some(PaymentMethodType::Credit))
            }
            grpc_api_types::payments::PaymentMethodType::Debit => {
                Ok(Some(PaymentMethodType::Debit))
            }
            grpc_api_types::payments::PaymentMethodType::UpiCollect => {
                Ok(Some(PaymentMethodType::UpiCollect))
            }
            grpc_api_types::payments::PaymentMethodType::UpiIntent => {
                Ok(Some(PaymentMethodType::UpiIntent))
            }
            grpc_api_types::payments::PaymentMethodType::UpiQr => {
                Ok(Some(PaymentMethodType::UpiIntent))
            } // UpiQr not yet implemented, fallback to UpiIntent
            grpc_api_types::payments::PaymentMethodType::ClassicReward => {
                Ok(Some(PaymentMethodType::ClassicReward))
            }
            grpc_api_types::payments::PaymentMethodType::Evoucher => {
                Ok(Some(PaymentMethodType::Evoucher))
            }
            grpc_api_types::payments::PaymentMethodType::ApplePay => {
                Ok(Some(PaymentMethodType::ApplePay))
            }
            grpc_api_types::payments::PaymentMethodType::GooglePay => {
                Ok(Some(PaymentMethodType::GooglePay))
            }
            grpc_api_types::payments::PaymentMethodType::AmazonPay => {
                Ok(Some(PaymentMethodType::AmazonPay))
            }
            grpc_api_types::payments::PaymentMethodType::RevolutPay => {
                Ok(Some(PaymentMethodType::RevolutPay))
            }
            grpc_api_types::payments::PaymentMethodType::PayPal => {
                Ok(Some(PaymentMethodType::Paypal))
            }
            grpc_api_types::payments::PaymentMethodType::WeChatPay => {
                Ok(Some(PaymentMethodType::WeChatPay))
            }
            grpc_api_types::payments::PaymentMethodType::AliPay => {
                Ok(Some(PaymentMethodType::AliPay))
            }
            grpc_api_types::payments::PaymentMethodType::Cashapp => {
                Ok(Some(PaymentMethodType::Cashapp))
            }
            _ => Err(ApplicationErrorResponse::BadRequest(ApiError {
                sub_code: "INVALID_PAYMENT_METHOD_TYPE".to_owned(),
                error_identifier: 400,
                error_message: "This payment method type is not yet supported".to_owned(),
                error_object: None,
            })
            .into()),
        }
    }
}

impl ForeignTryFrom<grpc_api_types::payments::PaymentMethod> for Option<PaymentMethodType> {
    type Error = ApplicationErrorResponse;

    fn foreign_try_from(
        value: grpc_api_types::payments::PaymentMethod,
    ) -> Result<Self, error_stack::Report<Self::Error>> {
        match value.payment_method {
            Some(data) => match data {
                grpc_api_types::payments::payment_method::PaymentMethod::Card(card_type) => {
                    match card_type.card_type {
                        Some(grpc_api_types::payments::card_payment_method_type::CardType::Credit(_)) => {
                            Ok(Some(PaymentMethodType::Credit))
                        },
                        Some(grpc_api_types::payments::card_payment_method_type::CardType::Debit(_)) => {
                            Ok(Some(PaymentMethodType::Debit))
                        },
                        Some(grpc_api_types::payments::card_payment_method_type::CardType::CardRedirect(_)) =>
                            Err(report!(ApplicationErrorResponse::BadRequest(ApiError {
                                sub_code: "UNSUPPORTED_PAYMENT_METHOD".to_owned(),
                                error_identifier: 400,
                                error_message: "Card redirect payments are not yet supported".to_owned(),
                                error_object: None,
                            }))),
                        Some(grpc_api_types::payments::card_payment_method_type::CardType::CreditProxy(_)) => {
                            Ok(Some(PaymentMethodType::Credit))
                        },
                        Some(grpc_api_types::payments::card_payment_method_type::CardType::DebitProxy(_)) => {
                            Ok(Some(PaymentMethodType::Debit))
                        },
                        None =>
                            Err(report!(ApplicationErrorResponse::BadRequest(ApiError {
                                sub_code: "INVALID_PAYMENT_METHOD".to_owned(),
                                error_identifier: 400,
                                error_message: "Card type is required".to_owned(),
                                error_object: None,
                            })))
                    }
                }
                grpc_api_types::payments::payment_method::PaymentMethod::Token(_) => {
                    Ok(None)
                },
                grpc_api_types::payments::payment_method::PaymentMethod::UpiCollect(_) => Ok(Some(PaymentMethodType::UpiCollect)),
                grpc_api_types::payments::payment_method::PaymentMethod::UpiIntent(_) => Ok(Some(PaymentMethodType::UpiIntent)),
                grpc_api_types::payments::payment_method::PaymentMethod::UpiQr(_) => Ok(Some(PaymentMethodType::UpiIntent)), // UpiQr not yet implemented, fallback to UpiIntent
                grpc_api_types::payments::payment_method::PaymentMethod::Reward(reward) => {
                    match reward.reward_type() {
                        grpc_api_types::payments::RewardType::Classicreward => Ok(Some(PaymentMethodType::ClassicReward)),
                        grpc_api_types::payments::RewardType::EVoucher => Ok(Some(PaymentMethodType::Evoucher)),
                        _ => Err(report!(ApplicationErrorResponse::BadRequest(ApiError {
                            sub_code: "UNSUPPORTED_REWARD_TYPE".to_owned(),
                            error_identifier: 400,
                            error_message: "Unsupported reward type".to_owned(),
                            error_object: None,
                        })))
                    }
                },
                grpc_api_types::payments::payment_method::PaymentMethod::Wallet(wallet_type) => {
                    match wallet_type.wallet_type {
                        Some(grpc_api_types::payments::wallet_payment_method_type::WalletType::Bluecode(_)) => {
                                        Ok(Some(PaymentMethodType::Bluecode))
                                    },
                        Some(grpc_api_types::payments::wallet_payment_method_type::WalletType::Mifinity(_mifinity_data)) => {
                            // For PaymentMethodType conversion, we just need to return the type, not the full data
                            Ok(Some(PaymentMethodType::Mifinity))
                        },
                        Some(grpc_api_types::payments::wallet_payment_method_type::WalletType::ApplePay(_)) => {
                            Ok(Some(PaymentMethodType::ApplePay))
                        }
                        Some(grpc_api_types::payments::wallet_payment_method_type::WalletType::GooglePay(_)) => {
                            Ok(Some(PaymentMethodType::GooglePay))
                        }
                        Some(grpc_api_types::payments::wallet_payment_method_type::WalletType::AmazonPayRedirect(_)) => {
                            Ok(Some(PaymentMethodType::AmazonPay))
                        }
                        Some(grpc_api_types::payments::wallet_payment_method_type::WalletType::RevolutPay(_)) => {
                            Ok(Some(PaymentMethodType::RevolutPay))
                        }
                        Some(grpc_api_types::payments::wallet_payment_method_type::WalletType::PaypalRedirect(_)) => {
                            Ok(Some(PaymentMethodType::Paypal))
                        }
                        Some(grpc_api_types::payments::wallet_payment_method_type::WalletType::WeChatPayQr(_)) => {
                            Ok(Some(PaymentMethodType::WeChatPay))
                        }
                        Some(grpc_api_types::payments::wallet_payment_method_type::WalletType::AliPayRedirect(_)) => {
                            Ok(Some(PaymentMethodType::AliPay))
                        }
                        Some(grpc_api_types::payments::wallet_payment_method_type::WalletType::CashappQr(_)) => {
                            Ok(Some(PaymentMethodType::Cashapp))
                        }
                        _ => {
                            Err(report!(ApplicationErrorResponse::BadRequest(ApiError {
                                sub_code: "UNSUPPORTED_PAYMENT_METHOD".to_owned(),
                                error_identifier: 400,
                                error_message: "This Wallet type is not yet supported".to_owned(),
                                error_object: None,
                            })))
                        },
                    }
                },
                grpc_api_types::payments::payment_method::PaymentMethod::OnlineBanking(online_banking) => {
                    match online_banking.online_banking_type {
                        Some(grpc_api_types::payments::online_banking_payment_method_type::OnlineBankingType::OpenBankingUk(_)) => {
                            Ok(Some(PaymentMethodType::OpenBankingUk))
                        },
                        _ => {
                            Err(report!(ApplicationErrorResponse::BadRequest(ApiError {
                                sub_code: "UNSUPPORTED_PAYMENT_METHOD".to_owned(),
                                error_identifier: 400,
                                error_message: "This online banking type is not yet supported".to_owned(),
                                error_object: None,
                            })))
                        },
                    }
                }
                grpc_api_types::payments::payment_method::PaymentMethod::Crypto(_) => Ok(Some(PaymentMethodType::CryptoCurrency)),
            },
            None => Err(ApplicationErrorResponse::BadRequest(ApiError {
                sub_code: "INVALID_PAYMENT_METHOD_DATA".to_owned(),
                error_identifier: 400,
                error_message: "Payment method data is required".to_owned(),
                error_object: None,
            })
            .into()),
        }
    }
}

// Helper trait for generic card conversion
pub trait CardConversionHelper<T: PaymentMethodDataTypes> {
    fn convert_card_details(
        card: grpc_api_types::payments::CardDetails,
    ) -> Result<payment_method_data::Card<T>, error_stack::Report<ApplicationErrorResponse>>;
}

// Implementation for DefaultPCIHolder
impl CardConversionHelper<DefaultPCIHolder> for DefaultPCIHolder {
    fn convert_card_details(
        card: grpc_api_types::payments::CardDetails,
    ) -> Result<
        payment_method_data::Card<DefaultPCIHolder>,
        error_stack::Report<ApplicationErrorResponse>,
    > {
        let card_network = Some(common_enums::CardNetwork::foreign_try_from(
            card.card_network(),
        )?);
        Ok(payment_method_data::Card {
            card_number: RawCardNumber::<DefaultPCIHolder>(card.card_number.ok_or(
                ApplicationErrorResponse::BadRequest(ApiError {
                    sub_code: "MISSING_CARD_NUMBER".to_owned(),
                    error_identifier: 400,
                    error_message: "Missing card number".to_owned(),
                    error_object: None,
                }),
            )?),
            card_exp_month: card
                .card_exp_month
                .ok_or(ApplicationErrorResponse::BadRequest(ApiError {
                    sub_code: "MISSING_EXP_MONTH".to_owned(),
                    error_identifier: 400,
                    error_message: "Missing Card Expiry Month".to_owned(),
                    error_object: None,
                }))?,
            card_exp_year: card
                .card_exp_year
                .ok_or(ApplicationErrorResponse::BadRequest(ApiError {
                    sub_code: "MISSING_EXP_YEAR".to_owned(),
                    error_identifier: 400,
                    error_message: "Missing Card Expiry Year".to_owned(),
                    error_object: None,
                }))?,
            card_cvc: card
                .card_cvc
                .ok_or(ApplicationErrorResponse::BadRequest(ApiError {
                    sub_code: "MISSING_CVC".to_owned(),
                    error_identifier: 400,
                    error_message: "Missing CVC".to_owned(),
                    error_object: None,
                }))?,
            card_issuer: card.card_issuer,
            card_network,
            card_type: card.card_type,
            card_issuing_country: card.card_issuing_country_alpha2,
            bank_code: card.bank_code,
            nick_name: card.nick_name.map(|name| name.into()),
            card_holder_name: card.card_holder_name,
            co_badged_card_data: None,
        })
    }
}

// Implementation for VaultTokenHolder
impl CardConversionHelper<VaultTokenHolder> for VaultTokenHolder {
    fn convert_card_details(
        card: grpc_api_types::payments::CardDetails,
    ) -> Result<
        payment_method_data::Card<VaultTokenHolder>,
        error_stack::Report<ApplicationErrorResponse>,
    > {
        Ok(payment_method_data::Card {
            card_number: RawCardNumber(
                card.card_number
                    .ok_or(ApplicationErrorResponse::BadRequest(ApiError {
                        sub_code: "MISSING_CARD_NUMBER".to_owned(),
                        error_identifier: 400,
                        error_message: "Missing card number".to_owned(),
                        error_object: None,
                    }))
                    .map(|cn| cn.get_card_no())?,
            ),
            card_exp_month: card
                .card_exp_month
                .ok_or(ApplicationErrorResponse::BadRequest(ApiError {
                    sub_code: "MISSING_EXP_MONTH".to_owned(),
                    error_identifier: 400,
                    error_message: "Missing Card Expiry Month".to_owned(),
                    error_object: None,
                }))?,
            card_exp_year: card
                .card_exp_year
                .ok_or(ApplicationErrorResponse::BadRequest(ApiError {
                    sub_code: "MISSING_EXP_YEAR".to_owned(),
                    error_identifier: 400,
                    error_message: "Missing Card Expiry Year".to_owned(),
                    error_object: None,
                }))?,
            card_cvc: card
                .card_cvc
                .ok_or(ApplicationErrorResponse::BadRequest(ApiError {
                    sub_code: "MISSING_CVC".to_owned(),
                    error_identifier: 400,
                    error_message: "Missing CVC".to_owned(),
                    error_object: None,
                }))?,
            card_issuer: card.card_issuer,
            card_network: None,
            card_type: card.card_type,
            card_issuing_country: card.card_issuing_country_alpha2,
            bank_code: card.bank_code,
            nick_name: card.nick_name.map(|name| name.into()),
            card_holder_name: card.card_holder_name,
            co_badged_card_data: None,
        })
    }
}

// Generic ForeignTryFrom implementation using the helper trait
impl<T> ForeignTryFrom<grpc_api_types::payments::CardDetails> for payment_method_data::Card<T>
where
    T: PaymentMethodDataTypes
        + Default
        + Debug
        + Send
        + Eq
        + PartialEq
        + serde::Serialize
        + serde::de::DeserializeOwned
        + Clone
        + CardConversionHelper<T>,
{
    type Error = ApplicationErrorResponse;
    fn foreign_try_from(
        card: grpc_api_types::payments::CardDetails,
    ) -> Result<Self, error_stack::Report<Self::Error>> {
        T::convert_card_details(card)
    }
}

impl ForeignTryFrom<grpc_api_types::payments::Currency> for common_enums::Currency {
    type Error = ApplicationErrorResponse;
    fn foreign_try_from(
        value: grpc_api_types::payments::Currency,
    ) -> Result<Self, error_stack::Report<Self::Error>> {
        match value {
            grpc_api_types::payments::Currency::Aed => Ok(Self::AED),
            grpc_api_types::payments::Currency::All => Ok(Self::ALL),
            grpc_api_types::payments::Currency::Amd => Ok(Self::AMD),
            grpc_api_types::payments::Currency::Ang => Ok(Self::ANG),
            grpc_api_types::payments::Currency::Aoa => Ok(Self::AOA),
            grpc_api_types::payments::Currency::Ars => Ok(Self::ARS),
            grpc_api_types::payments::Currency::Aud => Ok(Self::AUD),
            grpc_api_types::payments::Currency::Awg => Ok(Self::AWG),
            grpc_api_types::payments::Currency::Azn => Ok(Self::AZN),
            grpc_api_types::payments::Currency::Bam => Ok(Self::BAM),
            grpc_api_types::payments::Currency::Bbd => Ok(Self::BBD),
            grpc_api_types::payments::Currency::Bdt => Ok(Self::BDT),
            grpc_api_types::payments::Currency::Bgn => Ok(Self::BGN),
            grpc_api_types::payments::Currency::Bhd => Ok(Self::BHD),
            grpc_api_types::payments::Currency::Bif => Ok(Self::BIF),
            grpc_api_types::payments::Currency::Bmd => Ok(Self::BMD),
            grpc_api_types::payments::Currency::Bnd => Ok(Self::BND),
            grpc_api_types::payments::Currency::Bob => Ok(Self::BOB),
            grpc_api_types::payments::Currency::Brl => Ok(Self::BRL),
            grpc_api_types::payments::Currency::Bsd => Ok(Self::BSD),
            grpc_api_types::payments::Currency::Bwp => Ok(Self::BWP),
            grpc_api_types::payments::Currency::Byn => Ok(Self::BYN),
            grpc_api_types::payments::Currency::Bzd => Ok(Self::BZD),
            grpc_api_types::payments::Currency::Cad => Ok(Self::CAD),
            grpc_api_types::payments::Currency::Chf => Ok(Self::CHF),
            grpc_api_types::payments::Currency::Clp => Ok(Self::CLP),
            grpc_api_types::payments::Currency::Cny => Ok(Self::CNY),
            grpc_api_types::payments::Currency::Cop => Ok(Self::COP),
            grpc_api_types::payments::Currency::Crc => Ok(Self::CRC),
            grpc_api_types::payments::Currency::Cup => Ok(Self::CUP),
            grpc_api_types::payments::Currency::Cve => Ok(Self::CVE),
            grpc_api_types::payments::Currency::Czk => Ok(Self::CZK),
            grpc_api_types::payments::Currency::Djf => Ok(Self::DJF),
            grpc_api_types::payments::Currency::Dkk => Ok(Self::DKK),
            grpc_api_types::payments::Currency::Dop => Ok(Self::DOP),
            grpc_api_types::payments::Currency::Dzd => Ok(Self::DZD),
            grpc_api_types::payments::Currency::Egp => Ok(Self::EGP),
            grpc_api_types::payments::Currency::Etb => Ok(Self::ETB),
            grpc_api_types::payments::Currency::Eur => Ok(Self::EUR),
            grpc_api_types::payments::Currency::Fjd => Ok(Self::FJD),
            grpc_api_types::payments::Currency::Fkp => Ok(Self::FKP),
            grpc_api_types::payments::Currency::Gbp => Ok(Self::GBP),
            grpc_api_types::payments::Currency::Gel => Ok(Self::GEL),
            grpc_api_types::payments::Currency::Ghs => Ok(Self::GHS),
            grpc_api_types::payments::Currency::Gip => Ok(Self::GIP),
            grpc_api_types::payments::Currency::Gmd => Ok(Self::GMD),
            grpc_api_types::payments::Currency::Gnf => Ok(Self::GNF),
            grpc_api_types::payments::Currency::Gtq => Ok(Self::GTQ),
            grpc_api_types::payments::Currency::Gyd => Ok(Self::GYD),
            grpc_api_types::payments::Currency::Hkd => Ok(Self::HKD),
            grpc_api_types::payments::Currency::Hnl => Ok(Self::HNL),
            grpc_api_types::payments::Currency::Hrk => Ok(Self::HRK),
            grpc_api_types::payments::Currency::Htg => Ok(Self::HTG),
            grpc_api_types::payments::Currency::Huf => Ok(Self::HUF),
            grpc_api_types::payments::Currency::Idr => Ok(Self::IDR),
            grpc_api_types::payments::Currency::Ils => Ok(Self::ILS),
            grpc_api_types::payments::Currency::Inr => Ok(Self::INR),
            grpc_api_types::payments::Currency::Iqd => Ok(Self::IQD),
            grpc_api_types::payments::Currency::Jmd => Ok(Self::JMD),
            grpc_api_types::payments::Currency::Jod => Ok(Self::JOD),
            grpc_api_types::payments::Currency::Jpy => Ok(Self::JPY),
            grpc_api_types::payments::Currency::Kes => Ok(Self::KES),
            grpc_api_types::payments::Currency::Kgs => Ok(Self::KGS),
            grpc_api_types::payments::Currency::Khr => Ok(Self::KHR),
            grpc_api_types::payments::Currency::Kmf => Ok(Self::KMF),
            grpc_api_types::payments::Currency::Krw => Ok(Self::KRW),
            grpc_api_types::payments::Currency::Kwd => Ok(Self::KWD),
            grpc_api_types::payments::Currency::Kyd => Ok(Self::KYD),
            grpc_api_types::payments::Currency::Kzt => Ok(Self::KZT),
            grpc_api_types::payments::Currency::Lak => Ok(Self::LAK),
            grpc_api_types::payments::Currency::Lbp => Ok(Self::LBP),
            grpc_api_types::payments::Currency::Lkr => Ok(Self::LKR),
            grpc_api_types::payments::Currency::Lrd => Ok(Self::LRD),
            grpc_api_types::payments::Currency::Lsl => Ok(Self::LSL),
            grpc_api_types::payments::Currency::Lyd => Ok(Self::LYD),
            grpc_api_types::payments::Currency::Mad => Ok(Self::MAD),
            grpc_api_types::payments::Currency::Mdl => Ok(Self::MDL),
            grpc_api_types::payments::Currency::Mga => Ok(Self::MGA),
            grpc_api_types::payments::Currency::Mkd => Ok(Self::MKD),
            grpc_api_types::payments::Currency::Mmk => Ok(Self::MMK),
            grpc_api_types::payments::Currency::Mnt => Ok(Self::MNT),
            grpc_api_types::payments::Currency::Mop => Ok(Self::MOP),
            grpc_api_types::payments::Currency::Mru => Ok(Self::MRU),
            grpc_api_types::payments::Currency::Mur => Ok(Self::MUR),
            grpc_api_types::payments::Currency::Mvr => Ok(Self::MVR),
            grpc_api_types::payments::Currency::Mwk => Ok(Self::MWK),
            grpc_api_types::payments::Currency::Mxn => Ok(Self::MXN),
            grpc_api_types::payments::Currency::Myr => Ok(Self::MYR),
            grpc_api_types::payments::Currency::Mzn => Ok(Self::MZN),
            grpc_api_types::payments::Currency::Nad => Ok(Self::NAD),
            grpc_api_types::payments::Currency::Ngn => Ok(Self::NGN),
            grpc_api_types::payments::Currency::Nio => Ok(Self::NIO),
            grpc_api_types::payments::Currency::Nok => Ok(Self::NOK),
            grpc_api_types::payments::Currency::Npr => Ok(Self::NPR),
            grpc_api_types::payments::Currency::Nzd => Ok(Self::NZD),
            grpc_api_types::payments::Currency::Omr => Ok(Self::OMR),
            grpc_api_types::payments::Currency::Pab => Ok(Self::PAB),
            grpc_api_types::payments::Currency::Pen => Ok(Self::PEN),
            grpc_api_types::payments::Currency::Pgk => Ok(Self::PGK),
            grpc_api_types::payments::Currency::Php => Ok(Self::PHP),
            grpc_api_types::payments::Currency::Pkr => Ok(Self::PKR),
            grpc_api_types::payments::Currency::Pln => Ok(Self::PLN),
            grpc_api_types::payments::Currency::Pyg => Ok(Self::PYG),
            grpc_api_types::payments::Currency::Qar => Ok(Self::QAR),
            grpc_api_types::payments::Currency::Ron => Ok(Self::RON),
            grpc_api_types::payments::Currency::Rsd => Ok(Self::RSD),
            grpc_api_types::payments::Currency::Rub => Ok(Self::RUB),
            grpc_api_types::payments::Currency::Rwf => Ok(Self::RWF),
            grpc_api_types::payments::Currency::Sar => Ok(Self::SAR),
            grpc_api_types::payments::Currency::Sbd => Ok(Self::SBD),
            grpc_api_types::payments::Currency::Scr => Ok(Self::SCR),
            grpc_api_types::payments::Currency::Sek => Ok(Self::SEK),
            grpc_api_types::payments::Currency::Sgd => Ok(Self::SGD),
            grpc_api_types::payments::Currency::Shp => Ok(Self::SHP),
            grpc_api_types::payments::Currency::Sle => Ok(Self::SLE),
            grpc_api_types::payments::Currency::Sll => Ok(Self::SLL),
            grpc_api_types::payments::Currency::Sos => Ok(Self::SOS),
            grpc_api_types::payments::Currency::Srd => Ok(Self::SRD),
            grpc_api_types::payments::Currency::Ssp => Ok(Self::SSP),
            grpc_api_types::payments::Currency::Stn => Ok(Self::STN),
            grpc_api_types::payments::Currency::Svc => Ok(Self::SVC),
            grpc_api_types::payments::Currency::Szl => Ok(Self::SZL),
            grpc_api_types::payments::Currency::Thb => Ok(Self::THB),
            grpc_api_types::payments::Currency::Tnd => Ok(Self::TND),
            grpc_api_types::payments::Currency::Top => Ok(Self::TOP),
            grpc_api_types::payments::Currency::Try => Ok(Self::TRY),
            grpc_api_types::payments::Currency::Ttd => Ok(Self::TTD),
            grpc_api_types::payments::Currency::Twd => Ok(Self::TWD),
            grpc_api_types::payments::Currency::Tzs => Ok(Self::TZS),
            grpc_api_types::payments::Currency::Uah => Ok(Self::UAH),
            grpc_api_types::payments::Currency::Ugx => Ok(Self::UGX),
            grpc_api_types::payments::Currency::Usd => Ok(Self::USD),
            grpc_api_types::payments::Currency::Uyu => Ok(Self::UYU),
            grpc_api_types::payments::Currency::Uzs => Ok(Self::UZS),
            grpc_api_types::payments::Currency::Ves => Ok(Self::VES),
            grpc_api_types::payments::Currency::Vnd => Ok(Self::VND),
            grpc_api_types::payments::Currency::Vuv => Ok(Self::VUV),
            grpc_api_types::payments::Currency::Wst => Ok(Self::WST),
            grpc_api_types::payments::Currency::Xaf => Ok(Self::XAF),
            grpc_api_types::payments::Currency::Xcd => Ok(Self::XCD),
            grpc_api_types::payments::Currency::Xof => Ok(Self::XOF),
            grpc_api_types::payments::Currency::Xpf => Ok(Self::XPF),
            grpc_api_types::payments::Currency::Yer => Ok(Self::YER),
            grpc_api_types::payments::Currency::Zar => Ok(Self::ZAR),
            grpc_api_types::payments::Currency::Zmw => Ok(Self::ZMW),
            _ => Err(report!(ApplicationErrorResponse::BadRequest(ApiError {
                sub_code: "unsupported_currency".to_string(),
                error_identifier: 4001,
                error_message: format!("Currency {value:?} is not supported"),
                error_object: None,
            }))),
        }
    }
}

impl<
        T: PaymentMethodDataTypes
            + Default
            + Debug
            + Send
            + Eq
            + PartialEq
            + serde::Serialize
            + serde::de::DeserializeOwned
            + Clone
            + CardConversionHelper<T>,
    > ForeignTryFrom<PaymentServiceAuthorizeRequest> for PaymentsAuthorizeData<T>
{
    type Error = ApplicationErrorResponse;

    fn foreign_try_from(
        value: PaymentServiceAuthorizeRequest,
    ) -> Result<Self, error_stack::Report<Self::Error>> {
        let email: Option<Email> = match value.email {
            Some(ref email_str) => {
                Some(Email::try_from(email_str.clone().expose()).map_err(|_| {
                    error_stack::Report::new(ApplicationErrorResponse::BadRequest(ApiError {
                        sub_code: "INVALID_EMAIL_FORMAT".to_owned(),
                        error_identifier: 400,

                        error_message: "Invalid email".to_owned(),
                        error_object: None,
                    }))
                })?)
            }
            None => None,
        };
        let merchant_config_currency = common_enums::Currency::foreign_try_from(value.currency())?;

        // Extract merchant_account_id from metadata before moving it
        let merchant_account_id = value.metadata.get("merchant_account_id").cloned();

        Ok(Self {
            capture_method: Some(common_enums::CaptureMethod::foreign_try_from(
                value.capture_method(),
            )?),
            payment_method_data: PaymentMethodData::<T>::foreign_try_from(
                value.payment_method.clone().ok_or_else(|| {
                    ApplicationErrorResponse::BadRequest(ApiError {
                        sub_code: "INVALID_PAYMENT_METHOD_DATA".to_owned(),
                        error_identifier: 400,
                        error_message: "Payment method data is required".to_owned(),
                        error_object: None,
                    })
                })?,
            )
            .change_context(ApplicationErrorResponse::BadRequest(ApiError {
                sub_code: "INVALID_PAYMENT_METHOD_DATA".to_owned(),
                error_identifier: 400,
                error_message: "Payment method data construction failed".to_owned(),
                error_object: None,
            }))?,
            amount: value.amount,
            currency: common_enums::Currency::foreign_try_from(value.currency())?,
            confirm: true,
            webhook_url: value.webhook_url,
            browser_info: value
                .browser_info
                .map(BrowserInformation::foreign_try_from)
                .transpose()?,
            payment_method_type: <Option<PaymentMethodType>>::foreign_try_from(
                value.payment_method.clone().ok_or_else(|| {
                    ApplicationErrorResponse::BadRequest(ApiError {
                        sub_code: "INVALID_PAYMENT_METHOD_DATA".to_owned(),
                        error_identifier: 400,
                        error_message: "Payment method data is required".to_owned(),
                        error_object: None,
                    })
                })?,
            )?,
            minor_amount: common_utils::types::MinorUnit::new(value.minor_amount),
            email,
            customer_name: None,
            statement_descriptor_suffix: None,
            statement_descriptor: None,

            router_return_url: value.return_url,
            complete_authorize_url: None,
            setup_future_usage: None,
            mandate_id: None,
            off_session: None,
            order_category: value.order_category,
            session_token: None,
            access_token: value.access_token,
            enrolled_for_3ds: false,
            related_transaction_id: None,
            payment_experience: None,
            customer_id: value
                .connector_customer_id
                .clone()
                .map(|customer_id| CustomerId::try_from(Cow::from(customer_id)))
                .transpose()
                .change_context(ApplicationErrorResponse::BadRequest(ApiError {
                    sub_code: "INVALID_CUSTOMER_ID".to_owned(),
                    error_identifier: 400,
                    error_message: "Failed to parse Customer Id".to_owned(),
                    error_object: None,
                }))?,
            request_incremental_authorization: false,
            metadata: if value.metadata.is_empty() {
                None
            } else {
                Some(serde_json::Value::Object(
                    value
                        .metadata
                        .into_iter()
                        .map(|(k, v)| (k, serde_json::Value::String(v)))
                        .collect(),
                ))
            },
            merchant_order_reference_id: None,
            order_tax_amount: None,
            shipping_cost: None,
            merchant_account_id,
            integrity_object: None,
            merchant_config_currency: Some(merchant_config_currency),
            all_keys_required: None, // Field not available in new proto structure
        })
    }
}

impl ForeignTryFrom<grpc_api_types::payments::PaymentAddress> for payment_address::PaymentAddress {
    type Error = ApplicationErrorResponse;
    fn foreign_try_from(
        value: grpc_api_types::payments::PaymentAddress,
    ) -> Result<Self, error_stack::Report<Self::Error>> {
        let shipping = match value.shipping_address {
            Some(address) => Some(Address::foreign_try_from(address)?),
            None => None,
        };

        let billing = match value.billing_address.clone() {
            Some(address) => Some(Address::foreign_try_from(address)?),
            None => None,
        };

        let payment_method_billing = match value.billing_address {
            Some(address) => Some(Address::foreign_try_from(address)?),
            None => None,
        };

        Ok(Self::new(
            shipping,
            billing,
            payment_method_billing,
            Some(false), // should_unify_address set to false
        ))
    }
}

impl ForeignTryFrom<grpc_api_types::payments::Address> for Address {
    type Error = ApplicationErrorResponse;
    fn foreign_try_from(
        value: grpc_api_types::payments::Address,
    ) -> Result<Self, error_stack::Report<Self::Error>> {
        let email = match value.email.clone() {
            Some(email) => Some(
                common_utils::pii::Email::from_str(&email.expose()).change_context(
                    ApplicationErrorResponse::BadRequest(ApiError {
                        sub_code: "INVALID_EMAIL".to_owned(),
                        error_identifier: 400,
                        error_message: "Invalid email".to_owned(),
                        error_object: None,
                    }),
                )?,
            ),
            None => None,
        };
        Ok(Self {
            address: Some(AddressDetails::foreign_try_from(value.clone())?),
            phone: value.phone_number.map(|phone_number| PhoneDetails {
                number: Some(phone_number),
                country_code: value.phone_country_code,
            }),
            email,
        })
    }
}

impl ForeignTryFrom<grpc_api_types::payments::CountryAlpha2> for common_enums::CountryAlpha2 {
    type Error = ApplicationErrorResponse;

    fn foreign_try_from(
        value: grpc_api_types::payments::CountryAlpha2,
    ) -> Result<Self, error_stack::Report<Self::Error>> {
        match value {
            grpc_api_types::payments::CountryAlpha2::Us => Ok(Self::US),
            grpc_api_types::payments::CountryAlpha2::Af => Ok(Self::AF),
            grpc_api_types::payments::CountryAlpha2::Ax => Ok(Self::AX),
            grpc_api_types::payments::CountryAlpha2::Al => Ok(Self::AL),
            grpc_api_types::payments::CountryAlpha2::Dz => Ok(Self::DZ),
            grpc_api_types::payments::CountryAlpha2::As => Ok(Self::AS),
            grpc_api_types::payments::CountryAlpha2::Ad => Ok(Self::AD),
            grpc_api_types::payments::CountryAlpha2::Ao => Ok(Self::AO),
            grpc_api_types::payments::CountryAlpha2::Ai => Ok(Self::AI),
            grpc_api_types::payments::CountryAlpha2::Aq => Ok(Self::AQ),
            grpc_api_types::payments::CountryAlpha2::Ag => Ok(Self::AG),
            grpc_api_types::payments::CountryAlpha2::Ar => Ok(Self::AR),
            grpc_api_types::payments::CountryAlpha2::Am => Ok(Self::AM),
            grpc_api_types::payments::CountryAlpha2::Aw => Ok(Self::AW),
            grpc_api_types::payments::CountryAlpha2::Au => Ok(Self::AU),
            grpc_api_types::payments::CountryAlpha2::At => Ok(Self::AT),
            grpc_api_types::payments::CountryAlpha2::Az => Ok(Self::AZ),
            grpc_api_types::payments::CountryAlpha2::Bs => Ok(Self::BS),
            grpc_api_types::payments::CountryAlpha2::Bh => Ok(Self::BH),
            grpc_api_types::payments::CountryAlpha2::Bd => Ok(Self::BD),
            grpc_api_types::payments::CountryAlpha2::Bb => Ok(Self::BB),
            grpc_api_types::payments::CountryAlpha2::By => Ok(Self::BY),
            grpc_api_types::payments::CountryAlpha2::Be => Ok(Self::BE),
            grpc_api_types::payments::CountryAlpha2::Bz => Ok(Self::BZ),
            grpc_api_types::payments::CountryAlpha2::Bj => Ok(Self::BJ),
            grpc_api_types::payments::CountryAlpha2::Bm => Ok(Self::BM),
            grpc_api_types::payments::CountryAlpha2::Bt => Ok(Self::BT),
            grpc_api_types::payments::CountryAlpha2::Bo => Ok(Self::BO),
            grpc_api_types::payments::CountryAlpha2::Bq => Ok(Self::BQ),
            grpc_api_types::payments::CountryAlpha2::Ba => Ok(Self::BA),
            grpc_api_types::payments::CountryAlpha2::Bw => Ok(Self::BW),
            grpc_api_types::payments::CountryAlpha2::Bv => Ok(Self::BV),
            grpc_api_types::payments::CountryAlpha2::Br => Ok(Self::BR),
            grpc_api_types::payments::CountryAlpha2::Io => Ok(Self::IO),
            grpc_api_types::payments::CountryAlpha2::Bn => Ok(Self::BN),
            grpc_api_types::payments::CountryAlpha2::Bg => Ok(Self::BG),
            grpc_api_types::payments::CountryAlpha2::Bf => Ok(Self::BF),
            grpc_api_types::payments::CountryAlpha2::Bi => Ok(Self::BI),
            grpc_api_types::payments::CountryAlpha2::Kh => Ok(Self::KH),
            grpc_api_types::payments::CountryAlpha2::Cm => Ok(Self::CM),
            grpc_api_types::payments::CountryAlpha2::Ca => Ok(Self::CA),
            grpc_api_types::payments::CountryAlpha2::Cv => Ok(Self::CV),
            grpc_api_types::payments::CountryAlpha2::Ky => Ok(Self::KY),
            grpc_api_types::payments::CountryAlpha2::Cf => Ok(Self::CF),
            grpc_api_types::payments::CountryAlpha2::Td => Ok(Self::TD),
            grpc_api_types::payments::CountryAlpha2::Cl => Ok(Self::CL),
            grpc_api_types::payments::CountryAlpha2::Cn => Ok(Self::CN),
            grpc_api_types::payments::CountryAlpha2::Cx => Ok(Self::CX),
            grpc_api_types::payments::CountryAlpha2::Cc => Ok(Self::CC),
            grpc_api_types::payments::CountryAlpha2::Co => Ok(Self::CO),
            grpc_api_types::payments::CountryAlpha2::Km => Ok(Self::KM),
            grpc_api_types::payments::CountryAlpha2::Cg => Ok(Self::CG),
            grpc_api_types::payments::CountryAlpha2::Cd => Ok(Self::CD),
            grpc_api_types::payments::CountryAlpha2::Ck => Ok(Self::CK),
            grpc_api_types::payments::CountryAlpha2::Cr => Ok(Self::CR),
            grpc_api_types::payments::CountryAlpha2::Ci => Ok(Self::CI),
            grpc_api_types::payments::CountryAlpha2::Hr => Ok(Self::HR),
            grpc_api_types::payments::CountryAlpha2::Cu => Ok(Self::CU),
            grpc_api_types::payments::CountryAlpha2::Cw => Ok(Self::CW),
            grpc_api_types::payments::CountryAlpha2::Cy => Ok(Self::CY),
            grpc_api_types::payments::CountryAlpha2::Cz => Ok(Self::CZ),
            grpc_api_types::payments::CountryAlpha2::Dk => Ok(Self::DK),
            grpc_api_types::payments::CountryAlpha2::Dj => Ok(Self::DJ),
            grpc_api_types::payments::CountryAlpha2::Dm => Ok(Self::DM),
            grpc_api_types::payments::CountryAlpha2::Do => Ok(Self::DO),
            grpc_api_types::payments::CountryAlpha2::Ec => Ok(Self::EC),
            grpc_api_types::payments::CountryAlpha2::Eg => Ok(Self::EG),
            grpc_api_types::payments::CountryAlpha2::Sv => Ok(Self::SV),
            grpc_api_types::payments::CountryAlpha2::Gq => Ok(Self::GQ),
            grpc_api_types::payments::CountryAlpha2::Er => Ok(Self::ER),
            grpc_api_types::payments::CountryAlpha2::Ee => Ok(Self::EE),
            grpc_api_types::payments::CountryAlpha2::Et => Ok(Self::ET),
            grpc_api_types::payments::CountryAlpha2::Fk => Ok(Self::FK),
            grpc_api_types::payments::CountryAlpha2::Fo => Ok(Self::FO),
            grpc_api_types::payments::CountryAlpha2::Fj => Ok(Self::FJ),
            grpc_api_types::payments::CountryAlpha2::Fi => Ok(Self::FI),
            grpc_api_types::payments::CountryAlpha2::Fr => Ok(Self::FR),
            grpc_api_types::payments::CountryAlpha2::Gf => Ok(Self::GF),
            grpc_api_types::payments::CountryAlpha2::Pf => Ok(Self::PF),
            grpc_api_types::payments::CountryAlpha2::Tf => Ok(Self::TF),
            grpc_api_types::payments::CountryAlpha2::Ga => Ok(Self::GA),
            grpc_api_types::payments::CountryAlpha2::Gm => Ok(Self::GM),
            grpc_api_types::payments::CountryAlpha2::Ge => Ok(Self::GE),
            grpc_api_types::payments::CountryAlpha2::De => Ok(Self::DE),
            grpc_api_types::payments::CountryAlpha2::Gh => Ok(Self::GH),
            grpc_api_types::payments::CountryAlpha2::Gi => Ok(Self::GI),
            grpc_api_types::payments::CountryAlpha2::Gr => Ok(Self::GR),
            grpc_api_types::payments::CountryAlpha2::Gl => Ok(Self::GL),
            grpc_api_types::payments::CountryAlpha2::Gd => Ok(Self::GD),
            grpc_api_types::payments::CountryAlpha2::Gp => Ok(Self::GP),
            grpc_api_types::payments::CountryAlpha2::Gu => Ok(Self::GU),
            grpc_api_types::payments::CountryAlpha2::Gt => Ok(Self::GT),
            grpc_api_types::payments::CountryAlpha2::Gg => Ok(Self::GG),
            grpc_api_types::payments::CountryAlpha2::Gn => Ok(Self::GN),
            grpc_api_types::payments::CountryAlpha2::Gw => Ok(Self::GW),
            grpc_api_types::payments::CountryAlpha2::Gy => Ok(Self::GY),
            grpc_api_types::payments::CountryAlpha2::Ht => Ok(Self::HT),
            grpc_api_types::payments::CountryAlpha2::Hm => Ok(Self::HM),
            grpc_api_types::payments::CountryAlpha2::Va => Ok(Self::VA),
            grpc_api_types::payments::CountryAlpha2::Hn => Ok(Self::HN),
            grpc_api_types::payments::CountryAlpha2::Hk => Ok(Self::HK),
            grpc_api_types::payments::CountryAlpha2::Hu => Ok(Self::HU),
            grpc_api_types::payments::CountryAlpha2::Is => Ok(Self::IS),
            grpc_api_types::payments::CountryAlpha2::In => Ok(Self::IN),
            grpc_api_types::payments::CountryAlpha2::Id => Ok(Self::ID),
            grpc_api_types::payments::CountryAlpha2::Ir => Ok(Self::IR),
            grpc_api_types::payments::CountryAlpha2::Iq => Ok(Self::IQ),
            grpc_api_types::payments::CountryAlpha2::Ie => Ok(Self::IE),
            grpc_api_types::payments::CountryAlpha2::Im => Ok(Self::IM),
            grpc_api_types::payments::CountryAlpha2::Il => Ok(Self::IL),
            grpc_api_types::payments::CountryAlpha2::It => Ok(Self::IT),
            grpc_api_types::payments::CountryAlpha2::Jm => Ok(Self::JM),
            grpc_api_types::payments::CountryAlpha2::Jp => Ok(Self::JP),
            grpc_api_types::payments::CountryAlpha2::Je => Ok(Self::JE),
            grpc_api_types::payments::CountryAlpha2::Jo => Ok(Self::JO),
            grpc_api_types::payments::CountryAlpha2::Kz => Ok(Self::KZ),
            grpc_api_types::payments::CountryAlpha2::Ke => Ok(Self::KE),
            grpc_api_types::payments::CountryAlpha2::Ki => Ok(Self::KI),
            grpc_api_types::payments::CountryAlpha2::Kp => Ok(Self::KP),
            grpc_api_types::payments::CountryAlpha2::Kr => Ok(Self::KR),
            grpc_api_types::payments::CountryAlpha2::Kw => Ok(Self::KW),
            grpc_api_types::payments::CountryAlpha2::Kg => Ok(Self::KG),
            grpc_api_types::payments::CountryAlpha2::La => Ok(Self::LA),
            grpc_api_types::payments::CountryAlpha2::Lv => Ok(Self::LV),
            grpc_api_types::payments::CountryAlpha2::Lb => Ok(Self::LB),
            grpc_api_types::payments::CountryAlpha2::Ls => Ok(Self::LS),
            grpc_api_types::payments::CountryAlpha2::Lr => Ok(Self::LR),
            grpc_api_types::payments::CountryAlpha2::Ly => Ok(Self::LY),
            grpc_api_types::payments::CountryAlpha2::Li => Ok(Self::LI),
            grpc_api_types::payments::CountryAlpha2::Lt => Ok(Self::LT),
            grpc_api_types::payments::CountryAlpha2::Lu => Ok(Self::LU),
            grpc_api_types::payments::CountryAlpha2::Mo => Ok(Self::MO),
            grpc_api_types::payments::CountryAlpha2::Mk => Ok(Self::MK),
            grpc_api_types::payments::CountryAlpha2::Mg => Ok(Self::MG),
            grpc_api_types::payments::CountryAlpha2::Mw => Ok(Self::MW),
            grpc_api_types::payments::CountryAlpha2::My => Ok(Self::MY),
            grpc_api_types::payments::CountryAlpha2::Mv => Ok(Self::MV),
            grpc_api_types::payments::CountryAlpha2::Ml => Ok(Self::ML),
            grpc_api_types::payments::CountryAlpha2::Mt => Ok(Self::MT),
            grpc_api_types::payments::CountryAlpha2::Mh => Ok(Self::MH),
            grpc_api_types::payments::CountryAlpha2::Mq => Ok(Self::MQ),
            grpc_api_types::payments::CountryAlpha2::Mr => Ok(Self::MR),
            grpc_api_types::payments::CountryAlpha2::Mu => Ok(Self::MU),
            grpc_api_types::payments::CountryAlpha2::Yt => Ok(Self::YT),
            grpc_api_types::payments::CountryAlpha2::Mx => Ok(Self::MX),
            grpc_api_types::payments::CountryAlpha2::Fm => Ok(Self::FM),
            grpc_api_types::payments::CountryAlpha2::Md => Ok(Self::MD),
            grpc_api_types::payments::CountryAlpha2::Mc => Ok(Self::MC),
            grpc_api_types::payments::CountryAlpha2::Mn => Ok(Self::MN),
            grpc_api_types::payments::CountryAlpha2::Me => Ok(Self::ME),
            grpc_api_types::payments::CountryAlpha2::Ms => Ok(Self::MS),
            grpc_api_types::payments::CountryAlpha2::Ma => Ok(Self::MA),
            grpc_api_types::payments::CountryAlpha2::Mz => Ok(Self::MZ),
            grpc_api_types::payments::CountryAlpha2::Mm => Ok(Self::MM),
            grpc_api_types::payments::CountryAlpha2::Na => Ok(Self::NA),
            grpc_api_types::payments::CountryAlpha2::Nr => Ok(Self::NR),
            grpc_api_types::payments::CountryAlpha2::Np => Ok(Self::NP),
            grpc_api_types::payments::CountryAlpha2::Nl => Ok(Self::NL),
            grpc_api_types::payments::CountryAlpha2::Nc => Ok(Self::NC),
            grpc_api_types::payments::CountryAlpha2::Nz => Ok(Self::NZ),
            grpc_api_types::payments::CountryAlpha2::Ni => Ok(Self::NI),
            grpc_api_types::payments::CountryAlpha2::Ne => Ok(Self::NE),
            grpc_api_types::payments::CountryAlpha2::Ng => Ok(Self::NG),
            grpc_api_types::payments::CountryAlpha2::Nu => Ok(Self::NU),
            grpc_api_types::payments::CountryAlpha2::Nf => Ok(Self::NF),
            grpc_api_types::payments::CountryAlpha2::Mp => Ok(Self::MP),
            grpc_api_types::payments::CountryAlpha2::No => Ok(Self::NO),
            grpc_api_types::payments::CountryAlpha2::Om => Ok(Self::OM),
            grpc_api_types::payments::CountryAlpha2::Pk => Ok(Self::PK),
            grpc_api_types::payments::CountryAlpha2::Pw => Ok(Self::PW),
            grpc_api_types::payments::CountryAlpha2::Ps => Ok(Self::PS),
            grpc_api_types::payments::CountryAlpha2::Pa => Ok(Self::PA),
            grpc_api_types::payments::CountryAlpha2::Pg => Ok(Self::PG),
            grpc_api_types::payments::CountryAlpha2::Py => Ok(Self::PY),
            grpc_api_types::payments::CountryAlpha2::Pe => Ok(Self::PE),
            grpc_api_types::payments::CountryAlpha2::Ph => Ok(Self::PH),
            grpc_api_types::payments::CountryAlpha2::Pn => Ok(Self::PN),
            grpc_api_types::payments::CountryAlpha2::Pl => Ok(Self::PL),
            grpc_api_types::payments::CountryAlpha2::Pt => Ok(Self::PT),
            grpc_api_types::payments::CountryAlpha2::Pr => Ok(Self::PR),
            grpc_api_types::payments::CountryAlpha2::Qa => Ok(Self::QA),
            grpc_api_types::payments::CountryAlpha2::Re => Ok(Self::RE),
            grpc_api_types::payments::CountryAlpha2::Ro => Ok(Self::RO),
            grpc_api_types::payments::CountryAlpha2::Ru => Ok(Self::RU),
            grpc_api_types::payments::CountryAlpha2::Rw => Ok(Self::RW),
            grpc_api_types::payments::CountryAlpha2::Bl => Ok(Self::BL),
            grpc_api_types::payments::CountryAlpha2::Sh => Ok(Self::SH),
            grpc_api_types::payments::CountryAlpha2::Kn => Ok(Self::KN),
            grpc_api_types::payments::CountryAlpha2::Lc => Ok(Self::LC),
            grpc_api_types::payments::CountryAlpha2::Mf => Ok(Self::MF),
            grpc_api_types::payments::CountryAlpha2::Pm => Ok(Self::PM),
            grpc_api_types::payments::CountryAlpha2::Vc => Ok(Self::VC),
            grpc_api_types::payments::CountryAlpha2::Ws => Ok(Self::WS),
            grpc_api_types::payments::CountryAlpha2::Sm => Ok(Self::SM),
            grpc_api_types::payments::CountryAlpha2::St => Ok(Self::ST),
            grpc_api_types::payments::CountryAlpha2::Sa => Ok(Self::SA),
            grpc_api_types::payments::CountryAlpha2::Sn => Ok(Self::SN),
            grpc_api_types::payments::CountryAlpha2::Rs => Ok(Self::RS),
            grpc_api_types::payments::CountryAlpha2::Sc => Ok(Self::SC),
            grpc_api_types::payments::CountryAlpha2::Sl => Ok(Self::SL),
            grpc_api_types::payments::CountryAlpha2::Sg => Ok(Self::SG),
            grpc_api_types::payments::CountryAlpha2::Sx => Ok(Self::SX),
            grpc_api_types::payments::CountryAlpha2::Sk => Ok(Self::SK),
            grpc_api_types::payments::CountryAlpha2::Si => Ok(Self::SI),
            grpc_api_types::payments::CountryAlpha2::Sb => Ok(Self::SB),
            grpc_api_types::payments::CountryAlpha2::So => Ok(Self::SO),
            grpc_api_types::payments::CountryAlpha2::Za => Ok(Self::ZA),
            grpc_api_types::payments::CountryAlpha2::Gs => Ok(Self::GS),
            grpc_api_types::payments::CountryAlpha2::Ss => Ok(Self::SS),
            grpc_api_types::payments::CountryAlpha2::Es => Ok(Self::ES),
            grpc_api_types::payments::CountryAlpha2::Lk => Ok(Self::LK),
            grpc_api_types::payments::CountryAlpha2::Sd => Ok(Self::SD),
            grpc_api_types::payments::CountryAlpha2::Sr => Ok(Self::SR),
            grpc_api_types::payments::CountryAlpha2::Sj => Ok(Self::SJ),
            grpc_api_types::payments::CountryAlpha2::Sz => Ok(Self::SZ),
            grpc_api_types::payments::CountryAlpha2::Se => Ok(Self::SE),
            grpc_api_types::payments::CountryAlpha2::Ch => Ok(Self::CH),
            grpc_api_types::payments::CountryAlpha2::Sy => Ok(Self::SY),
            grpc_api_types::payments::CountryAlpha2::Tw => Ok(Self::TW),
            grpc_api_types::payments::CountryAlpha2::Tj => Ok(Self::TJ),
            grpc_api_types::payments::CountryAlpha2::Tz => Ok(Self::TZ),
            grpc_api_types::payments::CountryAlpha2::Th => Ok(Self::TH),
            grpc_api_types::payments::CountryAlpha2::Tl => Ok(Self::TL),
            grpc_api_types::payments::CountryAlpha2::Tg => Ok(Self::TG),
            grpc_api_types::payments::CountryAlpha2::Tk => Ok(Self::TK),
            grpc_api_types::payments::CountryAlpha2::To => Ok(Self::TO),
            grpc_api_types::payments::CountryAlpha2::Tt => Ok(Self::TT),
            grpc_api_types::payments::CountryAlpha2::Tn => Ok(Self::TN),
            grpc_api_types::payments::CountryAlpha2::Tr => Ok(Self::TR),
            grpc_api_types::payments::CountryAlpha2::Tm => Ok(Self::TM),
            grpc_api_types::payments::CountryAlpha2::Tc => Ok(Self::TC),
            grpc_api_types::payments::CountryAlpha2::Tv => Ok(Self::TV),
            grpc_api_types::payments::CountryAlpha2::Ug => Ok(Self::UG),
            grpc_api_types::payments::CountryAlpha2::Ua => Ok(Self::UA),
            grpc_api_types::payments::CountryAlpha2::Ae => Ok(Self::AE),
            grpc_api_types::payments::CountryAlpha2::Gb => Ok(Self::GB),
            grpc_api_types::payments::CountryAlpha2::Um => Ok(Self::UM),
            grpc_api_types::payments::CountryAlpha2::Uy => Ok(Self::UY),
            grpc_api_types::payments::CountryAlpha2::Uz => Ok(Self::UZ),
            grpc_api_types::payments::CountryAlpha2::Vu => Ok(Self::VU),
            grpc_api_types::payments::CountryAlpha2::Ve => Ok(Self::VE),
            grpc_api_types::payments::CountryAlpha2::Vn => Ok(Self::VN),
            grpc_api_types::payments::CountryAlpha2::Vg => Ok(Self::VG),
            grpc_api_types::payments::CountryAlpha2::Vi => Ok(Self::VI),
            grpc_api_types::payments::CountryAlpha2::Wf => Ok(Self::WF),
            grpc_api_types::payments::CountryAlpha2::Eh => Ok(Self::EH),
            grpc_api_types::payments::CountryAlpha2::Ye => Ok(Self::YE),
            grpc_api_types::payments::CountryAlpha2::Zm => Ok(Self::ZM),
            grpc_api_types::payments::CountryAlpha2::Zw => Ok(Self::ZW),
            grpc_api_types::payments::CountryAlpha2::Unspecified => Ok(Self::US), // Default to US if unspecified
        }
    }
}

impl ForeignTryFrom<grpc_api_types::payments::Address> for AddressDetails {
    type Error = ApplicationErrorResponse;
    fn foreign_try_from(
        value: grpc_api_types::payments::Address,
    ) -> Result<Self, error_stack::Report<Self::Error>> {
        Ok(Self {
            city: value.city.clone().map(|city| city.expose()),
            country: Some(common_enums::CountryAlpha2::foreign_try_from(
                value.country_alpha2_code(),
            )?),
            line1: value.line1,
            line2: value.line2,
            line3: value.line3,
            zip: value.zip_code,
            state: value.state,
            first_name: value.first_name,
            last_name: value.last_name,
        })
    }
}

// PhoneDetails conversion removed - phone info is now embedded in Address

impl
    ForeignTryFrom<(
        PaymentServiceAuthorizeRequest,
        Connectors,
        &tonic::metadata::MetadataMap,
    )> for PaymentFlowData
{
    type Error = ApplicationErrorResponse;

    fn foreign_try_from(
        (value, connectors, metadata): (
            PaymentServiceAuthorizeRequest,
            Connectors,
            &tonic::metadata::MetadataMap,
        ),
    ) -> Result<Self, error_stack::Report<Self::Error>> {
        let address = match &value.address {
            // Borrow value.address
            Some(address_value) => {
                // address_value is &grpc_api_types::payments::PaymentAddress
                payment_address::PaymentAddress::foreign_try_from(
                    (*address_value).clone(), // Clone the grpc_api_types::payments::PaymentAddress
                )?
            }
            None => {
                return Err(ApplicationErrorResponse::BadRequest(ApiError {
                    sub_code: "INVALID_ADDRESS".to_owned(),
                    error_identifier: 400,
                    error_message: "Address is required".to_owned(),
                    error_object: None,
                }))?
            }
        };

        let merchant_id_from_header = extract_merchant_id_from_metadata(metadata)?;

        // Extract specific headers for vault and other integrations
        let vault_headers = extract_headers_from_metadata(metadata);

        Ok(Self {
            merchant_id: merchant_id_from_header,
            payment_id: "IRRELEVANT_PAYMENT_ID".to_string(),
            attempt_id: "IRRELEVANT_ATTEMPT_ID".to_string(),
            status: common_enums::AttemptStatus::Pending,
            payment_method: common_enums::PaymentMethod::foreign_try_from(
                value.payment_method.unwrap_or_default(),
            )?, // Use direct enum
            address,
            auth_type: common_enums::AuthenticationType::foreign_try_from(
                grpc_api_types::payments::AuthenticationType::try_from(value.auth_type)
                    .unwrap_or_default(),
            )?, // Use direct enum
            connector_request_reference_id: extract_connector_request_reference_id(
                &value.request_ref_id,
            ),
            customer_id: value
                .connector_customer_id
                .clone()
                .map(|customer_id| CustomerId::try_from(Cow::from(customer_id)))
                .transpose()
                .change_context(ApplicationErrorResponse::BadRequest(ApiError {
                    sub_code: "INVALID_CUSTOMER_ID".to_owned(),
                    error_identifier: 400,
                    error_message: "Failed to parse Customer Id".to_owned(),
                    error_object: None,
                }))?,
            connector_customer: value.connector_customer_id,
            description: value.metadata.get("description").cloned(),
            return_url: value.return_url.clone(),
            connector_meta_data: {
                value.metadata.get("connector_meta_data").map(|json_string| {
                    Ok::<Secret<serde_json::Value>, error_stack::Report<ApplicationErrorResponse>>(Secret::new(serde_json::Value::String(json_string.clone())))
                }).transpose()? // Converts Option<Result<T, E>> to Result<Option<T>, E> and propagates E if it's an Err
            },
            amount_captured: None,
            minor_amount_captured: None,
            access_token: None,
            session_token: None,
            reference_id: None,
            payment_method_token: None,
            preprocessing_id: None,
            connector_api_version: None,
            test_mode: value.test_mode,
            connector_http_status_code: None,
            external_latency: None,
            connectors,
            raw_connector_response: None,
            connector_response_headers: None,
            vault_headers,
        })
    }
}

impl
    ForeignTryFrom<(
        grpc_api_types::payments::PaymentServiceRepeatEverythingRequest,
        Connectors,
        &tonic::metadata::MetadataMap,
    )> for PaymentFlowData
{
    type Error = ApplicationErrorResponse;

    fn foreign_try_from(
        (value, connectors, metadata): (
            grpc_api_types::payments::PaymentServiceRepeatEverythingRequest,
            Connectors,
            &tonic::metadata::MetadataMap,
        ),
    ) -> Result<Self, error_stack::Report<Self::Error>> {
        // For repeat payment operations, address information is typically not available or required
        let address: PaymentAddress = crate::payment_address::PaymentAddress::new(
            None,        // shipping
            None,        // billing
            None,        // payment_method_billing
            Some(false), // should_unify_address = false for repeat operations
        );

        let merchant_id_from_header = extract_merchant_id_from_metadata(metadata)?;

        Ok(Self {
            merchant_id: merchant_id_from_header,
            payment_id: "IRRELEVANT_PAYMENT_ID".to_string(),
            attempt_id: "IRRELEVANT_ATTEMPT_ID".to_string(),
            status: common_enums::AttemptStatus::Pending,
            payment_method: common_enums::PaymentMethod::Card, //TODO
            address,
            auth_type: common_enums::AuthenticationType::default(),
            connector_request_reference_id: extract_connector_request_reference_id(
                &value.request_ref_id,
            ),
            customer_id: None,
            connector_customer: None,
            description: None,
            return_url: None,
            connector_meta_data: None,
            amount_captured: None,
            minor_amount_captured: None,
            access_token: None,
            session_token: None,
            reference_id: None,
            payment_method_token: None,
            preprocessing_id: None,
            connector_api_version: None,
            test_mode: value.test_mode,
            connector_http_status_code: None,
            external_latency: None,
            connectors,
            raw_connector_response: None,
            connector_response_headers: None,
            vault_headers: None,
        })
    }
}

impl
    ForeignTryFrom<(
        grpc_api_types::payments::PaymentServiceGetRequest,
        Connectors,
        &tonic::metadata::MetadataMap,
    )> for PaymentFlowData
{
    type Error = ApplicationErrorResponse;

    fn foreign_try_from(
        (value, connectors, metadata): (
            grpc_api_types::payments::PaymentServiceGetRequest,
            Connectors,
            &tonic::metadata::MetadataMap,
        ),
    ) -> Result<Self, error_stack::Report<Self::Error>> {
        // For sync operations, address information is typically not available or required
        let address: PaymentAddress = crate::payment_address::PaymentAddress::new(
            None,        // shipping
            None,        // billing
            None,        // payment_method_billing
            Some(false), // should_unify_address = false for sync operations
        );

        let merchant_id_from_header = extract_merchant_id_from_metadata(metadata)?;

        Ok(Self {
            merchant_id: merchant_id_from_header,
            payment_id: "IRRELEVANT_PAYMENT_ID".to_string(),
            attempt_id: "IRRELEVANT_ATTEMPT_ID".to_string(),
            status: common_enums::AttemptStatus::Pending,
            payment_method: common_enums::PaymentMethod::Card, //TODO
            address,
            auth_type: common_enums::AuthenticationType::default(),
            connector_request_reference_id: extract_connector_request_reference_id(
                &value.request_ref_id,
            ),
            customer_id: None,
            connector_customer: None,
            description: None,
            return_url: None,
            connector_meta_data: None,
            amount_captured: None,
            minor_amount_captured: None,
            access_token: value.access_token.map(|token| {
                crate::connector_types::AccessTokenResponseData {
                    access_token: token,
                    token_type: None,
                    expires_in: None,
                }
            }),
            session_token: None,
            reference_id: None,
            payment_method_token: None,
            preprocessing_id: None,
            connector_api_version: None,
            test_mode: None,
            connector_http_status_code: None,
            external_latency: None,
            connectors,
            raw_connector_response: None,
            connector_response_headers: None,
            vault_headers: None,
        })
    }
}

impl
    ForeignTryFrom<(
        PaymentServiceVoidRequest,
        Connectors,
        &tonic::metadata::MetadataMap,
    )> for PaymentFlowData
{
    type Error = ApplicationErrorResponse;

    fn foreign_try_from(
        (value, connectors, metadata): (
            PaymentServiceVoidRequest,
            Connectors,
            &tonic::metadata::MetadataMap,
        ),
    ) -> Result<Self, error_stack::Report<Self::Error>> {
        // For void operations, address information is typically not available or required
        // Since this is a PaymentServiceVoidRequest, we use default address values
        let address: PaymentAddress = payment_address::PaymentAddress::new(
            None,        // shipping
            None,        // billing
            None,        // payment_method_billing
            Some(false), // should_unify_address = false for void operations
        );

        let merchant_id_from_header = extract_merchant_id_from_metadata(metadata)?;

        Ok(Self {
            merchant_id: merchant_id_from_header,
            payment_id: "IRRELEVANT_PAYMENT_ID".to_string(),
            attempt_id: "IRRELEVANT_ATTEMPT_ID".to_string(),
            status: common_enums::AttemptStatus::Pending,
            payment_method: common_enums::PaymentMethod::Card, //TODO
            address,
            auth_type: common_enums::AuthenticationType::default(),
            connector_request_reference_id: extract_connector_request_reference_id(
                &value.request_ref_id,
            ),
            customer_id: None,
            connector_customer: None,
            description: None,
            return_url: None,
            connector_meta_data: None,
            amount_captured: None,
            minor_amount_captured: None,
            access_token: None,
            session_token: None,
            reference_id: None,
            payment_method_token: None,
            preprocessing_id: None,
            connector_api_version: None,
            test_mode: None,
            connector_http_status_code: None,
            external_latency: None,
            connectors,
            raw_connector_response: None,
            connector_response_headers: None,
            vault_headers: None,
        })
    }
}

impl ForeignTryFrom<ResponseId> for grpc_api_types::payments::Identifier {
    type Error = ApplicationErrorResponse;
    fn foreign_try_from(value: ResponseId) -> Result<Self, error_stack::Report<Self::Error>> {
        Ok(match value {
            ResponseId::ConnectorTransactionId(id) => Self {
                id_type: Some(grpc_api_types::payments::identifier::IdType::Id(id)),
            },
            ResponseId::EncodedData(data) => Self {
                id_type: Some(grpc_api_types::payments::identifier::IdType::EncodedData(
                    data,
                )),
            },
            ResponseId::NoResponseId => Self {
                id_type: Some(grpc_api_types::payments::identifier::IdType::NoResponseIdMarker(())),
            },
        })
    }
}

pub fn generate_create_order_response(
    router_data_v2: RouterDataV2<
        CreateOrder,
        PaymentFlowData,
        PaymentCreateOrderData,
        PaymentCreateOrderResponse,
    >,
) -> Result<PaymentServiceAuthorizeResponse, error_stack::Report<ApplicationErrorResponse>> {
    let transaction_response = router_data_v2.response;
    let status = router_data_v2.resource_common_data.status;
    let grpc_status = grpc_api_types::payments::PaymentStatus::foreign_from(status);
    let raw_connector_response = router_data_v2
        .resource_common_data
        .get_raw_connector_response();
    let response = match transaction_response {
        Ok(response) => {
            // For successful order creation, return basic success response
            PaymentServiceAuthorizeResponse {
                transaction_id: Some(grpc_api_types::payments::Identifier {
                    id_type: Some(grpc_api_types::payments::identifier::IdType::Id(
                        response.order_id,
                    )),
                }),
                redirection_data: None,
                network_txn_id: None,
                response_ref_id: None,
                incremental_authorization_allowed: None,
                status: grpc_status as i32,
                error_message: None,
                error_code: None,
                status_code: 200,
                raw_connector_response,
                response_headers: router_data_v2
                    .resource_common_data
                    .get_connector_response_headers_as_map(),
                connector_metadata: std::collections::HashMap::new(),
                state: None,
            }
        }
        Err(err) => {
            let status = err
                .attempt_status
                .map(grpc_api_types::payments::PaymentStatus::foreign_from)
                .unwrap_or_default();
            PaymentServiceAuthorizeResponse {
                transaction_id: Some(grpc_api_types::payments::Identifier {
                    id_type: Some(
                        grpc_api_types::payments::identifier::IdType::NoResponseIdMarker(()),
                    ),
                }),
                redirection_data: None,
                network_txn_id: None,
                response_ref_id: err.connector_transaction_id.map(|id| {
                    grpc_api_types::payments::Identifier {
                        id_type: Some(grpc_api_types::payments::identifier::IdType::Id(id)),
                    }
                }),
                incremental_authorization_allowed: None,
                status: status as i32,
                error_message: Some(err.message),
                error_code: Some(err.code),
                status_code: err.status_code as u32,
                response_headers: router_data_v2
                    .resource_common_data
                    .get_connector_response_headers_as_map(),
                connector_metadata: std::collections::HashMap::new(),
                raw_connector_response,
                state: None,
            }
        }
    };
    Ok(response)
}

pub fn generate_payment_authorize_response<T: PaymentMethodDataTypes>(
    router_data_v2: RouterDataV2<
        Authorize,
        PaymentFlowData,
        PaymentsAuthorizeData<T>,
        PaymentsResponseData,
    >,
) -> Result<PaymentServiceAuthorizeResponse, error_stack::Report<ApplicationErrorResponse>> {
    let transaction_response = router_data_v2.response;
    let status = router_data_v2.resource_common_data.status;
    info!("Payment authorize response status: {:?}", status);
    let order_id = router_data_v2.resource_common_data.reference_id.clone();
    let response_headers = router_data_v2
        .resource_common_data
        .get_connector_response_headers_as_map();
    let grpc_status = grpc_api_types::payments::PaymentStatus::foreign_from(status);
    let raw_connector_response = router_data_v2.resource_common_data.raw_connector_response;

    // Create state with access token if available in payment flow data
    let state = router_data_v2
        .resource_common_data
        .access_token
        .as_ref()
        .map(|token_data| ConnectorState {
            access_token: Some(grpc_api_types::payments::AccessToken {
                token: token_data.access_token.clone(),
                expires_in_seconds: token_data.expires_in,
                token_type: token_data.token_type.clone(),
            }),
        });

    let response = match transaction_response {
        Ok(response) => match response {
            PaymentsResponseData::TransactionResponse {
                resource_id,
                redirection_data,
                connector_metadata,
                network_txn_id,
                connector_response_reference_id,
                incremental_authorization_allowed,
                mandate_reference: _,
                status_code,
            } => {
                PaymentServiceAuthorizeResponse {
                    transaction_id: Some(grpc_api_types::payments::Identifier::foreign_try_from(resource_id)?),
                    redirection_data: redirection_data.map(
                        |form| {
                            match *form {
                                crate::router_response_types::RedirectForm::Form { endpoint, method, form_fields } => {
                                    Ok::<grpc_api_types::payments::RedirectForm, ApplicationErrorResponse>(grpc_api_types::payments::RedirectForm {
                                        form_type: Some(grpc_api_types::payments::redirect_form::FormType::Form(
                                            grpc_api_types::payments::FormData {
                                                endpoint,
                                                method: grpc_api_types::payments::HttpMethod::foreign_from(method) as i32,
                                                form_fields, //TODO
                                            }
                                        ))
                                    })
                                },
                                router_response_types::RedirectForm::Html { html_data } => {
                                    Ok(grpc_api_types::payments::RedirectForm {
                                        form_type: Some(grpc_api_types::payments::redirect_form::FormType::Html(
                                            grpc_api_types::payments::HtmlData {
                                                html_data,
                                            }
                                        ))
                                    })
                                },
                                router_response_types::RedirectForm::Uri { uri } => {
                                    Ok(grpc_api_types::payments::RedirectForm {
                                        form_type: Some(grpc_api_types::payments::redirect_form::FormType::Uri(
                                            grpc_api_types::payments::UriData {
                                                uri,
                                            }
                                        ))
                                    })
                                },
                                crate::router_response_types::RedirectForm::Mifinity { initialization_token } => {
                                    Ok(grpc_api_types::payments::RedirectForm {
                                        form_type: Some(grpc_api_types::payments::redirect_form::FormType::Uri(
                                            grpc_api_types::payments::UriData {
                                                uri: initialization_token,
                                            }
                                        ))
                                    })
                                },
                                _ => Err(
                                    ApplicationErrorResponse::BadRequest(ApiError {
                                        sub_code: "INVALID_RESPONSE".to_owned(),
                                        error_identifier: 400,
                                        error_message: "Invalid response from connector".to_owned(),
                                        error_object: None,
                                    }))?,
                            }
                        }
                    ).transpose()?,
                    connector_metadata: connector_metadata
                        .and_then(|value| value.as_object().cloned())
                        .map(|map| {map.into_iter().filter_map(|(k, v)| v.as_str()
                            .map(|s| (k, s.to_string())))
                            .collect::<HashMap<_, _>>()}).unwrap_or_default(),
                    network_txn_id,
                    response_ref_id: connector_response_reference_id.map(|id| grpc_api_types::payments::Identifier {
                        id_type: Some(grpc_api_types::payments::identifier::IdType::Id(id)),
                    }),
                    incremental_authorization_allowed,
                    status: grpc_status as i32,
                    error_message: None,
                    error_code: None,
                    raw_connector_response,
                    status_code: status_code as u32,
                    response_headers,
                    state,
                }
            }
            _ => Err(ApplicationErrorResponse::BadRequest(ApiError {
                sub_code: "INVALID_RESPONSE".to_owned(),
                error_identifier: 400,
                error_message: "Invalid response from connector".to_owned(),
                error_object: None,
            }))?,
        },
        Err(err) => {
            let status = err
                .attempt_status
                .map(grpc_api_types::payments::PaymentStatus::foreign_from)
                .unwrap_or_default();
            PaymentServiceAuthorizeResponse {
                transaction_id: Some(grpc_api_types::payments::Identifier {
                    id_type: Some(
                        grpc_api_types::payments::identifier::IdType::NoResponseIdMarker(()),
                    ),
                }),
                redirection_data: None,
                network_txn_id: None,
                response_ref_id: order_id.map(|id| grpc_api_types::payments::Identifier {
                    id_type: Some(grpc_api_types::payments::identifier::IdType::Id(id)),
                }),
                incremental_authorization_allowed: None,
                status: status as i32,
                error_message: Some(err.message),
                error_code: Some(err.code),
                status_code: err.status_code as u32,
                response_headers,
                raw_connector_response,
                connector_metadata: std::collections::HashMap::new(),
                state,
            }
        }
    };
    Ok(response)
}

// ForeignTryFrom for PaymentMethod gRPC enum to internal enum
impl ForeignTryFrom<grpc_api_types::payments::PaymentMethod> for common_enums::PaymentMethod {
    type Error = ApplicationErrorResponse;
    fn foreign_try_from(
        item: grpc_api_types::payments::PaymentMethod,
    ) -> Result<Self, error_stack::Report<Self::Error>> {
        match item {
            grpc_api_types::payments::PaymentMethod {
                payment_method:
                    Some(grpc_api_types::payments::payment_method::PaymentMethod::Card(_)),
            } => Ok(Self::Card),
            grpc_api_types::payments::PaymentMethod {
                payment_method:
                    Some(grpc_api_types::payments::payment_method::PaymentMethod::Token(_)),
            } => Ok(Self::Wallet),
            grpc_api_types::payments::PaymentMethod {
                payment_method:
                    Some(grpc_api_types::payments::payment_method::PaymentMethod::UpiCollect(_)),
            } => Ok(Self::Upi),
            grpc_api_types::payments::PaymentMethod {
                payment_method:
                    Some(grpc_api_types::payments::payment_method::PaymentMethod::UpiIntent(_)),
            } => Ok(Self::Upi),
            grpc_api_types::payments::PaymentMethod {
                payment_method:
                    Some(grpc_api_types::payments::payment_method::PaymentMethod::UpiQr(_)),
            } => Ok(Self::Upi),
            grpc_api_types::payments::PaymentMethod {
                payment_method:
                    Some(grpc_api_types::payments::payment_method::PaymentMethod::Reward(_)),
            } => Ok(Self::Reward),
            grpc_api_types::payments::PaymentMethod {
                payment_method:
                    Some(grpc_api_types::payments::payment_method::PaymentMethod::Wallet(_)),
            } => Ok(Self::Wallet),
            _ => Ok(Self::Card), // Default fallback
        }
    }
}

// ForeignTryFrom for AuthenticationType gRPC enum to internal enum
impl ForeignTryFrom<grpc_api_types::payments::AuthenticationType>
    for common_enums::AuthenticationType
{
    type Error = ApplicationErrorResponse;
    fn foreign_try_from(
        item: grpc_api_types::payments::AuthenticationType,
    ) -> Result<Self, error_stack::Report<Self::Error>> {
        match item {
            grpc_api_types::payments::AuthenticationType::Unspecified => Ok(Self::NoThreeDs), // Default to NoThreeDs for unspecified
            grpc_api_types::payments::AuthenticationType::ThreeDs => Ok(Self::ThreeDs),
            grpc_api_types::payments::AuthenticationType::NoThreeDs => Ok(Self::NoThreeDs),
        }
    }
}

impl ForeignTryFrom<grpc_api_types::payments::PaymentServiceGetRequest> for PaymentsSyncData {
    type Error = ApplicationErrorResponse;

    fn foreign_try_from(
        value: grpc_api_types::payments::PaymentServiceGetRequest,
    ) -> Result<Self, error_stack::Report<Self::Error>> {
        let capture_method = Some(common_enums::CaptureMethod::foreign_try_from(
            value.capture_method(),
        )?);
        // Create ResponseId from resource_id
        let connector_transaction_id = ResponseId::ConnectorTransactionId(
            value
                .transaction_id
                .clone()
                .and_then(|id| id.id_type)
                .and_then(|id_type| match id_type {
                    grpc_api_types::payments::identifier::IdType::Id(id) => Some(id),
                    _ => None,
                })
                .unwrap_or_default(),
        );

        let encoded_data = value
            .transaction_id
            .and_then(|id| id.id_type)
            .and_then(|id_type| match id_type {
                grpc_api_types::payments::identifier::IdType::EncodedData(data) => Some(data),
                _ => None,
            });

        // Default currency to USD for now (you might want to get this from somewhere else)
        let currency = common_enums::Currency::USD;

        // Default amount to 0
        let amount = common_utils::types::MinorUnit::new(0);

        Ok(Self {
            connector_transaction_id,
            encoded_data,
            capture_method,
            connector_meta: None,
            sync_type: router_request_types::SyncRequestType::SinglePaymentSync,
            mandate_id: None,
            payment_method_type: None,
            currency,
            payment_experience: None,
            amount,
            integrity_object: None,
            all_keys_required: None, // Field not available in new proto structure
        })
    }
}

impl
    ForeignTryFrom<(
        grpc_api_types::payments::PaymentServiceGetRequest,
        Connectors,
    )> for PaymentFlowData
{
    type Error = ApplicationErrorResponse;

    fn foreign_try_from(
        (value, connectors): (
            grpc_api_types::payments::PaymentServiceGetRequest,
            Connectors,
        ),
    ) -> Result<Self, error_stack::Report<Self::Error>> {
        Ok(Self {
            merchant_id: common_utils::id_type::MerchantId::default(),
            payment_id: "PAYMENT_ID".to_string(),
            attempt_id: "ATTEMPT_ID".to_string(),
            status: common_enums::AttemptStatus::Pending,
            payment_method: common_enums::PaymentMethod::Card, // Default
            address: payment_address::PaymentAddress::default(),
            auth_type: common_enums::AuthenticationType::default(),
            connector_request_reference_id: extract_connector_request_reference_id(
                &value.request_ref_id,
            ),
            customer_id: None,
            connector_customer: None,
            description: None,
            return_url: None,
            connector_meta_data: None,
            amount_captured: None,
            minor_amount_captured: None,
            access_token: None,
            session_token: None,
            reference_id: None,
            payment_method_token: None,
            preprocessing_id: None,
            connector_api_version: None,
            test_mode: None,
            connector_http_status_code: None,
            external_latency: None,
            connectors,
            raw_connector_response: None,
            connector_response_headers: None,
            vault_headers: None,
        })
    }
}

impl ForeignFrom<common_enums::AttemptStatus> for grpc_api_types::payments::PaymentStatus {
    fn foreign_from(status: common_enums::AttemptStatus) -> Self {
        match status {
            common_enums::AttemptStatus::Charged => Self::Charged,
            common_enums::AttemptStatus::Pending => Self::Pending,
            common_enums::AttemptStatus::Failure => Self::Failure,
            common_enums::AttemptStatus::Authorized => Self::Authorized,
            common_enums::AttemptStatus::Started => Self::Started,
            common_enums::AttemptStatus::AuthenticationFailed => Self::AuthenticationFailed,
            common_enums::AttemptStatus::AuthenticationPending => Self::AuthenticationPending,
            common_enums::AttemptStatus::AuthenticationSuccessful => Self::AuthenticationSuccessful,
            common_enums::AttemptStatus::Authorizing => Self::Authorizing,
            common_enums::AttemptStatus::CaptureInitiated => Self::CaptureInitiated,
            common_enums::AttemptStatus::CaptureFailed => Self::CaptureFailed,
            common_enums::AttemptStatus::VoidInitiated => Self::VoidInitiated,
            common_enums::AttemptStatus::VoidFailed => Self::VoidFailed,
            common_enums::AttemptStatus::Voided => Self::Voided,
            common_enums::AttemptStatus::Unresolved => Self::Unresolved,
            common_enums::AttemptStatus::PaymentMethodAwaited => Self::PaymentMethodAwaited,
            common_enums::AttemptStatus::ConfirmationAwaited => Self::ConfirmationAwaited,
            common_enums::AttemptStatus::DeviceDataCollectionPending => {
                Self::DeviceDataCollectionPending
            }
            common_enums::AttemptStatus::RouterDeclined => Self::RouterDeclined,
            common_enums::AttemptStatus::AuthorizationFailed => Self::AuthorizationFailed,
            common_enums::AttemptStatus::CodInitiated => Self::CodInitiated,
            common_enums::AttemptStatus::AutoRefunded => Self::AutoRefunded,
            common_enums::AttemptStatus::PartialCharged => Self::PartialCharged,
            common_enums::AttemptStatus::PartialChargedAndChargeable => {
                Self::PartialChargedAndChargeable
            }
            common_enums::AttemptStatus::IntegrityFailure => Self::Failure,
            common_enums::AttemptStatus::Unknown => Self::AttemptStatusUnspecified,
        }
    }
}

impl ForeignTryFrom<grpc_api_types::payments::PaymentStatus> for common_enums::AttemptStatus {
    type Error = ApplicationErrorResponse;

    fn foreign_try_from(
        status: grpc_api_types::payments::PaymentStatus,
    ) -> Result<Self, error_stack::Report<Self::Error>> {
        match status {
            grpc_api_types::payments::PaymentStatus::Charged => Ok(Self::Charged),
            grpc_api_types::payments::PaymentStatus::Pending => Ok(Self::Pending),
            grpc_api_types::payments::PaymentStatus::Failure => Ok(Self::Failure),
            grpc_api_types::payments::PaymentStatus::Authorized => Ok(Self::Authorized),
            grpc_api_types::payments::PaymentStatus::Started => Ok(Self::Started),
            grpc_api_types::payments::PaymentStatus::AuthenticationFailed => {
                Ok(Self::AuthenticationFailed)
            }
            grpc_api_types::payments::PaymentStatus::AuthenticationPending => {
                Ok(Self::AuthenticationPending)
            }
            grpc_api_types::payments::PaymentStatus::AuthenticationSuccessful => {
                Ok(Self::AuthenticationSuccessful)
            }
            grpc_api_types::payments::PaymentStatus::Authorizing => Ok(Self::Authorizing),
            grpc_api_types::payments::PaymentStatus::CaptureInitiated => Ok(Self::CaptureInitiated),
            grpc_api_types::payments::PaymentStatus::CaptureFailed => Ok(Self::CaptureFailed),
            grpc_api_types::payments::PaymentStatus::VoidInitiated => Ok(Self::VoidInitiated),
            grpc_api_types::payments::PaymentStatus::VoidFailed => Ok(Self::VoidFailed),
            grpc_api_types::payments::PaymentStatus::Voided => Ok(Self::Voided),
            grpc_api_types::payments::PaymentStatus::Unresolved => Ok(Self::Unresolved),
            grpc_api_types::payments::PaymentStatus::PaymentMethodAwaited => {
                Ok(Self::PaymentMethodAwaited)
            }
            grpc_api_types::payments::PaymentStatus::ConfirmationAwaited => {
                Ok(Self::ConfirmationAwaited)
            }
            grpc_api_types::payments::PaymentStatus::DeviceDataCollectionPending => {
                Ok(Self::DeviceDataCollectionPending)
            }
            grpc_api_types::payments::PaymentStatus::RouterDeclined => Ok(Self::RouterDeclined),
            grpc_api_types::payments::PaymentStatus::AuthorizationFailed => {
                Ok(Self::AuthorizationFailed)
            }
            grpc_api_types::payments::PaymentStatus::CodInitiated => Ok(Self::CodInitiated),
            grpc_api_types::payments::PaymentStatus::AutoRefunded => Ok(Self::AutoRefunded),
            grpc_api_types::payments::PaymentStatus::PartialCharged => Ok(Self::PartialCharged),
            grpc_api_types::payments::PaymentStatus::PartialChargedAndChargeable => {
                Ok(Self::PartialChargedAndChargeable)
            }
            grpc_api_types::payments::PaymentStatus::AttemptStatusUnspecified => Ok(Self::Unknown),
        }
    }
}

impl ForeignFrom<common_enums::RefundStatus> for grpc_api_types::payments::RefundStatus {
    fn foreign_from(status: common_enums::RefundStatus) -> Self {
        match status {
            common_enums::RefundStatus::Failure => Self::RefundFailure,
            common_enums::RefundStatus::ManualReview => Self::RefundManualReview,
            common_enums::RefundStatus::Pending => Self::RefundPending,
            common_enums::RefundStatus::Success => Self::RefundSuccess,
            common_enums::RefundStatus::TransactionFailure => Self::RefundTransactionFailure,
        }
    }
}

pub fn generate_payment_void_response(
    router_data_v2: RouterDataV2<Void, PaymentFlowData, PaymentVoidData, PaymentsResponseData>,
) -> Result<PaymentServiceVoidResponse, error_stack::Report<ApplicationErrorResponse>> {
    let transaction_response = router_data_v2.response;

    // If there's an access token in PaymentFlowData, it must be newly generated (needs caching)
    let state = router_data_v2
        .resource_common_data
        .access_token
        .as_ref()
        .map(|token_data| ConnectorState {
            access_token: Some(grpc_api_types::payments::AccessToken {
                token: token_data.access_token.clone(),
                expires_in_seconds: token_data.expires_in,
                token_type: token_data.token_type.clone(),
            }),
        });

    match transaction_response {
        Ok(response) => match response {
            PaymentsResponseData::TransactionResponse {
                resource_id,
                redirection_data: _,
                connector_metadata: _,
                network_txn_id: _,
                connector_response_reference_id,
                incremental_authorization_allowed: _,
                mandate_reference: _,
                status_code,
            } => {
                let status = router_data_v2.resource_common_data.status;
                let grpc_status = grpc_api_types::payments::PaymentStatus::foreign_from(status);

                let grpc_resource_id =
                    grpc_api_types::payments::Identifier::foreign_try_from(resource_id)?;

                Ok(PaymentServiceVoidResponse {
                    transaction_id: Some(grpc_resource_id),
                    status: grpc_status.into(),
                    response_ref_id: connector_response_reference_id.map(|id| {
                        grpc_api_types::payments::Identifier {
                            id_type: Some(grpc_api_types::payments::identifier::IdType::Id(id)),
                        }
                    }),
                    error_code: None,
                    error_message: None,
                    status_code: status_code as u32,
                    response_headers: router_data_v2
                        .resource_common_data
                        .get_connector_response_headers_as_map(),
                    state,
                })
            }
            _ => Err(report!(ApplicationErrorResponse::InternalServerError(
                ApiError {
                    sub_code: "INVALID_RESPONSE_TYPE".to_owned(),
                    error_identifier: 500,
                    error_message: "Invalid response type received from connector".to_owned(),
                    error_object: None,
                }
            ))),
        },
        Err(e) => {
            let status = e
                .attempt_status
                .map(grpc_api_types::payments::PaymentStatus::foreign_from)
                .unwrap_or_default();
            Ok(PaymentServiceVoidResponse {
                transaction_id: Some(grpc_api_types::payments::Identifier {
                    id_type: Some(
                        grpc_api_types::payments::identifier::IdType::NoResponseIdMarker(()),
                    ),
                }),
                response_ref_id: e.connector_transaction_id.map(|id| {
                    grpc_api_types::payments::Identifier {
                        id_type: Some(grpc_api_types::payments::identifier::IdType::Id(id)),
                    }
                }),
                status: status as i32,
                error_message: Some(e.message),
                error_code: Some(e.code),
                status_code: e.status_code as u32,
                response_headers: router_data_v2
                    .resource_common_data
                    .get_connector_response_headers_as_map(),
                state: None,
            })
        }
    }
}

impl ForeignFrom<common_enums::DisputeStage> for grpc_api_types::payments::DisputeStage {
    fn foreign_from(status: common_enums::DisputeStage) -> Self {
        match status {
            common_enums::DisputeStage::PreDispute => Self::PreDispute,
            common_enums::DisputeStage::Dispute => Self::ActiveDispute,
            common_enums::DisputeStage::PreArbitration => Self::PreArbitration,
        }
    }
}

pub fn generate_payment_sync_response(
    router_data_v2: RouterDataV2<PSync, PaymentFlowData, PaymentsSyncData, PaymentsResponseData>,
) -> Result<PaymentServiceGetResponse, error_stack::Report<ApplicationErrorResponse>> {
    let transaction_response = router_data_v2.response;
    let raw_connector_response = router_data_v2
        .resource_common_data
        .get_raw_connector_response();

    // Extract access token from PaymentFlowData (following session token pattern)
    let state = router_data_v2
        .resource_common_data
        .access_token
        .as_ref()
        .map(|token_data| ConnectorState {
            access_token: Some(grpc_api_types::payments::AccessToken {
                token: token_data.access_token.clone(),
                expires_in_seconds: token_data.expires_in,
                token_type: token_data.token_type.clone(),
            }),
        });

    match transaction_response {
        Ok(response) => match response {
            PaymentsResponseData::TransactionResponse {
                resource_id,
                redirection_data: _,
                connector_metadata: _,
                network_txn_id: _,
                connector_response_reference_id: _,
                incremental_authorization_allowed: _,
                mandate_reference,
                status_code,
            } => {
                let status = router_data_v2.resource_common_data.status;
                let grpc_status = grpc_api_types::payments::PaymentStatus::foreign_from(status);

                let grpc_resource_id =
                    grpc_api_types::payments::Identifier::foreign_try_from(resource_id)?;

                let mandate_reference_grpc =
                    mandate_reference.map(|m| grpc_api_types::payments::MandateReference {
                        mandate_id: m.connector_mandate_id,
                    });

                Ok(PaymentServiceGetResponse {
                    transaction_id: Some(grpc_resource_id),
                    status: grpc_status as i32,
                    mandate_reference: mandate_reference_grpc,
                    error_code: None,
                    error_message: None,
                    network_txn_id: None,
                    response_ref_id: None,
                    amount: None,
                    minor_amount: None,
                    currency: None,
                    captured_amount: None,
                    minor_captured_amount: None,
                    payment_method_type: None,
                    capture_method: None,
                    auth_type: None,
                    created_at: None,
                    updated_at: None,
                    authorized_at: None,
                    captured_at: None,
                    customer_name: None,
                    email: None,
                    connector_customer_id: None,
                    merchant_order_reference_id: None,
                    metadata: std::collections::HashMap::new(),
                    status_code: status_code as u32,
                    raw_connector_response,
                    response_headers: router_data_v2
                        .resource_common_data
                        .get_connector_response_headers_as_map(),
                    state,
                })
            }
            _ => Err(report!(ApplicationErrorResponse::InternalServerError(
                ApiError {
                    sub_code: "INVALID_RESPONSE_TYPE".to_owned(),
                    error_identifier: 500,
                    error_message: "Invalid response type received from connector".to_owned(),
                    error_object: None,
                }
            ))),
        },
        Err(e) => {
            let status = e
                .attempt_status
                .map(grpc_api_types::payments::PaymentStatus::foreign_from)
                .unwrap_or_default();
            Ok(PaymentServiceGetResponse {
                transaction_id: Some(grpc_api_types::payments::Identifier {
                    id_type: Some(
                        grpc_api_types::payments::identifier::IdType::NoResponseIdMarker(()),
                    ),
                }),
                mandate_reference: None,
                status: status as i32,
                error_message: Some(e.message),
                error_code: Some(e.code),
                network_txn_id: None,
                response_ref_id: None,
                amount: None,
                minor_amount: None,
                currency: None,
                captured_amount: None,
                minor_captured_amount: None,
                payment_method_type: None,
                capture_method: None,
                auth_type: None,
                created_at: None,
                updated_at: None,
                authorized_at: None,
                captured_at: None,
                customer_name: None,
                email: None,
                connector_customer_id: None,
                merchant_order_reference_id: None,
                metadata: std::collections::HashMap::new(),
                raw_connector_response,
                status_code: e.status_code as u32,
                response_headers: router_data_v2
                    .resource_common_data
                    .get_connector_response_headers_as_map(),
                state,
            })
        }
    }
}

impl ForeignTryFrom<grpc_api_types::payments::RefundServiceGetRequest> for RefundSyncData {
    type Error = ApplicationErrorResponse;

    fn foreign_try_from(
        value: grpc_api_types::payments::RefundServiceGetRequest,
    ) -> Result<Self, error_stack::Report<Self::Error>> {
        // Extract transaction_id as connector_transaction_id
        let connector_transaction_id = value
            .transaction_id
            .and_then(|id| id.id_type)
            .and_then(|id_type| match id_type {
                grpc_api_types::payments::identifier::IdType::Id(id) => Some(id),
                _ => None,
            })
            .unwrap_or_default();

        Ok(RefundSyncData {
            browser_info: value
                .browser_info
                .map(BrowserInformation::foreign_try_from)
                .transpose()?,
            connector_transaction_id,
            connector_refund_id: value.refund_id.clone(),
            reason: value.refund_reason.clone(),
            refund_status: common_enums::RefundStatus::Pending,
            refund_connector_metadata: (!value.refund_metadata.is_empty()).then(|| {
                Secret::new(serde_json::Value::Object(
                    value
                        .refund_metadata
                        .into_iter()
                        .map(|(k, v)| (k, serde_json::Value::String(v)))
                        .collect(),
                ))
            }),
            all_keys_required: None, // Field not available in new proto structure
            integrity_object: None,
        })
    }
}

impl
    ForeignTryFrom<(
        grpc_api_types::payments::RefundServiceGetRequest,
        Connectors,
    )> for RefundFlowData
{
    type Error = ApplicationErrorResponse;

    fn foreign_try_from(
        (value, connectors): (
            grpc_api_types::payments::RefundServiceGetRequest,
            Connectors,
        ),
    ) -> Result<Self, error_stack::Report<Self::Error>> {
        Ok(RefundFlowData {
            status: common_enums::RefundStatus::Pending,
            refund_id: None,
            connectors,
            connector_request_reference_id: extract_connector_request_reference_id(
                &value.request_ref_id,
            ),
            raw_connector_response: None,
            connector_response_headers: None,
        })
    }
}

impl
    ForeignTryFrom<(
        grpc_api_types::payments::RefundServiceGetRequest,
        Connectors,
        &tonic::metadata::MetadataMap,
    )> for RefundFlowData
{
    type Error = ApplicationErrorResponse;

    fn foreign_try_from(
        (value, connectors, _metadata): (
            grpc_api_types::payments::RefundServiceGetRequest,
            Connectors,
            &tonic::metadata::MetadataMap,
        ),
    ) -> Result<Self, error_stack::Report<Self::Error>> {
        Ok(RefundFlowData {
            connector_request_reference_id: extract_connector_request_reference_id(
                &value.request_ref_id,
            ),

            status: common_enums::RefundStatus::Pending,
            refund_id: None,
            connectors,
            raw_connector_response: None,
            connector_response_headers: None,
        })
    }
}

impl
    ForeignTryFrom<(
        grpc_api_types::payments::PaymentServiceRefundRequest,
        Connectors,
    )> for RefundFlowData
{
    type Error = ApplicationErrorResponse;

    fn foreign_try_from(
        (value, connectors): (
            grpc_api_types::payments::PaymentServiceRefundRequest,
            Connectors,
        ),
    ) -> Result<Self, error_stack::Report<Self::Error>> {
        Ok(RefundFlowData {
            status: common_enums::RefundStatus::Pending,
            refund_id: Some(value.refund_id),
            connectors,
            connector_request_reference_id: extract_connector_request_reference_id(
                &value.request_ref_id,
            ),
            raw_connector_response: None,
            connector_response_headers: None,
        })
    }
}

impl
    ForeignTryFrom<(
        grpc_api_types::payments::PaymentServiceRefundRequest,
        Connectors,
        &tonic::metadata::MetadataMap,
    )> for RefundFlowData
{
    type Error = ApplicationErrorResponse;

    fn foreign_try_from(
        (value, connectors, _metadata): (
            grpc_api_types::payments::PaymentServiceRefundRequest,
            Connectors,
            &tonic::metadata::MetadataMap,
        ),
    ) -> Result<Self, error_stack::Report<Self::Error>> {
        Ok(RefundFlowData {
            connector_request_reference_id: extract_connector_request_reference_id(
                &value.request_ref_id,
            ),

            status: common_enums::RefundStatus::Pending,
            refund_id: Some(value.refund_id),
            connectors,
            raw_connector_response: None,
            connector_response_headers: None,
        })
    }
}

impl ForeignFrom<common_enums::DisputeStatus> for grpc_api_types::payments::DisputeStatus {
    fn foreign_from(status: common_enums::DisputeStatus) -> Self {
        match status {
            common_enums::DisputeStatus::DisputeOpened => Self::DisputeOpened,
            common_enums::DisputeStatus::DisputeAccepted => Self::DisputeAccepted,
            common_enums::DisputeStatus::DisputeCancelled => Self::DisputeCancelled,
            common_enums::DisputeStatus::DisputeChallenged => Self::DisputeChallenged,
            common_enums::DisputeStatus::DisputeExpired => Self::DisputeExpired,
            common_enums::DisputeStatus::DisputeLost => Self::DisputeLost,
            common_enums::DisputeStatus::DisputeWon => Self::DisputeWon,
        }
    }
}

impl ForeignFrom<common_utils::Method> for grpc_api_types::payments::HttpMethod {
    fn foreign_from(method: common_utils::Method) -> Self {
        match method {
            common_utils::Method::Post => Self::Post,
            common_utils::Method::Get => Self::Get,
            common_utils::Method::Put => Self::Put,
            common_utils::Method::Delete => Self::Delete,
            common_utils::Method::Patch => Self::Post, // Patch is not defined in gRPC, using Post
                                                       // as a fallback
        }
    }
}

pub fn generate_accept_dispute_response(
    router_data_v2: RouterDataV2<Accept, DisputeFlowData, AcceptDisputeData, DisputeResponseData>,
) -> Result<AcceptDisputeResponse, error_stack::Report<ApplicationErrorResponse>> {
    let dispute_response = router_data_v2.response;
    let response_headers = router_data_v2
        .resource_common_data
        .get_connector_response_headers_as_map();

    match dispute_response {
        Ok(response) => {
            let grpc_status =
                grpc_api_types::payments::DisputeStatus::foreign_from(response.dispute_status);

            Ok(AcceptDisputeResponse {
                dispute_status: grpc_status.into(),
                dispute_id: response.connector_dispute_id,
                connector_status_code: None,
                error_message: None,
                error_code: None,
                response_ref_id: None,
                status_code: response.status_code as u32,
                response_headers,
            })
        }
        Err(e) => {
            let grpc_dispute_status = grpc_api_types::payments::DisputeStatus::default();

            Ok(AcceptDisputeResponse {
                dispute_status: grpc_dispute_status as i32,
                dispute_id: e.connector_transaction_id.unwrap_or_default(),
                connector_status_code: None,
                error_message: Some(e.message),
                error_code: Some(e.code),
                response_ref_id: None,
                status_code: e.status_code as u32,
                response_headers,
            })
        }
    }
}

impl ForeignTryFrom<(grpc_api_types::payments::AcceptDisputeRequest, Connectors)>
    for DisputeFlowData
{
    type Error = ApplicationErrorResponse;

    fn foreign_try_from(
        (value, connectors): (grpc_api_types::payments::AcceptDisputeRequest, Connectors),
    ) -> Result<Self, error_stack::Report<Self::Error>> {
        Ok(DisputeFlowData {
            dispute_id: None,
            connectors,
            connector_dispute_id: value.dispute_id,
            defense_reason_code: None,
            connector_request_reference_id: extract_connector_request_reference_id(
                &value.request_ref_id,
            ),
            raw_connector_response: None,
            connector_response_headers: None,
        })
    }
}

impl
    ForeignTryFrom<(
        grpc_api_types::payments::AcceptDisputeRequest,
        Connectors,
        &tonic::metadata::MetadataMap,
    )> for DisputeFlowData
{
    type Error = ApplicationErrorResponse;

    fn foreign_try_from(
        (value, connectors, _metadata): (
            grpc_api_types::payments::AcceptDisputeRequest,
            Connectors,
            &tonic::metadata::MetadataMap,
        ),
    ) -> Result<Self, error_stack::Report<Self::Error>> {
        Ok(DisputeFlowData {
            connector_request_reference_id: extract_connector_request_reference_id(
                &value.request_ref_id,
            ),

            dispute_id: None,
            connectors,
            connector_dispute_id: value.dispute_id,
            defense_reason_code: None,
            raw_connector_response: None,
            connector_response_headers: None,
        })
    }
}

pub fn generate_submit_evidence_response(
    router_data_v2: RouterDataV2<
        SubmitEvidence,
        DisputeFlowData,
        SubmitEvidenceData,
        DisputeResponseData,
    >,
) -> Result<DisputeServiceSubmitEvidenceResponse, error_stack::Report<ApplicationErrorResponse>> {
    let dispute_response = router_data_v2.response;
    let response_headers = router_data_v2
        .resource_common_data
        .get_connector_response_headers_as_map();

    match dispute_response {
        Ok(response) => {
            let grpc_status =
                grpc_api_types::payments::DisputeStatus::foreign_from(response.dispute_status);

            Ok(DisputeServiceSubmitEvidenceResponse {
                dispute_status: grpc_status.into(),
                dispute_id: Some(response.connector_dispute_id),
                submitted_evidence_ids: vec![],
                connector_status_code: None,
                error_message: None,
                error_code: None,
                response_ref_id: None,
                status_code: response.status_code as u32,
                response_headers,
            })
        }
        Err(e) => {
            let grpc_attempt_status = e
                .attempt_status
                .map(grpc_api_types::payments::PaymentStatus::foreign_from)
                .unwrap_or_default();

            Ok(DisputeServiceSubmitEvidenceResponse {
                dispute_status: grpc_attempt_status.into(),
                dispute_id: e.connector_transaction_id,
                submitted_evidence_ids: vec![],
                connector_status_code: None,
                error_message: Some(e.message),
                error_code: Some(e.code),
                response_ref_id: None,
                status_code: e.status_code as u32,
                response_headers,
            })
        }
    }
}

impl
    ForeignTryFrom<(
        grpc_api_types::payments::DisputeServiceSubmitEvidenceRequest,
        Connectors,
    )> for DisputeFlowData
{
    type Error = ApplicationErrorResponse;

    fn foreign_try_from(
        (value, connectors): (
            grpc_api_types::payments::DisputeServiceSubmitEvidenceRequest,
            Connectors,
        ),
    ) -> Result<Self, error_stack::Report<Self::Error>> {
        Ok(DisputeFlowData {
            dispute_id: None,
            connectors,
            connector_dispute_id: value.dispute_id,
            defense_reason_code: None,
            connector_request_reference_id: extract_connector_request_reference_id(
                &value.request_ref_id,
            ),
            raw_connector_response: None,
            connector_response_headers: None,
        })
    }
}

impl
    ForeignTryFrom<(
        grpc_api_types::payments::DisputeServiceSubmitEvidenceRequest,
        Connectors,
        &tonic::metadata::MetadataMap,
    )> for DisputeFlowData
{
    type Error = ApplicationErrorResponse;

    fn foreign_try_from(
        (value, connectors, _metadata): (
            grpc_api_types::payments::DisputeServiceSubmitEvidenceRequest,
            Connectors,
            &tonic::metadata::MetadataMap,
        ),
    ) -> Result<Self, error_stack::Report<Self::Error>> {
        Ok(DisputeFlowData {
            connector_request_reference_id: extract_connector_request_reference_id(
                &value.request_ref_id,
            ),

            dispute_id: None,
            connectors,
            connector_dispute_id: value.dispute_id,
            defense_reason_code: None,
            raw_connector_response: None,
            connector_response_headers: None,
        })
    }
}

pub fn generate_refund_sync_response(
    router_data_v2: RouterDataV2<RSync, RefundFlowData, RefundSyncData, RefundsResponseData>,
) -> Result<RefundResponse, error_stack::Report<ApplicationErrorResponse>> {
    let refunds_response = router_data_v2.response;
    let raw_connector_response = router_data_v2
        .resource_common_data
        .get_raw_connector_response();

    match refunds_response {
        Ok(response) => {
            let status = response.refund_status;
            let grpc_status = grpc_api_types::payments::RefundStatus::foreign_from(status);
            let response_headers = router_data_v2
                .resource_common_data
                .get_connector_response_headers_as_map();
            Ok(RefundResponse {
                transaction_id: Some(grpc_api_types::payments::Identifier::default()),
                refund_id: response.connector_refund_id.clone(),
                status: grpc_status as i32,
                response_ref_id: Some(grpc_api_types::payments::Identifier {
                    id_type: Some(grpc_api_types::payments::identifier::IdType::Id(
                        response.connector_refund_id.clone(),
                    )),
                }),
                error_code: None,
                error_message: None,
                refund_amount: None,
                minor_refund_amount: None,
                refund_currency: None,
                payment_amount: None,
                minor_payment_amount: None,
                refund_reason: None,
                created_at: None,
                updated_at: None,
                processed_at: None,
                customer_name: None,
                email: None,
                merchant_order_reference_id: None,
                metadata: std::collections::HashMap::new(),
                refund_metadata: std::collections::HashMap::new(),
                raw_connector_response,
                status_code: response.status_code as u32,
                response_headers,
                state: None,
            })
        }
        Err(e) => {
            let status = e
                .attempt_status
                .map(grpc_api_types::payments::PaymentStatus::foreign_from)
                .unwrap_or_default();
            let response_headers = router_data_v2
                .resource_common_data
                .get_connector_response_headers_as_map();

            Ok(RefundResponse {
                transaction_id: Some(
                    e.connector_transaction_id
                        .as_ref()
                        .map(|id| grpc_api_types::payments::Identifier {
                            id_type: Some(grpc_api_types::payments::identifier::IdType::Id(
                                id.clone(),
                            )),
                        })
                        .unwrap_or_default(),
                ),
                refund_id: String::new(),
                status: status as i32,
                response_ref_id: e.connector_transaction_id.map(|id| {
                    grpc_api_types::payments::Identifier {
                        id_type: Some(grpc_api_types::payments::identifier::IdType::Id(id)),
                    }
                }),
                error_code: Some(e.code),
                error_message: Some(e.message),
                refund_amount: None,
                minor_refund_amount: None,
                refund_currency: None,
                payment_amount: None,
                minor_payment_amount: None,
                refund_reason: None,
                created_at: None,
                updated_at: None,
                processed_at: None,
                customer_name: None,
                email: None,
                raw_connector_response,
                merchant_order_reference_id: None,
                metadata: std::collections::HashMap::new(),
                refund_metadata: std::collections::HashMap::new(),
                status_code: e.status_code as u32,
                response_headers,
                state: None,
            })
        }
    }
}
impl ForeignTryFrom<WebhookDetailsResponse> for PaymentServiceGetResponse {
    type Error = ApplicationErrorResponse;

    fn foreign_try_from(
        value: WebhookDetailsResponse,
    ) -> Result<Self, error_stack::Report<Self::Error>> {
        let status = grpc_api_types::payments::PaymentStatus::foreign_from(value.status);
        let response_headers = value
            .response_headers
            .map(|headers| {
                headers
                    .iter()
                    .filter_map(|(name, value)| {
                        value
                            .to_str()
                            .ok()
                            .map(|v| (name.to_string(), v.to_string()))
                    })
                    .collect()
            })
            .unwrap_or_default();
        let mandate_reference_grpc =
            value
                .mandate_reference
                .map(|m| grpc_api_types::payments::MandateReference {
                    mandate_id: m.connector_mandate_id,
                });
        Ok(Self {
            transaction_id: value
                .resource_id
                .map(|resource_id| {
                    grpc_api_types::payments::Identifier::foreign_try_from(resource_id)
                })
                .transpose()?,
            status: status as i32,
            mandate_reference: mandate_reference_grpc,
            error_code: value.error_code,
            error_message: value.error_message,
            network_txn_id: None,
            response_ref_id: None,
            amount: None,
            minor_amount: None,
            currency: None,
            captured_amount: None,
            minor_captured_amount: None,
            payment_method_type: None,
            capture_method: None,
            auth_type: None,
            created_at: None,
            updated_at: None,
            authorized_at: None,
            captured_at: None,
            customer_name: None,
            email: None,
            connector_customer_id: None,
            merchant_order_reference_id: None,
            metadata: std::collections::HashMap::new(),
            status_code: value.status_code as u32,
            raw_connector_response: None,
            response_headers,
            state: None,
        })
    }
}

impl ForeignTryFrom<PaymentServiceVoidRequest> for PaymentVoidData {
    type Error = ApplicationErrorResponse;

    fn foreign_try_from(
        value: PaymentServiceVoidRequest,
    ) -> Result<Self, error_stack::Report<Self::Error>> {
        Ok(Self {
            browser_info: value
                .browser_info
                .map(BrowserInformation::foreign_try_from)
                .transpose()?,
            connector_transaction_id: value
                .transaction_id
                .and_then(|id| id.id_type)
                .and_then(|id_type| match id_type {
                    grpc_api_types::payments::identifier::IdType::Id(id) => Some(id),
                    _ => None,
                })
                .unwrap_or_default(),
            cancellation_reason: value.cancellation_reason,
            raw_connector_response: None,
            integrity_object: None,
        })
    }
}

impl ForeignTryFrom<RefundWebhookDetailsResponse> for RefundResponse {
    type Error = ApplicationErrorResponse;

    fn foreign_try_from(
        value: RefundWebhookDetailsResponse,
    ) -> Result<Self, error_stack::Report<Self::Error>> {
        let status = grpc_api_types::payments::RefundStatus::foreign_from(value.status);
        let response_headers = value
            .response_headers
            .map(|headers| {
                headers
                    .iter()
                    .filter_map(|(name, value)| {
                        value
                            .to_str()
                            .ok()
                            .map(|v| (name.to_string(), v.to_string()))
                    })
                    .collect()
            })
            .unwrap_or_default();

        Ok(Self {
            transaction_id: Some(grpc_api_types::payments::Identifier::default()),
            refund_id: value.connector_refund_id.unwrap_or_default(),
            status: status.into(),
            response_ref_id: value.connector_response_reference_id.map(|id| {
                grpc_api_types::payments::Identifier {
                    id_type: Some(grpc_api_types::payments::identifier::IdType::Id(id)),
                }
            }),
            error_code: value.error_code,
            error_message: value.error_message,
            raw_connector_response: None,
            refund_amount: None,
            minor_refund_amount: None,
            refund_currency: None,
            payment_amount: None,
            minor_payment_amount: None,
            refund_reason: None,
            created_at: None,
            updated_at: None,
            processed_at: None,
            customer_name: None,
            email: None,
            merchant_order_reference_id: None,
            metadata: std::collections::HashMap::new(),
            refund_metadata: std::collections::HashMap::new(),
            status_code: value.status_code as u32,
            response_headers,
            state: None,
        })
    }
}

impl ForeignTryFrom<DisputeWebhookDetailsResponse> for DisputeResponse {
    type Error = ApplicationErrorResponse;

    fn foreign_try_from(
        value: DisputeWebhookDetailsResponse,
    ) -> Result<Self, error_stack::Report<Self::Error>> {
        let grpc_status = grpc_api_types::payments::DisputeStatus::foreign_from(value.status);
        let grpc_stage = grpc_api_types::payments::DisputeStage::foreign_from(value.stage);
        let response_headers = value
            .response_headers
            .map(|headers| {
                headers
                    .iter()
                    .filter_map(|(name, value)| {
                        value
                            .to_str()
                            .ok()
                            .map(|v| (name.to_string(), v.to_string()))
                    })
                    .collect()
            })
            .unwrap_or_default();
        Ok(Self {
            dispute_id: Some(value.dispute_id),
            transaction_id: None,
            dispute_status: grpc_status.into(),
            dispute_stage: grpc_stage.into(),
            connector_status_code: None,
            error_code: None,
            error_message: None,
            dispute_amount: None,
            dispute_currency: None,
            dispute_date: None,
            service_date: None,
            shipping_date: None,
            due_date: None,
            evidence_documents: vec![],
            dispute_reason: None,
            dispute_message: value.dispute_message,
            response_ref_id: value.connector_response_reference_id.map(|id| {
                grpc_api_types::payments::Identifier {
                    id_type: Some(grpc_api_types::payments::identifier::IdType::Id(id)),
                }
            }),
            status_code: value.status_code as u32,
            response_headers,
        })
    }
}

impl ForeignTryFrom<grpc_api_types::payments::PaymentServiceRefundRequest> for RefundsData {
    type Error = ApplicationErrorResponse;

    fn foreign_try_from(
        value: grpc_api_types::payments::PaymentServiceRefundRequest,
    ) -> Result<Self, error_stack::Report<Self::Error>> {
        let minor_refund_amount = common_utils::types::MinorUnit::new(value.minor_refund_amount);

        let minor_payment_amount = common_utils::types::MinorUnit::new(value.minor_payment_amount);

        // Extract transaction_id as connector_transaction_id
        let connector_transaction_id = value
            .transaction_id
            .clone()
            .and_then(|id| id.id_type)
            .and_then(|id_type| match id_type {
                grpc_api_types::payments::identifier::IdType::Id(id) => Some(id),
                _ => None,
            })
            .unwrap_or_default();

        Ok(RefundsData {
            refund_id: value.refund_id.to_string(),
            connector_transaction_id,
            connector_refund_id: None, // refund_id field is used as refund_id, not connector_refund_id
            currency: common_enums::Currency::foreign_try_from(value.currency())?,
            payment_amount: value.payment_amount,
            reason: value.reason.clone(),
            webhook_url: value.webhook_url,
            refund_amount: value.refund_amount,
            connector_metadata: {
                value
                    .metadata
                    .get("connector_metadata")
                    .map(|json_string| {
                        Ok::<serde_json::Value, error_stack::Report<ApplicationErrorResponse>>(
                            serde_json::Value::String(json_string.clone()),
                        )
                    })
                    .transpose()? // Should be Option<serde_json::Value>, not Secret
            },
            refund_connector_metadata: {
                value.refund_metadata.get("refund_metadata").map(|json_string| {
                    Ok::<Secret<serde_json::Value>, error_stack::Report<ApplicationErrorResponse>>(Secret::new(serde_json::Value::String(json_string.clone())))
                }).transpose()?
            },
            minor_payment_amount,
            minor_refund_amount,
            refund_status: common_enums::RefundStatus::Pending,
            merchant_account_id: value.merchant_account_id,
            capture_method: value
                .capture_method
                .map(|cm| {
                    common_enums::CaptureMethod::foreign_try_from(
                        grpc_api_types::payments::CaptureMethod::try_from(cm).unwrap_or_default(),
                    )
                })
                .transpose()?,
            browser_info: value
                .browser_info
                .map(BrowserInformation::foreign_try_from)
                .transpose()?,
            integrity_object: None,
        })
    }
}

impl ForeignTryFrom<grpc_api_types::payments::AcceptDisputeRequest> for AcceptDisputeData {
    type Error = ApplicationErrorResponse;

    fn foreign_try_from(
        value: grpc_api_types::payments::AcceptDisputeRequest,
    ) -> Result<Self, error_stack::Report<Self::Error>> {
        Ok(AcceptDisputeData {
            connector_dispute_id: value.dispute_id,
            integrity_object: None,
        })
    }
}

impl ForeignTryFrom<grpc_api_types::payments::DisputeServiceSubmitEvidenceRequest>
    for SubmitEvidenceData
{
    type Error = ApplicationErrorResponse;

    fn foreign_try_from(
        value: grpc_api_types::payments::DisputeServiceSubmitEvidenceRequest,
    ) -> Result<Self, error_stack::Report<Self::Error>> {
        // Initialize all fields to None
        let mut result = SubmitEvidenceData {
            dispute_id: Some(value.dispute_id.clone()),
            connector_dispute_id: value.dispute_id,
            integrity_object: None,
            access_activity_log: None,
            billing_address: None,
            cancellation_policy: None,
            cancellation_policy_file_type: None,
            cancellation_policy_provider_file_id: None,
            cancellation_policy_disclosure: None,
            cancellation_rebuttal: None,
            customer_communication: None,
            customer_communication_file_type: None,
            customer_communication_provider_file_id: None,
            customer_email_address: None,
            customer_name: None,
            customer_purchase_ip: None,
            customer_signature: None,
            customer_signature_file_type: None,
            customer_signature_provider_file_id: None,
            product_description: None,
            receipt: None,
            receipt_file_type: None,
            receipt_provider_file_id: None,
            refund_policy: None,
            refund_policy_file_type: None,
            refund_policy_provider_file_id: None,
            refund_policy_disclosure: None,
            refund_refusal_explanation: None,
            service_date: value.service_date.map(|date| date.to_string()),
            service_documentation: None,
            service_documentation_file_type: None,
            service_documentation_provider_file_id: None,
            shipping_address: None,
            shipping_carrier: None,
            shipping_date: value.shipping_date.map(|date| date.to_string()),
            shipping_documentation: None,
            shipping_documentation_file_type: None,
            shipping_documentation_provider_file_id: None,
            shipping_tracking_number: None,
            invoice_showing_distinct_transactions: None,
            invoice_showing_distinct_transactions_file_type: None,
            invoice_showing_distinct_transactions_provider_file_id: None,
            recurring_transaction_agreement: None,
            recurring_transaction_agreement_file_type: None,
            recurring_transaction_agreement_provider_file_id: None,
            uncategorized_file: None,
            uncategorized_file_type: None,
            uncategorized_file_provider_file_id: None,
            uncategorized_text: None,
        };

        // Extract evidence from evidence_documents array
        for document in value.evidence_documents {
            let evidence_type =
                grpc_api_types::payments::EvidenceType::try_from(document.evidence_type)
                    .unwrap_or(grpc_api_types::payments::EvidenceType::Unspecified);

            match evidence_type {
                grpc_api_types::payments::EvidenceType::CancellationPolicy => {
                    result.cancellation_policy = document.file_content;
                    result.cancellation_policy_file_type = document.file_mime_type;
                    result.cancellation_policy_provider_file_id = document.provider_file_id;
                }
                grpc_api_types::payments::EvidenceType::CustomerCommunication => {
                    result.customer_communication = document.file_content;
                    result.customer_communication_file_type = document.file_mime_type;
                    result.customer_communication_provider_file_id = document.provider_file_id;
                }
                grpc_api_types::payments::EvidenceType::CustomerSignature => {
                    result.customer_signature = document.file_content;
                    result.customer_signature_file_type = document.file_mime_type;
                    result.customer_signature_provider_file_id = document.provider_file_id;
                }
                grpc_api_types::payments::EvidenceType::Receipt => {
                    result.receipt = document.file_content;
                    result.receipt_file_type = document.file_mime_type;
                    result.receipt_provider_file_id = document.provider_file_id;
                }
                grpc_api_types::payments::EvidenceType::RefundPolicy => {
                    result.refund_policy = document.file_content;
                    result.refund_policy_file_type = document.file_mime_type;
                    result.refund_policy_provider_file_id = document.provider_file_id;
                }
                grpc_api_types::payments::EvidenceType::ServiceDocumentation => {
                    result.service_documentation = document.file_content;
                    result.service_documentation_file_type = document.file_mime_type;
                    result.service_documentation_provider_file_id = document.provider_file_id;
                }
                grpc_api_types::payments::EvidenceType::ShippingDocumentation => {
                    result.shipping_documentation = document.file_content;
                    result.shipping_documentation_file_type = document.file_mime_type;
                    result.shipping_documentation_provider_file_id = document.provider_file_id;
                }
                grpc_api_types::payments::EvidenceType::InvoiceShowingDistinctTransactions => {
                    result.invoice_showing_distinct_transactions = document.file_content;
                    result.invoice_showing_distinct_transactions_file_type =
                        document.file_mime_type;
                    result.invoice_showing_distinct_transactions_provider_file_id =
                        document.provider_file_id;
                }
                grpc_api_types::payments::EvidenceType::RecurringTransactionAgreement => {
                    result.recurring_transaction_agreement = document.file_content;
                    result.recurring_transaction_agreement_file_type = document.file_mime_type;
                    result.recurring_transaction_agreement_provider_file_id =
                        document.provider_file_id;
                }
                grpc_api_types::payments::EvidenceType::UncategorizedFile => {
                    result.uncategorized_file = document.file_content;
                    result.uncategorized_file_type = document.file_mime_type;
                    result.uncategorized_file_provider_file_id = document.provider_file_id;
                    result.uncategorized_text = document.text_content;
                }
                grpc_api_types::payments::EvidenceType::Unspecified => {
                    // Skip unspecified evidence types
                }
            }
        }

        Ok(result)
    }
}

pub fn generate_refund_response(
    router_data_v2: RouterDataV2<Refund, RefundFlowData, RefundsData, RefundsResponseData>,
) -> Result<RefundResponse, error_stack::Report<ApplicationErrorResponse>> {
    let refund_response = router_data_v2.response;
    let raw_connector_response = router_data_v2
        .resource_common_data
        .get_raw_connector_response();

    // RefundFlowData doesn't have access_token field, so no state to return
    let state = None;

    match refund_response {
        Ok(response) => {
            let status = response.refund_status;
            let grpc_status = grpc_api_types::payments::RefundStatus::foreign_from(status);

            Ok(RefundResponse {
                transaction_id: Some(grpc_api_types::payments::Identifier::default()),
                refund_id: response.connector_refund_id,
                status: grpc_status as i32,
                response_ref_id: None,
                error_code: None,
                error_message: None,
                refund_amount: None,
                minor_refund_amount: None,
                refund_currency: None,
                payment_amount: None,
                minor_payment_amount: None,
                refund_reason: None,
                created_at: None,
                updated_at: None,
                processed_at: None,
                customer_name: None,
                email: None,
                merchant_order_reference_id: None,
                raw_connector_response,
                metadata: std::collections::HashMap::new(),
                refund_metadata: std::collections::HashMap::new(),
                status_code: response.status_code as u32,
                response_headers: router_data_v2
                    .resource_common_data
                    .get_connector_response_headers_as_map(),
                state,
            })
        }
        Err(e) => {
            let status = e
                .attempt_status
                .map(grpc_api_types::payments::PaymentStatus::foreign_from)
                .unwrap_or_default();

            Ok(RefundResponse {
                transaction_id: Some(
                    e.connector_transaction_id
                        .map(|id| grpc_api_types::payments::Identifier {
                            id_type: Some(grpc_api_types::payments::identifier::IdType::Id(id)),
                        })
                        .unwrap_or_default(),
                ),
                refund_id: String::new(),
                status: status as i32,
                response_ref_id: None,
                error_code: Some(e.code),
                error_message: Some(e.message),
                refund_amount: None,
                minor_refund_amount: None,
                refund_currency: None,
                payment_amount: None,
                minor_payment_amount: None,
                refund_reason: None,
                created_at: None,
                updated_at: None,
                processed_at: None,
                customer_name: None,
                email: None,
                raw_connector_response,
                merchant_order_reference_id: None,
                metadata: std::collections::HashMap::new(),
                refund_metadata: std::collections::HashMap::new(),
                status_code: e.status_code as u32,
                response_headers: router_data_v2
                    .resource_common_data
                    .get_connector_response_headers_as_map(),
                state,
            })
        }
    }
}

impl ForeignTryFrom<grpc_api_types::payments::PaymentServiceCaptureRequest>
    for PaymentsCaptureData
{
    type Error = ApplicationErrorResponse;

    fn foreign_try_from(
        value: grpc_api_types::payments::PaymentServiceCaptureRequest,
    ) -> Result<Self, error_stack::Report<Self::Error>> {
        let connector_transaction_id = ResponseId::ConnectorTransactionId(
            value
                .transaction_id
                .clone()
                .and_then(|id| id.id_type)
                .and_then(|id_type| match id_type {
                    grpc_api_types::payments::identifier::IdType::Id(id) => Some(id),
                    _ => None,
                })
                .unwrap_or_default(),
        );

        let multiple_capture_data =
            value
                .multiple_capture_data
                .clone()
                .map(|data| MultipleCaptureRequestData {
                    capture_sequence: data.capture_sequence,
                    capture_reference: data.capture_reference,
                });

        let minor_amount = common_utils::types::MinorUnit::new(value.amount_to_capture);

        Ok(Self {
            amount_to_capture: value.amount_to_capture,
            minor_amount_to_capture: minor_amount,
            currency: common_enums::Currency::foreign_try_from(value.currency())?,
            connector_transaction_id,
            multiple_capture_data,
            connector_metadata: {
                value
                    .metadata
                    .get("connector_metadata")
                    .map(|json_string| {
                        Ok::<serde_json::Value, error_stack::Report<ApplicationErrorResponse>>(
                            serde_json::Value::String(json_string.clone()),
                        )
                    })
                    .transpose()? // Converts Option<Result<T, E>> to Result<Option<T>, E> and propagates E if it's an Err
            },
            browser_info: value
                .browser_info
                .map(BrowserInformation::foreign_try_from)
                .transpose()?,
            integrity_object: None,
        })
    }
}

impl
    ForeignTryFrom<(
        grpc_api_types::payments::PaymentServiceCaptureRequest,
        Connectors,
    )> for PaymentFlowData
{
    type Error = ApplicationErrorResponse;

    fn foreign_try_from(
        (value, connectors): (
            grpc_api_types::payments::PaymentServiceCaptureRequest,
            Connectors,
        ),
    ) -> Result<Self, error_stack::Report<Self::Error>> {
        Ok(Self {
            raw_connector_response: None,
            merchant_id: common_utils::id_type::MerchantId::default(),
            payment_id: "PAYMENT_ID".to_string(),
            attempt_id: "ATTEMPT_ID".to_string(),
            status: common_enums::AttemptStatus::Pending,
            payment_method: common_enums::PaymentMethod::Card, // Default
            address: payment_address::PaymentAddress::default(),
            auth_type: common_enums::AuthenticationType::default(),
            connector_request_reference_id: extract_connector_request_reference_id(
                &value.request_ref_id,
            ),
            customer_id: None,
            connector_customer: None,
            description: None,
            return_url: None,
            connector_meta_data: None,
            amount_captured: None,
            minor_amount_captured: None,
            access_token: None,
            session_token: None,
            reference_id: None,
            payment_method_token: None,
            preprocessing_id: None,
            connector_api_version: None,
            test_mode: None,
            connector_http_status_code: None,
            external_latency: None,
            connectors,
            connector_response_headers: None,
            vault_headers: None,
        })
    }
}

impl
    ForeignTryFrom<(
        grpc_api_types::payments::PaymentServiceCaptureRequest,
        Connectors,
        &tonic::metadata::MetadataMap,
    )> for PaymentFlowData
{
    type Error = ApplicationErrorResponse;

    fn foreign_try_from(
        (value, connectors, metadata): (
            grpc_api_types::payments::PaymentServiceCaptureRequest,
            Connectors,
            &tonic::metadata::MetadataMap,
        ),
    ) -> Result<Self, error_stack::Report<Self::Error>> {
        let merchant_id_from_header = extract_merchant_id_from_metadata(metadata)?;

        Ok(Self {
            merchant_id: merchant_id_from_header,
            payment_id: "PAYMENT_ID".to_string(),
            attempt_id: "ATTEMPT_ID".to_string(),
            status: common_enums::AttemptStatus::Pending,
            payment_method: common_enums::PaymentMethod::Card, // Default
            address: payment_address::PaymentAddress::default(),
            auth_type: common_enums::AuthenticationType::default(),
            connector_request_reference_id: extract_connector_request_reference_id(
                &value.request_ref_id,
            ),
            customer_id: None,
            connector_customer: None,
            description: None,
            return_url: None,
            connector_meta_data: None,
            amount_captured: None,
            minor_amount_captured: None,
            access_token: None,
            session_token: None,
            reference_id: None,
            payment_method_token: None,
            preprocessing_id: None,
            connector_api_version: None,
            test_mode: None,
            connector_http_status_code: None,
            external_latency: None,
            connectors,
            raw_connector_response: None,
            connector_response_headers: None,
            vault_headers: None,
        })
    }
}

pub fn generate_payment_capture_response(
    router_data_v2: RouterDataV2<
        Capture,
        PaymentFlowData,
        PaymentsCaptureData,
        PaymentsResponseData,
    >,
) -> Result<PaymentServiceCaptureResponse, error_stack::Report<ApplicationErrorResponse>> {
    let transaction_response = router_data_v2.response;

    // If there's an access token in PaymentFlowData, it must be newly generated (needs caching)
    let state = router_data_v2
        .resource_common_data
        .access_token
        .as_ref()
        .map(|token_data| ConnectorState {
            access_token: Some(grpc_api_types::payments::AccessToken {
                token: token_data.access_token.clone(),
                expires_in_seconds: token_data.expires_in,
                token_type: token_data.token_type.clone(),
            }),
        });

    match transaction_response {
        Ok(response) => match response {
            PaymentsResponseData::TransactionResponse {
                resource_id,
                redirection_data: _,
                connector_metadata: _,
                network_txn_id: _,
                connector_response_reference_id,
                incremental_authorization_allowed: _,
                mandate_reference: _,
                status_code,
            } => {
                let status = router_data_v2.resource_common_data.status;
                let grpc_status = grpc_api_types::payments::PaymentStatus::foreign_from(status);
                let grpc_resource_id =
                    grpc_api_types::payments::Identifier::foreign_try_from(resource_id)?;

                Ok(PaymentServiceCaptureResponse {
                    transaction_id: Some(grpc_resource_id),
                    response_ref_id: connector_response_reference_id.map(|id| {
                        grpc_api_types::payments::Identifier {
                            id_type: Some(grpc_api_types::payments::identifier::IdType::Id(id)),
                        }
                    }),
                    error_code: None,
                    error_message: None,
                    status: grpc_status.into(),
                    status_code: status_code as u32,
                    response_headers: router_data_v2
                        .resource_common_data
                        .get_connector_response_headers_as_map(),
                    state,
                })
            }
            _ => Err(report!(ApplicationErrorResponse::InternalServerError(
                ApiError {
                    sub_code: "INVALID_RESPONSE_TYPE".to_owned(),
                    error_identifier: 500,
                    error_message: "Invalid response type received from connector".to_owned(),
                    error_object: None,
                }
            ))),
        },
        Err(e) => {
            let status = e
                .attempt_status
                .map(grpc_api_types::payments::PaymentStatus::foreign_from)
                .unwrap_or_default();
            Ok(PaymentServiceCaptureResponse {
                transaction_id: Some(grpc_api_types::payments::Identifier {
                    id_type: Some(
                        grpc_api_types::payments::identifier::IdType::NoResponseIdMarker(()),
                    ),
                }),
                response_ref_id: e.connector_transaction_id.map(|id| {
                    grpc_api_types::payments::Identifier {
                        id_type: Some(grpc_api_types::payments::identifier::IdType::Id(id)),
                    }
                }),
                status: status.into(),
                error_message: Some(e.message),
                error_code: Some(e.code),
                status_code: e.status_code as u32,
                response_headers: router_data_v2
                    .resource_common_data
                    .get_connector_response_headers_as_map(),
                state,
            })
        }
    }
}

impl
    ForeignTryFrom<(
        PaymentServiceRegisterRequest,
        Connectors,
        consts::Env,
        &tonic::metadata::MetadataMap,
    )> for PaymentFlowData
{
    type Error = ApplicationErrorResponse;

    fn foreign_try_from(
        (value, connectors, environment, metadata): (
            PaymentServiceRegisterRequest,
            Connectors,
            consts::Env,
            &tonic::metadata::MetadataMap,
        ),
    ) -> Result<Self, error_stack::Report<Self::Error>> {
        let address = match value.address {
            Some(address) => payment_address::PaymentAddress::foreign_try_from(address)?,
            None => {
                return Err(ApplicationErrorResponse::BadRequest(ApiError {
                    sub_code: "INVALID_ADDRESS".to_owned(),
                    error_identifier: 400,
                    error_message: "Address is required".to_owned(),
                    error_object: None,
                }))?
            }
        };
        let test_mode = match environment {
            consts::Env::Development => Some(true),
            consts::Env::Production => Some(false),
            _ => Some(true),
        };

        let merchant_id_from_header = extract_merchant_id_from_metadata(metadata)?;

        Ok(Self {
            merchant_id: merchant_id_from_header,
            payment_id: "IRRELEVANT_PAYMENT_ID".to_string(),
            attempt_id: "IRRELEVANT_ATTEMPT_ID".to_string(),
            status: common_enums::AttemptStatus::Pending,
            payment_method: common_enums::PaymentMethod::Card, //TODO
            address,
            auth_type: common_enums::AuthenticationType::default(),
            connector_request_reference_id: extract_connector_request_reference_id(
                &value.request_ref_id,
            ),
            customer_id: None,
            connector_customer: None,
            description: value.metadata.get("description").cloned(),
            return_url: None,
            connector_meta_data: None,
            amount_captured: None,
            minor_amount_captured: None,
            access_token: None,
            session_token: None,
            reference_id: None,
            payment_method_token: None,
            preprocessing_id: None,
            connector_api_version: None,
            test_mode,
            connector_http_status_code: None,
            external_latency: None,
            connectors,
            raw_connector_response: None,
            connector_response_headers: None,
            vault_headers: None,
        })
    }
}

impl ForeignTryFrom<PaymentServiceRegisterRequest> for SetupMandateRequestData<DefaultPCIHolder> {
    type Error = ApplicationErrorResponse;

    fn foreign_try_from(
        value: PaymentServiceRegisterRequest,
    ) -> Result<Self, error_stack::Report<Self::Error>> {
        let email: Option<Email> = match value.email {
            Some(ref email_str) => {
                Some(Email::try_from(email_str.clone().expose()).map_err(|_| {
                    error_stack::Report::new(ApplicationErrorResponse::BadRequest(ApiError {
                        sub_code: "INVALID_EMAIL_FORMAT".to_owned(),
                        error_identifier: 400,

                        error_message: "Invalid email".to_owned(),
                        error_object: None,
                    }))
                })?)
            }
            None => None,
        };
        let customer_acceptance = value.customer_acceptance.clone().ok_or_else(|| {
            error_stack::Report::new(ApplicationErrorResponse::BadRequest(ApiError {
                sub_code: "MISSING_CUSTOMER_ACCEPTANCE".to_owned(),
                error_identifier: 400,
                error_message: "Customer acceptance is missing".to_owned(),
                error_object: None,
            }))
        })?;

        let setup_future_usage = value.setup_future_usage();

        let setup_mandate_details = MandateData {
            update_mandate_id: None,
            customer_acceptance: Some(mandates::CustomerAcceptance::foreign_try_from(
                customer_acceptance.clone(),
            )?),
            mandate_type: None,
        };

        Ok(Self {
            currency: common_enums::Currency::foreign_try_from(value.currency())?,
            payment_method_data: PaymentMethodData::foreign_try_from(
                value.payment_method.ok_or_else(|| {
                    ApplicationErrorResponse::BadRequest(ApiError {
                        sub_code: "INVALID_PAYMENT_METHOD_DATA".to_owned(),
                        error_identifier: 400,
                        error_message: "Payment method data is required".to_owned(),
                        error_object: None,
                    })
                })?,
            )?,
            amount: Some(0),
            confirm: true,
            statement_descriptor_suffix: None,
            customer_acceptance: Some(mandates::CustomerAcceptance::foreign_try_from(
                customer_acceptance.clone(),
            )?),
            mandate_id: None,
            setup_future_usage: Some(common_enums::FutureUsage::foreign_try_from(
                setup_future_usage,
            )?),
            off_session: Some(false),
            setup_mandate_details: Some(setup_mandate_details),
            router_return_url: value.return_url.clone(),
            webhook_url: value.webhook_url,
            browser_info: value.browser_info.map(|info| BrowserInformation {
                color_depth: None,
                java_enabled: info.java_enabled,
                java_script_enabled: info.java_script_enabled,
                language: info.language,
                screen_height: info.screen_height,
                screen_width: info.screen_width,
                time_zone: None,
                ip_address: None,
                accept_header: info.accept_header,
                user_agent: info.user_agent,
                os_type: info.os_type,
                os_version: info.os_version,
                device_model: info.device_model,
                accept_language: info.accept_language,
                referer: info.referer,
            }),
            email,
            customer_name: None,
            return_url: value.return_url.clone(),
            payment_method_type: None,
            request_incremental_authorization: false,
            metadata: if value.metadata.is_empty() {
                None
            } else {
                Some(serde_json::Value::Object(
                    value
                        .metadata
                        .into_iter()
                        .map(|(k, v)| (k, serde_json::Value::String(v)))
                        .collect(),
                ))
            },
            complete_authorize_url: None,
            capture_method: None,
            integrity_object: None,
            minor_amount: Some(common_utils::types::MinorUnit::new(0)),
            shipping_cost: None,
            customer_id: value
                .connector_customer_id
                .clone()
                .map(|customer_id| CustomerId::try_from(Cow::from(customer_id)))
                .transpose()
                .change_context(ApplicationErrorResponse::BadRequest(ApiError {
                    sub_code: "INVALID_CUSTOMER_ID".to_owned(),
                    error_identifier: 400,
                    error_message: "Failed to parse Customer Id".to_owned(),
                    error_object: None,
                }))?,
            statement_descriptor: None,
            merchant_order_reference_id: None,
        })
    }
}

impl ForeignTryFrom<grpc_api_types::payments::CustomerAcceptance> for mandates::CustomerAcceptance {
    type Error = ApplicationErrorResponse;
    fn foreign_try_from(
        _value: grpc_api_types::payments::CustomerAcceptance,
    ) -> Result<Self, error_stack::Report<Self::Error>> {
        Ok(mandates::CustomerAcceptance {
            acceptance_type: mandates::AcceptanceType::Offline,
            accepted_at: None,
            online: None,
        })
    }
}

impl ForeignTryFrom<grpc_api_types::payments::FutureUsage> for common_enums::FutureUsage {
    type Error = ApplicationErrorResponse;
    fn foreign_try_from(
        value: grpc_api_types::payments::FutureUsage,
    ) -> Result<Self, error_stack::Report<Self::Error>> {
        match value {
            grpc_api_types::payments::FutureUsage::OffSession => {
                Ok(common_enums::FutureUsage::OffSession)
            }
            grpc_api_types::payments::FutureUsage::OnSession => {
                Ok(common_enums::FutureUsage::OnSession)
            }
            grpc_api_types::payments::FutureUsage::Unspecified => {
                Err(ApplicationErrorResponse::BadRequest(ApiError {
                    sub_code: "UNSPECIFIED_FUTURE_USAGE".to_owned(),
                    error_identifier: 401,
                    error_message: "Future usage must be specified".to_owned(),
                    error_object: None,
                })
                .into())
            }
        }
    }
}

pub fn generate_setup_mandate_response<T: PaymentMethodDataTypes>(
    router_data_v2: RouterDataV2<
        SetupMandate,
        PaymentFlowData,
        SetupMandateRequestData<T>,
        PaymentsResponseData,
    >,
) -> Result<PaymentServiceRegisterResponse, error_stack::Report<ApplicationErrorResponse>> {
    let transaction_response = router_data_v2.response;
    let status = router_data_v2.resource_common_data.status;
    let grpc_status = grpc_api_types::payments::PaymentStatus::foreign_from(status);

    // Create state with access token if available in payment flow data
    let state = router_data_v2
        .resource_common_data
        .access_token
        .as_ref()
        .map(|token_data| ConnectorState {
            access_token: Some(grpc_api_types::payments::AccessToken {
                token: token_data.access_token.clone(),
                expires_in_seconds: token_data.expires_in,
                token_type: token_data.token_type.clone(),
            }),
        });
    let response = match transaction_response {
        Ok(response) => match response {
            PaymentsResponseData::TransactionResponse {
                resource_id,
                redirection_data,
                connector_metadata: _,
                network_txn_id,
                connector_response_reference_id,
                incremental_authorization_allowed,
                mandate_reference,
                status_code,
            } => {
                PaymentServiceRegisterResponse {
                    registration_id: Some(grpc_api_types::payments::Identifier::foreign_try_from(resource_id)?),
                    redirection_data: redirection_data.map(
                        |form| {
                            match *form {
                                router_response_types::RedirectForm::Form { endpoint, method, form_fields: _ } => {
                                    Ok::<grpc_api_types::payments::RedirectForm, ApplicationErrorResponse>(grpc_api_types::payments::RedirectForm {
                                        form_type: Some(grpc_api_types::payments::redirect_form::FormType::Form(
                                            grpc_api_types::payments::FormData {
                                                endpoint,
                                                method: match method {
                                                    Method::Get => 1,
                                                    Method::Post => 2,
                                                    Method::Put => 3,
                                                    Method::Delete => 4,
                                                    _ => 0,
                                                },
                                                form_fields: HashMap::default(), //TODO
                                            }
                                        ))
                                    })
                                },
                                router_response_types::RedirectForm::Html { html_data } => {
                                    Ok(grpc_api_types::payments::RedirectForm {
                                        form_type: Some(grpc_api_types::payments::redirect_form::FormType::Html(
                                            grpc_api_types::payments::HtmlData {
                                                html_data,
                                            }
                                        ))
                                    })
                                },
                                _ => Err(
                                    ApplicationErrorResponse::BadRequest(ApiError {
                                        sub_code: "INVALID_RESPONSE".to_owned(),
                                        error_identifier: 400,
                                        error_message: "Invalid response from connector".to_owned(),
                                        error_object: None,
                                    }))?,
                            }
                        }
                    ).transpose()?,
                    network_txn_id,
                    response_ref_id: connector_response_reference_id.map(|id| grpc_api_types::payments::Identifier {
                        id_type: Some(grpc_api_types::payments::identifier::IdType::Id(id)),
                    }),
                    status: grpc_status as i32,
                    mandate_reference: Some(grpc_api_types::payments::MandateReference {
                        mandate_id: mandate_reference.and_then(|m| m.connector_mandate_id),
                    }),
                    incremental_authorization_allowed,
                    error_message: None,
                    error_code: None,
                    status_code: status_code as u32,
                    response_headers: router_data_v2
                        .resource_common_data
                        .get_connector_response_headers_as_map(),
                    state,
                }
            }
            _ => Err(ApplicationErrorResponse::BadRequest(ApiError {
                sub_code: "INVALID_RESPONSE".to_owned(),
                error_identifier: 400,
                error_message: "Invalid response from connector".to_owned(),
                error_object: None,
            }))?,
        },
        Err(err) => PaymentServiceRegisterResponse {
            registration_id: Some(grpc_api_types::payments::Identifier {
                id_type: Some(grpc_api_types::payments::identifier::IdType::NoResponseIdMarker(())),
            }),
            redirection_data: None,
            network_txn_id: None,
            response_ref_id: err.connector_transaction_id.map(|id| {
                grpc_api_types::payments::Identifier {
                    id_type: Some(grpc_api_types::payments::identifier::IdType::Id(id)),
                }
            }),
            status: grpc_status as i32,
            mandate_reference: None,
            incremental_authorization_allowed: None,
            error_message: Some(err.message),
            error_code: Some(err.code),
            status_code: err.status_code as u32,
            response_headers: router_data_v2
                .resource_common_data
                .get_connector_response_headers_as_map(),
            state,
        },
    };
    Ok(response)
}

impl ForeignTryFrom<(DisputeDefendRequest, Connectors)> for DisputeFlowData {
    type Error = ApplicationErrorResponse;

    fn foreign_try_from(
        (value, connectors): (DisputeDefendRequest, Connectors),
    ) -> Result<Self, error_stack::Report<Self::Error>> {
        Ok(DisputeFlowData {
            dispute_id: Some(value.dispute_id.clone()),
            connectors,
            connector_dispute_id: value.dispute_id,
            defense_reason_code: Some(value.reason_code.unwrap_or_default()),
            connector_request_reference_id: extract_connector_request_reference_id(
                &value.request_ref_id,
            ),
            raw_connector_response: None,
            connector_response_headers: None,
        })
    }
}

impl
    ForeignTryFrom<(
        DisputeDefendRequest,
        Connectors,
        &tonic::metadata::MetadataMap,
    )> for DisputeFlowData
{
    type Error = ApplicationErrorResponse;

    fn foreign_try_from(
        (value, connectors, _metadata): (
            DisputeDefendRequest,
            Connectors,
            &tonic::metadata::MetadataMap,
        ),
    ) -> Result<Self, error_stack::Report<Self::Error>> {
        Ok(DisputeFlowData {
            connector_request_reference_id: extract_connector_request_reference_id(
                &value.request_ref_id,
            ),

            dispute_id: Some(value.dispute_id.clone()),
            connectors,
            connector_dispute_id: value.dispute_id,
            defense_reason_code: Some(value.reason_code.unwrap_or_default()),
            raw_connector_response: None,
            connector_response_headers: None,
        })
    }
}
impl ForeignTryFrom<DisputeDefendRequest> for DisputeDefendData {
    type Error = ApplicationErrorResponse;
    fn foreign_try_from(
        value: DisputeDefendRequest,
    ) -> Result<Self, error_stack::Report<Self::Error>> {
        let connector_dispute_id = value.dispute_id;
        Ok(Self {
            dispute_id: connector_dispute_id.clone(),
            connector_dispute_id,
            defense_reason_code: value.reason_code.unwrap_or_default(),
            integrity_object: None,
        })
    }
}

pub fn generate_defend_dispute_response(
    router_data_v2: RouterDataV2<
        DefendDispute,
        DisputeFlowData,
        DisputeDefendData,
        DisputeResponseData,
    >,
) -> Result<DisputeDefendResponse, error_stack::Report<ApplicationErrorResponse>> {
    let defend_dispute_response = router_data_v2.response;

    match defend_dispute_response {
        Ok(response) => Ok(DisputeDefendResponse {
            dispute_id: response.connector_dispute_id,
            dispute_status: response.dispute_status as i32,
            connector_status_code: None,
            error_message: None,
            error_code: None,
            response_ref_id: None,
            status_code: response.status_code as u32,
            response_headers: router_data_v2
                .resource_common_data
                .get_connector_response_headers_as_map(),
        }),
        Err(e) => Ok(DisputeDefendResponse {
            dispute_id: e
                .connector_transaction_id
                .unwrap_or_else(|| NO_ERROR_CODE.to_string()),
            dispute_status: common_enums::DisputeStatus::DisputeLost as i32,
            connector_status_code: None,
            error_message: Some(e.message),
            error_code: Some(e.code),
            response_ref_id: None,
            status_code: e.status_code as u32,
            response_headers: router_data_v2
                .resource_common_data
                .get_connector_response_headers_as_map(),
        }),
    }
}

pub fn generate_session_token_response(
    router_data_v2: RouterDataV2<
        CreateSessionToken,
        PaymentFlowData,
        SessionTokenRequestData,
        SessionTokenResponseData,
    >,
) -> Result<String, error_stack::Report<ApplicationErrorResponse>> {
    let session_token_response = router_data_v2.response;

    match session_token_response {
        Ok(response) => Ok(response.session_token),
        Err(e) => Err(report!(ApplicationErrorResponse::InternalServerError(
            ApiError {
                sub_code: "SESSION_TOKEN_ERROR".to_string(),
                error_identifier: 500,
                error_message: format!("Session token creation failed: {}", e.message),
                error_object: None,
            }
        ))),
    }
}

pub fn generate_payment_method_token_response<T: PaymentMethodDataTypes>(
    router_data_v2: RouterDataV2<
        PaymentMethodToken,
        PaymentFlowData,
        PaymentMethodTokenizationData<T>,
        PaymentMethodTokenResponse,
    >,
) -> Result<String, error_stack::Report<ApplicationErrorResponse>> {
    let payment_method_token_response = router_data_v2.response;

    match payment_method_token_response {
        Ok(response) => Ok(response.token),
        Err(e) => Err(report!(ApplicationErrorResponse::InternalServerError(
            ApiError {
                sub_code: "PAYMENT_METHOD_TOKEN_ERROR".to_string(),
                error_identifier: 500,
                error_message: format!("Payment method token creation failed: {}", e.message),
                error_object: None,
            }
        ))),
    }
}

#[derive(Debug, Clone, ToSchema, Serialize)]
pub struct CardSpecificFeatures {
    /// Indicates whether three_ds card payments are supported
    // #[schema(value_type = FeatureStatus)]
    pub three_ds: FeatureStatus,
    /// Indicates whether non three_ds card payments are supported
    // #[schema(value_type = FeatureStatus)]
    pub no_three_ds: FeatureStatus,
    /// List of supported card networks
    // #[schema(value_type = Vec<CardNetwork>)]
    pub supported_card_networks: Vec<CardNetwork>,
}

#[derive(Debug, Clone, ToSchema, Serialize)]
#[serde(untagged)]
pub enum PaymentMethodSpecificFeatures {
    /// Card specific features
    Card(CardSpecificFeatures),
}
/// Represents details of a payment method.
#[derive(Debug, Clone)]
pub struct PaymentMethodDetails {
    /// Indicates whether mandates are supported by this payment method.
    pub mandates: FeatureStatus,
    /// Indicates whether refund is supported by this payment method.
    pub refunds: FeatureStatus,
    /// List of supported capture methods
    pub supported_capture_methods: Vec<CaptureMethod>,
    /// Payment method specific features
    pub specific_features: Option<PaymentMethodSpecificFeatures>,
}
/// The status of the feature
#[derive(
    Clone,
    Copy,
    Debug,
    Eq,
    PartialEq,
    serde::Deserialize,
    serde::Serialize,
    strum::Display,
    ToSchema,
)]
#[strum(serialize_all = "snake_case")]
#[serde(rename_all = "snake_case")]
pub enum FeatureStatus {
    NotSupported,
    Supported,
}
pub type PaymentMethodTypeMetadata = HashMap<PaymentMethodType, PaymentMethodDetails>;
pub type SupportedPaymentMethods = HashMap<PaymentMethod, PaymentMethodTypeMetadata>;

#[derive(Debug, Clone)]
pub struct ConnectorInfo {
    /// Display name of the Connector
    pub display_name: &'static str,
    /// Description of the connector.
    pub description: &'static str,
    /// Connector Type
    pub connector_type: PaymentConnectorCategory,
}

/// Connector Access Method
#[derive(
    Clone,
    Copy,
    Debug,
    Eq,
    Hash,
    PartialEq,
    serde::Deserialize,
    serde::Serialize,
    strum::Display,
    ToSchema,
)]
#[strum(serialize_all = "snake_case")]
#[serde(rename_all = "snake_case")]
pub enum PaymentConnectorCategory {
    PaymentGateway,
    AlternativePaymentMethod,
    BankAcquirer,
}

#[derive(Debug, strum::Display, Eq, PartialEq, Hash)]
pub enum PaymentMethodDataType {
    Card,
    Bluecode,
    Knet,
    Benefit,
    MomoAtm,
    CardRedirect,
    AliPayQr,
    AliPayRedirect,
    AliPayHkRedirect,
    AmazonPayRedirect,
    MomoRedirect,
    KakaoPayRedirect,
    GoPayRedirect,
    GcashRedirect,
    ApplePay,
    ApplePayRedirect,
    ApplePayThirdPartySdk,
    DanaRedirect,
    DuitNow,
    GooglePay,
    GooglePayRedirect,
    GooglePayThirdPartySdk,
    MbWayRedirect,
    MobilePayRedirect,
    PaypalRedirect,
    PaypalSdk,
    Paze,
    SamsungPay,
    TwintRedirect,
    VippsRedirect,
    TouchNGoRedirect,
    WeChatPayRedirect,
    WeChatPayQr,
    CashappQr,
    SwishQr,
    KlarnaRedirect,
    KlarnaSdk,
    AffirmRedirect,
    AfterpayClearpayRedirect,
    PayBrightRedirect,
    WalleyRedirect,
    AlmaRedirect,
    AtomeRedirect,
    BancontactCard,
    Bizum,
    Blik,
    Eft,
    Eps,
    Giropay,
    Ideal,
    Interac,
    LocalBankRedirect,
    OnlineBankingCzechRepublic,
    OnlineBankingFinland,
    OnlineBankingPoland,
    OnlineBankingSlovakia,
    OpenBankingUk,
    Przelewy24,
    Sofort,
    Trustly,
    OnlineBankingFpx,
    OnlineBankingThailand,
    AchBankDebit,
    SepaBankDebit,
    BecsBankDebit,
    BacsBankDebit,
    AchBankTransfer,
    SepaBankTransfer,
    BacsBankTransfer,
    MultibancoBankTransfer,
    PermataBankTransfer,
    BcaBankTransfer,
    BniVaBankTransfer,
    BriVaBankTransfer,
    CimbVaBankTransfer,
    DanamonVaBankTransfer,
    MandiriVaBankTransfer,
    Pix,
    Pse,
    Crypto,
    MandatePayment,
    Reward,
    Upi,
    Boleto,
    Efecty,
    PagoEfectivo,
    RedCompra,
    RedPagos,
    Alfamart,
    Indomaret,
    Oxxo,
    SevenEleven,
    Lawson,
    MiniStop,
    FamilyMart,
    Seicomart,
    PayEasy,
    Givex,
    PaySafeCar,
    CardToken,
    LocalBankTransfer,
    Mifinity,
    Fps,
    PromptPay,
    VietQr,
    OpenBanking,
    NetworkToken,
    NetworkTransactionIdAndCardDetails,
    DirectCarrierBilling,
    InstantBankTransfer,
    InstantBankTransferPoland,
    InstantBankTransferFinland,
    CardDetailsForNetworkTransactionId,
    RevolutPay,
}

impl ForeignTryFrom<String> for hyperswitch_masking::Secret<time::Date> {
    type Error = ApplicationErrorResponse;

    fn foreign_try_from(date_string: String) -> Result<Self, error_stack::Report<Self::Error>> {
        let date = time::Date::parse(
            &date_string,
            &time::format_description::well_known::Iso8601::DATE,
        )
        .map_err(|err| {
            tracing::error!("Failed to parse date string: {}", err);
            ApplicationErrorResponse::BadRequest(ApiError {
                sub_code: "INVALID_DATE_FORMAT".to_owned(),
                error_identifier: 400,
                error_message: "Invalid date format".to_owned(),
                error_object: None,
            })
        })?;
        Ok(hyperswitch_masking::Secret::new(date))
    }
}

impl ForeignTryFrom<grpc_api_types::payments::BrowserInformation> for BrowserInformation {
    type Error = ApplicationErrorResponse;

    fn foreign_try_from(
        value: grpc_api_types::payments::BrowserInformation,
    ) -> Result<Self, error_stack::Report<Self::Error>> {
        Ok(Self {
            color_depth: value.color_depth.map(|cd| cd as u8),
            java_enabled: value.java_enabled,
            java_script_enabled: value.java_script_enabled,
            language: value.language,
            screen_height: value.screen_height,
            screen_width: value.screen_width,
            time_zone: value.time_zone_offset_minutes,
            ip_address: value.ip_address.and_then(|ip| ip.parse().ok()),
            accept_header: value.accept_header,
            user_agent: value.user_agent,
            os_type: value.os_type,
            os_version: value.os_version,
            device_model: value.device_model,
            accept_language: value.accept_language,
            referer: value.referer,
        })
    }
}

impl ForeignTryFrom<grpc_api_types::payments::PaymentServiceAuthorizeRequest>
    for SessionTokenRequestData
{
    type Error = ApplicationErrorResponse;

    fn foreign_try_from(
        value: grpc_api_types::payments::PaymentServiceAuthorizeRequest,
    ) -> Result<Self, error_stack::Report<Self::Error>> {
        let currency = common_enums::Currency::foreign_try_from(value.currency())?;

        Ok(Self {
            amount: common_utils::types::MinorUnit::new(value.minor_amount),
            currency,
        })
    }
}

impl ForeignTryFrom<grpc_api_types::payments::PaymentServiceAuthorizeRequest>
    for AccessTokenRequestData
{
    type Error = ApplicationErrorResponse;

    fn foreign_try_from(
        _value: grpc_api_types::payments::PaymentServiceAuthorizeRequest,
    ) -> Result<Self, error_stack::Report<Self::Error>> {
        Ok(Self {
            grant_type: "client_credentials".to_string(),
        })
    }
}

// Generic implementation for access token request from connector auth
impl ForeignTryFrom<&ConnectorAuthType> for AccessTokenRequestData {
    type Error = ApplicationErrorResponse;

    fn foreign_try_from(
        _auth_type: &ConnectorAuthType,
    ) -> Result<Self, error_stack::Report<Self::Error>> {
        // Default to client_credentials grant type for OAuth
        // Connectors can override this with their own specific implementations
        Ok(Self {
            grant_type: "client_credentials".to_string(),
        })
    }
}

impl<
        T: PaymentMethodDataTypes
            + Default
            + Debug
            + Send
            + Eq
            + PartialEq
            + serde::Serialize
            + serde::de::DeserializeOwned
            + Clone
            + CardConversionHelper<T>,
    > ForeignTryFrom<grpc_api_types::payments::PaymentServiceAuthorizeRequest>
    for PaymentMethodTokenizationData<T>
{
    type Error = ApplicationErrorResponse;

    fn foreign_try_from(
        value: grpc_api_types::payments::PaymentServiceAuthorizeRequest,
    ) -> Result<Self, error_stack::Report<Self::Error>> {
        let currency = common_enums::Currency::foreign_try_from(value.currency())?;
        let customer_acceptance = value.customer_acceptance.clone();

        Ok(Self {
            amount: common_utils::types::MinorUnit::new(value.amount),
            currency,
            payment_method_data: PaymentMethodData::<T>::foreign_try_from(
                value.payment_method.ok_or_else(|| {
                    ApplicationErrorResponse::BadRequest(ApiError {
                        sub_code: "INVALID_PAYMENT_METHOD_DATA".to_owned(),
                        error_identifier: 400,
                        error_message: "Payment method data is required".to_owned(),
                        error_object: None,
                    })
                })?,
            )?,
            browser_info: value
                .browser_info
                .map(BrowserInformation::foreign_try_from)
                .transpose()?,
            customer_acceptance: customer_acceptance
                .map(mandates::CustomerAcceptance::foreign_try_from)
                .transpose()?,
            setup_future_usage: None,
            mandate_id: None,
            setup_mandate_details: None,
            integrity_object: None,
        })
    }
}

impl ForeignTryFrom<grpc_api_types::payments::PaymentServiceRepeatEverythingRequest>
    for RepeatPaymentData
{
    type Error = ApplicationErrorResponse;

    fn foreign_try_from(
        value: grpc_api_types::payments::PaymentServiceRepeatEverythingRequest,
    ) -> Result<Self, error_stack::Report<Self::Error>> {
        // Extract values first to avoid partial move
        let amount = value.amount;
        let minor_amount = value.minor_amount;
        let currency = value.currency();
        let payment_method_type =
            <Option<PaymentMethodType>>::foreign_try_from(value.payment_method_type())?;
        let capture_method = value.capture_method();
        let merchant_order_reference_id = value.merchant_order_reference_id;
        let metadata = value.metadata;
        let webhook_url = value.webhook_url;

        // Extract mandate reference
        let mandate_reference = value.mandate_reference.clone().ok_or_else(|| {
            ApplicationErrorResponse::BadRequest(ApiError {
                sub_code: "MISSING_MANDATE_REFERENCE".to_owned(),
                error_identifier: 400,
                error_message: "Mandate reference is required for repeat payments".to_owned(),
                error_object: None,
            })
        })?;

        let email: Option<Email> = match value.email {
            Some(ref email_str) => {
                Some(Email::try_from(email_str.clone().expose()).map_err(|_| {
                    error_stack::Report::new(ApplicationErrorResponse::BadRequest(ApiError {
                        sub_code: "INVALID_EMAIL_FORMAT".to_owned(),
                        error_identifier: 400,

                        error_message: "Invalid email".to_owned(),
                        error_object: None,
                    }))
                })?)
            }
            None => None,
        };

        // Convert mandate reference to domain type
        let mandate_ref =
            match mandate_reference.mandate_id {
                Some(id) => MandateReferenceId::ConnectorMandateId(
                    ConnectorMandateReferenceId::new(Some(id), None, None),
                ),
                None => {
                    return Err(ApplicationErrorResponse::BadRequest(ApiError {
                        sub_code: "INVALID_MANDATE_REFERENCE".to_owned(),
                        error_identifier: 400,
                        error_message: "Mandate ID is required".to_owned(),
                        error_object: None,
                    })
                    .into())
                }
            };

        Ok(Self {
            mandate_reference: mandate_ref,
            amount,
            minor_amount: common_utils::types::MinorUnit::new(minor_amount),
            currency: common_enums::Currency::foreign_try_from(currency)?,
            merchant_order_reference_id,
            metadata: if metadata.is_empty() {
                None
            } else {
                Some(metadata)
            },
            webhook_url,
            integrity_object: None,
            capture_method: Some(common_enums::CaptureMethod::foreign_try_from(
                capture_method,
            )?),
            email,
            browser_info: value
                .browser_info
                .map(BrowserInformation::foreign_try_from)
                .transpose()?,
            payment_method_type,
        })
    }
}

impl
    ForeignTryFrom<(
        grpc_api_types::payments::PaymentServiceRepeatEverythingRequest,
        Connectors,
    )> for PaymentFlowData
{
    type Error = ApplicationErrorResponse;

    fn foreign_try_from(
        (value, connectors): (
            grpc_api_types::payments::PaymentServiceRepeatEverythingRequest,
            Connectors,
        ),
    ) -> Result<Self, error_stack::Report<Self::Error>> {
        // For MIT, address is optional
        let address = payment_address::PaymentAddress::default();
        Ok(Self {
            merchant_id: common_utils::id_type::MerchantId::default(),
            payment_id: "REPEAT_PAYMENT_ID".to_string(),
            attempt_id: "REPEAT_ATTEMPT_ID".to_string(),
            status: common_enums::AttemptStatus::Pending,
            payment_method: common_enums::PaymentMethod::Card, // Default, actual method depends on mandate
            address,
            auth_type: common_enums::AuthenticationType::NoThreeDs, // MIT typically doesn't use 3DS
            connector_request_reference_id: extract_connector_request_reference_id(
                &value.request_ref_id,
            ),
            customer_id: None,
            connector_customer: None,
            description: Some("Repeat payment transaction".to_string()),
            return_url: None,
            connector_meta_data: None,
            amount_captured: None,
            minor_amount_captured: None,
            access_token: None,
            session_token: None,
            reference_id: value.merchant_order_reference_id,
            payment_method_token: None,
            preprocessing_id: None,
            connector_api_version: None,
            test_mode: value.test_mode,
            connector_http_status_code: None,
            external_latency: None,
            connectors,
            raw_connector_response: None,
            connector_response_headers: None,
            vault_headers: None,
        })
    }
}

pub fn generate_repeat_payment_response(
    router_data_v2: RouterDataV2<
        RepeatPayment,
        PaymentFlowData,
        RepeatPaymentData,
        PaymentsResponseData,
    >,
) -> Result<
    grpc_api_types::payments::PaymentServiceRepeatEverythingResponse,
    error_stack::Report<ApplicationErrorResponse>,
> {
    let transaction_response = router_data_v2.response;
    let status = router_data_v2.resource_common_data.status;
    let grpc_status = grpc_api_types::payments::PaymentStatus::foreign_from(status);

    // Create state with access token if available in payment flow data
    let state = router_data_v2
        .resource_common_data
        .access_token
        .as_ref()
        .map(|token_data| ConnectorState {
            access_token: Some(grpc_api_types::payments::AccessToken {
                token: token_data.access_token.clone(),
                expires_in_seconds: token_data.expires_in,
                token_type: token_data.token_type.clone(),
            }),
        });
    let raw_connector_response = router_data_v2
        .resource_common_data
        .get_raw_connector_response();
    match transaction_response {
        Ok(response) => match response {
            PaymentsResponseData::TransactionResponse {
                resource_id,
                network_txn_id,
                connector_response_reference_id,
                status_code,
                ..
            } => Ok(
                grpc_api_types::payments::PaymentServiceRepeatEverythingResponse {
                    transaction_id: Some(grpc_api_types::payments::Identifier::foreign_try_from(
                        resource_id,
                    )?),
                    status: grpc_status as i32,
                    error_code: None,
                    error_message: None,
                    network_txn_id,
                    response_ref_id: connector_response_reference_id.map(|id| {
                        grpc_api_types::payments::Identifier {
                            id_type: Some(grpc_api_types::payments::identifier::IdType::Id(id)),
                        }
                    }),
                    status_code: status_code as u32,
                    raw_connector_response,
                    response_headers: router_data_v2
                        .resource_common_data
                        .get_connector_response_headers_as_map(),
                    state,
                },
            ),
            _ => Err(ApplicationErrorResponse::BadRequest(ApiError {
                sub_code: "INVALID_RESPONSE".to_owned(),
                error_identifier: 400,
                error_message: "Invalid response from connector".to_owned(),
                error_object: None,
            }))?,
        },
        Err(err) => {
            let status = err
                .attempt_status
                .map(grpc_api_types::payments::PaymentStatus::foreign_from)
                .unwrap_or_default();
            Ok(
                grpc_api_types::payments::PaymentServiceRepeatEverythingResponse {
                    transaction_id: Some(grpc_api_types::payments::Identifier {
                        id_type: Some(
                            grpc_api_types::payments::identifier::IdType::NoResponseIdMarker(()),
                        ),
                    }),
                    status: status as i32,
                    error_code: Some(err.code),
                    error_message: Some(err.message),
                    network_txn_id: None,
                    response_ref_id: err.connector_transaction_id.map(|id| {
                        grpc_api_types::payments::Identifier {
                            id_type: Some(grpc_api_types::payments::identifier::IdType::Id(id)),
                        }
                    }),
                    raw_connector_response: None,
                    status_code: err.status_code as u32,
                    response_headers: router_data_v2
                        .resource_common_data
                        .get_connector_response_headers_as_map(),
                    state,
                },
            )
        }
    }
}<|MERGE_RESOLUTION|>--- conflicted
+++ resolved
@@ -116,11 +116,8 @@
     pub braintree: ConnectorParams,
     pub volt: ConnectorParams,
     pub bluecode: ConnectorParams,
-<<<<<<< HEAD
+    pub cryptopay: ConnectorParams,
     pub peachpayments: ConnectorParams,
-=======
-    pub cryptopay: ConnectorParams,
->>>>>>> f7196889
 }
 
 #[derive(Clone, serde::Deserialize, Debug, Default)]
