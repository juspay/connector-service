use core::result::Result;
use std::{borrow::Cow, collections::HashMap, fmt::Debug, str::FromStr};

use common_enums::{CaptureMethod, CardNetwork, CountryAlpha2, PaymentMethod, PaymentMethodType};
use common_utils::{
    consts::{self, NO_ERROR_CODE},
    id_type::CustomerId,
    pii::Email,
    Method,
};
use error_stack::{report, ResultExt};
use grpc_api_types::payments::{
    AcceptDisputeResponse, ConnectorState, DisputeDefendRequest, DisputeDefendResponse,
    DisputeResponse, DisputeServiceSubmitEvidenceResponse, PaymentServiceAuthorizeRequest,
    PaymentServiceAuthorizeResponse, PaymentServiceCaptureResponse, PaymentServiceGetResponse,
    PaymentServiceRegisterRequest, PaymentServiceRegisterResponse, PaymentServiceVoidRequest,
    PaymentServiceVoidResponse, RefundResponse,
};
use hyperswitch_masking::{ExposeInterface, Secret};
use serde::Serialize;
use tonic;
use tracing::info;
use utoipa::ToSchema;
// Helper function for extracting connector request reference ID
fn extract_connector_request_reference_id(
    identifier: &Option<grpc_api_types::payments::Identifier>,
) -> String {
    identifier
        .as_ref()
        .and_then(|id| id.id_type.as_ref())
        .and_then(|id_type| match id_type {
            grpc_api_types::payments::identifier::IdType::Id(id) => Some(id.clone()),
            _ => None,
        })
        .unwrap_or_default()
}

/// Extract vault-related headers from gRPC metadata
fn extract_headers_from_metadata(
    metadata: &tonic::metadata::MetadataMap,
) -> Option<HashMap<String, Secret<String>>> {
    let mut vault_headers = HashMap::new();

    if let Some(vault_creds) = metadata.get("x-external-vault-metadata") {
        if let Ok(value_str) = vault_creds.to_str() {
            vault_headers.insert(
                "x-external-vault-metadata".to_string(),
                Secret::new(value_str.to_string()),
            );
        }
    }

    if vault_headers.is_empty() {
        None
    } else {
        Some(vault_headers)
    }
}

// For decoding connector_meta_data and Engine trait - base64 crate no longer needed here
use crate::{
    connector_flow::{
        Accept, Authorize, Capture, CreateOrder, CreateSessionToken, DefendDispute, PSync,
        PaymentMethodToken, RSync, Refund, RepeatPayment, SetupMandate, SubmitEvidence, Void,
    },
    connector_types::{
        AcceptDisputeData, AccessTokenRequestData, ConnectorMandateReferenceId,
        ConnectorResponseHeaders, DisputeDefendData, DisputeFlowData, DisputeResponseData,
        DisputeWebhookDetailsResponse, MandateReferenceId, MultipleCaptureRequestData,
        PaymentCreateOrderData, PaymentCreateOrderResponse, PaymentFlowData,
        PaymentMethodTokenResponse, PaymentMethodTokenizationData, PaymentVoidData,
        PaymentsAuthorizeData, PaymentsCaptureData, PaymentsResponseData, PaymentsSyncData,
        RawConnectorResponse, RefundFlowData, RefundSyncData, RefundWebhookDetailsResponse,
        RefundsData, RefundsResponseData, RepeatPaymentData, ResponseId, SessionTokenRequestData,
        SessionTokenResponseData, SetupMandateRequestData, SubmitEvidenceData,
        WebhookDetailsResponse,
    },
    errors::{ApiError, ApplicationErrorResponse},
    mandates::{self, MandateData},
    payment_address,
    payment_address::{Address, AddressDetails, PaymentAddress, PhoneDetails},
    payment_method_data,
    payment_method_data::{
        DefaultPCIHolder, PaymentMethodData, PaymentMethodDataTypes, RawCardNumber,
        VaultTokenHolder,
    },
    router_data::ConnectorAuthType,
    router_data_v2::RouterDataV2,
    router_request_types,
    router_request_types::BrowserInformation,
    router_response_types,
    utils::{extract_merchant_id_from_metadata, ForeignFrom, ForeignTryFrom},
};

#[derive(Clone, serde::Deserialize, Debug, Default)]
pub struct Connectors {
    // Added pub
    pub adyen: ConnectorParams,
    pub razorpay: ConnectorParams,
    pub razorpayv2: ConnectorParams,
    pub fiserv: ConnectorParams,
    pub elavon: ConnectorParams, // Add your connector params
    pub xendit: ConnectorParams,
    pub checkout: ConnectorParams,
    pub authorizedotnet: ConnectorParams, // Add your connector params
    pub mifinity: ConnectorParams,
    pub phonepe: ConnectorParams,
    pub cashfree: ConnectorParams,
    pub paytm: ConnectorParams,
    pub fiuu: ConnectorParams,
    pub payu: ConnectorParams,
    pub cashtocode: ConnectorParams,
    pub novalnet: ConnectorParams,
    pub nexinets: ConnectorParams,
    pub noon: ConnectorParams,
    pub braintree: ConnectorParams,
<<<<<<< HEAD
    pub rapyd: ConnectorParams,
=======
    pub volt: ConnectorParams,
    pub bluecode: ConnectorParams,
>>>>>>> 567e7674
}

#[derive(Clone, serde::Deserialize, Debug, Default)]
pub struct ConnectorParams {
    /// base url
    pub base_url: String,
    pub dispute_base_url: Option<String>,
}

#[derive(Debug, serde::Deserialize, Clone)]
pub struct Proxy {
    pub http_url: Option<String>,
    pub https_url: Option<String>,
    pub idle_pool_connection_timeout: Option<u64>,
    pub bypass_proxy_urls: Vec<String>,
}

impl ForeignTryFrom<grpc_api_types::payments::CaptureMethod> for common_enums::CaptureMethod {
    type Error = ApplicationErrorResponse;

    fn foreign_try_from(
        value: grpc_api_types::payments::CaptureMethod,
    ) -> Result<Self, error_stack::Report<Self::Error>> {
        match value {
            grpc_api_types::payments::CaptureMethod::Automatic => Ok(Self::Automatic),
            grpc_api_types::payments::CaptureMethod::Manual => Ok(Self::Manual),
            grpc_api_types::payments::CaptureMethod::ManualMultiple => Ok(Self::ManualMultiple),
            grpc_api_types::payments::CaptureMethod::Scheduled => Ok(Self::Scheduled),
            _ => Ok(Self::Automatic),
        }
    }
}

impl ForeignTryFrom<grpc_api_types::payments::CardNetwork> for common_enums::CardNetwork {
    type Error = ApplicationErrorResponse;

    fn foreign_try_from(
        network: grpc_api_types::payments::CardNetwork,
    ) -> Result<Self, error_stack::Report<Self::Error>> {
        match network {
            grpc_api_types::payments::CardNetwork::Visa => Ok(Self::Visa),
            grpc_api_types::payments::CardNetwork::Mastercard => Ok(Self::Mastercard),
            grpc_api_types::payments::CardNetwork::Amex => Ok(Self::AmericanExpress),
            grpc_api_types::payments::CardNetwork::Jcb => Ok(Self::JCB),
            grpc_api_types::payments::CardNetwork::Diners => Ok(Self::DinersClub),
            grpc_api_types::payments::CardNetwork::Discover => Ok(Self::Discover),
            grpc_api_types::payments::CardNetwork::CartesBancaires => Ok(Self::CartesBancaires),
            grpc_api_types::payments::CardNetwork::Unionpay => Ok(Self::UnionPay),
            grpc_api_types::payments::CardNetwork::Rupay => Ok(Self::RuPay),
            grpc_api_types::payments::CardNetwork::Maestro => Ok(Self::Maestro),
            grpc_api_types::payments::CardNetwork::Unspecified => {
                Err(ApplicationErrorResponse::BadRequest(ApiError {
                    sub_code: "UNSPECIFIED_CARD_NETWORK".to_owned(),
                    error_identifier: 401,
                    error_message: "Card network must be specified".to_owned(),
                    error_object: None,
                })
                .into())
            }
        }
    }
}

impl<
        T: PaymentMethodDataTypes
            + Default
            + Debug
            + Send
            + Eq
            + PartialEq
            + serde::Serialize
            + serde::de::DeserializeOwned
            + Clone
            + CardConversionHelper<T>,
    > ForeignTryFrom<grpc_api_types::payments::PaymentMethod> for PaymentMethodData<T>
{
    type Error = ApplicationErrorResponse;

    fn foreign_try_from(
        value: grpc_api_types::payments::PaymentMethod,
    ) -> Result<Self, error_stack::Report<Self::Error>> {
        tracing::info!("PaymentMethod data received: {:?}", value);
        match value.payment_method {
            Some(data) => match data {
                grpc_api_types::payments::payment_method::PaymentMethod::Card(card_type) => {
                    match card_type.card_type {
                        Some(grpc_api_types::payments::card_payment_method_type::CardType::Credit(card)) => {
                            let card = payment_method_data::Card::<T>::foreign_try_from(card)?;
                            Ok(PaymentMethodData::Card(card))
                        },
                        Some(grpc_api_types::payments::card_payment_method_type::CardType::Debit(card)) => {
                                                    let card = payment_method_data::Card::<T>::foreign_try_from(card)?;
                            Ok(PaymentMethodData::Card(card))},
                        Some(grpc_api_types::payments::card_payment_method_type::CardType::CardRedirect(_card_redirect)) => {
                            Err(report!(ApplicationErrorResponse::BadRequest(ApiError {
                                sub_code: "UNSUPPORTED_PAYMENT_METHOD".to_owned(),
                                error_identifier: 400,
                                error_message: "Card redirect payments are not yet supported".to_owned(),
                                error_object: None,
                            })))
                        },
                        Some(grpc_api_types::payments::card_payment_method_type::CardType::CreditProxy(card)) => {
                            let x = payment_method_data::Card::<T>::foreign_try_from(card)?;
                            Ok(PaymentMethodData::Card(x))
                        },
                        Some(grpc_api_types::payments::card_payment_method_type::CardType::DebitProxy(card)) => {
                            let x = payment_method_data::Card::<T>::foreign_try_from(card)?;
                            Ok(PaymentMethodData::Card(x))
                        },
                        None => Err(report!(ApplicationErrorResponse::BadRequest(ApiError {
                            sub_code: "INVALID_PAYMENT_METHOD".to_owned(),
                            error_identifier: 400,
                            error_message: "Card type is required".to_owned(),
                            error_object: None,
                        })))
                    }
                }
                grpc_api_types::payments::payment_method::PaymentMethod::Token(_token) => Ok(
                    PaymentMethodData::CardToken(payment_method_data::CardToken {
                        card_holder_name: None,
                        card_cvc: None,
                    }),
                ),
                grpc_api_types::payments::payment_method::PaymentMethod::UpiCollect(
                    upi_collect,
                ) => Ok(PaymentMethodData::Upi(
                    payment_method_data::UpiData::UpiCollect(payment_method_data::UpiCollectData {
                        vpa_id: upi_collect.vpa_id.map(|vpa| vpa.expose().into()),
                    }),
                )),
                grpc_api_types::payments::payment_method::PaymentMethod::UpiIntent(_upi_intent) => {
                    Ok(PaymentMethodData::Upi(
                        payment_method_data::UpiData::UpiIntent(
                            payment_method_data::UpiIntentData {},
                        ),
                    ))
                }
                grpc_api_types::payments::payment_method::PaymentMethod::UpiQr(_upi_qr) => {
                    // UpiQr is not yet implemented, fallback to UpiIntent
                    Ok(PaymentMethodData::Upi(
                        crate::payment_method_data::UpiData::UpiIntent(
                            crate::payment_method_data::UpiIntentData {},
                        ),
                    ))
                }
                grpc_api_types::payments::payment_method::PaymentMethod::Reward(_) => {
                    Ok(PaymentMethodData::Reward)
                },
                grpc_api_types::payments::payment_method::PaymentMethod::Wallet(wallet_type) => {
                    match wallet_type.wallet_type {
                                                Some(grpc_api_types::payments::wallet_payment_method_type::WalletType::Bluecode(_)) => {
                            Ok(PaymentMethodData::Wallet(payment_method_data::WalletData::BluecodeRedirect{}
                        ))},
                        Some(grpc_api_types::payments::wallet_payment_method_type::WalletType::Mifinity(mifinity_data)) => {
                            Ok(PaymentMethodData::Wallet(payment_method_data::WalletData::Mifinity(
                                payment_method_data::MifinityData {
                                    date_of_birth: hyperswitch_masking::Secret::<time::Date>::foreign_try_from(mifinity_data.date_of_birth.ok_or(
                                        ApplicationErrorResponse::BadRequest(ApiError {
                                            sub_code: "MISSING_DATE_OF_BIRTH".to_owned(),
                                            error_identifier: 400,
                                            error_message: "Missing Date of Birth".to_owned(),
                                            error_object: None,
                                        })
                                    )?.expose())?,
                                    language_preference: mifinity_data.language_preference,
                                }
                            )))
                        },
                        Some(grpc_api_types::payments::wallet_payment_method_type::WalletType::ApplePay(apple_wallet)) => {
                            let payment_data = apple_wallet.payment_data.ok_or_else(|| {
                                ApplicationErrorResponse::BadRequest(ApiError {
                                    sub_code: "MISSING_APPLE_PAY_PAYMENT_DATA".to_owned(),
                                    error_identifier: 400,
                                    error_message: "Apple Pay payment data is required".to_owned(),
                                    error_object: None,
                                })
                            })?;

                            let applepay_payment_data = match payment_data.payment_data {
                                Some(grpc_api_types::payments::apple_wallet::payment_data::PaymentData::EncryptedData(encrypted_data)) => {
                                    Ok(payment_method_data::ApplePayPaymentData::Encrypted(encrypted_data))
                                },
                                Some(grpc_api_types::payments::apple_wallet::payment_data::PaymentData::DecryptedData(decrypted_data)) => {
                                    Ok(payment_method_data::ApplePayPaymentData::Decrypted(
                                        payment_method_data::ApplePayPredecryptData {
                                            application_primary_account_number: cards::CardNumber::from_str(&decrypted_data.application_primary_account_number).change_context(
                                                ApplicationErrorResponse::BadRequest(ApiError {
                                                    sub_code: "INVALID_CARD_NUMBER".to_owned(),
                                                    error_identifier: 400,
                                                    error_message: "Invalid card number in Apple Pay data".to_owned(),
                                                    error_object: None,
                                                })
                                            )?,
                                            application_expiration_month: Secret::new(decrypted_data.application_expiration_month),
                                            application_expiration_year: Secret::new(decrypted_data.application_expiration_year),
                                            payment_data: payment_method_data::ApplePayCryptogramData {
                                                online_payment_cryptogram: Secret::new(decrypted_data.payment_data.clone().map(|pd| pd.online_payment_cryptogram).unwrap_or_default()),
                                                eci_indicator: decrypted_data.payment_data.map(|pd| pd.eci_indicator),
                                            },
                                        }
                                    ))
                                },
                                None => Err(report!(ApplicationErrorResponse::BadRequest(ApiError {
                                        sub_code: "MISSING_APPLE_PAY_DATA".to_owned(),
                                        error_identifier: 400,
                                        error_message: "Apple Pay payment data is required".to_owned(),
                                        error_object: None,
                                    })))
                            }?;

                            let payment_method = apple_wallet.payment_method.ok_or_else(|| {
                                ApplicationErrorResponse::BadRequest(ApiError {
                                    sub_code: "MISSING_APPLE_PAY_PAYMENT_METHOD".to_owned(),
                                    error_identifier: 400,
                                    error_message: "Apple Pay payment method is required".to_owned(),
                                    error_object: None,
                                })
                            })?;

                            let wallet_data = payment_method_data::ApplePayWalletData {
                                payment_data: applepay_payment_data,
                                payment_method: payment_method_data::ApplepayPaymentMethod {
                                    display_name: payment_method.display_name,
                                    network: payment_method.network,
                                    pm_type: payment_method.r#type,
                                },
                                transaction_identifier: apple_wallet.transaction_identifier,
                            };
                            Ok(PaymentMethodData::Wallet(payment_method_data::WalletData::ApplePay(wallet_data)))
                        }
                        Some(grpc_api_types::payments::wallet_payment_method_type::WalletType::GooglePay(google_wallet)) => {
                            let info = google_wallet.info.ok_or_else(|| {
                                ApplicationErrorResponse::BadRequest(ApiError {
                                    sub_code: "MISSING_GOOGLE_PAY_INFO".to_owned(),
                                    error_identifier: 400,
                                    error_message: "Google Pay payment method info is required".to_owned(),
                                    error_object: None,
                                })
                            })?;

                            let tokenization_data = google_wallet.tokenization_data.ok_or_else(|| {
                                ApplicationErrorResponse::BadRequest(ApiError {
                                    sub_code: "MISSING_GOOGLE_PAY_TOKENIZATION_DATA".to_owned(),
                                    error_identifier: 400,
                                    error_message: "Google Pay tokenization data is required".to_owned(),
                                    error_object: None,
                                })
                            })?;

                            // Handle the new oneof tokenization_data structure
                            let gpay_tokenization_data = match tokenization_data.tokenization_data {
                                Some(grpc_api_types::payments::google_wallet::tokenization_data::TokenizationData::DecryptedData(predecrypt_data)) => {
                                    Ok(payment_method_data::GpayTokenizationData::Decrypted(
                                        payment_method_data::GPayPredecryptData {
                                            card_exp_month: Secret::new(predecrypt_data.card_exp_month),
                                            card_exp_year: Secret::new(predecrypt_data.card_exp_year),
                                            application_primary_account_number: cards::CardNumber::from_str(&predecrypt_data.application_primary_account_number).change_context(
                                                ApplicationErrorResponse::BadRequest(ApiError {
                                                    sub_code: "INVALID_CARD_NUMBER".to_owned(),
                                                    error_identifier: 400,
                                                    error_message: "Invalid card number in Google Pay predecrypted data".to_owned(),
                                                    error_object: None,
                                                })
                                            )?,
                                            cryptogram: Some(Secret::new(predecrypt_data.cryptogram)),
                                            eci_indicator: predecrypt_data.eci_indicator,
                                        }
                                    ))
                                },
                                Some(grpc_api_types::payments::google_wallet::tokenization_data::TokenizationData::EncryptedData(encrypted_data)) => {
                                    Ok(payment_method_data::GpayTokenizationData::Encrypted(
                                        payment_method_data::GpayEcryptedTokenizationData {
                                            token_type: encrypted_data.token_type,
                                            token: encrypted_data.token,
                                        }
                                    ))
                                },
                                None => Err(report!(ApplicationErrorResponse::BadRequest(ApiError {
                                        sub_code: "MISSING_GOOGLE_PAY_TOKENIZATION_DATA".to_owned(),
                                        error_identifier: 400,
                                        error_message: "Google Pay tokenization data variant is required".to_owned(),
                                        error_object: None,
                                    })))
                            }?;

                            let wallet_data = payment_method_data::GooglePayWalletData {
                                pm_type: google_wallet.r#type,
                                description: google_wallet.description,
                                info: payment_method_data::GooglePayPaymentMethodInfo {
                                    card_network: info.card_network,
                                    card_details: info.card_details,
                                    assurance_details: info.assurance_details.map(|details| {
                                        payment_method_data::GooglePayAssuranceDetails {
                                            card_holder_authenticated: details.card_holder_authenticated,
                                            account_verified: details.account_verified,
                                        }
                                    }),
                                },
                                tokenization_data: gpay_tokenization_data,
                            };
                            Ok(PaymentMethodData::Wallet(payment_method_data::WalletData::GooglePay(wallet_data)))
                        }
                        Some(grpc_api_types::payments::wallet_payment_method_type::WalletType::AmazonPayRedirect(_)) => {
                            Ok(PaymentMethodData::Wallet(payment_method_data::WalletData::AmazonPayRedirect(Box::new(payment_method_data::AmazonPayRedirectData {}))))
                        }
                        Some(grpc_api_types::payments::wallet_payment_method_type::WalletType::CashappQr(_)) => {
                            Ok(PaymentMethodData::Wallet(payment_method_data::WalletData::CashappQr(Box::new(payment_method_data::CashappQr {}))))
                        }
                        Some(grpc_api_types::payments::wallet_payment_method_type::WalletType::RevolutPay(_)) => {
                            Ok(PaymentMethodData::Wallet(payment_method_data::WalletData::RevolutPay(payment_method_data::RevolutPayData {})))
                        }
                        Some(grpc_api_types::payments::wallet_payment_method_type::WalletType::AliPayRedirect(_)) => {
                            Ok(PaymentMethodData::Wallet(payment_method_data::WalletData::AliPayRedirect(payment_method_data::AliPayRedirection {})))
                        }
                        Some(grpc_api_types::payments::wallet_payment_method_type::WalletType::WeChatPayQr(_)) => {
                            Ok(PaymentMethodData::Wallet(payment_method_data::WalletData::WeChatPayQr(Box::new(payment_method_data::WeChatPayQr {}))))
                        }
                        Some(grpc_api_types::payments::wallet_payment_method_type::WalletType::PaypalRedirect(paypal_redirect)) => {
                            Ok(PaymentMethodData::Wallet(payment_method_data::WalletData::PaypalRedirect(payment_method_data::PaypalRedirection {
                                email: match paypal_redirect.email {
                                    Some(ref email_str) => Some(Email::try_from(email_str.clone()).change_context(
                                        ApplicationErrorResponse::BadRequest(ApiError {
                                            sub_code: "INVALID_EMAIL_FORMAT".to_owned(),
                                            error_identifier: 400,
                                            error_message: "Invalid email".to_owned(),
                                            error_object: None,
                                        })
                                    )?),
                                    None => None,
                                },
                            })))
                        }
                        _ => {
                            Err(report!(ApplicationErrorResponse::BadRequest(ApiError {
                                sub_code: "UNSUPPORTED_PAYMENT_METHOD".to_owned(),
                                error_identifier: 400,
                                error_message: "This Wallet type is not yet supported".to_owned(),
                                error_object: None,
                            })))
                        },
                    }
                },
                grpc_api_types::payments::payment_method::PaymentMethod::OnlineBanking(online_banking_type) => {
                    match online_banking_type.online_banking_type {
                        Some(grpc_api_types::payments::online_banking_payment_method_type::OnlineBankingType::OpenBankingUk(open_banking_uk)) => {
                            Ok(PaymentMethodData::BankRedirect(payment_method_data::BankRedirectData::OpenBankingUk {
                                issuer: open_banking_uk.issuer.and_then(|i| common_enums::BankNames::from_str(&i).ok()),
                                country: open_banking_uk.country.and_then(|c| CountryAlpha2::from_str(&c).ok()),
                            }))
                        }
                        _ => {
                            Err(report!(ApplicationErrorResponse::BadRequest(ApiError {
                                sub_code: "UNSUPPORTED_PAYMENT_METHOD".to_owned(),
                                error_identifier: 400,
                                error_message: "This online banking type is not yet supported".to_owned(),
                                error_object: None,
                            })))
                        },
                    }
                }
            },
            None => Err(ApplicationErrorResponse::BadRequest(ApiError {
                sub_code: "INVALID_PAYMENT_METHOD_DATA".to_owned(),
                error_identifier: 400,
                error_message: "Payment method data is required".to_owned(),
                error_object: None,
            })
            .into()),
        }
    }
}

impl ForeignTryFrom<grpc_api_types::payments::PaymentMethodType> for Option<PaymentMethodType> {
    type Error = ApplicationErrorResponse;

    fn foreign_try_from(
        value: grpc_api_types::payments::PaymentMethodType,
    ) -> Result<Self, error_stack::Report<Self::Error>> {
        match value {
            grpc_api_types::payments::PaymentMethodType::Unspecified => Ok(None),
            grpc_api_types::payments::PaymentMethodType::Credit => {
                Ok(Some(PaymentMethodType::Credit))
            }
            grpc_api_types::payments::PaymentMethodType::Debit => {
                Ok(Some(PaymentMethodType::Debit))
            }
            grpc_api_types::payments::PaymentMethodType::UpiCollect => {
                Ok(Some(PaymentMethodType::UpiCollect))
            }
            grpc_api_types::payments::PaymentMethodType::UpiIntent => {
                Ok(Some(PaymentMethodType::UpiIntent))
            }
            grpc_api_types::payments::PaymentMethodType::UpiQr => {
                Ok(Some(PaymentMethodType::UpiIntent))
            } // UpiQr not yet implemented, fallback to UpiIntent
            grpc_api_types::payments::PaymentMethodType::ClassicReward => {
                Ok(Some(PaymentMethodType::ClassicReward))
            }
            grpc_api_types::payments::PaymentMethodType::Evoucher => {
                Ok(Some(PaymentMethodType::Evoucher))
            }
            grpc_api_types::payments::PaymentMethodType::ApplePay => {
                Ok(Some(PaymentMethodType::ApplePay))
            }
            grpc_api_types::payments::PaymentMethodType::GooglePay => {
                Ok(Some(PaymentMethodType::GooglePay))
            }
            grpc_api_types::payments::PaymentMethodType::AmazonPay => {
                Ok(Some(PaymentMethodType::AmazonPay))
            }
            grpc_api_types::payments::PaymentMethodType::RevolutPay => {
                Ok(Some(PaymentMethodType::RevolutPay))
            }
            grpc_api_types::payments::PaymentMethodType::PayPal => {
                Ok(Some(PaymentMethodType::Paypal))
            }
            grpc_api_types::payments::PaymentMethodType::WeChatPay => {
                Ok(Some(PaymentMethodType::WeChatPay))
            }
            grpc_api_types::payments::PaymentMethodType::AliPay => {
                Ok(Some(PaymentMethodType::AliPay))
            }
            grpc_api_types::payments::PaymentMethodType::Cashapp => {
                Ok(Some(PaymentMethodType::Cashapp))
            }
            _ => Err(ApplicationErrorResponse::BadRequest(ApiError {
                sub_code: "INVALID_PAYMENT_METHOD_TYPE".to_owned(),
                error_identifier: 400,
                error_message: "This payment method type is not yet supported".to_owned(),
                error_object: None,
            })
            .into()),
        }
    }
}

impl ForeignTryFrom<grpc_api_types::payments::PaymentMethod> for Option<PaymentMethodType> {
    type Error = ApplicationErrorResponse;

    fn foreign_try_from(
        value: grpc_api_types::payments::PaymentMethod,
    ) -> Result<Self, error_stack::Report<Self::Error>> {
        match value.payment_method {
            Some(data) => match data {
                grpc_api_types::payments::payment_method::PaymentMethod::Card(card_type) => {
                    match card_type.card_type {
                        Some(grpc_api_types::payments::card_payment_method_type::CardType::Credit(_)) => {
                            Ok(Some(PaymentMethodType::Credit))
                        },
                        Some(grpc_api_types::payments::card_payment_method_type::CardType::Debit(_)) => {
                            Ok(Some(PaymentMethodType::Debit))
                        },
                        Some(grpc_api_types::payments::card_payment_method_type::CardType::CardRedirect(_)) =>
                            Err(report!(ApplicationErrorResponse::BadRequest(ApiError {
                                sub_code: "UNSUPPORTED_PAYMENT_METHOD".to_owned(),
                                error_identifier: 400,
                                error_message: "Card redirect payments are not yet supported".to_owned(),
                                error_object: None,
                            }))),
                        Some(grpc_api_types::payments::card_payment_method_type::CardType::CreditProxy(_)) => {
                            Ok(Some(PaymentMethodType::Credit))
                        },
                        Some(grpc_api_types::payments::card_payment_method_type::CardType::DebitProxy(_)) => {
                            Ok(Some(PaymentMethodType::Debit))
                        },
                        None =>
                            Err(report!(ApplicationErrorResponse::BadRequest(ApiError {
                                sub_code: "INVALID_PAYMENT_METHOD".to_owned(),
                                error_identifier: 400,
                                error_message: "Card type is required".to_owned(),
                                error_object: None,
                            })))
                    }
                }
                grpc_api_types::payments::payment_method::PaymentMethod::Token(_) => {
                    Ok(None)
                },
                grpc_api_types::payments::payment_method::PaymentMethod::UpiCollect(_) => Ok(Some(PaymentMethodType::UpiCollect)),
                grpc_api_types::payments::payment_method::PaymentMethod::UpiIntent(_) => Ok(Some(PaymentMethodType::UpiIntent)),
                grpc_api_types::payments::payment_method::PaymentMethod::UpiQr(_) => Ok(Some(PaymentMethodType::UpiIntent)), // UpiQr not yet implemented, fallback to UpiIntent
                grpc_api_types::payments::payment_method::PaymentMethod::Reward(reward) => {
                    match reward.reward_type() {
                        grpc_api_types::payments::RewardType::Classicreward => Ok(Some(PaymentMethodType::ClassicReward)),
                        grpc_api_types::payments::RewardType::EVoucher => Ok(Some(PaymentMethodType::Evoucher)),
                        _ => Err(report!(ApplicationErrorResponse::BadRequest(ApiError {
                            sub_code: "UNSUPPORTED_REWARD_TYPE".to_owned(),
                            error_identifier: 400,
                            error_message: "Unsupported reward type".to_owned(),
                            error_object: None,
                        })))
                    }
                },
                grpc_api_types::payments::payment_method::PaymentMethod::Wallet(wallet_type) => {
                    match wallet_type.wallet_type {
                        Some(grpc_api_types::payments::wallet_payment_method_type::WalletType::Bluecode(_)) => {
                                        Ok(Some(PaymentMethodType::Bluecode))
                                    },
                        Some(grpc_api_types::payments::wallet_payment_method_type::WalletType::Mifinity(_mifinity_data)) => {
                            // For PaymentMethodType conversion, we just need to return the type, not the full data
                            Ok(Some(PaymentMethodType::Mifinity))
                        },
                        Some(grpc_api_types::payments::wallet_payment_method_type::WalletType::ApplePay(_)) => {
                            Ok(Some(PaymentMethodType::ApplePay))
                        }
                        Some(grpc_api_types::payments::wallet_payment_method_type::WalletType::GooglePay(_)) => {
                            Ok(Some(PaymentMethodType::GooglePay))
                        }
                        Some(grpc_api_types::payments::wallet_payment_method_type::WalletType::AmazonPayRedirect(_)) => {
                            Ok(Some(PaymentMethodType::AmazonPay))
                        }
                        Some(grpc_api_types::payments::wallet_payment_method_type::WalletType::RevolutPay(_)) => {
                            Ok(Some(PaymentMethodType::RevolutPay))
                        }
                        Some(grpc_api_types::payments::wallet_payment_method_type::WalletType::PaypalRedirect(_)) => {
                            Ok(Some(PaymentMethodType::Paypal))
                        }
                        Some(grpc_api_types::payments::wallet_payment_method_type::WalletType::WeChatPayQr(_)) => {
                            Ok(Some(PaymentMethodType::WeChatPay))
                        }
                        Some(grpc_api_types::payments::wallet_payment_method_type::WalletType::AliPayRedirect(_)) => {
                            Ok(Some(PaymentMethodType::AliPay))
                        }
                        Some(grpc_api_types::payments::wallet_payment_method_type::WalletType::CashappQr(_)) => {
                            Ok(Some(PaymentMethodType::Cashapp))
                        }
                        _ => {
                            Err(report!(ApplicationErrorResponse::BadRequest(ApiError {
                                sub_code: "UNSUPPORTED_PAYMENT_METHOD".to_owned(),
                                error_identifier: 400,
                                error_message: "This Wallet type is not yet supported".to_owned(),
                                error_object: None,
                            })))
                        },
                    }
                },
                grpc_api_types::payments::payment_method::PaymentMethod::OnlineBanking(online_banking) => {
                    match online_banking.online_banking_type {
                        Some(grpc_api_types::payments::online_banking_payment_method_type::OnlineBankingType::OpenBankingUk(_)) => {
                            Ok(Some(PaymentMethodType::OpenBankingUk))
                        },
                        _ => {
                            Err(report!(ApplicationErrorResponse::BadRequest(ApiError {
                                sub_code: "UNSUPPORTED_PAYMENT_METHOD".to_owned(),
                                error_identifier: 400,
                                error_message: "This online banking type is not yet supported".to_owned(),
                                error_object: None,
                            })))
                        },
                    }
                }
            },
            None => Err(ApplicationErrorResponse::BadRequest(ApiError {
                sub_code: "INVALID_PAYMENT_METHOD_DATA".to_owned(),
                error_identifier: 400,
                error_message: "Payment method data is required".to_owned(),
                error_object: None,
            })
            .into()),
        }
    }
}

// Helper trait for generic card conversion
pub trait CardConversionHelper<T: PaymentMethodDataTypes> {
    fn convert_card_details(
        card: grpc_api_types::payments::CardDetails,
    ) -> Result<payment_method_data::Card<T>, error_stack::Report<ApplicationErrorResponse>>;
}

// Implementation for DefaultPCIHolder
impl CardConversionHelper<DefaultPCIHolder> for DefaultPCIHolder {
    fn convert_card_details(
        card: grpc_api_types::payments::CardDetails,
    ) -> Result<
        payment_method_data::Card<DefaultPCIHolder>,
        error_stack::Report<ApplicationErrorResponse>,
    > {
        let card_network = Some(common_enums::CardNetwork::foreign_try_from(
            card.card_network(),
        )?);
        Ok(payment_method_data::Card {
            card_number: RawCardNumber::<DefaultPCIHolder>(card.card_number.ok_or(
                ApplicationErrorResponse::BadRequest(ApiError {
                    sub_code: "MISSING_CARD_NUMBER".to_owned(),
                    error_identifier: 400,
                    error_message: "Missing card number".to_owned(),
                    error_object: None,
                }),
            )?),
            card_exp_month: card
                .card_exp_month
                .ok_or(ApplicationErrorResponse::BadRequest(ApiError {
                    sub_code: "MISSING_EXP_MONTH".to_owned(),
                    error_identifier: 400,
                    error_message: "Missing Card Expiry Month".to_owned(),
                    error_object: None,
                }))?,
            card_exp_year: card
                .card_exp_year
                .ok_or(ApplicationErrorResponse::BadRequest(ApiError {
                    sub_code: "MISSING_EXP_YEAR".to_owned(),
                    error_identifier: 400,
                    error_message: "Missing Card Expiry Year".to_owned(),
                    error_object: None,
                }))?,
            card_cvc: card
                .card_cvc
                .ok_or(ApplicationErrorResponse::BadRequest(ApiError {
                    sub_code: "MISSING_CVC".to_owned(),
                    error_identifier: 400,
                    error_message: "Missing CVC".to_owned(),
                    error_object: None,
                }))?,
            card_issuer: card.card_issuer,
            card_network,
            card_type: card.card_type,
            card_issuing_country: card.card_issuing_country_alpha2,
            bank_code: card.bank_code,
            nick_name: card.nick_name.map(|name| name.into()),
            card_holder_name: card.card_holder_name,
            co_badged_card_data: None,
        })
    }
}

// Implementation for VaultTokenHolder
impl CardConversionHelper<VaultTokenHolder> for VaultTokenHolder {
    fn convert_card_details(
        card: grpc_api_types::payments::CardDetails,
    ) -> Result<
        payment_method_data::Card<VaultTokenHolder>,
        error_stack::Report<ApplicationErrorResponse>,
    > {
        Ok(payment_method_data::Card {
            card_number: RawCardNumber(
                card.card_number
                    .ok_or(ApplicationErrorResponse::BadRequest(ApiError {
                        sub_code: "MISSING_CARD_NUMBER".to_owned(),
                        error_identifier: 400,
                        error_message: "Missing card number".to_owned(),
                        error_object: None,
                    }))
                    .map(|cn| cn.get_card_no())?,
            ),
            card_exp_month: card
                .card_exp_month
                .ok_or(ApplicationErrorResponse::BadRequest(ApiError {
                    sub_code: "MISSING_EXP_MONTH".to_owned(),
                    error_identifier: 400,
                    error_message: "Missing Card Expiry Month".to_owned(),
                    error_object: None,
                }))?,
            card_exp_year: card
                .card_exp_year
                .ok_or(ApplicationErrorResponse::BadRequest(ApiError {
                    sub_code: "MISSING_EXP_YEAR".to_owned(),
                    error_identifier: 400,
                    error_message: "Missing Card Expiry Year".to_owned(),
                    error_object: None,
                }))?,
            card_cvc: card
                .card_cvc
                .ok_or(ApplicationErrorResponse::BadRequest(ApiError {
                    sub_code: "MISSING_CVC".to_owned(),
                    error_identifier: 400,
                    error_message: "Missing CVC".to_owned(),
                    error_object: None,
                }))?,
            card_issuer: card.card_issuer,
            card_network: None,
            card_type: card.card_type,
            card_issuing_country: card.card_issuing_country_alpha2,
            bank_code: card.bank_code,
            nick_name: card.nick_name.map(|name| name.into()),
            card_holder_name: card.card_holder_name,
            co_badged_card_data: None,
        })
    }
}

// Generic ForeignTryFrom implementation using the helper trait
impl<T> ForeignTryFrom<grpc_api_types::payments::CardDetails> for payment_method_data::Card<T>
where
    T: PaymentMethodDataTypes
        + Default
        + Debug
        + Send
        + Eq
        + PartialEq
        + serde::Serialize
        + serde::de::DeserializeOwned
        + Clone
        + CardConversionHelper<T>,
{
    type Error = ApplicationErrorResponse;
    fn foreign_try_from(
        card: grpc_api_types::payments::CardDetails,
    ) -> Result<Self, error_stack::Report<Self::Error>> {
        T::convert_card_details(card)
    }
}

impl ForeignTryFrom<grpc_api_types::payments::Currency> for common_enums::Currency {
    type Error = ApplicationErrorResponse;
    fn foreign_try_from(
        value: grpc_api_types::payments::Currency,
    ) -> Result<Self, error_stack::Report<Self::Error>> {
        match value {
            grpc_api_types::payments::Currency::Aed => Ok(Self::AED),
            grpc_api_types::payments::Currency::All => Ok(Self::ALL),
            grpc_api_types::payments::Currency::Amd => Ok(Self::AMD),
            grpc_api_types::payments::Currency::Ang => Ok(Self::ANG),
            grpc_api_types::payments::Currency::Aoa => Ok(Self::AOA),
            grpc_api_types::payments::Currency::Ars => Ok(Self::ARS),
            grpc_api_types::payments::Currency::Aud => Ok(Self::AUD),
            grpc_api_types::payments::Currency::Awg => Ok(Self::AWG),
            grpc_api_types::payments::Currency::Azn => Ok(Self::AZN),
            grpc_api_types::payments::Currency::Bam => Ok(Self::BAM),
            grpc_api_types::payments::Currency::Bbd => Ok(Self::BBD),
            grpc_api_types::payments::Currency::Bdt => Ok(Self::BDT),
            grpc_api_types::payments::Currency::Bgn => Ok(Self::BGN),
            grpc_api_types::payments::Currency::Bhd => Ok(Self::BHD),
            grpc_api_types::payments::Currency::Bif => Ok(Self::BIF),
            grpc_api_types::payments::Currency::Bmd => Ok(Self::BMD),
            grpc_api_types::payments::Currency::Bnd => Ok(Self::BND),
            grpc_api_types::payments::Currency::Bob => Ok(Self::BOB),
            grpc_api_types::payments::Currency::Brl => Ok(Self::BRL),
            grpc_api_types::payments::Currency::Bsd => Ok(Self::BSD),
            grpc_api_types::payments::Currency::Bwp => Ok(Self::BWP),
            grpc_api_types::payments::Currency::Byn => Ok(Self::BYN),
            grpc_api_types::payments::Currency::Bzd => Ok(Self::BZD),
            grpc_api_types::payments::Currency::Cad => Ok(Self::CAD),
            grpc_api_types::payments::Currency::Chf => Ok(Self::CHF),
            grpc_api_types::payments::Currency::Clp => Ok(Self::CLP),
            grpc_api_types::payments::Currency::Cny => Ok(Self::CNY),
            grpc_api_types::payments::Currency::Cop => Ok(Self::COP),
            grpc_api_types::payments::Currency::Crc => Ok(Self::CRC),
            grpc_api_types::payments::Currency::Cup => Ok(Self::CUP),
            grpc_api_types::payments::Currency::Cve => Ok(Self::CVE),
            grpc_api_types::payments::Currency::Czk => Ok(Self::CZK),
            grpc_api_types::payments::Currency::Djf => Ok(Self::DJF),
            grpc_api_types::payments::Currency::Dkk => Ok(Self::DKK),
            grpc_api_types::payments::Currency::Dop => Ok(Self::DOP),
            grpc_api_types::payments::Currency::Dzd => Ok(Self::DZD),
            grpc_api_types::payments::Currency::Egp => Ok(Self::EGP),
            grpc_api_types::payments::Currency::Etb => Ok(Self::ETB),
            grpc_api_types::payments::Currency::Eur => Ok(Self::EUR),
            grpc_api_types::payments::Currency::Fjd => Ok(Self::FJD),
            grpc_api_types::payments::Currency::Fkp => Ok(Self::FKP),
            grpc_api_types::payments::Currency::Gbp => Ok(Self::GBP),
            grpc_api_types::payments::Currency::Gel => Ok(Self::GEL),
            grpc_api_types::payments::Currency::Ghs => Ok(Self::GHS),
            grpc_api_types::payments::Currency::Gip => Ok(Self::GIP),
            grpc_api_types::payments::Currency::Gmd => Ok(Self::GMD),
            grpc_api_types::payments::Currency::Gnf => Ok(Self::GNF),
            grpc_api_types::payments::Currency::Gtq => Ok(Self::GTQ),
            grpc_api_types::payments::Currency::Gyd => Ok(Self::GYD),
            grpc_api_types::payments::Currency::Hkd => Ok(Self::HKD),
            grpc_api_types::payments::Currency::Hnl => Ok(Self::HNL),
            grpc_api_types::payments::Currency::Hrk => Ok(Self::HRK),
            grpc_api_types::payments::Currency::Htg => Ok(Self::HTG),
            grpc_api_types::payments::Currency::Huf => Ok(Self::HUF),
            grpc_api_types::payments::Currency::Idr => Ok(Self::IDR),
            grpc_api_types::payments::Currency::Ils => Ok(Self::ILS),
            grpc_api_types::payments::Currency::Inr => Ok(Self::INR),
            grpc_api_types::payments::Currency::Iqd => Ok(Self::IQD),
            grpc_api_types::payments::Currency::Jmd => Ok(Self::JMD),
            grpc_api_types::payments::Currency::Jod => Ok(Self::JOD),
            grpc_api_types::payments::Currency::Jpy => Ok(Self::JPY),
            grpc_api_types::payments::Currency::Kes => Ok(Self::KES),
            grpc_api_types::payments::Currency::Kgs => Ok(Self::KGS),
            grpc_api_types::payments::Currency::Khr => Ok(Self::KHR),
            grpc_api_types::payments::Currency::Kmf => Ok(Self::KMF),
            grpc_api_types::payments::Currency::Krw => Ok(Self::KRW),
            grpc_api_types::payments::Currency::Kwd => Ok(Self::KWD),
            grpc_api_types::payments::Currency::Kyd => Ok(Self::KYD),
            grpc_api_types::payments::Currency::Kzt => Ok(Self::KZT),
            grpc_api_types::payments::Currency::Lak => Ok(Self::LAK),
            grpc_api_types::payments::Currency::Lbp => Ok(Self::LBP),
            grpc_api_types::payments::Currency::Lkr => Ok(Self::LKR),
            grpc_api_types::payments::Currency::Lrd => Ok(Self::LRD),
            grpc_api_types::payments::Currency::Lsl => Ok(Self::LSL),
            grpc_api_types::payments::Currency::Lyd => Ok(Self::LYD),
            grpc_api_types::payments::Currency::Mad => Ok(Self::MAD),
            grpc_api_types::payments::Currency::Mdl => Ok(Self::MDL),
            grpc_api_types::payments::Currency::Mga => Ok(Self::MGA),
            grpc_api_types::payments::Currency::Mkd => Ok(Self::MKD),
            grpc_api_types::payments::Currency::Mmk => Ok(Self::MMK),
            grpc_api_types::payments::Currency::Mnt => Ok(Self::MNT),
            grpc_api_types::payments::Currency::Mop => Ok(Self::MOP),
            grpc_api_types::payments::Currency::Mru => Ok(Self::MRU),
            grpc_api_types::payments::Currency::Mur => Ok(Self::MUR),
            grpc_api_types::payments::Currency::Mvr => Ok(Self::MVR),
            grpc_api_types::payments::Currency::Mwk => Ok(Self::MWK),
            grpc_api_types::payments::Currency::Mxn => Ok(Self::MXN),
            grpc_api_types::payments::Currency::Myr => Ok(Self::MYR),
            grpc_api_types::payments::Currency::Mzn => Ok(Self::MZN),
            grpc_api_types::payments::Currency::Nad => Ok(Self::NAD),
            grpc_api_types::payments::Currency::Ngn => Ok(Self::NGN),
            grpc_api_types::payments::Currency::Nio => Ok(Self::NIO),
            grpc_api_types::payments::Currency::Nok => Ok(Self::NOK),
            grpc_api_types::payments::Currency::Npr => Ok(Self::NPR),
            grpc_api_types::payments::Currency::Nzd => Ok(Self::NZD),
            grpc_api_types::payments::Currency::Omr => Ok(Self::OMR),
            grpc_api_types::payments::Currency::Pab => Ok(Self::PAB),
            grpc_api_types::payments::Currency::Pen => Ok(Self::PEN),
            grpc_api_types::payments::Currency::Pgk => Ok(Self::PGK),
            grpc_api_types::payments::Currency::Php => Ok(Self::PHP),
            grpc_api_types::payments::Currency::Pkr => Ok(Self::PKR),
            grpc_api_types::payments::Currency::Pln => Ok(Self::PLN),
            grpc_api_types::payments::Currency::Pyg => Ok(Self::PYG),
            grpc_api_types::payments::Currency::Qar => Ok(Self::QAR),
            grpc_api_types::payments::Currency::Ron => Ok(Self::RON),
            grpc_api_types::payments::Currency::Rsd => Ok(Self::RSD),
            grpc_api_types::payments::Currency::Rub => Ok(Self::RUB),
            grpc_api_types::payments::Currency::Rwf => Ok(Self::RWF),
            grpc_api_types::payments::Currency::Sar => Ok(Self::SAR),
            grpc_api_types::payments::Currency::Sbd => Ok(Self::SBD),
            grpc_api_types::payments::Currency::Scr => Ok(Self::SCR),
            grpc_api_types::payments::Currency::Sek => Ok(Self::SEK),
            grpc_api_types::payments::Currency::Sgd => Ok(Self::SGD),
            grpc_api_types::payments::Currency::Shp => Ok(Self::SHP),
            grpc_api_types::payments::Currency::Sle => Ok(Self::SLE),
            grpc_api_types::payments::Currency::Sll => Ok(Self::SLL),
            grpc_api_types::payments::Currency::Sos => Ok(Self::SOS),
            grpc_api_types::payments::Currency::Srd => Ok(Self::SRD),
            grpc_api_types::payments::Currency::Ssp => Ok(Self::SSP),
            grpc_api_types::payments::Currency::Stn => Ok(Self::STN),
            grpc_api_types::payments::Currency::Svc => Ok(Self::SVC),
            grpc_api_types::payments::Currency::Szl => Ok(Self::SZL),
            grpc_api_types::payments::Currency::Thb => Ok(Self::THB),
            grpc_api_types::payments::Currency::Tnd => Ok(Self::TND),
            grpc_api_types::payments::Currency::Top => Ok(Self::TOP),
            grpc_api_types::payments::Currency::Try => Ok(Self::TRY),
            grpc_api_types::payments::Currency::Ttd => Ok(Self::TTD),
            grpc_api_types::payments::Currency::Twd => Ok(Self::TWD),
            grpc_api_types::payments::Currency::Tzs => Ok(Self::TZS),
            grpc_api_types::payments::Currency::Uah => Ok(Self::UAH),
            grpc_api_types::payments::Currency::Ugx => Ok(Self::UGX),
            grpc_api_types::payments::Currency::Usd => Ok(Self::USD),
            grpc_api_types::payments::Currency::Uyu => Ok(Self::UYU),
            grpc_api_types::payments::Currency::Uzs => Ok(Self::UZS),
            grpc_api_types::payments::Currency::Ves => Ok(Self::VES),
            grpc_api_types::payments::Currency::Vnd => Ok(Self::VND),
            grpc_api_types::payments::Currency::Vuv => Ok(Self::VUV),
            grpc_api_types::payments::Currency::Wst => Ok(Self::WST),
            grpc_api_types::payments::Currency::Xaf => Ok(Self::XAF),
            grpc_api_types::payments::Currency::Xcd => Ok(Self::XCD),
            grpc_api_types::payments::Currency::Xof => Ok(Self::XOF),
            grpc_api_types::payments::Currency::Xpf => Ok(Self::XPF),
            grpc_api_types::payments::Currency::Yer => Ok(Self::YER),
            grpc_api_types::payments::Currency::Zar => Ok(Self::ZAR),
            grpc_api_types::payments::Currency::Zmw => Ok(Self::ZMW),
            _ => Err(report!(ApplicationErrorResponse::BadRequest(ApiError {
                sub_code: "unsupported_currency".to_string(),
                error_identifier: 4001,
                error_message: format!("Currency {value:?} is not supported"),
                error_object: None,
            }))),
        }
    }
}

impl<
        T: PaymentMethodDataTypes
            + Default
            + Debug
            + Send
            + Eq
            + PartialEq
            + serde::Serialize
            + serde::de::DeserializeOwned
            + Clone
            + CardConversionHelper<T>,
    > ForeignTryFrom<PaymentServiceAuthorizeRequest> for PaymentsAuthorizeData<T>
{
    type Error = ApplicationErrorResponse;

    fn foreign_try_from(
        value: PaymentServiceAuthorizeRequest,
    ) -> Result<Self, error_stack::Report<Self::Error>> {
        let email: Option<Email> = match value.email {
            Some(ref email_str) => {
                Some(Email::try_from(email_str.clone().expose()).map_err(|_| {
                    error_stack::Report::new(ApplicationErrorResponse::BadRequest(ApiError {
                        sub_code: "INVALID_EMAIL_FORMAT".to_owned(),
                        error_identifier: 400,

                        error_message: "Invalid email".to_owned(),
                        error_object: None,
                    }))
                })?)
            }
            None => None,
        };
        let merchant_config_currency = common_enums::Currency::foreign_try_from(value.currency())?;

        // Extract merchant_account_id from metadata before moving it
        let merchant_account_id = value.metadata.get("merchant_account_id").cloned();

        Ok(Self {
            capture_method: Some(common_enums::CaptureMethod::foreign_try_from(
                value.capture_method(),
            )?),
            payment_method_data: PaymentMethodData::<T>::foreign_try_from(
                value.payment_method.clone().ok_or_else(|| {
                    ApplicationErrorResponse::BadRequest(ApiError {
                        sub_code: "INVALID_PAYMENT_METHOD_DATA".to_owned(),
                        error_identifier: 400,
                        error_message: "Payment method data is required".to_owned(),
                        error_object: None,
                    })
                })?,
            )
            .change_context(ApplicationErrorResponse::BadRequest(ApiError {
                sub_code: "INVALID_PAYMENT_METHOD_DATA".to_owned(),
                error_identifier: 400,
                error_message: "Payment method data construction failed".to_owned(),
                error_object: None,
            }))?,
            amount: value.amount,
            currency: common_enums::Currency::foreign_try_from(value.currency())?,
            confirm: true,
            webhook_url: value.webhook_url,
            browser_info: value
                .browser_info
                .map(BrowserInformation::foreign_try_from)
                .transpose()?,
            payment_method_type: <Option<PaymentMethodType>>::foreign_try_from(
                value.payment_method.clone().ok_or_else(|| {
                    ApplicationErrorResponse::BadRequest(ApiError {
                        sub_code: "INVALID_PAYMENT_METHOD_DATA".to_owned(),
                        error_identifier: 400,
                        error_message: "Payment method data is required".to_owned(),
                        error_object: None,
                    })
                })?,
            )?,
            minor_amount: common_utils::types::MinorUnit::new(value.minor_amount),
            email,
            customer_name: None,
            statement_descriptor_suffix: None,
            statement_descriptor: None,

            router_return_url: value.return_url,
            complete_authorize_url: None,
            setup_future_usage: None,
            mandate_id: None,
            off_session: None,
            order_category: value.order_category,
            session_token: None,
            access_token: value.access_token,
            enrolled_for_3ds: false,
            related_transaction_id: None,
            payment_experience: None,
            customer_id: value
                .connector_customer_id
                .clone()
                .map(|customer_id| CustomerId::try_from(Cow::from(customer_id)))
                .transpose()
                .change_context(ApplicationErrorResponse::BadRequest(ApiError {
                    sub_code: "INVALID_CUSTOMER_ID".to_owned(),
                    error_identifier: 400,
                    error_message: "Failed to parse Customer Id".to_owned(),
                    error_object: None,
                }))?,
            request_incremental_authorization: false,
            metadata: if value.metadata.is_empty() {
                None
            } else {
                Some(serde_json::Value::Object(
                    value
                        .metadata
                        .into_iter()
                        .map(|(k, v)| (k, serde_json::Value::String(v)))
                        .collect(),
                ))
            },
            merchant_order_reference_id: None,
            order_tax_amount: None,
            shipping_cost: None,
            merchant_account_id,
            integrity_object: None,
            merchant_config_currency: Some(merchant_config_currency),
            all_keys_required: None, // Field not available in new proto structure
        })
    }
}

impl ForeignTryFrom<grpc_api_types::payments::PaymentAddress> for payment_address::PaymentAddress {
    type Error = ApplicationErrorResponse;
    fn foreign_try_from(
        value: grpc_api_types::payments::PaymentAddress,
    ) -> Result<Self, error_stack::Report<Self::Error>> {
        let shipping = match value.shipping_address {
            Some(address) => Some(Address::foreign_try_from(address)?),
            None => None,
        };

        let billing = match value.billing_address.clone() {
            Some(address) => Some(Address::foreign_try_from(address)?),
            None => None,
        };

        let payment_method_billing = match value.billing_address {
            Some(address) => Some(Address::foreign_try_from(address)?),
            None => None,
        };

        Ok(Self::new(
            shipping,
            billing,
            payment_method_billing,
            Some(false), // should_unify_address set to false
        ))
    }
}

impl ForeignTryFrom<grpc_api_types::payments::Address> for Address {
    type Error = ApplicationErrorResponse;
    fn foreign_try_from(
        value: grpc_api_types::payments::Address,
    ) -> Result<Self, error_stack::Report<Self::Error>> {
        let email = match value.email.clone() {
            Some(email) => Some(
                common_utils::pii::Email::from_str(&email.expose()).change_context(
                    ApplicationErrorResponse::BadRequest(ApiError {
                        sub_code: "INVALID_EMAIL".to_owned(),
                        error_identifier: 400,
                        error_message: "Invalid email".to_owned(),
                        error_object: None,
                    }),
                )?,
            ),
            None => None,
        };
        Ok(Self {
            address: Some(AddressDetails::foreign_try_from(value.clone())?),
            phone: value.phone_number.map(|phone_number| PhoneDetails {
                number: Some(phone_number),
                country_code: value.phone_country_code,
            }),
            email,
        })
    }
}

impl ForeignTryFrom<grpc_api_types::payments::CountryAlpha2> for common_enums::CountryAlpha2 {
    type Error = ApplicationErrorResponse;

    fn foreign_try_from(
        value: grpc_api_types::payments::CountryAlpha2,
    ) -> Result<Self, error_stack::Report<Self::Error>> {
        match value {
            grpc_api_types::payments::CountryAlpha2::Us => Ok(Self::US),
            grpc_api_types::payments::CountryAlpha2::Af => Ok(Self::AF),
            grpc_api_types::payments::CountryAlpha2::Ax => Ok(Self::AX),
            grpc_api_types::payments::CountryAlpha2::Al => Ok(Self::AL),
            grpc_api_types::payments::CountryAlpha2::Dz => Ok(Self::DZ),
            grpc_api_types::payments::CountryAlpha2::As => Ok(Self::AS),
            grpc_api_types::payments::CountryAlpha2::Ad => Ok(Self::AD),
            grpc_api_types::payments::CountryAlpha2::Ao => Ok(Self::AO),
            grpc_api_types::payments::CountryAlpha2::Ai => Ok(Self::AI),
            grpc_api_types::payments::CountryAlpha2::Aq => Ok(Self::AQ),
            grpc_api_types::payments::CountryAlpha2::Ag => Ok(Self::AG),
            grpc_api_types::payments::CountryAlpha2::Ar => Ok(Self::AR),
            grpc_api_types::payments::CountryAlpha2::Am => Ok(Self::AM),
            grpc_api_types::payments::CountryAlpha2::Aw => Ok(Self::AW),
            grpc_api_types::payments::CountryAlpha2::Au => Ok(Self::AU),
            grpc_api_types::payments::CountryAlpha2::At => Ok(Self::AT),
            grpc_api_types::payments::CountryAlpha2::Az => Ok(Self::AZ),
            grpc_api_types::payments::CountryAlpha2::Bs => Ok(Self::BS),
            grpc_api_types::payments::CountryAlpha2::Bh => Ok(Self::BH),
            grpc_api_types::payments::CountryAlpha2::Bd => Ok(Self::BD),
            grpc_api_types::payments::CountryAlpha2::Bb => Ok(Self::BB),
            grpc_api_types::payments::CountryAlpha2::By => Ok(Self::BY),
            grpc_api_types::payments::CountryAlpha2::Be => Ok(Self::BE),
            grpc_api_types::payments::CountryAlpha2::Bz => Ok(Self::BZ),
            grpc_api_types::payments::CountryAlpha2::Bj => Ok(Self::BJ),
            grpc_api_types::payments::CountryAlpha2::Bm => Ok(Self::BM),
            grpc_api_types::payments::CountryAlpha2::Bt => Ok(Self::BT),
            grpc_api_types::payments::CountryAlpha2::Bo => Ok(Self::BO),
            grpc_api_types::payments::CountryAlpha2::Bq => Ok(Self::BQ),
            grpc_api_types::payments::CountryAlpha2::Ba => Ok(Self::BA),
            grpc_api_types::payments::CountryAlpha2::Bw => Ok(Self::BW),
            grpc_api_types::payments::CountryAlpha2::Bv => Ok(Self::BV),
            grpc_api_types::payments::CountryAlpha2::Br => Ok(Self::BR),
            grpc_api_types::payments::CountryAlpha2::Io => Ok(Self::IO),
            grpc_api_types::payments::CountryAlpha2::Bn => Ok(Self::BN),
            grpc_api_types::payments::CountryAlpha2::Bg => Ok(Self::BG),
            grpc_api_types::payments::CountryAlpha2::Bf => Ok(Self::BF),
            grpc_api_types::payments::CountryAlpha2::Bi => Ok(Self::BI),
            grpc_api_types::payments::CountryAlpha2::Kh => Ok(Self::KH),
            grpc_api_types::payments::CountryAlpha2::Cm => Ok(Self::CM),
            grpc_api_types::payments::CountryAlpha2::Ca => Ok(Self::CA),
            grpc_api_types::payments::CountryAlpha2::Cv => Ok(Self::CV),
            grpc_api_types::payments::CountryAlpha2::Ky => Ok(Self::KY),
            grpc_api_types::payments::CountryAlpha2::Cf => Ok(Self::CF),
            grpc_api_types::payments::CountryAlpha2::Td => Ok(Self::TD),
            grpc_api_types::payments::CountryAlpha2::Cl => Ok(Self::CL),
            grpc_api_types::payments::CountryAlpha2::Cn => Ok(Self::CN),
            grpc_api_types::payments::CountryAlpha2::Cx => Ok(Self::CX),
            grpc_api_types::payments::CountryAlpha2::Cc => Ok(Self::CC),
            grpc_api_types::payments::CountryAlpha2::Co => Ok(Self::CO),
            grpc_api_types::payments::CountryAlpha2::Km => Ok(Self::KM),
            grpc_api_types::payments::CountryAlpha2::Cg => Ok(Self::CG),
            grpc_api_types::payments::CountryAlpha2::Cd => Ok(Self::CD),
            grpc_api_types::payments::CountryAlpha2::Ck => Ok(Self::CK),
            grpc_api_types::payments::CountryAlpha2::Cr => Ok(Self::CR),
            grpc_api_types::payments::CountryAlpha2::Ci => Ok(Self::CI),
            grpc_api_types::payments::CountryAlpha2::Hr => Ok(Self::HR),
            grpc_api_types::payments::CountryAlpha2::Cu => Ok(Self::CU),
            grpc_api_types::payments::CountryAlpha2::Cw => Ok(Self::CW),
            grpc_api_types::payments::CountryAlpha2::Cy => Ok(Self::CY),
            grpc_api_types::payments::CountryAlpha2::Cz => Ok(Self::CZ),
            grpc_api_types::payments::CountryAlpha2::Dk => Ok(Self::DK),
            grpc_api_types::payments::CountryAlpha2::Dj => Ok(Self::DJ),
            grpc_api_types::payments::CountryAlpha2::Dm => Ok(Self::DM),
            grpc_api_types::payments::CountryAlpha2::Do => Ok(Self::DO),
            grpc_api_types::payments::CountryAlpha2::Ec => Ok(Self::EC),
            grpc_api_types::payments::CountryAlpha2::Eg => Ok(Self::EG),
            grpc_api_types::payments::CountryAlpha2::Sv => Ok(Self::SV),
            grpc_api_types::payments::CountryAlpha2::Gq => Ok(Self::GQ),
            grpc_api_types::payments::CountryAlpha2::Er => Ok(Self::ER),
            grpc_api_types::payments::CountryAlpha2::Ee => Ok(Self::EE),
            grpc_api_types::payments::CountryAlpha2::Et => Ok(Self::ET),
            grpc_api_types::payments::CountryAlpha2::Fk => Ok(Self::FK),
            grpc_api_types::payments::CountryAlpha2::Fo => Ok(Self::FO),
            grpc_api_types::payments::CountryAlpha2::Fj => Ok(Self::FJ),
            grpc_api_types::payments::CountryAlpha2::Fi => Ok(Self::FI),
            grpc_api_types::payments::CountryAlpha2::Fr => Ok(Self::FR),
            grpc_api_types::payments::CountryAlpha2::Gf => Ok(Self::GF),
            grpc_api_types::payments::CountryAlpha2::Pf => Ok(Self::PF),
            grpc_api_types::payments::CountryAlpha2::Tf => Ok(Self::TF),
            grpc_api_types::payments::CountryAlpha2::Ga => Ok(Self::GA),
            grpc_api_types::payments::CountryAlpha2::Gm => Ok(Self::GM),
            grpc_api_types::payments::CountryAlpha2::Ge => Ok(Self::GE),
            grpc_api_types::payments::CountryAlpha2::De => Ok(Self::DE),
            grpc_api_types::payments::CountryAlpha2::Gh => Ok(Self::GH),
            grpc_api_types::payments::CountryAlpha2::Gi => Ok(Self::GI),
            grpc_api_types::payments::CountryAlpha2::Gr => Ok(Self::GR),
            grpc_api_types::payments::CountryAlpha2::Gl => Ok(Self::GL),
            grpc_api_types::payments::CountryAlpha2::Gd => Ok(Self::GD),
            grpc_api_types::payments::CountryAlpha2::Gp => Ok(Self::GP),
            grpc_api_types::payments::CountryAlpha2::Gu => Ok(Self::GU),
            grpc_api_types::payments::CountryAlpha2::Gt => Ok(Self::GT),
            grpc_api_types::payments::CountryAlpha2::Gg => Ok(Self::GG),
            grpc_api_types::payments::CountryAlpha2::Gn => Ok(Self::GN),
            grpc_api_types::payments::CountryAlpha2::Gw => Ok(Self::GW),
            grpc_api_types::payments::CountryAlpha2::Gy => Ok(Self::GY),
            grpc_api_types::payments::CountryAlpha2::Ht => Ok(Self::HT),
            grpc_api_types::payments::CountryAlpha2::Hm => Ok(Self::HM),
            grpc_api_types::payments::CountryAlpha2::Va => Ok(Self::VA),
            grpc_api_types::payments::CountryAlpha2::Hn => Ok(Self::HN),
            grpc_api_types::payments::CountryAlpha2::Hk => Ok(Self::HK),
            grpc_api_types::payments::CountryAlpha2::Hu => Ok(Self::HU),
            grpc_api_types::payments::CountryAlpha2::Is => Ok(Self::IS),
            grpc_api_types::payments::CountryAlpha2::In => Ok(Self::IN),
            grpc_api_types::payments::CountryAlpha2::Id => Ok(Self::ID),
            grpc_api_types::payments::CountryAlpha2::Ir => Ok(Self::IR),
            grpc_api_types::payments::CountryAlpha2::Iq => Ok(Self::IQ),
            grpc_api_types::payments::CountryAlpha2::Ie => Ok(Self::IE),
            grpc_api_types::payments::CountryAlpha2::Im => Ok(Self::IM),
            grpc_api_types::payments::CountryAlpha2::Il => Ok(Self::IL),
            grpc_api_types::payments::CountryAlpha2::It => Ok(Self::IT),
            grpc_api_types::payments::CountryAlpha2::Jm => Ok(Self::JM),
            grpc_api_types::payments::CountryAlpha2::Jp => Ok(Self::JP),
            grpc_api_types::payments::CountryAlpha2::Je => Ok(Self::JE),
            grpc_api_types::payments::CountryAlpha2::Jo => Ok(Self::JO),
            grpc_api_types::payments::CountryAlpha2::Kz => Ok(Self::KZ),
            grpc_api_types::payments::CountryAlpha2::Ke => Ok(Self::KE),
            grpc_api_types::payments::CountryAlpha2::Ki => Ok(Self::KI),
            grpc_api_types::payments::CountryAlpha2::Kp => Ok(Self::KP),
            grpc_api_types::payments::CountryAlpha2::Kr => Ok(Self::KR),
            grpc_api_types::payments::CountryAlpha2::Kw => Ok(Self::KW),
            grpc_api_types::payments::CountryAlpha2::Kg => Ok(Self::KG),
            grpc_api_types::payments::CountryAlpha2::La => Ok(Self::LA),
            grpc_api_types::payments::CountryAlpha2::Lv => Ok(Self::LV),
            grpc_api_types::payments::CountryAlpha2::Lb => Ok(Self::LB),
            grpc_api_types::payments::CountryAlpha2::Ls => Ok(Self::LS),
            grpc_api_types::payments::CountryAlpha2::Lr => Ok(Self::LR),
            grpc_api_types::payments::CountryAlpha2::Ly => Ok(Self::LY),
            grpc_api_types::payments::CountryAlpha2::Li => Ok(Self::LI),
            grpc_api_types::payments::CountryAlpha2::Lt => Ok(Self::LT),
            grpc_api_types::payments::CountryAlpha2::Lu => Ok(Self::LU),
            grpc_api_types::payments::CountryAlpha2::Mo => Ok(Self::MO),
            grpc_api_types::payments::CountryAlpha2::Mk => Ok(Self::MK),
            grpc_api_types::payments::CountryAlpha2::Mg => Ok(Self::MG),
            grpc_api_types::payments::CountryAlpha2::Mw => Ok(Self::MW),
            grpc_api_types::payments::CountryAlpha2::My => Ok(Self::MY),
            grpc_api_types::payments::CountryAlpha2::Mv => Ok(Self::MV),
            grpc_api_types::payments::CountryAlpha2::Ml => Ok(Self::ML),
            grpc_api_types::payments::CountryAlpha2::Mt => Ok(Self::MT),
            grpc_api_types::payments::CountryAlpha2::Mh => Ok(Self::MH),
            grpc_api_types::payments::CountryAlpha2::Mq => Ok(Self::MQ),
            grpc_api_types::payments::CountryAlpha2::Mr => Ok(Self::MR),
            grpc_api_types::payments::CountryAlpha2::Mu => Ok(Self::MU),
            grpc_api_types::payments::CountryAlpha2::Yt => Ok(Self::YT),
            grpc_api_types::payments::CountryAlpha2::Mx => Ok(Self::MX),
            grpc_api_types::payments::CountryAlpha2::Fm => Ok(Self::FM),
            grpc_api_types::payments::CountryAlpha2::Md => Ok(Self::MD),
            grpc_api_types::payments::CountryAlpha2::Mc => Ok(Self::MC),
            grpc_api_types::payments::CountryAlpha2::Mn => Ok(Self::MN),
            grpc_api_types::payments::CountryAlpha2::Me => Ok(Self::ME),
            grpc_api_types::payments::CountryAlpha2::Ms => Ok(Self::MS),
            grpc_api_types::payments::CountryAlpha2::Ma => Ok(Self::MA),
            grpc_api_types::payments::CountryAlpha2::Mz => Ok(Self::MZ),
            grpc_api_types::payments::CountryAlpha2::Mm => Ok(Self::MM),
            grpc_api_types::payments::CountryAlpha2::Na => Ok(Self::NA),
            grpc_api_types::payments::CountryAlpha2::Nr => Ok(Self::NR),
            grpc_api_types::payments::CountryAlpha2::Np => Ok(Self::NP),
            grpc_api_types::payments::CountryAlpha2::Nl => Ok(Self::NL),
            grpc_api_types::payments::CountryAlpha2::Nc => Ok(Self::NC),
            grpc_api_types::payments::CountryAlpha2::Nz => Ok(Self::NZ),
            grpc_api_types::payments::CountryAlpha2::Ni => Ok(Self::NI),
            grpc_api_types::payments::CountryAlpha2::Ne => Ok(Self::NE),
            grpc_api_types::payments::CountryAlpha2::Ng => Ok(Self::NG),
            grpc_api_types::payments::CountryAlpha2::Nu => Ok(Self::NU),
            grpc_api_types::payments::CountryAlpha2::Nf => Ok(Self::NF),
            grpc_api_types::payments::CountryAlpha2::Mp => Ok(Self::MP),
            grpc_api_types::payments::CountryAlpha2::No => Ok(Self::NO),
            grpc_api_types::payments::CountryAlpha2::Om => Ok(Self::OM),
            grpc_api_types::payments::CountryAlpha2::Pk => Ok(Self::PK),
            grpc_api_types::payments::CountryAlpha2::Pw => Ok(Self::PW),
            grpc_api_types::payments::CountryAlpha2::Ps => Ok(Self::PS),
            grpc_api_types::payments::CountryAlpha2::Pa => Ok(Self::PA),
            grpc_api_types::payments::CountryAlpha2::Pg => Ok(Self::PG),
            grpc_api_types::payments::CountryAlpha2::Py => Ok(Self::PY),
            grpc_api_types::payments::CountryAlpha2::Pe => Ok(Self::PE),
            grpc_api_types::payments::CountryAlpha2::Ph => Ok(Self::PH),
            grpc_api_types::payments::CountryAlpha2::Pn => Ok(Self::PN),
            grpc_api_types::payments::CountryAlpha2::Pl => Ok(Self::PL),
            grpc_api_types::payments::CountryAlpha2::Pt => Ok(Self::PT),
            grpc_api_types::payments::CountryAlpha2::Pr => Ok(Self::PR),
            grpc_api_types::payments::CountryAlpha2::Qa => Ok(Self::QA),
            grpc_api_types::payments::CountryAlpha2::Re => Ok(Self::RE),
            grpc_api_types::payments::CountryAlpha2::Ro => Ok(Self::RO),
            grpc_api_types::payments::CountryAlpha2::Ru => Ok(Self::RU),
            grpc_api_types::payments::CountryAlpha2::Rw => Ok(Self::RW),
            grpc_api_types::payments::CountryAlpha2::Bl => Ok(Self::BL),
            grpc_api_types::payments::CountryAlpha2::Sh => Ok(Self::SH),
            grpc_api_types::payments::CountryAlpha2::Kn => Ok(Self::KN),
            grpc_api_types::payments::CountryAlpha2::Lc => Ok(Self::LC),
            grpc_api_types::payments::CountryAlpha2::Mf => Ok(Self::MF),
            grpc_api_types::payments::CountryAlpha2::Pm => Ok(Self::PM),
            grpc_api_types::payments::CountryAlpha2::Vc => Ok(Self::VC),
            grpc_api_types::payments::CountryAlpha2::Ws => Ok(Self::WS),
            grpc_api_types::payments::CountryAlpha2::Sm => Ok(Self::SM),
            grpc_api_types::payments::CountryAlpha2::St => Ok(Self::ST),
            grpc_api_types::payments::CountryAlpha2::Sa => Ok(Self::SA),
            grpc_api_types::payments::CountryAlpha2::Sn => Ok(Self::SN),
            grpc_api_types::payments::CountryAlpha2::Rs => Ok(Self::RS),
            grpc_api_types::payments::CountryAlpha2::Sc => Ok(Self::SC),
            grpc_api_types::payments::CountryAlpha2::Sl => Ok(Self::SL),
            grpc_api_types::payments::CountryAlpha2::Sg => Ok(Self::SG),
            grpc_api_types::payments::CountryAlpha2::Sx => Ok(Self::SX),
            grpc_api_types::payments::CountryAlpha2::Sk => Ok(Self::SK),
            grpc_api_types::payments::CountryAlpha2::Si => Ok(Self::SI),
            grpc_api_types::payments::CountryAlpha2::Sb => Ok(Self::SB),
            grpc_api_types::payments::CountryAlpha2::So => Ok(Self::SO),
            grpc_api_types::payments::CountryAlpha2::Za => Ok(Self::ZA),
            grpc_api_types::payments::CountryAlpha2::Gs => Ok(Self::GS),
            grpc_api_types::payments::CountryAlpha2::Ss => Ok(Self::SS),
            grpc_api_types::payments::CountryAlpha2::Es => Ok(Self::ES),
            grpc_api_types::payments::CountryAlpha2::Lk => Ok(Self::LK),
            grpc_api_types::payments::CountryAlpha2::Sd => Ok(Self::SD),
            grpc_api_types::payments::CountryAlpha2::Sr => Ok(Self::SR),
            grpc_api_types::payments::CountryAlpha2::Sj => Ok(Self::SJ),
            grpc_api_types::payments::CountryAlpha2::Sz => Ok(Self::SZ),
            grpc_api_types::payments::CountryAlpha2::Se => Ok(Self::SE),
            grpc_api_types::payments::CountryAlpha2::Ch => Ok(Self::CH),
            grpc_api_types::payments::CountryAlpha2::Sy => Ok(Self::SY),
            grpc_api_types::payments::CountryAlpha2::Tw => Ok(Self::TW),
            grpc_api_types::payments::CountryAlpha2::Tj => Ok(Self::TJ),
            grpc_api_types::payments::CountryAlpha2::Tz => Ok(Self::TZ),
            grpc_api_types::payments::CountryAlpha2::Th => Ok(Self::TH),
            grpc_api_types::payments::CountryAlpha2::Tl => Ok(Self::TL),
            grpc_api_types::payments::CountryAlpha2::Tg => Ok(Self::TG),
            grpc_api_types::payments::CountryAlpha2::Tk => Ok(Self::TK),
            grpc_api_types::payments::CountryAlpha2::To => Ok(Self::TO),
            grpc_api_types::payments::CountryAlpha2::Tt => Ok(Self::TT),
            grpc_api_types::payments::CountryAlpha2::Tn => Ok(Self::TN),
            grpc_api_types::payments::CountryAlpha2::Tr => Ok(Self::TR),
            grpc_api_types::payments::CountryAlpha2::Tm => Ok(Self::TM),
            grpc_api_types::payments::CountryAlpha2::Tc => Ok(Self::TC),
            grpc_api_types::payments::CountryAlpha2::Tv => Ok(Self::TV),
            grpc_api_types::payments::CountryAlpha2::Ug => Ok(Self::UG),
            grpc_api_types::payments::CountryAlpha2::Ua => Ok(Self::UA),
            grpc_api_types::payments::CountryAlpha2::Ae => Ok(Self::AE),
            grpc_api_types::payments::CountryAlpha2::Gb => Ok(Self::GB),
            grpc_api_types::payments::CountryAlpha2::Um => Ok(Self::UM),
            grpc_api_types::payments::CountryAlpha2::Uy => Ok(Self::UY),
            grpc_api_types::payments::CountryAlpha2::Uz => Ok(Self::UZ),
            grpc_api_types::payments::CountryAlpha2::Vu => Ok(Self::VU),
            grpc_api_types::payments::CountryAlpha2::Ve => Ok(Self::VE),
            grpc_api_types::payments::CountryAlpha2::Vn => Ok(Self::VN),
            grpc_api_types::payments::CountryAlpha2::Vg => Ok(Self::VG),
            grpc_api_types::payments::CountryAlpha2::Vi => Ok(Self::VI),
            grpc_api_types::payments::CountryAlpha2::Wf => Ok(Self::WF),
            grpc_api_types::payments::CountryAlpha2::Eh => Ok(Self::EH),
            grpc_api_types::payments::CountryAlpha2::Ye => Ok(Self::YE),
            grpc_api_types::payments::CountryAlpha2::Zm => Ok(Self::ZM),
            grpc_api_types::payments::CountryAlpha2::Zw => Ok(Self::ZW),
            grpc_api_types::payments::CountryAlpha2::Unspecified => Ok(Self::US), // Default to US if unspecified
        }
    }
}

impl ForeignTryFrom<grpc_api_types::payments::Address> for AddressDetails {
    type Error = ApplicationErrorResponse;
    fn foreign_try_from(
        value: grpc_api_types::payments::Address,
    ) -> Result<Self, error_stack::Report<Self::Error>> {
        Ok(Self {
            city: value.city.clone().map(|city| city.expose()),
            country: Some(common_enums::CountryAlpha2::foreign_try_from(
                value.country_alpha2_code(),
            )?),
            line1: value.line1,
            line2: value.line2,
            line3: value.line3,
            zip: value.zip_code,
            state: value.state,
            first_name: value.first_name,
            last_name: value.last_name,
        })
    }
}

// PhoneDetails conversion removed - phone info is now embedded in Address

impl
    ForeignTryFrom<(
        PaymentServiceAuthorizeRequest,
        Connectors,
        &tonic::metadata::MetadataMap,
    )> for PaymentFlowData
{
    type Error = ApplicationErrorResponse;

    fn foreign_try_from(
        (value, connectors, metadata): (
            PaymentServiceAuthorizeRequest,
            Connectors,
            &tonic::metadata::MetadataMap,
        ),
    ) -> Result<Self, error_stack::Report<Self::Error>> {
        let address = match &value.address {
            // Borrow value.address
            Some(address_value) => {
                // address_value is &grpc_api_types::payments::PaymentAddress
                payment_address::PaymentAddress::foreign_try_from(
                    (*address_value).clone(), // Clone the grpc_api_types::payments::PaymentAddress
                )?
            }
            None => {
                return Err(ApplicationErrorResponse::BadRequest(ApiError {
                    sub_code: "INVALID_ADDRESS".to_owned(),
                    error_identifier: 400,
                    error_message: "Address is required".to_owned(),
                    error_object: None,
                }))?
            }
        };

        let merchant_id_from_header = extract_merchant_id_from_metadata(metadata)?;

        // Extract specific headers for vault and other integrations
        let vault_headers = extract_headers_from_metadata(metadata);

        Ok(Self {
            merchant_id: merchant_id_from_header,
            payment_id: "IRRELEVANT_PAYMENT_ID".to_string(),
            attempt_id: "IRRELEVANT_ATTEMPT_ID".to_string(),
            status: common_enums::AttemptStatus::Pending,
            payment_method: common_enums::PaymentMethod::foreign_try_from(
                value.payment_method.unwrap_or_default(),
            )?, // Use direct enum
            address,
            auth_type: common_enums::AuthenticationType::foreign_try_from(
                grpc_api_types::payments::AuthenticationType::try_from(value.auth_type)
                    .unwrap_or_default(),
            )?, // Use direct enum
            connector_request_reference_id: extract_connector_request_reference_id(
                &value.request_ref_id,
            ),
            customer_id: value
                .connector_customer_id
                .clone()
                .map(|customer_id| CustomerId::try_from(Cow::from(customer_id)))
                .transpose()
                .change_context(ApplicationErrorResponse::BadRequest(ApiError {
                    sub_code: "INVALID_CUSTOMER_ID".to_owned(),
                    error_identifier: 400,
                    error_message: "Failed to parse Customer Id".to_owned(),
                    error_object: None,
                }))?,
            connector_customer: value.connector_customer_id,
            description: value.metadata.get("description").cloned(),
            return_url: value.return_url.clone(),
            connector_meta_data: {
                value.metadata.get("connector_meta_data").map(|json_string| {
                    Ok::<Secret<serde_json::Value>, error_stack::Report<ApplicationErrorResponse>>(Secret::new(serde_json::Value::String(json_string.clone())))
                }).transpose()? // Converts Option<Result<T, E>> to Result<Option<T>, E> and propagates E if it's an Err
            },
            amount_captured: None,
            minor_amount_captured: None,
            access_token: None,
            session_token: None,
            reference_id: None,
            payment_method_token: None,
            preprocessing_id: None,
            connector_api_version: None,
            test_mode: value.test_mode,
            connector_http_status_code: None,
            external_latency: None,
            connectors,
            raw_connector_response: None,
            connector_response_headers: None,
            vault_headers,
        })
    }
}

impl
    ForeignTryFrom<(
        grpc_api_types::payments::PaymentServiceRepeatEverythingRequest,
        Connectors,
        &tonic::metadata::MetadataMap,
    )> for PaymentFlowData
{
    type Error = ApplicationErrorResponse;

    fn foreign_try_from(
        (value, connectors, metadata): (
            grpc_api_types::payments::PaymentServiceRepeatEverythingRequest,
            Connectors,
            &tonic::metadata::MetadataMap,
        ),
    ) -> Result<Self, error_stack::Report<Self::Error>> {
        // For repeat payment operations, address information is typically not available or required
        let address: PaymentAddress = crate::payment_address::PaymentAddress::new(
            None,        // shipping
            None,        // billing
            None,        // payment_method_billing
            Some(false), // should_unify_address = false for repeat operations
        );

        let merchant_id_from_header = extract_merchant_id_from_metadata(metadata)?;

        Ok(Self {
            merchant_id: merchant_id_from_header,
            payment_id: "IRRELEVANT_PAYMENT_ID".to_string(),
            attempt_id: "IRRELEVANT_ATTEMPT_ID".to_string(),
            status: common_enums::AttemptStatus::Pending,
            payment_method: common_enums::PaymentMethod::Card, //TODO
            address,
            auth_type: common_enums::AuthenticationType::default(),
            connector_request_reference_id: extract_connector_request_reference_id(
                &value.request_ref_id,
            ),
            customer_id: None,
            connector_customer: None,
            description: None,
            return_url: None,
            connector_meta_data: None,
            amount_captured: None,
            minor_amount_captured: None,
            access_token: None,
            session_token: None,
            reference_id: None,
            payment_method_token: None,
            preprocessing_id: None,
            connector_api_version: None,
            test_mode: value.test_mode,
            connector_http_status_code: None,
            external_latency: None,
            connectors,
            raw_connector_response: None,
            connector_response_headers: None,
            vault_headers: None,
        })
    }
}

impl
    ForeignTryFrom<(
        grpc_api_types::payments::PaymentServiceGetRequest,
        Connectors,
        &tonic::metadata::MetadataMap,
    )> for PaymentFlowData
{
    type Error = ApplicationErrorResponse;

    fn foreign_try_from(
        (value, connectors, metadata): (
            grpc_api_types::payments::PaymentServiceGetRequest,
            Connectors,
            &tonic::metadata::MetadataMap,
        ),
    ) -> Result<Self, error_stack::Report<Self::Error>> {
        // For sync operations, address information is typically not available or required
        let address: PaymentAddress = crate::payment_address::PaymentAddress::new(
            None,        // shipping
            None,        // billing
            None,        // payment_method_billing
            Some(false), // should_unify_address = false for sync operations
        );

        let merchant_id_from_header = extract_merchant_id_from_metadata(metadata)?;

        Ok(Self {
            merchant_id: merchant_id_from_header,
            payment_id: "IRRELEVANT_PAYMENT_ID".to_string(),
            attempt_id: "IRRELEVANT_ATTEMPT_ID".to_string(),
            status: common_enums::AttemptStatus::Pending,
            payment_method: common_enums::PaymentMethod::Card, //TODO
            address,
            auth_type: common_enums::AuthenticationType::default(),
            connector_request_reference_id: extract_connector_request_reference_id(
                &value.request_ref_id,
            ),
            customer_id: None,
            connector_customer: None,
            description: None,
            return_url: None,
            connector_meta_data: None,
            amount_captured: None,
            minor_amount_captured: None,
            access_token: value.access_token.map(|token| {
                crate::connector_types::AccessTokenResponseData {
                    access_token: token,
                    token_type: None,
                    expires_in: None,
                }
            }),
            session_token: None,
            reference_id: None,
            payment_method_token: None,
            preprocessing_id: None,
            connector_api_version: None,
            test_mode: None,
            connector_http_status_code: None,
            external_latency: None,
            connectors,
            raw_connector_response: None,
            connector_response_headers: None,
            vault_headers: None,
        })
    }
}

impl
    ForeignTryFrom<(
        PaymentServiceVoidRequest,
        Connectors,
        &tonic::metadata::MetadataMap,
    )> for PaymentFlowData
{
    type Error = ApplicationErrorResponse;

    fn foreign_try_from(
        (value, connectors, metadata): (
            PaymentServiceVoidRequest,
            Connectors,
            &tonic::metadata::MetadataMap,
        ),
    ) -> Result<Self, error_stack::Report<Self::Error>> {
        // For void operations, address information is typically not available or required
        // Since this is a PaymentServiceVoidRequest, we use default address values
        let address: PaymentAddress = payment_address::PaymentAddress::new(
            None,        // shipping
            None,        // billing
            None,        // payment_method_billing
            Some(false), // should_unify_address = false for void operations
        );

        let merchant_id_from_header = extract_merchant_id_from_metadata(metadata)?;

        Ok(Self {
            merchant_id: merchant_id_from_header,
            payment_id: "IRRELEVANT_PAYMENT_ID".to_string(),
            attempt_id: "IRRELEVANT_ATTEMPT_ID".to_string(),
            status: common_enums::AttemptStatus::Pending,
            payment_method: common_enums::PaymentMethod::Card, //TODO
            address,
            auth_type: common_enums::AuthenticationType::default(),
            connector_request_reference_id: extract_connector_request_reference_id(
                &value.request_ref_id,
            ),
            customer_id: None,
            connector_customer: None,
            description: None,
            return_url: None,
            connector_meta_data: None,
            amount_captured: None,
            minor_amount_captured: None,
            access_token: None,
            session_token: None,
            reference_id: None,
            payment_method_token: None,
            preprocessing_id: None,
            connector_api_version: None,
            test_mode: None,
            connector_http_status_code: None,
            external_latency: None,
            connectors,
            raw_connector_response: None,
            connector_response_headers: None,
            vault_headers: None,
        })
    }
}

impl ForeignTryFrom<ResponseId> for grpc_api_types::payments::Identifier {
    type Error = ApplicationErrorResponse;
    fn foreign_try_from(value: ResponseId) -> Result<Self, error_stack::Report<Self::Error>> {
        Ok(match value {
            ResponseId::ConnectorTransactionId(id) => Self {
                id_type: Some(grpc_api_types::payments::identifier::IdType::Id(id)),
            },
            ResponseId::EncodedData(data) => Self {
                id_type: Some(grpc_api_types::payments::identifier::IdType::EncodedData(
                    data,
                )),
            },
            ResponseId::NoResponseId => Self {
                id_type: Some(grpc_api_types::payments::identifier::IdType::NoResponseIdMarker(())),
            },
        })
    }
}

pub fn generate_create_order_response(
    router_data_v2: RouterDataV2<
        CreateOrder,
        PaymentFlowData,
        PaymentCreateOrderData,
        PaymentCreateOrderResponse,
    >,
) -> Result<PaymentServiceAuthorizeResponse, error_stack::Report<ApplicationErrorResponse>> {
    let transaction_response = router_data_v2.response;
    let status = router_data_v2.resource_common_data.status;
    let grpc_status = grpc_api_types::payments::PaymentStatus::foreign_from(status);
    let raw_connector_response = router_data_v2
        .resource_common_data
        .get_raw_connector_response();
    let response = match transaction_response {
        Ok(response) => {
            // For successful order creation, return basic success response
            PaymentServiceAuthorizeResponse {
                transaction_id: Some(grpc_api_types::payments::Identifier {
                    id_type: Some(grpc_api_types::payments::identifier::IdType::Id(
                        response.order_id,
                    )),
                }),
                redirection_data: None,
                network_txn_id: None,
                response_ref_id: None,
                incremental_authorization_allowed: None,
                status: grpc_status as i32,
                error_message: None,
                error_code: None,
                status_code: 200,
                raw_connector_response,
                response_headers: router_data_v2
                    .resource_common_data
                    .get_connector_response_headers_as_map(),
                connector_metadata: std::collections::HashMap::new(),
                state: None,
            }
        }
        Err(err) => {
            let status = err
                .attempt_status
                .map(grpc_api_types::payments::PaymentStatus::foreign_from)
                .unwrap_or_default();
            PaymentServiceAuthorizeResponse {
                transaction_id: Some(grpc_api_types::payments::Identifier {
                    id_type: Some(
                        grpc_api_types::payments::identifier::IdType::NoResponseIdMarker(()),
                    ),
                }),
                redirection_data: None,
                network_txn_id: None,
                response_ref_id: err.connector_transaction_id.map(|id| {
                    grpc_api_types::payments::Identifier {
                        id_type: Some(grpc_api_types::payments::identifier::IdType::Id(id)),
                    }
                }),
                incremental_authorization_allowed: None,
                status: status as i32,
                error_message: Some(err.message),
                error_code: Some(err.code),
                status_code: err.status_code as u32,
                response_headers: router_data_v2
                    .resource_common_data
                    .get_connector_response_headers_as_map(),
                connector_metadata: std::collections::HashMap::new(),
                raw_connector_response,
                state: None,
            }
        }
    };
    Ok(response)
}

pub fn generate_payment_authorize_response<T: PaymentMethodDataTypes>(
    router_data_v2: RouterDataV2<
        Authorize,
        PaymentFlowData,
        PaymentsAuthorizeData<T>,
        PaymentsResponseData,
    >,
) -> Result<PaymentServiceAuthorizeResponse, error_stack::Report<ApplicationErrorResponse>> {
    let transaction_response = router_data_v2.response;
    let status = router_data_v2.resource_common_data.status;
    info!("Payment authorize response status: {:?}", status);
    let order_id = router_data_v2.resource_common_data.reference_id.clone();
    let response_headers = router_data_v2
        .resource_common_data
        .get_connector_response_headers_as_map();
    let grpc_status = grpc_api_types::payments::PaymentStatus::foreign_from(status);
    let raw_connector_response = router_data_v2.resource_common_data.raw_connector_response;

    // Create state with access token if available in payment flow data
    let state = router_data_v2
        .resource_common_data
        .access_token
        .as_ref()
        .map(|token_data| ConnectorState {
            access_token: Some(grpc_api_types::payments::AccessToken {
                token: token_data.access_token.clone(),
                expires_in_seconds: token_data.expires_in,
                token_type: token_data.token_type.clone(),
            }),
        });

    let response = match transaction_response {
        Ok(response) => match response {
            PaymentsResponseData::TransactionResponse {
                resource_id,
                redirection_data,
                connector_metadata,
                network_txn_id,
                connector_response_reference_id,
                incremental_authorization_allowed,
                mandate_reference: _,
                status_code,
            } => {
                PaymentServiceAuthorizeResponse {
                    transaction_id: Some(grpc_api_types::payments::Identifier::foreign_try_from(resource_id)?),
                    redirection_data: redirection_data.map(
                        |form| {
                            match *form {
                                crate::router_response_types::RedirectForm::Form { endpoint, method, form_fields } => {
                                    Ok::<grpc_api_types::payments::RedirectForm, ApplicationErrorResponse>(grpc_api_types::payments::RedirectForm {
                                        form_type: Some(grpc_api_types::payments::redirect_form::FormType::Form(
                                            grpc_api_types::payments::FormData {
                                                endpoint,
                                                method: grpc_api_types::payments::HttpMethod::foreign_from(method) as i32,
                                                form_fields, //TODO
                                            }
                                        ))
                                    })
                                },
                                router_response_types::RedirectForm::Html { html_data } => {
                                    Ok(grpc_api_types::payments::RedirectForm {
                                        form_type: Some(grpc_api_types::payments::redirect_form::FormType::Html(
                                            grpc_api_types::payments::HtmlData {
                                                html_data,
                                            }
                                        ))
                                    })
                                },
                                router_response_types::RedirectForm::Uri { uri } => {
                                    Ok(grpc_api_types::payments::RedirectForm {
                                        form_type: Some(grpc_api_types::payments::redirect_form::FormType::Uri(
                                            grpc_api_types::payments::UriData {
                                                uri,
                                            }
                                        ))
                                    })
                                },
                                crate::router_response_types::RedirectForm::Mifinity { initialization_token } => {
                                    Ok(grpc_api_types::payments::RedirectForm {
                                        form_type: Some(grpc_api_types::payments::redirect_form::FormType::Uri(
                                            grpc_api_types::payments::UriData {
                                                uri: initialization_token,
                                            }
                                        ))
                                    })
                                },
                                _ => Err(
                                    ApplicationErrorResponse::BadRequest(ApiError {
                                        sub_code: "INVALID_RESPONSE".to_owned(),
                                        error_identifier: 400,
                                        error_message: "Invalid response from connector".to_owned(),
                                        error_object: None,
                                    }))?,
                            }
                        }
                    ).transpose()?,
                    connector_metadata: connector_metadata
                        .and_then(|value| value.as_object().cloned())
                        .map(|map| {map.into_iter().filter_map(|(k, v)| v.as_str()
                            .map(|s| (k, s.to_string())))
                            .collect::<HashMap<_, _>>()}).unwrap_or_default(),
                    network_txn_id,
                    response_ref_id: connector_response_reference_id.map(|id| grpc_api_types::payments::Identifier {
                        id_type: Some(grpc_api_types::payments::identifier::IdType::Id(id)),
                    }),
                    incremental_authorization_allowed,
                    status: grpc_status as i32,
                    error_message: None,
                    error_code: None,
                    raw_connector_response,
                    status_code: status_code as u32,
                    response_headers,
                    state,
                }
            }
            _ => Err(ApplicationErrorResponse::BadRequest(ApiError {
                sub_code: "INVALID_RESPONSE".to_owned(),
                error_identifier: 400,
                error_message: "Invalid response from connector".to_owned(),
                error_object: None,
            }))?,
        },
        Err(err) => {
            let status = err
                .attempt_status
                .map(grpc_api_types::payments::PaymentStatus::foreign_from)
                .unwrap_or_default();
            PaymentServiceAuthorizeResponse {
                transaction_id: Some(grpc_api_types::payments::Identifier {
                    id_type: Some(
                        grpc_api_types::payments::identifier::IdType::NoResponseIdMarker(()),
                    ),
                }),
                redirection_data: None,
                network_txn_id: None,
                response_ref_id: order_id.map(|id| grpc_api_types::payments::Identifier {
                    id_type: Some(grpc_api_types::payments::identifier::IdType::Id(id)),
                }),
                incremental_authorization_allowed: None,
                status: status as i32,
                error_message: Some(err.message),
                error_code: Some(err.code),
                status_code: err.status_code as u32,
                response_headers,
                raw_connector_response,
                connector_metadata: std::collections::HashMap::new(),
                state,
            }
        }
    };
    Ok(response)
}

// ForeignTryFrom for PaymentMethod gRPC enum to internal enum
impl ForeignTryFrom<grpc_api_types::payments::PaymentMethod> for common_enums::PaymentMethod {
    type Error = ApplicationErrorResponse;
    fn foreign_try_from(
        item: grpc_api_types::payments::PaymentMethod,
    ) -> Result<Self, error_stack::Report<Self::Error>> {
        match item {
            grpc_api_types::payments::PaymentMethod {
                payment_method:
                    Some(grpc_api_types::payments::payment_method::PaymentMethod::Card(_)),
            } => Ok(Self::Card),
            grpc_api_types::payments::PaymentMethod {
                payment_method:
                    Some(grpc_api_types::payments::payment_method::PaymentMethod::Token(_)),
            } => Ok(Self::Wallet),
            grpc_api_types::payments::PaymentMethod {
                payment_method:
                    Some(grpc_api_types::payments::payment_method::PaymentMethod::UpiCollect(_)),
            } => Ok(Self::Upi),
            grpc_api_types::payments::PaymentMethod {
                payment_method:
                    Some(grpc_api_types::payments::payment_method::PaymentMethod::UpiIntent(_)),
            } => Ok(Self::Upi),
            grpc_api_types::payments::PaymentMethod {
                payment_method:
                    Some(grpc_api_types::payments::payment_method::PaymentMethod::UpiQr(_)),
            } => Ok(Self::Upi),
            grpc_api_types::payments::PaymentMethod {
                payment_method:
                    Some(grpc_api_types::payments::payment_method::PaymentMethod::Reward(_)),
            } => Ok(Self::Reward),
            grpc_api_types::payments::PaymentMethod {
                payment_method:
                    Some(grpc_api_types::payments::payment_method::PaymentMethod::Wallet(_)),
            } => Ok(Self::Wallet),
            _ => Ok(Self::Card), // Default fallback
        }
    }
}

// ForeignTryFrom for AuthenticationType gRPC enum to internal enum
impl ForeignTryFrom<grpc_api_types::payments::AuthenticationType>
    for common_enums::AuthenticationType
{
    type Error = ApplicationErrorResponse;
    fn foreign_try_from(
        item: grpc_api_types::payments::AuthenticationType,
    ) -> Result<Self, error_stack::Report<Self::Error>> {
        match item {
            grpc_api_types::payments::AuthenticationType::Unspecified => Ok(Self::NoThreeDs), // Default to NoThreeDs for unspecified
            grpc_api_types::payments::AuthenticationType::ThreeDs => Ok(Self::ThreeDs),
            grpc_api_types::payments::AuthenticationType::NoThreeDs => Ok(Self::NoThreeDs),
        }
    }
}

impl ForeignTryFrom<grpc_api_types::payments::PaymentServiceGetRequest> for PaymentsSyncData {
    type Error = ApplicationErrorResponse;

    fn foreign_try_from(
        value: grpc_api_types::payments::PaymentServiceGetRequest,
    ) -> Result<Self, error_stack::Report<Self::Error>> {
        let capture_method = Some(common_enums::CaptureMethod::foreign_try_from(
            value.capture_method(),
        )?);
        // Create ResponseId from resource_id
        let connector_transaction_id = ResponseId::ConnectorTransactionId(
            value
                .transaction_id
                .clone()
                .and_then(|id| id.id_type)
                .and_then(|id_type| match id_type {
                    grpc_api_types::payments::identifier::IdType::Id(id) => Some(id),
                    _ => None,
                })
                .unwrap_or_default(),
        );

        let encoded_data = value
            .transaction_id
            .and_then(|id| id.id_type)
            .and_then(|id_type| match id_type {
                grpc_api_types::payments::identifier::IdType::EncodedData(data) => Some(data),
                _ => None,
            });

        // Default currency to USD for now (you might want to get this from somewhere else)
        let currency = common_enums::Currency::USD;

        // Default amount to 0
        let amount = common_utils::types::MinorUnit::new(0);

        Ok(Self {
            connector_transaction_id,
            encoded_data,
            capture_method,
            connector_meta: None,
            sync_type: router_request_types::SyncRequestType::SinglePaymentSync,
            mandate_id: None,
            payment_method_type: None,
            currency,
            payment_experience: None,
            amount,
            integrity_object: None,
            all_keys_required: None, // Field not available in new proto structure
        })
    }
}

impl
    ForeignTryFrom<(
        grpc_api_types::payments::PaymentServiceGetRequest,
        Connectors,
    )> for PaymentFlowData
{
    type Error = ApplicationErrorResponse;

    fn foreign_try_from(
        (value, connectors): (
            grpc_api_types::payments::PaymentServiceGetRequest,
            Connectors,
        ),
    ) -> Result<Self, error_stack::Report<Self::Error>> {
        Ok(Self {
            merchant_id: common_utils::id_type::MerchantId::default(),
            payment_id: "PAYMENT_ID".to_string(),
            attempt_id: "ATTEMPT_ID".to_string(),
            status: common_enums::AttemptStatus::Pending,
            payment_method: common_enums::PaymentMethod::Card, // Default
            address: payment_address::PaymentAddress::default(),
            auth_type: common_enums::AuthenticationType::default(),
            connector_request_reference_id: extract_connector_request_reference_id(
                &value.request_ref_id,
            ),
            customer_id: None,
            connector_customer: None,
            description: None,
            return_url: None,
            connector_meta_data: None,
            amount_captured: None,
            minor_amount_captured: None,
            access_token: None,
            session_token: None,
            reference_id: None,
            payment_method_token: None,
            preprocessing_id: None,
            connector_api_version: None,
            test_mode: None,
            connector_http_status_code: None,
            external_latency: None,
            connectors,
            raw_connector_response: None,
            connector_response_headers: None,
            vault_headers: None,
        })
    }
}

impl ForeignFrom<common_enums::AttemptStatus> for grpc_api_types::payments::PaymentStatus {
    fn foreign_from(status: common_enums::AttemptStatus) -> Self {
        match status {
            common_enums::AttemptStatus::Charged => Self::Charged,
            common_enums::AttemptStatus::Pending => Self::Pending,
            common_enums::AttemptStatus::Failure => Self::Failure,
            common_enums::AttemptStatus::Authorized => Self::Authorized,
            common_enums::AttemptStatus::Started => Self::Started,
            common_enums::AttemptStatus::AuthenticationFailed => Self::AuthenticationFailed,
            common_enums::AttemptStatus::AuthenticationPending => Self::AuthenticationPending,
            common_enums::AttemptStatus::AuthenticationSuccessful => Self::AuthenticationSuccessful,
            common_enums::AttemptStatus::Authorizing => Self::Authorizing,
            common_enums::AttemptStatus::CaptureInitiated => Self::CaptureInitiated,
            common_enums::AttemptStatus::CaptureFailed => Self::CaptureFailed,
            common_enums::AttemptStatus::VoidInitiated => Self::VoidInitiated,
            common_enums::AttemptStatus::VoidFailed => Self::VoidFailed,
            common_enums::AttemptStatus::Voided => Self::Voided,
            common_enums::AttemptStatus::Unresolved => Self::Unresolved,
            common_enums::AttemptStatus::PaymentMethodAwaited => Self::PaymentMethodAwaited,
            common_enums::AttemptStatus::ConfirmationAwaited => Self::ConfirmationAwaited,
            common_enums::AttemptStatus::DeviceDataCollectionPending => {
                Self::DeviceDataCollectionPending
            }
            common_enums::AttemptStatus::RouterDeclined => Self::RouterDeclined,
            common_enums::AttemptStatus::AuthorizationFailed => Self::AuthorizationFailed,
            common_enums::AttemptStatus::CodInitiated => Self::CodInitiated,
            common_enums::AttemptStatus::AutoRefunded => Self::AutoRefunded,
            common_enums::AttemptStatus::PartialCharged => Self::PartialCharged,
            common_enums::AttemptStatus::PartialChargedAndChargeable => {
                Self::PartialChargedAndChargeable
            }
            common_enums::AttemptStatus::IntegrityFailure => Self::Failure,
            common_enums::AttemptStatus::Unknown => Self::AttemptStatusUnspecified,
        }
    }
}

impl ForeignTryFrom<grpc_api_types::payments::PaymentStatus> for common_enums::AttemptStatus {
    type Error = ApplicationErrorResponse;

    fn foreign_try_from(
        status: grpc_api_types::payments::PaymentStatus,
    ) -> Result<Self, error_stack::Report<Self::Error>> {
        match status {
            grpc_api_types::payments::PaymentStatus::Charged => Ok(Self::Charged),
            grpc_api_types::payments::PaymentStatus::Pending => Ok(Self::Pending),
            grpc_api_types::payments::PaymentStatus::Failure => Ok(Self::Failure),
            grpc_api_types::payments::PaymentStatus::Authorized => Ok(Self::Authorized),
            grpc_api_types::payments::PaymentStatus::Started => Ok(Self::Started),
            grpc_api_types::payments::PaymentStatus::AuthenticationFailed => {
                Ok(Self::AuthenticationFailed)
            }
            grpc_api_types::payments::PaymentStatus::AuthenticationPending => {
                Ok(Self::AuthenticationPending)
            }
            grpc_api_types::payments::PaymentStatus::AuthenticationSuccessful => {
                Ok(Self::AuthenticationSuccessful)
            }
            grpc_api_types::payments::PaymentStatus::Authorizing => Ok(Self::Authorizing),
            grpc_api_types::payments::PaymentStatus::CaptureInitiated => Ok(Self::CaptureInitiated),
            grpc_api_types::payments::PaymentStatus::CaptureFailed => Ok(Self::CaptureFailed),
            grpc_api_types::payments::PaymentStatus::VoidInitiated => Ok(Self::VoidInitiated),
            grpc_api_types::payments::PaymentStatus::VoidFailed => Ok(Self::VoidFailed),
            grpc_api_types::payments::PaymentStatus::Voided => Ok(Self::Voided),
            grpc_api_types::payments::PaymentStatus::Unresolved => Ok(Self::Unresolved),
            grpc_api_types::payments::PaymentStatus::PaymentMethodAwaited => {
                Ok(Self::PaymentMethodAwaited)
            }
            grpc_api_types::payments::PaymentStatus::ConfirmationAwaited => {
                Ok(Self::ConfirmationAwaited)
            }
            grpc_api_types::payments::PaymentStatus::DeviceDataCollectionPending => {
                Ok(Self::DeviceDataCollectionPending)
            }
            grpc_api_types::payments::PaymentStatus::RouterDeclined => Ok(Self::RouterDeclined),
            grpc_api_types::payments::PaymentStatus::AuthorizationFailed => {
                Ok(Self::AuthorizationFailed)
            }
            grpc_api_types::payments::PaymentStatus::CodInitiated => Ok(Self::CodInitiated),
            grpc_api_types::payments::PaymentStatus::AutoRefunded => Ok(Self::AutoRefunded),
            grpc_api_types::payments::PaymentStatus::PartialCharged => Ok(Self::PartialCharged),
            grpc_api_types::payments::PaymentStatus::PartialChargedAndChargeable => {
                Ok(Self::PartialChargedAndChargeable)
            }
            grpc_api_types::payments::PaymentStatus::AttemptStatusUnspecified => Ok(Self::Unknown),
        }
    }
}

impl ForeignFrom<common_enums::RefundStatus> for grpc_api_types::payments::RefundStatus {
    fn foreign_from(status: common_enums::RefundStatus) -> Self {
        match status {
            common_enums::RefundStatus::Failure => Self::RefundFailure,
            common_enums::RefundStatus::ManualReview => Self::RefundManualReview,
            common_enums::RefundStatus::Pending => Self::RefundPending,
            common_enums::RefundStatus::Success => Self::RefundSuccess,
            common_enums::RefundStatus::TransactionFailure => Self::RefundTransactionFailure,
        }
    }
}

pub fn generate_payment_void_response(
    router_data_v2: RouterDataV2<Void, PaymentFlowData, PaymentVoidData, PaymentsResponseData>,
) -> Result<PaymentServiceVoidResponse, error_stack::Report<ApplicationErrorResponse>> {
    let transaction_response = router_data_v2.response;

    // If there's an access token in PaymentFlowData, it must be newly generated (needs caching)
    let state = router_data_v2
        .resource_common_data
        .access_token
        .as_ref()
        .map(|token_data| ConnectorState {
            access_token: Some(grpc_api_types::payments::AccessToken {
                token: token_data.access_token.clone(),
                expires_in_seconds: token_data.expires_in,
                token_type: token_data.token_type.clone(),
            }),
        });

    match transaction_response {
        Ok(response) => match response {
            PaymentsResponseData::TransactionResponse {
                resource_id,
                redirection_data: _,
                connector_metadata: _,
                network_txn_id: _,
                connector_response_reference_id,
                incremental_authorization_allowed: _,
                mandate_reference: _,
                status_code,
            } => {
                let status = router_data_v2.resource_common_data.status;
                let grpc_status = grpc_api_types::payments::PaymentStatus::foreign_from(status);

                let grpc_resource_id =
                    grpc_api_types::payments::Identifier::foreign_try_from(resource_id)?;

                Ok(PaymentServiceVoidResponse {
                    transaction_id: Some(grpc_resource_id),
                    status: grpc_status.into(),
                    response_ref_id: connector_response_reference_id.map(|id| {
                        grpc_api_types::payments::Identifier {
                            id_type: Some(grpc_api_types::payments::identifier::IdType::Id(id)),
                        }
                    }),
                    error_code: None,
                    error_message: None,
                    status_code: status_code as u32,
                    response_headers: router_data_v2
                        .resource_common_data
                        .get_connector_response_headers_as_map(),
                    state,
                })
            }
            _ => Err(report!(ApplicationErrorResponse::InternalServerError(
                ApiError {
                    sub_code: "INVALID_RESPONSE_TYPE".to_owned(),
                    error_identifier: 500,
                    error_message: "Invalid response type received from connector".to_owned(),
                    error_object: None,
                }
            ))),
        },
        Err(e) => {
            let status = e
                .attempt_status
                .map(grpc_api_types::payments::PaymentStatus::foreign_from)
                .unwrap_or_default();
            Ok(PaymentServiceVoidResponse {
                transaction_id: Some(grpc_api_types::payments::Identifier {
                    id_type: Some(
                        grpc_api_types::payments::identifier::IdType::NoResponseIdMarker(()),
                    ),
                }),
                response_ref_id: e.connector_transaction_id.map(|id| {
                    grpc_api_types::payments::Identifier {
                        id_type: Some(grpc_api_types::payments::identifier::IdType::Id(id)),
                    }
                }),
                status: status as i32,
                error_message: Some(e.message),
                error_code: Some(e.code),
                status_code: e.status_code as u32,
                response_headers: router_data_v2
                    .resource_common_data
                    .get_connector_response_headers_as_map(),
                state: None,
            })
        }
    }
}

impl ForeignFrom<common_enums::DisputeStage> for grpc_api_types::payments::DisputeStage {
    fn foreign_from(status: common_enums::DisputeStage) -> Self {
        match status {
            common_enums::DisputeStage::PreDispute => Self::PreDispute,
            common_enums::DisputeStage::Dispute => Self::ActiveDispute,
            common_enums::DisputeStage::PreArbitration => Self::PreArbitration,
        }
    }
}

pub fn generate_payment_sync_response(
    router_data_v2: RouterDataV2<PSync, PaymentFlowData, PaymentsSyncData, PaymentsResponseData>,
) -> Result<PaymentServiceGetResponse, error_stack::Report<ApplicationErrorResponse>> {
    let transaction_response = router_data_v2.response;
    let raw_connector_response = router_data_v2
        .resource_common_data
        .get_raw_connector_response();

    // Extract access token from PaymentFlowData (following session token pattern)
    let state = router_data_v2
        .resource_common_data
        .access_token
        .as_ref()
        .map(|token_data| ConnectorState {
            access_token: Some(grpc_api_types::payments::AccessToken {
                token: token_data.access_token.clone(),
                expires_in_seconds: token_data.expires_in,
                token_type: token_data.token_type.clone(),
            }),
        });

    match transaction_response {
        Ok(response) => match response {
            PaymentsResponseData::TransactionResponse {
                resource_id,
                redirection_data: _,
                connector_metadata: _,
                network_txn_id: _,
                connector_response_reference_id: _,
                incremental_authorization_allowed: _,
                mandate_reference,
                status_code,
            } => {
                let status = router_data_v2.resource_common_data.status;
                let grpc_status = grpc_api_types::payments::PaymentStatus::foreign_from(status);

                let grpc_resource_id =
                    grpc_api_types::payments::Identifier::foreign_try_from(resource_id)?;

                let mandate_reference_grpc =
                    mandate_reference.map(|m| grpc_api_types::payments::MandateReference {
                        mandate_id: m.connector_mandate_id,
                    });

                Ok(PaymentServiceGetResponse {
                    transaction_id: Some(grpc_resource_id),
                    status: grpc_status as i32,
                    mandate_reference: mandate_reference_grpc,
                    error_code: None,
                    error_message: None,
                    network_txn_id: None,
                    response_ref_id: None,
                    amount: None,
                    minor_amount: None,
                    currency: None,
                    captured_amount: None,
                    minor_captured_amount: None,
                    payment_method_type: None,
                    capture_method: None,
                    auth_type: None,
                    created_at: None,
                    updated_at: None,
                    authorized_at: None,
                    captured_at: None,
                    customer_name: None,
                    email: None,
                    connector_customer_id: None,
                    merchant_order_reference_id: None,
                    metadata: std::collections::HashMap::new(),
                    status_code: status_code as u32,
                    raw_connector_response,
                    response_headers: router_data_v2
                        .resource_common_data
                        .get_connector_response_headers_as_map(),
                    state,
                })
            }
            _ => Err(report!(ApplicationErrorResponse::InternalServerError(
                ApiError {
                    sub_code: "INVALID_RESPONSE_TYPE".to_owned(),
                    error_identifier: 500,
                    error_message: "Invalid response type received from connector".to_owned(),
                    error_object: None,
                }
            ))),
        },
        Err(e) => {
            let status = e
                .attempt_status
                .map(grpc_api_types::payments::PaymentStatus::foreign_from)
                .unwrap_or_default();
            Ok(PaymentServiceGetResponse {
                transaction_id: Some(grpc_api_types::payments::Identifier {
                    id_type: Some(
                        grpc_api_types::payments::identifier::IdType::NoResponseIdMarker(()),
                    ),
                }),
                mandate_reference: None,
                status: status as i32,
                error_message: Some(e.message),
                error_code: Some(e.code),
                network_txn_id: None,
                response_ref_id: None,
                amount: None,
                minor_amount: None,
                currency: None,
                captured_amount: None,
                minor_captured_amount: None,
                payment_method_type: None,
                capture_method: None,
                auth_type: None,
                created_at: None,
                updated_at: None,
                authorized_at: None,
                captured_at: None,
                customer_name: None,
                email: None,
                connector_customer_id: None,
                merchant_order_reference_id: None,
                metadata: std::collections::HashMap::new(),
                raw_connector_response,
                status_code: e.status_code as u32,
                response_headers: router_data_v2
                    .resource_common_data
                    .get_connector_response_headers_as_map(),
                state,
            })
        }
    }
}

impl ForeignTryFrom<grpc_api_types::payments::RefundServiceGetRequest> for RefundSyncData {
    type Error = ApplicationErrorResponse;

    fn foreign_try_from(
        value: grpc_api_types::payments::RefundServiceGetRequest,
    ) -> Result<Self, error_stack::Report<Self::Error>> {
        // Extract transaction_id as connector_transaction_id
        let connector_transaction_id = value
            .transaction_id
            .and_then(|id| id.id_type)
            .and_then(|id_type| match id_type {
                grpc_api_types::payments::identifier::IdType::Id(id) => Some(id),
                _ => None,
            })
            .unwrap_or_default();

        Ok(RefundSyncData {
            browser_info: value
                .browser_info
                .map(BrowserInformation::foreign_try_from)
                .transpose()?,
            connector_transaction_id,
            connector_refund_id: value.refund_id.clone(),
            reason: value.refund_reason.clone(),
            refund_status: common_enums::RefundStatus::Pending,
            refund_connector_metadata: (!value.refund_metadata.is_empty()).then(|| {
                Secret::new(serde_json::Value::Object(
                    value
                        .refund_metadata
                        .into_iter()
                        .map(|(k, v)| (k, serde_json::Value::String(v)))
                        .collect(),
                ))
            }),
            all_keys_required: None, // Field not available in new proto structure
            integrity_object: None,
        })
    }
}

impl
    ForeignTryFrom<(
        grpc_api_types::payments::RefundServiceGetRequest,
        Connectors,
    )> for RefundFlowData
{
    type Error = ApplicationErrorResponse;

    fn foreign_try_from(
        (value, connectors): (
            grpc_api_types::payments::RefundServiceGetRequest,
            Connectors,
        ),
    ) -> Result<Self, error_stack::Report<Self::Error>> {
        Ok(RefundFlowData {
            status: common_enums::RefundStatus::Pending,
            refund_id: None,
            connectors,
            connector_request_reference_id: extract_connector_request_reference_id(
                &value.request_ref_id,
            ),
            raw_connector_response: None,
            connector_response_headers: None,
        })
    }
}

impl
    ForeignTryFrom<(
        grpc_api_types::payments::RefundServiceGetRequest,
        Connectors,
        &tonic::metadata::MetadataMap,
    )> for RefundFlowData
{
    type Error = ApplicationErrorResponse;

    fn foreign_try_from(
        (value, connectors, _metadata): (
            grpc_api_types::payments::RefundServiceGetRequest,
            Connectors,
            &tonic::metadata::MetadataMap,
        ),
    ) -> Result<Self, error_stack::Report<Self::Error>> {
        Ok(RefundFlowData {
            connector_request_reference_id: extract_connector_request_reference_id(
                &value.request_ref_id,
            ),

            status: common_enums::RefundStatus::Pending,
            refund_id: None,
            connectors,
            raw_connector_response: None,
            connector_response_headers: None,
        })
    }
}

impl
    ForeignTryFrom<(
        grpc_api_types::payments::PaymentServiceRefundRequest,
        Connectors,
    )> for RefundFlowData
{
    type Error = ApplicationErrorResponse;

    fn foreign_try_from(
        (value, connectors): (
            grpc_api_types::payments::PaymentServiceRefundRequest,
            Connectors,
        ),
    ) -> Result<Self, error_stack::Report<Self::Error>> {
        Ok(RefundFlowData {
            status: common_enums::RefundStatus::Pending,
            refund_id: Some(value.refund_id),
            connectors,
            connector_request_reference_id: extract_connector_request_reference_id(
                &value.request_ref_id,
            ),
            raw_connector_response: None,
            connector_response_headers: None,
        })
    }
}

impl
    ForeignTryFrom<(
        grpc_api_types::payments::PaymentServiceRefundRequest,
        Connectors,
        &tonic::metadata::MetadataMap,
    )> for RefundFlowData
{
    type Error = ApplicationErrorResponse;

    fn foreign_try_from(
        (value, connectors, _metadata): (
            grpc_api_types::payments::PaymentServiceRefundRequest,
            Connectors,
            &tonic::metadata::MetadataMap,
        ),
    ) -> Result<Self, error_stack::Report<Self::Error>> {
        Ok(RefundFlowData {
            connector_request_reference_id: extract_connector_request_reference_id(
                &value.request_ref_id,
            ),

            status: common_enums::RefundStatus::Pending,
            refund_id: Some(value.refund_id),
            connectors,
            raw_connector_response: None,
            connector_response_headers: None,
        })
    }
}

impl ForeignFrom<common_enums::DisputeStatus> for grpc_api_types::payments::DisputeStatus {
    fn foreign_from(status: common_enums::DisputeStatus) -> Self {
        match status {
            common_enums::DisputeStatus::DisputeOpened => Self::DisputeOpened,
            common_enums::DisputeStatus::DisputeAccepted => Self::DisputeAccepted,
            common_enums::DisputeStatus::DisputeCancelled => Self::DisputeCancelled,
            common_enums::DisputeStatus::DisputeChallenged => Self::DisputeChallenged,
            common_enums::DisputeStatus::DisputeExpired => Self::DisputeExpired,
            common_enums::DisputeStatus::DisputeLost => Self::DisputeLost,
            common_enums::DisputeStatus::DisputeWon => Self::DisputeWon,
        }
    }
}

impl ForeignFrom<common_utils::Method> for grpc_api_types::payments::HttpMethod {
    fn foreign_from(method: common_utils::Method) -> Self {
        match method {
            common_utils::Method::Post => Self::Post,
            common_utils::Method::Get => Self::Get,
            common_utils::Method::Put => Self::Put,
            common_utils::Method::Delete => Self::Delete,
            common_utils::Method::Patch => Self::Post, // Patch is not defined in gRPC, using Post
                                                       // as a fallback
        }
    }
}

pub fn generate_accept_dispute_response(
    router_data_v2: RouterDataV2<Accept, DisputeFlowData, AcceptDisputeData, DisputeResponseData>,
) -> Result<AcceptDisputeResponse, error_stack::Report<ApplicationErrorResponse>> {
    let dispute_response = router_data_v2.response;
    let response_headers = router_data_v2
        .resource_common_data
        .get_connector_response_headers_as_map();

    match dispute_response {
        Ok(response) => {
            let grpc_status =
                grpc_api_types::payments::DisputeStatus::foreign_from(response.dispute_status);

            Ok(AcceptDisputeResponse {
                dispute_status: grpc_status.into(),
                dispute_id: response.connector_dispute_id,
                connector_status_code: None,
                error_message: None,
                error_code: None,
                response_ref_id: None,
                status_code: response.status_code as u32,
                response_headers,
            })
        }
        Err(e) => {
            let grpc_dispute_status = grpc_api_types::payments::DisputeStatus::default();

            Ok(AcceptDisputeResponse {
                dispute_status: grpc_dispute_status as i32,
                dispute_id: e.connector_transaction_id.unwrap_or_default(),
                connector_status_code: None,
                error_message: Some(e.message),
                error_code: Some(e.code),
                response_ref_id: None,
                status_code: e.status_code as u32,
                response_headers,
            })
        }
    }
}

impl ForeignTryFrom<(grpc_api_types::payments::AcceptDisputeRequest, Connectors)>
    for DisputeFlowData
{
    type Error = ApplicationErrorResponse;

    fn foreign_try_from(
        (value, connectors): (grpc_api_types::payments::AcceptDisputeRequest, Connectors),
    ) -> Result<Self, error_stack::Report<Self::Error>> {
        Ok(DisputeFlowData {
            dispute_id: None,
            connectors,
            connector_dispute_id: value.dispute_id,
            defense_reason_code: None,
            connector_request_reference_id: extract_connector_request_reference_id(
                &value.request_ref_id,
            ),
            raw_connector_response: None,
            connector_response_headers: None,
        })
    }
}

impl
    ForeignTryFrom<(
        grpc_api_types::payments::AcceptDisputeRequest,
        Connectors,
        &tonic::metadata::MetadataMap,
    )> for DisputeFlowData
{
    type Error = ApplicationErrorResponse;

    fn foreign_try_from(
        (value, connectors, _metadata): (
            grpc_api_types::payments::AcceptDisputeRequest,
            Connectors,
            &tonic::metadata::MetadataMap,
        ),
    ) -> Result<Self, error_stack::Report<Self::Error>> {
        Ok(DisputeFlowData {
            connector_request_reference_id: extract_connector_request_reference_id(
                &value.request_ref_id,
            ),

            dispute_id: None,
            connectors,
            connector_dispute_id: value.dispute_id,
            defense_reason_code: None,
            raw_connector_response: None,
            connector_response_headers: None,
        })
    }
}

pub fn generate_submit_evidence_response(
    router_data_v2: RouterDataV2<
        SubmitEvidence,
        DisputeFlowData,
        SubmitEvidenceData,
        DisputeResponseData,
    >,
) -> Result<DisputeServiceSubmitEvidenceResponse, error_stack::Report<ApplicationErrorResponse>> {
    let dispute_response = router_data_v2.response;
    let response_headers = router_data_v2
        .resource_common_data
        .get_connector_response_headers_as_map();

    match dispute_response {
        Ok(response) => {
            let grpc_status =
                grpc_api_types::payments::DisputeStatus::foreign_from(response.dispute_status);

            Ok(DisputeServiceSubmitEvidenceResponse {
                dispute_status: grpc_status.into(),
                dispute_id: Some(response.connector_dispute_id),
                submitted_evidence_ids: vec![],
                connector_status_code: None,
                error_message: None,
                error_code: None,
                response_ref_id: None,
                status_code: response.status_code as u32,
                response_headers,
            })
        }
        Err(e) => {
            let grpc_attempt_status = e
                .attempt_status
                .map(grpc_api_types::payments::PaymentStatus::foreign_from)
                .unwrap_or_default();

            Ok(DisputeServiceSubmitEvidenceResponse {
                dispute_status: grpc_attempt_status.into(),
                dispute_id: e.connector_transaction_id,
                submitted_evidence_ids: vec![],
                connector_status_code: None,
                error_message: Some(e.message),
                error_code: Some(e.code),
                response_ref_id: None,
                status_code: e.status_code as u32,
                response_headers,
            })
        }
    }
}

impl
    ForeignTryFrom<(
        grpc_api_types::payments::DisputeServiceSubmitEvidenceRequest,
        Connectors,
    )> for DisputeFlowData
{
    type Error = ApplicationErrorResponse;

    fn foreign_try_from(
        (value, connectors): (
            grpc_api_types::payments::DisputeServiceSubmitEvidenceRequest,
            Connectors,
        ),
    ) -> Result<Self, error_stack::Report<Self::Error>> {
        Ok(DisputeFlowData {
            dispute_id: None,
            connectors,
            connector_dispute_id: value.dispute_id,
            defense_reason_code: None,
            connector_request_reference_id: extract_connector_request_reference_id(
                &value.request_ref_id,
            ),
            raw_connector_response: None,
            connector_response_headers: None,
        })
    }
}

impl
    ForeignTryFrom<(
        grpc_api_types::payments::DisputeServiceSubmitEvidenceRequest,
        Connectors,
        &tonic::metadata::MetadataMap,
    )> for DisputeFlowData
{
    type Error = ApplicationErrorResponse;

    fn foreign_try_from(
        (value, connectors, _metadata): (
            grpc_api_types::payments::DisputeServiceSubmitEvidenceRequest,
            Connectors,
            &tonic::metadata::MetadataMap,
        ),
    ) -> Result<Self, error_stack::Report<Self::Error>> {
        Ok(DisputeFlowData {
            connector_request_reference_id: extract_connector_request_reference_id(
                &value.request_ref_id,
            ),

            dispute_id: None,
            connectors,
            connector_dispute_id: value.dispute_id,
            defense_reason_code: None,
            raw_connector_response: None,
            connector_response_headers: None,
        })
    }
}

pub fn generate_refund_sync_response(
    router_data_v2: RouterDataV2<RSync, RefundFlowData, RefundSyncData, RefundsResponseData>,
) -> Result<RefundResponse, error_stack::Report<ApplicationErrorResponse>> {
    let refunds_response = router_data_v2.response;
    let raw_connector_response = router_data_v2
        .resource_common_data
        .get_raw_connector_response();

    match refunds_response {
        Ok(response) => {
            let status = response.refund_status;
            let grpc_status = grpc_api_types::payments::RefundStatus::foreign_from(status);
            let response_headers = router_data_v2
                .resource_common_data
                .get_connector_response_headers_as_map();
            Ok(RefundResponse {
                transaction_id: Some(grpc_api_types::payments::Identifier::default()),
                refund_id: response.connector_refund_id.clone(),
                status: grpc_status as i32,
                response_ref_id: Some(grpc_api_types::payments::Identifier {
                    id_type: Some(grpc_api_types::payments::identifier::IdType::Id(
                        response.connector_refund_id.clone(),
                    )),
                }),
                error_code: None,
                error_message: None,
                refund_amount: None,
                minor_refund_amount: None,
                refund_currency: None,
                payment_amount: None,
                minor_payment_amount: None,
                refund_reason: None,
                created_at: None,
                updated_at: None,
                processed_at: None,
                customer_name: None,
                email: None,
                merchant_order_reference_id: None,
                metadata: std::collections::HashMap::new(),
                refund_metadata: std::collections::HashMap::new(),
                raw_connector_response,
                status_code: response.status_code as u32,
                response_headers,
                state: None,
            })
        }
        Err(e) => {
            let status = e
                .attempt_status
                .map(grpc_api_types::payments::PaymentStatus::foreign_from)
                .unwrap_or_default();
            let response_headers = router_data_v2
                .resource_common_data
                .get_connector_response_headers_as_map();

            Ok(RefundResponse {
                transaction_id: Some(
                    e.connector_transaction_id
                        .as_ref()
                        .map(|id| grpc_api_types::payments::Identifier {
                            id_type: Some(grpc_api_types::payments::identifier::IdType::Id(
                                id.clone(),
                            )),
                        })
                        .unwrap_or_default(),
                ),
                refund_id: String::new(),
                status: status as i32,
                response_ref_id: e.connector_transaction_id.map(|id| {
                    grpc_api_types::payments::Identifier {
                        id_type: Some(grpc_api_types::payments::identifier::IdType::Id(id)),
                    }
                }),
                error_code: Some(e.code),
                error_message: Some(e.message),
                refund_amount: None,
                minor_refund_amount: None,
                refund_currency: None,
                payment_amount: None,
                minor_payment_amount: None,
                refund_reason: None,
                created_at: None,
                updated_at: None,
                processed_at: None,
                customer_name: None,
                email: None,
                raw_connector_response,
                merchant_order_reference_id: None,
                metadata: std::collections::HashMap::new(),
                refund_metadata: std::collections::HashMap::new(),
                status_code: e.status_code as u32,
                response_headers,
                state: None,
            })
        }
    }
}
impl ForeignTryFrom<WebhookDetailsResponse> for PaymentServiceGetResponse {
    type Error = ApplicationErrorResponse;

    fn foreign_try_from(
        value: WebhookDetailsResponse,
    ) -> Result<Self, error_stack::Report<Self::Error>> {
        let status = grpc_api_types::payments::PaymentStatus::foreign_from(value.status);
        let response_headers = value
            .response_headers
            .map(|headers| {
                headers
                    .iter()
                    .filter_map(|(name, value)| {
                        value
                            .to_str()
                            .ok()
                            .map(|v| (name.to_string(), v.to_string()))
                    })
                    .collect()
            })
            .unwrap_or_default();
        let mandate_reference_grpc =
            value
                .mandate_reference
                .map(|m| grpc_api_types::payments::MandateReference {
                    mandate_id: m.connector_mandate_id,
                });
        Ok(Self {
            transaction_id: value
                .resource_id
                .map(|resource_id| {
                    grpc_api_types::payments::Identifier::foreign_try_from(resource_id)
                })
                .transpose()?,
            status: status as i32,
            mandate_reference: mandate_reference_grpc,
            error_code: value.error_code,
            error_message: value.error_message,
            network_txn_id: None,
            response_ref_id: None,
            amount: None,
            minor_amount: None,
            currency: None,
            captured_amount: None,
            minor_captured_amount: None,
            payment_method_type: None,
            capture_method: None,
            auth_type: None,
            created_at: None,
            updated_at: None,
            authorized_at: None,
            captured_at: None,
            customer_name: None,
            email: None,
            connector_customer_id: None,
            merchant_order_reference_id: None,
            metadata: std::collections::HashMap::new(),
            status_code: value.status_code as u32,
            raw_connector_response: None,
            response_headers,
            state: None,
        })
    }
}

impl ForeignTryFrom<PaymentServiceVoidRequest> for PaymentVoidData {
    type Error = ApplicationErrorResponse;

    fn foreign_try_from(
        value: PaymentServiceVoidRequest,
    ) -> Result<Self, error_stack::Report<Self::Error>> {
        Ok(Self {
            browser_info: value
                .browser_info
                .map(BrowserInformation::foreign_try_from)
                .transpose()?,
            connector_transaction_id: value
                .transaction_id
                .and_then(|id| id.id_type)
                .and_then(|id_type| match id_type {
                    grpc_api_types::payments::identifier::IdType::Id(id) => Some(id),
                    _ => None,
                })
                .unwrap_or_default(),
            cancellation_reason: value.cancellation_reason,
            raw_connector_response: None,
            integrity_object: None,
        })
    }
}

impl ForeignTryFrom<RefundWebhookDetailsResponse> for RefundResponse {
    type Error = ApplicationErrorResponse;

    fn foreign_try_from(
        value: RefundWebhookDetailsResponse,
    ) -> Result<Self, error_stack::Report<Self::Error>> {
        let status = grpc_api_types::payments::RefundStatus::foreign_from(value.status);
        let response_headers = value
            .response_headers
            .map(|headers| {
                headers
                    .iter()
                    .filter_map(|(name, value)| {
                        value
                            .to_str()
                            .ok()
                            .map(|v| (name.to_string(), v.to_string()))
                    })
                    .collect()
            })
            .unwrap_or_default();

        Ok(Self {
            transaction_id: Some(grpc_api_types::payments::Identifier::default()),
            refund_id: value.connector_refund_id.unwrap_or_default(),
            status: status.into(),
            response_ref_id: value.connector_response_reference_id.map(|id| {
                grpc_api_types::payments::Identifier {
                    id_type: Some(grpc_api_types::payments::identifier::IdType::Id(id)),
                }
            }),
            error_code: value.error_code,
            error_message: value.error_message,
            raw_connector_response: None,
            refund_amount: None,
            minor_refund_amount: None,
            refund_currency: None,
            payment_amount: None,
            minor_payment_amount: None,
            refund_reason: None,
            created_at: None,
            updated_at: None,
            processed_at: None,
            customer_name: None,
            email: None,
            merchant_order_reference_id: None,
            metadata: std::collections::HashMap::new(),
            refund_metadata: std::collections::HashMap::new(),
            status_code: value.status_code as u32,
            response_headers,
            state: None,
        })
    }
}

impl ForeignTryFrom<DisputeWebhookDetailsResponse> for DisputeResponse {
    type Error = ApplicationErrorResponse;

    fn foreign_try_from(
        value: DisputeWebhookDetailsResponse,
    ) -> Result<Self, error_stack::Report<Self::Error>> {
        let grpc_status = grpc_api_types::payments::DisputeStatus::foreign_from(value.status);
        let grpc_stage = grpc_api_types::payments::DisputeStage::foreign_from(value.stage);
        let response_headers = value
            .response_headers
            .map(|headers| {
                headers
                    .iter()
                    .filter_map(|(name, value)| {
                        value
                            .to_str()
                            .ok()
                            .map(|v| (name.to_string(), v.to_string()))
                    })
                    .collect()
            })
            .unwrap_or_default();
        Ok(Self {
            dispute_id: Some(value.dispute_id),
            transaction_id: None,
            dispute_status: grpc_status.into(),
            dispute_stage: grpc_stage.into(),
            connector_status_code: None,
            error_code: None,
            error_message: None,
            dispute_amount: None,
            dispute_currency: None,
            dispute_date: None,
            service_date: None,
            shipping_date: None,
            due_date: None,
            evidence_documents: vec![],
            dispute_reason: None,
            dispute_message: value.dispute_message,
            response_ref_id: value.connector_response_reference_id.map(|id| {
                grpc_api_types::payments::Identifier {
                    id_type: Some(grpc_api_types::payments::identifier::IdType::Id(id)),
                }
            }),
            status_code: value.status_code as u32,
            response_headers,
        })
    }
}

impl ForeignTryFrom<grpc_api_types::payments::PaymentServiceRefundRequest> for RefundsData {
    type Error = ApplicationErrorResponse;

    fn foreign_try_from(
        value: grpc_api_types::payments::PaymentServiceRefundRequest,
    ) -> Result<Self, error_stack::Report<Self::Error>> {
        let minor_refund_amount = common_utils::types::MinorUnit::new(value.minor_refund_amount);

        let minor_payment_amount = common_utils::types::MinorUnit::new(value.minor_payment_amount);

        // Extract transaction_id as connector_transaction_id
        let connector_transaction_id = value
            .transaction_id
            .clone()
            .and_then(|id| id.id_type)
            .and_then(|id_type| match id_type {
                grpc_api_types::payments::identifier::IdType::Id(id) => Some(id),
                _ => None,
            })
            .unwrap_or_default();

        Ok(RefundsData {
            refund_id: value.refund_id.to_string(),
            connector_transaction_id,
            connector_refund_id: None, // refund_id field is used as refund_id, not connector_refund_id
            currency: common_enums::Currency::foreign_try_from(value.currency())?,
            payment_amount: value.payment_amount,
            reason: value.reason.clone(),
            webhook_url: value.webhook_url,
            refund_amount: value.refund_amount,
            connector_metadata: {
                value
                    .metadata
                    .get("connector_metadata")
                    .map(|json_string| {
                        Ok::<serde_json::Value, error_stack::Report<ApplicationErrorResponse>>(
                            serde_json::Value::String(json_string.clone()),
                        )
                    })
                    .transpose()? // Should be Option<serde_json::Value>, not Secret
            },
            refund_connector_metadata: {
                value.refund_metadata.get("refund_metadata").map(|json_string| {
                    Ok::<Secret<serde_json::Value>, error_stack::Report<ApplicationErrorResponse>>(Secret::new(serde_json::Value::String(json_string.clone())))
                }).transpose()?
            },
            minor_payment_amount,
            minor_refund_amount,
            refund_status: common_enums::RefundStatus::Pending,
            merchant_account_id: value.merchant_account_id,
            capture_method: value
                .capture_method
                .map(|cm| {
                    common_enums::CaptureMethod::foreign_try_from(
                        grpc_api_types::payments::CaptureMethod::try_from(cm).unwrap_or_default(),
                    )
                })
                .transpose()?,
            browser_info: value
                .browser_info
                .map(BrowserInformation::foreign_try_from)
                .transpose()?,
            integrity_object: None,
        })
    }
}

impl ForeignTryFrom<grpc_api_types::payments::AcceptDisputeRequest> for AcceptDisputeData {
    type Error = ApplicationErrorResponse;

    fn foreign_try_from(
        value: grpc_api_types::payments::AcceptDisputeRequest,
    ) -> Result<Self, error_stack::Report<Self::Error>> {
        Ok(AcceptDisputeData {
            connector_dispute_id: value.dispute_id,
            integrity_object: None,
        })
    }
}

impl ForeignTryFrom<grpc_api_types::payments::DisputeServiceSubmitEvidenceRequest>
    for SubmitEvidenceData
{
    type Error = ApplicationErrorResponse;

    fn foreign_try_from(
        value: grpc_api_types::payments::DisputeServiceSubmitEvidenceRequest,
    ) -> Result<Self, error_stack::Report<Self::Error>> {
        // Initialize all fields to None
        let mut result = SubmitEvidenceData {
            dispute_id: Some(value.dispute_id.clone()),
            connector_dispute_id: value.dispute_id,
            integrity_object: None,
            access_activity_log: None,
            billing_address: None,
            cancellation_policy: None,
            cancellation_policy_file_type: None,
            cancellation_policy_provider_file_id: None,
            cancellation_policy_disclosure: None,
            cancellation_rebuttal: None,
            customer_communication: None,
            customer_communication_file_type: None,
            customer_communication_provider_file_id: None,
            customer_email_address: None,
            customer_name: None,
            customer_purchase_ip: None,
            customer_signature: None,
            customer_signature_file_type: None,
            customer_signature_provider_file_id: None,
            product_description: None,
            receipt: None,
            receipt_file_type: None,
            receipt_provider_file_id: None,
            refund_policy: None,
            refund_policy_file_type: None,
            refund_policy_provider_file_id: None,
            refund_policy_disclosure: None,
            refund_refusal_explanation: None,
            service_date: value.service_date.map(|date| date.to_string()),
            service_documentation: None,
            service_documentation_file_type: None,
            service_documentation_provider_file_id: None,
            shipping_address: None,
            shipping_carrier: None,
            shipping_date: value.shipping_date.map(|date| date.to_string()),
            shipping_documentation: None,
            shipping_documentation_file_type: None,
            shipping_documentation_provider_file_id: None,
            shipping_tracking_number: None,
            invoice_showing_distinct_transactions: None,
            invoice_showing_distinct_transactions_file_type: None,
            invoice_showing_distinct_transactions_provider_file_id: None,
            recurring_transaction_agreement: None,
            recurring_transaction_agreement_file_type: None,
            recurring_transaction_agreement_provider_file_id: None,
            uncategorized_file: None,
            uncategorized_file_type: None,
            uncategorized_file_provider_file_id: None,
            uncategorized_text: None,
        };

        // Extract evidence from evidence_documents array
        for document in value.evidence_documents {
            let evidence_type =
                grpc_api_types::payments::EvidenceType::try_from(document.evidence_type)
                    .unwrap_or(grpc_api_types::payments::EvidenceType::Unspecified);

            match evidence_type {
                grpc_api_types::payments::EvidenceType::CancellationPolicy => {
                    result.cancellation_policy = document.file_content;
                    result.cancellation_policy_file_type = document.file_mime_type;
                    result.cancellation_policy_provider_file_id = document.provider_file_id;
                }
                grpc_api_types::payments::EvidenceType::CustomerCommunication => {
                    result.customer_communication = document.file_content;
                    result.customer_communication_file_type = document.file_mime_type;
                    result.customer_communication_provider_file_id = document.provider_file_id;
                }
                grpc_api_types::payments::EvidenceType::CustomerSignature => {
                    result.customer_signature = document.file_content;
                    result.customer_signature_file_type = document.file_mime_type;
                    result.customer_signature_provider_file_id = document.provider_file_id;
                }
                grpc_api_types::payments::EvidenceType::Receipt => {
                    result.receipt = document.file_content;
                    result.receipt_file_type = document.file_mime_type;
                    result.receipt_provider_file_id = document.provider_file_id;
                }
                grpc_api_types::payments::EvidenceType::RefundPolicy => {
                    result.refund_policy = document.file_content;
                    result.refund_policy_file_type = document.file_mime_type;
                    result.refund_policy_provider_file_id = document.provider_file_id;
                }
                grpc_api_types::payments::EvidenceType::ServiceDocumentation => {
                    result.service_documentation = document.file_content;
                    result.service_documentation_file_type = document.file_mime_type;
                    result.service_documentation_provider_file_id = document.provider_file_id;
                }
                grpc_api_types::payments::EvidenceType::ShippingDocumentation => {
                    result.shipping_documentation = document.file_content;
                    result.shipping_documentation_file_type = document.file_mime_type;
                    result.shipping_documentation_provider_file_id = document.provider_file_id;
                }
                grpc_api_types::payments::EvidenceType::InvoiceShowingDistinctTransactions => {
                    result.invoice_showing_distinct_transactions = document.file_content;
                    result.invoice_showing_distinct_transactions_file_type =
                        document.file_mime_type;
                    result.invoice_showing_distinct_transactions_provider_file_id =
                        document.provider_file_id;
                }
                grpc_api_types::payments::EvidenceType::RecurringTransactionAgreement => {
                    result.recurring_transaction_agreement = document.file_content;
                    result.recurring_transaction_agreement_file_type = document.file_mime_type;
                    result.recurring_transaction_agreement_provider_file_id =
                        document.provider_file_id;
                }
                grpc_api_types::payments::EvidenceType::UncategorizedFile => {
                    result.uncategorized_file = document.file_content;
                    result.uncategorized_file_type = document.file_mime_type;
                    result.uncategorized_file_provider_file_id = document.provider_file_id;
                    result.uncategorized_text = document.text_content;
                }
                grpc_api_types::payments::EvidenceType::Unspecified => {
                    // Skip unspecified evidence types
                }
            }
        }

        Ok(result)
    }
}

pub fn generate_refund_response(
    router_data_v2: RouterDataV2<Refund, RefundFlowData, RefundsData, RefundsResponseData>,
) -> Result<RefundResponse, error_stack::Report<ApplicationErrorResponse>> {
    let refund_response = router_data_v2.response;
    let raw_connector_response = router_data_v2
        .resource_common_data
        .get_raw_connector_response();

    // RefundFlowData doesn't have access_token field, so no state to return
    let state = None;

    match refund_response {
        Ok(response) => {
            let status = response.refund_status;
            let grpc_status = grpc_api_types::payments::RefundStatus::foreign_from(status);

            Ok(RefundResponse {
                transaction_id: Some(grpc_api_types::payments::Identifier::default()),
                refund_id: response.connector_refund_id,
                status: grpc_status as i32,
                response_ref_id: None,
                error_code: None,
                error_message: None,
                refund_amount: None,
                minor_refund_amount: None,
                refund_currency: None,
                payment_amount: None,
                minor_payment_amount: None,
                refund_reason: None,
                created_at: None,
                updated_at: None,
                processed_at: None,
                customer_name: None,
                email: None,
                merchant_order_reference_id: None,
                raw_connector_response,
                metadata: std::collections::HashMap::new(),
                refund_metadata: std::collections::HashMap::new(),
                status_code: response.status_code as u32,
                response_headers: router_data_v2
                    .resource_common_data
                    .get_connector_response_headers_as_map(),
                state,
            })
        }
        Err(e) => {
            let status = e
                .attempt_status
                .map(grpc_api_types::payments::PaymentStatus::foreign_from)
                .unwrap_or_default();

            Ok(RefundResponse {
                transaction_id: Some(
                    e.connector_transaction_id
                        .map(|id| grpc_api_types::payments::Identifier {
                            id_type: Some(grpc_api_types::payments::identifier::IdType::Id(id)),
                        })
                        .unwrap_or_default(),
                ),
                refund_id: String::new(),
                status: status as i32,
                response_ref_id: None,
                error_code: Some(e.code),
                error_message: Some(e.message),
                refund_amount: None,
                minor_refund_amount: None,
                refund_currency: None,
                payment_amount: None,
                minor_payment_amount: None,
                refund_reason: None,
                created_at: None,
                updated_at: None,
                processed_at: None,
                customer_name: None,
                email: None,
                raw_connector_response,
                merchant_order_reference_id: None,
                metadata: std::collections::HashMap::new(),
                refund_metadata: std::collections::HashMap::new(),
                status_code: e.status_code as u32,
                response_headers: router_data_v2
                    .resource_common_data
                    .get_connector_response_headers_as_map(),
                state,
            })
        }
    }
}

impl ForeignTryFrom<grpc_api_types::payments::PaymentServiceCaptureRequest>
    for PaymentsCaptureData
{
    type Error = ApplicationErrorResponse;

    fn foreign_try_from(
        value: grpc_api_types::payments::PaymentServiceCaptureRequest,
    ) -> Result<Self, error_stack::Report<Self::Error>> {
        let connector_transaction_id = ResponseId::ConnectorTransactionId(
            value
                .transaction_id
                .clone()
                .and_then(|id| id.id_type)
                .and_then(|id_type| match id_type {
                    grpc_api_types::payments::identifier::IdType::Id(id) => Some(id),
                    _ => None,
                })
                .unwrap_or_default(),
        );

        let multiple_capture_data =
            value
                .multiple_capture_data
                .clone()
                .map(|data| MultipleCaptureRequestData {
                    capture_sequence: data.capture_sequence,
                    capture_reference: data.capture_reference,
                });

        let minor_amount = common_utils::types::MinorUnit::new(value.amount_to_capture);

        Ok(Self {
            amount_to_capture: value.amount_to_capture,
            minor_amount_to_capture: minor_amount,
            currency: common_enums::Currency::foreign_try_from(value.currency())?,
            connector_transaction_id,
            multiple_capture_data,
            connector_metadata: {
                value
                    .metadata
                    .get("connector_metadata")
                    .map(|json_string| {
                        Ok::<serde_json::Value, error_stack::Report<ApplicationErrorResponse>>(
                            serde_json::Value::String(json_string.clone()),
                        )
                    })
                    .transpose()? // Converts Option<Result<T, E>> to Result<Option<T>, E> and propagates E if it's an Err
            },
            browser_info: value
                .browser_info
                .map(BrowserInformation::foreign_try_from)
                .transpose()?,
            integrity_object: None,
        })
    }
}

impl
    ForeignTryFrom<(
        grpc_api_types::payments::PaymentServiceCaptureRequest,
        Connectors,
    )> for PaymentFlowData
{
    type Error = ApplicationErrorResponse;

    fn foreign_try_from(
        (value, connectors): (
            grpc_api_types::payments::PaymentServiceCaptureRequest,
            Connectors,
        ),
    ) -> Result<Self, error_stack::Report<Self::Error>> {
        Ok(Self {
            raw_connector_response: None,
            merchant_id: common_utils::id_type::MerchantId::default(),
            payment_id: "PAYMENT_ID".to_string(),
            attempt_id: "ATTEMPT_ID".to_string(),
            status: common_enums::AttemptStatus::Pending,
            payment_method: common_enums::PaymentMethod::Card, // Default
            address: payment_address::PaymentAddress::default(),
            auth_type: common_enums::AuthenticationType::default(),
            connector_request_reference_id: extract_connector_request_reference_id(
                &value.request_ref_id,
            ),
            customer_id: None,
            connector_customer: None,
            description: None,
            return_url: None,
            connector_meta_data: None,
            amount_captured: None,
            minor_amount_captured: None,
            access_token: None,
            session_token: None,
            reference_id: None,
            payment_method_token: None,
            preprocessing_id: None,
            connector_api_version: None,
            test_mode: None,
            connector_http_status_code: None,
            external_latency: None,
            connectors,
            connector_response_headers: None,
            vault_headers: None,
        })
    }
}

impl
    ForeignTryFrom<(
        grpc_api_types::payments::PaymentServiceCaptureRequest,
        Connectors,
        &tonic::metadata::MetadataMap,
    )> for PaymentFlowData
{
    type Error = ApplicationErrorResponse;

    fn foreign_try_from(
        (value, connectors, metadata): (
            grpc_api_types::payments::PaymentServiceCaptureRequest,
            Connectors,
            &tonic::metadata::MetadataMap,
        ),
    ) -> Result<Self, error_stack::Report<Self::Error>> {
        let merchant_id_from_header = extract_merchant_id_from_metadata(metadata)?;

        Ok(Self {
            merchant_id: merchant_id_from_header,
            payment_id: "PAYMENT_ID".to_string(),
            attempt_id: "ATTEMPT_ID".to_string(),
            status: common_enums::AttemptStatus::Pending,
            payment_method: common_enums::PaymentMethod::Card, // Default
            address: payment_address::PaymentAddress::default(),
            auth_type: common_enums::AuthenticationType::default(),
            connector_request_reference_id: extract_connector_request_reference_id(
                &value.request_ref_id,
            ),
            customer_id: None,
            connector_customer: None,
            description: None,
            return_url: None,
            connector_meta_data: None,
            amount_captured: None,
            minor_amount_captured: None,
            access_token: None,
            session_token: None,
            reference_id: None,
            payment_method_token: None,
            preprocessing_id: None,
            connector_api_version: None,
            test_mode: None,
            connector_http_status_code: None,
            external_latency: None,
            connectors,
            raw_connector_response: None,
            connector_response_headers: None,
            vault_headers: None,
        })
    }
}

pub fn generate_payment_capture_response(
    router_data_v2: RouterDataV2<
        Capture,
        PaymentFlowData,
        PaymentsCaptureData,
        PaymentsResponseData,
    >,
) -> Result<PaymentServiceCaptureResponse, error_stack::Report<ApplicationErrorResponse>> {
    let transaction_response = router_data_v2.response;

    // If there's an access token in PaymentFlowData, it must be newly generated (needs caching)
    let state = router_data_v2
        .resource_common_data
        .access_token
        .as_ref()
        .map(|token_data| ConnectorState {
            access_token: Some(grpc_api_types::payments::AccessToken {
                token: token_data.access_token.clone(),
                expires_in_seconds: token_data.expires_in,
                token_type: token_data.token_type.clone(),
            }),
        });

    match transaction_response {
        Ok(response) => match response {
            PaymentsResponseData::TransactionResponse {
                resource_id,
                redirection_data: _,
                connector_metadata: _,
                network_txn_id: _,
                connector_response_reference_id,
                incremental_authorization_allowed: _,
                mandate_reference: _,
                status_code,
            } => {
                let status = router_data_v2.resource_common_data.status;
                let grpc_status = grpc_api_types::payments::PaymentStatus::foreign_from(status);
                let grpc_resource_id =
                    grpc_api_types::payments::Identifier::foreign_try_from(resource_id)?;

                Ok(PaymentServiceCaptureResponse {
                    transaction_id: Some(grpc_resource_id),
                    response_ref_id: connector_response_reference_id.map(|id| {
                        grpc_api_types::payments::Identifier {
                            id_type: Some(grpc_api_types::payments::identifier::IdType::Id(id)),
                        }
                    }),
                    error_code: None,
                    error_message: None,
                    status: grpc_status.into(),
                    status_code: status_code as u32,
                    response_headers: router_data_v2
                        .resource_common_data
                        .get_connector_response_headers_as_map(),
                    state,
                })
            }
            _ => Err(report!(ApplicationErrorResponse::InternalServerError(
                ApiError {
                    sub_code: "INVALID_RESPONSE_TYPE".to_owned(),
                    error_identifier: 500,
                    error_message: "Invalid response type received from connector".to_owned(),
                    error_object: None,
                }
            ))),
        },
        Err(e) => {
            let status = e
                .attempt_status
                .map(grpc_api_types::payments::PaymentStatus::foreign_from)
                .unwrap_or_default();
            Ok(PaymentServiceCaptureResponse {
                transaction_id: Some(grpc_api_types::payments::Identifier {
                    id_type: Some(
                        grpc_api_types::payments::identifier::IdType::NoResponseIdMarker(()),
                    ),
                }),
                response_ref_id: e.connector_transaction_id.map(|id| {
                    grpc_api_types::payments::Identifier {
                        id_type: Some(grpc_api_types::payments::identifier::IdType::Id(id)),
                    }
                }),
                status: status.into(),
                error_message: Some(e.message),
                error_code: Some(e.code),
                status_code: e.status_code as u32,
                response_headers: router_data_v2
                    .resource_common_data
                    .get_connector_response_headers_as_map(),
                state,
            })
        }
    }
}

impl
    ForeignTryFrom<(
        PaymentServiceRegisterRequest,
        Connectors,
        consts::Env,
        &tonic::metadata::MetadataMap,
    )> for PaymentFlowData
{
    type Error = ApplicationErrorResponse;

    fn foreign_try_from(
        (value, connectors, environment, metadata): (
            PaymentServiceRegisterRequest,
            Connectors,
            consts::Env,
            &tonic::metadata::MetadataMap,
        ),
    ) -> Result<Self, error_stack::Report<Self::Error>> {
        let address = match value.address {
            Some(address) => payment_address::PaymentAddress::foreign_try_from(address)?,
            None => {
                return Err(ApplicationErrorResponse::BadRequest(ApiError {
                    sub_code: "INVALID_ADDRESS".to_owned(),
                    error_identifier: 400,
                    error_message: "Address is required".to_owned(),
                    error_object: None,
                }))?
            }
        };
        let test_mode = match environment {
            consts::Env::Development => Some(true),
            consts::Env::Production => Some(false),
            _ => Some(true),
        };

        let merchant_id_from_header = extract_merchant_id_from_metadata(metadata)?;

        Ok(Self {
            merchant_id: merchant_id_from_header,
            payment_id: "IRRELEVANT_PAYMENT_ID".to_string(),
            attempt_id: "IRRELEVANT_ATTEMPT_ID".to_string(),
            status: common_enums::AttemptStatus::Pending,
            payment_method: common_enums::PaymentMethod::Card, //TODO
            address,
            auth_type: common_enums::AuthenticationType::default(),
            connector_request_reference_id: extract_connector_request_reference_id(
                &value.request_ref_id,
            ),
            customer_id: None,
            connector_customer: None,
            description: value.metadata.get("description").cloned(),
            return_url: None,
            connector_meta_data: None,
            amount_captured: None,
            minor_amount_captured: None,
            access_token: None,
            session_token: None,
            reference_id: None,
            payment_method_token: None,
            preprocessing_id: None,
            connector_api_version: None,
            test_mode,
            connector_http_status_code: None,
            external_latency: None,
            connectors,
            raw_connector_response: None,
            connector_response_headers: None,
            vault_headers: None,
        })
    }
}

impl ForeignTryFrom<PaymentServiceRegisterRequest> for SetupMandateRequestData<DefaultPCIHolder> {
    type Error = ApplicationErrorResponse;

    fn foreign_try_from(
        value: PaymentServiceRegisterRequest,
    ) -> Result<Self, error_stack::Report<Self::Error>> {
        let email: Option<Email> = match value.email {
            Some(ref email_str) => {
                Some(Email::try_from(email_str.clone().expose()).map_err(|_| {
                    error_stack::Report::new(ApplicationErrorResponse::BadRequest(ApiError {
                        sub_code: "INVALID_EMAIL_FORMAT".to_owned(),
                        error_identifier: 400,

                        error_message: "Invalid email".to_owned(),
                        error_object: None,
                    }))
                })?)
            }
            None => None,
        };
        let customer_acceptance = value.customer_acceptance.clone().ok_or_else(|| {
            error_stack::Report::new(ApplicationErrorResponse::BadRequest(ApiError {
                sub_code: "MISSING_CUSTOMER_ACCEPTANCE".to_owned(),
                error_identifier: 400,
                error_message: "Customer acceptance is missing".to_owned(),
                error_object: None,
            }))
        })?;

        let setup_future_usage = value.setup_future_usage();

        let setup_mandate_details = MandateData {
            update_mandate_id: None,
            customer_acceptance: Some(mandates::CustomerAcceptance::foreign_try_from(
                customer_acceptance.clone(),
            )?),
            mandate_type: None,
        };

        Ok(Self {
            currency: common_enums::Currency::foreign_try_from(value.currency())?,
            payment_method_data: PaymentMethodData::foreign_try_from(
                value.payment_method.ok_or_else(|| {
                    ApplicationErrorResponse::BadRequest(ApiError {
                        sub_code: "INVALID_PAYMENT_METHOD_DATA".to_owned(),
                        error_identifier: 400,
                        error_message: "Payment method data is required".to_owned(),
                        error_object: None,
                    })
                })?,
            )?,
            amount: Some(0),
            confirm: true,
            statement_descriptor_suffix: None,
            customer_acceptance: Some(mandates::CustomerAcceptance::foreign_try_from(
                customer_acceptance.clone(),
            )?),
            mandate_id: None,
            setup_future_usage: Some(common_enums::FutureUsage::foreign_try_from(
                setup_future_usage,
            )?),
            off_session: Some(false),
            setup_mandate_details: Some(setup_mandate_details),
            router_return_url: value.return_url.clone(),
            webhook_url: value.webhook_url,
            browser_info: value.browser_info.map(|info| BrowserInformation {
                color_depth: None,
                java_enabled: info.java_enabled,
                java_script_enabled: info.java_script_enabled,
                language: info.language,
                screen_height: info.screen_height,
                screen_width: info.screen_width,
                time_zone: None,
                ip_address: None,
                accept_header: info.accept_header,
                user_agent: info.user_agent,
                os_type: info.os_type,
                os_version: info.os_version,
                device_model: info.device_model,
                accept_language: info.accept_language,
            }),
            email,
            customer_name: None,
            return_url: value.return_url.clone(),
            payment_method_type: None,
            request_incremental_authorization: false,
            metadata: if value.metadata.is_empty() {
                None
            } else {
                Some(serde_json::Value::Object(
                    value
                        .metadata
                        .into_iter()
                        .map(|(k, v)| (k, serde_json::Value::String(v)))
                        .collect(),
                ))
            },
            complete_authorize_url: None,
            capture_method: None,
            integrity_object: None,
            minor_amount: Some(common_utils::types::MinorUnit::new(0)),
            shipping_cost: None,
            customer_id: value
                .connector_customer_id
                .clone()
                .map(|customer_id| CustomerId::try_from(Cow::from(customer_id)))
                .transpose()
                .change_context(ApplicationErrorResponse::BadRequest(ApiError {
                    sub_code: "INVALID_CUSTOMER_ID".to_owned(),
                    error_identifier: 400,
                    error_message: "Failed to parse Customer Id".to_owned(),
                    error_object: None,
                }))?,
            statement_descriptor: None,
            merchant_order_reference_id: None,
        })
    }
}

impl ForeignTryFrom<grpc_api_types::payments::CustomerAcceptance> for mandates::CustomerAcceptance {
    type Error = ApplicationErrorResponse;
    fn foreign_try_from(
        _value: grpc_api_types::payments::CustomerAcceptance,
    ) -> Result<Self, error_stack::Report<Self::Error>> {
        Ok(mandates::CustomerAcceptance {
            acceptance_type: mandates::AcceptanceType::Offline,
            accepted_at: None,
            online: None,
        })
    }
}

impl ForeignTryFrom<grpc_api_types::payments::FutureUsage> for common_enums::FutureUsage {
    type Error = ApplicationErrorResponse;
    fn foreign_try_from(
        value: grpc_api_types::payments::FutureUsage,
    ) -> Result<Self, error_stack::Report<Self::Error>> {
        match value {
            grpc_api_types::payments::FutureUsage::OffSession => {
                Ok(common_enums::FutureUsage::OffSession)
            }
            grpc_api_types::payments::FutureUsage::OnSession => {
                Ok(common_enums::FutureUsage::OnSession)
            }
            grpc_api_types::payments::FutureUsage::Unspecified => {
                Err(ApplicationErrorResponse::BadRequest(ApiError {
                    sub_code: "UNSPECIFIED_FUTURE_USAGE".to_owned(),
                    error_identifier: 401,
                    error_message: "Future usage must be specified".to_owned(),
                    error_object: None,
                })
                .into())
            }
        }
    }
}

pub fn generate_setup_mandate_response<T: PaymentMethodDataTypes>(
    router_data_v2: RouterDataV2<
        SetupMandate,
        PaymentFlowData,
        SetupMandateRequestData<T>,
        PaymentsResponseData,
    >,
) -> Result<PaymentServiceRegisterResponse, error_stack::Report<ApplicationErrorResponse>> {
    let transaction_response = router_data_v2.response;
    let status = router_data_v2.resource_common_data.status;
    let grpc_status = grpc_api_types::payments::PaymentStatus::foreign_from(status);

    // Create state with access token if available in payment flow data
    let state = router_data_v2
        .resource_common_data
        .access_token
        .as_ref()
        .map(|token_data| ConnectorState {
            access_token: Some(grpc_api_types::payments::AccessToken {
                token: token_data.access_token.clone(),
                expires_in_seconds: token_data.expires_in,
                token_type: token_data.token_type.clone(),
            }),
        });
    let response = match transaction_response {
        Ok(response) => match response {
            PaymentsResponseData::TransactionResponse {
                resource_id,
                redirection_data,
                connector_metadata: _,
                network_txn_id,
                connector_response_reference_id,
                incremental_authorization_allowed,
                mandate_reference,
                status_code,
            } => {
                PaymentServiceRegisterResponse {
                    registration_id: Some(grpc_api_types::payments::Identifier::foreign_try_from(resource_id)?),
                    redirection_data: redirection_data.map(
                        |form| {
                            match *form {
                                router_response_types::RedirectForm::Form { endpoint, method, form_fields: _ } => {
                                    Ok::<grpc_api_types::payments::RedirectForm, ApplicationErrorResponse>(grpc_api_types::payments::RedirectForm {
                                        form_type: Some(grpc_api_types::payments::redirect_form::FormType::Form(
                                            grpc_api_types::payments::FormData {
                                                endpoint,
                                                method: match method {
                                                    Method::Get => 1,
                                                    Method::Post => 2,
                                                    Method::Put => 3,
                                                    Method::Delete => 4,
                                                    _ => 0,
                                                },
                                                form_fields: HashMap::default(), //TODO
                                            }
                                        ))
                                    })
                                },
                                router_response_types::RedirectForm::Html { html_data } => {
                                    Ok(grpc_api_types::payments::RedirectForm {
                                        form_type: Some(grpc_api_types::payments::redirect_form::FormType::Html(
                                            grpc_api_types::payments::HtmlData {
                                                html_data,
                                            }
                                        ))
                                    })
                                },
                                _ => Err(
                                    ApplicationErrorResponse::BadRequest(ApiError {
                                        sub_code: "INVALID_RESPONSE".to_owned(),
                                        error_identifier: 400,
                                        error_message: "Invalid response from connector".to_owned(),
                                        error_object: None,
                                    }))?,
                            }
                        }
                    ).transpose()?,
                    network_txn_id,
                    response_ref_id: connector_response_reference_id.map(|id| grpc_api_types::payments::Identifier {
                        id_type: Some(grpc_api_types::payments::identifier::IdType::Id(id)),
                    }),
                    status: grpc_status as i32,
                    mandate_reference: Some(grpc_api_types::payments::MandateReference {
                        mandate_id: mandate_reference.and_then(|m| m.connector_mandate_id),
                    }),
                    incremental_authorization_allowed,
                    error_message: None,
                    error_code: None,
                    status_code: status_code as u32,
                    response_headers: router_data_v2
                        .resource_common_data
                        .get_connector_response_headers_as_map(),
                    state,
                }
            }
            _ => Err(ApplicationErrorResponse::BadRequest(ApiError {
                sub_code: "INVALID_RESPONSE".to_owned(),
                error_identifier: 400,
                error_message: "Invalid response from connector".to_owned(),
                error_object: None,
            }))?,
        },
        Err(err) => PaymentServiceRegisterResponse {
            registration_id: Some(grpc_api_types::payments::Identifier {
                id_type: Some(grpc_api_types::payments::identifier::IdType::NoResponseIdMarker(())),
            }),
            redirection_data: None,
            network_txn_id: None,
            response_ref_id: err.connector_transaction_id.map(|id| {
                grpc_api_types::payments::Identifier {
                    id_type: Some(grpc_api_types::payments::identifier::IdType::Id(id)),
                }
            }),
            status: grpc_status as i32,
            mandate_reference: None,
            incremental_authorization_allowed: None,
            error_message: Some(err.message),
            error_code: Some(err.code),
            status_code: err.status_code as u32,
            response_headers: router_data_v2
                .resource_common_data
                .get_connector_response_headers_as_map(),
            state,
        },
    };
    Ok(response)
}

impl ForeignTryFrom<(DisputeDefendRequest, Connectors)> for DisputeFlowData {
    type Error = ApplicationErrorResponse;

    fn foreign_try_from(
        (value, connectors): (DisputeDefendRequest, Connectors),
    ) -> Result<Self, error_stack::Report<Self::Error>> {
        Ok(DisputeFlowData {
            dispute_id: Some(value.dispute_id.clone()),
            connectors,
            connector_dispute_id: value.dispute_id,
            defense_reason_code: Some(value.reason_code.unwrap_or_default()),
            connector_request_reference_id: extract_connector_request_reference_id(
                &value.request_ref_id,
            ),
            raw_connector_response: None,
            connector_response_headers: None,
        })
    }
}

impl
    ForeignTryFrom<(
        DisputeDefendRequest,
        Connectors,
        &tonic::metadata::MetadataMap,
    )> for DisputeFlowData
{
    type Error = ApplicationErrorResponse;

    fn foreign_try_from(
        (value, connectors, _metadata): (
            DisputeDefendRequest,
            Connectors,
            &tonic::metadata::MetadataMap,
        ),
    ) -> Result<Self, error_stack::Report<Self::Error>> {
        Ok(DisputeFlowData {
            connector_request_reference_id: extract_connector_request_reference_id(
                &value.request_ref_id,
            ),

            dispute_id: Some(value.dispute_id.clone()),
            connectors,
            connector_dispute_id: value.dispute_id,
            defense_reason_code: Some(value.reason_code.unwrap_or_default()),
            raw_connector_response: None,
            connector_response_headers: None,
        })
    }
}
impl ForeignTryFrom<DisputeDefendRequest> for DisputeDefendData {
    type Error = ApplicationErrorResponse;
    fn foreign_try_from(
        value: DisputeDefendRequest,
    ) -> Result<Self, error_stack::Report<Self::Error>> {
        let connector_dispute_id = value.dispute_id;
        Ok(Self {
            dispute_id: connector_dispute_id.clone(),
            connector_dispute_id,
            defense_reason_code: value.reason_code.unwrap_or_default(),
            integrity_object: None,
        })
    }
}

pub fn generate_defend_dispute_response(
    router_data_v2: RouterDataV2<
        DefendDispute,
        DisputeFlowData,
        DisputeDefendData,
        DisputeResponseData,
    >,
) -> Result<DisputeDefendResponse, error_stack::Report<ApplicationErrorResponse>> {
    let defend_dispute_response = router_data_v2.response;

    match defend_dispute_response {
        Ok(response) => Ok(DisputeDefendResponse {
            dispute_id: response.connector_dispute_id,
            dispute_status: response.dispute_status as i32,
            connector_status_code: None,
            error_message: None,
            error_code: None,
            response_ref_id: None,
            status_code: response.status_code as u32,
            response_headers: router_data_v2
                .resource_common_data
                .get_connector_response_headers_as_map(),
        }),
        Err(e) => Ok(DisputeDefendResponse {
            dispute_id: e
                .connector_transaction_id
                .unwrap_or_else(|| NO_ERROR_CODE.to_string()),
            dispute_status: common_enums::DisputeStatus::DisputeLost as i32,
            connector_status_code: None,
            error_message: Some(e.message),
            error_code: Some(e.code),
            response_ref_id: None,
            status_code: e.status_code as u32,
            response_headers: router_data_v2
                .resource_common_data
                .get_connector_response_headers_as_map(),
        }),
    }
}

pub fn generate_session_token_response(
    router_data_v2: RouterDataV2<
        CreateSessionToken,
        PaymentFlowData,
        SessionTokenRequestData,
        SessionTokenResponseData,
    >,
) -> Result<String, error_stack::Report<ApplicationErrorResponse>> {
    let session_token_response = router_data_v2.response;

    match session_token_response {
        Ok(response) => Ok(response.session_token),
        Err(e) => Err(report!(ApplicationErrorResponse::InternalServerError(
            ApiError {
                sub_code: "SESSION_TOKEN_ERROR".to_string(),
                error_identifier: 500,
                error_message: format!("Session token creation failed: {}", e.message),
                error_object: None,
            }
        ))),
    }
}

pub fn generate_payment_method_token_response<T: PaymentMethodDataTypes>(
    router_data_v2: RouterDataV2<
        PaymentMethodToken,
        PaymentFlowData,
        PaymentMethodTokenizationData<T>,
        PaymentMethodTokenResponse,
    >,
) -> Result<String, error_stack::Report<ApplicationErrorResponse>> {
    let payment_method_token_response = router_data_v2.response;

    match payment_method_token_response {
        Ok(response) => Ok(response.token),
        Err(e) => Err(report!(ApplicationErrorResponse::InternalServerError(
            ApiError {
                sub_code: "PAYMENT_METHOD_TOKEN_ERROR".to_string(),
                error_identifier: 500,
                error_message: format!("Payment method token creation failed: {}", e.message),
                error_object: None,
            }
        ))),
    }
}

#[derive(Debug, Clone, ToSchema, Serialize)]
pub struct CardSpecificFeatures {
    /// Indicates whether three_ds card payments are supported
    // #[schema(value_type = FeatureStatus)]
    pub three_ds: FeatureStatus,
    /// Indicates whether non three_ds card payments are supported
    // #[schema(value_type = FeatureStatus)]
    pub no_three_ds: FeatureStatus,
    /// List of supported card networks
    // #[schema(value_type = Vec<CardNetwork>)]
    pub supported_card_networks: Vec<CardNetwork>,
}

#[derive(Debug, Clone, ToSchema, Serialize)]
#[serde(untagged)]
pub enum PaymentMethodSpecificFeatures {
    /// Card specific features
    Card(CardSpecificFeatures),
}
/// Represents details of a payment method.
#[derive(Debug, Clone)]
pub struct PaymentMethodDetails {
    /// Indicates whether mandates are supported by this payment method.
    pub mandates: FeatureStatus,
    /// Indicates whether refund is supported by this payment method.
    pub refunds: FeatureStatus,
    /// List of supported capture methods
    pub supported_capture_methods: Vec<CaptureMethod>,
    /// Payment method specific features
    pub specific_features: Option<PaymentMethodSpecificFeatures>,
}
/// The status of the feature
#[derive(
    Clone,
    Copy,
    Debug,
    Eq,
    PartialEq,
    serde::Deserialize,
    serde::Serialize,
    strum::Display,
    ToSchema,
)]
#[strum(serialize_all = "snake_case")]
#[serde(rename_all = "snake_case")]
pub enum FeatureStatus {
    NotSupported,
    Supported,
}
pub type PaymentMethodTypeMetadata = HashMap<PaymentMethodType, PaymentMethodDetails>;
pub type SupportedPaymentMethods = HashMap<PaymentMethod, PaymentMethodTypeMetadata>;

#[derive(Debug, Clone)]
pub struct ConnectorInfo {
    /// Display name of the Connector
    pub display_name: &'static str,
    /// Description of the connector.
    pub description: &'static str,
    /// Connector Type
    pub connector_type: PaymentConnectorCategory,
}

/// Connector Access Method
#[derive(
    Clone,
    Copy,
    Debug,
    Eq,
    Hash,
    PartialEq,
    serde::Deserialize,
    serde::Serialize,
    strum::Display,
    ToSchema,
)]
#[strum(serialize_all = "snake_case")]
#[serde(rename_all = "snake_case")]
pub enum PaymentConnectorCategory {
    PaymentGateway,
    AlternativePaymentMethod,
    BankAcquirer,
}

#[derive(Debug, strum::Display, Eq, PartialEq, Hash)]
pub enum PaymentMethodDataType {
    Card,
    Bluecode,
    Knet,
    Benefit,
    MomoAtm,
    CardRedirect,
    AliPayQr,
    AliPayRedirect,
    AliPayHkRedirect,
    AmazonPayRedirect,
    MomoRedirect,
    KakaoPayRedirect,
    GoPayRedirect,
    GcashRedirect,
    ApplePay,
    ApplePayRedirect,
    ApplePayThirdPartySdk,
    DanaRedirect,
    DuitNow,
    GooglePay,
    GooglePayRedirect,
    GooglePayThirdPartySdk,
    MbWayRedirect,
    MobilePayRedirect,
    PaypalRedirect,
    PaypalSdk,
    Paze,
    SamsungPay,
    TwintRedirect,
    VippsRedirect,
    TouchNGoRedirect,
    WeChatPayRedirect,
    WeChatPayQr,
    CashappQr,
    SwishQr,
    KlarnaRedirect,
    KlarnaSdk,
    AffirmRedirect,
    AfterpayClearpayRedirect,
    PayBrightRedirect,
    WalleyRedirect,
    AlmaRedirect,
    AtomeRedirect,
    BancontactCard,
    Bizum,
    Blik,
    Eft,
    Eps,
    Giropay,
    Ideal,
    Interac,
    LocalBankRedirect,
    OnlineBankingCzechRepublic,
    OnlineBankingFinland,
    OnlineBankingPoland,
    OnlineBankingSlovakia,
    OpenBankingUk,
    Przelewy24,
    Sofort,
    Trustly,
    OnlineBankingFpx,
    OnlineBankingThailand,
    AchBankDebit,
    SepaBankDebit,
    BecsBankDebit,
    BacsBankDebit,
    AchBankTransfer,
    SepaBankTransfer,
    BacsBankTransfer,
    MultibancoBankTransfer,
    PermataBankTransfer,
    BcaBankTransfer,
    BniVaBankTransfer,
    BriVaBankTransfer,
    CimbVaBankTransfer,
    DanamonVaBankTransfer,
    MandiriVaBankTransfer,
    Pix,
    Pse,
    Crypto,
    MandatePayment,
    Reward,
    Upi,
    Boleto,
    Efecty,
    PagoEfectivo,
    RedCompra,
    RedPagos,
    Alfamart,
    Indomaret,
    Oxxo,
    SevenEleven,
    Lawson,
    MiniStop,
    FamilyMart,
    Seicomart,
    PayEasy,
    Givex,
    PaySafeCar,
    CardToken,
    LocalBankTransfer,
    Mifinity,
    Fps,
    PromptPay,
    VietQr,
    OpenBanking,
    NetworkToken,
    NetworkTransactionIdAndCardDetails,
    DirectCarrierBilling,
    InstantBankTransfer,
    InstantBankTransferPoland,
    InstantBankTransferFinland,
    CardDetailsForNetworkTransactionId,
    RevolutPay,
}

impl ForeignTryFrom<String> for hyperswitch_masking::Secret<time::Date> {
    type Error = ApplicationErrorResponse;

    fn foreign_try_from(date_string: String) -> Result<Self, error_stack::Report<Self::Error>> {
        let date = time::Date::parse(
            &date_string,
            &time::format_description::well_known::Iso8601::DATE,
        )
        .map_err(|err| {
            tracing::error!("Failed to parse date string: {}", err);
            ApplicationErrorResponse::BadRequest(ApiError {
                sub_code: "INVALID_DATE_FORMAT".to_owned(),
                error_identifier: 400,
                error_message: "Invalid date format".to_owned(),
                error_object: None,
            })
        })?;
        Ok(hyperswitch_masking::Secret::new(date))
    }
}

impl ForeignTryFrom<grpc_api_types::payments::BrowserInformation> for BrowserInformation {
    type Error = ApplicationErrorResponse;

    fn foreign_try_from(
        value: grpc_api_types::payments::BrowserInformation,
    ) -> Result<Self, error_stack::Report<Self::Error>> {
        Ok(Self {
            color_depth: value.color_depth.map(|cd| cd as u8),
            java_enabled: value.java_enabled,
            java_script_enabled: value.java_script_enabled,
            language: value.language,
            screen_height: value.screen_height,
            screen_width: value.screen_width,
            time_zone: value.time_zone_offset_minutes,
            ip_address: value.ip_address.and_then(|ip| ip.parse().ok()),
            accept_header: value.accept_header,
            user_agent: value.user_agent,
            os_type: value.os_type,
            os_version: value.os_version,
            device_model: value.device_model,
            accept_language: value.accept_language,
        })
    }
}

impl ForeignTryFrom<grpc_api_types::payments::PaymentServiceAuthorizeRequest>
    for SessionTokenRequestData
{
    type Error = ApplicationErrorResponse;

    fn foreign_try_from(
        value: grpc_api_types::payments::PaymentServiceAuthorizeRequest,
    ) -> Result<Self, error_stack::Report<Self::Error>> {
        let currency = common_enums::Currency::foreign_try_from(value.currency())?;

        Ok(Self {
            amount: common_utils::types::MinorUnit::new(value.minor_amount),
            currency,
        })
    }
}

impl ForeignTryFrom<grpc_api_types::payments::PaymentServiceAuthorizeRequest>
    for AccessTokenRequestData
{
    type Error = ApplicationErrorResponse;

    fn foreign_try_from(
        _value: grpc_api_types::payments::PaymentServiceAuthorizeRequest,
    ) -> Result<Self, error_stack::Report<Self::Error>> {
        Ok(Self {
            grant_type: "client_credentials".to_string(),
        })
    }
}

// Generic implementation for access token request from connector auth
impl ForeignTryFrom<&ConnectorAuthType> for AccessTokenRequestData {
    type Error = ApplicationErrorResponse;

    fn foreign_try_from(
        _auth_type: &ConnectorAuthType,
    ) -> Result<Self, error_stack::Report<Self::Error>> {
        // Default to client_credentials grant type for OAuth
        // Connectors can override this with their own specific implementations
        Ok(Self {
            grant_type: "client_credentials".to_string(),
        })
    }
}

impl<
        T: PaymentMethodDataTypes
            + Default
            + Debug
            + Send
            + Eq
            + PartialEq
            + serde::Serialize
            + serde::de::DeserializeOwned
            + Clone
            + CardConversionHelper<T>,
    > ForeignTryFrom<grpc_api_types::payments::PaymentServiceAuthorizeRequest>
    for PaymentMethodTokenizationData<T>
{
    type Error = ApplicationErrorResponse;

    fn foreign_try_from(
        value: grpc_api_types::payments::PaymentServiceAuthorizeRequest,
    ) -> Result<Self, error_stack::Report<Self::Error>> {
        let currency = common_enums::Currency::foreign_try_from(value.currency())?;
        let customer_acceptance = value.customer_acceptance.clone();

        Ok(Self {
            amount: common_utils::types::MinorUnit::new(value.amount),
            currency,
            payment_method_data: PaymentMethodData::<T>::foreign_try_from(
                value.payment_method.ok_or_else(|| {
                    ApplicationErrorResponse::BadRequest(ApiError {
                        sub_code: "INVALID_PAYMENT_METHOD_DATA".to_owned(),
                        error_identifier: 400,
                        error_message: "Payment method data is required".to_owned(),
                        error_object: None,
                    })
                })?,
            )?,
            browser_info: value
                .browser_info
                .map(BrowserInformation::foreign_try_from)
                .transpose()?,
            customer_acceptance: customer_acceptance
                .map(mandates::CustomerAcceptance::foreign_try_from)
                .transpose()?,
            setup_future_usage: None,
            mandate_id: None,
            setup_mandate_details: None,
            integrity_object: None,
        })
    }
}

impl ForeignTryFrom<grpc_api_types::payments::PaymentServiceRepeatEverythingRequest>
    for RepeatPaymentData
{
    type Error = ApplicationErrorResponse;

    fn foreign_try_from(
        value: grpc_api_types::payments::PaymentServiceRepeatEverythingRequest,
    ) -> Result<Self, error_stack::Report<Self::Error>> {
        // Extract values first to avoid partial move
        let amount = value.amount;
        let minor_amount = value.minor_amount;
        let currency = value.currency();
        let payment_method_type =
            <Option<PaymentMethodType>>::foreign_try_from(value.payment_method_type())?;
        let capture_method = value.capture_method();
        let merchant_order_reference_id = value.merchant_order_reference_id;
        let metadata = value.metadata;
        let webhook_url = value.webhook_url;

        // Extract mandate reference
        let mandate_reference = value.mandate_reference.clone().ok_or_else(|| {
            ApplicationErrorResponse::BadRequest(ApiError {
                sub_code: "MISSING_MANDATE_REFERENCE".to_owned(),
                error_identifier: 400,
                error_message: "Mandate reference is required for repeat payments".to_owned(),
                error_object: None,
            })
        })?;

        let email: Option<Email> = match value.email {
            Some(ref email_str) => {
                Some(Email::try_from(email_str.clone().expose()).map_err(|_| {
                    error_stack::Report::new(ApplicationErrorResponse::BadRequest(ApiError {
                        sub_code: "INVALID_EMAIL_FORMAT".to_owned(),
                        error_identifier: 400,

                        error_message: "Invalid email".to_owned(),
                        error_object: None,
                    }))
                })?)
            }
            None => None,
        };

        // Convert mandate reference to domain type
        let mandate_ref =
            match mandate_reference.mandate_id {
                Some(id) => MandateReferenceId::ConnectorMandateId(
                    ConnectorMandateReferenceId::new(Some(id), None, None),
                ),
                None => {
                    return Err(ApplicationErrorResponse::BadRequest(ApiError {
                        sub_code: "INVALID_MANDATE_REFERENCE".to_owned(),
                        error_identifier: 400,
                        error_message: "Mandate ID is required".to_owned(),
                        error_object: None,
                    })
                    .into())
                }
            };

        Ok(Self {
            mandate_reference: mandate_ref,
            amount,
            minor_amount: common_utils::types::MinorUnit::new(minor_amount),
            currency: common_enums::Currency::foreign_try_from(currency)?,
            merchant_order_reference_id,
            metadata: if metadata.is_empty() {
                None
            } else {
                Some(metadata)
            },
            webhook_url,
            integrity_object: None,
            capture_method: Some(common_enums::CaptureMethod::foreign_try_from(
                capture_method,
            )?),
            email,
            browser_info: value
                .browser_info
                .map(BrowserInformation::foreign_try_from)
                .transpose()?,
            payment_method_type,
        })
    }
}

impl
    ForeignTryFrom<(
        grpc_api_types::payments::PaymentServiceRepeatEverythingRequest,
        Connectors,
    )> for PaymentFlowData
{
    type Error = ApplicationErrorResponse;

    fn foreign_try_from(
        (value, connectors): (
            grpc_api_types::payments::PaymentServiceRepeatEverythingRequest,
            Connectors,
        ),
    ) -> Result<Self, error_stack::Report<Self::Error>> {
        // For MIT, address is optional
        let address = payment_address::PaymentAddress::default();
        Ok(Self {
            merchant_id: common_utils::id_type::MerchantId::default(),
            payment_id: "REPEAT_PAYMENT_ID".to_string(),
            attempt_id: "REPEAT_ATTEMPT_ID".to_string(),
            status: common_enums::AttemptStatus::Pending,
            payment_method: common_enums::PaymentMethod::Card, // Default, actual method depends on mandate
            address,
            auth_type: common_enums::AuthenticationType::NoThreeDs, // MIT typically doesn't use 3DS
            connector_request_reference_id: extract_connector_request_reference_id(
                &value.request_ref_id,
            ),
            customer_id: None,
            connector_customer: None,
            description: Some("Repeat payment transaction".to_string()),
            return_url: None,
            connector_meta_data: None,
            amount_captured: None,
            minor_amount_captured: None,
            access_token: None,
            session_token: None,
            reference_id: value.merchant_order_reference_id,
            payment_method_token: None,
            preprocessing_id: None,
            connector_api_version: None,
            test_mode: value.test_mode,
            connector_http_status_code: None,
            external_latency: None,
            connectors,
            raw_connector_response: None,
            connector_response_headers: None,
            vault_headers: None,
        })
    }
}

pub fn generate_repeat_payment_response(
    router_data_v2: RouterDataV2<
        RepeatPayment,
        PaymentFlowData,
        RepeatPaymentData,
        PaymentsResponseData,
    >,
) -> Result<
    grpc_api_types::payments::PaymentServiceRepeatEverythingResponse,
    error_stack::Report<ApplicationErrorResponse>,
> {
    let transaction_response = router_data_v2.response;
    let status = router_data_v2.resource_common_data.status;
    let grpc_status = grpc_api_types::payments::PaymentStatus::foreign_from(status);

    // Create state with access token if available in payment flow data
    let state = router_data_v2
        .resource_common_data
        .access_token
        .as_ref()
        .map(|token_data| ConnectorState {
            access_token: Some(grpc_api_types::payments::AccessToken {
                token: token_data.access_token.clone(),
                expires_in_seconds: token_data.expires_in,
                token_type: token_data.token_type.clone(),
            }),
        });
    let raw_connector_response = router_data_v2
        .resource_common_data
        .get_raw_connector_response();
    match transaction_response {
        Ok(response) => match response {
            PaymentsResponseData::TransactionResponse {
                resource_id,
                network_txn_id,
                connector_response_reference_id,
                status_code,
                ..
            } => Ok(
                grpc_api_types::payments::PaymentServiceRepeatEverythingResponse {
                    transaction_id: Some(grpc_api_types::payments::Identifier::foreign_try_from(
                        resource_id,
                    )?),
                    status: grpc_status as i32,
                    error_code: None,
                    error_message: None,
                    network_txn_id,
                    response_ref_id: connector_response_reference_id.map(|id| {
                        grpc_api_types::payments::Identifier {
                            id_type: Some(grpc_api_types::payments::identifier::IdType::Id(id)),
                        }
                    }),
                    status_code: status_code as u32,
                    raw_connector_response,
                    response_headers: router_data_v2
                        .resource_common_data
                        .get_connector_response_headers_as_map(),
                    state,
                },
            ),
            _ => Err(ApplicationErrorResponse::BadRequest(ApiError {
                sub_code: "INVALID_RESPONSE".to_owned(),
                error_identifier: 400,
                error_message: "Invalid response from connector".to_owned(),
                error_object: None,
            }))?,
        },
        Err(err) => {
            let status = err
                .attempt_status
                .map(grpc_api_types::payments::PaymentStatus::foreign_from)
                .unwrap_or_default();
            Ok(
                grpc_api_types::payments::PaymentServiceRepeatEverythingResponse {
                    transaction_id: Some(grpc_api_types::payments::Identifier {
                        id_type: Some(
                            grpc_api_types::payments::identifier::IdType::NoResponseIdMarker(()),
                        ),
                    }),
                    status: status as i32,
                    error_code: Some(err.code),
                    error_message: Some(err.message),
                    network_txn_id: None,
                    response_ref_id: err.connector_transaction_id.map(|id| {
                        grpc_api_types::payments::Identifier {
                            id_type: Some(grpc_api_types::payments::identifier::IdType::Id(id)),
                        }
                    }),
                    raw_connector_response: None,
                    status_code: err.status_code as u32,
                    response_headers: router_data_v2
                        .resource_common_data
                        .get_connector_response_headers_as_map(),
                    state,
                },
            )
        }
    }
}<|MERGE_RESOLUTION|>--- conflicted
+++ resolved
@@ -114,12 +114,9 @@
     pub nexinets: ConnectorParams,
     pub noon: ConnectorParams,
     pub braintree: ConnectorParams,
-<<<<<<< HEAD
-    pub rapyd: ConnectorParams,
-=======
     pub volt: ConnectorParams,
     pub bluecode: ConnectorParams,
->>>>>>> 567e7674
+    pub rapyd: ConnectorParams,
 }
 
 #[derive(Clone, serde::Deserialize, Debug, Default)]
