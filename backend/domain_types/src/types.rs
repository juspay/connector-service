--- conflicted
+++ resolved
@@ -238,7 +238,7 @@
                 }
                 grpc_api_types::payments::payment_method::PaymentMethod::Reward(_) => {
                     Ok(PaymentMethodData::Reward)
-                },
+                }
                 grpc_api_types::payments::payment_method::PaymentMethod::Wallet(wallet_type) => {
                     match wallet_type.wallet_type {
                         Some(grpc_api_types::payments::wallet_payment_method_type::WalletType::Mifinity(mifinity_data)) => {
@@ -780,7 +780,46 @@
                         })))
                     }
                 },
-<<<<<<< HEAD
+                grpc_api_types::payments::payment_method::PaymentMethod::Wallet(wallet_type) => {
+                    match wallet_type.wallet_type {
+                        Some(grpc_api_types::payments::wallet_payment_method_type::WalletType::Mifinity(_mifinity_data)) => {
+                            // For PaymentMethodType conversion, we just need to return the type, not the full data
+                            Ok(Some(PaymentMethodType::Mifinity))
+                        },
+                        Some(grpc_api_types::payments::wallet_payment_method_type::WalletType::ApplePay(_)) => {
+                            Ok(Some(PaymentMethodType::ApplePay))
+                        }
+                        Some(grpc_api_types::payments::wallet_payment_method_type::WalletType::GooglePay(_)) => {
+                            Ok(Some(PaymentMethodType::GooglePay))
+                        }
+                        Some(grpc_api_types::payments::wallet_payment_method_type::WalletType::AmazonPayRedirect(_)) => {
+                            Ok(Some(PaymentMethodType::AmazonPay))
+                        }
+                        Some(grpc_api_types::payments::wallet_payment_method_type::WalletType::RevolutPay(_)) => {
+                            Ok(Some(PaymentMethodType::RevolutPay))
+                        }
+                        Some(grpc_api_types::payments::wallet_payment_method_type::WalletType::PaypalRedirect(_)) => {
+                            Ok(Some(PaymentMethodType::Paypal))
+                        }
+                        Some(grpc_api_types::payments::wallet_payment_method_type::WalletType::WeChatPayQr(_)) => {
+                            Ok(Some(PaymentMethodType::WeChatPay))
+                        }
+                        Some(grpc_api_types::payments::wallet_payment_method_type::WalletType::AliPayRedirect(_)) => {
+                            Ok(Some(PaymentMethodType::AliPay))
+                        }
+                        Some(grpc_api_types::payments::wallet_payment_method_type::WalletType::CashappQr(_)) => {
+                            Ok(Some(PaymentMethodType::Cashapp))
+                        }
+                        _ => {
+                            Err(report!(ApplicationErrorResponse::BadRequest(ApiError {
+                                sub_code: "UNSUPPORTED_PAYMENT_METHOD".to_owned(),
+                                error_identifier: 400,
+                                error_message: "This Wallet type is not yet supported".to_owned(),
+                                error_object: None,
+                            })))
+                        },
+                    }
+                }
                 grpc_api_types::payments::payment_method::PaymentMethod::Bnpl(bnpl_type) => {
                     match bnpl_type.bnpl_type {
                         Some(grpc_api_types::payments::bnpl_payment_method_type::BnplType::Affirm(_)) => {
@@ -931,43 +970,6 @@
                                 sub_code: "UNSUPPORTED_PAYMENT_METHOD".to_owned(),
                                 error_identifier: 400,
                                 error_message: "This mobile payment type is not yet supported".to_owned(),
-=======
-                grpc_api_types::payments::payment_method::PaymentMethod::Wallet(wallet_type) => {
-                    match wallet_type.wallet_type {
-                        Some(grpc_api_types::payments::wallet_payment_method_type::WalletType::Mifinity(_mifinity_data)) => {
-                            // For PaymentMethodType conversion, we just need to return the type, not the full data
-                            Ok(Some(PaymentMethodType::Mifinity))
-                        },
-                        Some(grpc_api_types::payments::wallet_payment_method_type::WalletType::ApplePay(_)) => {
-                            Ok(Some(PaymentMethodType::ApplePay))
-                        }
-                        Some(grpc_api_types::payments::wallet_payment_method_type::WalletType::GooglePay(_)) => {
-                            Ok(Some(PaymentMethodType::GooglePay))
-                        }
-                        Some(grpc_api_types::payments::wallet_payment_method_type::WalletType::AmazonPayRedirect(_)) => {
-                            Ok(Some(PaymentMethodType::AmazonPay))
-                        }
-                        Some(grpc_api_types::payments::wallet_payment_method_type::WalletType::RevolutPay(_)) => {
-                            Ok(Some(PaymentMethodType::RevolutPay))
-                        }
-                        Some(grpc_api_types::payments::wallet_payment_method_type::WalletType::PaypalRedirect(_)) => {
-                            Ok(Some(PaymentMethodType::Paypal))
-                        }
-                        Some(grpc_api_types::payments::wallet_payment_method_type::WalletType::WeChatPayQr(_)) => {
-                            Ok(Some(PaymentMethodType::WeChatPay))
-                        }
-                        Some(grpc_api_types::payments::wallet_payment_method_type::WalletType::AliPayRedirect(_)) => {
-                            Ok(Some(PaymentMethodType::AliPay))
-                        }
-                        Some(grpc_api_types::payments::wallet_payment_method_type::WalletType::CashappQr(_)) => {
-                            Ok(Some(PaymentMethodType::Cashapp))
-                        }
-                        _ => {
-                            Err(report!(ApplicationErrorResponse::BadRequest(ApiError {
-                                sub_code: "UNSUPPORTED_PAYMENT_METHOD".to_owned(),
-                                error_identifier: 400,
-                                error_message: "This Wallet type is not yet supported".to_owned(),
->>>>>>> 87a20a7b
                                 error_object: None,
                             })))
                         },
