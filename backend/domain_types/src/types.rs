--- conflicted
+++ resolved
@@ -209,9 +209,6 @@
                         ),
                     ))
                 }
-<<<<<<< HEAD
-                grpc_api_types::payments::payment_method::PaymentMethod::Reward(_) => {
-=======
                 grpc_api_types::payments::payment_method::PaymentMethod::UpiQr(_upi_qr) => {
                     // UpiQr is not yet implemented, fallback to UpiIntent
                     Ok(PaymentMethodData::Upi(
@@ -220,8 +217,7 @@
                         ),
                     ))
                 }
-                grpc_api_types::payments::payment_method::PaymentMethod::Reward(_reward) => {
->>>>>>> 60d7d835
+                grpc_api_types::payments::payment_method::PaymentMethod::Reward(_) => {
                     Ok(PaymentMethodData::Reward)
                 },
                 grpc_api_types::payments::payment_method::PaymentMethod::Wallet(wallet_type) => {
