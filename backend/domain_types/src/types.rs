--- conflicted
+++ resolved
@@ -58,12 +58,9 @@
     pub cashfree: ConnectorParams,
     pub fiuu: ConnectorParams,
     pub payu: ConnectorParams,
-<<<<<<< HEAD
-    pub cryptopay: ConnectorParams,
-=======
     pub cashtocode: ConnectorParams,
     pub novalnet: ConnectorParams,
->>>>>>> 2263c96a
+    pub cryptopay: ConnectorParams,
 }
 
 #[derive(Clone, serde::Deserialize, Debug, Default)]
@@ -225,24 +222,6 @@
                         ),
                     ))
                 }
-<<<<<<< HEAD
-                grpc_api_types::payments::payment_method::PaymentMethod::Crypto(crypto) => {
-                    match crypto.crypto_type {
-                        Some(grpc_api_types::payments::crypto_currency_payment_method_type::CryptoType::CryptoCurrency(cryptocurrency)) =>
-                        Ok(
-                        PaymentMethodData::Crypto(crate::payment_method_data::CryptoData {
-                            pay_currency: cryptocurrency.pay_currency,
-                            network: cryptocurrency.network,
-                        })),
-                        None => Err(report!(ApplicationErrorResponse::BadRequest(ApiError {
-                            sub_code: "INVALID_PAYMENT_METHOD".to_owned(),
-                            error_identifier: 400,
-                            error_message: "crypto_currency is required".to_owned(),
-                            error_object: None,
-                        })))
-                    }
-                }
-=======
                 grpc_api_types::payments::payment_method::PaymentMethod::Reward(_reward) => {
                     Ok(PaymentMethodData::Reward)
                 }
@@ -307,7 +286,22 @@
                         })))
                     }
                 },
->>>>>>> 2263c96a
+                grpc_api_types::payments::payment_method::PaymentMethod::Crypto(crypto) => {
+                    match crypto.crypto_type {
+                        Some(grpc_api_types::payments::crypto_currency_payment_method_type::CryptoType::CryptoCurrency(cryptocurrency)) =>
+                        Ok(
+                        PaymentMethodData::Crypto(crate::payment_method_data::CryptoData {
+                            pay_currency: cryptocurrency.pay_currency,
+                            network: cryptocurrency.network,
+                        })),
+                        None => Err(report!(ApplicationErrorResponse::BadRequest(ApiError {
+                            sub_code: "INVALID_PAYMENT_METHOD".to_owned(),
+                            error_identifier: 400,
+                            error_message: "crypto_currency is required".to_owned(),
+                            error_object: None,
+                        })))
+                    }
+                }
             },
             None => Err(ApplicationErrorResponse::BadRequest(ApiError {
                 sub_code: "INVALID_PAYMENT_METHOD_DATA".to_owned(),
@@ -1175,11 +1169,7 @@
                     redirection_data: redirection_data.map(
                         |form| {
                             match *form {
-<<<<<<< HEAD
-                                crate::router_response_types::RedirectForm::Form { endpoint, method, form_fields: _ } => {
-=======
                                 router_response_types::RedirectForm::Form { endpoint, method, form_fields: _ } => {
->>>>>>> 2263c96a
                                     Ok::<grpc_api_types::payments::RedirectForm, ApplicationErrorResponse>(grpc_api_types::payments::RedirectForm {
                                         form_type: Some(grpc_api_types::payments::redirect_form::FormType::Form(
                                             grpc_api_types::payments::FormData {
