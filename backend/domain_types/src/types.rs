use core::result::Result;
use std::{borrow::Cow, collections::HashMap, fmt::Debug, str::FromStr};

use crate::utils::extract_connector_request_reference_id;
use common_enums::{CaptureMethod, CardNetwork, CountryAlpha2, PaymentMethod, PaymentMethodType};
use common_utils::{
    consts::{self, NO_ERROR_CODE, X_EXTERNAL_VAULT_METADATA},
    id_type::CustomerId,
    metadata::MaskedMetadata,
    pii::Email,
    Method,
};
use error_stack::{report, ResultExt};
use grpc_api_types::payments::{
    AcceptDisputeResponse, ConnectorState, DisputeDefendRequest, DisputeDefendResponse,
    DisputeResponse, DisputeServiceSubmitEvidenceResponse, PaymentServiceAuthorizeRequest,
    PaymentServiceAuthorizeResponse, PaymentServiceCaptureResponse, PaymentServiceGetResponse,
    PaymentServiceRegisterRequest, PaymentServiceRegisterResponse,
    PaymentServiceVoidPostCaptureResponse, PaymentServiceVoidRequest, PaymentServiceVoidResponse,
    RefundResponse,
};
use hyperswitch_masking::{ExposeInterface, Secret};
use serde::Serialize;
use tracing::info;
use utoipa::ToSchema;

/// Extract vault-related headers from gRPC metadata
fn extract_headers_from_metadata(
    metadata: &MaskedMetadata,
) -> Option<HashMap<String, Secret<String>>> {
    let mut vault_headers = HashMap::new();

    if let Some(vault_creds) = metadata.get(X_EXTERNAL_VAULT_METADATA) {
        vault_headers.insert(X_EXTERNAL_VAULT_METADATA.to_string(), vault_creds);
    }

    if vault_headers.is_empty() {
        None
    } else {
        Some(vault_headers)
    }
}

// For decoding connector_meta_data and Engine trait - base64 crate no longer needed here
use crate::{
    connector_flow::{
        Accept, Authorize, Capture, CreateOrder, CreateSessionToken, DefendDispute, PSync,
        PaymentMethodToken, RSync, Refund, RepeatPayment, SetupMandate, SubmitEvidence, Void,
        VoidPC,
    },
    connector_types::{
        AcceptDisputeData, AccessTokenRequestData, AccessTokenResponseData, ConnectorCustomerData,
        ConnectorMandateReferenceId, ConnectorResponseHeaders, ContinueRedirectionResponse,
        DisputeDefendData, DisputeFlowData, DisputeResponseData, DisputeWebhookDetailsResponse,
        MandateReferenceId, MultipleCaptureRequestData, PaymentCreateOrderData,
        PaymentCreateOrderResponse, PaymentFlowData, PaymentMethodTokenResponse,
        PaymentMethodTokenizationData, PaymentVoidData, PaymentsAuthenticateData,
        PaymentsAuthorizeData, PaymentsCaptureData, PaymentsPostAuthenticateData,
        PaymentsPreAuthenticateData, PaymentsResponseData, PaymentsSyncData,
        RawConnectorRequestResponse, RefundFlowData, RefundSyncData, RefundWebhookDetailsResponse,
        RefundsData, RefundsResponseData, RepeatPaymentData, ResponseId, SessionTokenRequestData,
        SessionTokenResponseData, SetupMandateRequestData, SubmitEvidenceData,
        WebhookDetailsResponse,
    },
    errors::{ApiError, ApplicationErrorResponse},
    mandates::{self, MandateData},
    payment_address,
    payment_address::{
        Address, AddressDetails, OrderDetailsWithAmount, PaymentAddress, PhoneDetails,
    },
    payment_method_data,
    payment_method_data::{
        DefaultPCIHolder, PaymentMethodData, PaymentMethodDataTypes, RawCardNumber,
        VaultTokenHolder,
    },
    router_data::{
        AdditionalPaymentMethodConnectorResponse, ConnectorAuthType, ConnectorResponseData,
        RecurringMandatePaymentData,
    },
    router_data_v2::RouterDataV2,
    router_request_types,
    router_request_types::BrowserInformation,
    router_response_types,
    utils::{extract_merchant_id_from_metadata, ForeignFrom, ForeignTryFrom},
};

#[derive(Clone, serde::Deserialize, Debug, Default)]
pub struct Connectors {
    // Added pub
    pub adyen: ConnectorParams,
    pub razorpay: ConnectorParams,
    pub razorpayv2: ConnectorParams,
    pub fiserv: ConnectorParams,
    pub elavon: ConnectorParams, // Add your connector params
    pub xendit: ConnectorParams,
    pub checkout: ConnectorParams,
    pub authorizedotnet: ConnectorParams, // Add your connector params
    pub mifinity: ConnectorParams,
    pub phonepe: ConnectorParams,
    pub cashfree: ConnectorParams,
    pub paytm: ConnectorParams,
    pub fiuu: ConnectorParams,
    pub payu: ConnectorParams,
    pub cashtocode: ConnectorParams,
    pub novalnet: ConnectorParams,
    pub nexinets: ConnectorParams,
    pub noon: ConnectorParams,
    pub braintree: ConnectorParams,
    pub volt: ConnectorParams,
    pub bluecode: ConnectorParams,
    pub cryptopay: ConnectorParams,
    pub helcim: ConnectorParams,
    pub dlocal: ConnectorParams,
    pub placetopay: ConnectorParams,
    pub rapyd: ConnectorParams,
    pub aci: ConnectorParams,
    pub trustpay: ConnectorParamsWithMoreUrls,
    pub stripe: ConnectorParams,
    pub cybersource: ConnectorParams,
    pub worldpay: ConnectorParams,
    pub worldpayvantiv: ConnectorParams,
    pub payload: ConnectorParams,
    pub fiservemea: ConnectorParams,
    pub datatrans: ConnectorParams,
    pub authipay: ConnectorParams,
<<<<<<< HEAD
    pub paypal: ConnectorParams,
=======
    pub silverflow: ConnectorParams,
>>>>>>> b7683a2a
}

#[derive(Clone, serde::Deserialize, Debug, Default)]
pub struct ConnectorParams {
    /// base url
    #[serde(default)]
    pub base_url: String,
    #[serde(default)]
    pub dispute_base_url: Option<String>,
    #[serde(default)]
    pub secondary_base_url: Option<String>,
}

impl ConnectorParams {
    pub fn new(base_url: String, dispute_base_url: Option<String>) -> Self {
        Self {
            base_url,
            dispute_base_url,
            secondary_base_url: None,
        }
    }
}

#[derive(Debug, serde::Deserialize, Clone, Default)]
pub struct ConnectorParamsWithMoreUrls {
    /// base url
    pub base_url: String,
    /// base url for bank redirects
    pub base_url_bank_redirects: String,
}

// Trait to provide access to connectors field
pub trait HasConnectors {
    fn connectors(&self) -> &Connectors;
}

impl HasConnectors for PaymentFlowData {
    fn connectors(&self) -> &Connectors {
        &self.connectors
    }
}

impl HasConnectors for RefundFlowData {
    fn connectors(&self) -> &Connectors {
        &self.connectors
    }
}

impl HasConnectors for DisputeFlowData {
    fn connectors(&self) -> &Connectors {
        &self.connectors
    }
}

#[derive(Debug, serde::Deserialize, Clone)]
pub struct Proxy {
    pub http_url: Option<String>,
    pub https_url: Option<String>,
    pub idle_pool_connection_timeout: Option<u64>,
    pub bypass_proxy_urls: Vec<String>,
    pub mitm_proxy_enabled: bool,
    pub mitm_ca_cert: Option<String>,
}

impl ForeignTryFrom<grpc_api_types::payments::CaptureMethod> for common_enums::CaptureMethod {
    type Error = ApplicationErrorResponse;

    fn foreign_try_from(
        value: grpc_api_types::payments::CaptureMethod,
    ) -> Result<Self, error_stack::Report<Self::Error>> {
        match value {
            grpc_api_types::payments::CaptureMethod::Automatic => Ok(Self::Automatic),
            grpc_api_types::payments::CaptureMethod::Manual => Ok(Self::Manual),
            grpc_api_types::payments::CaptureMethod::ManualMultiple => Ok(Self::ManualMultiple),
            grpc_api_types::payments::CaptureMethod::Scheduled => Ok(Self::Scheduled),
            _ => Ok(Self::Automatic),
        }
    }
}

impl ForeignTryFrom<grpc_api_types::payments::CardNetwork> for common_enums::CardNetwork {
    type Error = ApplicationErrorResponse;

    fn foreign_try_from(
        network: grpc_api_types::payments::CardNetwork,
    ) -> Result<Self, error_stack::Report<Self::Error>> {
        match network {
            grpc_api_types::payments::CardNetwork::Visa => Ok(Self::Visa),
            grpc_api_types::payments::CardNetwork::Mastercard => Ok(Self::Mastercard),
            grpc_api_types::payments::CardNetwork::Amex => Ok(Self::AmericanExpress),
            grpc_api_types::payments::CardNetwork::Jcb => Ok(Self::JCB),
            grpc_api_types::payments::CardNetwork::Diners => Ok(Self::DinersClub),
            grpc_api_types::payments::CardNetwork::Discover => Ok(Self::Discover),
            grpc_api_types::payments::CardNetwork::CartesBancaires => Ok(Self::CartesBancaires),
            grpc_api_types::payments::CardNetwork::Unionpay => Ok(Self::UnionPay),
            grpc_api_types::payments::CardNetwork::Rupay => Ok(Self::RuPay),
            grpc_api_types::payments::CardNetwork::Maestro => Ok(Self::Maestro),
            grpc_api_types::payments::CardNetwork::Unspecified => {
                Err(ApplicationErrorResponse::BadRequest(ApiError {
                    sub_code: "UNSPECIFIED_CARD_NETWORK".to_owned(),
                    error_identifier: 401,
                    error_message: "Card network must be specified".to_owned(),
                    error_object: None,
                })
                .into())
            }
        }
    }
}

impl<
        T: PaymentMethodDataTypes
            + Default
            + Debug
            + Send
            + Eq
            + PartialEq
            + serde::Serialize
            + serde::de::DeserializeOwned
            + Clone
            + CardConversionHelper<T>,
    > ForeignTryFrom<grpc_api_types::payments::PaymentMethod> for PaymentMethodData<T>
{
    type Error = ApplicationErrorResponse;

    fn foreign_try_from(
        value: grpc_api_types::payments::PaymentMethod,
    ) -> Result<Self, error_stack::Report<Self::Error>> {
        tracing::info!("PaymentMethod data received: {:?}", value);
        match value.payment_method {
            Some(data) => match data {
                grpc_api_types::payments::payment_method::PaymentMethod::Card(card_type) => {
                    match card_type.card_type {
                        Some(grpc_api_types::payments::card_payment_method_type::CardType::Credit(card)) => {
                            let card = payment_method_data::Card::<T>::foreign_try_from(card)?;
                            Ok(PaymentMethodData::Card(card))
                        },
                        Some(grpc_api_types::payments::card_payment_method_type::CardType::Debit(card)) => {
                                                    let card = payment_method_data::Card::<T>::foreign_try_from(card)?;
                            Ok(PaymentMethodData::Card(card))},
                        Some(grpc_api_types::payments::card_payment_method_type::CardType::CardRedirect(_card_redirect)) => {
                            Err(report!(ApplicationErrorResponse::BadRequest(ApiError {
                                sub_code: "UNSUPPORTED_PAYMENT_METHOD".to_owned(),
                                error_identifier: 400,
                                error_message: "Card redirect payments are not yet supported".to_owned(),
                                error_object: None,
                            })))
                        },
                        Some(grpc_api_types::payments::card_payment_method_type::CardType::CreditProxy(card)) => {
                            let x = payment_method_data::Card::<T>::foreign_try_from(card)?;
                            Ok(PaymentMethodData::Card(x))
                        },
                        Some(grpc_api_types::payments::card_payment_method_type::CardType::DebitProxy(card)) => {
                            let x = payment_method_data::Card::<T>::foreign_try_from(card)?;
                            Ok(PaymentMethodData::Card(x))
                        },
                        None => Err(report!(ApplicationErrorResponse::BadRequest(ApiError {
                            sub_code: "INVALID_PAYMENT_METHOD".to_owned(),
                            error_identifier: 400,
                            error_message: "Card type is required".to_owned(),
                            error_object: None,
                        })))
                    }
                }
                grpc_api_types::payments::payment_method::PaymentMethod::Token(_token) => Ok(
                    PaymentMethodData::CardToken(payment_method_data::CardToken {
                        card_holder_name: None,
                        card_cvc: None,
                    }),
                ),
                grpc_api_types::payments::payment_method::PaymentMethod::UpiCollect(
                    upi_collect,
                ) => Ok(PaymentMethodData::Upi(
                    payment_method_data::UpiData::UpiCollect(payment_method_data::UpiCollectData {
                        vpa_id: upi_collect.vpa_id.map(|vpa| vpa.expose().into()),
                    }),
                )),
                grpc_api_types::payments::payment_method::PaymentMethod::UpiIntent(_upi_intent) => {
                    Ok(PaymentMethodData::Upi(
                        payment_method_data::UpiData::UpiIntent(
                            payment_method_data::UpiIntentData {},
                        ),
                    ))
                }
                grpc_api_types::payments::payment_method::PaymentMethod::UpiQr(_upi_qr) => {
                    Ok(PaymentMethodData::Upi(
                        crate::payment_method_data::UpiData::UpiQr(
                            crate::payment_method_data::UpiQrData {},
                        ),
                    ))
                }
                grpc_api_types::payments::payment_method::PaymentMethod::Reward(_) => {
                    Ok(PaymentMethodData::Reward)
                },
                grpc_api_types::payments::payment_method::PaymentMethod::Wallet(wallet_type) => {
                    match wallet_type.wallet_type {
                                                Some(grpc_api_types::payments::wallet_payment_method_type::WalletType::Bluecode(_)) => {
                            Ok(PaymentMethodData::Wallet(payment_method_data::WalletData::BluecodeRedirect{}
                        ))},
                        Some(grpc_api_types::payments::wallet_payment_method_type::WalletType::Mifinity(mifinity_data)) => {
                            Ok(PaymentMethodData::Wallet(payment_method_data::WalletData::Mifinity(
                                payment_method_data::MifinityData {
                                    date_of_birth: hyperswitch_masking::Secret::<time::Date>::foreign_try_from(mifinity_data.date_of_birth.ok_or(
                                        ApplicationErrorResponse::BadRequest(ApiError {
                                            sub_code: "MISSING_DATE_OF_BIRTH".to_owned(),
                                            error_identifier: 400,
                                            error_message: "Missing Date of Birth".to_owned(),
                                            error_object: None,
                                        })
                                    )?.expose())?,
                                    language_preference: mifinity_data.language_preference,
                                }
                            )))
                        },
                        Some(grpc_api_types::payments::wallet_payment_method_type::WalletType::ApplePay(apple_wallet)) => {
                            let payment_data = apple_wallet.payment_data.ok_or_else(|| {
                                ApplicationErrorResponse::BadRequest(ApiError {
                                    sub_code: "MISSING_APPLE_PAY_PAYMENT_DATA".to_owned(),
                                    error_identifier: 400,
                                    error_message: "Apple Pay payment data is required".to_owned(),
                                    error_object: None,
                                })
                            })?;

                            let applepay_payment_data = match payment_data.payment_data {
                                Some(grpc_api_types::payments::apple_wallet::payment_data::PaymentData::EncryptedData(encrypted_data)) => {
                                    Ok(payment_method_data::ApplePayPaymentData::Encrypted(encrypted_data))
                                },
                                Some(grpc_api_types::payments::apple_wallet::payment_data::PaymentData::DecryptedData(decrypted_data)) => {
                                    Ok(payment_method_data::ApplePayPaymentData::Decrypted(
                                        payment_method_data::ApplePayPredecryptData {
                                            application_primary_account_number: cards::CardNumber::from_str(&decrypted_data.application_primary_account_number).change_context(
                                                ApplicationErrorResponse::BadRequest(ApiError {
                                                    sub_code: "INVALID_CARD_NUMBER".to_owned(),
                                                    error_identifier: 400,
                                                    error_message: "Invalid card number in Apple Pay data".to_owned(),
                                                    error_object: None,
                                                })
                                            )?,
                                            application_expiration_month: Secret::new(decrypted_data.application_expiration_month),
                                            application_expiration_year: Secret::new(decrypted_data.application_expiration_year),
                                            payment_data: payment_method_data::ApplePayCryptogramData {
                                                online_payment_cryptogram: Secret::new(decrypted_data.payment_data.clone().map(|pd| pd.online_payment_cryptogram).unwrap_or_default()),
                                                eci_indicator: decrypted_data.payment_data.map(|pd| pd.eci_indicator),
                                            },
                                        }
                                    ))
                                },
                                None => Err(report!(ApplicationErrorResponse::BadRequest(ApiError {
                                        sub_code: "MISSING_APPLE_PAY_DATA".to_owned(),
                                        error_identifier: 400,
                                        error_message: "Apple Pay payment data is required".to_owned(),
                                        error_object: None,
                                    })))
                            }?;

                            let payment_method = apple_wallet.payment_method.ok_or_else(|| {
                                ApplicationErrorResponse::BadRequest(ApiError {
                                    sub_code: "MISSING_APPLE_PAY_PAYMENT_METHOD".to_owned(),
                                    error_identifier: 400,
                                    error_message: "Apple Pay payment method is required".to_owned(),
                                    error_object: None,
                                })
                            })?;

                            let wallet_data = payment_method_data::ApplePayWalletData {
                                payment_data: applepay_payment_data,
                                payment_method: payment_method_data::ApplepayPaymentMethod {
                                    display_name: payment_method.display_name,
                                    network: payment_method.network,
                                    pm_type: payment_method.r#type,
                                },
                                transaction_identifier: apple_wallet.transaction_identifier,
                            };
                            Ok(PaymentMethodData::Wallet(payment_method_data::WalletData::ApplePay(wallet_data)))
                        }
                        Some(grpc_api_types::payments::wallet_payment_method_type::WalletType::GooglePay(google_wallet)) => {
                            let info = google_wallet.info.ok_or_else(|| {
                                ApplicationErrorResponse::BadRequest(ApiError {
                                    sub_code: "MISSING_GOOGLE_PAY_INFO".to_owned(),
                                    error_identifier: 400,
                                    error_message: "Google Pay payment method info is required".to_owned(),
                                    error_object: None,
                                })
                            })?;

                            let tokenization_data = google_wallet.tokenization_data.ok_or_else(|| {
                                ApplicationErrorResponse::BadRequest(ApiError {
                                    sub_code: "MISSING_GOOGLE_PAY_TOKENIZATION_DATA".to_owned(),
                                    error_identifier: 400,
                                    error_message: "Google Pay tokenization data is required".to_owned(),
                                    error_object: None,
                                })
                            })?;

                            // Handle the new oneof tokenization_data structure
                            let gpay_tokenization_data = match tokenization_data.tokenization_data {
                                Some(grpc_api_types::payments::google_wallet::tokenization_data::TokenizationData::DecryptedData(predecrypt_data)) => {
                                    Ok(payment_method_data::GpayTokenizationData::Decrypted(
                                        payment_method_data::GPayPredecryptData {
                                            card_exp_month: Secret::new(predecrypt_data.card_exp_month),
                                            card_exp_year: Secret::new(predecrypt_data.card_exp_year),
                                            application_primary_account_number: cards::CardNumber::from_str(&predecrypt_data.application_primary_account_number).change_context(
                                                ApplicationErrorResponse::BadRequest(ApiError {
                                                    sub_code: "INVALID_CARD_NUMBER".to_owned(),
                                                    error_identifier: 400,
                                                    error_message: "Invalid card number in Google Pay predecrypted data".to_owned(),
                                                    error_object: None,
                                                })
                                            )?,
                                            cryptogram: Some(Secret::new(predecrypt_data.cryptogram)),
                                            eci_indicator: predecrypt_data.eci_indicator,
                                        }
                                    ))
                                },
                                Some(grpc_api_types::payments::google_wallet::tokenization_data::TokenizationData::EncryptedData(encrypted_data)) => {
                                    Ok(payment_method_data::GpayTokenizationData::Encrypted(
                                        payment_method_data::GpayEcryptedTokenizationData {
                                            token_type: encrypted_data.token_type,
                                            token: encrypted_data.token,
                                        }
                                    ))
                                },
                                None => Err(report!(ApplicationErrorResponse::BadRequest(ApiError {
                                        sub_code: "MISSING_GOOGLE_PAY_TOKENIZATION_DATA".to_owned(),
                                        error_identifier: 400,
                                        error_message: "Google Pay tokenization data variant is required".to_owned(),
                                        error_object: None,
                                    })))
                            }?;

                            let wallet_data = payment_method_data::GooglePayWalletData {
                                pm_type: google_wallet.r#type,
                                description: google_wallet.description,
                                info: payment_method_data::GooglePayPaymentMethodInfo {
                                    card_network: info.card_network,
                                    card_details: info.card_details,
                                    assurance_details: info.assurance_details.map(|details| {
                                        payment_method_data::GooglePayAssuranceDetails {
                                            card_holder_authenticated: details.card_holder_authenticated,
                                            account_verified: details.account_verified,
                                        }
                                    }),
                                },
                                tokenization_data: gpay_tokenization_data,
                            };
                            Ok(PaymentMethodData::Wallet(payment_method_data::WalletData::GooglePay(wallet_data)))
                        }
                        Some(grpc_api_types::payments::wallet_payment_method_type::WalletType::AmazonPayRedirect(_)) => {
                            Ok(PaymentMethodData::Wallet(payment_method_data::WalletData::AmazonPayRedirect(Box::new(payment_method_data::AmazonPayRedirectData {}))))
                        }
                        Some(grpc_api_types::payments::wallet_payment_method_type::WalletType::CashappQr(_)) => {
                            Ok(PaymentMethodData::Wallet(payment_method_data::WalletData::CashappQr(Box::new(payment_method_data::CashappQr {}))))
                        }
                        Some(grpc_api_types::payments::wallet_payment_method_type::WalletType::RevolutPay(_)) => {
                            Ok(PaymentMethodData::Wallet(payment_method_data::WalletData::RevolutPay(payment_method_data::RevolutPayData {})))
                        }
                        Some(grpc_api_types::payments::wallet_payment_method_type::WalletType::AliPayRedirect(_)) => {
                            Ok(PaymentMethodData::Wallet(payment_method_data::WalletData::AliPayRedirect(payment_method_data::AliPayRedirection {})))
                        }
                        Some(grpc_api_types::payments::wallet_payment_method_type::WalletType::WeChatPayQr(_)) => {
                            Ok(PaymentMethodData::Wallet(payment_method_data::WalletData::WeChatPayQr(Box::new(payment_method_data::WeChatPayQr {}))))
                        }
                        Some(grpc_api_types::payments::wallet_payment_method_type::WalletType::PaypalRedirect(paypal_redirect)) => {
                            Ok(PaymentMethodData::Wallet(payment_method_data::WalletData::PaypalRedirect(payment_method_data::PaypalRedirection {
                                email: match paypal_redirect.email {
                                    Some(ref email_str) => Some(Email::try_from(email_str.clone()).change_context(
                                        ApplicationErrorResponse::BadRequest(ApiError {
                                            sub_code: "INVALID_EMAIL_FORMAT".to_owned(),
                                            error_identifier: 400,
                                            error_message: "Invalid email".to_owned(),
                                            error_object: None,
                                        })
                                    )?),
                                    None => None,
                                },
                            })))
                        }
                        _ => {
                            Err(report!(ApplicationErrorResponse::BadRequest(ApiError {
                                sub_code: "UNSUPPORTED_PAYMENT_METHOD".to_owned(),
                                error_identifier: 400,
                                error_message: "This Wallet type is not yet supported".to_owned(),
                                error_object: None,
                            })))
                        },
                    }
                },
                grpc_api_types::payments::payment_method::PaymentMethod::OnlineBanking(online_banking_type) => {
                    match online_banking_type.online_banking_type {
                        Some(grpc_api_types::payments::online_banking_payment_method_type::OnlineBankingType::OpenBankingUk(open_banking_uk)) => {
                            Ok(PaymentMethodData::BankRedirect(payment_method_data::BankRedirectData::OpenBankingUk {
                                issuer: open_banking_uk.issuer.and_then(|i| common_enums::BankNames::from_str(&i).ok()),
                                country: open_banking_uk.country.and_then(|c| CountryAlpha2::from_str(&c).ok()),
                            }))
                        }
                        Some(grpc_api_types::payments::online_banking_payment_method_type::OnlineBankingType::OnlineBankingFpx(fpx)) => {
                            Ok(PaymentMethodData::BankRedirect(payment_method_data::BankRedirectData::OnlineBankingFpx{
                                issuer: common_enums::BankNames::foreign_try_from(
                                    fpx.issuer(),
                                )?,
                            }))
                        }
                        _ => {
                            Err(report!(ApplicationErrorResponse::BadRequest(ApiError {
                                sub_code: "UNSUPPORTED_PAYMENT_METHOD".to_owned(),
                                error_identifier: 400,
                                error_message: "This online banking type is not yet supported".to_owned(),
                                error_object: None,
                            })))
                        },
                    }
                }
                grpc_api_types::payments::payment_method::PaymentMethod::MobilePayment(mobile_payment_type) => {
                    match mobile_payment_type.mobile_payment_type {
                        Some(grpc_api_types::payments::mobile_payment_method_type::MobilePaymentType::DuitNow(_)) => {
                            Ok(PaymentMethodData::RealTimePayment(Box::new(payment_method_data::RealTimePaymentData::DuitNow {  })))
                        }
                        _ => Err(report!(ApplicationErrorResponse::BadRequest(ApiError {
                            sub_code: "UNSUPPORTED_PAYMENT_METHOD".to_owned(),
                            error_identifier: 400,
                            error_message: "This mobile payment type is not yet supported".to_owned(),
                            error_object: None,
                        })))
                    }
                }
                grpc_api_types::payments::payment_method::PaymentMethod::Crypto(crypto) => {
                    let crypto_currency = crypto.crypto_currency.ok_or_else( || {
                        ApplicationErrorResponse::BadRequest(ApiError {
                            sub_code: "INVALID_PAYMENT_METHOD".to_owned(),
                            error_identifier: 400,
                            error_message: "crypto_currency is required".to_owned(),
                            error_object: None,
                        })
                    })?;

                    Ok(PaymentMethodData::Crypto(
                        payment_method_data::CryptoData {
                            pay_currency: crypto_currency.pay_currency,
                            network: crypto_currency.network,
                        },
                    ))
                }
            },
            None => Err(ApplicationErrorResponse::BadRequest(ApiError {
                sub_code: "INVALID_PAYMENT_METHOD_DATA".to_owned(),
                error_identifier: 400,
                error_message: "Payment method data is required".to_owned(),
                error_object: None,
            })
            .into()),
        }
    }
}

impl ForeignTryFrom<grpc_api_types::payments::PaymentMethodType> for Option<PaymentMethodType> {
    type Error = ApplicationErrorResponse;

    fn foreign_try_from(
        value: grpc_api_types::payments::PaymentMethodType,
    ) -> Result<Self, error_stack::Report<Self::Error>> {
        match value {
            grpc_api_types::payments::PaymentMethodType::Unspecified => Ok(None),
            grpc_api_types::payments::PaymentMethodType::Credit => {
                Ok(Some(PaymentMethodType::Credit))
            }
            grpc_api_types::payments::PaymentMethodType::Debit => {
                Ok(Some(PaymentMethodType::Debit))
            }
            grpc_api_types::payments::PaymentMethodType::UpiCollect => {
                Ok(Some(PaymentMethodType::UpiCollect))
            }
            grpc_api_types::payments::PaymentMethodType::UpiIntent => {
                Ok(Some(PaymentMethodType::UpiIntent))
            }
            grpc_api_types::payments::PaymentMethodType::UpiQr => {
                Ok(Some(PaymentMethodType::UpiIntent))
            } // UpiQr not yet implemented, fallback to UpiIntent
            grpc_api_types::payments::PaymentMethodType::ClassicReward => {
                Ok(Some(PaymentMethodType::ClassicReward))
            }
            grpc_api_types::payments::PaymentMethodType::Evoucher => {
                Ok(Some(PaymentMethodType::Evoucher))
            }
            grpc_api_types::payments::PaymentMethodType::ApplePay => {
                Ok(Some(PaymentMethodType::ApplePay))
            }
            grpc_api_types::payments::PaymentMethodType::GooglePay => {
                Ok(Some(PaymentMethodType::GooglePay))
            }
            grpc_api_types::payments::PaymentMethodType::AmazonPay => {
                Ok(Some(PaymentMethodType::AmazonPay))
            }
            grpc_api_types::payments::PaymentMethodType::RevolutPay => {
                Ok(Some(PaymentMethodType::RevolutPay))
            }
            grpc_api_types::payments::PaymentMethodType::PayPal => {
                Ok(Some(PaymentMethodType::Paypal))
            }
            grpc_api_types::payments::PaymentMethodType::WeChatPay => {
                Ok(Some(PaymentMethodType::WeChatPay))
            }
            grpc_api_types::payments::PaymentMethodType::AliPay => {
                Ok(Some(PaymentMethodType::AliPay))
            }
            grpc_api_types::payments::PaymentMethodType::Cashapp => {
                Ok(Some(PaymentMethodType::Cashapp))
            }
            _ => Err(ApplicationErrorResponse::BadRequest(ApiError {
                sub_code: "INVALID_PAYMENT_METHOD_TYPE".to_owned(),
                error_identifier: 400,
                error_message: "This payment method type is not yet supported".to_owned(),
                error_object: None,
            })
            .into()),
        }
    }
}

impl ForeignTryFrom<grpc_api_types::payments::PaymentMethod> for Option<PaymentMethodType> {
    type Error = ApplicationErrorResponse;

    fn foreign_try_from(
        value: grpc_api_types::payments::PaymentMethod,
    ) -> Result<Self, error_stack::Report<Self::Error>> {
        match value.payment_method {
            Some(data) => match data {
                grpc_api_types::payments::payment_method::PaymentMethod::Card(card_type) => {
                    match card_type.card_type {
                        Some(grpc_api_types::payments::card_payment_method_type::CardType::Credit(_)) => {
                            Ok(Some(PaymentMethodType::Credit))
                        },
                        Some(grpc_api_types::payments::card_payment_method_type::CardType::Debit(_)) => {
                            Ok(Some(PaymentMethodType::Debit))
                        },
                        Some(grpc_api_types::payments::card_payment_method_type::CardType::CardRedirect(_)) =>
                            Err(report!(ApplicationErrorResponse::BadRequest(ApiError {
                                sub_code: "UNSUPPORTED_PAYMENT_METHOD".to_owned(),
                                error_identifier: 400,
                                error_message: "Card redirect payments are not yet supported".to_owned(),
                                error_object: None,
                            }))),
                        Some(grpc_api_types::payments::card_payment_method_type::CardType::CreditProxy(_)) => {
                            Ok(Some(PaymentMethodType::Credit))
                        },
                        Some(grpc_api_types::payments::card_payment_method_type::CardType::DebitProxy(_)) => {
                            Ok(Some(PaymentMethodType::Debit))
                        },
                        None =>
                            Err(report!(ApplicationErrorResponse::BadRequest(ApiError {
                                sub_code: "INVALID_PAYMENT_METHOD".to_owned(),
                                error_identifier: 400,
                                error_message: "Card type is required".to_owned(),
                                error_object: None,
                            })))
                    }
                }
                grpc_api_types::payments::payment_method::PaymentMethod::Token(_) => {
                    Ok(None)
                },
                grpc_api_types::payments::payment_method::PaymentMethod::UpiCollect(_) => Ok(Some(PaymentMethodType::UpiCollect)),
                grpc_api_types::payments::payment_method::PaymentMethod::UpiIntent(_) => Ok(Some(PaymentMethodType::UpiIntent)),
                grpc_api_types::payments::payment_method::PaymentMethod::UpiQr(_) => Ok(Some(PaymentMethodType::UpiIntent)), // UpiQr not yet implemented, fallback to UpiIntent
                grpc_api_types::payments::payment_method::PaymentMethod::Reward(reward) => {
                    match reward.reward_type() {
                        grpc_api_types::payments::RewardType::Classicreward => Ok(Some(PaymentMethodType::ClassicReward)),
                        grpc_api_types::payments::RewardType::EVoucher => Ok(Some(PaymentMethodType::Evoucher)),
                        _ => Err(report!(ApplicationErrorResponse::BadRequest(ApiError {
                            sub_code: "UNSUPPORTED_REWARD_TYPE".to_owned(),
                            error_identifier: 400,
                            error_message: "Unsupported reward type".to_owned(),
                            error_object: None,
                        })))
                    }
                },
                grpc_api_types::payments::payment_method::PaymentMethod::Wallet(wallet_type) => {
                    match wallet_type.wallet_type {
                        Some(grpc_api_types::payments::wallet_payment_method_type::WalletType::Bluecode(_)) => {
                                        Ok(Some(PaymentMethodType::Bluecode))
                                    },
                        Some(grpc_api_types::payments::wallet_payment_method_type::WalletType::Mifinity(_mifinity_data)) => {
                            // For PaymentMethodType conversion, we just need to return the type, not the full data
                            Ok(Some(PaymentMethodType::Mifinity))
                        },
                        Some(grpc_api_types::payments::wallet_payment_method_type::WalletType::ApplePay(_)) => {
                            Ok(Some(PaymentMethodType::ApplePay))
                        }
                        Some(grpc_api_types::payments::wallet_payment_method_type::WalletType::GooglePay(_)) => {
                            Ok(Some(PaymentMethodType::GooglePay))
                        }
                        Some(grpc_api_types::payments::wallet_payment_method_type::WalletType::AmazonPayRedirect(_)) => {
                            Ok(Some(PaymentMethodType::AmazonPay))
                        }
                        Some(grpc_api_types::payments::wallet_payment_method_type::WalletType::RevolutPay(_)) => {
                            Ok(Some(PaymentMethodType::RevolutPay))
                        }
                        Some(grpc_api_types::payments::wallet_payment_method_type::WalletType::PaypalRedirect(_)) => {
                            Ok(Some(PaymentMethodType::Paypal))
                        }
                        Some(grpc_api_types::payments::wallet_payment_method_type::WalletType::WeChatPayQr(_)) => {
                            Ok(Some(PaymentMethodType::WeChatPay))
                        }
                        Some(grpc_api_types::payments::wallet_payment_method_type::WalletType::AliPayRedirect(_)) => {
                            Ok(Some(PaymentMethodType::AliPay))
                        }
                        Some(grpc_api_types::payments::wallet_payment_method_type::WalletType::CashappQr(_)) => {
                            Ok(Some(PaymentMethodType::Cashapp))
                        }
                        _ => {
                            Err(report!(ApplicationErrorResponse::BadRequest(ApiError {
                                sub_code: "UNSUPPORTED_PAYMENT_METHOD".to_owned(),
                                error_identifier: 400,
                                error_message: "This Wallet type is not yet supported".to_owned(),
                                error_object: None,
                            })))
                        },
                    }
                },
                grpc_api_types::payments::payment_method::PaymentMethod::OnlineBanking(online_banking) => {
                    match online_banking.online_banking_type {
                        Some(grpc_api_types::payments::online_banking_payment_method_type::OnlineBankingType::OpenBankingUk(_)) => {
                            Ok(Some(PaymentMethodType::OpenBankingUk))
                        },
                        Some(grpc_api_types::payments::online_banking_payment_method_type::OnlineBankingType::OnlineBankingFpx(_))=>{
                            Ok(Some(PaymentMethodType::OnlineBankingFpx))
                        }
                        _ => {
                            Err(report!(ApplicationErrorResponse::BadRequest(ApiError {
                                sub_code: "UNSUPPORTED_PAYMENT_METHOD".to_owned(),
                                error_identifier: 400,
                                error_message: "This online banking type is not yet supported".to_owned(),
                                error_object: None,
                            })))
                        },
                    }
                }
                grpc_api_types::payments::payment_method::PaymentMethod::MobilePayment(mobile_payment_type) => {
                    match mobile_payment_type.mobile_payment_type {
                        Some(grpc_api_types::payments::mobile_payment_method_type::MobilePaymentType::DuitNow(_)) =>{
                            Ok(Some(PaymentMethodType::DuitNow))
                        }
                        _ => Err(report!(ApplicationErrorResponse::BadRequest(ApiError {
                            sub_code: "UNSUPPORTED_PAYMENT_METHOD".to_owned(),
                            error_identifier: 400,
                            error_message: "This mobile payment type is not yet supported".to_owned(),
                            error_object: None,
                        })))
                    }
                }
                grpc_api_types::payments::payment_method::PaymentMethod::Crypto(_) => Ok(Some(PaymentMethodType::CryptoCurrency)),
            },
            None => Err(ApplicationErrorResponse::BadRequest(ApiError {
                sub_code: "INVALID_PAYMENT_METHOD_DATA".to_owned(),
                error_identifier: 400,
                error_message: "Payment method data is required".to_owned(),
                error_object: None,
            })
            .into()),
        }
    }
}

// Helper trait for generic card conversion
pub trait CardConversionHelper<T: PaymentMethodDataTypes> {
    fn convert_card_details(
        card: grpc_api_types::payments::CardDetails,
    ) -> Result<payment_method_data::Card<T>, error_stack::Report<ApplicationErrorResponse>>;
}

// Implementation for DefaultPCIHolder
impl CardConversionHelper<DefaultPCIHolder> for DefaultPCIHolder {
    fn convert_card_details(
        card: grpc_api_types::payments::CardDetails,
    ) -> Result<
        payment_method_data::Card<DefaultPCIHolder>,
        error_stack::Report<ApplicationErrorResponse>,
    > {
        let card_network = match card.card_network() {
            grpc_api_types::payments::CardNetwork::Unspecified => None,
            _ => Some(common_enums::CardNetwork::foreign_try_from(
                card.card_network(),
            )?),
        };
        Ok(payment_method_data::Card {
            card_number: RawCardNumber::<DefaultPCIHolder>(card.card_number.ok_or(
                ApplicationErrorResponse::BadRequest(ApiError {
                    sub_code: "MISSING_CARD_NUMBER".to_owned(),
                    error_identifier: 400,
                    error_message: "Missing card number".to_owned(),
                    error_object: None,
                }),
            )?),
            card_exp_month: card
                .card_exp_month
                .ok_or(ApplicationErrorResponse::BadRequest(ApiError {
                    sub_code: "MISSING_EXP_MONTH".to_owned(),
                    error_identifier: 400,
                    error_message: "Missing Card Expiry Month".to_owned(),
                    error_object: None,
                }))?,
            card_exp_year: card
                .card_exp_year
                .ok_or(ApplicationErrorResponse::BadRequest(ApiError {
                    sub_code: "MISSING_EXP_YEAR".to_owned(),
                    error_identifier: 400,
                    error_message: "Missing Card Expiry Year".to_owned(),
                    error_object: None,
                }))?,
            card_cvc: card
                .card_cvc
                .ok_or(ApplicationErrorResponse::BadRequest(ApiError {
                    sub_code: "MISSING_CVC".to_owned(),
                    error_identifier: 400,
                    error_message: "Missing CVC".to_owned(),
                    error_object: None,
                }))?,
            card_issuer: card.card_issuer,
            card_network,
            card_type: card.card_type,
            card_issuing_country: card.card_issuing_country_alpha2,
            bank_code: card.bank_code,
            nick_name: card.nick_name.map(|name| name.into()),
            card_holder_name: card.card_holder_name,
            co_badged_card_data: None,
        })
    }
}

// Implementation for VaultTokenHolder
impl CardConversionHelper<VaultTokenHolder> for VaultTokenHolder {
    fn convert_card_details(
        card: grpc_api_types::payments::CardDetails,
    ) -> Result<
        payment_method_data::Card<VaultTokenHolder>,
        error_stack::Report<ApplicationErrorResponse>,
    > {
        Ok(payment_method_data::Card {
            card_number: RawCardNumber(
                card.card_number
                    .ok_or(ApplicationErrorResponse::BadRequest(ApiError {
                        sub_code: "MISSING_CARD_NUMBER".to_owned(),
                        error_identifier: 400,
                        error_message: "Missing card number".to_owned(),
                        error_object: None,
                    }))
                    .map(|cn| cn.get_card_no())?,
            ),
            card_exp_month: card
                .card_exp_month
                .ok_or(ApplicationErrorResponse::BadRequest(ApiError {
                    sub_code: "MISSING_EXP_MONTH".to_owned(),
                    error_identifier: 400,
                    error_message: "Missing Card Expiry Month".to_owned(),
                    error_object: None,
                }))?,
            card_exp_year: card
                .card_exp_year
                .ok_or(ApplicationErrorResponse::BadRequest(ApiError {
                    sub_code: "MISSING_EXP_YEAR".to_owned(),
                    error_identifier: 400,
                    error_message: "Missing Card Expiry Year".to_owned(),
                    error_object: None,
                }))?,
            card_cvc: card
                .card_cvc
                .ok_or(ApplicationErrorResponse::BadRequest(ApiError {
                    sub_code: "MISSING_CVC".to_owned(),
                    error_identifier: 400,
                    error_message: "Missing CVC".to_owned(),
                    error_object: None,
                }))?,
            card_issuer: card.card_issuer,
            card_network: None,
            card_type: card.card_type,
            card_issuing_country: card.card_issuing_country_alpha2,
            bank_code: card.bank_code,
            nick_name: card.nick_name.map(|name| name.into()),
            card_holder_name: card.card_holder_name,
            co_badged_card_data: None,
        })
    }
}

// Generic ForeignTryFrom implementation using the helper trait
impl<T> ForeignTryFrom<grpc_api_types::payments::CardDetails> for payment_method_data::Card<T>
where
    T: PaymentMethodDataTypes
        + Default
        + Debug
        + Send
        + Eq
        + PartialEq
        + serde::Serialize
        + serde::de::DeserializeOwned
        + Clone
        + CardConversionHelper<T>,
{
    type Error = ApplicationErrorResponse;
    fn foreign_try_from(
        card: grpc_api_types::payments::CardDetails,
    ) -> Result<Self, error_stack::Report<Self::Error>> {
        T::convert_card_details(card)
    }
}

impl ForeignTryFrom<grpc_api_types::payments::Currency> for common_enums::Currency {
    type Error = ApplicationErrorResponse;
    fn foreign_try_from(
        value: grpc_api_types::payments::Currency,
    ) -> Result<Self, error_stack::Report<Self::Error>> {
        match value {
            grpc_api_types::payments::Currency::Aed => Ok(Self::AED),
            grpc_api_types::payments::Currency::All => Ok(Self::ALL),
            grpc_api_types::payments::Currency::Amd => Ok(Self::AMD),
            grpc_api_types::payments::Currency::Ang => Ok(Self::ANG),
            grpc_api_types::payments::Currency::Aoa => Ok(Self::AOA),
            grpc_api_types::payments::Currency::Ars => Ok(Self::ARS),
            grpc_api_types::payments::Currency::Aud => Ok(Self::AUD),
            grpc_api_types::payments::Currency::Awg => Ok(Self::AWG),
            grpc_api_types::payments::Currency::Azn => Ok(Self::AZN),
            grpc_api_types::payments::Currency::Bam => Ok(Self::BAM),
            grpc_api_types::payments::Currency::Bbd => Ok(Self::BBD),
            grpc_api_types::payments::Currency::Bdt => Ok(Self::BDT),
            grpc_api_types::payments::Currency::Bgn => Ok(Self::BGN),
            grpc_api_types::payments::Currency::Bhd => Ok(Self::BHD),
            grpc_api_types::payments::Currency::Bif => Ok(Self::BIF),
            grpc_api_types::payments::Currency::Bmd => Ok(Self::BMD),
            grpc_api_types::payments::Currency::Bnd => Ok(Self::BND),
            grpc_api_types::payments::Currency::Bob => Ok(Self::BOB),
            grpc_api_types::payments::Currency::Brl => Ok(Self::BRL),
            grpc_api_types::payments::Currency::Bsd => Ok(Self::BSD),
            grpc_api_types::payments::Currency::Bwp => Ok(Self::BWP),
            grpc_api_types::payments::Currency::Byn => Ok(Self::BYN),
            grpc_api_types::payments::Currency::Bzd => Ok(Self::BZD),
            grpc_api_types::payments::Currency::Cad => Ok(Self::CAD),
            grpc_api_types::payments::Currency::Chf => Ok(Self::CHF),
            grpc_api_types::payments::Currency::Clp => Ok(Self::CLP),
            grpc_api_types::payments::Currency::Cny => Ok(Self::CNY),
            grpc_api_types::payments::Currency::Cop => Ok(Self::COP),
            grpc_api_types::payments::Currency::Crc => Ok(Self::CRC),
            grpc_api_types::payments::Currency::Cup => Ok(Self::CUP),
            grpc_api_types::payments::Currency::Cve => Ok(Self::CVE),
            grpc_api_types::payments::Currency::Czk => Ok(Self::CZK),
            grpc_api_types::payments::Currency::Djf => Ok(Self::DJF),
            grpc_api_types::payments::Currency::Dkk => Ok(Self::DKK),
            grpc_api_types::payments::Currency::Dop => Ok(Self::DOP),
            grpc_api_types::payments::Currency::Dzd => Ok(Self::DZD),
            grpc_api_types::payments::Currency::Egp => Ok(Self::EGP),
            grpc_api_types::payments::Currency::Etb => Ok(Self::ETB),
            grpc_api_types::payments::Currency::Eur => Ok(Self::EUR),
            grpc_api_types::payments::Currency::Fjd => Ok(Self::FJD),
            grpc_api_types::payments::Currency::Fkp => Ok(Self::FKP),
            grpc_api_types::payments::Currency::Gbp => Ok(Self::GBP),
            grpc_api_types::payments::Currency::Gel => Ok(Self::GEL),
            grpc_api_types::payments::Currency::Ghs => Ok(Self::GHS),
            grpc_api_types::payments::Currency::Gip => Ok(Self::GIP),
            grpc_api_types::payments::Currency::Gmd => Ok(Self::GMD),
            grpc_api_types::payments::Currency::Gnf => Ok(Self::GNF),
            grpc_api_types::payments::Currency::Gtq => Ok(Self::GTQ),
            grpc_api_types::payments::Currency::Gyd => Ok(Self::GYD),
            grpc_api_types::payments::Currency::Hkd => Ok(Self::HKD),
            grpc_api_types::payments::Currency::Hnl => Ok(Self::HNL),
            grpc_api_types::payments::Currency::Hrk => Ok(Self::HRK),
            grpc_api_types::payments::Currency::Htg => Ok(Self::HTG),
            grpc_api_types::payments::Currency::Huf => Ok(Self::HUF),
            grpc_api_types::payments::Currency::Idr => Ok(Self::IDR),
            grpc_api_types::payments::Currency::Ils => Ok(Self::ILS),
            grpc_api_types::payments::Currency::Inr => Ok(Self::INR),
            grpc_api_types::payments::Currency::Iqd => Ok(Self::IQD),
            grpc_api_types::payments::Currency::Jmd => Ok(Self::JMD),
            grpc_api_types::payments::Currency::Jod => Ok(Self::JOD),
            grpc_api_types::payments::Currency::Jpy => Ok(Self::JPY),
            grpc_api_types::payments::Currency::Kes => Ok(Self::KES),
            grpc_api_types::payments::Currency::Kgs => Ok(Self::KGS),
            grpc_api_types::payments::Currency::Khr => Ok(Self::KHR),
            grpc_api_types::payments::Currency::Kmf => Ok(Self::KMF),
            grpc_api_types::payments::Currency::Krw => Ok(Self::KRW),
            grpc_api_types::payments::Currency::Kwd => Ok(Self::KWD),
            grpc_api_types::payments::Currency::Kyd => Ok(Self::KYD),
            grpc_api_types::payments::Currency::Kzt => Ok(Self::KZT),
            grpc_api_types::payments::Currency::Lak => Ok(Self::LAK),
            grpc_api_types::payments::Currency::Lbp => Ok(Self::LBP),
            grpc_api_types::payments::Currency::Lkr => Ok(Self::LKR),
            grpc_api_types::payments::Currency::Lrd => Ok(Self::LRD),
            grpc_api_types::payments::Currency::Lsl => Ok(Self::LSL),
            grpc_api_types::payments::Currency::Lyd => Ok(Self::LYD),
            grpc_api_types::payments::Currency::Mad => Ok(Self::MAD),
            grpc_api_types::payments::Currency::Mdl => Ok(Self::MDL),
            grpc_api_types::payments::Currency::Mga => Ok(Self::MGA),
            grpc_api_types::payments::Currency::Mkd => Ok(Self::MKD),
            grpc_api_types::payments::Currency::Mmk => Ok(Self::MMK),
            grpc_api_types::payments::Currency::Mnt => Ok(Self::MNT),
            grpc_api_types::payments::Currency::Mop => Ok(Self::MOP),
            grpc_api_types::payments::Currency::Mru => Ok(Self::MRU),
            grpc_api_types::payments::Currency::Mur => Ok(Self::MUR),
            grpc_api_types::payments::Currency::Mvr => Ok(Self::MVR),
            grpc_api_types::payments::Currency::Mwk => Ok(Self::MWK),
            grpc_api_types::payments::Currency::Mxn => Ok(Self::MXN),
            grpc_api_types::payments::Currency::Myr => Ok(Self::MYR),
            grpc_api_types::payments::Currency::Mzn => Ok(Self::MZN),
            grpc_api_types::payments::Currency::Nad => Ok(Self::NAD),
            grpc_api_types::payments::Currency::Ngn => Ok(Self::NGN),
            grpc_api_types::payments::Currency::Nio => Ok(Self::NIO),
            grpc_api_types::payments::Currency::Nok => Ok(Self::NOK),
            grpc_api_types::payments::Currency::Npr => Ok(Self::NPR),
            grpc_api_types::payments::Currency::Nzd => Ok(Self::NZD),
            grpc_api_types::payments::Currency::Omr => Ok(Self::OMR),
            grpc_api_types::payments::Currency::Pab => Ok(Self::PAB),
            grpc_api_types::payments::Currency::Pen => Ok(Self::PEN),
            grpc_api_types::payments::Currency::Pgk => Ok(Self::PGK),
            grpc_api_types::payments::Currency::Php => Ok(Self::PHP),
            grpc_api_types::payments::Currency::Pkr => Ok(Self::PKR),
            grpc_api_types::payments::Currency::Pln => Ok(Self::PLN),
            grpc_api_types::payments::Currency::Pyg => Ok(Self::PYG),
            grpc_api_types::payments::Currency::Qar => Ok(Self::QAR),
            grpc_api_types::payments::Currency::Ron => Ok(Self::RON),
            grpc_api_types::payments::Currency::Rsd => Ok(Self::RSD),
            grpc_api_types::payments::Currency::Rub => Ok(Self::RUB),
            grpc_api_types::payments::Currency::Rwf => Ok(Self::RWF),
            grpc_api_types::payments::Currency::Sar => Ok(Self::SAR),
            grpc_api_types::payments::Currency::Sbd => Ok(Self::SBD),
            grpc_api_types::payments::Currency::Scr => Ok(Self::SCR),
            grpc_api_types::payments::Currency::Sek => Ok(Self::SEK),
            grpc_api_types::payments::Currency::Sgd => Ok(Self::SGD),
            grpc_api_types::payments::Currency::Shp => Ok(Self::SHP),
            grpc_api_types::payments::Currency::Sle => Ok(Self::SLE),
            grpc_api_types::payments::Currency::Sll => Ok(Self::SLL),
            grpc_api_types::payments::Currency::Sos => Ok(Self::SOS),
            grpc_api_types::payments::Currency::Srd => Ok(Self::SRD),
            grpc_api_types::payments::Currency::Ssp => Ok(Self::SSP),
            grpc_api_types::payments::Currency::Stn => Ok(Self::STN),
            grpc_api_types::payments::Currency::Svc => Ok(Self::SVC),
            grpc_api_types::payments::Currency::Szl => Ok(Self::SZL),
            grpc_api_types::payments::Currency::Thb => Ok(Self::THB),
            grpc_api_types::payments::Currency::Tnd => Ok(Self::TND),
            grpc_api_types::payments::Currency::Top => Ok(Self::TOP),
            grpc_api_types::payments::Currency::Try => Ok(Self::TRY),
            grpc_api_types::payments::Currency::Ttd => Ok(Self::TTD),
            grpc_api_types::payments::Currency::Twd => Ok(Self::TWD),
            grpc_api_types::payments::Currency::Tzs => Ok(Self::TZS),
            grpc_api_types::payments::Currency::Uah => Ok(Self::UAH),
            grpc_api_types::payments::Currency::Ugx => Ok(Self::UGX),
            grpc_api_types::payments::Currency::Usd => Ok(Self::USD),
            grpc_api_types::payments::Currency::Uyu => Ok(Self::UYU),
            grpc_api_types::payments::Currency::Uzs => Ok(Self::UZS),
            grpc_api_types::payments::Currency::Ves => Ok(Self::VES),
            grpc_api_types::payments::Currency::Vnd => Ok(Self::VND),
            grpc_api_types::payments::Currency::Vuv => Ok(Self::VUV),
            grpc_api_types::payments::Currency::Wst => Ok(Self::WST),
            grpc_api_types::payments::Currency::Xaf => Ok(Self::XAF),
            grpc_api_types::payments::Currency::Xcd => Ok(Self::XCD),
            grpc_api_types::payments::Currency::Xof => Ok(Self::XOF),
            grpc_api_types::payments::Currency::Xpf => Ok(Self::XPF),
            grpc_api_types::payments::Currency::Yer => Ok(Self::YER),
            grpc_api_types::payments::Currency::Zar => Ok(Self::ZAR),
            grpc_api_types::payments::Currency::Zmw => Ok(Self::ZMW),
            _ => Err(report!(ApplicationErrorResponse::BadRequest(ApiError {
                sub_code: "unsupported_currency".to_string(),
                error_identifier: 4001,
                error_message: format!("Currency {value:?} is not supported"),
                error_object: None,
            }))),
        }
    }
}

impl<
        T: PaymentMethodDataTypes
            + Default
            + Debug
            + Send
            + Eq
            + PartialEq
            + serde::Serialize
            + serde::de::DeserializeOwned
            + Clone
            + CardConversionHelper<T>,
    > ForeignTryFrom<PaymentServiceAuthorizeRequest> for PaymentsAuthorizeData<T>
{
    type Error = ApplicationErrorResponse;

    fn foreign_try_from(
        value: PaymentServiceAuthorizeRequest,
    ) -> Result<Self, error_stack::Report<Self::Error>> {
        let email: Option<Email> = match value.email {
            Some(ref email_str) => {
                Some(Email::try_from(email_str.clone().expose()).map_err(|_| {
                    error_stack::Report::new(ApplicationErrorResponse::BadRequest(ApiError {
                        sub_code: "INVALID_EMAIL_FORMAT".to_owned(),
                        error_identifier: 400,

                        error_message: "Invalid email".to_owned(),
                        error_object: None,
                    }))
                })?)
            }
            None => None,
        };
        let merchant_config_currency = common_enums::Currency::foreign_try_from(value.currency())?;

        // Extract merchant_account_id from metadata before moving it
        let merchant_account_id = value.metadata.get("merchant_account_id").cloned();

        // Store merchant_account_metadata for connector use
        let merchant_account_metadata = (!value.merchant_account_metadata.is_empty())
            .then(|| {
                serde_json::to_value(&value.merchant_account_metadata)
                    .map(common_utils::pii::SecretSerdeValue::new)
                    .map_err(|_| {
                        error_stack::Report::new(ApplicationErrorResponse::InternalServerError(
                            crate::errors::ApiError {
                                sub_code: "SERDE_JSON_ERROR".to_owned(),
                                error_identifier: 500,
                                error_message: "Failed to serialize merchant_account_metadata"
                                    .to_owned(),
                                error_object: None,
                            },
                        ))
                    })
            })
            .transpose()?;

        let setup_future_usage = value
            .setup_future_usage
            .map(|usage| {
                grpc_api_types::payments::FutureUsage::try_from(usage)
                    .map_err(|_| {
                        error_stack::Report::new(ApplicationErrorResponse::BadRequest(ApiError {
                            sub_code: "INVALID_SETUP_FUTURE_USAGE".to_owned(),
                            error_identifier: 400,
                            error_message: "Invalid setup future usage value".to_owned(),
                            error_object: None,
                        }))
                    })
                    .and_then(|proto_usage| {
                        common_enums::FutureUsage::foreign_try_from(proto_usage)
                    })
            })
            .transpose()?;

        let customer_acceptance = value.customer_acceptance.clone();
        let authentication_data = value
            .authentication_data
            .clone()
            .map(router_request_types::AuthenticationData::try_from)
            .transpose()?;

        let access_token = value
            .state
            .as_ref()
            .and_then(|state| state.access_token.as_ref())
            .map(AccessTokenResponseData::from);
        let shipping_cost = Some(common_utils::types::MinorUnit::new(value.shipping_cost()));
        Ok(Self {
            authentication_data,
            capture_method: Some(common_enums::CaptureMethod::foreign_try_from(
                value.capture_method(),
            )?),
            payment_method_data: PaymentMethodData::<T>::foreign_try_from(
                value.payment_method.clone().ok_or_else(|| {
                    ApplicationErrorResponse::BadRequest(ApiError {
                        sub_code: "INVALID_PAYMENT_METHOD_DATA".to_owned(),
                        error_identifier: 400,
                        error_message: "Payment method data is required".to_owned(),
                        error_object: None,
                    })
                })?,
            )
            .change_context(ApplicationErrorResponse::BadRequest(ApiError {
                sub_code: "INVALID_PAYMENT_METHOD_DATA".to_owned(),
                error_identifier: 400,
                error_message: "Payment method data construction failed".to_owned(),
                error_object: None,
            }))?,
            amount: value.amount,
            currency: common_enums::Currency::foreign_try_from(value.currency())?,
            confirm: true,
            webhook_url: value.webhook_url.clone(),
            browser_info: value
                .browser_info
                .as_ref()
                .cloned()
                .map(BrowserInformation::foreign_try_from)
                .transpose()?,
            payment_method_type: <Option<PaymentMethodType>>::foreign_try_from(
                value.payment_method.clone().ok_or_else(|| {
                    ApplicationErrorResponse::BadRequest(ApiError {
                        sub_code: "INVALID_PAYMENT_METHOD_DATA".to_owned(),
                        error_identifier: 400,
                        error_message: "Payment method data is required".to_owned(),
                        error_object: None,
                    })
                })?,
            )?,
            minor_amount: common_utils::types::MinorUnit::new(value.minor_amount),
            email,
            customer_name: None,
            statement_descriptor_suffix: value.statement_descriptor_suffix,
            statement_descriptor: value.statement_descriptor_name,

            router_return_url: value.return_url.clone(),
            complete_authorize_url: value.complete_authorize_url,
            setup_future_usage,
            mandate_id: None,
            off_session: value.off_session,
            order_category: value.order_category,
            session_token: None,
            access_token,
            customer_acceptance: customer_acceptance
                .map(mandates::CustomerAcceptance::foreign_try_from)
                .transpose()?,
            enrolled_for_3ds: false,
            related_transaction_id: None,
            payment_experience: None,
            customer_id: value
                .customer_id
                .clone()
                .map(|customer_id| CustomerId::try_from(Cow::from(customer_id)))
                .transpose()
                .change_context(ApplicationErrorResponse::BadRequest(ApiError {
                    sub_code: "INVALID_CUSTOMER_ID".to_owned(),
                    error_identifier: 400,
                    error_message: "Failed to parse Customer Id".to_owned(),
                    error_object: None,
                }))?,
            request_incremental_authorization: false,
            metadata: if value.metadata.is_empty() {
                None
            } else {
                Some(serde_json::Value::Object(
                    value
                        .metadata
                        .into_iter()
                        .map(|(k, v)| (k, serde_json::Value::String(v)))
                        .collect(),
                ))
            },
            merchant_order_reference_id: value.merchant_order_reference_id,
            order_tax_amount: None,
            shipping_cost,
            merchant_account_id,
            integrity_object: None,
            merchant_config_currency: Some(merchant_config_currency),
            all_keys_required: None, // Field not available in new proto structure
            split_payments: None,
            enable_overcapture: None,
            setup_mandate_details: value
                .setup_mandate_details
                .map(mandates::MandateData::foreign_try_from)
                .transpose()?,
            request_extended_authorization: value.request_extended_authorization,
            merchant_account_metadata,
        })
    }
}

impl ForeignTryFrom<grpc_api_types::payments::PaymentAddress> for payment_address::PaymentAddress {
    type Error = ApplicationErrorResponse;
    fn foreign_try_from(
        value: grpc_api_types::payments::PaymentAddress,
    ) -> Result<Self, error_stack::Report<Self::Error>> {
        let shipping = match value.shipping_address {
            Some(address) => Some(Address::foreign_try_from(address)?),
            None => None,
        };

        let billing = match value.billing_address.clone() {
            Some(address) => Some(Address::foreign_try_from(address)?),
            None => None,
        };

        let payment_method_billing = match value.billing_address {
            Some(address) => Some(Address::foreign_try_from(address)?),
            None => None,
        };

        Ok(Self::new(
            shipping,
            billing,
            payment_method_billing,
            Some(false), // should_unify_address set to false
        ))
    }
}

impl ForeignTryFrom<grpc_api_types::payments::Address> for Address {
    type Error = ApplicationErrorResponse;
    fn foreign_try_from(
        value: grpc_api_types::payments::Address,
    ) -> Result<Self, error_stack::Report<Self::Error>> {
        let email = match value.email.clone() {
            Some(email) => Some(
                common_utils::pii::Email::from_str(&email.expose()).change_context(
                    ApplicationErrorResponse::BadRequest(ApiError {
                        sub_code: "INVALID_EMAIL".to_owned(),
                        error_identifier: 400,
                        error_message: "Invalid email".to_owned(),
                        error_object: None,
                    }),
                )?,
            ),
            None => None,
        };
        Ok(Self {
            address: Some(AddressDetails::foreign_try_from(value.clone())?),
            phone: value.phone_number.map(|phone_number| PhoneDetails {
                number: Some(phone_number),
                country_code: value.phone_country_code,
            }),
            email,
        })
    }
}

impl ForeignTryFrom<grpc_api_types::payments::CountryAlpha2> for common_enums::CountryAlpha2 {
    type Error = ApplicationErrorResponse;

    fn foreign_try_from(
        value: grpc_api_types::payments::CountryAlpha2,
    ) -> Result<Self, error_stack::Report<Self::Error>> {
        match value {
            grpc_api_types::payments::CountryAlpha2::Us => Ok(Self::US),
            grpc_api_types::payments::CountryAlpha2::Af => Ok(Self::AF),
            grpc_api_types::payments::CountryAlpha2::Ax => Ok(Self::AX),
            grpc_api_types::payments::CountryAlpha2::Al => Ok(Self::AL),
            grpc_api_types::payments::CountryAlpha2::Dz => Ok(Self::DZ),
            grpc_api_types::payments::CountryAlpha2::As => Ok(Self::AS),
            grpc_api_types::payments::CountryAlpha2::Ad => Ok(Self::AD),
            grpc_api_types::payments::CountryAlpha2::Ao => Ok(Self::AO),
            grpc_api_types::payments::CountryAlpha2::Ai => Ok(Self::AI),
            grpc_api_types::payments::CountryAlpha2::Aq => Ok(Self::AQ),
            grpc_api_types::payments::CountryAlpha2::Ag => Ok(Self::AG),
            grpc_api_types::payments::CountryAlpha2::Ar => Ok(Self::AR),
            grpc_api_types::payments::CountryAlpha2::Am => Ok(Self::AM),
            grpc_api_types::payments::CountryAlpha2::Aw => Ok(Self::AW),
            grpc_api_types::payments::CountryAlpha2::Au => Ok(Self::AU),
            grpc_api_types::payments::CountryAlpha2::At => Ok(Self::AT),
            grpc_api_types::payments::CountryAlpha2::Az => Ok(Self::AZ),
            grpc_api_types::payments::CountryAlpha2::Bs => Ok(Self::BS),
            grpc_api_types::payments::CountryAlpha2::Bh => Ok(Self::BH),
            grpc_api_types::payments::CountryAlpha2::Bd => Ok(Self::BD),
            grpc_api_types::payments::CountryAlpha2::Bb => Ok(Self::BB),
            grpc_api_types::payments::CountryAlpha2::By => Ok(Self::BY),
            grpc_api_types::payments::CountryAlpha2::Be => Ok(Self::BE),
            grpc_api_types::payments::CountryAlpha2::Bz => Ok(Self::BZ),
            grpc_api_types::payments::CountryAlpha2::Bj => Ok(Self::BJ),
            grpc_api_types::payments::CountryAlpha2::Bm => Ok(Self::BM),
            grpc_api_types::payments::CountryAlpha2::Bt => Ok(Self::BT),
            grpc_api_types::payments::CountryAlpha2::Bo => Ok(Self::BO),
            grpc_api_types::payments::CountryAlpha2::Bq => Ok(Self::BQ),
            grpc_api_types::payments::CountryAlpha2::Ba => Ok(Self::BA),
            grpc_api_types::payments::CountryAlpha2::Bw => Ok(Self::BW),
            grpc_api_types::payments::CountryAlpha2::Bv => Ok(Self::BV),
            grpc_api_types::payments::CountryAlpha2::Br => Ok(Self::BR),
            grpc_api_types::payments::CountryAlpha2::Io => Ok(Self::IO),
            grpc_api_types::payments::CountryAlpha2::Bn => Ok(Self::BN),
            grpc_api_types::payments::CountryAlpha2::Bg => Ok(Self::BG),
            grpc_api_types::payments::CountryAlpha2::Bf => Ok(Self::BF),
            grpc_api_types::payments::CountryAlpha2::Bi => Ok(Self::BI),
            grpc_api_types::payments::CountryAlpha2::Kh => Ok(Self::KH),
            grpc_api_types::payments::CountryAlpha2::Cm => Ok(Self::CM),
            grpc_api_types::payments::CountryAlpha2::Ca => Ok(Self::CA),
            grpc_api_types::payments::CountryAlpha2::Cv => Ok(Self::CV),
            grpc_api_types::payments::CountryAlpha2::Ky => Ok(Self::KY),
            grpc_api_types::payments::CountryAlpha2::Cf => Ok(Self::CF),
            grpc_api_types::payments::CountryAlpha2::Td => Ok(Self::TD),
            grpc_api_types::payments::CountryAlpha2::Cl => Ok(Self::CL),
            grpc_api_types::payments::CountryAlpha2::Cn => Ok(Self::CN),
            grpc_api_types::payments::CountryAlpha2::Cx => Ok(Self::CX),
            grpc_api_types::payments::CountryAlpha2::Cc => Ok(Self::CC),
            grpc_api_types::payments::CountryAlpha2::Co => Ok(Self::CO),
            grpc_api_types::payments::CountryAlpha2::Km => Ok(Self::KM),
            grpc_api_types::payments::CountryAlpha2::Cg => Ok(Self::CG),
            grpc_api_types::payments::CountryAlpha2::Cd => Ok(Self::CD),
            grpc_api_types::payments::CountryAlpha2::Ck => Ok(Self::CK),
            grpc_api_types::payments::CountryAlpha2::Cr => Ok(Self::CR),
            grpc_api_types::payments::CountryAlpha2::Ci => Ok(Self::CI),
            grpc_api_types::payments::CountryAlpha2::Hr => Ok(Self::HR),
            grpc_api_types::payments::CountryAlpha2::Cu => Ok(Self::CU),
            grpc_api_types::payments::CountryAlpha2::Cw => Ok(Self::CW),
            grpc_api_types::payments::CountryAlpha2::Cy => Ok(Self::CY),
            grpc_api_types::payments::CountryAlpha2::Cz => Ok(Self::CZ),
            grpc_api_types::payments::CountryAlpha2::Dk => Ok(Self::DK),
            grpc_api_types::payments::CountryAlpha2::Dj => Ok(Self::DJ),
            grpc_api_types::payments::CountryAlpha2::Dm => Ok(Self::DM),
            grpc_api_types::payments::CountryAlpha2::Do => Ok(Self::DO),
            grpc_api_types::payments::CountryAlpha2::Ec => Ok(Self::EC),
            grpc_api_types::payments::CountryAlpha2::Eg => Ok(Self::EG),
            grpc_api_types::payments::CountryAlpha2::Sv => Ok(Self::SV),
            grpc_api_types::payments::CountryAlpha2::Gq => Ok(Self::GQ),
            grpc_api_types::payments::CountryAlpha2::Er => Ok(Self::ER),
            grpc_api_types::payments::CountryAlpha2::Ee => Ok(Self::EE),
            grpc_api_types::payments::CountryAlpha2::Et => Ok(Self::ET),
            grpc_api_types::payments::CountryAlpha2::Fk => Ok(Self::FK),
            grpc_api_types::payments::CountryAlpha2::Fo => Ok(Self::FO),
            grpc_api_types::payments::CountryAlpha2::Fj => Ok(Self::FJ),
            grpc_api_types::payments::CountryAlpha2::Fi => Ok(Self::FI),
            grpc_api_types::payments::CountryAlpha2::Fr => Ok(Self::FR),
            grpc_api_types::payments::CountryAlpha2::Gf => Ok(Self::GF),
            grpc_api_types::payments::CountryAlpha2::Pf => Ok(Self::PF),
            grpc_api_types::payments::CountryAlpha2::Tf => Ok(Self::TF),
            grpc_api_types::payments::CountryAlpha2::Ga => Ok(Self::GA),
            grpc_api_types::payments::CountryAlpha2::Gm => Ok(Self::GM),
            grpc_api_types::payments::CountryAlpha2::Ge => Ok(Self::GE),
            grpc_api_types::payments::CountryAlpha2::De => Ok(Self::DE),
            grpc_api_types::payments::CountryAlpha2::Gh => Ok(Self::GH),
            grpc_api_types::payments::CountryAlpha2::Gi => Ok(Self::GI),
            grpc_api_types::payments::CountryAlpha2::Gr => Ok(Self::GR),
            grpc_api_types::payments::CountryAlpha2::Gl => Ok(Self::GL),
            grpc_api_types::payments::CountryAlpha2::Gd => Ok(Self::GD),
            grpc_api_types::payments::CountryAlpha2::Gp => Ok(Self::GP),
            grpc_api_types::payments::CountryAlpha2::Gu => Ok(Self::GU),
            grpc_api_types::payments::CountryAlpha2::Gt => Ok(Self::GT),
            grpc_api_types::payments::CountryAlpha2::Gg => Ok(Self::GG),
            grpc_api_types::payments::CountryAlpha2::Gn => Ok(Self::GN),
            grpc_api_types::payments::CountryAlpha2::Gw => Ok(Self::GW),
            grpc_api_types::payments::CountryAlpha2::Gy => Ok(Self::GY),
            grpc_api_types::payments::CountryAlpha2::Ht => Ok(Self::HT),
            grpc_api_types::payments::CountryAlpha2::Hm => Ok(Self::HM),
            grpc_api_types::payments::CountryAlpha2::Va => Ok(Self::VA),
            grpc_api_types::payments::CountryAlpha2::Hn => Ok(Self::HN),
            grpc_api_types::payments::CountryAlpha2::Hk => Ok(Self::HK),
            grpc_api_types::payments::CountryAlpha2::Hu => Ok(Self::HU),
            grpc_api_types::payments::CountryAlpha2::Is => Ok(Self::IS),
            grpc_api_types::payments::CountryAlpha2::In => Ok(Self::IN),
            grpc_api_types::payments::CountryAlpha2::Id => Ok(Self::ID),
            grpc_api_types::payments::CountryAlpha2::Ir => Ok(Self::IR),
            grpc_api_types::payments::CountryAlpha2::Iq => Ok(Self::IQ),
            grpc_api_types::payments::CountryAlpha2::Ie => Ok(Self::IE),
            grpc_api_types::payments::CountryAlpha2::Im => Ok(Self::IM),
            grpc_api_types::payments::CountryAlpha2::Il => Ok(Self::IL),
            grpc_api_types::payments::CountryAlpha2::It => Ok(Self::IT),
            grpc_api_types::payments::CountryAlpha2::Jm => Ok(Self::JM),
            grpc_api_types::payments::CountryAlpha2::Jp => Ok(Self::JP),
            grpc_api_types::payments::CountryAlpha2::Je => Ok(Self::JE),
            grpc_api_types::payments::CountryAlpha2::Jo => Ok(Self::JO),
            grpc_api_types::payments::CountryAlpha2::Kz => Ok(Self::KZ),
            grpc_api_types::payments::CountryAlpha2::Ke => Ok(Self::KE),
            grpc_api_types::payments::CountryAlpha2::Ki => Ok(Self::KI),
            grpc_api_types::payments::CountryAlpha2::Kp => Ok(Self::KP),
            grpc_api_types::payments::CountryAlpha2::Kr => Ok(Self::KR),
            grpc_api_types::payments::CountryAlpha2::Kw => Ok(Self::KW),
            grpc_api_types::payments::CountryAlpha2::Kg => Ok(Self::KG),
            grpc_api_types::payments::CountryAlpha2::La => Ok(Self::LA),
            grpc_api_types::payments::CountryAlpha2::Lv => Ok(Self::LV),
            grpc_api_types::payments::CountryAlpha2::Lb => Ok(Self::LB),
            grpc_api_types::payments::CountryAlpha2::Ls => Ok(Self::LS),
            grpc_api_types::payments::CountryAlpha2::Lr => Ok(Self::LR),
            grpc_api_types::payments::CountryAlpha2::Ly => Ok(Self::LY),
            grpc_api_types::payments::CountryAlpha2::Li => Ok(Self::LI),
            grpc_api_types::payments::CountryAlpha2::Lt => Ok(Self::LT),
            grpc_api_types::payments::CountryAlpha2::Lu => Ok(Self::LU),
            grpc_api_types::payments::CountryAlpha2::Mo => Ok(Self::MO),
            grpc_api_types::payments::CountryAlpha2::Mk => Ok(Self::MK),
            grpc_api_types::payments::CountryAlpha2::Mg => Ok(Self::MG),
            grpc_api_types::payments::CountryAlpha2::Mw => Ok(Self::MW),
            grpc_api_types::payments::CountryAlpha2::My => Ok(Self::MY),
            grpc_api_types::payments::CountryAlpha2::Mv => Ok(Self::MV),
            grpc_api_types::payments::CountryAlpha2::Ml => Ok(Self::ML),
            grpc_api_types::payments::CountryAlpha2::Mt => Ok(Self::MT),
            grpc_api_types::payments::CountryAlpha2::Mh => Ok(Self::MH),
            grpc_api_types::payments::CountryAlpha2::Mq => Ok(Self::MQ),
            grpc_api_types::payments::CountryAlpha2::Mr => Ok(Self::MR),
            grpc_api_types::payments::CountryAlpha2::Mu => Ok(Self::MU),
            grpc_api_types::payments::CountryAlpha2::Yt => Ok(Self::YT),
            grpc_api_types::payments::CountryAlpha2::Mx => Ok(Self::MX),
            grpc_api_types::payments::CountryAlpha2::Fm => Ok(Self::FM),
            grpc_api_types::payments::CountryAlpha2::Md => Ok(Self::MD),
            grpc_api_types::payments::CountryAlpha2::Mc => Ok(Self::MC),
            grpc_api_types::payments::CountryAlpha2::Mn => Ok(Self::MN),
            grpc_api_types::payments::CountryAlpha2::Me => Ok(Self::ME),
            grpc_api_types::payments::CountryAlpha2::Ms => Ok(Self::MS),
            grpc_api_types::payments::CountryAlpha2::Ma => Ok(Self::MA),
            grpc_api_types::payments::CountryAlpha2::Mz => Ok(Self::MZ),
            grpc_api_types::payments::CountryAlpha2::Mm => Ok(Self::MM),
            grpc_api_types::payments::CountryAlpha2::Na => Ok(Self::NA),
            grpc_api_types::payments::CountryAlpha2::Nr => Ok(Self::NR),
            grpc_api_types::payments::CountryAlpha2::Np => Ok(Self::NP),
            grpc_api_types::payments::CountryAlpha2::Nl => Ok(Self::NL),
            grpc_api_types::payments::CountryAlpha2::Nc => Ok(Self::NC),
            grpc_api_types::payments::CountryAlpha2::Nz => Ok(Self::NZ),
            grpc_api_types::payments::CountryAlpha2::Ni => Ok(Self::NI),
            grpc_api_types::payments::CountryAlpha2::Ne => Ok(Self::NE),
            grpc_api_types::payments::CountryAlpha2::Ng => Ok(Self::NG),
            grpc_api_types::payments::CountryAlpha2::Nu => Ok(Self::NU),
            grpc_api_types::payments::CountryAlpha2::Nf => Ok(Self::NF),
            grpc_api_types::payments::CountryAlpha2::Mp => Ok(Self::MP),
            grpc_api_types::payments::CountryAlpha2::No => Ok(Self::NO),
            grpc_api_types::payments::CountryAlpha2::Om => Ok(Self::OM),
            grpc_api_types::payments::CountryAlpha2::Pk => Ok(Self::PK),
            grpc_api_types::payments::CountryAlpha2::Pw => Ok(Self::PW),
            grpc_api_types::payments::CountryAlpha2::Ps => Ok(Self::PS),
            grpc_api_types::payments::CountryAlpha2::Pa => Ok(Self::PA),
            grpc_api_types::payments::CountryAlpha2::Pg => Ok(Self::PG),
            grpc_api_types::payments::CountryAlpha2::Py => Ok(Self::PY),
            grpc_api_types::payments::CountryAlpha2::Pe => Ok(Self::PE),
            grpc_api_types::payments::CountryAlpha2::Ph => Ok(Self::PH),
            grpc_api_types::payments::CountryAlpha2::Pn => Ok(Self::PN),
            grpc_api_types::payments::CountryAlpha2::Pl => Ok(Self::PL),
            grpc_api_types::payments::CountryAlpha2::Pt => Ok(Self::PT),
            grpc_api_types::payments::CountryAlpha2::Pr => Ok(Self::PR),
            grpc_api_types::payments::CountryAlpha2::Qa => Ok(Self::QA),
            grpc_api_types::payments::CountryAlpha2::Re => Ok(Self::RE),
            grpc_api_types::payments::CountryAlpha2::Ro => Ok(Self::RO),
            grpc_api_types::payments::CountryAlpha2::Ru => Ok(Self::RU),
            grpc_api_types::payments::CountryAlpha2::Rw => Ok(Self::RW),
            grpc_api_types::payments::CountryAlpha2::Bl => Ok(Self::BL),
            grpc_api_types::payments::CountryAlpha2::Sh => Ok(Self::SH),
            grpc_api_types::payments::CountryAlpha2::Kn => Ok(Self::KN),
            grpc_api_types::payments::CountryAlpha2::Lc => Ok(Self::LC),
            grpc_api_types::payments::CountryAlpha2::Mf => Ok(Self::MF),
            grpc_api_types::payments::CountryAlpha2::Pm => Ok(Self::PM),
            grpc_api_types::payments::CountryAlpha2::Vc => Ok(Self::VC),
            grpc_api_types::payments::CountryAlpha2::Ws => Ok(Self::WS),
            grpc_api_types::payments::CountryAlpha2::Sm => Ok(Self::SM),
            grpc_api_types::payments::CountryAlpha2::St => Ok(Self::ST),
            grpc_api_types::payments::CountryAlpha2::Sa => Ok(Self::SA),
            grpc_api_types::payments::CountryAlpha2::Sn => Ok(Self::SN),
            grpc_api_types::payments::CountryAlpha2::Rs => Ok(Self::RS),
            grpc_api_types::payments::CountryAlpha2::Sc => Ok(Self::SC),
            grpc_api_types::payments::CountryAlpha2::Sl => Ok(Self::SL),
            grpc_api_types::payments::CountryAlpha2::Sg => Ok(Self::SG),
            grpc_api_types::payments::CountryAlpha2::Sx => Ok(Self::SX),
            grpc_api_types::payments::CountryAlpha2::Sk => Ok(Self::SK),
            grpc_api_types::payments::CountryAlpha2::Si => Ok(Self::SI),
            grpc_api_types::payments::CountryAlpha2::Sb => Ok(Self::SB),
            grpc_api_types::payments::CountryAlpha2::So => Ok(Self::SO),
            grpc_api_types::payments::CountryAlpha2::Za => Ok(Self::ZA),
            grpc_api_types::payments::CountryAlpha2::Gs => Ok(Self::GS),
            grpc_api_types::payments::CountryAlpha2::Ss => Ok(Self::SS),
            grpc_api_types::payments::CountryAlpha2::Es => Ok(Self::ES),
            grpc_api_types::payments::CountryAlpha2::Lk => Ok(Self::LK),
            grpc_api_types::payments::CountryAlpha2::Sd => Ok(Self::SD),
            grpc_api_types::payments::CountryAlpha2::Sr => Ok(Self::SR),
            grpc_api_types::payments::CountryAlpha2::Sj => Ok(Self::SJ),
            grpc_api_types::payments::CountryAlpha2::Sz => Ok(Self::SZ),
            grpc_api_types::payments::CountryAlpha2::Se => Ok(Self::SE),
            grpc_api_types::payments::CountryAlpha2::Ch => Ok(Self::CH),
            grpc_api_types::payments::CountryAlpha2::Sy => Ok(Self::SY),
            grpc_api_types::payments::CountryAlpha2::Tw => Ok(Self::TW),
            grpc_api_types::payments::CountryAlpha2::Tj => Ok(Self::TJ),
            grpc_api_types::payments::CountryAlpha2::Tz => Ok(Self::TZ),
            grpc_api_types::payments::CountryAlpha2::Th => Ok(Self::TH),
            grpc_api_types::payments::CountryAlpha2::Tl => Ok(Self::TL),
            grpc_api_types::payments::CountryAlpha2::Tg => Ok(Self::TG),
            grpc_api_types::payments::CountryAlpha2::Tk => Ok(Self::TK),
            grpc_api_types::payments::CountryAlpha2::To => Ok(Self::TO),
            grpc_api_types::payments::CountryAlpha2::Tt => Ok(Self::TT),
            grpc_api_types::payments::CountryAlpha2::Tn => Ok(Self::TN),
            grpc_api_types::payments::CountryAlpha2::Tr => Ok(Self::TR),
            grpc_api_types::payments::CountryAlpha2::Tm => Ok(Self::TM),
            grpc_api_types::payments::CountryAlpha2::Tc => Ok(Self::TC),
            grpc_api_types::payments::CountryAlpha2::Tv => Ok(Self::TV),
            grpc_api_types::payments::CountryAlpha2::Ug => Ok(Self::UG),
            grpc_api_types::payments::CountryAlpha2::Ua => Ok(Self::UA),
            grpc_api_types::payments::CountryAlpha2::Ae => Ok(Self::AE),
            grpc_api_types::payments::CountryAlpha2::Gb => Ok(Self::GB),
            grpc_api_types::payments::CountryAlpha2::Um => Ok(Self::UM),
            grpc_api_types::payments::CountryAlpha2::Uy => Ok(Self::UY),
            grpc_api_types::payments::CountryAlpha2::Uz => Ok(Self::UZ),
            grpc_api_types::payments::CountryAlpha2::Vu => Ok(Self::VU),
            grpc_api_types::payments::CountryAlpha2::Ve => Ok(Self::VE),
            grpc_api_types::payments::CountryAlpha2::Vn => Ok(Self::VN),
            grpc_api_types::payments::CountryAlpha2::Vg => Ok(Self::VG),
            grpc_api_types::payments::CountryAlpha2::Vi => Ok(Self::VI),
            grpc_api_types::payments::CountryAlpha2::Wf => Ok(Self::WF),
            grpc_api_types::payments::CountryAlpha2::Eh => Ok(Self::EH),
            grpc_api_types::payments::CountryAlpha2::Ye => Ok(Self::YE),
            grpc_api_types::payments::CountryAlpha2::Zm => Ok(Self::ZM),
            grpc_api_types::payments::CountryAlpha2::Zw => Ok(Self::ZW),
            grpc_api_types::payments::CountryAlpha2::Unspecified => Ok(Self::US), // Default to US if unspecified
        }
    }
}

impl ForeignTryFrom<grpc_api_types::payments::Address> for AddressDetails {
    type Error = ApplicationErrorResponse;
    fn foreign_try_from(
        value: grpc_api_types::payments::Address,
    ) -> Result<Self, error_stack::Report<Self::Error>> {
        Ok(Self {
            country: Some(common_enums::CountryAlpha2::foreign_try_from(
                value.country_alpha2_code(),
            )?),
            city: value.city,
            line1: value.line1,
            line2: value.line2,
            line3: value.line3,
            zip: value.zip_code,
            state: value.state,
            first_name: value.first_name,
            last_name: value.last_name,
        })
    }
}

impl ForeignTryFrom<grpc_api_types::payments::OrderDetailsWithAmount> for OrderDetailsWithAmount {
    type Error = ApplicationErrorResponse;

    fn foreign_try_from(
        item: grpc_api_types::payments::OrderDetailsWithAmount,
    ) -> Result<Self, error_stack::Report<Self::Error>> {
        Ok(Self {
            product_name: item.product_name,
            quantity: u16::try_from(item.quantity).change_context(
                ApplicationErrorResponse::BadRequest(ApiError {
                    sub_code: "INVALID_QUANTITY".to_owned(),
                    error_identifier: 400,
                    error_message: "Quantity value is out of range for u16".to_owned(),
                    error_object: None,
                }),
            )?,
            amount: common_utils::types::MinorUnit::new(item.amount),
            tax_rate: item.tax_rate,
            total_tax_amount: item
                .total_tax_amount
                .map(common_utils::types::MinorUnit::new),
            requires_shipping: item.requires_shipping,
            product_img_link: item.product_img_link,
            product_id: item.product_id,
            category: item.category,
            sub_category: item.sub_category,
            brand: item.brand,
            description: item.description,
            unit_of_measure: item.unit_of_measure,
            product_type: item
                .product_type
                .and_then(|pt| grpc_api_types::payments::ProductType::try_from(pt).ok())
                .map(|grpc_product_type| {
                    common_enums::ProductType::foreign_from(grpc_product_type)
                }),
            product_tax_code: item.product_tax_code,
        })
    }
}

// PhoneDetails conversion removed - phone info is now embedded in Address

impl ForeignTryFrom<(PaymentServiceAuthorizeRequest, Connectors, &MaskedMetadata)>
    for PaymentFlowData
{
    type Error = ApplicationErrorResponse;

    fn foreign_try_from(
        (value, connectors, metadata): (
            PaymentServiceAuthorizeRequest,
            Connectors,
            &MaskedMetadata,
        ),
    ) -> Result<Self, error_stack::Report<Self::Error>> {
        let address = match &value.address {
            // Borrow value.address
            Some(address_value) => {
                // address_value is &grpc_api_types::payments::PaymentAddress
                payment_address::PaymentAddress::foreign_try_from(
                    (*address_value).clone(), // Clone the grpc_api_types::payments::PaymentAddress
                )?
            }
            None => {
                return Err(ApplicationErrorResponse::BadRequest(ApiError {
                    sub_code: "INVALID_ADDRESS".to_owned(),
                    error_identifier: 400,
                    error_message: "Address is required".to_owned(),
                    error_object: None,
                }))?
            }
        };

        let merchant_id_from_header = extract_merchant_id_from_metadata(metadata)?;

        // Extract specific headers for vault and other integrations
        let vault_headers = extract_headers_from_metadata(metadata);

        let connector_meta_data = serde_json::to_value(&value.merchant_account_metadata)
            .map(common_utils::pii::SecretSerdeValue::new)
            .map_err(|_| {
                error_stack::Report::new(ApplicationErrorResponse::InternalServerError(
                    crate::errors::ApiError {
                        sub_code: "SERDE_JSON_ERROR".to_owned(),
                        error_identifier: 500,
                        error_message: "Failed to serialize merchant_account_metadata".to_owned(),
                        error_object: None,
                    },
                ))
            })?;

        let order_details = (!value.order_details.is_empty())
            .then(|| {
                value
                    .order_details
                    .into_iter()
                    .map(OrderDetailsWithAmount::foreign_try_from)
                    .collect::<Result<Vec<_>, _>>()
            })
            .transpose()?;

        Ok(Self {
            merchant_id: merchant_id_from_header,
            payment_id: "IRRELEVANT_PAYMENT_ID".to_string(),
            attempt_id: "IRRELEVANT_ATTEMPT_ID".to_string(),
            status: common_enums::AttemptStatus::Pending,
            payment_method: common_enums::PaymentMethod::foreign_try_from(
                value.payment_method.unwrap_or_default(),
            )?, // Use direct enum
            address,
            auth_type: common_enums::AuthenticationType::foreign_try_from(
                grpc_api_types::payments::AuthenticationType::try_from(value.auth_type)
                    .unwrap_or_default(),
            )?, // Use direct enum
            connector_request_reference_id: extract_connector_request_reference_id(
                &value.request_ref_id,
            ),
            customer_id: value
                .customer_id
                .clone()
                .map(|customer_id| CustomerId::try_from(Cow::from(customer_id)))
                .transpose()
                .change_context(ApplicationErrorResponse::BadRequest(ApiError {
                    sub_code: "INVALID_CUSTOMER_ID".to_owned(),
                    error_identifier: 400,
                    error_message: "Failed to parse Customer Id".to_owned(),
                    error_object: None,
                }))?,
            connector_customer: value.connector_customer_id,
            description: value.description,
            return_url: value.return_url.clone(),
            connector_meta_data: {
                value.metadata.get("connector_meta_data").map(|json_string| {
                    Ok::<Secret<serde_json::Value>, error_stack::Report<ApplicationErrorResponse>>(Secret::new(serde_json::Value::String(json_string.clone())))
                }).transpose()?
                .or(Some(connector_meta_data)) // Converts Option<Result<T, E>> to Result<Option<T>, E> and propagates E if it's an Err
            },
            amount_captured: None,
            minor_amount_captured: None,
            minor_amount_capturable: None,
            access_token: None,
            session_token: None,
            reference_id: None,
            payment_method_token: None,
            preprocessing_id: None,
            connector_api_version: None,
            test_mode: value.test_mode,
            connector_http_status_code: None,
            external_latency: None,
            connectors,
            raw_connector_response: None,
            raw_connector_request: None,
            connector_response_headers: None,
            connector_response: None,
            vault_headers,
            recurring_mandate_payment_data: None,
            order_details,
        })
    }
}

impl
    ForeignTryFrom<(
        grpc_api_types::payments::PaymentServiceRepeatEverythingRequest,
        Connectors,
        &MaskedMetadata,
    )> for PaymentFlowData
{
    type Error = ApplicationErrorResponse;

    fn foreign_try_from(
        (value, connectors, metadata): (
            grpc_api_types::payments::PaymentServiceRepeatEverythingRequest,
            Connectors,
            &MaskedMetadata,
        ),
    ) -> Result<Self, error_stack::Report<Self::Error>> {
        let address = match &value.address {
            // Borrow value.address
            Some(address_value) => {
                // address_value is &grpc_api_types::payments::PaymentAddress
                payment_address::PaymentAddress::foreign_try_from(
                    (*address_value).clone(), // Clone the grpc_api_types::payments::PaymentAddress
                )?
            }
            None => {
                // For repeat payment operations, address information is typically not available or required
                payment_address::PaymentAddress::new(
                    None,        // shipping
                    None,        // billing
                    None,        // payment_method_billing
                    Some(false), // should_unify_address = false for repeat operations
                )
            }
        };

        let merchant_id_from_header = extract_merchant_id_from_metadata(metadata)?;

        Ok(Self {
            merchant_id: merchant_id_from_header,
            payment_id: "IRRELEVANT_PAYMENT_ID".to_string(),
            attempt_id: "IRRELEVANT_ATTEMPT_ID".to_string(),
            status: common_enums::AttemptStatus::Pending,
            payment_method: common_enums::PaymentMethod::Card, //TODO
            address,
            auth_type: common_enums::AuthenticationType::default(),
            connector_request_reference_id: extract_connector_request_reference_id(
                &value.request_ref_id,
            ),
            customer_id: None,
            connector_customer: value.connector_customer_id,
            description: value.description,
            return_url: None,
            connector_meta_data: None,
            amount_captured: None,
            minor_amount_captured: None,
            minor_amount_capturable: None,
            access_token: None,
            session_token: None,
            reference_id: None,
            payment_method_token: None,
            preprocessing_id: None,
            connector_api_version: None,
            test_mode: value.test_mode,
            connector_http_status_code: None,
            external_latency: None,
            connectors,
            raw_connector_response: None,
            raw_connector_request: None,
            connector_response_headers: None,
            connector_response: None,
            vault_headers: None,
            recurring_mandate_payment_data: None,
            order_details: None,
        })
    }
}

impl
    ForeignTryFrom<(
        grpc_api_types::payments::PaymentServiceGetRequest,
        Connectors,
        &MaskedMetadata,
    )> for PaymentFlowData
{
    type Error = ApplicationErrorResponse;

    fn foreign_try_from(
        (value, connectors, metadata): (
            grpc_api_types::payments::PaymentServiceGetRequest,
            Connectors,
            &MaskedMetadata,
        ),
    ) -> Result<Self, error_stack::Report<Self::Error>> {
        // For sync operations, address information is typically not available or required
        let address: PaymentAddress = crate::payment_address::PaymentAddress::new(
            None,        // shipping
            None,        // billing
            None,        // payment_method_billing
            Some(false), // should_unify_address = false for sync operations
        );

        let merchant_id_from_header = extract_merchant_id_from_metadata(metadata)?;

        let access_token = value
            .state
            .as_ref()
            .and_then(|state| state.access_token.as_ref())
            .map(AccessTokenResponseData::from);

        Ok(Self {
            merchant_id: merchant_id_from_header,
            payment_id: "IRRELEVANT_PAYMENT_ID".to_string(),
            attempt_id: "IRRELEVANT_ATTEMPT_ID".to_string(),
            status: common_enums::AttemptStatus::Pending,
            payment_method: common_enums::PaymentMethod::Card, //TODO
            address,
            auth_type: common_enums::AuthenticationType::default(),
            connector_request_reference_id: extract_connector_request_reference_id(
                &value.request_ref_id,
            ),
            customer_id: None,
            connector_customer: None,
            description: None,
            return_url: None,
            connector_meta_data: None,
            amount_captured: None,
            minor_amount_captured: None,
            minor_amount_capturable: None,
            access_token,
            session_token: None,
            reference_id: None,
            payment_method_token: None,
            preprocessing_id: None,
            connector_api_version: None,
            test_mode: None,
            connector_http_status_code: None,
            external_latency: None,
            connectors,
            raw_connector_response: None,
            raw_connector_request: None,
            connector_response_headers: None,
            vault_headers: None,
            connector_response: None,
            recurring_mandate_payment_data: None,
            order_details: None,
        })
    }
}

impl ForeignTryFrom<(PaymentServiceVoidRequest, Connectors, &MaskedMetadata)> for PaymentFlowData {
    type Error = ApplicationErrorResponse;

    fn foreign_try_from(
        (value, connectors, metadata): (PaymentServiceVoidRequest, Connectors, &MaskedMetadata),
    ) -> Result<Self, error_stack::Report<Self::Error>> {
        // For void operations, address information is typically not available or required
        // Since this is a PaymentServiceVoidRequest, we use default address values
        let address: PaymentAddress = payment_address::PaymentAddress::new(
            None,        // shipping
            None,        // billing
            None,        // payment_method_billing
            Some(false), // should_unify_address = false for void operations
        );

        let merchant_id_from_header = extract_merchant_id_from_metadata(metadata)?;
        let connector_meta_data = (!value.connector_metadata.is_empty()).then(|| {
            Secret::new(serde_json::Value::Object(
                value
                    .connector_metadata
                    .into_iter()
                    .map(|(k, v)| (k, serde_json::Value::String(v)))
                    .collect(),
            ))
        });
        let access_token = value
            .state
            .as_ref()
            .and_then(|state| state.access_token.as_ref())
            .map(AccessTokenResponseData::from);

        Ok(Self {
            merchant_id: merchant_id_from_header,
            payment_id: "IRRELEVANT_PAYMENT_ID".to_string(),
            attempt_id: "IRRELEVANT_ATTEMPT_ID".to_string(),
            status: common_enums::AttemptStatus::Pending,
            payment_method: common_enums::PaymentMethod::Card, //TODO
            address,
            auth_type: common_enums::AuthenticationType::default(),
            connector_request_reference_id: extract_connector_request_reference_id(
                &value.request_ref_id,
            ),
            customer_id: None,
            connector_customer: None,
            description: None,
            return_url: None,
            connector_meta_data,
            amount_captured: None,
            minor_amount_captured: None,
            minor_amount_capturable: None,
            access_token,
            session_token: None,
            reference_id: None,
            payment_method_token: None,
            preprocessing_id: None,
            connector_api_version: None,
            test_mode: None,
            connector_http_status_code: None,
            external_latency: None,
            connectors,
            raw_connector_response: None,
            raw_connector_request: None,
            connector_response_headers: None,
            vault_headers: None,
            connector_response: None,
            recurring_mandate_payment_data: None,
            order_details: None,
        })
    }
}

impl ForeignTryFrom<ResponseId> for grpc_api_types::payments::Identifier {
    type Error = ApplicationErrorResponse;
    fn foreign_try_from(value: ResponseId) -> Result<Self, error_stack::Report<Self::Error>> {
        Ok(match value {
            ResponseId::ConnectorTransactionId(id) => Self {
                id_type: Some(grpc_api_types::payments::identifier::IdType::Id(id)),
            },
            ResponseId::EncodedData(data) => Self {
                id_type: Some(grpc_api_types::payments::identifier::IdType::EncodedData(
                    data,
                )),
            },
            ResponseId::NoResponseId => Self {
                id_type: Some(grpc_api_types::payments::identifier::IdType::NoResponseIdMarker(())),
            },
        })
    }
}

impl ForeignTryFrom<router_request_types::AuthenticationData>
    for grpc_api_types::payments::AuthenticationData
{
    type Error = ApplicationErrorResponse;
    fn foreign_try_from(
        value: router_request_types::AuthenticationData,
    ) -> error_stack::Result<Self, Self::Error> {
        use hyperswitch_masking::ExposeInterface;
        let trans_status = value
            .trans_status
            .map(|ts| grpc_api_types::payments::TransactionStatus::foreign_from(ts).into());
        Ok(Self {
            ucaf_collection_indicator: value.ucaf_collection_indicator,
            eci: value.eci,
            cavv: value.cavv.map(|cavv| cavv.expose()),
            threeds_server_transaction_id: value.threeds_server_transaction_id.map(|id| {
                grpc_api_types::payments::Identifier {
                    id_type: Some(grpc_api_types::payments::identifier::IdType::Id(id)),
                }
            }),
            message_version: value.message_version.map(|v| v.to_string()),
            ds_transaction_id: value.ds_trans_id,
            trans_status,
            acs_transaction_id: value.acs_transaction_id,
            transaction_id: value.transaction_id,
        })
    }
}

impl ForeignFrom<common_enums::TransactionStatus> for grpc_api_types::payments::TransactionStatus {
    fn foreign_from(from: common_enums::TransactionStatus) -> Self {
        match from {
            common_enums::TransactionStatus::Success => grpc_api_types::payments::TransactionStatus::Success,
            common_enums::TransactionStatus::Failure => grpc_api_types::payments::TransactionStatus::Failure,
            common_enums::TransactionStatus::VerificationNotPerformed => grpc_api_types::payments::TransactionStatus::VerificationNotPerformed,
            common_enums::TransactionStatus::NotVerified => grpc_api_types::payments::TransactionStatus::NotVerified,
            common_enums::TransactionStatus::Rejected => grpc_api_types::payments::TransactionStatus::Rejected,
            common_enums::TransactionStatus::ChallengeRequired => grpc_api_types::payments::TransactionStatus::ChallengeRequired,
            common_enums::TransactionStatus::ChallengeRequiredDecoupledAuthentication => grpc_api_types::payments::TransactionStatus::ChallengeRequiredDecoupledAuthentication,
            common_enums::TransactionStatus::InformationOnly => grpc_api_types::payments::TransactionStatus::InformationOnly,
        }
    }
}

impl ForeignFrom<grpc_api_types::payments::TransactionStatus> for common_enums::TransactionStatus {
    fn foreign_from(value: grpc_api_types::payments::TransactionStatus) -> Self {
        match value {
            grpc_api_types::payments::TransactionStatus::Success => common_enums::TransactionStatus::Success,
            grpc_api_types::payments::TransactionStatus::Failure => common_enums::TransactionStatus::Failure,
            grpc_api_types::payments::TransactionStatus::VerificationNotPerformed => common_enums::TransactionStatus::VerificationNotPerformed,
            grpc_api_types::payments::TransactionStatus::NotVerified => common_enums::TransactionStatus::NotVerified,
            grpc_api_types::payments::TransactionStatus::Rejected => common_enums::TransactionStatus::Rejected,
            grpc_api_types::payments::TransactionStatus::ChallengeRequired => common_enums::TransactionStatus::ChallengeRequired,
            grpc_api_types::payments::TransactionStatus::ChallengeRequiredDecoupledAuthentication => common_enums::TransactionStatus::ChallengeRequiredDecoupledAuthentication,
            grpc_api_types::payments::TransactionStatus::InformationOnly => common_enums::TransactionStatus::InformationOnly,
        }
    }
}

impl ForeignTryFrom<ConnectorResponseData> for grpc_api_types::payments::ConnectorResponseData {
    type Error = ApplicationErrorResponse;
    fn foreign_try_from(
        value: ConnectorResponseData,
    ) -> Result<Self, error_stack::Report<Self::Error>> {
        Ok(Self {
            additional_payment_method_data: value.additional_payment_method_data.as_ref().map(
                |additional_payment_method_connector_response| {
                    match additional_payment_method_connector_response {
                        AdditionalPaymentMethodConnectorResponse::Card {
                            authentication_data,
                            payment_checks,
                            card_network,
                            domestic_network,
                        } => grpc_api_types::payments::AdditionalPaymentMethodConnectorResponse {
                            card: Some(grpc_api_types::payments::CardConnectorResponse {
                                authentication_data: authentication_data
                                    .as_ref()
                                    .and_then(|data| serde_json::to_vec(data).ok()),
                                payment_checks: payment_checks
                                    .as_ref()
                                    .and_then(|checks| serde_json::to_vec(checks).ok()),
                                card_network: card_network.clone(),
                                domestic_network: domestic_network.clone(),
                            }),
                        },
                    }
                },
            ),
            extended_authorization_response_data: value
                .get_extended_authorization_response_data()
                .map(|extended_authorization_response_data| {
                    grpc_api_types::payments::ExtendedAuthorizationResponseData {
                        extended_authentication_applied: extended_authorization_response_data
                            .extended_authentication_applied,
                        capture_before: extended_authorization_response_data
                            .capture_before
                            .map(|dt| dt.assume_utc().unix_timestamp()),
                    }
                }),
            is_overcapture_enabled: value.is_overcapture_enabled(),
        })
    }
}

pub fn generate_create_order_response(
    router_data_v2: RouterDataV2<
        CreateOrder,
        PaymentFlowData,
        PaymentCreateOrderData,
        PaymentCreateOrderResponse,
    >,
) -> Result<PaymentServiceAuthorizeResponse, error_stack::Report<ApplicationErrorResponse>> {
    let transaction_response = router_data_v2.response;
    let status = router_data_v2.resource_common_data.status;
    let grpc_status = grpc_api_types::payments::PaymentStatus::foreign_from(status);
    let raw_connector_response = router_data_v2
        .resource_common_data
        .get_raw_connector_response();
    let raw_connector_request = router_data_v2
        .resource_common_data
        .get_raw_connector_request();
    let response = match transaction_response {
        Ok(response) => {
            // For successful order creation, return basic success response
            PaymentServiceAuthorizeResponse {
                transaction_id: Some(grpc_api_types::payments::Identifier {
                    id_type: Some(grpc_api_types::payments::identifier::IdType::Id(
                        response.order_id,
                    )),
                }),
                redirection_data: None,
                network_txn_id: None,
                response_ref_id: None,
                incremental_authorization_allowed: None,
                status: grpc_status as i32,
                error_message: None,
                error_code: None,
                error_reason: None,
                status_code: 200,
                raw_connector_response,
                raw_connector_request,
                response_headers: router_data_v2
                    .resource_common_data
                    .get_connector_response_headers_as_map(),
                connector_metadata: std::collections::HashMap::new(),
                state: None,
                captured_amount: None,
                minor_captured_amount: None,
                minor_amount_capturable: None,
                mandate_reference: None,
                connector_response: None,
            }
        }
        Err(err) => {
            let status = err
                .attempt_status
                .map(grpc_api_types::payments::PaymentStatus::foreign_from)
                .unwrap_or_default();
            PaymentServiceAuthorizeResponse {
                transaction_id: Some(grpc_api_types::payments::Identifier {
                    id_type: Some(
                        grpc_api_types::payments::identifier::IdType::NoResponseIdMarker(()),
                    ),
                }),
                redirection_data: None,
                network_txn_id: None,
                response_ref_id: err.connector_transaction_id.map(|id| {
                    grpc_api_types::payments::Identifier {
                        id_type: Some(grpc_api_types::payments::identifier::IdType::Id(id)),
                    }
                }),
                incremental_authorization_allowed: None,
                status: status as i32,
                error_message: Some(err.message),
                error_code: Some(err.code),
                error_reason: err.reason,
                status_code: err.status_code as u32,
                response_headers: router_data_v2
                    .resource_common_data
                    .get_connector_response_headers_as_map(),
                connector_metadata: std::collections::HashMap::new(),
                raw_connector_response,
                raw_connector_request,
                state: None,
                captured_amount: None,
                minor_captured_amount: None,
                minor_amount_capturable: None,
                mandate_reference: None,
                connector_response: None,
            }
        }
    };
    Ok(response)
}

/// Helper function to convert connector_metadata from serde_json::Value to HashMap<String, String>
/// Properly handles different JSON value types (String, Number, Bool)
fn convert_connector_metadata_to_hashmap(
    connector_metadata: Option<serde_json::Value>,
) -> std::collections::HashMap<String, String> {
    connector_metadata
        .and_then(|value| value.as_object().cloned())
        .map(|map| {
            map.into_iter()
                .map(|(k, v)| {
                    let value_str = match v {
                        serde_json::Value::String(s) => s,
                        serde_json::Value::Number(n) => n.to_string(),
                        serde_json::Value::Bool(b) => b.to_string(),
                        _ => v.to_string(),
                    };
                    (k, value_str)
                })
                .collect()
        })
        .unwrap_or_default()
}

pub fn generate_payment_authorize_response<T: PaymentMethodDataTypes>(
    router_data_v2: RouterDataV2<
        Authorize,
        PaymentFlowData,
        PaymentsAuthorizeData<T>,
        PaymentsResponseData,
    >,
) -> Result<PaymentServiceAuthorizeResponse, error_stack::Report<ApplicationErrorResponse>> {
    let transaction_response = router_data_v2.response;
    let status = router_data_v2.resource_common_data.status;
    info!("Payment authorize response status: {:?}", status);
    let order_id = router_data_v2.resource_common_data.reference_id.clone();
    let response_headers = router_data_v2
        .resource_common_data
        .get_connector_response_headers_as_map();
    let grpc_status = grpc_api_types::payments::PaymentStatus::foreign_from(status);
    let raw_connector_response = router_data_v2
        .resource_common_data
        .get_raw_connector_response();
    let raw_connector_request = router_data_v2
        .resource_common_data
        .get_raw_connector_request();

    // Create state if either access token or connector customer is available
    let state = if router_data_v2.resource_common_data.access_token.is_some()
        || router_data_v2
            .resource_common_data
            .connector_customer
            .is_some()
    {
        Some(ConnectorState {
            access_token: router_data_v2
                .resource_common_data
                .access_token
                .as_ref()
                .map(|token_data| grpc_api_types::payments::AccessToken {
                    token: token_data.access_token.clone(),
                    expires_in_seconds: token_data.expires_in,
                    token_type: token_data.token_type.clone(),
                }),
            connector_customer_id: router_data_v2
                .resource_common_data
                .connector_customer
                .clone(),
        })
    } else {
        None
    };

    let connector_response = router_data_v2
        .resource_common_data
        .connector_response
        .as_ref()
        .map(|connector_response_data| {
            grpc_api_types::payments::ConnectorResponseData::foreign_try_from(
                connector_response_data.clone(),
            )
        })
        .transpose()?;

    let response = match transaction_response {
        Ok(response) => match response {
            PaymentsResponseData::TransactionResponse {
                resource_id,
                redirection_data,
                connector_metadata,
                network_txn_id,
                connector_response_reference_id,
                incremental_authorization_allowed,
                mandate_reference,
                status_code,
            } => {
                let mandate_reference_grpc =
                    mandate_reference.map(|m| grpc_api_types::payments::MandateReference {
                        mandate_id: m.connector_mandate_id,
                        payment_method_id: m.payment_method_id,
                    });

                PaymentServiceAuthorizeResponse {
                    transaction_id: Some(grpc_api_types::payments::Identifier::foreign_try_from(resource_id)?),
                    redirection_data: redirection_data.map(
                        |form| {
                            match *form {
                                crate::router_response_types::RedirectForm::Form { endpoint, method, form_fields } => {
                                    Ok::<grpc_api_types::payments::RedirectForm, ApplicationErrorResponse>(grpc_api_types::payments::RedirectForm {
                                        form_type: Some(grpc_api_types::payments::redirect_form::FormType::Form(
                                            grpc_api_types::payments::FormData {
                                                endpoint,
                                                method: grpc_api_types::payments::HttpMethod::foreign_from(method) as i32,
                                                form_fields, //TODO
                                            }
                                        ))
                                    })
                                },
                                router_response_types::RedirectForm::Html { html_data } => {
                                    Ok(grpc_api_types::payments::RedirectForm {
                                        form_type: Some(grpc_api_types::payments::redirect_form::FormType::Html(
                                            grpc_api_types::payments::HtmlData {
                                                html_data,
                                            }
                                        ))
                                    })
                                },
                                router_response_types::RedirectForm::Uri { uri } => {
                                    Ok(grpc_api_types::payments::RedirectForm {
                                        form_type: Some(grpc_api_types::payments::redirect_form::FormType::Uri(
                                            grpc_api_types::payments::UriData {
                                                uri,
                                            }
                                        ))
                                    })
                                },
                                crate::router_response_types::RedirectForm::Mifinity { initialization_token } => {
                                    Ok(grpc_api_types::payments::RedirectForm {
                                        form_type: Some(grpc_api_types::payments::redirect_form::FormType::Uri(
                                            grpc_api_types::payments::UriData {
                                                uri: initialization_token,
                                            }
                                        ))
                                    })
                                },
                                _ => Err(
                                    ApplicationErrorResponse::BadRequest(ApiError {
                                        sub_code: "INVALID_RESPONSE".to_owned(),
                                        error_identifier: 400,
                                        error_message: "Invalid response from connector".to_owned(),
                                        error_object: None,
                                    }))?,
                            }
                        }
                    ).transpose()?,
                    connector_metadata: convert_connector_metadata_to_hashmap(connector_metadata),
                    network_txn_id,
                    response_ref_id: connector_response_reference_id.map(|id| grpc_api_types::payments::Identifier {
                        id_type: Some(grpc_api_types::payments::identifier::IdType::Id(id)),
                    }),
                    mandate_reference: mandate_reference_grpc,
                    incremental_authorization_allowed,
                    status: grpc_status as i32,
                    error_message: None,
                    error_code: None,
                    error_reason: None,
                    raw_connector_response,
                    raw_connector_request,
                    status_code: status_code as u32,
                    response_headers,
                    state,
                    captured_amount: router_data_v2.resource_common_data.amount_captured,
                    minor_captured_amount: router_data_v2
                        .resource_common_data
                        .minor_amount_captured
                        .map(|amount_captured| amount_captured.get_amount_as_i64()),
                    minor_amount_capturable: router_data_v2
                        .resource_common_data
                        .minor_amount_capturable
                        .map(|amount_capturable| amount_capturable.get_amount_as_i64()),
                    connector_response,
                }
            }
            _ => Err(ApplicationErrorResponse::BadRequest(ApiError {
                sub_code: "INVALID_RESPONSE".to_owned(),
                error_identifier: 400,
                error_message: "Invalid response from connector".to_owned(),
                error_object: None,
            }))?,
        },
        Err(err) => {
            let status = err
                .attempt_status
                .map(grpc_api_types::payments::PaymentStatus::foreign_from)
                .unwrap_or_default();
            PaymentServiceAuthorizeResponse {
                transaction_id: Some(grpc_api_types::payments::Identifier {
                    id_type: Some(
                        grpc_api_types::payments::identifier::IdType::NoResponseIdMarker(()),
                    ),
                }),
                redirection_data: None,
                network_txn_id: None,
                response_ref_id: order_id.map(|id| grpc_api_types::payments::Identifier {
                    id_type: Some(grpc_api_types::payments::identifier::IdType::Id(id)),
                }),
                mandate_reference: None,
                incremental_authorization_allowed: None,
                status: status as i32,
                error_message: Some(err.message),
                error_code: Some(err.code),
                error_reason: err.reason,
                status_code: err.status_code as u32,
                response_headers,
                raw_connector_response,
                raw_connector_request,
                connector_metadata: std::collections::HashMap::new(),
                state,
                captured_amount: None,
                minor_captured_amount: None,
                minor_amount_capturable: None,
                connector_response: None,
            }
        }
    };
    Ok(response)
}

// ForeignTryFrom for PaymentMethod gRPC enum to internal enum
impl ForeignTryFrom<grpc_api_types::payments::PaymentMethod> for common_enums::PaymentMethod {
    type Error = ApplicationErrorResponse;
    fn foreign_try_from(
        item: grpc_api_types::payments::PaymentMethod,
    ) -> Result<Self, error_stack::Report<Self::Error>> {
        match item {
            grpc_api_types::payments::PaymentMethod {
                payment_method:
                    Some(grpc_api_types::payments::payment_method::PaymentMethod::Card(_)),
            } => Ok(Self::Card),
            grpc_api_types::payments::PaymentMethod {
                payment_method:
                    Some(grpc_api_types::payments::payment_method::PaymentMethod::Token(_)),
            } => Ok(Self::Wallet),
            grpc_api_types::payments::PaymentMethod {
                payment_method:
                    Some(grpc_api_types::payments::payment_method::PaymentMethod::UpiCollect(_)),
            } => Ok(Self::Upi),
            grpc_api_types::payments::PaymentMethod {
                payment_method:
                    Some(grpc_api_types::payments::payment_method::PaymentMethod::UpiIntent(_)),
            } => Ok(Self::Upi),
            grpc_api_types::payments::PaymentMethod {
                payment_method:
                    Some(grpc_api_types::payments::payment_method::PaymentMethod::UpiQr(_)),
            } => Ok(Self::Upi),
            grpc_api_types::payments::PaymentMethod {
                payment_method:
                    Some(grpc_api_types::payments::payment_method::PaymentMethod::Reward(_)),
            } => Ok(Self::Reward),
            grpc_api_types::payments::PaymentMethod {
                payment_method:
                    Some(grpc_api_types::payments::payment_method::PaymentMethod::Wallet(_)),
            } => Ok(Self::Wallet),
            _ => Ok(Self::Card), // Default fallback
        }
    }
}

// ForeignTryFrom for AuthenticationType gRPC enum to internal enum
impl ForeignTryFrom<grpc_api_types::payments::AuthenticationType>
    for common_enums::AuthenticationType
{
    type Error = ApplicationErrorResponse;
    fn foreign_try_from(
        item: grpc_api_types::payments::AuthenticationType,
    ) -> Result<Self, error_stack::Report<Self::Error>> {
        match item {
            grpc_api_types::payments::AuthenticationType::Unspecified => Ok(Self::NoThreeDs), // Default to NoThreeDs for unspecified
            grpc_api_types::payments::AuthenticationType::ThreeDs => Ok(Self::ThreeDs),
            grpc_api_types::payments::AuthenticationType::NoThreeDs => Ok(Self::NoThreeDs),
        }
    }
}

impl ForeignTryFrom<grpc_api_types::payments::PaymentServiceGetRequest> for PaymentsSyncData {
    type Error = ApplicationErrorResponse;

    fn foreign_try_from(
        value: grpc_api_types::payments::PaymentServiceGetRequest,
    ) -> Result<Self, error_stack::Report<Self::Error>> {
        let capture_method = Some(common_enums::CaptureMethod::foreign_try_from(
            value.capture_method(),
        )?);
        let currency = common_enums::Currency::foreign_try_from(value.currency())?;
        let amount = common_utils::types::MinorUnit::new(value.amount);
        // Create ResponseId from resource_id
        let connector_transaction_id = ResponseId::ConnectorTransactionId(
            value
                .transaction_id
                .clone()
                .and_then(|id| id.id_type)
                .and_then(|id_type| match id_type {
                    grpc_api_types::payments::identifier::IdType::Id(id) => Some(id),
                    _ => None,
                })
                .unwrap_or_default(),
        );

        let encoded_data = value
            .transaction_id
            .and_then(|id| id.id_type)
            .and_then(|id_type| match id_type {
                grpc_api_types::payments::identifier::IdType::EncodedData(data) => Some(data),
                _ => None,
            });

        Ok(Self {
            connector_transaction_id,
            encoded_data,
            capture_method,
            connector_meta: None,
            sync_type: router_request_types::SyncRequestType::SinglePaymentSync,
            mandate_id: None,
            payment_method_type: None,
            currency,
            payment_experience: None,
            amount,
            integrity_object: None,
            all_keys_required: None, // Field not available in new proto structure
            split_payments: None,
        })
    }
}

impl
    ForeignTryFrom<(
        grpc_api_types::payments::PaymentServiceGetRequest,
        Connectors,
    )> for PaymentFlowData
{
    type Error = ApplicationErrorResponse;

    fn foreign_try_from(
        (value, connectors): (
            grpc_api_types::payments::PaymentServiceGetRequest,
            Connectors,
        ),
    ) -> Result<Self, error_stack::Report<Self::Error>> {
        Ok(Self {
            merchant_id: common_utils::id_type::MerchantId::default(),
            payment_id: "PAYMENT_ID".to_string(),
            attempt_id: "ATTEMPT_ID".to_string(),
            status: common_enums::AttemptStatus::Pending,
            payment_method: common_enums::PaymentMethod::Card, // Default
            address: payment_address::PaymentAddress::default(),
            auth_type: common_enums::AuthenticationType::default(),
            connector_request_reference_id: extract_connector_request_reference_id(
                &value.request_ref_id,
            ),
            customer_id: None,
            connector_customer: None,
            description: None,
            return_url: None,
            connector_meta_data: None,
            amount_captured: None,
            minor_amount_captured: None,
            minor_amount_capturable: None,
            access_token: None,
            session_token: None,
            reference_id: None,
            payment_method_token: None,
            preprocessing_id: None,
            connector_api_version: None,
            test_mode: None,
            connector_http_status_code: None,
            external_latency: None,
            connectors,
            raw_connector_response: None,
            raw_connector_request: None,
            connector_response_headers: None,
            vault_headers: None,
            connector_response: None,
            recurring_mandate_payment_data: None,
            order_details: None,
        })
    }
}

impl ForeignFrom<common_enums::AttemptStatus> for grpc_api_types::payments::PaymentStatus {
    fn foreign_from(status: common_enums::AttemptStatus) -> Self {
        match status {
            common_enums::AttemptStatus::Charged => Self::Charged,
            common_enums::AttemptStatus::Pending => Self::Pending,
            common_enums::AttemptStatus::Failure => Self::Failure,
            common_enums::AttemptStatus::Authorized => Self::Authorized,
            common_enums::AttemptStatus::PartiallyAuthorized => Self::PartiallyAuthorized,
            common_enums::AttemptStatus::Started => Self::Started,
            common_enums::AttemptStatus::Expired => Self::Expired,
            common_enums::AttemptStatus::AuthenticationFailed => Self::AuthenticationFailed,
            common_enums::AttemptStatus::AuthenticationPending => Self::AuthenticationPending,
            common_enums::AttemptStatus::AuthenticationSuccessful => Self::AuthenticationSuccessful,
            common_enums::AttemptStatus::Authorizing => Self::Authorizing,
            common_enums::AttemptStatus::CaptureInitiated => Self::CaptureInitiated,
            common_enums::AttemptStatus::CaptureFailed => Self::CaptureFailed,
            common_enums::AttemptStatus::VoidInitiated => Self::VoidInitiated,
            common_enums::AttemptStatus::VoidPostCaptureInitiated => Self::VoidInitiated,
            common_enums::AttemptStatus::VoidFailed => Self::VoidFailed,
            common_enums::AttemptStatus::Voided => Self::Voided,
            common_enums::AttemptStatus::VoidedPostCapture => Self::VoidedPostCapture,
            common_enums::AttemptStatus::Unresolved => Self::Unresolved,
            common_enums::AttemptStatus::PaymentMethodAwaited => Self::PaymentMethodAwaited,
            common_enums::AttemptStatus::ConfirmationAwaited => Self::ConfirmationAwaited,
            common_enums::AttemptStatus::DeviceDataCollectionPending => {
                Self::DeviceDataCollectionPending
            }
            common_enums::AttemptStatus::RouterDeclined => Self::RouterDeclined,
            common_enums::AttemptStatus::AuthorizationFailed => Self::AuthorizationFailed,
            common_enums::AttemptStatus::CodInitiated => Self::CodInitiated,
            common_enums::AttemptStatus::AutoRefunded => Self::AutoRefunded,
            common_enums::AttemptStatus::PartialCharged => Self::PartialCharged,
            common_enums::AttemptStatus::PartialChargedAndChargeable => {
                Self::PartialChargedAndChargeable
            }
            common_enums::AttemptStatus::IntegrityFailure => Self::Failure,
            common_enums::AttemptStatus::Unknown => Self::AttemptStatusUnspecified,
        }
    }
}

impl ForeignTryFrom<grpc_api_types::payments::PaymentStatus> for common_enums::AttemptStatus {
    type Error = ApplicationErrorResponse;

    fn foreign_try_from(
        status: grpc_api_types::payments::PaymentStatus,
    ) -> Result<Self, error_stack::Report<Self::Error>> {
        match status {
            grpc_api_types::payments::PaymentStatus::Charged => Ok(Self::Charged),
            grpc_api_types::payments::PaymentStatus::Pending => Ok(Self::Pending),
            grpc_api_types::payments::PaymentStatus::Failure => Ok(Self::Failure),
            grpc_api_types::payments::PaymentStatus::Authorized => Ok(Self::Authorized),
            grpc_api_types::payments::PaymentStatus::Started => Ok(Self::Started),
            grpc_api_types::payments::PaymentStatus::AuthenticationFailed => {
                Ok(Self::AuthenticationFailed)
            }
            grpc_api_types::payments::PaymentStatus::AuthenticationPending => {
                Ok(Self::AuthenticationPending)
            }
            grpc_api_types::payments::PaymentStatus::AuthenticationSuccessful => {
                Ok(Self::AuthenticationSuccessful)
            }
            grpc_api_types::payments::PaymentStatus::Authorizing => Ok(Self::Authorizing),
            grpc_api_types::payments::PaymentStatus::PartiallyAuthorized => {
                Ok(Self::PartiallyAuthorized)
            }
            grpc_api_types::payments::PaymentStatus::CaptureInitiated => Ok(Self::CaptureInitiated),
            grpc_api_types::payments::PaymentStatus::CaptureFailed => Ok(Self::CaptureFailed),
            grpc_api_types::payments::PaymentStatus::VoidInitiated => Ok(Self::VoidInitiated),
            grpc_api_types::payments::PaymentStatus::VoidFailed => Ok(Self::VoidFailed),
            grpc_api_types::payments::PaymentStatus::Voided => Ok(Self::Voided),
            grpc_api_types::payments::PaymentStatus::VoidedPostCapture => {
                Ok(Self::VoidedPostCapture)
            }
            grpc_api_types::payments::PaymentStatus::Expired => Ok(Self::Expired),
            grpc_api_types::payments::PaymentStatus::Unresolved => Ok(Self::Unresolved),
            grpc_api_types::payments::PaymentStatus::PaymentMethodAwaited => {
                Ok(Self::PaymentMethodAwaited)
            }
            grpc_api_types::payments::PaymentStatus::ConfirmationAwaited => {
                Ok(Self::ConfirmationAwaited)
            }
            grpc_api_types::payments::PaymentStatus::DeviceDataCollectionPending => {
                Ok(Self::DeviceDataCollectionPending)
            }
            grpc_api_types::payments::PaymentStatus::RouterDeclined => Ok(Self::RouterDeclined),
            grpc_api_types::payments::PaymentStatus::AuthorizationFailed => {
                Ok(Self::AuthorizationFailed)
            }
            grpc_api_types::payments::PaymentStatus::CodInitiated => Ok(Self::CodInitiated),
            grpc_api_types::payments::PaymentStatus::AutoRefunded => Ok(Self::AutoRefunded),
            grpc_api_types::payments::PaymentStatus::PartialCharged => Ok(Self::PartialCharged),
            grpc_api_types::payments::PaymentStatus::PartialChargedAndChargeable => {
                Ok(Self::PartialChargedAndChargeable)
            }
            grpc_api_types::payments::PaymentStatus::AttemptStatusUnspecified => Ok(Self::Unknown),
        }
    }
}

impl ForeignFrom<common_enums::RefundStatus> for grpc_api_types::payments::RefundStatus {
    fn foreign_from(status: common_enums::RefundStatus) -> Self {
        match status {
            common_enums::RefundStatus::Failure => Self::RefundFailure,
            common_enums::RefundStatus::ManualReview => Self::RefundManualReview,
            common_enums::RefundStatus::Pending => Self::RefundPending,
            common_enums::RefundStatus::Success => Self::RefundSuccess,
            common_enums::RefundStatus::TransactionFailure => Self::RefundTransactionFailure,
        }
    }
}

pub fn generate_payment_void_response(
    router_data_v2: RouterDataV2<Void, PaymentFlowData, PaymentVoidData, PaymentsResponseData>,
) -> Result<PaymentServiceVoidResponse, error_stack::Report<ApplicationErrorResponse>> {
    let transaction_response = router_data_v2.response;

    // Create state if either access token or connector customer is available
    let state = if router_data_v2.resource_common_data.access_token.is_some()
        || router_data_v2
            .resource_common_data
            .connector_customer
            .is_some()
    {
        Some(ConnectorState {
            access_token: router_data_v2
                .resource_common_data
                .access_token
                .as_ref()
                .map(|token_data| grpc_api_types::payments::AccessToken {
                    token: token_data.access_token.clone(),
                    expires_in_seconds: token_data.expires_in,
                    token_type: token_data.token_type.clone(),
                }),
            connector_customer_id: router_data_v2
                .resource_common_data
                .connector_customer
                .clone(),
        })
    } else {
        None
    };

    let raw_connector_request = router_data_v2
        .resource_common_data
        .get_raw_connector_request();

    match transaction_response {
        Ok(response) => match response {
            PaymentsResponseData::TransactionResponse {
                resource_id,
                redirection_data: _,
                connector_metadata,
                network_txn_id: _,
                connector_response_reference_id,
                incremental_authorization_allowed,
                mandate_reference,
                status_code,
            } => {
                let status = router_data_v2.resource_common_data.status;
                let grpc_status = grpc_api_types::payments::PaymentStatus::foreign_from(status);

                let grpc_resource_id =
                    grpc_api_types::payments::Identifier::foreign_try_from(resource_id)?;

                let mandate_reference_grpc =
                    mandate_reference.map(|m| grpc_api_types::payments::MandateReference {
                        mandate_id: m.connector_mandate_id,
                        payment_method_id: m.payment_method_id,
                    });

                Ok(PaymentServiceVoidResponse {
                    transaction_id: Some(grpc_resource_id),
                    status: grpc_status.into(),
                    response_ref_id: connector_response_reference_id.map(|id| {
                        grpc_api_types::payments::Identifier {
                            id_type: Some(grpc_api_types::payments::identifier::IdType::Id(id)),
                        }
                    }),
                    error_code: None,
                    error_message: None,
                    error_reason: None,
                    status_code: u32::from(status_code),
                    response_headers: router_data_v2
                        .resource_common_data
                        .get_connector_response_headers_as_map(),
                    raw_connector_request,
                    state,
                    mandate_reference: mandate_reference_grpc,
                    incremental_authorization_allowed,
                    connector_metadata: convert_connector_metadata_to_hashmap(connector_metadata),
                })
            }
            _ => Err(report!(ApplicationErrorResponse::InternalServerError(
                ApiError {
                    sub_code: "INVALID_RESPONSE_TYPE".to_owned(),
                    error_identifier: 500,
                    error_message: "Invalid response type received from connector".to_owned(),
                    error_object: None,
                }
            ))),
        },
        Err(e) => {
            let status = e
                .attempt_status
                .map(grpc_api_types::payments::PaymentStatus::foreign_from)
                .unwrap_or_default();
            Ok(PaymentServiceVoidResponse {
                transaction_id: Some(grpc_api_types::payments::Identifier {
                    id_type: Some(
                        grpc_api_types::payments::identifier::IdType::NoResponseIdMarker(()),
                    ),
                }),
                response_ref_id: e.connector_transaction_id.map(|id| {
                    grpc_api_types::payments::Identifier {
                        id_type: Some(grpc_api_types::payments::identifier::IdType::Id(id)),
                    }
                }),
                status: status as i32,
                error_message: Some(e.message),
                error_code: Some(e.code),
                error_reason: e.reason,
                status_code: e.status_code as u32,
                response_headers: router_data_v2
                    .resource_common_data
                    .get_connector_response_headers_as_map(),
                state: None,
                raw_connector_request,
                mandate_reference: None,
                incremental_authorization_allowed: None,
                connector_metadata: std::collections::HashMap::new(),
            })
        }
    }
}

pub fn generate_payment_void_post_capture_response(
    router_data_v2: RouterDataV2<
        VoidPC,
        PaymentFlowData,
        crate::connector_types::PaymentsCancelPostCaptureData,
        PaymentsResponseData,
    >,
) -> Result<PaymentServiceVoidPostCaptureResponse, error_stack::Report<ApplicationErrorResponse>> {
    let transaction_response = router_data_v2.response;

    // If there's an access token in PaymentFlowData, it must be newly generated (needs caching)
    let _state = router_data_v2
        .resource_common_data
        .access_token
        .as_ref()
        .map(|token_data| ConnectorState {
            access_token: Some(grpc_api_types::payments::AccessToken {
                token: token_data.access_token.clone(),
                expires_in_seconds: token_data.expires_in,
                token_type: token_data.token_type.clone(),
            }),
            connector_customer_id: router_data_v2
                .resource_common_data
                .connector_customer
                .clone(),
        });

    match transaction_response {
        Ok(response) => match response {
            PaymentsResponseData::TransactionResponse {
                resource_id,
                redirection_data: _,
                connector_metadata: _,
                network_txn_id: _,
                connector_response_reference_id,
                incremental_authorization_allowed: _,
                mandate_reference: _,
                status_code,
            } => {
                let status = router_data_v2.resource_common_data.status;
                let grpc_status = grpc_api_types::payments::PaymentStatus::foreign_from(status);

                let grpc_resource_id =
                    grpc_api_types::payments::Identifier::foreign_try_from(resource_id)?;

                Ok(PaymentServiceVoidPostCaptureResponse {
                    transaction_id: Some(grpc_resource_id),
                    status: grpc_status.into(),
                    response_ref_id: connector_response_reference_id.map(|id| {
                        grpc_api_types::payments::Identifier {
                            id_type: Some(grpc_api_types::payments::identifier::IdType::Id(id)),
                        }
                    }),
                    error_code: None,
                    error_message: None,
                    error_reason: None,
                    status_code: u32::from(status_code),
                    response_headers: router_data_v2
                        .resource_common_data
                        .get_connector_response_headers_as_map(),
                })
            }
            _ => Err(report!(ApplicationErrorResponse::InternalServerError(
                ApiError {
                    sub_code: "INVALID_RESPONSE_TYPE".to_owned(),
                    error_identifier: 500,
                    error_message: "Invalid response type received from connector".to_owned(),
                    error_object: None,
                }
            ))),
        },
        Err(e) => {
            let status = e
                .attempt_status
                .map(grpc_api_types::payments::PaymentStatus::foreign_from)
                .unwrap_or_default();
            Ok(PaymentServiceVoidPostCaptureResponse {
                transaction_id: Some(grpc_api_types::payments::Identifier {
                    id_type: Some(
                        grpc_api_types::payments::identifier::IdType::NoResponseIdMarker(()),
                    ),
                }),
                status: status.into(),
                response_ref_id: e.connector_transaction_id.map(|id| {
                    grpc_api_types::payments::Identifier {
                        id_type: Some(grpc_api_types::payments::identifier::IdType::Id(id)),
                    }
                }),
                error_code: Some(e.code),
                error_message: Some(e.message),
                error_reason: e.reason,
                status_code: u32::from(e.status_code),
                response_headers: router_data_v2
                    .resource_common_data
                    .get_connector_response_headers_as_map(),
            })
        }
    }
}

impl ForeignFrom<common_enums::DisputeStage> for grpc_api_types::payments::DisputeStage {
    fn foreign_from(status: common_enums::DisputeStage) -> Self {
        match status {
            common_enums::DisputeStage::PreDispute => Self::PreDispute,
            common_enums::DisputeStage::Dispute => Self::ActiveDispute,
            common_enums::DisputeStage::PreArbitration => Self::PreArbitration,
        }
    }
}

impl ForeignFrom<grpc_api_types::payments::ProductType> for common_enums::ProductType {
    fn foreign_from(value: grpc_api_types::payments::ProductType) -> Self {
        match value {
            grpc_api_types::payments::ProductType::Physical => Self::Physical,
            grpc_api_types::payments::ProductType::Digital => Self::Digital,
            grpc_api_types::payments::ProductType::Travel => Self::Travel,
            grpc_api_types::payments::ProductType::Ride => Self::Ride,
            grpc_api_types::payments::ProductType::Event => Self::Event,
            grpc_api_types::payments::ProductType::Accommodation => Self::Accommodation,
        }
    }
}

pub fn generate_payment_sync_response(
    router_data_v2: RouterDataV2<PSync, PaymentFlowData, PaymentsSyncData, PaymentsResponseData>,
) -> Result<PaymentServiceGetResponse, error_stack::Report<ApplicationErrorResponse>> {
    let transaction_response = router_data_v2.response;
    let raw_connector_response = router_data_v2
        .resource_common_data
        .get_raw_connector_response();

    // Create state if either access token or connector customer is available
    let state = if router_data_v2.resource_common_data.access_token.is_some()
        || router_data_v2
            .resource_common_data
            .connector_customer
            .is_some()
    {
        Some(ConnectorState {
            access_token: router_data_v2
                .resource_common_data
                .access_token
                .as_ref()
                .map(|token_data| grpc_api_types::payments::AccessToken {
                    token: token_data.access_token.clone(),
                    expires_in_seconds: token_data.expires_in,
                    token_type: token_data.token_type.clone(),
                }),
            connector_customer_id: router_data_v2
                .resource_common_data
                .connector_customer
                .clone(),
        })
    } else {
        None
    };

    let raw_connector_request = router_data_v2
        .resource_common_data
        .get_raw_connector_request();

    let connector_response = router_data_v2
        .resource_common_data
        .connector_response
        .as_ref()
        .map(|connector_response_data| {
            grpc_api_types::payments::ConnectorResponseData::foreign_try_from(
                connector_response_data.clone(),
            )
        })
        .transpose()?;

    match transaction_response {
        Ok(response) => match response {
            PaymentsResponseData::TransactionResponse {
                resource_id,
                redirection_data: _,
                connector_metadata: _,
                network_txn_id,
                connector_response_reference_id,
                incremental_authorization_allowed: _,
                mandate_reference,
                status_code,
            } => {
                let status = router_data_v2.resource_common_data.status;
                let grpc_status = grpc_api_types::payments::PaymentStatus::foreign_from(status);

                let grpc_resource_id =
                    grpc_api_types::payments::Identifier::foreign_try_from(resource_id)?;

                let mandate_reference_grpc =
                    mandate_reference.map(|m| grpc_api_types::payments::MandateReference {
                        mandate_id: m.connector_mandate_id,
                        payment_method_id: m.payment_method_id,
                    });

                Ok(PaymentServiceGetResponse {
                    transaction_id: Some(grpc_resource_id),
                    status: grpc_status as i32,
                    mandate_reference: mandate_reference_grpc,
                    error_code: None,
                    error_message: None,
                    error_reason: None,
                    network_txn_id,
                    response_ref_id: connector_response_reference_id.map(|id| {
                        grpc_api_types::payments::Identifier {
                            id_type: Some(grpc_api_types::payments::identifier::IdType::Id(id)),
                        }
                    }),
                    amount: None,
                    minor_amount: None,
                    currency: None,
                    captured_amount: router_data_v2.resource_common_data.amount_captured,
                    minor_captured_amount: router_data_v2
                        .resource_common_data
                        .minor_amount_captured
                        .map(|amount_captured| amount_captured.get_amount_as_i64()),
                    payment_method_type: None,
                    capture_method: None,
                    auth_type: None,
                    created_at: None,
                    updated_at: None,
                    authorized_at: None,
                    captured_at: None,
                    customer_name: None,
                    email: None,
                    connector_customer_id: None,
                    merchant_order_reference_id: None,
                    metadata: std::collections::HashMap::new(),
                    status_code: status_code as u32,
                    raw_connector_response,
                    response_headers: router_data_v2
                        .resource_common_data
                        .get_connector_response_headers_as_map(),
                    state,
                    raw_connector_request,
                    connector_response,
                })
            }
            _ => Err(report!(ApplicationErrorResponse::InternalServerError(
                ApiError {
                    sub_code: "INVALID_RESPONSE_TYPE".to_owned(),
                    error_identifier: 500,
                    error_message: "Invalid response type received from connector".to_owned(),
                    error_object: None,
                }
            ))),
        },
        Err(e) => {
            let status = e
                .attempt_status
                .map(grpc_api_types::payments::PaymentStatus::foreign_from)
                .unwrap_or_default();
            Ok(PaymentServiceGetResponse {
                transaction_id: Some(grpc_api_types::payments::Identifier {
                    id_type: Some(if let Some(txn_id) = e.connector_transaction_id {
                        grpc_api_types::payments::identifier::IdType::Id(txn_id)
                    } else {
                        grpc_api_types::payments::identifier::IdType::NoResponseIdMarker(())
                    }),
                }),
                mandate_reference: None,
                status: status as i32,
                error_message: Some(e.message),
                error_code: Some(e.code),
                error_reason: e.reason,
                network_txn_id: None,
                response_ref_id: None,
                amount: None,
                minor_amount: None,
                currency: None,
                captured_amount: None,
                minor_captured_amount: None,
                payment_method_type: None,
                capture_method: None,
                auth_type: None,
                created_at: None,
                updated_at: None,
                authorized_at: None,
                captured_at: None,
                customer_name: None,
                email: None,
                connector_customer_id: None,
                merchant_order_reference_id: None,
                metadata: std::collections::HashMap::new(),
                raw_connector_response,
                status_code: e.status_code as u32,
                response_headers: router_data_v2
                    .resource_common_data
                    .get_connector_response_headers_as_map(),
                state,
                raw_connector_request,
                connector_response: None,
            })
        }
    }
}

impl ForeignTryFrom<grpc_api_types::payments::RefundServiceGetRequest> for RefundSyncData {
    type Error = ApplicationErrorResponse;

    fn foreign_try_from(
        value: grpc_api_types::payments::RefundServiceGetRequest,
    ) -> Result<Self, error_stack::Report<Self::Error>> {
        // Extract transaction_id as connector_transaction_id
        let connector_transaction_id = value
            .transaction_id
            .and_then(|id| id.id_type)
            .and_then(|id_type| match id_type {
                grpc_api_types::payments::identifier::IdType::Id(id) => Some(id),
                _ => None,
            })
            .unwrap_or_default();

        Ok(RefundSyncData {
            browser_info: value
                .browser_info
                .map(BrowserInformation::foreign_try_from)
                .transpose()?,
            connector_transaction_id,
            connector_refund_id: value.refund_id.clone(),
            reason: value.refund_reason.clone(),
            refund_status: common_enums::RefundStatus::Pending,
            refund_connector_metadata: (!value.refund_metadata.is_empty()).then(|| {
                Secret::new(serde_json::Value::Object(
                    value
                        .refund_metadata
                        .into_iter()
                        .map(|(k, v)| (k, serde_json::Value::String(v)))
                        .collect(),
                ))
            }),
            all_keys_required: None, // Field not available in new proto structure
            integrity_object: None,
            split_refunds: None,
        })
    }
}

impl
    ForeignTryFrom<(
        grpc_api_types::payments::RefundServiceGetRequest,
        Connectors,
    )> for RefundFlowData
{
    type Error = ApplicationErrorResponse;

    fn foreign_try_from(
        (value, connectors): (
            grpc_api_types::payments::RefundServiceGetRequest,
            Connectors,
        ),
    ) -> Result<Self, error_stack::Report<Self::Error>> {
        let access_token = value
            .state
            .as_ref()
            .and_then(|state| state.access_token.as_ref())
            .map(AccessTokenResponseData::from);
        Ok(RefundFlowData {
            status: common_enums::RefundStatus::Pending,
            refund_id: None,
            connectors,
            connector_request_reference_id: extract_connector_request_reference_id(
                &value.request_ref_id,
            ),
            raw_connector_response: None,
            raw_connector_request: None,
            connector_response_headers: None,
            access_token,
        })
    }
}

impl
    ForeignTryFrom<(
        grpc_api_types::payments::RefundServiceGetRequest,
        Connectors,
        &MaskedMetadata,
    )> for RefundFlowData
{
    type Error = ApplicationErrorResponse;

    fn foreign_try_from(
        (value, connectors, _metadata): (
            grpc_api_types::payments::RefundServiceGetRequest,
            Connectors,
            &MaskedMetadata,
        ),
    ) -> Result<Self, error_stack::Report<Self::Error>> {
        let access_token = value
            .state
            .as_ref()
            .and_then(|state| state.access_token.as_ref())
            .map(AccessTokenResponseData::from);
        Ok(RefundFlowData {
            connector_request_reference_id: extract_connector_request_reference_id(
                &value.request_ref_id,
            ),

            status: common_enums::RefundStatus::Pending,
            refund_id: None,
            connectors,
            raw_connector_response: None,
            raw_connector_request: None,
            connector_response_headers: None,
            access_token,
        })
    }
}

impl
    ForeignTryFrom<(
        grpc_api_types::payments::PaymentServiceRefundRequest,
        Connectors,
    )> for RefundFlowData
{
    type Error = ApplicationErrorResponse;

    fn foreign_try_from(
        (value, connectors): (
            grpc_api_types::payments::PaymentServiceRefundRequest,
            Connectors,
        ),
    ) -> Result<Self, error_stack::Report<Self::Error>> {
        let access_token = value
            .state
            .as_ref()
            .and_then(|state| state.access_token.as_ref())
            .map(AccessTokenResponseData::from);
        Ok(RefundFlowData {
            status: common_enums::RefundStatus::Pending,
            refund_id: Some(value.refund_id),
            connectors,
            connector_request_reference_id: extract_connector_request_reference_id(
                &value.request_ref_id,
            ),
            raw_connector_response: None,
            raw_connector_request: None,
            connector_response_headers: None,
            access_token,
        })
    }
}

impl
    ForeignTryFrom<(
        grpc_api_types::payments::PaymentServiceRefundRequest,
        Connectors,
        &MaskedMetadata,
    )> for RefundFlowData
{
    type Error = ApplicationErrorResponse;

    fn foreign_try_from(
        (value, connectors, _metadata): (
            grpc_api_types::payments::PaymentServiceRefundRequest,
            Connectors,
            &MaskedMetadata,
        ),
    ) -> Result<Self, error_stack::Report<Self::Error>> {
        let access_token = value
            .state
            .as_ref()
            .and_then(|state| state.access_token.as_ref())
            .map(AccessTokenResponseData::from);
        Ok(RefundFlowData {
            connector_request_reference_id: extract_connector_request_reference_id(
                &value.request_ref_id,
            ),

            status: common_enums::RefundStatus::Pending,
            refund_id: Some(value.refund_id),
            connectors,
            raw_connector_response: None,
            raw_connector_request: None,
            connector_response_headers: None,
            access_token,
        })
    }
}

impl ForeignFrom<common_enums::DisputeStatus> for grpc_api_types::payments::DisputeStatus {
    fn foreign_from(status: common_enums::DisputeStatus) -> Self {
        match status {
            common_enums::DisputeStatus::DisputeOpened => Self::DisputeOpened,
            common_enums::DisputeStatus::DisputeAccepted => Self::DisputeAccepted,
            common_enums::DisputeStatus::DisputeCancelled => Self::DisputeCancelled,
            common_enums::DisputeStatus::DisputeChallenged => Self::DisputeChallenged,
            common_enums::DisputeStatus::DisputeExpired => Self::DisputeExpired,
            common_enums::DisputeStatus::DisputeLost => Self::DisputeLost,
            common_enums::DisputeStatus::DisputeWon => Self::DisputeWon,
        }
    }
}

impl ForeignFrom<common_utils::Method> for grpc_api_types::payments::HttpMethod {
    fn foreign_from(method: common_utils::Method) -> Self {
        match method {
            common_utils::Method::Post => Self::Post,
            common_utils::Method::Get => Self::Get,
            common_utils::Method::Put => Self::Put,
            common_utils::Method::Delete => Self::Delete,
            common_utils::Method::Patch => Self::Post, // Patch is not defined in gRPC, using Post
                                                       // as a fallback
        }
    }
}

pub fn generate_accept_dispute_response(
    router_data_v2: RouterDataV2<Accept, DisputeFlowData, AcceptDisputeData, DisputeResponseData>,
) -> Result<AcceptDisputeResponse, error_stack::Report<ApplicationErrorResponse>> {
    let dispute_response = router_data_v2.response;
    let response_headers = router_data_v2
        .resource_common_data
        .get_connector_response_headers_as_map();

    let raw_connector_request = router_data_v2
        .resource_common_data
        .get_raw_connector_request();

    match dispute_response {
        Ok(response) => {
            let grpc_status =
                grpc_api_types::payments::DisputeStatus::foreign_from(response.dispute_status);

            Ok(AcceptDisputeResponse {
                dispute_status: grpc_status.into(),
                dispute_id: response.connector_dispute_id,
                connector_status_code: None,
                error_message: None,
                error_code: None,
                error_reason: None,
                response_ref_id: None,
                status_code: response.status_code as u32,
                response_headers,
                raw_connector_request,
            })
        }
        Err(e) => {
            let grpc_dispute_status = grpc_api_types::payments::DisputeStatus::default();

            Ok(AcceptDisputeResponse {
                dispute_status: grpc_dispute_status as i32,
                dispute_id: e.connector_transaction_id.unwrap_or_default(),
                connector_status_code: None,
                error_message: Some(e.message),
                error_code: Some(e.code),
                error_reason: e.reason,
                response_ref_id: None,
                status_code: e.status_code as u32,
                response_headers,
                raw_connector_request,
            })
        }
    }
}

impl ForeignTryFrom<(grpc_api_types::payments::AcceptDisputeRequest, Connectors)>
    for DisputeFlowData
{
    type Error = ApplicationErrorResponse;

    fn foreign_try_from(
        (value, connectors): (grpc_api_types::payments::AcceptDisputeRequest, Connectors),
    ) -> Result<Self, error_stack::Report<Self::Error>> {
        Ok(DisputeFlowData {
            dispute_id: None,
            connectors,
            connector_dispute_id: value.dispute_id,
            defense_reason_code: None,
            connector_request_reference_id: extract_connector_request_reference_id(
                &value.request_ref_id,
            ),
            raw_connector_response: None,
            raw_connector_request: None,
            connector_response_headers: None,
        })
    }
}

impl
    ForeignTryFrom<(
        grpc_api_types::payments::AcceptDisputeRequest,
        Connectors,
        &MaskedMetadata,
    )> for DisputeFlowData
{
    type Error = ApplicationErrorResponse;

    fn foreign_try_from(
        (value, connectors, _metadata): (
            grpc_api_types::payments::AcceptDisputeRequest,
            Connectors,
            &MaskedMetadata,
        ),
    ) -> Result<Self, error_stack::Report<Self::Error>> {
        Ok(DisputeFlowData {
            connector_request_reference_id: extract_connector_request_reference_id(
                &value.request_ref_id,
            ),

            dispute_id: None,
            connectors,
            connector_dispute_id: value.dispute_id,
            defense_reason_code: None,
            raw_connector_response: None,
            raw_connector_request: None,
            connector_response_headers: None,
        })
    }
}

pub fn generate_submit_evidence_response(
    router_data_v2: RouterDataV2<
        SubmitEvidence,
        DisputeFlowData,
        SubmitEvidenceData,
        DisputeResponseData,
    >,
) -> Result<DisputeServiceSubmitEvidenceResponse, error_stack::Report<ApplicationErrorResponse>> {
    let dispute_response = router_data_v2.response;
    let response_headers = router_data_v2
        .resource_common_data
        .get_connector_response_headers_as_map();

    let raw_connector_request = router_data_v2
        .resource_common_data
        .get_raw_connector_request();

    match dispute_response {
        Ok(response) => {
            let grpc_status =
                grpc_api_types::payments::DisputeStatus::foreign_from(response.dispute_status);

            Ok(DisputeServiceSubmitEvidenceResponse {
                dispute_status: grpc_status.into(),
                dispute_id: Some(response.connector_dispute_id),
                submitted_evidence_ids: vec![],
                connector_status_code: None,
                error_message: None,
                error_code: None,
                error_reason: None,
                response_ref_id: None,
                status_code: response.status_code as u32,
                response_headers,
                raw_connector_request,
            })
        }
        Err(e) => {
            let grpc_attempt_status = e
                .attempt_status
                .map(grpc_api_types::payments::PaymentStatus::foreign_from)
                .unwrap_or_default();

            Ok(DisputeServiceSubmitEvidenceResponse {
                dispute_status: grpc_attempt_status.into(),
                dispute_id: e.connector_transaction_id,
                submitted_evidence_ids: vec![],
                connector_status_code: None,
                error_message: Some(e.message),
                error_code: Some(e.code),
                error_reason: e.reason,
                response_ref_id: None,
                status_code: e.status_code as u32,
                response_headers,
                raw_connector_request,
            })
        }
    }
}

impl
    ForeignTryFrom<(
        grpc_api_types::payments::DisputeServiceSubmitEvidenceRequest,
        Connectors,
    )> for DisputeFlowData
{
    type Error = ApplicationErrorResponse;

    fn foreign_try_from(
        (value, connectors): (
            grpc_api_types::payments::DisputeServiceSubmitEvidenceRequest,
            Connectors,
        ),
    ) -> Result<Self, error_stack::Report<Self::Error>> {
        Ok(DisputeFlowData {
            dispute_id: None,
            connectors,
            connector_dispute_id: value.dispute_id,
            defense_reason_code: None,
            connector_request_reference_id: extract_connector_request_reference_id(
                &value.request_ref_id,
            ),
            raw_connector_response: None,
            raw_connector_request: None,
            connector_response_headers: None,
        })
    }
}

impl
    ForeignTryFrom<(
        grpc_api_types::payments::DisputeServiceSubmitEvidenceRequest,
        Connectors,
        &MaskedMetadata,
    )> for DisputeFlowData
{
    type Error = ApplicationErrorResponse;

    fn foreign_try_from(
        (value, connectors, _metadata): (
            grpc_api_types::payments::DisputeServiceSubmitEvidenceRequest,
            Connectors,
            &MaskedMetadata,
        ),
    ) -> Result<Self, error_stack::Report<Self::Error>> {
        Ok(DisputeFlowData {
            connector_request_reference_id: extract_connector_request_reference_id(
                &value.request_ref_id,
            ),

            dispute_id: None,
            connectors,
            connector_dispute_id: value.dispute_id,
            defense_reason_code: None,
            raw_connector_response: None,
            raw_connector_request: None,
            connector_response_headers: None,
        })
    }
}

pub fn generate_refund_sync_response(
    router_data_v2: RouterDataV2<RSync, RefundFlowData, RefundSyncData, RefundsResponseData>,
) -> Result<RefundResponse, error_stack::Report<ApplicationErrorResponse>> {
    let refunds_response = router_data_v2.response;
    let raw_connector_response = router_data_v2
        .resource_common_data
        .get_raw_connector_response();

    let raw_connector_request = router_data_v2
        .resource_common_data
        .get_raw_connector_request();

    match refunds_response {
        Ok(response) => {
            let status = response.refund_status;
            let grpc_status = grpc_api_types::payments::RefundStatus::foreign_from(status);
            let response_headers = router_data_v2
                .resource_common_data
                .get_connector_response_headers_as_map();
            Ok(RefundResponse {
                transaction_id: Some(grpc_api_types::payments::Identifier::default()),
                refund_id: response.connector_refund_id.clone(),
                status: grpc_status as i32,
                response_ref_id: Some(grpc_api_types::payments::Identifier {
                    id_type: Some(grpc_api_types::payments::identifier::IdType::Id(
                        response.connector_refund_id.clone(),
                    )),
                }),
                error_code: None,
                error_message: None,
                error_reason: None,
                refund_amount: None,
                minor_refund_amount: None,
                refund_currency: None,
                payment_amount: None,
                minor_payment_amount: None,
                refund_reason: None,
                created_at: None,
                updated_at: None,
                processed_at: None,
                customer_name: None,
                email: None,
                merchant_order_reference_id: None,
                metadata: std::collections::HashMap::new(),
                refund_metadata: std::collections::HashMap::new(),
                raw_connector_response,
                status_code: response.status_code as u32,
                response_headers,
                state: None,
                raw_connector_request,
            })
        }
        Err(e) => {
            let status = e
                .attempt_status
                .map(grpc_api_types::payments::PaymentStatus::foreign_from)
                .unwrap_or_default();
            let response_headers = router_data_v2
                .resource_common_data
                .get_connector_response_headers_as_map();

            Ok(RefundResponse {
                transaction_id: Some(
                    e.connector_transaction_id
                        .as_ref()
                        .map(|id| grpc_api_types::payments::Identifier {
                            id_type: Some(grpc_api_types::payments::identifier::IdType::Id(
                                id.clone(),
                            )),
                        })
                        .unwrap_or_default(),
                ),
                refund_id: String::new(),
                status: status as i32,
                response_ref_id: e.connector_transaction_id.map(|id| {
                    grpc_api_types::payments::Identifier {
                        id_type: Some(grpc_api_types::payments::identifier::IdType::Id(id)),
                    }
                }),
                error_code: Some(e.code),
                error_message: Some(e.message),
                error_reason: e.reason,
                refund_amount: None,
                minor_refund_amount: None,
                refund_currency: None,
                payment_amount: None,
                minor_payment_amount: None,
                refund_reason: None,
                created_at: None,
                updated_at: None,
                processed_at: None,
                customer_name: None,
                email: None,
                raw_connector_response,
                merchant_order_reference_id: None,
                metadata: std::collections::HashMap::new(),
                refund_metadata: std::collections::HashMap::new(),
                status_code: e.status_code as u32,
                response_headers,
                state: None,
                raw_connector_request,
            })
        }
    }
}
impl ForeignTryFrom<WebhookDetailsResponse> for PaymentServiceGetResponse {
    type Error = ApplicationErrorResponse;

    fn foreign_try_from(
        value: WebhookDetailsResponse,
    ) -> Result<Self, error_stack::Report<Self::Error>> {
        let status = grpc_api_types::payments::PaymentStatus::foreign_from(value.status);
        let response_headers = value
            .response_headers
            .map(|headers| {
                headers
                    .iter()
                    .filter_map(|(name, value)| {
                        value
                            .to_str()
                            .ok()
                            .map(|v| (name.to_string(), v.to_string()))
                    })
                    .collect()
            })
            .unwrap_or_default();
        let mandate_reference_grpc =
            value
                .mandate_reference
                .map(|m| grpc_api_types::payments::MandateReference {
                    mandate_id: m.connector_mandate_id,
                    payment_method_id: m.payment_method_id,
                });
        Ok(Self {
            transaction_id: value
                .resource_id
                .map(|resource_id| {
                    grpc_api_types::payments::Identifier::foreign_try_from(resource_id)
                })
                .transpose()?,
            status: status as i32,
            mandate_reference: mandate_reference_grpc,
            error_code: value.error_code,
            error_message: value.error_message,
            error_reason: None,
            network_txn_id: value.network_txn_id,
            response_ref_id: value.connector_response_reference_id.map(|id| {
                grpc_api_types::payments::Identifier {
                    id_type: Some(grpc_api_types::payments::identifier::IdType::Id(id)),
                }
            }),
            amount: None,
            minor_amount: None,
            currency: None,
            captured_amount: value.amount_captured,
            minor_captured_amount: value
                .minor_amount_captured
                .map(|amount_captured| amount_captured.get_amount_as_i64()),
            payment_method_type: None,
            capture_method: None,
            auth_type: None,
            created_at: None,
            updated_at: None,
            authorized_at: None,
            captured_at: None,
            customer_name: None,
            email: None,
            connector_customer_id: None,
            merchant_order_reference_id: None,
            metadata: std::collections::HashMap::new(),
            status_code: value.status_code as u32,
            raw_connector_response: None,
            response_headers,
            state: None,
            raw_connector_request: None,
            connector_response: None,
        })
    }
}

impl ForeignTryFrom<PaymentServiceVoidRequest> for PaymentVoidData {
    type Error = ApplicationErrorResponse;

    fn foreign_try_from(
        value: PaymentServiceVoidRequest,
    ) -> Result<Self, error_stack::Report<Self::Error>> {
        let amount = Some(common_utils::types::MinorUnit::new(value.amount()));
        // If currency is unspecified, send None, otherwise try to convert it
        let currency = if value.currency() == grpc_api_types::payments::Currency::Unspecified {
            None
        } else {
            Some(common_enums::Currency::foreign_try_from(value.currency())?)
        };
        Ok(Self {
            browser_info: value
                .browser_info
                .map(BrowserInformation::foreign_try_from)
                .transpose()?,
            connector_transaction_id: value
                .transaction_id
                .and_then(|id| id.id_type)
                .and_then(|id_type| match id_type {
                    grpc_api_types::payments::identifier::IdType::Id(id) => Some(id),
                    _ => None,
                })
                .unwrap_or_default(),
            connector_metadata: (!value.connector_metadata.is_empty()).then(|| {
                Secret::new(serde_json::Value::Object(
                    value
                        .connector_metadata
                        .into_iter()
                        .map(|(k, v)| (k, serde_json::Value::String(v)))
                        .collect(),
                ))
            }),
            cancellation_reason: value.cancellation_reason,
            raw_connector_response: None,
            integrity_object: None,
            amount,
            currency,
        })
    }
}

impl ForeignTryFrom<grpc_api_types::payments::PaymentServiceVoidPostCaptureRequest>
    for crate::connector_types::PaymentsCancelPostCaptureData
{
    type Error = ApplicationErrorResponse;

    fn foreign_try_from(
        value: grpc_api_types::payments::PaymentServiceVoidPostCaptureRequest,
    ) -> Result<Self, error_stack::Report<Self::Error>> {
        Ok(Self {
            browser_info: value
                .browser_info
                .map(BrowserInformation::foreign_try_from)
                .transpose()?,
            connector_transaction_id: value
                .transaction_id
                .and_then(|id| id.id_type)
                .and_then(|id_type| match id_type {
                    grpc_api_types::payments::identifier::IdType::Id(id) => Some(id),
                    _ => None,
                })
                .unwrap_or_default(),
            cancellation_reason: value.cancellation_reason,
            raw_connector_response: None,
            integrity_object: None,
        })
    }
}

impl
    ForeignTryFrom<(
        grpc_api_types::payments::PaymentServiceVoidPostCaptureRequest,
        Connectors,
        &MaskedMetadata,
    )> for PaymentFlowData
{
    type Error = ApplicationErrorResponse;

    fn foreign_try_from(
        (value, connectors, metadata): (
            grpc_api_types::payments::PaymentServiceVoidPostCaptureRequest,
            Connectors,
            &MaskedMetadata,
        ),
    ) -> Result<Self, error_stack::Report<Self::Error>> {
        // For void post capture operations, address information is typically not available or required
        // Since this is a PaymentServiceVoidPostCaptureRequest, we use default address values
        let address: PaymentAddress = payment_address::PaymentAddress::new(
            None,        // shipping
            None,        // billing
            None,        // payment_method_billing
            Some(false), // should_unify_address = false for void post capture operations
        );

        let merchant_id_from_header = extract_merchant_id_from_metadata(metadata)?;

        Ok(Self {
            merchant_id: merchant_id_from_header,
            payment_id: "IRRELEVANT_PAYMENT_ID".to_string(),
            attempt_id: "IRRELEVANT_ATTEMPT_ID".to_string(),
            status: common_enums::AttemptStatus::Pending,
            payment_method: common_enums::PaymentMethod::Card, //TODO
            address,
            auth_type: common_enums::AuthenticationType::default(),
            connector_request_reference_id: extract_connector_request_reference_id(
                &value.request_ref_id,
            ),
            customer_id: None,
            connector_customer: None,
            description: None,
            return_url: None,
            connector_meta_data: None,
            amount_captured: None,
            minor_amount_captured: None,
            access_token: None,
            session_token: None,
            reference_id: None,
            payment_method_token: None,
            preprocessing_id: None,
            connector_api_version: None,
            test_mode: None,
            connector_http_status_code: None,
            external_latency: None,
            connectors,
            raw_connector_response: None,
            raw_connector_request: None,
            connector_response_headers: None,
            vault_headers: None,
            minor_amount_capturable: None,
            connector_response: None,
            recurring_mandate_payment_data: None,
            order_details: None,
        })
    }
}

impl ForeignTryFrom<RefundWebhookDetailsResponse> for RefundResponse {
    type Error = ApplicationErrorResponse;

    fn foreign_try_from(
        value: RefundWebhookDetailsResponse,
    ) -> Result<Self, error_stack::Report<Self::Error>> {
        let status = grpc_api_types::payments::RefundStatus::foreign_from(value.status);
        let response_headers = value
            .response_headers
            .map(|headers| {
                headers
                    .iter()
                    .filter_map(|(name, value)| {
                        value
                            .to_str()
                            .ok()
                            .map(|v| (name.to_string(), v.to_string()))
                    })
                    .collect()
            })
            .unwrap_or_default();

        Ok(Self {
            transaction_id: Some(grpc_api_types::payments::Identifier::default()),
            refund_id: value.connector_refund_id.unwrap_or_default(),
            status: status.into(),
            response_ref_id: value.connector_response_reference_id.map(|id| {
                grpc_api_types::payments::Identifier {
                    id_type: Some(grpc_api_types::payments::identifier::IdType::Id(id)),
                }
            }),
            error_code: value.error_code,
            error_message: value.error_message,
            error_reason: None,
            raw_connector_response: None,
            refund_amount: None,
            minor_refund_amount: None,
            refund_currency: None,
            payment_amount: None,
            minor_payment_amount: None,
            refund_reason: None,
            created_at: None,
            updated_at: None,
            processed_at: None,
            customer_name: None,
            email: None,
            merchant_order_reference_id: None,
            metadata: std::collections::HashMap::new(),
            refund_metadata: std::collections::HashMap::new(),
            status_code: value.status_code as u32,
            response_headers,
            state: None,
            raw_connector_request: None,
        })
    }
}

impl ForeignTryFrom<DisputeWebhookDetailsResponse> for DisputeResponse {
    type Error = ApplicationErrorResponse;

    fn foreign_try_from(
        value: DisputeWebhookDetailsResponse,
    ) -> Result<Self, error_stack::Report<Self::Error>> {
        let grpc_status = grpc_api_types::payments::DisputeStatus::foreign_from(value.status);
        let grpc_stage = grpc_api_types::payments::DisputeStage::foreign_from(value.stage);
        let response_headers = value
            .response_headers
            .map(|headers| {
                headers
                    .iter()
                    .filter_map(|(name, value)| {
                        value
                            .to_str()
                            .ok()
                            .map(|v| (name.to_string(), v.to_string()))
                    })
                    .collect()
            })
            .unwrap_or_default();
        Ok(Self {
            dispute_id: Some(value.dispute_id),
            transaction_id: None,
            dispute_status: grpc_status.into(),
            dispute_stage: grpc_stage.into(),
            connector_status_code: None,
            error_code: None,
            error_message: None,
            error_reason: None,
            dispute_amount: None,
            dispute_currency: None,
            dispute_date: None,
            service_date: None,
            shipping_date: None,
            due_date: None,
            evidence_documents: vec![],
            dispute_reason: None,
            dispute_message: value.dispute_message,
            response_ref_id: value.connector_response_reference_id.map(|id| {
                grpc_api_types::payments::Identifier {
                    id_type: Some(grpc_api_types::payments::identifier::IdType::Id(id)),
                }
            }),
            status_code: value.status_code as u32,
            response_headers,
            raw_connector_request: None,
        })
    }
}

impl ForeignTryFrom<grpc_api_types::payments::PaymentServiceRefundRequest> for RefundsData {
    type Error = ApplicationErrorResponse;

    fn foreign_try_from(
        value: grpc_api_types::payments::PaymentServiceRefundRequest,
    ) -> Result<Self, error_stack::Report<Self::Error>> {
        let minor_refund_amount = common_utils::types::MinorUnit::new(value.minor_refund_amount);

        let minor_payment_amount = common_utils::types::MinorUnit::new(value.minor_payment_amount);

        // Extract transaction_id as connector_transaction_id
        let connector_transaction_id = value
            .transaction_id
            .clone()
            .and_then(|id| id.id_type)
            .and_then(|id_type| match id_type {
                grpc_api_types::payments::identifier::IdType::Id(id) => Some(id),
                _ => None,
            })
            .unwrap_or_default();

        Ok(RefundsData {
            refund_id: value.refund_id.to_string(),
            connector_transaction_id,
            connector_refund_id: None, // refund_id field is used as refund_id, not connector_refund_id
            currency: common_enums::Currency::foreign_try_from(value.currency())?,
            payment_amount: value.payment_amount,
            reason: value.reason.clone(),
            webhook_url: value.webhook_url,
            refund_amount: value.refund_amount,
            connector_metadata: serde_json::to_value(&value.metadata)
                .inspect_err(|e| {
                    tracing::warn!(
                        error = %e,
                        "Failed to serialize connector_metadata from refund metadata"
                    );
                })
                .ok(),
            refund_connector_metadata: {
                value.refund_metadata.get("refund_metadata").map(|json_string| {
                    Ok::<Secret<serde_json::Value>, error_stack::Report<ApplicationErrorResponse>>(Secret::new(serde_json::Value::String(json_string.clone())))
                }).transpose()?
            },
            minor_payment_amount,
            minor_refund_amount,
            refund_status: common_enums::RefundStatus::Pending,
            merchant_account_id: value.merchant_account_id,
            capture_method: value
                .capture_method
                .map(|cm| {
                    common_enums::CaptureMethod::foreign_try_from(
                        grpc_api_types::payments::CaptureMethod::try_from(cm).unwrap_or_default(),
                    )
                })
                .transpose()?,
            browser_info: value
                .browser_info
                .map(BrowserInformation::foreign_try_from)
                .transpose()?,
            integrity_object: None,
            split_refunds: None,
        })
    }
}

impl ForeignTryFrom<grpc_api_types::payments::AcceptDisputeRequest> for AcceptDisputeData {
    type Error = ApplicationErrorResponse;

    fn foreign_try_from(
        value: grpc_api_types::payments::AcceptDisputeRequest,
    ) -> Result<Self, error_stack::Report<Self::Error>> {
        Ok(AcceptDisputeData {
            connector_dispute_id: value.dispute_id,
            integrity_object: None,
        })
    }
}

impl ForeignTryFrom<grpc_api_types::payments::DisputeServiceSubmitEvidenceRequest>
    for SubmitEvidenceData
{
    type Error = ApplicationErrorResponse;

    fn foreign_try_from(
        value: grpc_api_types::payments::DisputeServiceSubmitEvidenceRequest,
    ) -> Result<Self, error_stack::Report<Self::Error>> {
        // Initialize all fields to None
        let mut result = SubmitEvidenceData {
            dispute_id: Some(value.dispute_id.clone()),
            connector_dispute_id: value.dispute_id,
            integrity_object: None,
            access_activity_log: None,
            billing_address: None,
            cancellation_policy: None,
            cancellation_policy_file_type: None,
            cancellation_policy_provider_file_id: None,
            cancellation_policy_disclosure: None,
            cancellation_rebuttal: None,
            customer_communication: None,
            customer_communication_file_type: None,
            customer_communication_provider_file_id: None,
            customer_email_address: None,
            customer_name: None,
            customer_purchase_ip: None,
            customer_signature: None,
            customer_signature_file_type: None,
            customer_signature_provider_file_id: None,
            product_description: None,
            receipt: None,
            receipt_file_type: None,
            receipt_provider_file_id: None,
            refund_policy: None,
            refund_policy_file_type: None,
            refund_policy_provider_file_id: None,
            refund_policy_disclosure: None,
            refund_refusal_explanation: None,
            service_date: value.service_date.map(|date| date.to_string()),
            service_documentation: None,
            service_documentation_file_type: None,
            service_documentation_provider_file_id: None,
            shipping_address: None,
            shipping_carrier: None,
            shipping_date: value.shipping_date.map(|date| date.to_string()),
            shipping_documentation: None,
            shipping_documentation_file_type: None,
            shipping_documentation_provider_file_id: None,
            shipping_tracking_number: None,
            invoice_showing_distinct_transactions: None,
            invoice_showing_distinct_transactions_file_type: None,
            invoice_showing_distinct_transactions_provider_file_id: None,
            recurring_transaction_agreement: None,
            recurring_transaction_agreement_file_type: None,
            recurring_transaction_agreement_provider_file_id: None,
            uncategorized_file: None,
            uncategorized_file_type: None,
            uncategorized_file_provider_file_id: None,
            uncategorized_text: None,
        };

        // Extract evidence from evidence_documents array
        for document in value.evidence_documents {
            let evidence_type =
                grpc_api_types::payments::EvidenceType::try_from(document.evidence_type)
                    .unwrap_or(grpc_api_types::payments::EvidenceType::Unspecified);

            match evidence_type {
                grpc_api_types::payments::EvidenceType::CancellationPolicy => {
                    result.cancellation_policy = document.file_content;
                    result.cancellation_policy_file_type = document.file_mime_type;
                    result.cancellation_policy_provider_file_id = document.provider_file_id;
                }
                grpc_api_types::payments::EvidenceType::CustomerCommunication => {
                    result.customer_communication = document.file_content;
                    result.customer_communication_file_type = document.file_mime_type;
                    result.customer_communication_provider_file_id = document.provider_file_id;
                }
                grpc_api_types::payments::EvidenceType::CustomerSignature => {
                    result.customer_signature = document.file_content;
                    result.customer_signature_file_type = document.file_mime_type;
                    result.customer_signature_provider_file_id = document.provider_file_id;
                }
                grpc_api_types::payments::EvidenceType::Receipt => {
                    result.receipt = document.file_content;
                    result.receipt_file_type = document.file_mime_type;
                    result.receipt_provider_file_id = document.provider_file_id;
                }
                grpc_api_types::payments::EvidenceType::RefundPolicy => {
                    result.refund_policy = document.file_content;
                    result.refund_policy_file_type = document.file_mime_type;
                    result.refund_policy_provider_file_id = document.provider_file_id;
                }
                grpc_api_types::payments::EvidenceType::ServiceDocumentation => {
                    result.service_documentation = document.file_content;
                    result.service_documentation_file_type = document.file_mime_type;
                    result.service_documentation_provider_file_id = document.provider_file_id;
                }
                grpc_api_types::payments::EvidenceType::ShippingDocumentation => {
                    result.shipping_documentation = document.file_content;
                    result.shipping_documentation_file_type = document.file_mime_type;
                    result.shipping_documentation_provider_file_id = document.provider_file_id;
                }
                grpc_api_types::payments::EvidenceType::InvoiceShowingDistinctTransactions => {
                    result.invoice_showing_distinct_transactions = document.file_content;
                    result.invoice_showing_distinct_transactions_file_type =
                        document.file_mime_type;
                    result.invoice_showing_distinct_transactions_provider_file_id =
                        document.provider_file_id;
                }
                grpc_api_types::payments::EvidenceType::RecurringTransactionAgreement => {
                    result.recurring_transaction_agreement = document.file_content;
                    result.recurring_transaction_agreement_file_type = document.file_mime_type;
                    result.recurring_transaction_agreement_provider_file_id =
                        document.provider_file_id;
                }
                grpc_api_types::payments::EvidenceType::UncategorizedFile => {
                    result.uncategorized_file = document.file_content;
                    result.uncategorized_file_type = document.file_mime_type;
                    result.uncategorized_file_provider_file_id = document.provider_file_id;
                    result.uncategorized_text = document.text_content;
                }
                grpc_api_types::payments::EvidenceType::Unspecified => {
                    // Skip unspecified evidence types
                }
            }
        }

        Ok(result)
    }
}

pub fn generate_refund_response(
    router_data_v2: RouterDataV2<Refund, RefundFlowData, RefundsData, RefundsResponseData>,
) -> Result<RefundResponse, error_stack::Report<ApplicationErrorResponse>> {
    let refund_response = router_data_v2.response;
    let raw_connector_response = router_data_v2
        .resource_common_data
        .get_raw_connector_response();

    // RefundFlowData doesn't have access_token field, so no state to return
    let state = None;

    let raw_connector_request = router_data_v2
        .resource_common_data
        .get_raw_connector_request();

    match refund_response {
        Ok(response) => {
            let status = response.refund_status;
            let grpc_status = grpc_api_types::payments::RefundStatus::foreign_from(status);

            Ok(RefundResponse {
                transaction_id: Some(grpc_api_types::payments::Identifier::default()),
                refund_id: response.connector_refund_id,
                status: grpc_status as i32,
                response_ref_id: None,
                error_code: None,
                error_message: None,
                error_reason: None,
                refund_amount: None,
                minor_refund_amount: None,
                refund_currency: None,
                payment_amount: None,
                minor_payment_amount: None,
                refund_reason: None,
                created_at: None,
                updated_at: None,
                processed_at: None,
                customer_name: None,
                email: None,
                merchant_order_reference_id: None,
                raw_connector_response,
                metadata: std::collections::HashMap::new(),
                refund_metadata: std::collections::HashMap::new(),
                status_code: response.status_code as u32,
                response_headers: router_data_v2
                    .resource_common_data
                    .get_connector_response_headers_as_map(),
                state,
                raw_connector_request,
            })
        }
        Err(e) => {
            let status = e
                .attempt_status
                .map(grpc_api_types::payments::PaymentStatus::foreign_from)
                .unwrap_or_default();

            Ok(RefundResponse {
                transaction_id: Some(
                    e.connector_transaction_id
                        .map(|id| grpc_api_types::payments::Identifier {
                            id_type: Some(grpc_api_types::payments::identifier::IdType::Id(id)),
                        })
                        .unwrap_or_default(),
                ),
                refund_id: String::new(),
                status: status as i32,
                response_ref_id: None,
                error_code: Some(e.code),
                error_message: Some(e.message),
                error_reason: e.reason,
                refund_amount: None,
                minor_refund_amount: None,
                refund_currency: None,
                payment_amount: None,
                minor_payment_amount: None,
                refund_reason: None,
                created_at: None,
                updated_at: None,
                processed_at: None,
                customer_name: None,
                email: None,
                raw_connector_response,
                merchant_order_reference_id: None,
                metadata: std::collections::HashMap::new(),
                refund_metadata: std::collections::HashMap::new(),
                status_code: e.status_code as u32,
                response_headers: router_data_v2
                    .resource_common_data
                    .get_connector_response_headers_as_map(),
                state,
                raw_connector_request,
            })
        }
    }
}

impl ForeignTryFrom<grpc_api_types::payments::PaymentServiceCaptureRequest>
    for PaymentsCaptureData
{
    type Error = ApplicationErrorResponse;

    fn foreign_try_from(
        value: grpc_api_types::payments::PaymentServiceCaptureRequest,
    ) -> Result<Self, error_stack::Report<Self::Error>> {
        let capture_method = Some(common_enums::CaptureMethod::foreign_try_from(
            value.capture_method(),
        )?);

        let connector_transaction_id = ResponseId::ConnectorTransactionId(
            value
                .transaction_id
                .clone()
                .and_then(|id| id.id_type)
                .and_then(|id_type| match id_type {
                    grpc_api_types::payments::identifier::IdType::Id(id) => Some(id),
                    _ => None,
                })
                .unwrap_or_default(),
        );

        let multiple_capture_data =
            value
                .multiple_capture_data
                .clone()
                .map(|data| MultipleCaptureRequestData {
                    capture_sequence: data.capture_sequence,
                    capture_reference: data.capture_reference,
                });

        let minor_amount = common_utils::types::MinorUnit::new(value.amount_to_capture);

        Ok(Self {
            amount_to_capture: value.amount_to_capture,
            minor_amount_to_capture: minor_amount,
            currency: common_enums::Currency::foreign_try_from(value.currency())?,
            connector_transaction_id,
            multiple_capture_data,
            connector_metadata: (!value.connector_metadata.is_empty()).then(|| {
                serde_json::Value::Object(
                    value
                        .connector_metadata
                        .into_iter()
                        .map(|(k, v)| (k, serde_json::Value::String(v)))
                        .collect(),
                )
            }),
            browser_info: value
                .browser_info
                .map(BrowserInformation::foreign_try_from)
                .transpose()?,
            integrity_object: None,
            capture_method,
        })
    }
}

impl
    ForeignTryFrom<(
        grpc_api_types::payments::PaymentServiceCaptureRequest,
        Connectors,
    )> for PaymentFlowData
{
    type Error = ApplicationErrorResponse;

    fn foreign_try_from(
        (value, connectors): (
            grpc_api_types::payments::PaymentServiceCaptureRequest,
            Connectors,
        ),
    ) -> Result<Self, error_stack::Report<Self::Error>> {
        Ok(Self {
            raw_connector_response: None,
            merchant_id: common_utils::id_type::MerchantId::default(),
            payment_id: "PAYMENT_ID".to_string(),
            attempt_id: "ATTEMPT_ID".to_string(),
            status: common_enums::AttemptStatus::Pending,
            payment_method: common_enums::PaymentMethod::Card, // Default
            address: payment_address::PaymentAddress::default(),
            auth_type: common_enums::AuthenticationType::default(),
            connector_request_reference_id: extract_connector_request_reference_id(
                &value.request_ref_id,
            ),
            customer_id: None,
            connector_customer: None,
            description: None,
            return_url: None,
            connector_meta_data: None,
            amount_captured: None,
            minor_amount_captured: None,
            minor_amount_capturable: None,
            access_token: None,
            session_token: None,
            reference_id: None,
            payment_method_token: None,
            preprocessing_id: None,
            connector_api_version: None,
            test_mode: None,
            connector_http_status_code: None,
            external_latency: None,
            connectors,
            raw_connector_request: None,
            connector_response_headers: None,
            vault_headers: None,
            connector_response: None,
            recurring_mandate_payment_data: None,
            order_details: None,
        })
    }
}

impl
    ForeignTryFrom<(
        grpc_api_types::payments::PaymentServiceCaptureRequest,
        Connectors,
        &MaskedMetadata,
    )> for PaymentFlowData
{
    type Error = ApplicationErrorResponse;

    fn foreign_try_from(
        (value, connectors, metadata): (
            grpc_api_types::payments::PaymentServiceCaptureRequest,
            Connectors,
            &MaskedMetadata,
        ),
    ) -> Result<Self, error_stack::Report<Self::Error>> {
        let merchant_id_from_header = extract_merchant_id_from_metadata(metadata)?;
        let connector_meta_data = (!value.connector_metadata.is_empty()).then(|| {
            Secret::new(serde_json::Value::Object(
                value
                    .connector_metadata
                    .into_iter()
                    .map(|(k, v)| (k, serde_json::Value::String(v)))
                    .collect(),
            ))
        });

        let access_token = value
            .state
            .as_ref()
            .and_then(|state| state.access_token.as_ref())
            .map(AccessTokenResponseData::from);

        Ok(Self {
            merchant_id: merchant_id_from_header,
            payment_id: "PAYMENT_ID".to_string(),
            attempt_id: "ATTEMPT_ID".to_string(),
            status: common_enums::AttemptStatus::Pending,
            payment_method: common_enums::PaymentMethod::Card, // Default
            address: payment_address::PaymentAddress::default(),
            auth_type: common_enums::AuthenticationType::default(),
            connector_request_reference_id: extract_connector_request_reference_id(
                &value.request_ref_id,
            ),
            customer_id: None,
            connector_customer: None,
            description: None,
            return_url: None,
            connector_meta_data,
            amount_captured: None,
            minor_amount_captured: None,
            minor_amount_capturable: None,
            access_token,
            session_token: None,
            reference_id: None,
            payment_method_token: None,
            preprocessing_id: None,
            connector_api_version: None,
            test_mode: None,
            connector_http_status_code: None,
            external_latency: None,
            connectors,
            raw_connector_response: None,
            raw_connector_request: None,
            connector_response_headers: None,
            vault_headers: None,
            connector_response: None,
            recurring_mandate_payment_data: None,
            order_details: None,
        })
    }
}

pub fn generate_payment_capture_response(
    router_data_v2: RouterDataV2<
        Capture,
        PaymentFlowData,
        PaymentsCaptureData,
        PaymentsResponseData,
    >,
) -> Result<PaymentServiceCaptureResponse, error_stack::Report<ApplicationErrorResponse>> {
    let transaction_response = router_data_v2.response;

    // Create state if either access token or connector customer is available
    let state = if router_data_v2.resource_common_data.access_token.is_some()
        || router_data_v2
            .resource_common_data
            .connector_customer
            .is_some()
    {
        Some(ConnectorState {
            access_token: router_data_v2
                .resource_common_data
                .access_token
                .as_ref()
                .map(|token_data| grpc_api_types::payments::AccessToken {
                    token: token_data.access_token.clone(),
                    expires_in_seconds: token_data.expires_in,
                    token_type: token_data.token_type.clone(),
                }),
            connector_customer_id: router_data_v2
                .resource_common_data
                .connector_customer
                .clone(),
        })
    } else {
        None
    };

    let raw_connector_request = router_data_v2
        .resource_common_data
        .get_raw_connector_request();

    match transaction_response {
        Ok(response) => match response {
            PaymentsResponseData::TransactionResponse {
                resource_id,
                redirection_data: _,
                connector_metadata,
                network_txn_id: _,
                connector_response_reference_id,
                incremental_authorization_allowed,
                mandate_reference,
                status_code,
            } => {
                let status = router_data_v2.resource_common_data.status;
                let grpc_status = grpc_api_types::payments::PaymentStatus::foreign_from(status);
                let grpc_resource_id =
                    grpc_api_types::payments::Identifier::foreign_try_from(resource_id)?;

                let mandate_reference_grpc =
                    mandate_reference.map(|m| grpc_api_types::payments::MandateReference {
                        mandate_id: m.connector_mandate_id,
                        payment_method_id: m.payment_method_id,
                    });

                Ok(PaymentServiceCaptureResponse {
                    transaction_id: Some(grpc_resource_id),
                    response_ref_id: connector_response_reference_id.map(|id| {
                        grpc_api_types::payments::Identifier {
                            id_type: Some(grpc_api_types::payments::identifier::IdType::Id(id)),
                        }
                    }),
                    error_code: None,
                    error_message: None,
                    error_reason: None,
                    status: grpc_status.into(),
                    status_code: status_code as u32,
                    response_headers: router_data_v2
                        .resource_common_data
                        .get_connector_response_headers_as_map(),
                    state,
                    raw_connector_request,
                    incremental_authorization_allowed,
                    mandate_reference: mandate_reference_grpc,
                    captured_amount: router_data_v2.resource_common_data.amount_captured,
                    minor_captured_amount: router_data_v2
                        .resource_common_data
                        .minor_amount_captured
                        .map(|amount_captured| amount_captured.get_amount_as_i64()),
                    connector_metadata: convert_connector_metadata_to_hashmap(connector_metadata),
                })
            }
            _ => Err(report!(ApplicationErrorResponse::InternalServerError(
                ApiError {
                    sub_code: "INVALID_RESPONSE_TYPE".to_owned(),
                    error_identifier: 500,
                    error_message: "Invalid response type received from connector".to_owned(),
                    error_object: None,
                }
            ))),
        },
        Err(e) => {
            let status = e
                .attempt_status
                .map(grpc_api_types::payments::PaymentStatus::foreign_from)
                .unwrap_or_default();
            Ok(PaymentServiceCaptureResponse {
                transaction_id: Some(grpc_api_types::payments::Identifier {
                    id_type: Some(
                        grpc_api_types::payments::identifier::IdType::NoResponseIdMarker(()),
                    ),
                }),
                response_ref_id: e.connector_transaction_id.map(|id| {
                    grpc_api_types::payments::Identifier {
                        id_type: Some(grpc_api_types::payments::identifier::IdType::Id(id)),
                    }
                }),
                status: status.into(),
                error_message: Some(e.message),
                error_code: Some(e.code),
                error_reason: e.reason,
                status_code: e.status_code as u32,
                response_headers: router_data_v2
                    .resource_common_data
                    .get_connector_response_headers_as_map(),
                state,
                raw_connector_request,
                incremental_authorization_allowed: None,
                mandate_reference: None,
                captured_amount: None,
                minor_captured_amount: None,
                connector_metadata: std::collections::HashMap::new(),
            })
        }
    }
}

impl
    ForeignTryFrom<(
        PaymentServiceRegisterRequest,
        Connectors,
        consts::Env,
        &MaskedMetadata,
    )> for PaymentFlowData
{
    type Error = ApplicationErrorResponse;

    fn foreign_try_from(
        (value, connectors, environment, metadata): (
            PaymentServiceRegisterRequest,
            Connectors,
            consts::Env,
            &MaskedMetadata,
        ),
    ) -> Result<Self, error_stack::Report<Self::Error>> {
        let address = match value.address {
            Some(address) => payment_address::PaymentAddress::foreign_try_from(address)?,
            None => {
                return Err(ApplicationErrorResponse::BadRequest(ApiError {
                    sub_code: "INVALID_ADDRESS".to_owned(),
                    error_identifier: 400,
                    error_message: "Address is required".to_owned(),
                    error_object: None,
                }))?
            }
        };
        let test_mode = match environment {
            consts::Env::Development => Some(true),
            consts::Env::Production => Some(false),
            _ => Some(true),
        };

        let merchant_id_from_header = extract_merchant_id_from_metadata(metadata)?;

        Ok(Self {
            merchant_id: merchant_id_from_header,
            payment_id: "IRRELEVANT_PAYMENT_ID".to_string(),
            attempt_id: "IRRELEVANT_ATTEMPT_ID".to_string(),
            status: common_enums::AttemptStatus::Pending,
            payment_method: common_enums::PaymentMethod::Card, //TODO
            address,
            auth_type: common_enums::AuthenticationType::default(),
            connector_request_reference_id: extract_connector_request_reference_id(
                &value.request_ref_id,
            ),
            customer_id: value
                .customer_id
                .clone()
                .map(|customer_id| CustomerId::try_from(Cow::from(customer_id)))
                .transpose()
                .change_context(ApplicationErrorResponse::BadRequest(ApiError {
                    sub_code: "INVALID_CUSTOMER_ID".to_owned(),
                    error_identifier: 400,
                    error_message: "Failed to parse Customer Id".to_owned(),
                    error_object: None,
                }))?,
            connector_customer: value.connector_customer_id,
            description: value.metadata.get("description").cloned(),
            return_url: None,
            connector_meta_data: None,
            amount_captured: None,
            minor_amount_captured: None,
            minor_amount_capturable: None,
            access_token: None,
            session_token: None,
            reference_id: None,
            payment_method_token: None,
            preprocessing_id: None,
            connector_api_version: None,
            test_mode,
            connector_http_status_code: None,
            external_latency: None,
            connectors,
            raw_connector_response: None,
            raw_connector_request: None,
            connector_response_headers: None,
            vault_headers: None,
            connector_response: None,
            recurring_mandate_payment_data: None,
            order_details: None,
        })
    }
}

impl ForeignTryFrom<PaymentServiceRegisterRequest> for SetupMandateRequestData<DefaultPCIHolder> {
    type Error = ApplicationErrorResponse;

    fn foreign_try_from(
        value: PaymentServiceRegisterRequest,
    ) -> Result<Self, error_stack::Report<Self::Error>> {
        let email: Option<Email> = match value.email {
            Some(ref email_str) => {
                Some(Email::try_from(email_str.clone().expose()).map_err(|_| {
                    error_stack::Report::new(ApplicationErrorResponse::BadRequest(ApiError {
                        sub_code: "INVALID_EMAIL_FORMAT".to_owned(),
                        error_identifier: 400,

                        error_message: "Invalid email".to_owned(),
                        error_object: None,
                    }))
                })?)
            }
            None => None,
        };
        let customer_acceptance = value.customer_acceptance.clone().ok_or_else(|| {
            error_stack::Report::new(ApplicationErrorResponse::BadRequest(ApiError {
                sub_code: "MISSING_CUSTOMER_ACCEPTANCE".to_owned(),
                error_identifier: 400,
                error_message: "Customer acceptance is missing".to_owned(),
                error_object: None,
            }))
        })?;

        let setup_future_usage = value.setup_future_usage();

        let setup_mandate_details = MandateData {
            update_mandate_id: None,
            customer_acceptance: Some(mandates::CustomerAcceptance::foreign_try_from(
                customer_acceptance.clone(),
            )?),
            mandate_type: None,
        };

        Ok(Self {
            currency: common_enums::Currency::foreign_try_from(value.currency())?,
            payment_method_data: PaymentMethodData::foreign_try_from(
                value.payment_method.ok_or_else(|| {
                    ApplicationErrorResponse::BadRequest(ApiError {
                        sub_code: "INVALID_PAYMENT_METHOD_DATA".to_owned(),
                        error_identifier: 400,
                        error_message: "Payment method data is required".to_owned(),
                        error_object: None,
                    })
                })?,
            )?,
            amount: Some(0),
            confirm: true,
            statement_descriptor_suffix: None,
            customer_acceptance: Some(mandates::CustomerAcceptance::foreign_try_from(
                customer_acceptance.clone(),
            )?),
            mandate_id: None,
            setup_future_usage: Some(common_enums::FutureUsage::foreign_try_from(
                setup_future_usage,
            )?),
            off_session: value.off_session,
            setup_mandate_details: Some(setup_mandate_details),
            router_return_url: value.return_url.clone(),
            webhook_url: value.webhook_url,
            browser_info: value
                .browser_info
                .map(BrowserInformation::foreign_try_from)
                .transpose()?,
            email,
            customer_name: None,
            return_url: value.return_url.clone(),
            payment_method_type: None,
            request_incremental_authorization: false,
            metadata: if value.metadata.is_empty() {
                None
            } else {
                Some(serde_json::Value::Object(
                    value
                        .metadata
                        .into_iter()
                        .map(|(k, v)| (k, serde_json::Value::String(v)))
                        .collect(),
                ))
            },
            complete_authorize_url: None,
            capture_method: None,
            integrity_object: None,
            minor_amount: Some(common_utils::types::MinorUnit::new(0)),
            shipping_cost: None,
            customer_id: value
                .customer_id
                .clone()
                .map(|customer_id| CustomerId::try_from(Cow::from(customer_id)))
                .transpose()
                .change_context(ApplicationErrorResponse::BadRequest(ApiError {
                    sub_code: "INVALID_CUSTOMER_ID".to_owned(),
                    error_identifier: 400,
                    error_message: "Failed to parse Customer Id".to_owned(),
                    error_object: None,
                }))?,
            statement_descriptor: None,
            merchant_order_reference_id: None,
            merchant_account_metadata: (!value.merchant_account_metadata.is_empty())
                .then(|| {
                    serde_json::to_value(&value.merchant_account_metadata)
                        .map(common_utils::pii::SecretSerdeValue::new)
                        .map_err(|_| {
                            error_stack::Report::new(ApplicationErrorResponse::InternalServerError(
                                crate::errors::ApiError {
                                    sub_code: "SERDE_JSON_ERROR".to_owned(),
                                    error_identifier: 500,
                                    error_message: "Failed to serialize merchant_account_metadata"
                                        .to_owned(),
                                    error_object: None,
                                },
                            ))
                        })
                })
                .transpose()?,
        })
    }
}

impl ForeignTryFrom<grpc_api_types::payments::CustomerAcceptance> for mandates::CustomerAcceptance {
    type Error = ApplicationErrorResponse;
    fn foreign_try_from(
        _value: grpc_api_types::payments::CustomerAcceptance,
    ) -> Result<Self, error_stack::Report<Self::Error>> {
        Ok(mandates::CustomerAcceptance {
            acceptance_type: mandates::AcceptanceType::Offline,
            accepted_at: None,
            online: None,
        })
    }
}

impl ForeignTryFrom<grpc_api_types::payments::SetupMandateDetails> for mandates::MandateData {
    type Error = ApplicationErrorResponse;
    fn foreign_try_from(
        value: grpc_api_types::payments::SetupMandateDetails,
    ) -> Result<Self, error_stack::Report<Self::Error>> {
        Ok(Self {
            update_mandate_id: value.update_mandate_id,
            customer_acceptance: value
                .customer_acceptance
                .map(mandates::CustomerAcceptance::foreign_try_from)
                .transpose()?,
            mandate_type: None,
        })
    }
}

impl ForeignTryFrom<grpc_api_types::payments::FutureUsage> for common_enums::FutureUsage {
    type Error = ApplicationErrorResponse;
    fn foreign_try_from(
        value: grpc_api_types::payments::FutureUsage,
    ) -> Result<Self, error_stack::Report<Self::Error>> {
        match value {
            grpc_api_types::payments::FutureUsage::OffSession => {
                Ok(common_enums::FutureUsage::OffSession)
            }
            grpc_api_types::payments::FutureUsage::OnSession => {
                Ok(common_enums::FutureUsage::OnSession)
            }
            grpc_api_types::payments::FutureUsage::Unspecified => {
                Err(ApplicationErrorResponse::BadRequest(ApiError {
                    sub_code: "UNSPECIFIED_FUTURE_USAGE".to_owned(),
                    error_identifier: 401,
                    error_message: "Future usage must be specified".to_owned(),
                    error_object: None,
                })
                .into())
            }
        }
    }
}

pub fn generate_setup_mandate_response<T: PaymentMethodDataTypes>(
    router_data_v2: RouterDataV2<
        SetupMandate,
        PaymentFlowData,
        SetupMandateRequestData<T>,
        PaymentsResponseData,
    >,
) -> Result<PaymentServiceRegisterResponse, error_stack::Report<ApplicationErrorResponse>> {
    let transaction_response = router_data_v2.response;
    let status = router_data_v2.resource_common_data.status;
    let grpc_status = grpc_api_types::payments::PaymentStatus::foreign_from(status);

    // Create state if either access token or connector customer is available
    let state = if router_data_v2.resource_common_data.access_token.is_some()
        || router_data_v2
            .resource_common_data
            .connector_customer
            .is_some()
    {
        Some(ConnectorState {
            access_token: router_data_v2
                .resource_common_data
                .access_token
                .as_ref()
                .map(|token_data| grpc_api_types::payments::AccessToken {
                    token: token_data.access_token.clone(),
                    expires_in_seconds: token_data.expires_in,
                    token_type: token_data.token_type.clone(),
                }),
            connector_customer_id: router_data_v2
                .resource_common_data
                .connector_customer
                .clone(),
        })
    } else {
        None
    };

    let raw_connector_request = router_data_v2
        .resource_common_data
        .get_raw_connector_request();

    let connector_response = router_data_v2
        .resource_common_data
        .connector_response
        .as_ref()
        .map(|connector_response_data| {
            grpc_api_types::payments::ConnectorResponseData::foreign_try_from(
                connector_response_data.clone(),
            )
        })
        .transpose()?;

    let response = match transaction_response {
        Ok(response) => match response {
            PaymentsResponseData::TransactionResponse {
                resource_id,
                redirection_data,
                connector_metadata: _,
                network_txn_id,
                connector_response_reference_id,
                incremental_authorization_allowed,
                mandate_reference,
                status_code,
            } => {
                PaymentServiceRegisterResponse {
                    registration_id: Some(grpc_api_types::payments::Identifier::foreign_try_from(resource_id)?),
                    redirection_data: redirection_data.map(
                        |form| {
                            match *form {
                                router_response_types::RedirectForm::Form { endpoint, method, form_fields: _ } => {
                                    Ok::<grpc_api_types::payments::RedirectForm, ApplicationErrorResponse>(grpc_api_types::payments::RedirectForm {
                                        form_type: Some(grpc_api_types::payments::redirect_form::FormType::Form(
                                            grpc_api_types::payments::FormData {
                                                endpoint,
                                                method: match method {
                                                    Method::Get => 1,
                                                    Method::Post => 2,
                                                    Method::Put => 3,
                                                    Method::Delete => 4,
                                                    _ => 0,
                                                },
                                                form_fields: HashMap::default(), //TODO
                                            }
                                        ))
                                    })
                                },
                                router_response_types::RedirectForm::Html { html_data } => {
                                    Ok(grpc_api_types::payments::RedirectForm {
                                        form_type: Some(grpc_api_types::payments::redirect_form::FormType::Html(
                                            grpc_api_types::payments::HtmlData {
                                                html_data,
                                            }
                                        ))
                                    })
                                },
                                _ => Err(
                                    ApplicationErrorResponse::BadRequest(ApiError {
                                        sub_code: "INVALID_RESPONSE".to_owned(),
                                        error_identifier: 400,
                                        error_message: "Invalid response from connector".to_owned(),
                                        error_object: None,
                                    }))?,
                            }
                        }
                    ).transpose()?,
                    network_txn_id,
                    response_ref_id: connector_response_reference_id.map(|id| grpc_api_types::payments::Identifier {
                        id_type: Some(grpc_api_types::payments::identifier::IdType::Id(id)),
                    }),
                    status: grpc_status as i32,
                    mandate_reference: Some(grpc_api_types::payments::MandateReference {
                        mandate_id: mandate_reference.clone().and_then(|m| m.connector_mandate_id),
                        payment_method_id: mandate_reference.and_then(|m| m.payment_method_id),
                    }),
                    incremental_authorization_allowed,
                    error_message: None,
                    error_code: None,
                    error_reason: None,
                    status_code: status_code as u32,
                    response_headers: router_data_v2
                        .resource_common_data
                        .get_connector_response_headers_as_map(),
                    state,
                    raw_connector_request,
                    connector_response,
                }
            }
            _ => Err(ApplicationErrorResponse::BadRequest(ApiError {
                sub_code: "INVALID_RESPONSE".to_owned(),
                error_identifier: 400,
                error_message: "Invalid response from connector".to_owned(),
                error_object: None,
            }))?,
        },
        Err(err) => PaymentServiceRegisterResponse {
            registration_id: Some(grpc_api_types::payments::Identifier {
                id_type: Some(grpc_api_types::payments::identifier::IdType::NoResponseIdMarker(())),
            }),
            redirection_data: None,
            network_txn_id: None,
            response_ref_id: err.connector_transaction_id.map(|id| {
                grpc_api_types::payments::Identifier {
                    id_type: Some(grpc_api_types::payments::identifier::IdType::Id(id)),
                }
            }),
            status: grpc_status as i32,
            mandate_reference: None,
            incremental_authorization_allowed: None,
            error_message: Some(err.message),
            error_code: Some(err.code),
            error_reason: err.reason,
            status_code: err.status_code as u32,
            response_headers: router_data_v2
                .resource_common_data
                .get_connector_response_headers_as_map(),
            state,
            raw_connector_request,
            connector_response: None,
        },
    };
    Ok(response)
}

impl ForeignTryFrom<(DisputeDefendRequest, Connectors)> for DisputeFlowData {
    type Error = ApplicationErrorResponse;

    fn foreign_try_from(
        (value, connectors): (DisputeDefendRequest, Connectors),
    ) -> Result<Self, error_stack::Report<Self::Error>> {
        Ok(DisputeFlowData {
            dispute_id: Some(value.dispute_id.clone()),
            connectors,
            connector_dispute_id: value.dispute_id,
            defense_reason_code: Some(value.reason_code.unwrap_or_default()),
            connector_request_reference_id: extract_connector_request_reference_id(
                &value.request_ref_id,
            ),
            raw_connector_response: None,
            raw_connector_request: None,
            connector_response_headers: None,
        })
    }
}

impl ForeignTryFrom<(DisputeDefendRequest, Connectors, &MaskedMetadata)> for DisputeFlowData {
    type Error = ApplicationErrorResponse;

    fn foreign_try_from(
        (value, connectors, _metadata): (DisputeDefendRequest, Connectors, &MaskedMetadata),
    ) -> Result<Self, error_stack::Report<Self::Error>> {
        Ok(DisputeFlowData {
            connector_request_reference_id: extract_connector_request_reference_id(
                &value.request_ref_id,
            ),

            dispute_id: Some(value.dispute_id.clone()),
            connectors,
            connector_dispute_id: value.dispute_id,
            defense_reason_code: Some(value.reason_code.unwrap_or_default()),
            raw_connector_response: None,
            raw_connector_request: None,
            connector_response_headers: None,
        })
    }
}
impl ForeignTryFrom<DisputeDefendRequest> for DisputeDefendData {
    type Error = ApplicationErrorResponse;
    fn foreign_try_from(
        value: DisputeDefendRequest,
    ) -> Result<Self, error_stack::Report<Self::Error>> {
        let connector_dispute_id = value.dispute_id;
        Ok(Self {
            dispute_id: connector_dispute_id.clone(),
            connector_dispute_id,
            defense_reason_code: value.reason_code.unwrap_or_default(),
            integrity_object: None,
        })
    }
}

pub fn generate_defend_dispute_response(
    router_data_v2: RouterDataV2<
        DefendDispute,
        DisputeFlowData,
        DisputeDefendData,
        DisputeResponseData,
    >,
) -> Result<DisputeDefendResponse, error_stack::Report<ApplicationErrorResponse>> {
    let defend_dispute_response = router_data_v2.response;

    let raw_connector_request = router_data_v2
        .resource_common_data
        .get_raw_connector_request();

    match defend_dispute_response {
        Ok(response) => Ok(DisputeDefendResponse {
            dispute_id: response.connector_dispute_id,
            dispute_status: response.dispute_status as i32,
            connector_status_code: None,
            error_message: None,
            error_code: None,
            error_reason: None,
            response_ref_id: None,
            status_code: response.status_code as u32,
            response_headers: router_data_v2
                .resource_common_data
                .get_connector_response_headers_as_map(),
            raw_connector_request,
        }),
        Err(e) => Ok(DisputeDefendResponse {
            dispute_id: e
                .connector_transaction_id
                .unwrap_or_else(|| NO_ERROR_CODE.to_string()),
            dispute_status: common_enums::DisputeStatus::DisputeLost as i32,
            connector_status_code: None,
            error_message: Some(e.message),
            error_code: Some(e.code),
            error_reason: e.reason,
            response_ref_id: None,
            status_code: e.status_code as u32,
            response_headers: router_data_v2
                .resource_common_data
                .get_connector_response_headers_as_map(),
            raw_connector_request,
        }),
    }
}

pub fn generate_session_token_response(
    router_data_v2: RouterDataV2<
        CreateSessionToken,
        PaymentFlowData,
        SessionTokenRequestData,
        SessionTokenResponseData,
    >,
) -> Result<String, error_stack::Report<ApplicationErrorResponse>> {
    let session_token_response = router_data_v2.response;

    match session_token_response {
        Ok(response) => Ok(response.session_token),
        Err(e) => Err(report!(ApplicationErrorResponse::InternalServerError(
            ApiError {
                sub_code: "SESSION_TOKEN_ERROR".to_string(),
                error_identifier: 500,
                error_message: format!("Session token creation failed: {}", e.message),
                error_object: None,
            }
        ))),
    }
}

pub fn generate_payment_method_token_response<T: PaymentMethodDataTypes>(
    router_data_v2: RouterDataV2<
        PaymentMethodToken,
        PaymentFlowData,
        PaymentMethodTokenizationData<T>,
        PaymentMethodTokenResponse,
    >,
) -> Result<String, error_stack::Report<ApplicationErrorResponse>> {
    let payment_method_token_response = router_data_v2.response;

    match payment_method_token_response {
        Ok(response) => Ok(response.token),
        Err(e) => Err(report!(ApplicationErrorResponse::InternalServerError(
            ApiError {
                sub_code: "PAYMENT_METHOD_TOKEN_ERROR".to_string(),
                error_identifier: 500,
                error_message: format!("Payment method token creation failed: {}", e.message),
                error_object: None,
            }
        ))),
    }
}
#[derive(Debug, Clone, ToSchema, Serialize)]
pub struct CardSpecificFeatures {
    /// Indicates whether three_ds card payments are supported
    // #[schema(value_type = FeatureStatus)]
    pub three_ds: FeatureStatus,
    /// Indicates whether non three_ds card payments are supported
    // #[schema(value_type = FeatureStatus)]
    pub no_three_ds: FeatureStatus,
    /// List of supported card networks
    // #[schema(value_type = Vec<CardNetwork>)]
    pub supported_card_networks: Vec<CardNetwork>,
}

#[derive(Debug, Clone, ToSchema, Serialize)]
#[serde(untagged)]
pub enum PaymentMethodSpecificFeatures {
    /// Card specific features
    Card(CardSpecificFeatures),
}
/// Represents details of a payment method.
#[derive(Debug, Clone)]
pub struct PaymentMethodDetails {
    /// Indicates whether mandates are supported by this payment method.
    pub mandates: FeatureStatus,
    /// Indicates whether refund is supported by this payment method.
    pub refunds: FeatureStatus,
    /// List of supported capture methods
    pub supported_capture_methods: Vec<CaptureMethod>,
    /// Payment method specific features
    pub specific_features: Option<PaymentMethodSpecificFeatures>,
}
/// The status of the feature
#[derive(
    Clone,
    Copy,
    Debug,
    Eq,
    PartialEq,
    serde::Deserialize,
    serde::Serialize,
    strum::Display,
    ToSchema,
)]
#[strum(serialize_all = "snake_case")]
#[serde(rename_all = "snake_case")]
pub enum FeatureStatus {
    NotSupported,
    Supported,
}
pub type PaymentMethodTypeMetadata = HashMap<PaymentMethodType, PaymentMethodDetails>;
pub type SupportedPaymentMethods = HashMap<PaymentMethod, PaymentMethodTypeMetadata>;

#[derive(Debug, Clone)]
pub struct ConnectorInfo {
    /// Display name of the Connector
    pub display_name: &'static str,
    /// Description of the connector.
    pub description: &'static str,
    /// Connector Type
    pub connector_type: PaymentConnectorCategory,
}

/// Connector Access Method
#[derive(
    Clone,
    Copy,
    Debug,
    Eq,
    Hash,
    PartialEq,
    serde::Deserialize,
    serde::Serialize,
    strum::Display,
    ToSchema,
)]
#[strum(serialize_all = "snake_case")]
#[serde(rename_all = "snake_case")]
pub enum PaymentConnectorCategory {
    PaymentGateway,
    AlternativePaymentMethod,
    BankAcquirer,
}

#[derive(Debug, strum::Display, Eq, PartialEq, Hash)]
pub enum PaymentMethodDataType {
    Card,
    Bluecode,
    Knet,
    Benefit,
    MomoAtm,
    CardRedirect,
    AliPayQr,
    AliPayRedirect,
    AliPayHkRedirect,
    AmazonPayRedirect,
    MomoRedirect,
    KakaoPayRedirect,
    GoPayRedirect,
    GcashRedirect,
    ApplePay,
    ApplePayRedirect,
    ApplePayThirdPartySdk,
    DanaRedirect,
    DuitNow,
    GooglePay,
    GooglePayRedirect,
    GooglePayThirdPartySdk,
    MbWayRedirect,
    MobilePayRedirect,
    PaypalRedirect,
    PaypalSdk,
    Paze,
    SamsungPay,
    TwintRedirect,
    VippsRedirect,
    TouchNGoRedirect,
    WeChatPayRedirect,
    WeChatPayQr,
    CashappQr,
    SwishQr,
    KlarnaRedirect,
    KlarnaSdk,
    AffirmRedirect,
    AfterpayClearpayRedirect,
    PayBrightRedirect,
    WalleyRedirect,
    AlmaRedirect,
    AtomeRedirect,
    BancontactCard,
    Bizum,
    Blik,
    Eft,
    Eps,
    Giropay,
    Ideal,
    Interac,
    LocalBankRedirect,
    OnlineBankingCzechRepublic,
    OnlineBankingFinland,
    OnlineBankingPoland,
    OnlineBankingSlovakia,
    OpenBankingUk,
    Przelewy24,
    Sofort,
    Trustly,
    OnlineBankingFpx,
    OnlineBankingThailand,
    AchBankDebit,
    SepaBankDebit,
    BecsBankDebit,
    BacsBankDebit,
    AchBankTransfer,
    SepaBankTransfer,
    BacsBankTransfer,
    MultibancoBankTransfer,
    PermataBankTransfer,
    BcaBankTransfer,
    BniVaBankTransfer,
    BriVaBankTransfer,
    CimbVaBankTransfer,
    DanamonVaBankTransfer,
    MandiriVaBankTransfer,
    Pix,
    Pse,
    Crypto,
    MandatePayment,
    Reward,
    Upi,
    Boleto,
    Efecty,
    PagoEfectivo,
    RedCompra,
    RedPagos,
    Alfamart,
    Indomaret,
    Oxxo,
    SevenEleven,
    Lawson,
    MiniStop,
    FamilyMart,
    Seicomart,
    PayEasy,
    Givex,
    PaySafeCar,
    CardToken,
    LocalBankTransfer,
    Mifinity,
    Fps,
    PromptPay,
    VietQr,
    OpenBanking,
    NetworkToken,
    NetworkTransactionIdAndCardDetails,
    DirectCarrierBilling,
    InstantBankTransfer,
    InstantBankTransferPoland,
    InstantBankTransferFinland,
    CardDetailsForNetworkTransactionId,
    RevolutPay,
}

impl ForeignTryFrom<String> for hyperswitch_masking::Secret<time::Date> {
    type Error = ApplicationErrorResponse;

    fn foreign_try_from(date_string: String) -> Result<Self, error_stack::Report<Self::Error>> {
        let date = time::Date::parse(
            &date_string,
            &time::format_description::well_known::Iso8601::DATE,
        )
        .map_err(|err| {
            tracing::error!("Failed to parse date string: {}", err);
            ApplicationErrorResponse::BadRequest(ApiError {
                sub_code: "INVALID_DATE_FORMAT".to_owned(),
                error_identifier: 400,
                error_message: "Invalid date format".to_owned(),
                error_object: None,
            })
        })?;
        Ok(hyperswitch_masking::Secret::new(date))
    }
}

impl ForeignTryFrom<grpc_api_types::payments::BrowserInformation> for BrowserInformation {
    type Error = ApplicationErrorResponse;

    fn foreign_try_from(
        value: grpc_api_types::payments::BrowserInformation,
    ) -> Result<Self, error_stack::Report<Self::Error>> {
        Ok(Self {
            color_depth: value.color_depth.map(|cd| cd as u8),
            java_enabled: value.java_enabled,
            java_script_enabled: value.java_script_enabled,
            language: value.language,
            screen_height: value.screen_height,
            screen_width: value.screen_width,
            time_zone: value.time_zone_offset_minutes,
            ip_address: value.ip_address.and_then(|ip| ip.parse().ok()),
            accept_header: value.accept_header,
            user_agent: value.user_agent,
            os_type: value.os_type,
            os_version: value.os_version,
            device_model: value.device_model,
            accept_language: value.accept_language,
            referer: value.referer,
        })
    }
}

impl ForeignTryFrom<grpc_api_types::payments::PaymentServiceAuthorizeRequest>
    for SessionTokenRequestData
{
    type Error = ApplicationErrorResponse;

    fn foreign_try_from(
        value: grpc_api_types::payments::PaymentServiceAuthorizeRequest,
    ) -> Result<Self, error_stack::Report<Self::Error>> {
        let currency = common_enums::Currency::foreign_try_from(value.currency())?;

        Ok(Self {
            amount: common_utils::types::MinorUnit::new(value.minor_amount),
            currency,
            browser_info: value
                .browser_info
                .map(BrowserInformation::foreign_try_from)
                .transpose()?,
        })
    }
}

impl ForeignTryFrom<grpc_api_types::payments::PaymentServiceAuthorizeRequest>
    for AccessTokenRequestData
{
    type Error = ApplicationErrorResponse;

    fn foreign_try_from(
        _value: grpc_api_types::payments::PaymentServiceAuthorizeRequest,
    ) -> Result<Self, error_stack::Report<Self::Error>> {
        Ok(Self {
            grant_type: "client_credentials".to_string(),
        })
    }
}

// Generic implementation for access token request from connector auth
impl ForeignTryFrom<&ConnectorAuthType> for AccessTokenRequestData {
    type Error = ApplicationErrorResponse;

    fn foreign_try_from(
        _auth_type: &ConnectorAuthType,
    ) -> Result<Self, error_stack::Report<Self::Error>> {
        // Default to client_credentials grant type for OAuth
        // Connectors can override this with their own specific implementations
        Ok(Self {
            grant_type: "client_credentials".to_string(),
        })
    }
}

impl ForeignTryFrom<grpc_api_types::payments::PaymentServiceAuthorizeRequest>
    for ConnectorCustomerData
{
    type Error = ApplicationErrorResponse;

    fn foreign_try_from(
        value: grpc_api_types::payments::PaymentServiceAuthorizeRequest,
    ) -> Result<Self, error_stack::Report<Self::Error>> {
        let email = value
            .email
            .and_then(|email_str| Email::try_from(email_str.expose()).ok());

        Ok(Self {
            customer_id: value.customer_id.map(Secret::new),
            email: email.map(Secret::new),
            name: value.customer_name.map(Secret::new),
            description: None,
            split_payments: None,
            phone: None,
            preprocessing_id: None,
        })
    }
}

impl ForeignTryFrom<grpc_api_types::payments::PaymentServiceRegisterRequest>
    for ConnectorCustomerData
{
    type Error = ApplicationErrorResponse;

    fn foreign_try_from(
        value: grpc_api_types::payments::PaymentServiceRegisterRequest,
    ) -> Result<Self, error_stack::Report<Self::Error>> {
        let email = value
            .email
            .and_then(|email_str| Email::try_from(email_str.expose()).ok());

        Ok(Self {
            customer_id: value.customer_id.map(Secret::new),
            email: email.map(Secret::new),
            name: value.customer_name.map(Secret::new),
            description: None,
            split_payments: None,
            phone: None,
            preprocessing_id: None,
        })
    }
}

impl<
        T: PaymentMethodDataTypes
            + Default
            + Debug
            + Send
            + Eq
            + PartialEq
            + serde::Serialize
            + serde::de::DeserializeOwned
            + Clone
            + CardConversionHelper<T>,
    > ForeignTryFrom<grpc_api_types::payments::PaymentServiceAuthorizeRequest>
    for PaymentMethodTokenizationData<T>
{
    type Error = ApplicationErrorResponse;

    fn foreign_try_from(
        value: grpc_api_types::payments::PaymentServiceAuthorizeRequest,
    ) -> Result<Self, error_stack::Report<Self::Error>> {
        let currency = common_enums::Currency::foreign_try_from(value.currency())?;
        let customer_acceptance = value.customer_acceptance.clone();

        Ok(Self {
            amount: common_utils::types::MinorUnit::new(value.amount),
            currency,
            payment_method_data: PaymentMethodData::<T>::foreign_try_from(
                value.payment_method.ok_or_else(|| {
                    ApplicationErrorResponse::BadRequest(ApiError {
                        sub_code: "INVALID_PAYMENT_METHOD_DATA".to_owned(),
                        error_identifier: 400,
                        error_message: "Payment method data is required".to_owned(),
                        error_object: None,
                    })
                })?,
            )?,
            browser_info: value
                .browser_info
                .map(BrowserInformation::foreign_try_from)
                .transpose()?,
            customer_acceptance: customer_acceptance
                .map(mandates::CustomerAcceptance::foreign_try_from)
                .transpose()?,
            setup_future_usage: value
                .setup_future_usage
                .map(|fu| {
                    common_enums::FutureUsage::foreign_try_from(
                        grpc_api_types::payments::FutureUsage::try_from(fu).unwrap_or_default(),
                    )
                })
                .transpose()?,
            mandate_id: None,
            setup_mandate_details: None,
            integrity_object: None,
        })
    }
}

impl ForeignTryFrom<grpc_api_types::payments::PaymentServiceRepeatEverythingRequest>
    for RepeatPaymentData
{
    type Error = ApplicationErrorResponse;

    fn foreign_try_from(
        value: grpc_api_types::payments::PaymentServiceRepeatEverythingRequest,
    ) -> Result<Self, error_stack::Report<Self::Error>> {
        // Extract values first to avoid partial move
        let amount = value.amount;
        let minor_amount = value.minor_amount;
        let currency = value.currency();
        let payment_method_type =
            <Option<PaymentMethodType>>::foreign_try_from(value.payment_method_type())?;
        let capture_method = value.capture_method();
        let merchant_order_reference_id = value.merchant_order_reference_id;
        let webhook_url = value.webhook_url;

        // Extract mandate reference
        let mandate_reference = value.mandate_reference.clone().ok_or_else(|| {
            ApplicationErrorResponse::BadRequest(ApiError {
                sub_code: "MISSING_MANDATE_REFERENCE".to_owned(),
                error_identifier: 400,
                error_message: "Mandate reference is required for repeat payments".to_owned(),
                error_object: None,
            })
        })?;

        let email: Option<Email> = match value.email {
            Some(ref email_str) => {
                Some(Email::try_from(email_str.clone().expose()).map_err(|_| {
                    error_stack::Report::new(ApplicationErrorResponse::BadRequest(ApiError {
                        sub_code: "INVALID_EMAIL_FORMAT".to_owned(),
                        error_identifier: 400,

                        error_message: "Invalid email".to_owned(),
                        error_object: None,
                    }))
                })?)
            }
            None => None,
        };

        // Convert mandate reference to domain type
        let mandate_ref = match mandate_reference.mandate_id {
            Some(id) => MandateReferenceId::ConnectorMandateId(ConnectorMandateReferenceId::new(
                Some(id),
                mandate_reference.payment_method_id,
                None,
                None,
            )),
            None => {
                return Err(ApplicationErrorResponse::BadRequest(ApiError {
                    sub_code: "INVALID_MANDATE_REFERENCE".to_owned(),
                    error_identifier: 400,
                    error_message: "Mandate ID is required".to_owned(),
                    error_object: None,
                })
                .into())
            }
        };

        Ok(Self {
            mandate_reference: mandate_ref,
            amount,
            minor_amount: common_utils::types::MinorUnit::new(minor_amount),
            currency: common_enums::Currency::foreign_try_from(currency)?,
            merchant_order_reference_id,
            metadata: (!value.metadata.is_empty()).then(|| {
                Secret::new(serde_json::Value::Object(
                    value
                        .metadata
                        .into_iter()
                        .map(|(k, v)| (k, serde_json::Value::String(v)))
                        .collect(),
                ))
            }),
            webhook_url,
            router_return_url: value.return_url,
            integrity_object: None,
            capture_method: Some(common_enums::CaptureMethod::foreign_try_from(
                capture_method,
            )?),
            email,
            browser_info: value
                .browser_info
                .map(BrowserInformation::foreign_try_from)
                .transpose()?,
            payment_method_type,
            merchant_account_metadata: (!value.merchant_account_metadata.is_empty())
                .then(|| {
                    serde_json::to_value(&value.merchant_account_metadata)
                        .map(common_utils::pii::SecretSerdeValue::new)
                        .map_err(|_| {
                            error_stack::Report::new(ApplicationErrorResponse::InternalServerError(
                                crate::errors::ApiError {
                                    sub_code: "SERDE_JSON_ERROR".to_owned(),
                                    error_identifier: 500,
                                    error_message: "Failed to serialize merchant_account_metadata"
                                        .to_owned(),
                                    error_object: None,
                                },
                            ))
                        })
                })
                .transpose()?,
            off_session: value.off_session,
            split_payments: None,
            recurring_mandate_payment_data: value.recurring_mandate_payment_data.map(|v| {
                RecurringMandatePaymentData {
                    payment_method_type: None,
                    original_payment_authorized_amount: v.original_payment_authorized_amount,
                    original_payment_authorized_currency: Some(
                        common_enums::Currency::foreign_try_from(
                            v.original_payment_authorized_currency(),
                        )
                        .unwrap_or_default(),
                    ),
                    mandate_metadata: None,
                }
            }),
        })
    }
}

impl
    ForeignTryFrom<(
        grpc_api_types::payments::PaymentServiceRepeatEverythingRequest,
        Connectors,
    )> for PaymentFlowData
{
    type Error = ApplicationErrorResponse;

    fn foreign_try_from(
        (value, connectors): (
            grpc_api_types::payments::PaymentServiceRepeatEverythingRequest,
            Connectors,
        ),
    ) -> Result<Self, error_stack::Report<Self::Error>> {
        // For MIT, address is optional
        let address = payment_address::PaymentAddress::default();
        Ok(Self {
            merchant_id: common_utils::id_type::MerchantId::default(),
            payment_id: "REPEAT_PAYMENT_ID".to_string(),
            attempt_id: "REPEAT_ATTEMPT_ID".to_string(),
            status: common_enums::AttemptStatus::Pending,
            payment_method: common_enums::PaymentMethod::Card, // Default, actual method depends on mandate
            address,
            auth_type: common_enums::AuthenticationType::NoThreeDs, // MIT typically doesn't use 3DS
            connector_request_reference_id: extract_connector_request_reference_id(
                &value.request_ref_id,
            ),
            customer_id: None,
            connector_customer: None,
            description: Some("Repeat payment transaction".to_string()),
            return_url: None,
            connector_meta_data: None,
            amount_captured: None,
            minor_amount_captured: None,
            minor_amount_capturable: None,
            access_token: None,
            session_token: None,
            reference_id: value.merchant_order_reference_id,
            payment_method_token: None,
            preprocessing_id: None,
            connector_api_version: None,
            test_mode: value.test_mode,
            connector_http_status_code: None,
            external_latency: None,
            connectors,
            raw_connector_response: None,
            raw_connector_request: None,
            connector_response_headers: None,
            vault_headers: None,
            connector_response: None,
            recurring_mandate_payment_data: None,
            order_details: None,
        })
    }
}

pub fn generate_repeat_payment_response(
    router_data_v2: RouterDataV2<
        RepeatPayment,
        PaymentFlowData,
        RepeatPaymentData,
        PaymentsResponseData,
    >,
) -> Result<
    grpc_api_types::payments::PaymentServiceRepeatEverythingResponse,
    error_stack::Report<ApplicationErrorResponse>,
> {
    let transaction_response = router_data_v2.response;
    let status = router_data_v2.resource_common_data.status;
    let grpc_status = grpc_api_types::payments::PaymentStatus::foreign_from(status);

    // Create state if either access token or connector customer is available
    let state = if router_data_v2.resource_common_data.access_token.is_some()
        || router_data_v2
            .resource_common_data
            .connector_customer
            .is_some()
    {
        Some(ConnectorState {
            access_token: router_data_v2
                .resource_common_data
                .access_token
                .as_ref()
                .map(|token_data| grpc_api_types::payments::AccessToken {
                    token: token_data.access_token.clone(),
                    expires_in_seconds: token_data.expires_in,
                    token_type: token_data.token_type.clone(),
                }),
            connector_customer_id: router_data_v2
                .resource_common_data
                .connector_customer
                .clone(),
        })
    } else {
        None
    };
    let raw_connector_response = router_data_v2
        .resource_common_data
        .get_raw_connector_response();

    let raw_connector_request = router_data_v2
        .resource_common_data
        .get_raw_connector_request();

    match transaction_response {
        Ok(response) => match response {
            PaymentsResponseData::TransactionResponse {
                resource_id,
                network_txn_id,
                connector_response_reference_id,
                connector_metadata,
                mandate_reference,
                status_code,
                ..
            } => Ok(
                grpc_api_types::payments::PaymentServiceRepeatEverythingResponse {
                    transaction_id: Some(grpc_api_types::payments::Identifier::foreign_try_from(
                        resource_id,
                    )?),
                    status: grpc_status as i32,
                    error_code: None,
                    error_message: None,
                    error_reason: None,
                    network_txn_id,
                    response_ref_id: connector_response_reference_id.map(|id| {
                        grpc_api_types::payments::Identifier {
                            id_type: Some(grpc_api_types::payments::identifier::IdType::Id(id)),
                        }
                    }),
                    connector_metadata: convert_connector_metadata_to_hashmap(connector_metadata),
                    mandate_reference: mandate_reference.map(|m| {
                        grpc_api_types::payments::MandateReference {
                            mandate_id: m.connector_mandate_id,
                            payment_method_id: m.payment_method_id,
                        }
                    }),
                    status_code: status_code as u32,
                    raw_connector_response,
                    response_headers: router_data_v2
                        .resource_common_data
                        .get_connector_response_headers_as_map(),
                    state,
                    raw_connector_request,
                    connector_response: router_data_v2
                        .resource_common_data
                        .connector_response
                        .and_then(|data| {
                            grpc_api_types::payments::ConnectorResponseData::foreign_try_from(data)
                                .ok()
                        }),
                    captured_amount: router_data_v2.resource_common_data.amount_captured,
                    minor_captured_amount: router_data_v2
                        .resource_common_data
                        .minor_amount_captured
                        .map(|amount_captured| amount_captured.get_amount_as_i64()),
                },
            ),
            _ => Err(ApplicationErrorResponse::BadRequest(ApiError {
                sub_code: "INVALID_RESPONSE".to_owned(),
                error_identifier: 400,
                error_message: "Invalid response from connector".to_owned(),
                error_object: None,
            }))?,
        },
        Err(err) => {
            let status = err
                .attempt_status
                .map(grpc_api_types::payments::PaymentStatus::foreign_from)
                .unwrap_or_default();
            Ok(
                grpc_api_types::payments::PaymentServiceRepeatEverythingResponse {
                    transaction_id: Some(grpc_api_types::payments::Identifier {
                        id_type: Some(
                            grpc_api_types::payments::identifier::IdType::NoResponseIdMarker(()),
                        ),
                    }),
                    status: status as i32,
                    error_code: Some(err.code),
                    error_message: Some(err.message),
                    error_reason: err.reason,
                    network_txn_id: None,
                    response_ref_id: err.connector_transaction_id.map(|id| {
                        grpc_api_types::payments::Identifier {
                            id_type: Some(grpc_api_types::payments::identifier::IdType::Id(id)),
                        }
                    }),
                    connector_metadata: HashMap::new(),
                    raw_connector_response: None,
                    status_code: err.status_code as u32,
                    response_headers: router_data_v2
                        .resource_common_data
                        .get_connector_response_headers_as_map(),
                    state,
                    mandate_reference: None,
                    raw_connector_request,
                    connector_response: None,
                    captured_amount: None,
                    minor_captured_amount: None,
                },
            )
        }
    }
}

impl From<&grpc_api_types::payments::AccessToken> for AccessTokenResponseData {
    fn from(token: &grpc_api_types::payments::AccessToken) -> Self {
        Self {
            access_token: token.token.clone(),
            token_type: token.token_type.clone(),
            expires_in: token.expires_in_seconds,
        }
    }
}

impl ForeignTryFrom<grpc_api_types::payments::BankNames> for common_enums::BankNames {
    type Error = ApplicationErrorResponse;

    fn foreign_try_from(
        value: grpc_api_types::payments::BankNames,
    ) -> Result<Self, error_stack::Report<Self::Error>> {
        match value {
            grpc_api_types::payments::BankNames::Unspecified => {
                Err(report!(ApplicationErrorResponse::BadRequest(ApiError {
                    sub_code: "UNSPECIFIED_BANK_NAME".to_owned(),
                    error_identifier: 401,
                    error_message: "Bank name must be specified".to_owned(),
                    error_object: None,
                })))
            }
            grpc_api_types::payments::BankNames::AmericanExpress => Ok(Self::AmericanExpress),
            grpc_api_types::payments::BankNames::AffinBank => Ok(Self::AffinBank),
            grpc_api_types::payments::BankNames::AgroBank => Ok(Self::AgroBank),
            grpc_api_types::payments::BankNames::AllianceBank => Ok(Self::AllianceBank),
            grpc_api_types::payments::BankNames::AmBank => Ok(Self::AmBank),
            grpc_api_types::payments::BankNames::BankOfAmerica => Ok(Self::BankOfAmerica),
            grpc_api_types::payments::BankNames::BankOfChina => Ok(Self::BankOfChina),
            grpc_api_types::payments::BankNames::BankIslam => Ok(Self::BankIslam),
            grpc_api_types::payments::BankNames::BankMuamalat => Ok(Self::BankMuamalat),
            grpc_api_types::payments::BankNames::BankRakyat => Ok(Self::BankRakyat),
            grpc_api_types::payments::BankNames::BankSimpananNasional => {
                Ok(Self::BankSimpananNasional)
            }
            grpc_api_types::payments::BankNames::Barclays => Ok(Self::Barclays),
            grpc_api_types::payments::BankNames::BlikPsp => Ok(Self::BlikPSP),
            grpc_api_types::payments::BankNames::CapitalOne => Ok(Self::CapitalOne),
            grpc_api_types::payments::BankNames::Chase => Ok(Self::Chase),
            grpc_api_types::payments::BankNames::Citi => Ok(Self::Citi),
            grpc_api_types::payments::BankNames::CimbBank => Ok(Self::CimbBank),
            grpc_api_types::payments::BankNames::Discover => Ok(Self::Discover),
            grpc_api_types::payments::BankNames::NavyFederalCreditUnion => {
                Ok(Self::NavyFederalCreditUnion)
            }
            grpc_api_types::payments::BankNames::PentagonFederalCreditUnion => {
                Ok(Self::PentagonFederalCreditUnion)
            }
            grpc_api_types::payments::BankNames::SynchronyBank => Ok(Self::SynchronyBank),
            grpc_api_types::payments::BankNames::WellsFargo => Ok(Self::WellsFargo),
            grpc_api_types::payments::BankNames::AbnAmro => Ok(Self::AbnAmro),
            grpc_api_types::payments::BankNames::AsnBank => Ok(Self::AsnBank),
            grpc_api_types::payments::BankNames::Bunq => Ok(Self::Bunq),
            grpc_api_types::payments::BankNames::Handelsbanken => Ok(Self::Handelsbanken),
            grpc_api_types::payments::BankNames::HongLeongBank => Ok(Self::HongLeongBank),
            grpc_api_types::payments::BankNames::HsbcBank => Ok(Self::HsbcBank),
            grpc_api_types::payments::BankNames::Ing => Ok(Self::Ing),
            grpc_api_types::payments::BankNames::Knab => Ok(Self::Knab),
            grpc_api_types::payments::BankNames::KuwaitFinanceHouse => Ok(Self::KuwaitFinanceHouse),
            grpc_api_types::payments::BankNames::Moneyou => Ok(Self::Moneyou),
            grpc_api_types::payments::BankNames::Rabobank => Ok(Self::Rabobank),
            grpc_api_types::payments::BankNames::Regiobank => Ok(Self::Regiobank),
            grpc_api_types::payments::BankNames::Revolut => Ok(Self::Revolut),
            grpc_api_types::payments::BankNames::SnsBank => Ok(Self::SnsBank),
            grpc_api_types::payments::BankNames::TriodosBank => Ok(Self::TriodosBank),
            grpc_api_types::payments::BankNames::VanLanschot => Ok(Self::VanLanschot),
            grpc_api_types::payments::BankNames::ArzteUndApothekerBank => {
                Ok(Self::ArzteUndApothekerBank)
            }
            grpc_api_types::payments::BankNames::AustrianAnadiBankAg => {
                Ok(Self::AustrianAnadiBankAg)
            }
            grpc_api_types::payments::BankNames::BankAustria => Ok(Self::BankAustria),
            grpc_api_types::payments::BankNames::Bank99Ag => Ok(Self::Bank99Ag),
            grpc_api_types::payments::BankNames::BankhausCarlSpangler => {
                Ok(Self::BankhausCarlSpangler)
            }
            grpc_api_types::payments::BankNames::BankhausSchelhammerUndSchatteraAg => {
                Ok(Self::BankhausSchelhammerUndSchatteraAg)
            }
            grpc_api_types::payments::BankNames::BankMillennium => Ok(Self::BankMillennium),
            grpc_api_types::payments::BankNames::BawagPskAg => Ok(Self::BawagPskAg),
            grpc_api_types::payments::BankNames::BksBankAg => Ok(Self::BksBankAg),
            grpc_api_types::payments::BankNames::BrullKallmusBankAg => Ok(Self::BrullKallmusBankAg),
            grpc_api_types::payments::BankNames::BtvVierLanderBank => Ok(Self::BtvVierLanderBank),
            grpc_api_types::payments::BankNames::CapitalBankGraweGruppeAg => {
                Ok(Self::CapitalBankGraweGruppeAg)
            }
            grpc_api_types::payments::BankNames::CeskaSporitelna => Ok(Self::CeskaSporitelna),
            grpc_api_types::payments::BankNames::Dolomitenbank => Ok(Self::Dolomitenbank),
            grpc_api_types::payments::BankNames::EasybankAg => Ok(Self::EasybankAg),
            grpc_api_types::payments::BankNames::EPlatbyVub => Ok(Self::EPlatbyVUB),
            grpc_api_types::payments::BankNames::ErsteBankUndSparkassen => {
                Ok(Self::ErsteBankUndSparkassen)
            }
            grpc_api_types::payments::BankNames::FrieslandBank => Ok(Self::FrieslandBank),
            grpc_api_types::payments::BankNames::HypoAlpeadriabankInternationalAg => {
                Ok(Self::HypoAlpeadriabankInternationalAg)
            }
            grpc_api_types::payments::BankNames::HypoNoeLbFurNiederosterreichUWien => {
                Ok(Self::HypoNoeLbFurNiederosterreichUWien)
            }
            grpc_api_types::payments::BankNames::HypoOberosterreichSalzburgSteiermark => {
                Ok(Self::HypoOberosterreichSalzburgSteiermark)
            }
            grpc_api_types::payments::BankNames::HypoTirolBankAg => Ok(Self::HypoTirolBankAg),
            grpc_api_types::payments::BankNames::HypoVorarlbergBankAg => {
                Ok(Self::HypoVorarlbergBankAg)
            }
            grpc_api_types::payments::BankNames::HypoBankBurgenlandAktiengesellschaft => {
                Ok(Self::HypoBankBurgenlandAktiengesellschaft)
            }
            grpc_api_types::payments::BankNames::KomercniBanka => Ok(Self::KomercniBanka),
            grpc_api_types::payments::BankNames::MBank => Ok(Self::MBank),
            grpc_api_types::payments::BankNames::MarchfelderBank => Ok(Self::MarchfelderBank),
            grpc_api_types::payments::BankNames::Maybank => Ok(Self::Maybank),
            grpc_api_types::payments::BankNames::OberbankAg => Ok(Self::OberbankAg),
            grpc_api_types::payments::BankNames::OsterreichischeArzteUndApothekerbank => {
                Ok(Self::OsterreichischeArzteUndApothekerbank)
            }
            grpc_api_types::payments::BankNames::OcbcBank => Ok(Self::OcbcBank),
            grpc_api_types::payments::BankNames::PayWithIng => Ok(Self::PayWithING),
            grpc_api_types::payments::BankNames::PlaceZipko => Ok(Self::PlaceZIPKO),
            grpc_api_types::payments::BankNames::PlatnoscOnlineKartaPlatnicza => {
                Ok(Self::PlatnoscOnlineKartaPlatnicza)
            }
            grpc_api_types::payments::BankNames::PosojilnicaBankEGen => {
                Ok(Self::PosojilnicaBankEGen)
            }
            grpc_api_types::payments::BankNames::PostovaBanka => Ok(Self::PostovaBanka),
            grpc_api_types::payments::BankNames::PublicBank => Ok(Self::PublicBank),
            grpc_api_types::payments::BankNames::RaiffeisenBankengruppeOsterreich => {
                Ok(Self::RaiffeisenBankengruppeOsterreich)
            }
            grpc_api_types::payments::BankNames::RhbBank => Ok(Self::RhbBank),
            grpc_api_types::payments::BankNames::SchelhammerCapitalBankAg => {
                Ok(Self::SchelhammerCapitalBankAg)
            }
            grpc_api_types::payments::BankNames::StandardCharteredBank => {
                Ok(Self::StandardCharteredBank)
            }
            grpc_api_types::payments::BankNames::SchoellerbankAg => Ok(Self::SchoellerbankAg),
            grpc_api_types::payments::BankNames::SpardaBankWien => Ok(Self::SpardaBankWien),
            grpc_api_types::payments::BankNames::SporoPay => Ok(Self::SporoPay),
            grpc_api_types::payments::BankNames::SantanderPrzelew24 => Ok(Self::SantanderPrzelew24),
            grpc_api_types::payments::BankNames::TatraPay => Ok(Self::TatraPay),
            grpc_api_types::payments::BankNames::Viamo => Ok(Self::Viamo),
            grpc_api_types::payments::BankNames::VolksbankGruppe => Ok(Self::VolksbankGruppe),
            grpc_api_types::payments::BankNames::VolkskreditbankAg => Ok(Self::VolkskreditbankAg),
            grpc_api_types::payments::BankNames::VrBankBraunau => Ok(Self::VrBankBraunau),
            grpc_api_types::payments::BankNames::UobBank => Ok(Self::UobBank),
            grpc_api_types::payments::BankNames::PayWithAliorBank => Ok(Self::PayWithAliorBank),
            grpc_api_types::payments::BankNames::BankiSpoldzielcze => Ok(Self::BankiSpoldzielcze),
            grpc_api_types::payments::BankNames::PayWithInteligo => Ok(Self::PayWithInteligo),
            grpc_api_types::payments::BankNames::BnpParibasPoland => Ok(Self::BNPParibasPoland),
            grpc_api_types::payments::BankNames::BankNowySa => Ok(Self::BankNowySA),
            grpc_api_types::payments::BankNames::CreditAgricole => Ok(Self::CreditAgricole),
            grpc_api_types::payments::BankNames::PayWithBos => Ok(Self::PayWithBOS),
            grpc_api_types::payments::BankNames::PayWithCitiHandlowy => {
                Ok(Self::PayWithCitiHandlowy)
            }
            grpc_api_types::payments::BankNames::PayWithPlusBank => Ok(Self::PayWithPlusBank),
            grpc_api_types::payments::BankNames::ToyotaBank => Ok(Self::ToyotaBank),
            grpc_api_types::payments::BankNames::VeloBank => Ok(Self::VeloBank),
            grpc_api_types::payments::BankNames::ETransferPocztowy24 => {
                Ok(Self::ETransferPocztowy24)
            }
            grpc_api_types::payments::BankNames::PlusBank => Ok(Self::PlusBank),
            grpc_api_types::payments::BankNames::BankiSpbdzielcze => Ok(Self::BankiSpbdzielcze),
            grpc_api_types::payments::BankNames::BankNowyBfgSa => Ok(Self::BankNowyBfgSa),
            grpc_api_types::payments::BankNames::GetinBank => Ok(Self::GetinBank),
            grpc_api_types::payments::BankNames::BlikPoland => Ok(Self::Blik),
            grpc_api_types::payments::BankNames::NoblePay => Ok(Self::NoblePay),
            grpc_api_types::payments::BankNames::IdeaBank => Ok(Self::IdeaBank),
            grpc_api_types::payments::BankNames::EnveloBank => Ok(Self::EnveloBank),
            grpc_api_types::payments::BankNames::NestPrzelew => Ok(Self::NestPrzelew),
            grpc_api_types::payments::BankNames::MbankMtransfer => Ok(Self::MbankMtransfer),
            grpc_api_types::payments::BankNames::Inteligo => Ok(Self::Inteligo),
            grpc_api_types::payments::BankNames::PbacZIpko => Ok(Self::PbacZIpko),
            grpc_api_types::payments::BankNames::BnpParibas => Ok(Self::BnpParibas),
            grpc_api_types::payments::BankNames::BankPekaoSa => Ok(Self::BankPekaoSa),
            grpc_api_types::payments::BankNames::VolkswagenBank => Ok(Self::VolkswagenBank),
            grpc_api_types::payments::BankNames::AliorBank => Ok(Self::AliorBank),
            grpc_api_types::payments::BankNames::Boz => Ok(Self::Boz),
            grpc_api_types::payments::BankNames::BangkokBank => Ok(Self::BangkokBank),
            grpc_api_types::payments::BankNames::KrungsriBank => Ok(Self::KrungsriBank),
            grpc_api_types::payments::BankNames::KrungThaiBank => Ok(Self::KrungThaiBank),
            grpc_api_types::payments::BankNames::TheSiamCommercialBank => {
                Ok(Self::TheSiamCommercialBank)
            }
            grpc_api_types::payments::BankNames::KasikornBank => Ok(Self::KasikornBank),
            grpc_api_types::payments::BankNames::OpenBankSuccess => Ok(Self::OpenBankSuccess),
            grpc_api_types::payments::BankNames::OpenBankFailure => Ok(Self::OpenBankFailure),
            grpc_api_types::payments::BankNames::OpenBankCancelled => Ok(Self::OpenBankCancelled),
            grpc_api_types::payments::BankNames::Aib => Ok(Self::Aib),
            grpc_api_types::payments::BankNames::BankOfScotland => Ok(Self::BankOfScotland),
            grpc_api_types::payments::BankNames::DanskeBank => Ok(Self::DanskeBank),
            grpc_api_types::payments::BankNames::FirstDirect => Ok(Self::FirstDirect),
            grpc_api_types::payments::BankNames::FirstTrust => Ok(Self::FirstTrust),
            grpc_api_types::payments::BankNames::Halifax => Ok(Self::Halifax),
            grpc_api_types::payments::BankNames::Lloyds => Ok(Self::Lloyds),
            grpc_api_types::payments::BankNames::Monzo => Ok(Self::Monzo),
            grpc_api_types::payments::BankNames::NatWest => Ok(Self::NatWest),
            grpc_api_types::payments::BankNames::NationwideBank => Ok(Self::NationwideBank),
            grpc_api_types::payments::BankNames::RoyalBankOfScotland => {
                Ok(Self::RoyalBankOfScotland)
            }
            grpc_api_types::payments::BankNames::Starling => Ok(Self::Starling),
            grpc_api_types::payments::BankNames::TsbBank => Ok(Self::TsbBank),
            grpc_api_types::payments::BankNames::TescoBank => Ok(Self::TescoBank),
            grpc_api_types::payments::BankNames::UlsterBank => Ok(Self::UlsterBank),
            grpc_api_types::payments::BankNames::Yoursafe => Ok(Self::Yoursafe),
            grpc_api_types::payments::BankNames::N26 => Ok(Self::N26),
            grpc_api_types::payments::BankNames::NationaleNederlanden => {
                Ok(Self::NationaleNederlanden)
            }
        }
    }
}

// New ForeignTryFrom implementations for individual 3DS authentication flow proto definitions

impl<
        T: PaymentMethodDataTypes
            + Default
            + Debug
            + Send
            + Eq
            + PartialEq
            + serde::Serialize
            + serde::de::DeserializeOwned
            + Clone
            + CardConversionHelper<T>,
    > ForeignTryFrom<grpc_api_types::payments::PaymentServicePreAuthenticateRequest>
    for PaymentsPreAuthenticateData<T>
{
    type Error = ApplicationErrorResponse;

    fn foreign_try_from(
        value: grpc_api_types::payments::PaymentServicePreAuthenticateRequest,
    ) -> Result<Self, error_stack::Report<Self::Error>> {
        let email: Option<Email> = match value.email {
            Some(ref email_str) => {
                Some(Email::try_from(email_str.clone().expose()).map_err(|_| {
                    error_stack::Report::new(ApplicationErrorResponse::BadRequest(ApiError {
                        sub_code: "INVALID_EMAIL_FORMAT".to_owned(),
                        error_identifier: 400,
                        error_message: "Invalid email".to_owned(),
                        error_object: None,
                    }))
                })?)
            }
            None => None,
        };

        let minor_amount = common_utils::types::MinorUnit::new(value.minor_amount);
        let currency = common_enums::Currency::foreign_try_from(value.currency())?;
        let return_url = value.return_url;
        let enrolled_for_3ds = value.enrolled_for_3ds;

        // Clone payment_method to avoid ownership issues
        let payment_method_clone = value.payment_method.clone();

        // Create redirect response from metadata if present
        // This is used to pass connector-specific data (e.g., collectionReference for Worldpay)
        let redirect_response = if !value.metadata.is_empty() {
            let params_string = serde_urlencoded::to_string(&value.metadata).change_context(
                ApplicationErrorResponse::BadRequest(ApiError {
                    sub_code: "INVALID_METADATA".to_owned(),
                    error_identifier: 400,
                    error_message: "Failed to serialize metadata".to_owned(),
                    error_object: None,
                }),
            )?;
            Some(ContinueRedirectionResponse {
                params: Some(Secret::new(params_string)),
                payload: None,
            })
        } else {
            None
        };

        Ok(Self {
            payment_method_data: value
                .payment_method
                .map(PaymentMethodData::<T>::foreign_try_from)
                .transpose()
                .change_context(ApplicationErrorResponse::BadRequest(ApiError {
                    sub_code: "INVALID_PAYMENT_METHOD_DATA".to_owned(),
                    error_identifier: 400,
                    error_message: "Payment method data construction failed".to_owned(),
                    error_object: None,
                }))?,
            amount: minor_amount,
            email,
            currency: Some(currency),
            payment_method_type: <Option<PaymentMethodType>>::foreign_try_from(
                payment_method_clone.unwrap_or_default(),
            )?,
            continue_redirection_url: value
                .continue_redirection_url
                .map(|url_str| {
                    url::Url::parse(&url_str).change_context(ApplicationErrorResponse::BadRequest(
                        ApiError {
                            sub_code: "INVALID_URL".to_owned(),
                            error_identifier: 400,
                            error_message: "Invalid continue redirection URL".to_owned(),
                            error_object: None,
                        },
                    ))
                })
                .transpose()?,
            router_return_url: return_url
                .map(|url_str| {
                    url::Url::parse(&url_str).change_context(ApplicationErrorResponse::BadRequest(
                        ApiError {
                            sub_code: "INVALID_URL".to_owned(),
                            error_identifier: 400,
                            error_message: "Invalid router return URL".to_owned(),
                            error_object: None,
                        },
                    ))
                })
                .transpose()?,
            browser_info: value
                .browser_info
                .map(BrowserInformation::foreign_try_from)
                .transpose()?,
            enrolled_for_3ds,
            redirect_response,
        })
    }
}

impl<
        T: PaymentMethodDataTypes
            + Default
            + Debug
            + Send
            + Eq
            + PartialEq
            + serde::Serialize
            + serde::de::DeserializeOwned
            + Clone
            + CardConversionHelper<T>,
    > ForeignTryFrom<grpc_api_types::payments::PaymentServiceAuthenticateRequest>
    for PaymentsAuthenticateData<T>
{
    type Error = ApplicationErrorResponse;

    fn foreign_try_from(
        value: grpc_api_types::payments::PaymentServiceAuthenticateRequest,
    ) -> Result<Self, error_stack::Report<Self::Error>> {
        let email: Option<Email> = match value.email {
            Some(ref email_str) => {
                Some(Email::try_from(email_str.clone().expose()).map_err(|_| {
                    error_stack::Report::new(ApplicationErrorResponse::BadRequest(ApiError {
                        sub_code: "INVALID_EMAIL_FORMAT".to_owned(),
                        error_identifier: 400,
                        error_message: "Invalid email".to_owned(),
                        error_object: None,
                    }))
                })?)
            }
            None => None,
        };

        let minor_amount = common_utils::types::MinorUnit::new(value.minor_amount);
        let currency = common_enums::Currency::foreign_try_from(value.currency())?;
        let return_url = value.return_url;

        // Clone payment_method to avoid ownership issues
        let payment_method_clone = value.payment_method.clone();

        let redirect_response =
            value
                .redirection_response
                .map(|redirection_response| ContinueRedirectionResponse {
                    params: redirection_response.params.map(Secret::new),
                    payload: Some(Secret::new(serde_json::Value::Object(
                        redirection_response
                            .payload
                            .into_iter()
                            .map(|(k, v)| (k, serde_json::Value::String(v)))
                            .collect(),
                    ))),
                });

        Ok(Self {
            payment_method_data: value
                .payment_method
                .map(PaymentMethodData::<T>::foreign_try_from)
                .transpose()
                .change_context(ApplicationErrorResponse::BadRequest(ApiError {
                    sub_code: "INVALID_PAYMENT_METHOD_DATA".to_owned(),
                    error_identifier: 400,
                    error_message: "Payment method data construction failed".to_owned(),
                    error_object: None,
                }))?,
            amount: minor_amount,
            email,
            currency: Some(currency),
            payment_method_type: <Option<PaymentMethodType>>::foreign_try_from(
                payment_method_clone.unwrap_or_default(),
            )?,
            router_return_url: return_url
                .map(|url_str| {
                    url::Url::parse(&url_str).change_context(ApplicationErrorResponse::BadRequest(
                        ApiError {
                            sub_code: "INVALID_URL".to_owned(),
                            error_identifier: 400,
                            error_message: "Invalid router return URL".to_owned(),
                            error_object: None,
                        },
                    ))
                })
                .transpose()?,
            continue_redirection_url: value
                .continue_redirection_url
                .map(|url_str| {
                    url::Url::parse(&url_str).change_context(ApplicationErrorResponse::BadRequest(
                        ApiError {
                            sub_code: "INVALID_URL".to_owned(),
                            error_identifier: 400,
                            error_message: "Invalid continue redirection URL".to_owned(),
                            error_object: None,
                        },
                    ))
                })
                .transpose()?,
            browser_info: value
                .browser_info
                .map(BrowserInformation::foreign_try_from)
                .transpose()?,
            enrolled_for_3ds: false,
            redirect_response,
        })
    }
}

impl<
        T: PaymentMethodDataTypes
            + Default
            + Debug
            + Send
            + Eq
            + PartialEq
            + serde::Serialize
            + serde::de::DeserializeOwned
            + Clone
            + CardConversionHelper<T>,
    > ForeignTryFrom<grpc_api_types::payments::PaymentServicePostAuthenticateRequest>
    for PaymentsPostAuthenticateData<T>
{
    type Error = ApplicationErrorResponse;

    fn foreign_try_from(
        value: grpc_api_types::payments::PaymentServicePostAuthenticateRequest,
    ) -> Result<Self, error_stack::Report<Self::Error>> {
        let email: Option<Email> = match value.email {
            Some(ref email_str) => {
                Some(Email::try_from(email_str.clone().expose()).map_err(|_| {
                    error_stack::Report::new(ApplicationErrorResponse::BadRequest(ApiError {
                        sub_code: "INVALID_EMAIL_FORMAT".to_owned(),
                        error_identifier: 400,
                        error_message: "Invalid email".to_owned(),
                        error_object: None,
                    }))
                })?)
            }
            None => None,
        };

        let minor_amount = common_utils::types::MinorUnit::new(value.minor_amount);
        let currency = common_enums::Currency::foreign_try_from(value.currency())?;
        let return_url = value.return_url;

        // Clone payment_method to avoid ownership issues
        let payment_method_clone = value.payment_method.clone();

        let redirect_response =
            value
                .redirection_response
                .map(|redirection_response| ContinueRedirectionResponse {
                    params: redirection_response.params.map(Secret::new),
                    payload: Some(Secret::new(serde_json::Value::Object(
                        redirection_response
                            .payload
                            .into_iter()
                            .map(|(k, v)| (k, serde_json::Value::String(v)))
                            .collect(),
                    ))),
                });
        Ok(Self {
            payment_method_data: value
                .payment_method
                .map(PaymentMethodData::<T>::foreign_try_from)
                .transpose()
                .change_context(ApplicationErrorResponse::BadRequest(ApiError {
                    sub_code: "INVALID_PAYMENT_METHOD_DATA".to_owned(),
                    error_identifier: 400,
                    error_message: "Payment method data construction failed".to_owned(),
                    error_object: None,
                }))?,
            amount: minor_amount,
            email,
            currency: Some(currency),
            payment_method_type: <Option<PaymentMethodType>>::foreign_try_from(
                payment_method_clone.unwrap_or_default(),
            )?,
            router_return_url: return_url
                .map(|url_str| {
                    url::Url::parse(&url_str).change_context(ApplicationErrorResponse::BadRequest(
                        ApiError {
                            sub_code: "INVALID_URL".to_owned(),
                            error_identifier: 400,
                            error_message: "Invalid router return URL".to_owned(),
                            error_object: None,
                        },
                    ))
                })
                .transpose()?,
            continue_redirection_url: value
                .continue_redirection_url
                .map(|url_str| {
                    url::Url::parse(&url_str).change_context(ApplicationErrorResponse::BadRequest(
                        ApiError {
                            sub_code: "INVALID_URL".to_owned(),
                            error_identifier: 400,
                            error_message: "Invalid continue redirection URL".to_owned(),
                            error_object: None,
                        },
                    ))
                })
                .transpose()?,
            browser_info: value
                .browser_info
                .map(BrowserInformation::foreign_try_from)
                .transpose()?,
            enrolled_for_3ds: false,
            redirect_response,
        })
    }
}

// PaymentFlowData implementations for new proto definitions

impl
    ForeignTryFrom<(
        grpc_api_types::payments::PaymentServicePreAuthenticateRequest,
        Connectors,
        &common_utils::metadata::MaskedMetadata,
    )> for PaymentFlowData
{
    type Error = ApplicationErrorResponse;

    fn foreign_try_from(
        (value, connectors, metadata): (
            grpc_api_types::payments::PaymentServicePreAuthenticateRequest,
            Connectors,
            &common_utils::metadata::MaskedMetadata,
        ),
    ) -> Result<Self, error_stack::Report<Self::Error>> {
        let address = match value.address {
            Some(address) => payment_address::PaymentAddress::foreign_try_from(address)?,
            None => {
                return Err(ApplicationErrorResponse::BadRequest(ApiError {
                    sub_code: "INVALID_ADDRESS".to_owned(),
                    error_identifier: 400,
                    error_message: "Address is required".to_owned(),
                    error_object: None,
                }))?
            }
        };

        let merchant_id_from_header = extract_merchant_id_from_metadata(metadata)?;
        let vault_headers = extract_headers_from_metadata(metadata);

        Ok(Self {
            merchant_id: merchant_id_from_header,
            payment_id: "IRRELEVANT_PAYMENT_ID".to_string(),
            attempt_id: "IRRELEVANT_ATTEMPT_ID".to_string(),
            status: common_enums::AttemptStatus::Pending,
            payment_method: common_enums::PaymentMethod::foreign_try_from(
                value.payment_method.unwrap_or_default(),
            )?,
            address,
            auth_type: common_enums::AuthenticationType::ThreeDs, // Pre-auth typically uses 3DS
            connector_request_reference_id: extract_connector_request_reference_id(
                &value.request_ref_id,
            ),
            customer_id: None,
            connector_customer: None,
            description: None,
            return_url: value.return_url.clone(),
            connector_meta_data: {
                (!value.merchant_account_metadata.is_empty())
                    .then(|| {
                        serde_json::to_value(&value.merchant_account_metadata)
                            .map(common_utils::pii::SecretSerdeValue::new)
                            .map_err(|_| {
                                error_stack::Report::new(
                                    ApplicationErrorResponse::InternalServerError(
                                        crate::errors::ApiError {
                                            sub_code: "SERDE_JSON_ERROR".to_owned(),
                                            error_identifier: 500,
                                            error_message:
                                                "Failed to serialize merchant_account_metadata"
                                                    .to_owned(),
                                            error_object: None,
                                        },
                                    ),
                                )
                            })
                    })
                    .transpose()?
            },
            amount_captured: None,
            minor_amount_captured: None,
            minor_amount_capturable: None,
            access_token: None,
            session_token: None,
            reference_id: None,
            payment_method_token: None,
            preprocessing_id: None,
            connector_api_version: None,
            test_mode: None,
            connector_http_status_code: None,
            external_latency: None,
            connectors,
            raw_connector_response: None,
            connector_response_headers: None,
            vault_headers,
            raw_connector_request: None,
            connector_response: None,
            recurring_mandate_payment_data: None,
            order_details: None,
        })
    }
}

impl
    ForeignTryFrom<(
        grpc_api_types::payments::PaymentServiceAuthenticateRequest,
        Connectors,
        &common_utils::metadata::MaskedMetadata,
    )> for PaymentFlowData
{
    type Error = ApplicationErrorResponse;

    fn foreign_try_from(
        (value, connectors, metadata): (
            grpc_api_types::payments::PaymentServiceAuthenticateRequest,
            Connectors,
            &common_utils::metadata::MaskedMetadata,
        ),
    ) -> Result<Self, error_stack::Report<Self::Error>> {
        let address = match &value.address {
            Some(address_value) => {
                payment_address::PaymentAddress::foreign_try_from((*address_value).clone())?
            }
            None => {
                return Err(ApplicationErrorResponse::BadRequest(ApiError {
                    sub_code: "INVALID_ADDRESS".to_owned(),
                    error_identifier: 400,
                    error_message: "Address is required".to_owned(),
                    error_object: None,
                }))?
            }
        };

        let merchant_id_from_header = extract_merchant_id_from_metadata(metadata)?;
        let vault_headers = extract_headers_from_metadata(metadata);

        Ok(Self {
            merchant_id: merchant_id_from_header,
            payment_id: "IRRELEVANT_PAYMENT_ID".to_string(),
            attempt_id: "IRRELEVANT_ATTEMPT_ID".to_string(),
            status: common_enums::AttemptStatus::Pending,
            payment_method: common_enums::PaymentMethod::foreign_try_from(
                value.payment_method.unwrap_or_default(),
            )?,
            address,
            auth_type: common_enums::AuthenticationType::ThreeDs, // Auth step uses 3DS
            connector_request_reference_id: extract_connector_request_reference_id(
                &value.request_ref_id,
            ),
            customer_id: None,
            connector_customer: None,
            description: value.metadata.get("description").cloned(),
            return_url: value.return_url.clone(),
            connector_meta_data: {
                (!value.merchant_account_metadata.is_empty())
                    .then(|| {
                        serde_json::to_value(&value.merchant_account_metadata)
                            .map(common_utils::pii::SecretSerdeValue::new)
                            .map_err(|_| {
                                error_stack::Report::new(
                                    ApplicationErrorResponse::InternalServerError(
                                        crate::errors::ApiError {
                                            sub_code: "SERDE_JSON_ERROR".to_owned(),
                                            error_identifier: 500,
                                            error_message:
                                                "Failed to serialize merchant_account_metadata"
                                                    .to_owned(),
                                            error_object: None,
                                        },
                                    ),
                                )
                            })
                    })
                    .transpose()?
            },
            amount_captured: None,
            minor_amount_captured: None,
            access_token: None,
            session_token: None,
            reference_id: None,
            payment_method_token: None,
            preprocessing_id: None,
            connector_api_version: None,
            test_mode: None,
            connector_http_status_code: None,
            external_latency: None,
            connectors,
            raw_connector_response: None,
            connector_response_headers: None,
            vault_headers,
            raw_connector_request: None,
            minor_amount_capturable: None,
            connector_response: None,
            recurring_mandate_payment_data: None,
            order_details: None,
        })
    }
}

impl
    ForeignTryFrom<(
        grpc_api_types::payments::PaymentServicePostAuthenticateRequest,
        Connectors,
        &common_utils::metadata::MaskedMetadata,
    )> for PaymentFlowData
{
    type Error = ApplicationErrorResponse;

    fn foreign_try_from(
        (value, connectors, metadata): (
            grpc_api_types::payments::PaymentServicePostAuthenticateRequest,
            Connectors,
            &common_utils::metadata::MaskedMetadata,
        ),
    ) -> Result<Self, error_stack::Report<Self::Error>> {
        let address = match &value.address {
            Some(address_value) => {
                payment_address::PaymentAddress::foreign_try_from((*address_value).clone())?
            }
            None => {
                return Err(ApplicationErrorResponse::BadRequest(ApiError {
                    sub_code: "INVALID_ADDRESS".to_owned(),
                    error_identifier: 400,
                    error_message: "Address is required".to_owned(),
                    error_object: None,
                }))?
            }
        };

        let merchant_id_from_header = extract_merchant_id_from_metadata(metadata)?;
        let vault_headers = extract_headers_from_metadata(metadata);

        Ok(Self {
            merchant_id: merchant_id_from_header,
            payment_id: "IRRELEVANT_PAYMENT_ID".to_string(),
            attempt_id: "IRRELEVANT_ATTEMPT_ID".to_string(),
            status: common_enums::AttemptStatus::Pending,
            payment_method: common_enums::PaymentMethod::foreign_try_from(
                value.payment_method.unwrap_or_default(),
            )?,
            address,
            auth_type: common_enums::AuthenticationType::ThreeDs, // Post-auth uses 3DS
            connector_request_reference_id: extract_connector_request_reference_id(
                &value.request_ref_id,
            ),
            customer_id: None,
            connector_customer: None,
            description: value.metadata.get("description").cloned(),
            return_url: value.return_url.clone(),
            connector_meta_data: {
                (!value.merchant_account_metadata.is_empty())
                    .then(|| {
                        serde_json::to_value(&value.merchant_account_metadata)
                            .map(common_utils::pii::SecretSerdeValue::new)
                            .map_err(|_| {
                                error_stack::Report::new(
                                    ApplicationErrorResponse::InternalServerError(
                                        crate::errors::ApiError {
                                            sub_code: "SERDE_JSON_ERROR".to_owned(),
                                            error_identifier: 500,
                                            error_message:
                                                "Failed to serialize merchant_account_metadata"
                                                    .to_owned(),
                                            error_object: None,
                                        },
                                    ),
                                )
                            })
                    })
                    .transpose()?
            },
            amount_captured: None,
            minor_amount_captured: None,
            access_token: None,
            session_token: None,
            reference_id: None,
            payment_method_token: None,
            preprocessing_id: None,
            connector_api_version: None,
            test_mode: None,
            connector_http_status_code: None,
            external_latency: None,
            connectors,
            raw_connector_response: None,
            connector_response_headers: None,
            vault_headers,
            raw_connector_request: None,
            minor_amount_capturable: None,
            connector_response: None,
            recurring_mandate_payment_data: None,
            order_details: None,
        })
    }
}<|MERGE_RESOLUTION|>--- conflicted
+++ resolved
@@ -123,11 +123,8 @@
     pub fiservemea: ConnectorParams,
     pub datatrans: ConnectorParams,
     pub authipay: ConnectorParams,
-<<<<<<< HEAD
+    pub silverflow: ConnectorParams,
     pub paypal: ConnectorParams,
-=======
-    pub silverflow: ConnectorParams,
->>>>>>> b7683a2a
 }
 
 #[derive(Clone, serde::Deserialize, Debug, Default)]
