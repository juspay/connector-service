--- conflicted
+++ resolved
@@ -3,17 +3,11 @@
 
 use crate::connector_flow::{Authorize, Capture, DefendDispute, PSync, RSync, Refund, Void};
 use crate::connector_types::{
-<<<<<<< HEAD
     DisputeDefendData, DisputeDefendResponseData, DisputeFlowData, MultipleCaptureRequestData,
     PaymentFlowData, PaymentVoidData, PaymentsAuthorizeData, PaymentsCaptureData,
     PaymentsResponseData, PaymentsSyncData, RefundFlowData, RefundSyncData,
-    RefundWebhookDetailsResponse, RefundsData, RefundsResponseData, WebhookDetailsResponse,
-=======
-    MultipleCaptureRequestData, PaymentFlowData, PaymentVoidData, PaymentsAuthorizeData,
-    PaymentsCaptureData, PaymentsResponseData, PaymentsSyncData, RefundFlowData, RefundSyncData,
     RefundWebhookDetailsResponse, RefundsData, RefundsResponseData, ResponseId,
     WebhookDetailsResponse,
->>>>>>> a946bd3f
 };
 use crate::errors::{ApiError, ApplicationErrorResponse};
 use crate::utils::{ForeignFrom, ForeignTryFrom};
@@ -1587,6 +1581,25 @@
     }
 }
 
+impl ForeignTryFrom<&hyperswitch_common_enums::DisputeStatus> for grpc_api_types::payments::DisputeStatus {
+    type Error = ApplicationErrorResponse;
+    fn foreign_try_from(value: &hyperswitch_common_enums::DisputeStatus) ->
+    Result<Self, error_stack::Report<Self::Error>> {
+        match value {
+            hyperswitch_common_enums::DisputeStatus::DisputeWon => Ok(Self::DisputeWon),
+            hyperswitch_common_enums::DisputeStatus::DisputeLost => Ok(Self::DisputeLost),
+            _ => Err(ApplicationErrorResponse::InternalServerError(
+                ApiError {
+                    sub_code: "INVALID_RESPONSE_TYPE".to_owned(),
+                    error_identifier: 500,
+                    error_message: "Invalid response type received from connector".to_owned(),
+                    error_object: None,
+                }
+            ))?,
+        }
+    }
+}
+
 pub fn generate_defend_dispute_response(
     router_data_v2: RouterDataV2<
         DefendDispute,
@@ -1597,13 +1610,7 @@
 ) -> Result<DisputeDefendResponse, error_stack::Report<ApplicationErrorResponse>> {
     let dispute_response = router_data_v2.response;
 
-    let grpc_status = if router_data_v2.resource_common_data.status
-        == hyperswitch_common_enums::DisputeStatus::DisputeWon
-    {
-        grpc_api_types::payments::DisputeStatus::DisputeWon
-    } else {
-        grpc_api_types::payments::DisputeStatus::DisputeLost
-    };
+    let grpc_status = grpc_api_types::payments::DisputeStatus::foreign_try_from(&router_data_v2.resource_common_data.status)?;
 
     match dispute_response {
         Ok(response) => Ok(DisputeDefendResponse {
