use core::result::Result;
use std::{borrow::Cow, collections::HashMap, fmt::Debug, str::FromStr};

use common_enums::{CaptureMethod, CardNetwork, CountryAlpha2, PaymentMethod, PaymentMethodType};
use common_utils::{
    consts::{self, NO_ERROR_CODE, X_EXTERNAL_VAULT_METADATA},
    id_type::CustomerId,
    metadata::MaskedMetadata,
    pii::Email,
    Method,
};
use error_stack::{report, ResultExt};
use grpc_api_types::payments::{
    AcceptDisputeResponse, ConnectorState, DisputeDefendRequest, DisputeDefendResponse,
    DisputeResponse, DisputeServiceSubmitEvidenceResponse, PaymentServiceAuthorizeRequest,
    PaymentServiceAuthorizeResponse, PaymentServiceCaptureResponse, PaymentServiceGetResponse,
    PaymentServiceRegisterRequest, PaymentServiceRegisterResponse, PaymentServiceVoidRequest,
    PaymentServiceVoidResponse, RefundResponse,
};
use hyperswitch_masking::{ExposeInterface, Secret};
use serde::Serialize;
use tracing::info;
use utoipa::ToSchema;
// Helper function for extracting connector request reference ID
fn extract_connector_request_reference_id(
    identifier: &Option<grpc_api_types::payments::Identifier>,
) -> String {
    identifier
        .as_ref()
        .and_then(|id| id.id_type.as_ref())
        .and_then(|id_type| match id_type {
            grpc_api_types::payments::identifier::IdType::Id(id) => Some(id.clone()),
            _ => None,
        })
        .unwrap_or_default()
}

/// Extract vault-related headers from gRPC metadata
fn extract_headers_from_metadata(
    metadata: &MaskedMetadata,
) -> Option<HashMap<String, Secret<String>>> {
    let mut vault_headers = HashMap::new();

    if let Some(vault_creds) = metadata.get(X_EXTERNAL_VAULT_METADATA) {
        vault_headers.insert(X_EXTERNAL_VAULT_METADATA.to_string(), vault_creds);
    }

    if vault_headers.is_empty() {
        None
    } else {
        Some(vault_headers)
    }
}

// For decoding connector_meta_data and Engine trait - base64 crate no longer needed here
use crate::{
    connector_flow::{
        Accept, Authorize, Capture, CreateOrder, CreateSessionToken, DefendDispute, PSync,
        PaymentMethodToken, RSync, Refund, RepeatPayment, SetupMandate, SubmitEvidence, Void,
    },
    connector_types::{
        AcceptDisputeData, AccessTokenRequestData, ConnectorMandateReferenceId,
        ConnectorResponseHeaders, ContinueRedirectionResponse, DisputeDefendData, DisputeFlowData,
        DisputeResponseData, DisputeWebhookDetailsResponse, MandateReferenceId,
        MultipleCaptureRequestData, PaymentCreateOrderData, PaymentCreateOrderResponse,
        PaymentFlowData, PaymentMethodTokenResponse, PaymentMethodTokenizationData,
        PaymentVoidData, PaymentsAuthenticateData, PaymentsAuthorizeData, PaymentsCaptureData,
        PaymentsPostAuthenticateData, PaymentsPreAuthenticateData, PaymentsResponseData,
        PaymentsSyncData, RawConnectorRequestResponse, RefundFlowData, RefundSyncData,
        RefundWebhookDetailsResponse, RefundsData, RefundsResponseData, RepeatPaymentData,
        ResponseId, SessionTokenRequestData, SessionTokenResponseData, SetupMandateRequestData,
        SubmitEvidenceData, WebhookDetailsResponse,
    },
    errors::{ApiError, ApplicationErrorResponse},
    mandates::{self, MandateData},
    payment_address,
    payment_address::{Address, AddressDetails, PaymentAddress, PhoneDetails},
    payment_method_data,
    payment_method_data::{
        DefaultPCIHolder, PaymentMethodData, PaymentMethodDataTypes, RawCardNumber,
        VaultTokenHolder,
    },
    router_data::ConnectorAuthType,
    router_data_v2::RouterDataV2,
    router_request_types,
    router_request_types::BrowserInformation,
    router_response_types,
    utils::{extract_merchant_id_from_metadata, ForeignFrom, ForeignTryFrom},
};

#[derive(Clone, serde::Deserialize, Debug, Default)]
pub struct Connectors {
    // Added pub
    pub adyen: ConnectorParams,
    pub razorpay: ConnectorParams,
    pub razorpayv2: ConnectorParams,
    pub fiserv: ConnectorParams,
    pub elavon: ConnectorParams, // Add your connector params
    pub xendit: ConnectorParams,
    pub checkout: ConnectorParams,
    pub authorizedotnet: ConnectorParams, // Add your connector params
    pub mifinity: ConnectorParams,
    pub phonepe: ConnectorParams,
    pub cashfree: ConnectorParams,
    pub paytm: ConnectorParams,
    pub fiuu: ConnectorParams,
    pub payu: ConnectorParams,
    pub cashtocode: ConnectorParams,
    pub novalnet: ConnectorParams,
    pub nexinets: ConnectorParams,
    pub noon: ConnectorParams,
    pub braintree: ConnectorParams,
    pub volt: ConnectorParams,
    pub bluecode: ConnectorParams,
    pub cryptopay: ConnectorParams,
    pub helcim: ConnectorParams,
    pub dlocal: ConnectorParams,
<<<<<<< HEAD
    pub cybersource: ConnectorParams,
=======
    pub placetopay: ConnectorParams,
    pub rapyd: ConnectorParams,
>>>>>>> 8f1ad252
}

#[derive(Clone, serde::Deserialize, Debug, Default)]
pub struct ConnectorParams {
    /// base url
    pub base_url: String,
    pub dispute_base_url: Option<String>,
}

#[derive(Debug, serde::Deserialize, Clone)]
pub struct Proxy {
    pub http_url: Option<String>,
    pub https_url: Option<String>,
    pub idle_pool_connection_timeout: Option<u64>,
    pub bypass_proxy_urls: Vec<String>,
}

impl ForeignTryFrom<grpc_api_types::payments::CaptureMethod> for common_enums::CaptureMethod {
    type Error = ApplicationErrorResponse;

    fn foreign_try_from(
        value: grpc_api_types::payments::CaptureMethod,
    ) -> Result<Self, error_stack::Report<Self::Error>> {
        match value {
            grpc_api_types::payments::CaptureMethod::Automatic => Ok(Self::Automatic),
            grpc_api_types::payments::CaptureMethod::Manual => Ok(Self::Manual),
            grpc_api_types::payments::CaptureMethod::ManualMultiple => Ok(Self::ManualMultiple),
            grpc_api_types::payments::CaptureMethod::Scheduled => Ok(Self::Scheduled),
            _ => Ok(Self::Automatic),
        }
    }
}

impl ForeignTryFrom<grpc_api_types::payments::CardNetwork> for common_enums::CardNetwork {
    type Error = ApplicationErrorResponse;

    fn foreign_try_from(
        network: grpc_api_types::payments::CardNetwork,
    ) -> Result<Self, error_stack::Report<Self::Error>> {
        match network {
            grpc_api_types::payments::CardNetwork::Visa => Ok(Self::Visa),
            grpc_api_types::payments::CardNetwork::Mastercard => Ok(Self::Mastercard),
            grpc_api_types::payments::CardNetwork::Amex => Ok(Self::AmericanExpress),
            grpc_api_types::payments::CardNetwork::Jcb => Ok(Self::JCB),
            grpc_api_types::payments::CardNetwork::Diners => Ok(Self::DinersClub),
            grpc_api_types::payments::CardNetwork::Discover => Ok(Self::Discover),
            grpc_api_types::payments::CardNetwork::CartesBancaires => Ok(Self::CartesBancaires),
            grpc_api_types::payments::CardNetwork::Unionpay => Ok(Self::UnionPay),
            grpc_api_types::payments::CardNetwork::Rupay => Ok(Self::RuPay),
            grpc_api_types::payments::CardNetwork::Maestro => Ok(Self::Maestro),
            grpc_api_types::payments::CardNetwork::Unspecified => {
                Err(ApplicationErrorResponse::BadRequest(ApiError {
                    sub_code: "UNSPECIFIED_CARD_NETWORK".to_owned(),
                    error_identifier: 401,
                    error_message: "Card network must be specified".to_owned(),
                    error_object: None,
                })
                .into())
            }
        }
    }
}

impl<
        T: PaymentMethodDataTypes
            + Default
            + Debug
            + Send
            + Eq
            + PartialEq
            + serde::Serialize
            + serde::de::DeserializeOwned
            + Clone
            + CardConversionHelper<T>,
    > ForeignTryFrom<grpc_api_types::payments::PaymentMethod> for PaymentMethodData<T>
{
    type Error = ApplicationErrorResponse;

    fn foreign_try_from(
        value: grpc_api_types::payments::PaymentMethod,
    ) -> Result<Self, error_stack::Report<Self::Error>> {
        tracing::info!("PaymentMethod data received: {:?}", value);
        match value.payment_method {
            Some(data) => match data {
                grpc_api_types::payments::payment_method::PaymentMethod::Card(card_type) => {
                    match card_type.card_type {
                        Some(grpc_api_types::payments::card_payment_method_type::CardType::Credit(card)) => {
                            let card = payment_method_data::Card::<T>::foreign_try_from(card)?;
                            Ok(PaymentMethodData::Card(card))
                        },
                        Some(grpc_api_types::payments::card_payment_method_type::CardType::Debit(card)) => {
                                                    let card = payment_method_data::Card::<T>::foreign_try_from(card)?;
                            Ok(PaymentMethodData::Card(card))},
                        Some(grpc_api_types::payments::card_payment_method_type::CardType::CardRedirect(_card_redirect)) => {
                            Err(report!(ApplicationErrorResponse::BadRequest(ApiError {
                                sub_code: "UNSUPPORTED_PAYMENT_METHOD".to_owned(),
                                error_identifier: 400,
                                error_message: "Card redirect payments are not yet supported".to_owned(),
                                error_object: None,
                            })))
                        },
                        Some(grpc_api_types::payments::card_payment_method_type::CardType::CreditProxy(card)) => {
                            let x = payment_method_data::Card::<T>::foreign_try_from(card)?;
                            Ok(PaymentMethodData::Card(x))
                        },
                        Some(grpc_api_types::payments::card_payment_method_type::CardType::DebitProxy(card)) => {
                            let x = payment_method_data::Card::<T>::foreign_try_from(card)?;
                            Ok(PaymentMethodData::Card(x))
                        },
                        None => Err(report!(ApplicationErrorResponse::BadRequest(ApiError {
                            sub_code: "INVALID_PAYMENT_METHOD".to_owned(),
                            error_identifier: 400,
                            error_message: "Card type is required".to_owned(),
                            error_object: None,
                        })))
                    }
                }
                grpc_api_types::payments::payment_method::PaymentMethod::Token(_token) => Ok(
                    PaymentMethodData::CardToken(payment_method_data::CardToken {
                        card_holder_name: None,
                        card_cvc: None,
                    }),
                ),
                grpc_api_types::payments::payment_method::PaymentMethod::UpiCollect(
                    upi_collect,
                ) => Ok(PaymentMethodData::Upi(
                    payment_method_data::UpiData::UpiCollect(payment_method_data::UpiCollectData {
                        vpa_id: upi_collect.vpa_id.map(|vpa| vpa.expose().into()),
                    }),
                )),
                grpc_api_types::payments::payment_method::PaymentMethod::UpiIntent(_upi_intent) => {
                    Ok(PaymentMethodData::Upi(
                        payment_method_data::UpiData::UpiIntent(
                            payment_method_data::UpiIntentData {},
                        ),
                    ))
                }
                grpc_api_types::payments::payment_method::PaymentMethod::UpiQr(_upi_qr) => {
                    Ok(PaymentMethodData::Upi(
                        crate::payment_method_data::UpiData::UpiQr(
                            crate::payment_method_data::UpiQrData {},
                        ),
                    ))
                }
                grpc_api_types::payments::payment_method::PaymentMethod::Reward(_) => {
                    Ok(PaymentMethodData::Reward)
                },
                grpc_api_types::payments::payment_method::PaymentMethod::Wallet(wallet_type) => {
                    match wallet_type.wallet_type {
                                                Some(grpc_api_types::payments::wallet_payment_method_type::WalletType::Bluecode(_)) => {
                            Ok(PaymentMethodData::Wallet(payment_method_data::WalletData::BluecodeRedirect{}
                        ))},
                        Some(grpc_api_types::payments::wallet_payment_method_type::WalletType::Mifinity(mifinity_data)) => {
                            Ok(PaymentMethodData::Wallet(payment_method_data::WalletData::Mifinity(
                                payment_method_data::MifinityData {
                                    date_of_birth: hyperswitch_masking::Secret::<time::Date>::foreign_try_from(mifinity_data.date_of_birth.ok_or(
                                        ApplicationErrorResponse::BadRequest(ApiError {
                                            sub_code: "MISSING_DATE_OF_BIRTH".to_owned(),
                                            error_identifier: 400,
                                            error_message: "Missing Date of Birth".to_owned(),
                                            error_object: None,
                                        })
                                    )?.expose())?,
                                    language_preference: mifinity_data.language_preference,
                                }
                            )))
                        },
                        Some(grpc_api_types::payments::wallet_payment_method_type::WalletType::ApplePay(apple_wallet)) => {
                            let payment_data = apple_wallet.payment_data.ok_or_else(|| {
                                ApplicationErrorResponse::BadRequest(ApiError {
                                    sub_code: "MISSING_APPLE_PAY_PAYMENT_DATA".to_owned(),
                                    error_identifier: 400,
                                    error_message: "Apple Pay payment data is required".to_owned(),
                                    error_object: None,
                                })
                            })?;

                            let applepay_payment_data = match payment_data.payment_data {
                                Some(grpc_api_types::payments::apple_wallet::payment_data::PaymentData::EncryptedData(encrypted_data)) => {
                                    Ok(payment_method_data::ApplePayPaymentData::Encrypted(encrypted_data))
                                },
                                Some(grpc_api_types::payments::apple_wallet::payment_data::PaymentData::DecryptedData(decrypted_data)) => {
                                    Ok(payment_method_data::ApplePayPaymentData::Decrypted(
                                        payment_method_data::ApplePayPredecryptData {
                                            application_primary_account_number: cards::CardNumber::from_str(&decrypted_data.application_primary_account_number).change_context(
                                                ApplicationErrorResponse::BadRequest(ApiError {
                                                    sub_code: "INVALID_CARD_NUMBER".to_owned(),
                                                    error_identifier: 400,
                                                    error_message: "Invalid card number in Apple Pay data".to_owned(),
                                                    error_object: None,
                                                })
                                            )?,
                                            application_expiration_month: Secret::new(decrypted_data.application_expiration_month),
                                            application_expiration_year: Secret::new(decrypted_data.application_expiration_year),
                                            payment_data: payment_method_data::ApplePayCryptogramData {
                                                online_payment_cryptogram: Secret::new(decrypted_data.payment_data.clone().map(|pd| pd.online_payment_cryptogram).unwrap_or_default()),
                                                eci_indicator: decrypted_data.payment_data.map(|pd| pd.eci_indicator),
                                            },
                                        }
                                    ))
                                },
                                None => Err(report!(ApplicationErrorResponse::BadRequest(ApiError {
                                        sub_code: "MISSING_APPLE_PAY_DATA".to_owned(),
                                        error_identifier: 400,
                                        error_message: "Apple Pay payment data is required".to_owned(),
                                        error_object: None,
                                    })))
                            }?;

                            let payment_method = apple_wallet.payment_method.ok_or_else(|| {
                                ApplicationErrorResponse::BadRequest(ApiError {
                                    sub_code: "MISSING_APPLE_PAY_PAYMENT_METHOD".to_owned(),
                                    error_identifier: 400,
                                    error_message: "Apple Pay payment method is required".to_owned(),
                                    error_object: None,
                                })
                            })?;

                            let wallet_data = payment_method_data::ApplePayWalletData {
                                payment_data: applepay_payment_data,
                                payment_method: payment_method_data::ApplepayPaymentMethod {
                                    display_name: payment_method.display_name,
                                    network: payment_method.network,
                                    pm_type: payment_method.r#type,
                                },
                                transaction_identifier: apple_wallet.transaction_identifier,
                            };
                            Ok(PaymentMethodData::Wallet(payment_method_data::WalletData::ApplePay(wallet_data)))
                        }
                        Some(grpc_api_types::payments::wallet_payment_method_type::WalletType::GooglePay(google_wallet)) => {
                            let info = google_wallet.info.ok_or_else(|| {
                                ApplicationErrorResponse::BadRequest(ApiError {
                                    sub_code: "MISSING_GOOGLE_PAY_INFO".to_owned(),
                                    error_identifier: 400,
                                    error_message: "Google Pay payment method info is required".to_owned(),
                                    error_object: None,
                                })
                            })?;

                            let tokenization_data = google_wallet.tokenization_data.ok_or_else(|| {
                                ApplicationErrorResponse::BadRequest(ApiError {
                                    sub_code: "MISSING_GOOGLE_PAY_TOKENIZATION_DATA".to_owned(),
                                    error_identifier: 400,
                                    error_message: "Google Pay tokenization data is required".to_owned(),
                                    error_object: None,
                                })
                            })?;

                            // Handle the new oneof tokenization_data structure
                            let gpay_tokenization_data = match tokenization_data.tokenization_data {
                                Some(grpc_api_types::payments::google_wallet::tokenization_data::TokenizationData::DecryptedData(predecrypt_data)) => {
                                    Ok(payment_method_data::GpayTokenizationData::Decrypted(
                                        payment_method_data::GPayPredecryptData {
                                            card_exp_month: Secret::new(predecrypt_data.card_exp_month),
                                            card_exp_year: Secret::new(predecrypt_data.card_exp_year),
                                            application_primary_account_number: cards::CardNumber::from_str(&predecrypt_data.application_primary_account_number).change_context(
                                                ApplicationErrorResponse::BadRequest(ApiError {
                                                    sub_code: "INVALID_CARD_NUMBER".to_owned(),
                                                    error_identifier: 400,
                                                    error_message: "Invalid card number in Google Pay predecrypted data".to_owned(),
                                                    error_object: None,
                                                })
                                            )?,
                                            cryptogram: Some(Secret::new(predecrypt_data.cryptogram)),
                                            eci_indicator: predecrypt_data.eci_indicator,
                                        }
                                    ))
                                },
                                Some(grpc_api_types::payments::google_wallet::tokenization_data::TokenizationData::EncryptedData(encrypted_data)) => {
                                    Ok(payment_method_data::GpayTokenizationData::Encrypted(
                                        payment_method_data::GpayEcryptedTokenizationData {
                                            token_type: encrypted_data.token_type,
                                            token: encrypted_data.token,
                                        }
                                    ))
                                },
                                None => Err(report!(ApplicationErrorResponse::BadRequest(ApiError {
                                        sub_code: "MISSING_GOOGLE_PAY_TOKENIZATION_DATA".to_owned(),
                                        error_identifier: 400,
                                        error_message: "Google Pay tokenization data variant is required".to_owned(),
                                        error_object: None,
                                    })))
                            }?;

                            let wallet_data = payment_method_data::GooglePayWalletData {
                                pm_type: google_wallet.r#type,
                                description: google_wallet.description,
                                info: payment_method_data::GooglePayPaymentMethodInfo {
                                    card_network: info.card_network,
                                    card_details: info.card_details,
                                    assurance_details: info.assurance_details.map(|details| {
                                        payment_method_data::GooglePayAssuranceDetails {
                                            card_holder_authenticated: details.card_holder_authenticated,
                                            account_verified: details.account_verified,
                                        }
                                    }),
                                },
                                tokenization_data: gpay_tokenization_data,
                            };
                            Ok(PaymentMethodData::Wallet(payment_method_data::WalletData::GooglePay(wallet_data)))
                        }
                        Some(grpc_api_types::payments::wallet_payment_method_type::WalletType::AmazonPayRedirect(_)) => {
                            Ok(PaymentMethodData::Wallet(payment_method_data::WalletData::AmazonPayRedirect(Box::new(payment_method_data::AmazonPayRedirectData {}))))
                        }
                        Some(grpc_api_types::payments::wallet_payment_method_type::WalletType::CashappQr(_)) => {
                            Ok(PaymentMethodData::Wallet(payment_method_data::WalletData::CashappQr(Box::new(payment_method_data::CashappQr {}))))
                        }
                        Some(grpc_api_types::payments::wallet_payment_method_type::WalletType::RevolutPay(_)) => {
                            Ok(PaymentMethodData::Wallet(payment_method_data::WalletData::RevolutPay(payment_method_data::RevolutPayData {})))
                        }
                        Some(grpc_api_types::payments::wallet_payment_method_type::WalletType::AliPayRedirect(_)) => {
                            Ok(PaymentMethodData::Wallet(payment_method_data::WalletData::AliPayRedirect(payment_method_data::AliPayRedirection {})))
                        }
                        Some(grpc_api_types::payments::wallet_payment_method_type::WalletType::WeChatPayQr(_)) => {
                            Ok(PaymentMethodData::Wallet(payment_method_data::WalletData::WeChatPayQr(Box::new(payment_method_data::WeChatPayQr {}))))
                        }
                        Some(grpc_api_types::payments::wallet_payment_method_type::WalletType::PaypalRedirect(paypal_redirect)) => {
                            Ok(PaymentMethodData::Wallet(payment_method_data::WalletData::PaypalRedirect(payment_method_data::PaypalRedirection {
                                email: match paypal_redirect.email {
                                    Some(ref email_str) => Some(Email::try_from(email_str.clone()).change_context(
                                        ApplicationErrorResponse::BadRequest(ApiError {
                                            sub_code: "INVALID_EMAIL_FORMAT".to_owned(),
                                            error_identifier: 400,
                                            error_message: "Invalid email".to_owned(),
                                            error_object: None,
                                        })
                                    )?),
                                    None => None,
                                },
                            })))
                        }
                        _ => {
                            Err(report!(ApplicationErrorResponse::BadRequest(ApiError {
                                sub_code: "UNSUPPORTED_PAYMENT_METHOD".to_owned(),
                                error_identifier: 400,
                                error_message: "This Wallet type is not yet supported".to_owned(),
                                error_object: None,
                            })))
                        },
                    }
                },
                grpc_api_types::payments::payment_method::PaymentMethod::OnlineBanking(online_banking_type) => {
                    match online_banking_type.online_banking_type {
                        Some(grpc_api_types::payments::online_banking_payment_method_type::OnlineBankingType::OpenBankingUk(open_banking_uk)) => {
                            Ok(PaymentMethodData::BankRedirect(payment_method_data::BankRedirectData::OpenBankingUk {
                                issuer: open_banking_uk.issuer.and_then(|i| common_enums::BankNames::from_str(&i).ok()),
                                country: open_banking_uk.country.and_then(|c| CountryAlpha2::from_str(&c).ok()),
                            }))
                        }
                        Some(grpc_api_types::payments::online_banking_payment_method_type::OnlineBankingType::OnlineBankingFpx(fpx)) => {
                            Ok(PaymentMethodData::BankRedirect(payment_method_data::BankRedirectData::OnlineBankingFpx{
                                issuer: common_enums::BankNames::foreign_try_from(
                                    fpx.issuer(),
                                )?,
                            }))
                        }
                        _ => {
                            Err(report!(ApplicationErrorResponse::BadRequest(ApiError {
                                sub_code: "UNSUPPORTED_PAYMENT_METHOD".to_owned(),
                                error_identifier: 400,
                                error_message: "This online banking type is not yet supported".to_owned(),
                                error_object: None,
                            })))
                        },
                    }
                }
                grpc_api_types::payments::payment_method::PaymentMethod::MobilePayment(mobile_payment_type) => {
                    match mobile_payment_type.mobile_payment_type {
                        Some(grpc_api_types::payments::mobile_payment_method_type::MobilePaymentType::DuitNow(_)) => {
                            Ok(PaymentMethodData::RealTimePayment(Box::new(payment_method_data::RealTimePaymentData::DuitNow {  })))
                        }
                        _ => Err(report!(ApplicationErrorResponse::BadRequest(ApiError {
                            sub_code: "UNSUPPORTED_PAYMENT_METHOD".to_owned(),
                            error_identifier: 400,
                            error_message: "This mobile payment type is not yet supported".to_owned(),
                            error_object: None,
                        })))
                    }
                }
                grpc_api_types::payments::payment_method::PaymentMethod::Crypto(crypto) => {
                    let crypto_currency = crypto.crypto_currency.ok_or_else( || {
                        ApplicationErrorResponse::BadRequest(ApiError {
                            sub_code: "INVALID_PAYMENT_METHOD".to_owned(),
                            error_identifier: 400,
                            error_message: "crypto_currency is required".to_owned(),
                            error_object: None,
                        })
                    })?;

                    Ok(PaymentMethodData::Crypto(
                        payment_method_data::CryptoData {
                            pay_currency: crypto_currency.pay_currency,
                            network: crypto_currency.network,
                        },
                    ))
                }
            },
            None => Err(ApplicationErrorResponse::BadRequest(ApiError {
                sub_code: "INVALID_PAYMENT_METHOD_DATA".to_owned(),
                error_identifier: 400,
                error_message: "Payment method data is required".to_owned(),
                error_object: None,
            })
            .into()),
        }
    }
}

impl ForeignTryFrom<grpc_api_types::payments::PaymentMethodType> for Option<PaymentMethodType> {
    type Error = ApplicationErrorResponse;

    fn foreign_try_from(
        value: grpc_api_types::payments::PaymentMethodType,
    ) -> Result<Self, error_stack::Report<Self::Error>> {
        match value {
            grpc_api_types::payments::PaymentMethodType::Unspecified => Ok(None),
            grpc_api_types::payments::PaymentMethodType::Credit => {
                Ok(Some(PaymentMethodType::Credit))
            }
            grpc_api_types::payments::PaymentMethodType::Debit => {
                Ok(Some(PaymentMethodType::Debit))
            }
            grpc_api_types::payments::PaymentMethodType::UpiCollect => {
                Ok(Some(PaymentMethodType::UpiCollect))
            }
            grpc_api_types::payments::PaymentMethodType::UpiIntent => {
                Ok(Some(PaymentMethodType::UpiIntent))
            }
            grpc_api_types::payments::PaymentMethodType::UpiQr => {
                Ok(Some(PaymentMethodType::UpiIntent))
            } // UpiQr not yet implemented, fallback to UpiIntent
            grpc_api_types::payments::PaymentMethodType::ClassicReward => {
                Ok(Some(PaymentMethodType::ClassicReward))
            }
            grpc_api_types::payments::PaymentMethodType::Evoucher => {
                Ok(Some(PaymentMethodType::Evoucher))
            }
            grpc_api_types::payments::PaymentMethodType::ApplePay => {
                Ok(Some(PaymentMethodType::ApplePay))
            }
            grpc_api_types::payments::PaymentMethodType::GooglePay => {
                Ok(Some(PaymentMethodType::GooglePay))
            }
            grpc_api_types::payments::PaymentMethodType::AmazonPay => {
                Ok(Some(PaymentMethodType::AmazonPay))
            }
            grpc_api_types::payments::PaymentMethodType::RevolutPay => {
                Ok(Some(PaymentMethodType::RevolutPay))
            }
            grpc_api_types::payments::PaymentMethodType::PayPal => {
                Ok(Some(PaymentMethodType::Paypal))
            }
            grpc_api_types::payments::PaymentMethodType::WeChatPay => {
                Ok(Some(PaymentMethodType::WeChatPay))
            }
            grpc_api_types::payments::PaymentMethodType::AliPay => {
                Ok(Some(PaymentMethodType::AliPay))
            }
            grpc_api_types::payments::PaymentMethodType::Cashapp => {
                Ok(Some(PaymentMethodType::Cashapp))
            }
            _ => Err(ApplicationErrorResponse::BadRequest(ApiError {
                sub_code: "INVALID_PAYMENT_METHOD_TYPE".to_owned(),
                error_identifier: 400,
                error_message: "This payment method type is not yet supported".to_owned(),
                error_object: None,
            })
            .into()),
        }
    }
}

impl ForeignTryFrom<grpc_api_types::payments::PaymentMethod> for Option<PaymentMethodType> {
    type Error = ApplicationErrorResponse;

    fn foreign_try_from(
        value: grpc_api_types::payments::PaymentMethod,
    ) -> Result<Self, error_stack::Report<Self::Error>> {
        match value.payment_method {
            Some(data) => match data {
                grpc_api_types::payments::payment_method::PaymentMethod::Card(card_type) => {
                    match card_type.card_type {
                        Some(grpc_api_types::payments::card_payment_method_type::CardType::Credit(_)) => {
                            Ok(Some(PaymentMethodType::Credit))
                        },
                        Some(grpc_api_types::payments::card_payment_method_type::CardType::Debit(_)) => {
                            Ok(Some(PaymentMethodType::Debit))
                        },
                        Some(grpc_api_types::payments::card_payment_method_type::CardType::CardRedirect(_)) =>
                            Err(report!(ApplicationErrorResponse::BadRequest(ApiError {
                                sub_code: "UNSUPPORTED_PAYMENT_METHOD".to_owned(),
                                error_identifier: 400,
                                error_message: "Card redirect payments are not yet supported".to_owned(),
                                error_object: None,
                            }))),
                        Some(grpc_api_types::payments::card_payment_method_type::CardType::CreditProxy(_)) => {
                            Ok(Some(PaymentMethodType::Credit))
                        },
                        Some(grpc_api_types::payments::card_payment_method_type::CardType::DebitProxy(_)) => {
                            Ok(Some(PaymentMethodType::Debit))
                        },
                        None =>
                            Err(report!(ApplicationErrorResponse::BadRequest(ApiError {
                                sub_code: "INVALID_PAYMENT_METHOD".to_owned(),
                                error_identifier: 400,
                                error_message: "Card type is required".to_owned(),
                                error_object: None,
                            })))
                    }
                }
                grpc_api_types::payments::payment_method::PaymentMethod::Token(_) => {
                    Ok(None)
                },
                grpc_api_types::payments::payment_method::PaymentMethod::UpiCollect(_) => Ok(Some(PaymentMethodType::UpiCollect)),
                grpc_api_types::payments::payment_method::PaymentMethod::UpiIntent(_) => Ok(Some(PaymentMethodType::UpiIntent)),
                grpc_api_types::payments::payment_method::PaymentMethod::UpiQr(_) => Ok(Some(PaymentMethodType::UpiIntent)), // UpiQr not yet implemented, fallback to UpiIntent
                grpc_api_types::payments::payment_method::PaymentMethod::Reward(reward) => {
                    match reward.reward_type() {
                        grpc_api_types::payments::RewardType::Classicreward => Ok(Some(PaymentMethodType::ClassicReward)),
                        grpc_api_types::payments::RewardType::EVoucher => Ok(Some(PaymentMethodType::Evoucher)),
                        _ => Err(report!(ApplicationErrorResponse::BadRequest(ApiError {
                            sub_code: "UNSUPPORTED_REWARD_TYPE".to_owned(),
                            error_identifier: 400,
                            error_message: "Unsupported reward type".to_owned(),
                            error_object: None,
                        })))
                    }
                },
                grpc_api_types::payments::payment_method::PaymentMethod::Wallet(wallet_type) => {
                    match wallet_type.wallet_type {
                        Some(grpc_api_types::payments::wallet_payment_method_type::WalletType::Bluecode(_)) => {
                                        Ok(Some(PaymentMethodType::Bluecode))
                                    },
                        Some(grpc_api_types::payments::wallet_payment_method_type::WalletType::Mifinity(_mifinity_data)) => {
                            // For PaymentMethodType conversion, we just need to return the type, not the full data
                            Ok(Some(PaymentMethodType::Mifinity))
                        },
                        Some(grpc_api_types::payments::wallet_payment_method_type::WalletType::ApplePay(_)) => {
                            Ok(Some(PaymentMethodType::ApplePay))
                        }
                        Some(grpc_api_types::payments::wallet_payment_method_type::WalletType::GooglePay(_)) => {
                            Ok(Some(PaymentMethodType::GooglePay))
                        }
                        Some(grpc_api_types::payments::wallet_payment_method_type::WalletType::AmazonPayRedirect(_)) => {
                            Ok(Some(PaymentMethodType::AmazonPay))
                        }
                        Some(grpc_api_types::payments::wallet_payment_method_type::WalletType::RevolutPay(_)) => {
                            Ok(Some(PaymentMethodType::RevolutPay))
                        }
                        Some(grpc_api_types::payments::wallet_payment_method_type::WalletType::PaypalRedirect(_)) => {
                            Ok(Some(PaymentMethodType::Paypal))
                        }
                        Some(grpc_api_types::payments::wallet_payment_method_type::WalletType::WeChatPayQr(_)) => {
                            Ok(Some(PaymentMethodType::WeChatPay))
                        }
                        Some(grpc_api_types::payments::wallet_payment_method_type::WalletType::AliPayRedirect(_)) => {
                            Ok(Some(PaymentMethodType::AliPay))
                        }
                        Some(grpc_api_types::payments::wallet_payment_method_type::WalletType::CashappQr(_)) => {
                            Ok(Some(PaymentMethodType::Cashapp))
                        }
                        _ => {
                            Err(report!(ApplicationErrorResponse::BadRequest(ApiError {
                                sub_code: "UNSUPPORTED_PAYMENT_METHOD".to_owned(),
                                error_identifier: 400,
                                error_message: "This Wallet type is not yet supported".to_owned(),
                                error_object: None,
                            })))
                        },
                    }
                },
                grpc_api_types::payments::payment_method::PaymentMethod::OnlineBanking(online_banking) => {
                    match online_banking.online_banking_type {
                        Some(grpc_api_types::payments::online_banking_payment_method_type::OnlineBankingType::OpenBankingUk(_)) => {
                            Ok(Some(PaymentMethodType::OpenBankingUk))
                        },
                        Some(grpc_api_types::payments::online_banking_payment_method_type::OnlineBankingType::OnlineBankingFpx(_))=>{
                            Ok(Some(PaymentMethodType::OnlineBankingFpx))
                        }
                        _ => {
                            Err(report!(ApplicationErrorResponse::BadRequest(ApiError {
                                sub_code: "UNSUPPORTED_PAYMENT_METHOD".to_owned(),
                                error_identifier: 400,
                                error_message: "This online banking type is not yet supported".to_owned(),
                                error_object: None,
                            })))
                        },
                    }
                }
                grpc_api_types::payments::payment_method::PaymentMethod::MobilePayment(mobile_payment_type) => {
                    match mobile_payment_type.mobile_payment_type {
                        Some(grpc_api_types::payments::mobile_payment_method_type::MobilePaymentType::DuitNow(_)) =>{
                            Ok(Some(PaymentMethodType::DuitNow))
                        }
                        _ => Err(report!(ApplicationErrorResponse::BadRequest(ApiError {
                            sub_code: "UNSUPPORTED_PAYMENT_METHOD".to_owned(),
                            error_identifier: 400,
                            error_message: "This mobile payment type is not yet supported".to_owned(),
                            error_object: None,
                        })))
                    }
                }
                grpc_api_types::payments::payment_method::PaymentMethod::Crypto(_) => Ok(Some(PaymentMethodType::CryptoCurrency)),
            },
            None => Err(ApplicationErrorResponse::BadRequest(ApiError {
                sub_code: "INVALID_PAYMENT_METHOD_DATA".to_owned(),
                error_identifier: 400,
                error_message: "Payment method data is required".to_owned(),
                error_object: None,
            })
            .into()),
        }
    }
}

// Helper trait for generic card conversion
pub trait CardConversionHelper<T: PaymentMethodDataTypes> {
    fn convert_card_details(
        card: grpc_api_types::payments::CardDetails,
    ) -> Result<payment_method_data::Card<T>, error_stack::Report<ApplicationErrorResponse>>;
}

// Implementation for DefaultPCIHolder
impl CardConversionHelper<DefaultPCIHolder> for DefaultPCIHolder {
    fn convert_card_details(
        card: grpc_api_types::payments::CardDetails,
    ) -> Result<
        payment_method_data::Card<DefaultPCIHolder>,
        error_stack::Report<ApplicationErrorResponse>,
    > {
        let card_network = Some(common_enums::CardNetwork::foreign_try_from(
            card.card_network(),
        )?);
        Ok(payment_method_data::Card {
            card_number: RawCardNumber::<DefaultPCIHolder>(card.card_number.ok_or(
                ApplicationErrorResponse::BadRequest(ApiError {
                    sub_code: "MISSING_CARD_NUMBER".to_owned(),
                    error_identifier: 400,
                    error_message: "Missing card number".to_owned(),
                    error_object: None,
                }),
            )?),
            card_exp_month: card
                .card_exp_month
                .ok_or(ApplicationErrorResponse::BadRequest(ApiError {
                    sub_code: "MISSING_EXP_MONTH".to_owned(),
                    error_identifier: 400,
                    error_message: "Missing Card Expiry Month".to_owned(),
                    error_object: None,
                }))?,
            card_exp_year: card
                .card_exp_year
                .ok_or(ApplicationErrorResponse::BadRequest(ApiError {
                    sub_code: "MISSING_EXP_YEAR".to_owned(),
                    error_identifier: 400,
                    error_message: "Missing Card Expiry Year".to_owned(),
                    error_object: None,
                }))?,
            card_cvc: card
                .card_cvc
                .ok_or(ApplicationErrorResponse::BadRequest(ApiError {
                    sub_code: "MISSING_CVC".to_owned(),
                    error_identifier: 400,
                    error_message: "Missing CVC".to_owned(),
                    error_object: None,
                }))?,
            card_issuer: card.card_issuer,
            card_network,
            card_type: card.card_type,
            card_issuing_country: card.card_issuing_country_alpha2,
            bank_code: card.bank_code,
            nick_name: card.nick_name.map(|name| name.into()),
            card_holder_name: card.card_holder_name,
            co_badged_card_data: None,
        })
    }
}

// Implementation for VaultTokenHolder
impl CardConversionHelper<VaultTokenHolder> for VaultTokenHolder {
    fn convert_card_details(
        card: grpc_api_types::payments::CardDetails,
    ) -> Result<
        payment_method_data::Card<VaultTokenHolder>,
        error_stack::Report<ApplicationErrorResponse>,
    > {
        Ok(payment_method_data::Card {
            card_number: RawCardNumber(
                card.card_number
                    .ok_or(ApplicationErrorResponse::BadRequest(ApiError {
                        sub_code: "MISSING_CARD_NUMBER".to_owned(),
                        error_identifier: 400,
                        error_message: "Missing card number".to_owned(),
                        error_object: None,
                    }))
                    .map(|cn| cn.get_card_no())?,
            ),
            card_exp_month: card
                .card_exp_month
                .ok_or(ApplicationErrorResponse::BadRequest(ApiError {
                    sub_code: "MISSING_EXP_MONTH".to_owned(),
                    error_identifier: 400,
                    error_message: "Missing Card Expiry Month".to_owned(),
                    error_object: None,
                }))?,
            card_exp_year: card
                .card_exp_year
                .ok_or(ApplicationErrorResponse::BadRequest(ApiError {
                    sub_code: "MISSING_EXP_YEAR".to_owned(),
                    error_identifier: 400,
                    error_message: "Missing Card Expiry Year".to_owned(),
                    error_object: None,
                }))?,
            card_cvc: card
                .card_cvc
                .ok_or(ApplicationErrorResponse::BadRequest(ApiError {
                    sub_code: "MISSING_CVC".to_owned(),
                    error_identifier: 400,
                    error_message: "Missing CVC".to_owned(),
                    error_object: None,
                }))?,
            card_issuer: card.card_issuer,
            card_network: None,
            card_type: card.card_type,
            card_issuing_country: card.card_issuing_country_alpha2,
            bank_code: card.bank_code,
            nick_name: card.nick_name.map(|name| name.into()),
            card_holder_name: card.card_holder_name,
            co_badged_card_data: None,
        })
    }
}

// Generic ForeignTryFrom implementation using the helper trait
impl<T> ForeignTryFrom<grpc_api_types::payments::CardDetails> for payment_method_data::Card<T>
where
    T: PaymentMethodDataTypes
        + Default
        + Debug
        + Send
        + Eq
        + PartialEq
        + serde::Serialize
        + serde::de::DeserializeOwned
        + Clone
        + CardConversionHelper<T>,
{
    type Error = ApplicationErrorResponse;
    fn foreign_try_from(
        card: grpc_api_types::payments::CardDetails,
    ) -> Result<Self, error_stack::Report<Self::Error>> {
        T::convert_card_details(card)
    }
}

impl ForeignTryFrom<grpc_api_types::payments::Currency> for common_enums::Currency {
    type Error = ApplicationErrorResponse;
    fn foreign_try_from(
        value: grpc_api_types::payments::Currency,
    ) -> Result<Self, error_stack::Report<Self::Error>> {
        match value {
            grpc_api_types::payments::Currency::Aed => Ok(Self::AED),
            grpc_api_types::payments::Currency::All => Ok(Self::ALL),
            grpc_api_types::payments::Currency::Amd => Ok(Self::AMD),
            grpc_api_types::payments::Currency::Ang => Ok(Self::ANG),
            grpc_api_types::payments::Currency::Aoa => Ok(Self::AOA),
            grpc_api_types::payments::Currency::Ars => Ok(Self::ARS),
            grpc_api_types::payments::Currency::Aud => Ok(Self::AUD),
            grpc_api_types::payments::Currency::Awg => Ok(Self::AWG),
            grpc_api_types::payments::Currency::Azn => Ok(Self::AZN),
            grpc_api_types::payments::Currency::Bam => Ok(Self::BAM),
            grpc_api_types::payments::Currency::Bbd => Ok(Self::BBD),
            grpc_api_types::payments::Currency::Bdt => Ok(Self::BDT),
            grpc_api_types::payments::Currency::Bgn => Ok(Self::BGN),
            grpc_api_types::payments::Currency::Bhd => Ok(Self::BHD),
            grpc_api_types::payments::Currency::Bif => Ok(Self::BIF),
            grpc_api_types::payments::Currency::Bmd => Ok(Self::BMD),
            grpc_api_types::payments::Currency::Bnd => Ok(Self::BND),
            grpc_api_types::payments::Currency::Bob => Ok(Self::BOB),
            grpc_api_types::payments::Currency::Brl => Ok(Self::BRL),
            grpc_api_types::payments::Currency::Bsd => Ok(Self::BSD),
            grpc_api_types::payments::Currency::Bwp => Ok(Self::BWP),
            grpc_api_types::payments::Currency::Byn => Ok(Self::BYN),
            grpc_api_types::payments::Currency::Bzd => Ok(Self::BZD),
            grpc_api_types::payments::Currency::Cad => Ok(Self::CAD),
            grpc_api_types::payments::Currency::Chf => Ok(Self::CHF),
            grpc_api_types::payments::Currency::Clp => Ok(Self::CLP),
            grpc_api_types::payments::Currency::Cny => Ok(Self::CNY),
            grpc_api_types::payments::Currency::Cop => Ok(Self::COP),
            grpc_api_types::payments::Currency::Crc => Ok(Self::CRC),
            grpc_api_types::payments::Currency::Cup => Ok(Self::CUP),
            grpc_api_types::payments::Currency::Cve => Ok(Self::CVE),
            grpc_api_types::payments::Currency::Czk => Ok(Self::CZK),
            grpc_api_types::payments::Currency::Djf => Ok(Self::DJF),
            grpc_api_types::payments::Currency::Dkk => Ok(Self::DKK),
            grpc_api_types::payments::Currency::Dop => Ok(Self::DOP),
            grpc_api_types::payments::Currency::Dzd => Ok(Self::DZD),
            grpc_api_types::payments::Currency::Egp => Ok(Self::EGP),
            grpc_api_types::payments::Currency::Etb => Ok(Self::ETB),
            grpc_api_types::payments::Currency::Eur => Ok(Self::EUR),
            grpc_api_types::payments::Currency::Fjd => Ok(Self::FJD),
            grpc_api_types::payments::Currency::Fkp => Ok(Self::FKP),
            grpc_api_types::payments::Currency::Gbp => Ok(Self::GBP),
            grpc_api_types::payments::Currency::Gel => Ok(Self::GEL),
            grpc_api_types::payments::Currency::Ghs => Ok(Self::GHS),
            grpc_api_types::payments::Currency::Gip => Ok(Self::GIP),
            grpc_api_types::payments::Currency::Gmd => Ok(Self::GMD),
            grpc_api_types::payments::Currency::Gnf => Ok(Self::GNF),
            grpc_api_types::payments::Currency::Gtq => Ok(Self::GTQ),
            grpc_api_types::payments::Currency::Gyd => Ok(Self::GYD),
            grpc_api_types::payments::Currency::Hkd => Ok(Self::HKD),
            grpc_api_types::payments::Currency::Hnl => Ok(Self::HNL),
            grpc_api_types::payments::Currency::Hrk => Ok(Self::HRK),
            grpc_api_types::payments::Currency::Htg => Ok(Self::HTG),
            grpc_api_types::payments::Currency::Huf => Ok(Self::HUF),
            grpc_api_types::payments::Currency::Idr => Ok(Self::IDR),
            grpc_api_types::payments::Currency::Ils => Ok(Self::ILS),
            grpc_api_types::payments::Currency::Inr => Ok(Self::INR),
            grpc_api_types::payments::Currency::Iqd => Ok(Self::IQD),
            grpc_api_types::payments::Currency::Jmd => Ok(Self::JMD),
            grpc_api_types::payments::Currency::Jod => Ok(Self::JOD),
            grpc_api_types::payments::Currency::Jpy => Ok(Self::JPY),
            grpc_api_types::payments::Currency::Kes => Ok(Self::KES),
            grpc_api_types::payments::Currency::Kgs => Ok(Self::KGS),
            grpc_api_types::payments::Currency::Khr => Ok(Self::KHR),
            grpc_api_types::payments::Currency::Kmf => Ok(Self::KMF),
            grpc_api_types::payments::Currency::Krw => Ok(Self::KRW),
            grpc_api_types::payments::Currency::Kwd => Ok(Self::KWD),
            grpc_api_types::payments::Currency::Kyd => Ok(Self::KYD),
            grpc_api_types::payments::Currency::Kzt => Ok(Self::KZT),
            grpc_api_types::payments::Currency::Lak => Ok(Self::LAK),
            grpc_api_types::payments::Currency::Lbp => Ok(Self::LBP),
            grpc_api_types::payments::Currency::Lkr => Ok(Self::LKR),
            grpc_api_types::payments::Currency::Lrd => Ok(Self::LRD),
            grpc_api_types::payments::Currency::Lsl => Ok(Self::LSL),
            grpc_api_types::payments::Currency::Lyd => Ok(Self::LYD),
            grpc_api_types::payments::Currency::Mad => Ok(Self::MAD),
            grpc_api_types::payments::Currency::Mdl => Ok(Self::MDL),
            grpc_api_types::payments::Currency::Mga => Ok(Self::MGA),
            grpc_api_types::payments::Currency::Mkd => Ok(Self::MKD),
            grpc_api_types::payments::Currency::Mmk => Ok(Self::MMK),
            grpc_api_types::payments::Currency::Mnt => Ok(Self::MNT),
            grpc_api_types::payments::Currency::Mop => Ok(Self::MOP),
            grpc_api_types::payments::Currency::Mru => Ok(Self::MRU),
            grpc_api_types::payments::Currency::Mur => Ok(Self::MUR),
            grpc_api_types::payments::Currency::Mvr => Ok(Self::MVR),
            grpc_api_types::payments::Currency::Mwk => Ok(Self::MWK),
            grpc_api_types::payments::Currency::Mxn => Ok(Self::MXN),
            grpc_api_types::payments::Currency::Myr => Ok(Self::MYR),
            grpc_api_types::payments::Currency::Mzn => Ok(Self::MZN),
            grpc_api_types::payments::Currency::Nad => Ok(Self::NAD),
            grpc_api_types::payments::Currency::Ngn => Ok(Self::NGN),
            grpc_api_types::payments::Currency::Nio => Ok(Self::NIO),
            grpc_api_types::payments::Currency::Nok => Ok(Self::NOK),
            grpc_api_types::payments::Currency::Npr => Ok(Self::NPR),
            grpc_api_types::payments::Currency::Nzd => Ok(Self::NZD),
            grpc_api_types::payments::Currency::Omr => Ok(Self::OMR),
            grpc_api_types::payments::Currency::Pab => Ok(Self::PAB),
            grpc_api_types::payments::Currency::Pen => Ok(Self::PEN),
            grpc_api_types::payments::Currency::Pgk => Ok(Self::PGK),
            grpc_api_types::payments::Currency::Php => Ok(Self::PHP),
            grpc_api_types::payments::Currency::Pkr => Ok(Self::PKR),
            grpc_api_types::payments::Currency::Pln => Ok(Self::PLN),
            grpc_api_types::payments::Currency::Pyg => Ok(Self::PYG),
            grpc_api_types::payments::Currency::Qar => Ok(Self::QAR),
            grpc_api_types::payments::Currency::Ron => Ok(Self::RON),
            grpc_api_types::payments::Currency::Rsd => Ok(Self::RSD),
            grpc_api_types::payments::Currency::Rub => Ok(Self::RUB),
            grpc_api_types::payments::Currency::Rwf => Ok(Self::RWF),
            grpc_api_types::payments::Currency::Sar => Ok(Self::SAR),
            grpc_api_types::payments::Currency::Sbd => Ok(Self::SBD),
            grpc_api_types::payments::Currency::Scr => Ok(Self::SCR),
            grpc_api_types::payments::Currency::Sek => Ok(Self::SEK),
            grpc_api_types::payments::Currency::Sgd => Ok(Self::SGD),
            grpc_api_types::payments::Currency::Shp => Ok(Self::SHP),
            grpc_api_types::payments::Currency::Sle => Ok(Self::SLE),
            grpc_api_types::payments::Currency::Sll => Ok(Self::SLL),
            grpc_api_types::payments::Currency::Sos => Ok(Self::SOS),
            grpc_api_types::payments::Currency::Srd => Ok(Self::SRD),
            grpc_api_types::payments::Currency::Ssp => Ok(Self::SSP),
            grpc_api_types::payments::Currency::Stn => Ok(Self::STN),
            grpc_api_types::payments::Currency::Svc => Ok(Self::SVC),
            grpc_api_types::payments::Currency::Szl => Ok(Self::SZL),
            grpc_api_types::payments::Currency::Thb => Ok(Self::THB),
            grpc_api_types::payments::Currency::Tnd => Ok(Self::TND),
            grpc_api_types::payments::Currency::Top => Ok(Self::TOP),
            grpc_api_types::payments::Currency::Try => Ok(Self::TRY),
            grpc_api_types::payments::Currency::Ttd => Ok(Self::TTD),
            grpc_api_types::payments::Currency::Twd => Ok(Self::TWD),
            grpc_api_types::payments::Currency::Tzs => Ok(Self::TZS),
            grpc_api_types::payments::Currency::Uah => Ok(Self::UAH),
            grpc_api_types::payments::Currency::Ugx => Ok(Self::UGX),
            grpc_api_types::payments::Currency::Usd => Ok(Self::USD),
            grpc_api_types::payments::Currency::Uyu => Ok(Self::UYU),
            grpc_api_types::payments::Currency::Uzs => Ok(Self::UZS),
            grpc_api_types::payments::Currency::Ves => Ok(Self::VES),
            grpc_api_types::payments::Currency::Vnd => Ok(Self::VND),
            grpc_api_types::payments::Currency::Vuv => Ok(Self::VUV),
            grpc_api_types::payments::Currency::Wst => Ok(Self::WST),
            grpc_api_types::payments::Currency::Xaf => Ok(Self::XAF),
            grpc_api_types::payments::Currency::Xcd => Ok(Self::XCD),
            grpc_api_types::payments::Currency::Xof => Ok(Self::XOF),
            grpc_api_types::payments::Currency::Xpf => Ok(Self::XPF),
            grpc_api_types::payments::Currency::Yer => Ok(Self::YER),
            grpc_api_types::payments::Currency::Zar => Ok(Self::ZAR),
            grpc_api_types::payments::Currency::Zmw => Ok(Self::ZMW),
            _ => Err(report!(ApplicationErrorResponse::BadRequest(ApiError {
                sub_code: "unsupported_currency".to_string(),
                error_identifier: 4001,
                error_message: format!("Currency {value:?} is not supported"),
                error_object: None,
            }))),
        }
    }
}

impl<
        T: PaymentMethodDataTypes
            + Default
            + Debug
            + Send
            + Eq
            + PartialEq
            + serde::Serialize
            + serde::de::DeserializeOwned
            + Clone
            + CardConversionHelper<T>,
    > ForeignTryFrom<PaymentServiceAuthorizeRequest> for PaymentsAuthorizeData<T>
{
    type Error = ApplicationErrorResponse;

    fn foreign_try_from(
        value: PaymentServiceAuthorizeRequest,
    ) -> Result<Self, error_stack::Report<Self::Error>> {
        let email: Option<Email> = match value.email {
            Some(ref email_str) => {
                Some(Email::try_from(email_str.clone().expose()).map_err(|_| {
                    error_stack::Report::new(ApplicationErrorResponse::BadRequest(ApiError {
                        sub_code: "INVALID_EMAIL_FORMAT".to_owned(),
                        error_identifier: 400,

                        error_message: "Invalid email".to_owned(),
                        error_object: None,
                    }))
                })?)
            }
            None => None,
        };
        let merchant_config_currency = common_enums::Currency::foreign_try_from(value.currency())?;

        // Extract merchant_account_id from metadata before moving it
        let merchant_account_id = value.metadata.get("merchant_account_id").cloned();

        Ok(Self {
            capture_method: Some(common_enums::CaptureMethod::foreign_try_from(
                value.capture_method(),
            )?),
            payment_method_data: PaymentMethodData::<T>::foreign_try_from(
                value.payment_method.clone().ok_or_else(|| {
                    ApplicationErrorResponse::BadRequest(ApiError {
                        sub_code: "INVALID_PAYMENT_METHOD_DATA".to_owned(),
                        error_identifier: 400,
                        error_message: "Payment method data is required".to_owned(),
                        error_object: None,
                    })
                })?,
            )
            .change_context(ApplicationErrorResponse::BadRequest(ApiError {
                sub_code: "INVALID_PAYMENT_METHOD_DATA".to_owned(),
                error_identifier: 400,
                error_message: "Payment method data construction failed".to_owned(),
                error_object: None,
            }))?,
            amount: value.amount,
            currency: common_enums::Currency::foreign_try_from(value.currency())?,
            confirm: true,
            webhook_url: value.webhook_url,
            browser_info: value
                .browser_info
                .map(BrowserInformation::foreign_try_from)
                .transpose()?,
            payment_method_type: <Option<PaymentMethodType>>::foreign_try_from(
                value.payment_method.clone().ok_or_else(|| {
                    ApplicationErrorResponse::BadRequest(ApiError {
                        sub_code: "INVALID_PAYMENT_METHOD_DATA".to_owned(),
                        error_identifier: 400,
                        error_message: "Payment method data is required".to_owned(),
                        error_object: None,
                    })
                })?,
            )?,
            minor_amount: common_utils::types::MinorUnit::new(value.minor_amount),
            email,
            customer_name: None,
            statement_descriptor_suffix: None,
            statement_descriptor: None,

            router_return_url: value.return_url,
            complete_authorize_url: None,
            setup_future_usage: None,
            mandate_id: None,
            off_session: value.off_session,
            order_category: value.order_category,
            session_token: None,
            access_token: value.access_token,
            enrolled_for_3ds: false,
            related_transaction_id: None,
            payment_experience: None,
            customer_id: value
                .connector_customer_id
                .clone()
                .map(|customer_id| CustomerId::try_from(Cow::from(customer_id)))
                .transpose()
                .change_context(ApplicationErrorResponse::BadRequest(ApiError {
                    sub_code: "INVALID_CUSTOMER_ID".to_owned(),
                    error_identifier: 400,
                    error_message: "Failed to parse Customer Id".to_owned(),
                    error_object: None,
                }))?,
            request_incremental_authorization: false,
            metadata: if value.metadata.is_empty() {
                None
            } else {
                Some(serde_json::Value::Object(
                    value
                        .metadata
                        .into_iter()
                        .map(|(k, v)| (k, serde_json::Value::String(v)))
                        .collect(),
                ))
            },
            merchant_order_reference_id: None,
            order_tax_amount: None,
            shipping_cost: None,
            merchant_account_id,
            integrity_object: None,
            merchant_config_currency: Some(merchant_config_currency),
            all_keys_required: None, // Field not available in new proto structure
            authentication_data: value.authentication_data,
        })
    }
}

impl ForeignTryFrom<grpc_api_types::payments::PaymentAddress> for payment_address::PaymentAddress {
    type Error = ApplicationErrorResponse;
    fn foreign_try_from(
        value: grpc_api_types::payments::PaymentAddress,
    ) -> Result<Self, error_stack::Report<Self::Error>> {
        let shipping = match value.shipping_address {
            Some(address) => Some(Address::foreign_try_from(address)?),
            None => None,
        };

        let billing = match value.billing_address.clone() {
            Some(address) => Some(Address::foreign_try_from(address)?),
            None => None,
        };

        let payment_method_billing = match value.billing_address {
            Some(address) => Some(Address::foreign_try_from(address)?),
            None => None,
        };

        Ok(Self::new(
            shipping,
            billing,
            payment_method_billing,
            Some(false), // should_unify_address set to false
        ))
    }
}

impl ForeignTryFrom<grpc_api_types::payments::Address> for Address {
    type Error = ApplicationErrorResponse;
    fn foreign_try_from(
        value: grpc_api_types::payments::Address,
    ) -> Result<Self, error_stack::Report<Self::Error>> {
        let email = match value.email.clone() {
            Some(email) => Some(
                common_utils::pii::Email::from_str(&email.expose()).change_context(
                    ApplicationErrorResponse::BadRequest(ApiError {
                        sub_code: "INVALID_EMAIL".to_owned(),
                        error_identifier: 400,
                        error_message: "Invalid email".to_owned(),
                        error_object: None,
                    }),
                )?,
            ),
            None => None,
        };
        Ok(Self {
            address: Some(AddressDetails::foreign_try_from(value.clone())?),
            phone: value.phone_number.map(|phone_number| PhoneDetails {
                number: Some(phone_number),
                country_code: value.phone_country_code,
            }),
            email,
        })
    }
}

impl ForeignTryFrom<grpc_api_types::payments::CountryAlpha2> for common_enums::CountryAlpha2 {
    type Error = ApplicationErrorResponse;

    fn foreign_try_from(
        value: grpc_api_types::payments::CountryAlpha2,
    ) -> Result<Self, error_stack::Report<Self::Error>> {
        match value {
            grpc_api_types::payments::CountryAlpha2::Us => Ok(Self::US),
            grpc_api_types::payments::CountryAlpha2::Af => Ok(Self::AF),
            grpc_api_types::payments::CountryAlpha2::Ax => Ok(Self::AX),
            grpc_api_types::payments::CountryAlpha2::Al => Ok(Self::AL),
            grpc_api_types::payments::CountryAlpha2::Dz => Ok(Self::DZ),
            grpc_api_types::payments::CountryAlpha2::As => Ok(Self::AS),
            grpc_api_types::payments::CountryAlpha2::Ad => Ok(Self::AD),
            grpc_api_types::payments::CountryAlpha2::Ao => Ok(Self::AO),
            grpc_api_types::payments::CountryAlpha2::Ai => Ok(Self::AI),
            grpc_api_types::payments::CountryAlpha2::Aq => Ok(Self::AQ),
            grpc_api_types::payments::CountryAlpha2::Ag => Ok(Self::AG),
            grpc_api_types::payments::CountryAlpha2::Ar => Ok(Self::AR),
            grpc_api_types::payments::CountryAlpha2::Am => Ok(Self::AM),
            grpc_api_types::payments::CountryAlpha2::Aw => Ok(Self::AW),
            grpc_api_types::payments::CountryAlpha2::Au => Ok(Self::AU),
            grpc_api_types::payments::CountryAlpha2::At => Ok(Self::AT),
            grpc_api_types::payments::CountryAlpha2::Az => Ok(Self::AZ),
            grpc_api_types::payments::CountryAlpha2::Bs => Ok(Self::BS),
            grpc_api_types::payments::CountryAlpha2::Bh => Ok(Self::BH),
            grpc_api_types::payments::CountryAlpha2::Bd => Ok(Self::BD),
            grpc_api_types::payments::CountryAlpha2::Bb => Ok(Self::BB),
            grpc_api_types::payments::CountryAlpha2::By => Ok(Self::BY),
            grpc_api_types::payments::CountryAlpha2::Be => Ok(Self::BE),
            grpc_api_types::payments::CountryAlpha2::Bz => Ok(Self::BZ),
            grpc_api_types::payments::CountryAlpha2::Bj => Ok(Self::BJ),
            grpc_api_types::payments::CountryAlpha2::Bm => Ok(Self::BM),
            grpc_api_types::payments::CountryAlpha2::Bt => Ok(Self::BT),
            grpc_api_types::payments::CountryAlpha2::Bo => Ok(Self::BO),
            grpc_api_types::payments::CountryAlpha2::Bq => Ok(Self::BQ),
            grpc_api_types::payments::CountryAlpha2::Ba => Ok(Self::BA),
            grpc_api_types::payments::CountryAlpha2::Bw => Ok(Self::BW),
            grpc_api_types::payments::CountryAlpha2::Bv => Ok(Self::BV),
            grpc_api_types::payments::CountryAlpha2::Br => Ok(Self::BR),
            grpc_api_types::payments::CountryAlpha2::Io => Ok(Self::IO),
            grpc_api_types::payments::CountryAlpha2::Bn => Ok(Self::BN),
            grpc_api_types::payments::CountryAlpha2::Bg => Ok(Self::BG),
            grpc_api_types::payments::CountryAlpha2::Bf => Ok(Self::BF),
            grpc_api_types::payments::CountryAlpha2::Bi => Ok(Self::BI),
            grpc_api_types::payments::CountryAlpha2::Kh => Ok(Self::KH),
            grpc_api_types::payments::CountryAlpha2::Cm => Ok(Self::CM),
            grpc_api_types::payments::CountryAlpha2::Ca => Ok(Self::CA),
            grpc_api_types::payments::CountryAlpha2::Cv => Ok(Self::CV),
            grpc_api_types::payments::CountryAlpha2::Ky => Ok(Self::KY),
            grpc_api_types::payments::CountryAlpha2::Cf => Ok(Self::CF),
            grpc_api_types::payments::CountryAlpha2::Td => Ok(Self::TD),
            grpc_api_types::payments::CountryAlpha2::Cl => Ok(Self::CL),
            grpc_api_types::payments::CountryAlpha2::Cn => Ok(Self::CN),
            grpc_api_types::payments::CountryAlpha2::Cx => Ok(Self::CX),
            grpc_api_types::payments::CountryAlpha2::Cc => Ok(Self::CC),
            grpc_api_types::payments::CountryAlpha2::Co => Ok(Self::CO),
            grpc_api_types::payments::CountryAlpha2::Km => Ok(Self::KM),
            grpc_api_types::payments::CountryAlpha2::Cg => Ok(Self::CG),
            grpc_api_types::payments::CountryAlpha2::Cd => Ok(Self::CD),
            grpc_api_types::payments::CountryAlpha2::Ck => Ok(Self::CK),
            grpc_api_types::payments::CountryAlpha2::Cr => Ok(Self::CR),
            grpc_api_types::payments::CountryAlpha2::Ci => Ok(Self::CI),
            grpc_api_types::payments::CountryAlpha2::Hr => Ok(Self::HR),
            grpc_api_types::payments::CountryAlpha2::Cu => Ok(Self::CU),
            grpc_api_types::payments::CountryAlpha2::Cw => Ok(Self::CW),
            grpc_api_types::payments::CountryAlpha2::Cy => Ok(Self::CY),
            grpc_api_types::payments::CountryAlpha2::Cz => Ok(Self::CZ),
            grpc_api_types::payments::CountryAlpha2::Dk => Ok(Self::DK),
            grpc_api_types::payments::CountryAlpha2::Dj => Ok(Self::DJ),
            grpc_api_types::payments::CountryAlpha2::Dm => Ok(Self::DM),
            grpc_api_types::payments::CountryAlpha2::Do => Ok(Self::DO),
            grpc_api_types::payments::CountryAlpha2::Ec => Ok(Self::EC),
            grpc_api_types::payments::CountryAlpha2::Eg => Ok(Self::EG),
            grpc_api_types::payments::CountryAlpha2::Sv => Ok(Self::SV),
            grpc_api_types::payments::CountryAlpha2::Gq => Ok(Self::GQ),
            grpc_api_types::payments::CountryAlpha2::Er => Ok(Self::ER),
            grpc_api_types::payments::CountryAlpha2::Ee => Ok(Self::EE),
            grpc_api_types::payments::CountryAlpha2::Et => Ok(Self::ET),
            grpc_api_types::payments::CountryAlpha2::Fk => Ok(Self::FK),
            grpc_api_types::payments::CountryAlpha2::Fo => Ok(Self::FO),
            grpc_api_types::payments::CountryAlpha2::Fj => Ok(Self::FJ),
            grpc_api_types::payments::CountryAlpha2::Fi => Ok(Self::FI),
            grpc_api_types::payments::CountryAlpha2::Fr => Ok(Self::FR),
            grpc_api_types::payments::CountryAlpha2::Gf => Ok(Self::GF),
            grpc_api_types::payments::CountryAlpha2::Pf => Ok(Self::PF),
            grpc_api_types::payments::CountryAlpha2::Tf => Ok(Self::TF),
            grpc_api_types::payments::CountryAlpha2::Ga => Ok(Self::GA),
            grpc_api_types::payments::CountryAlpha2::Gm => Ok(Self::GM),
            grpc_api_types::payments::CountryAlpha2::Ge => Ok(Self::GE),
            grpc_api_types::payments::CountryAlpha2::De => Ok(Self::DE),
            grpc_api_types::payments::CountryAlpha2::Gh => Ok(Self::GH),
            grpc_api_types::payments::CountryAlpha2::Gi => Ok(Self::GI),
            grpc_api_types::payments::CountryAlpha2::Gr => Ok(Self::GR),
            grpc_api_types::payments::CountryAlpha2::Gl => Ok(Self::GL),
            grpc_api_types::payments::CountryAlpha2::Gd => Ok(Self::GD),
            grpc_api_types::payments::CountryAlpha2::Gp => Ok(Self::GP),
            grpc_api_types::payments::CountryAlpha2::Gu => Ok(Self::GU),
            grpc_api_types::payments::CountryAlpha2::Gt => Ok(Self::GT),
            grpc_api_types::payments::CountryAlpha2::Gg => Ok(Self::GG),
            grpc_api_types::payments::CountryAlpha2::Gn => Ok(Self::GN),
            grpc_api_types::payments::CountryAlpha2::Gw => Ok(Self::GW),
            grpc_api_types::payments::CountryAlpha2::Gy => Ok(Self::GY),
            grpc_api_types::payments::CountryAlpha2::Ht => Ok(Self::HT),
            grpc_api_types::payments::CountryAlpha2::Hm => Ok(Self::HM),
            grpc_api_types::payments::CountryAlpha2::Va => Ok(Self::VA),
            grpc_api_types::payments::CountryAlpha2::Hn => Ok(Self::HN),
            grpc_api_types::payments::CountryAlpha2::Hk => Ok(Self::HK),
            grpc_api_types::payments::CountryAlpha2::Hu => Ok(Self::HU),
            grpc_api_types::payments::CountryAlpha2::Is => Ok(Self::IS),
            grpc_api_types::payments::CountryAlpha2::In => Ok(Self::IN),
            grpc_api_types::payments::CountryAlpha2::Id => Ok(Self::ID),
            grpc_api_types::payments::CountryAlpha2::Ir => Ok(Self::IR),
            grpc_api_types::payments::CountryAlpha2::Iq => Ok(Self::IQ),
            grpc_api_types::payments::CountryAlpha2::Ie => Ok(Self::IE),
            grpc_api_types::payments::CountryAlpha2::Im => Ok(Self::IM),
            grpc_api_types::payments::CountryAlpha2::Il => Ok(Self::IL),
            grpc_api_types::payments::CountryAlpha2::It => Ok(Self::IT),
            grpc_api_types::payments::CountryAlpha2::Jm => Ok(Self::JM),
            grpc_api_types::payments::CountryAlpha2::Jp => Ok(Self::JP),
            grpc_api_types::payments::CountryAlpha2::Je => Ok(Self::JE),
            grpc_api_types::payments::CountryAlpha2::Jo => Ok(Self::JO),
            grpc_api_types::payments::CountryAlpha2::Kz => Ok(Self::KZ),
            grpc_api_types::payments::CountryAlpha2::Ke => Ok(Self::KE),
            grpc_api_types::payments::CountryAlpha2::Ki => Ok(Self::KI),
            grpc_api_types::payments::CountryAlpha2::Kp => Ok(Self::KP),
            grpc_api_types::payments::CountryAlpha2::Kr => Ok(Self::KR),
            grpc_api_types::payments::CountryAlpha2::Kw => Ok(Self::KW),
            grpc_api_types::payments::CountryAlpha2::Kg => Ok(Self::KG),
            grpc_api_types::payments::CountryAlpha2::La => Ok(Self::LA),
            grpc_api_types::payments::CountryAlpha2::Lv => Ok(Self::LV),
            grpc_api_types::payments::CountryAlpha2::Lb => Ok(Self::LB),
            grpc_api_types::payments::CountryAlpha2::Ls => Ok(Self::LS),
            grpc_api_types::payments::CountryAlpha2::Lr => Ok(Self::LR),
            grpc_api_types::payments::CountryAlpha2::Ly => Ok(Self::LY),
            grpc_api_types::payments::CountryAlpha2::Li => Ok(Self::LI),
            grpc_api_types::payments::CountryAlpha2::Lt => Ok(Self::LT),
            grpc_api_types::payments::CountryAlpha2::Lu => Ok(Self::LU),
            grpc_api_types::payments::CountryAlpha2::Mo => Ok(Self::MO),
            grpc_api_types::payments::CountryAlpha2::Mk => Ok(Self::MK),
            grpc_api_types::payments::CountryAlpha2::Mg => Ok(Self::MG),
            grpc_api_types::payments::CountryAlpha2::Mw => Ok(Self::MW),
            grpc_api_types::payments::CountryAlpha2::My => Ok(Self::MY),
            grpc_api_types::payments::CountryAlpha2::Mv => Ok(Self::MV),
            grpc_api_types::payments::CountryAlpha2::Ml => Ok(Self::ML),
            grpc_api_types::payments::CountryAlpha2::Mt => Ok(Self::MT),
            grpc_api_types::payments::CountryAlpha2::Mh => Ok(Self::MH),
            grpc_api_types::payments::CountryAlpha2::Mq => Ok(Self::MQ),
            grpc_api_types::payments::CountryAlpha2::Mr => Ok(Self::MR),
            grpc_api_types::payments::CountryAlpha2::Mu => Ok(Self::MU),
            grpc_api_types::payments::CountryAlpha2::Yt => Ok(Self::YT),
            grpc_api_types::payments::CountryAlpha2::Mx => Ok(Self::MX),
            grpc_api_types::payments::CountryAlpha2::Fm => Ok(Self::FM),
            grpc_api_types::payments::CountryAlpha2::Md => Ok(Self::MD),
            grpc_api_types::payments::CountryAlpha2::Mc => Ok(Self::MC),
            grpc_api_types::payments::CountryAlpha2::Mn => Ok(Self::MN),
            grpc_api_types::payments::CountryAlpha2::Me => Ok(Self::ME),
            grpc_api_types::payments::CountryAlpha2::Ms => Ok(Self::MS),
            grpc_api_types::payments::CountryAlpha2::Ma => Ok(Self::MA),
            grpc_api_types::payments::CountryAlpha2::Mz => Ok(Self::MZ),
            grpc_api_types::payments::CountryAlpha2::Mm => Ok(Self::MM),
            grpc_api_types::payments::CountryAlpha2::Na => Ok(Self::NA),
            grpc_api_types::payments::CountryAlpha2::Nr => Ok(Self::NR),
            grpc_api_types::payments::CountryAlpha2::Np => Ok(Self::NP),
            grpc_api_types::payments::CountryAlpha2::Nl => Ok(Self::NL),
            grpc_api_types::payments::CountryAlpha2::Nc => Ok(Self::NC),
            grpc_api_types::payments::CountryAlpha2::Nz => Ok(Self::NZ),
            grpc_api_types::payments::CountryAlpha2::Ni => Ok(Self::NI),
            grpc_api_types::payments::CountryAlpha2::Ne => Ok(Self::NE),
            grpc_api_types::payments::CountryAlpha2::Ng => Ok(Self::NG),
            grpc_api_types::payments::CountryAlpha2::Nu => Ok(Self::NU),
            grpc_api_types::payments::CountryAlpha2::Nf => Ok(Self::NF),
            grpc_api_types::payments::CountryAlpha2::Mp => Ok(Self::MP),
            grpc_api_types::payments::CountryAlpha2::No => Ok(Self::NO),
            grpc_api_types::payments::CountryAlpha2::Om => Ok(Self::OM),
            grpc_api_types::payments::CountryAlpha2::Pk => Ok(Self::PK),
            grpc_api_types::payments::CountryAlpha2::Pw => Ok(Self::PW),
            grpc_api_types::payments::CountryAlpha2::Ps => Ok(Self::PS),
            grpc_api_types::payments::CountryAlpha2::Pa => Ok(Self::PA),
            grpc_api_types::payments::CountryAlpha2::Pg => Ok(Self::PG),
            grpc_api_types::payments::CountryAlpha2::Py => Ok(Self::PY),
            grpc_api_types::payments::CountryAlpha2::Pe => Ok(Self::PE),
            grpc_api_types::payments::CountryAlpha2::Ph => Ok(Self::PH),
            grpc_api_types::payments::CountryAlpha2::Pn => Ok(Self::PN),
            grpc_api_types::payments::CountryAlpha2::Pl => Ok(Self::PL),
            grpc_api_types::payments::CountryAlpha2::Pt => Ok(Self::PT),
            grpc_api_types::payments::CountryAlpha2::Pr => Ok(Self::PR),
            grpc_api_types::payments::CountryAlpha2::Qa => Ok(Self::QA),
            grpc_api_types::payments::CountryAlpha2::Re => Ok(Self::RE),
            grpc_api_types::payments::CountryAlpha2::Ro => Ok(Self::RO),
            grpc_api_types::payments::CountryAlpha2::Ru => Ok(Self::RU),
            grpc_api_types::payments::CountryAlpha2::Rw => Ok(Self::RW),
            grpc_api_types::payments::CountryAlpha2::Bl => Ok(Self::BL),
            grpc_api_types::payments::CountryAlpha2::Sh => Ok(Self::SH),
            grpc_api_types::payments::CountryAlpha2::Kn => Ok(Self::KN),
            grpc_api_types::payments::CountryAlpha2::Lc => Ok(Self::LC),
            grpc_api_types::payments::CountryAlpha2::Mf => Ok(Self::MF),
            grpc_api_types::payments::CountryAlpha2::Pm => Ok(Self::PM),
            grpc_api_types::payments::CountryAlpha2::Vc => Ok(Self::VC),
            grpc_api_types::payments::CountryAlpha2::Ws => Ok(Self::WS),
            grpc_api_types::payments::CountryAlpha2::Sm => Ok(Self::SM),
            grpc_api_types::payments::CountryAlpha2::St => Ok(Self::ST),
            grpc_api_types::payments::CountryAlpha2::Sa => Ok(Self::SA),
            grpc_api_types::payments::CountryAlpha2::Sn => Ok(Self::SN),
            grpc_api_types::payments::CountryAlpha2::Rs => Ok(Self::RS),
            grpc_api_types::payments::CountryAlpha2::Sc => Ok(Self::SC),
            grpc_api_types::payments::CountryAlpha2::Sl => Ok(Self::SL),
            grpc_api_types::payments::CountryAlpha2::Sg => Ok(Self::SG),
            grpc_api_types::payments::CountryAlpha2::Sx => Ok(Self::SX),
            grpc_api_types::payments::CountryAlpha2::Sk => Ok(Self::SK),
            grpc_api_types::payments::CountryAlpha2::Si => Ok(Self::SI),
            grpc_api_types::payments::CountryAlpha2::Sb => Ok(Self::SB),
            grpc_api_types::payments::CountryAlpha2::So => Ok(Self::SO),
            grpc_api_types::payments::CountryAlpha2::Za => Ok(Self::ZA),
            grpc_api_types::payments::CountryAlpha2::Gs => Ok(Self::GS),
            grpc_api_types::payments::CountryAlpha2::Ss => Ok(Self::SS),
            grpc_api_types::payments::CountryAlpha2::Es => Ok(Self::ES),
            grpc_api_types::payments::CountryAlpha2::Lk => Ok(Self::LK),
            grpc_api_types::payments::CountryAlpha2::Sd => Ok(Self::SD),
            grpc_api_types::payments::CountryAlpha2::Sr => Ok(Self::SR),
            grpc_api_types::payments::CountryAlpha2::Sj => Ok(Self::SJ),
            grpc_api_types::payments::CountryAlpha2::Sz => Ok(Self::SZ),
            grpc_api_types::payments::CountryAlpha2::Se => Ok(Self::SE),
            grpc_api_types::payments::CountryAlpha2::Ch => Ok(Self::CH),
            grpc_api_types::payments::CountryAlpha2::Sy => Ok(Self::SY),
            grpc_api_types::payments::CountryAlpha2::Tw => Ok(Self::TW),
            grpc_api_types::payments::CountryAlpha2::Tj => Ok(Self::TJ),
            grpc_api_types::payments::CountryAlpha2::Tz => Ok(Self::TZ),
            grpc_api_types::payments::CountryAlpha2::Th => Ok(Self::TH),
            grpc_api_types::payments::CountryAlpha2::Tl => Ok(Self::TL),
            grpc_api_types::payments::CountryAlpha2::Tg => Ok(Self::TG),
            grpc_api_types::payments::CountryAlpha2::Tk => Ok(Self::TK),
            grpc_api_types::payments::CountryAlpha2::To => Ok(Self::TO),
            grpc_api_types::payments::CountryAlpha2::Tt => Ok(Self::TT),
            grpc_api_types::payments::CountryAlpha2::Tn => Ok(Self::TN),
            grpc_api_types::payments::CountryAlpha2::Tr => Ok(Self::TR),
            grpc_api_types::payments::CountryAlpha2::Tm => Ok(Self::TM),
            grpc_api_types::payments::CountryAlpha2::Tc => Ok(Self::TC),
            grpc_api_types::payments::CountryAlpha2::Tv => Ok(Self::TV),
            grpc_api_types::payments::CountryAlpha2::Ug => Ok(Self::UG),
            grpc_api_types::payments::CountryAlpha2::Ua => Ok(Self::UA),
            grpc_api_types::payments::CountryAlpha2::Ae => Ok(Self::AE),
            grpc_api_types::payments::CountryAlpha2::Gb => Ok(Self::GB),
            grpc_api_types::payments::CountryAlpha2::Um => Ok(Self::UM),
            grpc_api_types::payments::CountryAlpha2::Uy => Ok(Self::UY),
            grpc_api_types::payments::CountryAlpha2::Uz => Ok(Self::UZ),
            grpc_api_types::payments::CountryAlpha2::Vu => Ok(Self::VU),
            grpc_api_types::payments::CountryAlpha2::Ve => Ok(Self::VE),
            grpc_api_types::payments::CountryAlpha2::Vn => Ok(Self::VN),
            grpc_api_types::payments::CountryAlpha2::Vg => Ok(Self::VG),
            grpc_api_types::payments::CountryAlpha2::Vi => Ok(Self::VI),
            grpc_api_types::payments::CountryAlpha2::Wf => Ok(Self::WF),
            grpc_api_types::payments::CountryAlpha2::Eh => Ok(Self::EH),
            grpc_api_types::payments::CountryAlpha2::Ye => Ok(Self::YE),
            grpc_api_types::payments::CountryAlpha2::Zm => Ok(Self::ZM),
            grpc_api_types::payments::CountryAlpha2::Zw => Ok(Self::ZW),
            grpc_api_types::payments::CountryAlpha2::Unspecified => Ok(Self::US), // Default to US if unspecified
        }
    }
}

impl ForeignTryFrom<grpc_api_types::payments::Address> for AddressDetails {
    type Error = ApplicationErrorResponse;
    fn foreign_try_from(
        value: grpc_api_types::payments::Address,
    ) -> Result<Self, error_stack::Report<Self::Error>> {
        Ok(Self {
            city: value.city.clone().map(|city| city.expose()),
            country: Some(common_enums::CountryAlpha2::foreign_try_from(
                value.country_alpha2_code(),
            )?),
            line1: value.line1,
            line2: value.line2,
            line3: value.line3,
            zip: value.zip_code,
            state: value.state,
            first_name: value.first_name,
            last_name: value.last_name,
        })
    }
}

// PhoneDetails conversion removed - phone info is now embedded in Address

impl ForeignTryFrom<(PaymentServiceAuthorizeRequest, Connectors, &MaskedMetadata)>
    for PaymentFlowData
{
    type Error = ApplicationErrorResponse;

    fn foreign_try_from(
        (value, connectors, metadata): (
            PaymentServiceAuthorizeRequest,
            Connectors,
            &MaskedMetadata,
        ),
    ) -> Result<Self, error_stack::Report<Self::Error>> {
        let address = match &value.address {
            // Borrow value.address
            Some(address_value) => {
                // address_value is &grpc_api_types::payments::PaymentAddress
                payment_address::PaymentAddress::foreign_try_from(
                    (*address_value).clone(), // Clone the grpc_api_types::payments::PaymentAddress
                )?
            }
            None => {
                return Err(ApplicationErrorResponse::BadRequest(ApiError {
                    sub_code: "INVALID_ADDRESS".to_owned(),
                    error_identifier: 400,
                    error_message: "Address is required".to_owned(),
                    error_object: None,
                }))?
            }
        };

        let merchant_id_from_header = extract_merchant_id_from_metadata(metadata)?;

        // Extract specific headers for vault and other integrations
        let vault_headers = extract_headers_from_metadata(metadata);

        Ok(Self {
            merchant_id: merchant_id_from_header,
            payment_id: "IRRELEVANT_PAYMENT_ID".to_string(),
            attempt_id: "IRRELEVANT_ATTEMPT_ID".to_string(),
            status: common_enums::AttemptStatus::Pending,
            payment_method: common_enums::PaymentMethod::foreign_try_from(
                value.payment_method.unwrap_or_default(),
            )?, // Use direct enum
            address,
            auth_type: common_enums::AuthenticationType::foreign_try_from(
                grpc_api_types::payments::AuthenticationType::try_from(value.auth_type)
                    .unwrap_or_default(),
            )?, // Use direct enum
            connector_request_reference_id: extract_connector_request_reference_id(
                &value.request_ref_id,
            ),
            customer_id: value
                .connector_customer_id
                .clone()
                .map(|customer_id| CustomerId::try_from(Cow::from(customer_id)))
                .transpose()
                .change_context(ApplicationErrorResponse::BadRequest(ApiError {
                    sub_code: "INVALID_CUSTOMER_ID".to_owned(),
                    error_identifier: 400,
                    error_message: "Failed to parse Customer Id".to_owned(),
                    error_object: None,
                }))?,
            connector_customer: value.connector_customer_id,
            description: value.metadata.get("description").cloned(),
            return_url: value.return_url.clone(),
            connector_meta_data: {
                value.metadata.get("connector_meta_data").map(|json_string| {
                    Ok::<Secret<serde_json::Value>, error_stack::Report<ApplicationErrorResponse>>(Secret::new(serde_json::Value::String(json_string.clone())))
                }).transpose()? // Converts Option<Result<T, E>> to Result<Option<T>, E> and propagates E if it's an Err
            },
            amount_captured: None,
            minor_amount_captured: None,
            access_token: None,
            session_token: None,
            reference_id: None,
            payment_method_token: None,
            preprocessing_id: None,
            connector_api_version: None,
            test_mode: value.test_mode,
            connector_http_status_code: None,
            external_latency: None,
            connectors,
            raw_connector_response: None,
            raw_connector_request: None,
            connector_response_headers: None,
            vault_headers,
        })
    }
}

impl
    ForeignTryFrom<(
        grpc_api_types::payments::PaymentServiceRepeatEverythingRequest,
        Connectors,
        &MaskedMetadata,
    )> for PaymentFlowData
{
    type Error = ApplicationErrorResponse;

    fn foreign_try_from(
        (value, connectors, metadata): (
            grpc_api_types::payments::PaymentServiceRepeatEverythingRequest,
            Connectors,
            &MaskedMetadata,
        ),
    ) -> Result<Self, error_stack::Report<Self::Error>> {
        // For repeat payment operations, address information is typically not available or required
        let address: PaymentAddress = crate::payment_address::PaymentAddress::new(
            None,        // shipping
            None,        // billing
            None,        // payment_method_billing
            Some(false), // should_unify_address = false for repeat operations
        );

        let merchant_id_from_header = extract_merchant_id_from_metadata(metadata)?;

        Ok(Self {
            merchant_id: merchant_id_from_header,
            payment_id: "IRRELEVANT_PAYMENT_ID".to_string(),
            attempt_id: "IRRELEVANT_ATTEMPT_ID".to_string(),
            status: common_enums::AttemptStatus::Pending,
            payment_method: common_enums::PaymentMethod::Card, //TODO
            address,
            auth_type: common_enums::AuthenticationType::default(),
            connector_request_reference_id: extract_connector_request_reference_id(
                &value.request_ref_id,
            ),
            customer_id: None,
            connector_customer: None,
            description: None,
            return_url: None,
            connector_meta_data: None,
            amount_captured: None,
            minor_amount_captured: None,
            access_token: None,
            session_token: None,
            reference_id: None,
            payment_method_token: None,
            preprocessing_id: None,
            connector_api_version: None,
            test_mode: value.test_mode,
            connector_http_status_code: None,
            external_latency: None,
            connectors,
            raw_connector_response: None,
            raw_connector_request: None,
            connector_response_headers: None,
            vault_headers: None,
        })
    }
}

impl
    ForeignTryFrom<(
        grpc_api_types::payments::PaymentServiceGetRequest,
        Connectors,
        &MaskedMetadata,
    )> for PaymentFlowData
{
    type Error = ApplicationErrorResponse;

    fn foreign_try_from(
        (value, connectors, metadata): (
            grpc_api_types::payments::PaymentServiceGetRequest,
            Connectors,
            &MaskedMetadata,
        ),
    ) -> Result<Self, error_stack::Report<Self::Error>> {
        // For sync operations, address information is typically not available or required
        let address: PaymentAddress = crate::payment_address::PaymentAddress::new(
            None,        // shipping
            None,        // billing
            None,        // payment_method_billing
            Some(false), // should_unify_address = false for sync operations
        );

        let merchant_id_from_header = extract_merchant_id_from_metadata(metadata)?;

        Ok(Self {
            merchant_id: merchant_id_from_header,
            payment_id: "IRRELEVANT_PAYMENT_ID".to_string(),
            attempt_id: "IRRELEVANT_ATTEMPT_ID".to_string(),
            status: common_enums::AttemptStatus::Pending,
            payment_method: common_enums::PaymentMethod::Card, //TODO
            address,
            auth_type: common_enums::AuthenticationType::default(),
            connector_request_reference_id: extract_connector_request_reference_id(
                &value.request_ref_id,
            ),
            customer_id: None,
            connector_customer: None,
            description: None,
            return_url: None,
            connector_meta_data: None,
            amount_captured: None,
            minor_amount_captured: None,
            access_token: value.access_token.map(|token| {
                crate::connector_types::AccessTokenResponseData {
                    access_token: token,
                    token_type: None,
                    expires_in: None,
                }
            }),
            session_token: None,
            reference_id: None,
            payment_method_token: None,
            preprocessing_id: None,
            connector_api_version: None,
            test_mode: None,
            connector_http_status_code: None,
            external_latency: None,
            connectors,
            raw_connector_response: None,
            raw_connector_request: None,
            connector_response_headers: None,
            vault_headers: None,
        })
    }
}

impl ForeignTryFrom<(PaymentServiceVoidRequest, Connectors, &MaskedMetadata)> for PaymentFlowData {
    type Error = ApplicationErrorResponse;

    fn foreign_try_from(
        (value, connectors, metadata): (PaymentServiceVoidRequest, Connectors, &MaskedMetadata),
    ) -> Result<Self, error_stack::Report<Self::Error>> {
        // For void operations, address information is typically not available or required
        // Since this is a PaymentServiceVoidRequest, we use default address values
        let address: PaymentAddress = payment_address::PaymentAddress::new(
            None,        // shipping
            None,        // billing
            None,        // payment_method_billing
            Some(false), // should_unify_address = false for void operations
        );

        let merchant_id_from_header = extract_merchant_id_from_metadata(metadata)?;

        Ok(Self {
            merchant_id: merchant_id_from_header,
            payment_id: "IRRELEVANT_PAYMENT_ID".to_string(),
            attempt_id: "IRRELEVANT_ATTEMPT_ID".to_string(),
            status: common_enums::AttemptStatus::Pending,
            payment_method: common_enums::PaymentMethod::Card, //TODO
            address,
            auth_type: common_enums::AuthenticationType::default(),
            connector_request_reference_id: extract_connector_request_reference_id(
                &value.request_ref_id,
            ),
            customer_id: None,
            connector_customer: None,
            description: None,
            return_url: None,
            connector_meta_data: None,
            amount_captured: None,
            minor_amount_captured: None,
            access_token: None,
            session_token: None,
            reference_id: None,
            payment_method_token: None,
            preprocessing_id: None,
            connector_api_version: None,
            test_mode: None,
            connector_http_status_code: None,
            external_latency: None,
            connectors,
            raw_connector_response: None,
            raw_connector_request: None,
            connector_response_headers: None,
            vault_headers: None,
        })
    }
}

impl ForeignTryFrom<ResponseId> for grpc_api_types::payments::Identifier {
    type Error = ApplicationErrorResponse;
    fn foreign_try_from(value: ResponseId) -> Result<Self, error_stack::Report<Self::Error>> {
        Ok(match value {
            ResponseId::ConnectorTransactionId(id) => Self {
                id_type: Some(grpc_api_types::payments::identifier::IdType::Id(id)),
            },
            ResponseId::EncodedData(data) => Self {
                id_type: Some(grpc_api_types::payments::identifier::IdType::EncodedData(
                    data,
                )),
            },
            ResponseId::NoResponseId => Self {
                id_type: Some(grpc_api_types::payments::identifier::IdType::NoResponseIdMarker(())),
            },
        })
    }
}

pub fn generate_create_order_response(
    router_data_v2: RouterDataV2<
        CreateOrder,
        PaymentFlowData,
        PaymentCreateOrderData,
        PaymentCreateOrderResponse,
    >,
) -> Result<PaymentServiceAuthorizeResponse, error_stack::Report<ApplicationErrorResponse>> {
    let transaction_response = router_data_v2.response;
    let status = router_data_v2.resource_common_data.status;
    let grpc_status = grpc_api_types::payments::PaymentStatus::foreign_from(status);
    let raw_connector_response = router_data_v2
        .resource_common_data
        .get_raw_connector_response();
    let raw_connector_request = router_data_v2
        .resource_common_data
        .get_raw_connector_request();
    let response = match transaction_response {
        Ok(response) => {
            // For successful order creation, return basic success response
            PaymentServiceAuthorizeResponse {
                transaction_id: Some(grpc_api_types::payments::Identifier {
                    id_type: Some(grpc_api_types::payments::identifier::IdType::Id(
                        response.order_id,
                    )),
                }),
                redirection_data: None,
                network_txn_id: None,
                response_ref_id: None,
                incremental_authorization_allowed: None,
                status: grpc_status as i32,
                error_message: None,
                error_code: None,
                status_code: 200,
                raw_connector_response,
                raw_connector_request,
                response_headers: router_data_v2
                    .resource_common_data
                    .get_connector_response_headers_as_map(),
                connector_metadata: std::collections::HashMap::new(),
                state: None,
            }
        }
        Err(err) => {
            let status = err
                .attempt_status
                .map(grpc_api_types::payments::PaymentStatus::foreign_from)
                .unwrap_or_default();
            PaymentServiceAuthorizeResponse {
                transaction_id: Some(grpc_api_types::payments::Identifier {
                    id_type: Some(
                        grpc_api_types::payments::identifier::IdType::NoResponseIdMarker(()),
                    ),
                }),
                redirection_data: None,
                network_txn_id: None,
                response_ref_id: err.connector_transaction_id.map(|id| {
                    grpc_api_types::payments::Identifier {
                        id_type: Some(grpc_api_types::payments::identifier::IdType::Id(id)),
                    }
                }),
                incremental_authorization_allowed: None,
                status: status as i32,
                error_message: Some(err.message),
                error_code: Some(err.code),
                status_code: err.status_code as u32,
                response_headers: router_data_v2
                    .resource_common_data
                    .get_connector_response_headers_as_map(),
                connector_metadata: std::collections::HashMap::new(),
                raw_connector_response,
                raw_connector_request,
                state: None,
            }
        }
    };
    Ok(response)
}

pub fn generate_payment_authorize_response<T: PaymentMethodDataTypes>(
    router_data_v2: RouterDataV2<
        Authorize,
        PaymentFlowData,
        PaymentsAuthorizeData<T>,
        PaymentsResponseData,
    >,
) -> Result<PaymentServiceAuthorizeResponse, error_stack::Report<ApplicationErrorResponse>> {
    let transaction_response = router_data_v2.response;
    let status = router_data_v2.resource_common_data.status;
    info!("Payment authorize response status: {:?}", status);
    let order_id = router_data_v2.resource_common_data.reference_id.clone();
    let response_headers = router_data_v2
        .resource_common_data
        .get_connector_response_headers_as_map();
    let grpc_status = grpc_api_types::payments::PaymentStatus::foreign_from(status);
    let raw_connector_response = router_data_v2
        .resource_common_data
        .get_raw_connector_response();
    let raw_connector_request = router_data_v2
        .resource_common_data
        .get_raw_connector_request();

    // Create state with access token if available in payment flow data
    let state = router_data_v2
        .resource_common_data
        .access_token
        .as_ref()
        .map(|token_data| ConnectorState {
            access_token: Some(grpc_api_types::payments::AccessToken {
                token: token_data.access_token.clone(),
                expires_in_seconds: token_data.expires_in,
                token_type: token_data.token_type.clone(),
            }),
        });

    let response = match transaction_response {
        Ok(response) => match response {
            PaymentsResponseData::TransactionResponse {
                resource_id,
                redirection_data,
                connector_metadata,
                network_txn_id,
                connector_response_reference_id,
                incremental_authorization_allowed,
                mandate_reference: _,
                status_code,
            } => {
                PaymentServiceAuthorizeResponse {
                    transaction_id: Some(grpc_api_types::payments::Identifier::foreign_try_from(resource_id)?),
                    redirection_data: redirection_data.map(
                        |form| {
                            match *form {
                                crate::router_response_types::RedirectForm::Form { endpoint, method, form_fields } => {
                                    Ok::<grpc_api_types::payments::RedirectForm, ApplicationErrorResponse>(grpc_api_types::payments::RedirectForm {
                                        form_type: Some(grpc_api_types::payments::redirect_form::FormType::Form(
                                            grpc_api_types::payments::FormData {
                                                endpoint,
                                                method: grpc_api_types::payments::HttpMethod::foreign_from(method) as i32,
                                                form_fields, //TODO
                                            }
                                        ))
                                    })
                                },
                                router_response_types::RedirectForm::Html { html_data } => {
                                    Ok(grpc_api_types::payments::RedirectForm {
                                        form_type: Some(grpc_api_types::payments::redirect_form::FormType::Html(
                                            grpc_api_types::payments::HtmlData {
                                                html_data,
                                            }
                                        ))
                                    })
                                },
                                router_response_types::RedirectForm::Uri { uri } => {
                                    Ok(grpc_api_types::payments::RedirectForm {
                                        form_type: Some(grpc_api_types::payments::redirect_form::FormType::Uri(
                                            grpc_api_types::payments::UriData {
                                                uri,
                                            }
                                        ))
                                    })
                                },
                                crate::router_response_types::RedirectForm::Mifinity { initialization_token } => {
                                    Ok(grpc_api_types::payments::RedirectForm {
                                        form_type: Some(grpc_api_types::payments::redirect_form::FormType::Uri(
                                            grpc_api_types::payments::UriData {
                                                uri: initialization_token,
                                            }
                                        ))
                                    })
                                },
                                _ => Err(
                                    ApplicationErrorResponse::BadRequest(ApiError {
                                        sub_code: "INVALID_RESPONSE".to_owned(),
                                        error_identifier: 400,
                                        error_message: "Invalid response from connector".to_owned(),
                                        error_object: None,
                                    }))?,
                            }
                        }
                    ).transpose()?,
                    connector_metadata: connector_metadata
                        .and_then(|value| value.as_object().cloned())
                        .map(|map| {map.into_iter().filter_map(|(k, v)| v.as_str()
                            .map(|s| (k, s.to_string())))
                            .collect::<HashMap<_, _>>()}).unwrap_or_default(),
                    network_txn_id,
                    response_ref_id: connector_response_reference_id.map(|id| grpc_api_types::payments::Identifier {
                        id_type: Some(grpc_api_types::payments::identifier::IdType::Id(id)),
                    }),
                    incremental_authorization_allowed,
                    status: grpc_status as i32,
                    error_message: None,
                    error_code: None,
                    raw_connector_response,
                    raw_connector_request,
                    status_code: status_code as u32,
                    response_headers,
                    state,
                }
            }
            _ => Err(ApplicationErrorResponse::BadRequest(ApiError {
                sub_code: "INVALID_RESPONSE".to_owned(),
                error_identifier: 400,
                error_message: "Invalid response from connector".to_owned(),
                error_object: None,
            }))?,
        },
        Err(err) => {
            let status = err
                .attempt_status
                .map(grpc_api_types::payments::PaymentStatus::foreign_from)
                .unwrap_or_default();
            PaymentServiceAuthorizeResponse {
                transaction_id: Some(grpc_api_types::payments::Identifier {
                    id_type: Some(
                        grpc_api_types::payments::identifier::IdType::NoResponseIdMarker(()),
                    ),
                }),
                redirection_data: None,
                network_txn_id: None,
                response_ref_id: order_id.map(|id| grpc_api_types::payments::Identifier {
                    id_type: Some(grpc_api_types::payments::identifier::IdType::Id(id)),
                }),
                incremental_authorization_allowed: None,
                status: status as i32,
                error_message: Some(err.message),
                error_code: Some(err.code),
                status_code: err.status_code as u32,
                response_headers,
                raw_connector_response,
                raw_connector_request,
                connector_metadata: std::collections::HashMap::new(),
                state,
            }
        }
    };
    Ok(response)
}

// ForeignTryFrom for PaymentMethod gRPC enum to internal enum
impl ForeignTryFrom<grpc_api_types::payments::PaymentMethod> for common_enums::PaymentMethod {
    type Error = ApplicationErrorResponse;
    fn foreign_try_from(
        item: grpc_api_types::payments::PaymentMethod,
    ) -> Result<Self, error_stack::Report<Self::Error>> {
        match item {
            grpc_api_types::payments::PaymentMethod {
                payment_method:
                    Some(grpc_api_types::payments::payment_method::PaymentMethod::Card(_)),
            } => Ok(Self::Card),
            grpc_api_types::payments::PaymentMethod {
                payment_method:
                    Some(grpc_api_types::payments::payment_method::PaymentMethod::Token(_)),
            } => Ok(Self::Wallet),
            grpc_api_types::payments::PaymentMethod {
                payment_method:
                    Some(grpc_api_types::payments::payment_method::PaymentMethod::UpiCollect(_)),
            } => Ok(Self::Upi),
            grpc_api_types::payments::PaymentMethod {
                payment_method:
                    Some(grpc_api_types::payments::payment_method::PaymentMethod::UpiIntent(_)),
            } => Ok(Self::Upi),
            grpc_api_types::payments::PaymentMethod {
                payment_method:
                    Some(grpc_api_types::payments::payment_method::PaymentMethod::UpiQr(_)),
            } => Ok(Self::Upi),
            grpc_api_types::payments::PaymentMethod {
                payment_method:
                    Some(grpc_api_types::payments::payment_method::PaymentMethod::Reward(_)),
            } => Ok(Self::Reward),
            grpc_api_types::payments::PaymentMethod {
                payment_method:
                    Some(grpc_api_types::payments::payment_method::PaymentMethod::Wallet(_)),
            } => Ok(Self::Wallet),
            _ => Ok(Self::Card), // Default fallback
        }
    }
}

// ForeignTryFrom for AuthenticationType gRPC enum to internal enum
impl ForeignTryFrom<grpc_api_types::payments::AuthenticationType>
    for common_enums::AuthenticationType
{
    type Error = ApplicationErrorResponse;
    fn foreign_try_from(
        item: grpc_api_types::payments::AuthenticationType,
    ) -> Result<Self, error_stack::Report<Self::Error>> {
        match item {
            grpc_api_types::payments::AuthenticationType::Unspecified => Ok(Self::NoThreeDs), // Default to NoThreeDs for unspecified
            grpc_api_types::payments::AuthenticationType::ThreeDs => Ok(Self::ThreeDs),
            grpc_api_types::payments::AuthenticationType::NoThreeDs => Ok(Self::NoThreeDs),
        }
    }
}

impl ForeignTryFrom<grpc_api_types::payments::PaymentServiceGetRequest> for PaymentsSyncData {
    type Error = ApplicationErrorResponse;

    fn foreign_try_from(
        value: grpc_api_types::payments::PaymentServiceGetRequest,
    ) -> Result<Self, error_stack::Report<Self::Error>> {
        let capture_method = Some(common_enums::CaptureMethod::foreign_try_from(
            value.capture_method(),
        )?);
        // Create ResponseId from resource_id
        let connector_transaction_id = ResponseId::ConnectorTransactionId(
            value
                .transaction_id
                .clone()
                .and_then(|id| id.id_type)
                .and_then(|id_type| match id_type {
                    grpc_api_types::payments::identifier::IdType::Id(id) => Some(id),
                    _ => None,
                })
                .unwrap_or_default(),
        );

        let encoded_data = value
            .transaction_id
            .and_then(|id| id.id_type)
            .and_then(|id_type| match id_type {
                grpc_api_types::payments::identifier::IdType::EncodedData(data) => Some(data),
                _ => None,
            });

        // Default currency to USD for now (you might want to get this from somewhere else)
        let currency = common_enums::Currency::USD;

        // Default amount to 0
        let amount = common_utils::types::MinorUnit::new(0);

        Ok(Self {
            connector_transaction_id,
            encoded_data,
            capture_method,
            connector_meta: None,
            sync_type: router_request_types::SyncRequestType::SinglePaymentSync,
            mandate_id: None,
            payment_method_type: None,
            currency,
            payment_experience: None,
            amount,
            integrity_object: None,
            all_keys_required: None, // Field not available in new proto structure
        })
    }
}

impl
    ForeignTryFrom<(
        grpc_api_types::payments::PaymentServiceGetRequest,
        Connectors,
    )> for PaymentFlowData
{
    type Error = ApplicationErrorResponse;

    fn foreign_try_from(
        (value, connectors): (
            grpc_api_types::payments::PaymentServiceGetRequest,
            Connectors,
        ),
    ) -> Result<Self, error_stack::Report<Self::Error>> {
        Ok(Self {
            merchant_id: common_utils::id_type::MerchantId::default(),
            payment_id: "PAYMENT_ID".to_string(),
            attempt_id: "ATTEMPT_ID".to_string(),
            status: common_enums::AttemptStatus::Pending,
            payment_method: common_enums::PaymentMethod::Card, // Default
            address: payment_address::PaymentAddress::default(),
            auth_type: common_enums::AuthenticationType::default(),
            connector_request_reference_id: extract_connector_request_reference_id(
                &value.request_ref_id,
            ),
            customer_id: None,
            connector_customer: None,
            description: None,
            return_url: None,
            connector_meta_data: None,
            amount_captured: None,
            minor_amount_captured: None,
            access_token: None,
            session_token: None,
            reference_id: None,
            payment_method_token: None,
            preprocessing_id: None,
            connector_api_version: None,
            test_mode: None,
            connector_http_status_code: None,
            external_latency: None,
            connectors,
            raw_connector_response: None,
            raw_connector_request: None,
            connector_response_headers: None,
            vault_headers: None,
        })
    }
}

impl ForeignFrom<common_enums::AttemptStatus> for grpc_api_types::payments::PaymentStatus {
    fn foreign_from(status: common_enums::AttemptStatus) -> Self {
        match status {
            common_enums::AttemptStatus::Charged => Self::Charged,
            common_enums::AttemptStatus::Pending => Self::Pending,
            common_enums::AttemptStatus::Failure => Self::Failure,
            common_enums::AttemptStatus::Authorized => Self::Authorized,
            common_enums::AttemptStatus::Started => Self::Started,
            common_enums::AttemptStatus::AuthenticationFailed => Self::AuthenticationFailed,
            common_enums::AttemptStatus::AuthenticationPending => Self::AuthenticationPending,
            common_enums::AttemptStatus::AuthenticationSuccessful => Self::AuthenticationSuccessful,
            common_enums::AttemptStatus::Authorizing => Self::Authorizing,
            common_enums::AttemptStatus::CaptureInitiated => Self::CaptureInitiated,
            common_enums::AttemptStatus::CaptureFailed => Self::CaptureFailed,
            common_enums::AttemptStatus::VoidInitiated => Self::VoidInitiated,
            common_enums::AttemptStatus::VoidFailed => Self::VoidFailed,
            common_enums::AttemptStatus::Voided => Self::Voided,
            common_enums::AttemptStatus::Unresolved => Self::Unresolved,
            common_enums::AttemptStatus::PaymentMethodAwaited => Self::PaymentMethodAwaited,
            common_enums::AttemptStatus::ConfirmationAwaited => Self::ConfirmationAwaited,
            common_enums::AttemptStatus::DeviceDataCollectionPending => {
                Self::DeviceDataCollectionPending
            }
            common_enums::AttemptStatus::RouterDeclined => Self::RouterDeclined,
            common_enums::AttemptStatus::AuthorizationFailed => Self::AuthorizationFailed,
            common_enums::AttemptStatus::CodInitiated => Self::CodInitiated,
            common_enums::AttemptStatus::AutoRefunded => Self::AutoRefunded,
            common_enums::AttemptStatus::PartialCharged => Self::PartialCharged,
            common_enums::AttemptStatus::PartialChargedAndChargeable => {
                Self::PartialChargedAndChargeable
            }
            common_enums::AttemptStatus::IntegrityFailure => Self::Failure,
            common_enums::AttemptStatus::Unknown => Self::AttemptStatusUnspecified,
        }
    }
}

impl ForeignTryFrom<grpc_api_types::payments::PaymentStatus> for common_enums::AttemptStatus {
    type Error = ApplicationErrorResponse;

    fn foreign_try_from(
        status: grpc_api_types::payments::PaymentStatus,
    ) -> Result<Self, error_stack::Report<Self::Error>> {
        match status {
            grpc_api_types::payments::PaymentStatus::Charged => Ok(Self::Charged),
            grpc_api_types::payments::PaymentStatus::Pending => Ok(Self::Pending),
            grpc_api_types::payments::PaymentStatus::Failure => Ok(Self::Failure),
            grpc_api_types::payments::PaymentStatus::Authorized => Ok(Self::Authorized),
            grpc_api_types::payments::PaymentStatus::Started => Ok(Self::Started),
            grpc_api_types::payments::PaymentStatus::AuthenticationFailed => {
                Ok(Self::AuthenticationFailed)
            }
            grpc_api_types::payments::PaymentStatus::AuthenticationPending => {
                Ok(Self::AuthenticationPending)
            }
            grpc_api_types::payments::PaymentStatus::AuthenticationSuccessful => {
                Ok(Self::AuthenticationSuccessful)
            }
            grpc_api_types::payments::PaymentStatus::Authorizing => Ok(Self::Authorizing),
            grpc_api_types::payments::PaymentStatus::CaptureInitiated => Ok(Self::CaptureInitiated),
            grpc_api_types::payments::PaymentStatus::CaptureFailed => Ok(Self::CaptureFailed),
            grpc_api_types::payments::PaymentStatus::VoidInitiated => Ok(Self::VoidInitiated),
            grpc_api_types::payments::PaymentStatus::VoidFailed => Ok(Self::VoidFailed),
            grpc_api_types::payments::PaymentStatus::Voided => Ok(Self::Voided),
            grpc_api_types::payments::PaymentStatus::Unresolved => Ok(Self::Unresolved),
            grpc_api_types::payments::PaymentStatus::PaymentMethodAwaited => {
                Ok(Self::PaymentMethodAwaited)
            }
            grpc_api_types::payments::PaymentStatus::ConfirmationAwaited => {
                Ok(Self::ConfirmationAwaited)
            }
            grpc_api_types::payments::PaymentStatus::DeviceDataCollectionPending => {
                Ok(Self::DeviceDataCollectionPending)
            }
            grpc_api_types::payments::PaymentStatus::RouterDeclined => Ok(Self::RouterDeclined),
            grpc_api_types::payments::PaymentStatus::AuthorizationFailed => {
                Ok(Self::AuthorizationFailed)
            }
            grpc_api_types::payments::PaymentStatus::CodInitiated => Ok(Self::CodInitiated),
            grpc_api_types::payments::PaymentStatus::AutoRefunded => Ok(Self::AutoRefunded),
            grpc_api_types::payments::PaymentStatus::PartialCharged => Ok(Self::PartialCharged),
            grpc_api_types::payments::PaymentStatus::PartialChargedAndChargeable => {
                Ok(Self::PartialChargedAndChargeable)
            }
            grpc_api_types::payments::PaymentStatus::AttemptStatusUnspecified => Ok(Self::Unknown),
        }
    }
}

impl ForeignFrom<common_enums::RefundStatus> for grpc_api_types::payments::RefundStatus {
    fn foreign_from(status: common_enums::RefundStatus) -> Self {
        match status {
            common_enums::RefundStatus::Failure => Self::RefundFailure,
            common_enums::RefundStatus::ManualReview => Self::RefundManualReview,
            common_enums::RefundStatus::Pending => Self::RefundPending,
            common_enums::RefundStatus::Success => Self::RefundSuccess,
            common_enums::RefundStatus::TransactionFailure => Self::RefundTransactionFailure,
        }
    }
}

pub fn generate_payment_void_response(
    router_data_v2: RouterDataV2<Void, PaymentFlowData, PaymentVoidData, PaymentsResponseData>,
) -> Result<PaymentServiceVoidResponse, error_stack::Report<ApplicationErrorResponse>> {
    let transaction_response = router_data_v2.response;

    // If there's an access token in PaymentFlowData, it must be newly generated (needs caching)
    let state = router_data_v2
        .resource_common_data
        .access_token
        .as_ref()
        .map(|token_data| ConnectorState {
            access_token: Some(grpc_api_types::payments::AccessToken {
                token: token_data.access_token.clone(),
                expires_in_seconds: token_data.expires_in,
                token_type: token_data.token_type.clone(),
            }),
        });

    let raw_connector_request = router_data_v2
        .resource_common_data
        .get_raw_connector_request();

    match transaction_response {
        Ok(response) => match response {
            PaymentsResponseData::TransactionResponse {
                resource_id,
                redirection_data: _,
                connector_metadata: _,
                network_txn_id: _,
                connector_response_reference_id,
                incremental_authorization_allowed: _,
                mandate_reference: _,
                status_code,
            } => {
                let status = router_data_v2.resource_common_data.status;
                let grpc_status = grpc_api_types::payments::PaymentStatus::foreign_from(status);

                let grpc_resource_id =
                    grpc_api_types::payments::Identifier::foreign_try_from(resource_id)?;

                Ok(PaymentServiceVoidResponse {
                    transaction_id: Some(grpc_resource_id),
                    status: grpc_status.into(),
                    response_ref_id: connector_response_reference_id.map(|id| {
                        grpc_api_types::payments::Identifier {
                            id_type: Some(grpc_api_types::payments::identifier::IdType::Id(id)),
                        }
                    }),
                    error_code: None,
                    error_message: None,
                    status_code: status_code as u32,
                    response_headers: router_data_v2
                        .resource_common_data
                        .get_connector_response_headers_as_map(),
                    raw_connector_request,
                    state,
                })
            }
            _ => Err(report!(ApplicationErrorResponse::InternalServerError(
                ApiError {
                    sub_code: "INVALID_RESPONSE_TYPE".to_owned(),
                    error_identifier: 500,
                    error_message: "Invalid response type received from connector".to_owned(),
                    error_object: None,
                }
            ))),
        },
        Err(e) => {
            let status = e
                .attempt_status
                .map(grpc_api_types::payments::PaymentStatus::foreign_from)
                .unwrap_or_default();
            Ok(PaymentServiceVoidResponse {
                transaction_id: Some(grpc_api_types::payments::Identifier {
                    id_type: Some(
                        grpc_api_types::payments::identifier::IdType::NoResponseIdMarker(()),
                    ),
                }),
                response_ref_id: e.connector_transaction_id.map(|id| {
                    grpc_api_types::payments::Identifier {
                        id_type: Some(grpc_api_types::payments::identifier::IdType::Id(id)),
                    }
                }),
                status: status as i32,
                error_message: Some(e.message),
                error_code: Some(e.code),
                status_code: e.status_code as u32,
                response_headers: router_data_v2
                    .resource_common_data
                    .get_connector_response_headers_as_map(),
                state: None,
                raw_connector_request,
            })
        }
    }
}

impl ForeignFrom<common_enums::DisputeStage> for grpc_api_types::payments::DisputeStage {
    fn foreign_from(status: common_enums::DisputeStage) -> Self {
        match status {
            common_enums::DisputeStage::PreDispute => Self::PreDispute,
            common_enums::DisputeStage::Dispute => Self::ActiveDispute,
            common_enums::DisputeStage::PreArbitration => Self::PreArbitration,
        }
    }
}

pub fn generate_payment_sync_response(
    router_data_v2: RouterDataV2<PSync, PaymentFlowData, PaymentsSyncData, PaymentsResponseData>,
) -> Result<PaymentServiceGetResponse, error_stack::Report<ApplicationErrorResponse>> {
    let transaction_response = router_data_v2.response;
    let raw_connector_response = router_data_v2
        .resource_common_data
        .get_raw_connector_response();

    // Extract access token from PaymentFlowData (following session token pattern)
    let state = router_data_v2
        .resource_common_data
        .access_token
        .as_ref()
        .map(|token_data| ConnectorState {
            access_token: Some(grpc_api_types::payments::AccessToken {
                token: token_data.access_token.clone(),
                expires_in_seconds: token_data.expires_in,
                token_type: token_data.token_type.clone(),
            }),
        });

    let raw_connector_request = router_data_v2
        .resource_common_data
        .get_raw_connector_request();

    match transaction_response {
        Ok(response) => match response {
            PaymentsResponseData::TransactionResponse {
                resource_id,
                redirection_data: _,
                connector_metadata: _,
                network_txn_id: _,
                connector_response_reference_id: _,
                incremental_authorization_allowed: _,
                mandate_reference,
                status_code,
            } => {
                let status = router_data_v2.resource_common_data.status;
                let grpc_status = grpc_api_types::payments::PaymentStatus::foreign_from(status);

                let grpc_resource_id =
                    grpc_api_types::payments::Identifier::foreign_try_from(resource_id)?;

                let mandate_reference_grpc =
                    mandate_reference.map(|m| grpc_api_types::payments::MandateReference {
                        mandate_id: m.connector_mandate_id,
                    });

                Ok(PaymentServiceGetResponse {
                    transaction_id: Some(grpc_resource_id),
                    status: grpc_status as i32,
                    mandate_reference: mandate_reference_grpc,
                    error_code: None,
                    error_message: None,
                    network_txn_id: None,
                    response_ref_id: None,
                    amount: None,
                    minor_amount: None,
                    currency: None,
                    captured_amount: None,
                    minor_captured_amount: None,
                    payment_method_type: None,
                    capture_method: None,
                    auth_type: None,
                    created_at: None,
                    updated_at: None,
                    authorized_at: None,
                    captured_at: None,
                    customer_name: None,
                    email: None,
                    connector_customer_id: None,
                    merchant_order_reference_id: None,
                    metadata: std::collections::HashMap::new(),
                    status_code: status_code as u32,
                    raw_connector_response,
                    response_headers: router_data_v2
                        .resource_common_data
                        .get_connector_response_headers_as_map(),
                    state,
                    raw_connector_request,
                })
            }
            _ => Err(report!(ApplicationErrorResponse::InternalServerError(
                ApiError {
                    sub_code: "INVALID_RESPONSE_TYPE".to_owned(),
                    error_identifier: 500,
                    error_message: "Invalid response type received from connector".to_owned(),
                    error_object: None,
                }
            ))),
        },
        Err(e) => {
            let status = e
                .attempt_status
                .map(grpc_api_types::payments::PaymentStatus::foreign_from)
                .unwrap_or_default();
            Ok(PaymentServiceGetResponse {
                transaction_id: Some(grpc_api_types::payments::Identifier {
                    id_type: Some(if let Some(txn_id) = e.connector_transaction_id {
                        grpc_api_types::payments::identifier::IdType::Id(txn_id)
                    } else {
                        grpc_api_types::payments::identifier::IdType::NoResponseIdMarker(())
                    }),
                }),
                mandate_reference: None,
                status: status as i32,
                error_message: Some(e.message),
                error_code: Some(e.code),
                network_txn_id: None,
                response_ref_id: None,
                amount: None,
                minor_amount: None,
                currency: None,
                captured_amount: None,
                minor_captured_amount: None,
                payment_method_type: None,
                capture_method: None,
                auth_type: None,
                created_at: None,
                updated_at: None,
                authorized_at: None,
                captured_at: None,
                customer_name: None,
                email: None,
                connector_customer_id: None,
                merchant_order_reference_id: None,
                metadata: std::collections::HashMap::new(),
                raw_connector_response,
                status_code: e.status_code as u32,
                response_headers: router_data_v2
                    .resource_common_data
                    .get_connector_response_headers_as_map(),
                state,
                raw_connector_request,
            })
        }
    }
}

impl ForeignTryFrom<grpc_api_types::payments::RefundServiceGetRequest> for RefundSyncData {
    type Error = ApplicationErrorResponse;

    fn foreign_try_from(
        value: grpc_api_types::payments::RefundServiceGetRequest,
    ) -> Result<Self, error_stack::Report<Self::Error>> {
        // Extract transaction_id as connector_transaction_id
        let connector_transaction_id = value
            .transaction_id
            .and_then(|id| id.id_type)
            .and_then(|id_type| match id_type {
                grpc_api_types::payments::identifier::IdType::Id(id) => Some(id),
                _ => None,
            })
            .unwrap_or_default();

        Ok(RefundSyncData {
            browser_info: value
                .browser_info
                .map(BrowserInformation::foreign_try_from)
                .transpose()?,
            connector_transaction_id,
            connector_refund_id: value.refund_id.clone(),
            reason: value.refund_reason.clone(),
            refund_status: common_enums::RefundStatus::Pending,
            refund_connector_metadata: (!value.refund_metadata.is_empty()).then(|| {
                Secret::new(serde_json::Value::Object(
                    value
                        .refund_metadata
                        .into_iter()
                        .map(|(k, v)| (k, serde_json::Value::String(v)))
                        .collect(),
                ))
            }),
            all_keys_required: None, // Field not available in new proto structure
            integrity_object: None,
        })
    }
}

impl
    ForeignTryFrom<(
        grpc_api_types::payments::RefundServiceGetRequest,
        Connectors,
    )> for RefundFlowData
{
    type Error = ApplicationErrorResponse;

    fn foreign_try_from(
        (value, connectors): (
            grpc_api_types::payments::RefundServiceGetRequest,
            Connectors,
        ),
    ) -> Result<Self, error_stack::Report<Self::Error>> {
        Ok(RefundFlowData {
            status: common_enums::RefundStatus::Pending,
            refund_id: None,
            connectors,
            connector_request_reference_id: extract_connector_request_reference_id(
                &value.request_ref_id,
            ),
            raw_connector_response: None,
            raw_connector_request: None,
            connector_response_headers: None,
        })
    }
}

impl
    ForeignTryFrom<(
        grpc_api_types::payments::RefundServiceGetRequest,
        Connectors,
        &MaskedMetadata,
    )> for RefundFlowData
{
    type Error = ApplicationErrorResponse;

    fn foreign_try_from(
        (value, connectors, _metadata): (
            grpc_api_types::payments::RefundServiceGetRequest,
            Connectors,
            &MaskedMetadata,
        ),
    ) -> Result<Self, error_stack::Report<Self::Error>> {
        Ok(RefundFlowData {
            connector_request_reference_id: extract_connector_request_reference_id(
                &value.request_ref_id,
            ),

            status: common_enums::RefundStatus::Pending,
            refund_id: None,
            connectors,
            raw_connector_response: None,
            raw_connector_request: None,
            connector_response_headers: None,
        })
    }
}

impl
    ForeignTryFrom<(
        grpc_api_types::payments::PaymentServiceRefundRequest,
        Connectors,
    )> for RefundFlowData
{
    type Error = ApplicationErrorResponse;

    fn foreign_try_from(
        (value, connectors): (
            grpc_api_types::payments::PaymentServiceRefundRequest,
            Connectors,
        ),
    ) -> Result<Self, error_stack::Report<Self::Error>> {
        Ok(RefundFlowData {
            status: common_enums::RefundStatus::Pending,
            refund_id: Some(value.refund_id),
            connectors,
            connector_request_reference_id: extract_connector_request_reference_id(
                &value.request_ref_id,
            ),
            raw_connector_response: None,
            raw_connector_request: None,
            connector_response_headers: None,
        })
    }
}

impl
    ForeignTryFrom<(
        grpc_api_types::payments::PaymentServiceRefundRequest,
        Connectors,
        &MaskedMetadata,
    )> for RefundFlowData
{
    type Error = ApplicationErrorResponse;

    fn foreign_try_from(
        (value, connectors, _metadata): (
            grpc_api_types::payments::PaymentServiceRefundRequest,
            Connectors,
            &MaskedMetadata,
        ),
    ) -> Result<Self, error_stack::Report<Self::Error>> {
        Ok(RefundFlowData {
            connector_request_reference_id: extract_connector_request_reference_id(
                &value.request_ref_id,
            ),

            status: common_enums::RefundStatus::Pending,
            refund_id: Some(value.refund_id),
            connectors,
            raw_connector_response: None,
            raw_connector_request: None,
            connector_response_headers: None,
        })
    }
}

impl ForeignFrom<common_enums::DisputeStatus> for grpc_api_types::payments::DisputeStatus {
    fn foreign_from(status: common_enums::DisputeStatus) -> Self {
        match status {
            common_enums::DisputeStatus::DisputeOpened => Self::DisputeOpened,
            common_enums::DisputeStatus::DisputeAccepted => Self::DisputeAccepted,
            common_enums::DisputeStatus::DisputeCancelled => Self::DisputeCancelled,
            common_enums::DisputeStatus::DisputeChallenged => Self::DisputeChallenged,
            common_enums::DisputeStatus::DisputeExpired => Self::DisputeExpired,
            common_enums::DisputeStatus::DisputeLost => Self::DisputeLost,
            common_enums::DisputeStatus::DisputeWon => Self::DisputeWon,
        }
    }
}

impl ForeignFrom<common_utils::Method> for grpc_api_types::payments::HttpMethod {
    fn foreign_from(method: common_utils::Method) -> Self {
        match method {
            common_utils::Method::Post => Self::Post,
            common_utils::Method::Get => Self::Get,
            common_utils::Method::Put => Self::Put,
            common_utils::Method::Delete => Self::Delete,
            common_utils::Method::Patch => Self::Post, // Patch is not defined in gRPC, using Post
                                                       // as a fallback
        }
    }
}

pub fn generate_accept_dispute_response(
    router_data_v2: RouterDataV2<Accept, DisputeFlowData, AcceptDisputeData, DisputeResponseData>,
) -> Result<AcceptDisputeResponse, error_stack::Report<ApplicationErrorResponse>> {
    let dispute_response = router_data_v2.response;
    let response_headers = router_data_v2
        .resource_common_data
        .get_connector_response_headers_as_map();

    let raw_connector_request = router_data_v2
        .resource_common_data
        .get_raw_connector_request();

    match dispute_response {
        Ok(response) => {
            let grpc_status =
                grpc_api_types::payments::DisputeStatus::foreign_from(response.dispute_status);

            Ok(AcceptDisputeResponse {
                dispute_status: grpc_status.into(),
                dispute_id: response.connector_dispute_id,
                connector_status_code: None,
                error_message: None,
                error_code: None,
                response_ref_id: None,
                status_code: response.status_code as u32,
                response_headers,
                raw_connector_request,
            })
        }
        Err(e) => {
            let grpc_dispute_status = grpc_api_types::payments::DisputeStatus::default();

            Ok(AcceptDisputeResponse {
                dispute_status: grpc_dispute_status as i32,
                dispute_id: e.connector_transaction_id.unwrap_or_default(),
                connector_status_code: None,
                error_message: Some(e.message),
                error_code: Some(e.code),
                response_ref_id: None,
                status_code: e.status_code as u32,
                response_headers,
                raw_connector_request,
            })
        }
    }
}

impl ForeignTryFrom<(grpc_api_types::payments::AcceptDisputeRequest, Connectors)>
    for DisputeFlowData
{
    type Error = ApplicationErrorResponse;

    fn foreign_try_from(
        (value, connectors): (grpc_api_types::payments::AcceptDisputeRequest, Connectors),
    ) -> Result<Self, error_stack::Report<Self::Error>> {
        Ok(DisputeFlowData {
            dispute_id: None,
            connectors,
            connector_dispute_id: value.dispute_id,
            defense_reason_code: None,
            connector_request_reference_id: extract_connector_request_reference_id(
                &value.request_ref_id,
            ),
            raw_connector_response: None,
            raw_connector_request: None,
            connector_response_headers: None,
        })
    }
}

impl
    ForeignTryFrom<(
        grpc_api_types::payments::AcceptDisputeRequest,
        Connectors,
        &MaskedMetadata,
    )> for DisputeFlowData
{
    type Error = ApplicationErrorResponse;

    fn foreign_try_from(
        (value, connectors, _metadata): (
            grpc_api_types::payments::AcceptDisputeRequest,
            Connectors,
            &MaskedMetadata,
        ),
    ) -> Result<Self, error_stack::Report<Self::Error>> {
        Ok(DisputeFlowData {
            connector_request_reference_id: extract_connector_request_reference_id(
                &value.request_ref_id,
            ),

            dispute_id: None,
            connectors,
            connector_dispute_id: value.dispute_id,
            defense_reason_code: None,
            raw_connector_response: None,
            raw_connector_request: None,
            connector_response_headers: None,
        })
    }
}

pub fn generate_submit_evidence_response(
    router_data_v2: RouterDataV2<
        SubmitEvidence,
        DisputeFlowData,
        SubmitEvidenceData,
        DisputeResponseData,
    >,
) -> Result<DisputeServiceSubmitEvidenceResponse, error_stack::Report<ApplicationErrorResponse>> {
    let dispute_response = router_data_v2.response;
    let response_headers = router_data_v2
        .resource_common_data
        .get_connector_response_headers_as_map();

    let raw_connector_request = router_data_v2
        .resource_common_data
        .get_raw_connector_request();

    match dispute_response {
        Ok(response) => {
            let grpc_status =
                grpc_api_types::payments::DisputeStatus::foreign_from(response.dispute_status);

            Ok(DisputeServiceSubmitEvidenceResponse {
                dispute_status: grpc_status.into(),
                dispute_id: Some(response.connector_dispute_id),
                submitted_evidence_ids: vec![],
                connector_status_code: None,
                error_message: None,
                error_code: None,
                response_ref_id: None,
                status_code: response.status_code as u32,
                response_headers,
                raw_connector_request,
            })
        }
        Err(e) => {
            let grpc_attempt_status = e
                .attempt_status
                .map(grpc_api_types::payments::PaymentStatus::foreign_from)
                .unwrap_or_default();

            Ok(DisputeServiceSubmitEvidenceResponse {
                dispute_status: grpc_attempt_status.into(),
                dispute_id: e.connector_transaction_id,
                submitted_evidence_ids: vec![],
                connector_status_code: None,
                error_message: Some(e.message),
                error_code: Some(e.code),
                response_ref_id: None,
                status_code: e.status_code as u32,
                response_headers,
                raw_connector_request,
            })
        }
    }
}

impl
    ForeignTryFrom<(
        grpc_api_types::payments::DisputeServiceSubmitEvidenceRequest,
        Connectors,
    )> for DisputeFlowData
{
    type Error = ApplicationErrorResponse;

    fn foreign_try_from(
        (value, connectors): (
            grpc_api_types::payments::DisputeServiceSubmitEvidenceRequest,
            Connectors,
        ),
    ) -> Result<Self, error_stack::Report<Self::Error>> {
        Ok(DisputeFlowData {
            dispute_id: None,
            connectors,
            connector_dispute_id: value.dispute_id,
            defense_reason_code: None,
            connector_request_reference_id: extract_connector_request_reference_id(
                &value.request_ref_id,
            ),
            raw_connector_response: None,
            raw_connector_request: None,
            connector_response_headers: None,
        })
    }
}

impl
    ForeignTryFrom<(
        grpc_api_types::payments::DisputeServiceSubmitEvidenceRequest,
        Connectors,
        &MaskedMetadata,
    )> for DisputeFlowData
{
    type Error = ApplicationErrorResponse;

    fn foreign_try_from(
        (value, connectors, _metadata): (
            grpc_api_types::payments::DisputeServiceSubmitEvidenceRequest,
            Connectors,
            &MaskedMetadata,
        ),
    ) -> Result<Self, error_stack::Report<Self::Error>> {
        Ok(DisputeFlowData {
            connector_request_reference_id: extract_connector_request_reference_id(
                &value.request_ref_id,
            ),

            dispute_id: None,
            connectors,
            connector_dispute_id: value.dispute_id,
            defense_reason_code: None,
            raw_connector_response: None,
            raw_connector_request: None,
            connector_response_headers: None,
        })
    }
}

pub fn generate_refund_sync_response(
    router_data_v2: RouterDataV2<RSync, RefundFlowData, RefundSyncData, RefundsResponseData>,
) -> Result<RefundResponse, error_stack::Report<ApplicationErrorResponse>> {
    let refunds_response = router_data_v2.response;
    let raw_connector_response = router_data_v2
        .resource_common_data
        .get_raw_connector_response();

    let raw_connector_request = router_data_v2
        .resource_common_data
        .get_raw_connector_request();

    match refunds_response {
        Ok(response) => {
            let status = response.refund_status;
            let grpc_status = grpc_api_types::payments::RefundStatus::foreign_from(status);
            let response_headers = router_data_v2
                .resource_common_data
                .get_connector_response_headers_as_map();
            Ok(RefundResponse {
                transaction_id: Some(grpc_api_types::payments::Identifier::default()),
                refund_id: response.connector_refund_id.clone(),
                status: grpc_status as i32,
                response_ref_id: Some(grpc_api_types::payments::Identifier {
                    id_type: Some(grpc_api_types::payments::identifier::IdType::Id(
                        response.connector_refund_id.clone(),
                    )),
                }),
                error_code: None,
                error_message: None,
                refund_amount: None,
                minor_refund_amount: None,
                refund_currency: None,
                payment_amount: None,
                minor_payment_amount: None,
                refund_reason: None,
                created_at: None,
                updated_at: None,
                processed_at: None,
                customer_name: None,
                email: None,
                merchant_order_reference_id: None,
                metadata: std::collections::HashMap::new(),
                refund_metadata: std::collections::HashMap::new(),
                raw_connector_response,
                status_code: response.status_code as u32,
                response_headers,
                state: None,
                raw_connector_request,
            })
        }
        Err(e) => {
            let status = e
                .attempt_status
                .map(grpc_api_types::payments::PaymentStatus::foreign_from)
                .unwrap_or_default();
            let response_headers = router_data_v2
                .resource_common_data
                .get_connector_response_headers_as_map();

            Ok(RefundResponse {
                transaction_id: Some(
                    e.connector_transaction_id
                        .as_ref()
                        .map(|id| grpc_api_types::payments::Identifier {
                            id_type: Some(grpc_api_types::payments::identifier::IdType::Id(
                                id.clone(),
                            )),
                        })
                        .unwrap_or_default(),
                ),
                refund_id: String::new(),
                status: status as i32,
                response_ref_id: e.connector_transaction_id.map(|id| {
                    grpc_api_types::payments::Identifier {
                        id_type: Some(grpc_api_types::payments::identifier::IdType::Id(id)),
                    }
                }),
                error_code: Some(e.code),
                error_message: Some(e.message),
                refund_amount: None,
                minor_refund_amount: None,
                refund_currency: None,
                payment_amount: None,
                minor_payment_amount: None,
                refund_reason: None,
                created_at: None,
                updated_at: None,
                processed_at: None,
                customer_name: None,
                email: None,
                raw_connector_response,
                merchant_order_reference_id: None,
                metadata: std::collections::HashMap::new(),
                refund_metadata: std::collections::HashMap::new(),
                status_code: e.status_code as u32,
                response_headers,
                state: None,
                raw_connector_request,
            })
        }
    }
}
impl ForeignTryFrom<WebhookDetailsResponse> for PaymentServiceGetResponse {
    type Error = ApplicationErrorResponse;

    fn foreign_try_from(
        value: WebhookDetailsResponse,
    ) -> Result<Self, error_stack::Report<Self::Error>> {
        let status = grpc_api_types::payments::PaymentStatus::foreign_from(value.status);
        let response_headers = value
            .response_headers
            .map(|headers| {
                headers
                    .iter()
                    .filter_map(|(name, value)| {
                        value
                            .to_str()
                            .ok()
                            .map(|v| (name.to_string(), v.to_string()))
                    })
                    .collect()
            })
            .unwrap_or_default();
        let mandate_reference_grpc =
            value
                .mandate_reference
                .map(|m| grpc_api_types::payments::MandateReference {
                    mandate_id: m.connector_mandate_id,
                });
        Ok(Self {
            transaction_id: value
                .resource_id
                .map(|resource_id| {
                    grpc_api_types::payments::Identifier::foreign_try_from(resource_id)
                })
                .transpose()?,
            status: status as i32,
            mandate_reference: mandate_reference_grpc,
            error_code: value.error_code,
            error_message: value.error_message,
            network_txn_id: None,
            response_ref_id: None,
            amount: None,
            minor_amount: None,
            currency: None,
            captured_amount: None,
            minor_captured_amount: None,
            payment_method_type: None,
            capture_method: None,
            auth_type: None,
            created_at: None,
            updated_at: None,
            authorized_at: None,
            captured_at: None,
            customer_name: None,
            email: None,
            connector_customer_id: None,
            merchant_order_reference_id: None,
            metadata: std::collections::HashMap::new(),
            status_code: value.status_code as u32,
            raw_connector_response: None,
            response_headers,
            state: None,
            raw_connector_request: None,
        })
    }
}

impl ForeignTryFrom<PaymentServiceVoidRequest> for PaymentVoidData {
    type Error = ApplicationErrorResponse;

    fn foreign_try_from(
        value: PaymentServiceVoidRequest,
    ) -> Result<Self, error_stack::Report<Self::Error>> {
        Ok(Self {
            browser_info: value
                .browser_info
                .map(BrowserInformation::foreign_try_from)
                .transpose()?,
            connector_transaction_id: value
                .transaction_id
                .and_then(|id| id.id_type)
                .and_then(|id_type| match id_type {
                    grpc_api_types::payments::identifier::IdType::Id(id) => Some(id),
                    _ => None,
                })
                .unwrap_or_default(),
            cancellation_reason: value.cancellation_reason,
            raw_connector_response: None,
            integrity_object: None,
        })
    }
}

impl ForeignTryFrom<RefundWebhookDetailsResponse> for RefundResponse {
    type Error = ApplicationErrorResponse;

    fn foreign_try_from(
        value: RefundWebhookDetailsResponse,
    ) -> Result<Self, error_stack::Report<Self::Error>> {
        let status = grpc_api_types::payments::RefundStatus::foreign_from(value.status);
        let response_headers = value
            .response_headers
            .map(|headers| {
                headers
                    .iter()
                    .filter_map(|(name, value)| {
                        value
                            .to_str()
                            .ok()
                            .map(|v| (name.to_string(), v.to_string()))
                    })
                    .collect()
            })
            .unwrap_or_default();

        Ok(Self {
            transaction_id: Some(grpc_api_types::payments::Identifier::default()),
            refund_id: value.connector_refund_id.unwrap_or_default(),
            status: status.into(),
            response_ref_id: value.connector_response_reference_id.map(|id| {
                grpc_api_types::payments::Identifier {
                    id_type: Some(grpc_api_types::payments::identifier::IdType::Id(id)),
                }
            }),
            error_code: value.error_code,
            error_message: value.error_message,
            raw_connector_response: None,
            refund_amount: None,
            minor_refund_amount: None,
            refund_currency: None,
            payment_amount: None,
            minor_payment_amount: None,
            refund_reason: None,
            created_at: None,
            updated_at: None,
            processed_at: None,
            customer_name: None,
            email: None,
            merchant_order_reference_id: None,
            metadata: std::collections::HashMap::new(),
            refund_metadata: std::collections::HashMap::new(),
            status_code: value.status_code as u32,
            response_headers,
            state: None,
            raw_connector_request: None,
        })
    }
}

impl ForeignTryFrom<DisputeWebhookDetailsResponse> for DisputeResponse {
    type Error = ApplicationErrorResponse;

    fn foreign_try_from(
        value: DisputeWebhookDetailsResponse,
    ) -> Result<Self, error_stack::Report<Self::Error>> {
        let grpc_status = grpc_api_types::payments::DisputeStatus::foreign_from(value.status);
        let grpc_stage = grpc_api_types::payments::DisputeStage::foreign_from(value.stage);
        let response_headers = value
            .response_headers
            .map(|headers| {
                headers
                    .iter()
                    .filter_map(|(name, value)| {
                        value
                            .to_str()
                            .ok()
                            .map(|v| (name.to_string(), v.to_string()))
                    })
                    .collect()
            })
            .unwrap_or_default();
        Ok(Self {
            dispute_id: Some(value.dispute_id),
            transaction_id: None,
            dispute_status: grpc_status.into(),
            dispute_stage: grpc_stage.into(),
            connector_status_code: None,
            error_code: None,
            error_message: None,
            dispute_amount: None,
            dispute_currency: None,
            dispute_date: None,
            service_date: None,
            shipping_date: None,
            due_date: None,
            evidence_documents: vec![],
            dispute_reason: None,
            dispute_message: value.dispute_message,
            response_ref_id: value.connector_response_reference_id.map(|id| {
                grpc_api_types::payments::Identifier {
                    id_type: Some(grpc_api_types::payments::identifier::IdType::Id(id)),
                }
            }),
            status_code: value.status_code as u32,
            response_headers,
            raw_connector_request: None,
        })
    }
}

impl ForeignTryFrom<grpc_api_types::payments::PaymentServiceRefundRequest> for RefundsData {
    type Error = ApplicationErrorResponse;

    fn foreign_try_from(
        value: grpc_api_types::payments::PaymentServiceRefundRequest,
    ) -> Result<Self, error_stack::Report<Self::Error>> {
        let minor_refund_amount = common_utils::types::MinorUnit::new(value.minor_refund_amount);

        let minor_payment_amount = common_utils::types::MinorUnit::new(value.minor_payment_amount);

        // Extract transaction_id as connector_transaction_id
        let connector_transaction_id = value
            .transaction_id
            .clone()
            .and_then(|id| id.id_type)
            .and_then(|id_type| match id_type {
                grpc_api_types::payments::identifier::IdType::Id(id) => Some(id),
                _ => None,
            })
            .unwrap_or_default();

        Ok(RefundsData {
            refund_id: value.refund_id.to_string(),
            connector_transaction_id,
            connector_refund_id: None, // refund_id field is used as refund_id, not connector_refund_id
            currency: common_enums::Currency::foreign_try_from(value.currency())?,
            payment_amount: value.payment_amount,
            reason: value.reason.clone(),
            webhook_url: value.webhook_url,
            refund_amount: value.refund_amount,
            connector_metadata: {
                value
                    .metadata
                    .get("connector_metadata")
                    .map(|json_string| {
                        Ok::<serde_json::Value, error_stack::Report<ApplicationErrorResponse>>(
                            serde_json::Value::String(json_string.clone()),
                        )
                    })
                    .transpose()? // Should be Option<serde_json::Value>, not Secret
            },
            refund_connector_metadata: {
                value.refund_metadata.get("refund_metadata").map(|json_string| {
                    Ok::<Secret<serde_json::Value>, error_stack::Report<ApplicationErrorResponse>>(Secret::new(serde_json::Value::String(json_string.clone())))
                }).transpose()?
            },
            minor_payment_amount,
            minor_refund_amount,
            refund_status: common_enums::RefundStatus::Pending,
            merchant_account_id: value.merchant_account_id,
            capture_method: value
                .capture_method
                .map(|cm| {
                    common_enums::CaptureMethod::foreign_try_from(
                        grpc_api_types::payments::CaptureMethod::try_from(cm).unwrap_or_default(),
                    )
                })
                .transpose()?,
            browser_info: value
                .browser_info
                .map(BrowserInformation::foreign_try_from)
                .transpose()?,
            integrity_object: None,
        })
    }
}

impl ForeignTryFrom<grpc_api_types::payments::AcceptDisputeRequest> for AcceptDisputeData {
    type Error = ApplicationErrorResponse;

    fn foreign_try_from(
        value: grpc_api_types::payments::AcceptDisputeRequest,
    ) -> Result<Self, error_stack::Report<Self::Error>> {
        Ok(AcceptDisputeData {
            connector_dispute_id: value.dispute_id,
            integrity_object: None,
        })
    }
}

impl ForeignTryFrom<grpc_api_types::payments::DisputeServiceSubmitEvidenceRequest>
    for SubmitEvidenceData
{
    type Error = ApplicationErrorResponse;

    fn foreign_try_from(
        value: grpc_api_types::payments::DisputeServiceSubmitEvidenceRequest,
    ) -> Result<Self, error_stack::Report<Self::Error>> {
        // Initialize all fields to None
        let mut result = SubmitEvidenceData {
            dispute_id: Some(value.dispute_id.clone()),
            connector_dispute_id: value.dispute_id,
            integrity_object: None,
            access_activity_log: None,
            billing_address: None,
            cancellation_policy: None,
            cancellation_policy_file_type: None,
            cancellation_policy_provider_file_id: None,
            cancellation_policy_disclosure: None,
            cancellation_rebuttal: None,
            customer_communication: None,
            customer_communication_file_type: None,
            customer_communication_provider_file_id: None,
            customer_email_address: None,
            customer_name: None,
            customer_purchase_ip: None,
            customer_signature: None,
            customer_signature_file_type: None,
            customer_signature_provider_file_id: None,
            product_description: None,
            receipt: None,
            receipt_file_type: None,
            receipt_provider_file_id: None,
            refund_policy: None,
            refund_policy_file_type: None,
            refund_policy_provider_file_id: None,
            refund_policy_disclosure: None,
            refund_refusal_explanation: None,
            service_date: value.service_date.map(|date| date.to_string()),
            service_documentation: None,
            service_documentation_file_type: None,
            service_documentation_provider_file_id: None,
            shipping_address: None,
            shipping_carrier: None,
            shipping_date: value.shipping_date.map(|date| date.to_string()),
            shipping_documentation: None,
            shipping_documentation_file_type: None,
            shipping_documentation_provider_file_id: None,
            shipping_tracking_number: None,
            invoice_showing_distinct_transactions: None,
            invoice_showing_distinct_transactions_file_type: None,
            invoice_showing_distinct_transactions_provider_file_id: None,
            recurring_transaction_agreement: None,
            recurring_transaction_agreement_file_type: None,
            recurring_transaction_agreement_provider_file_id: None,
            uncategorized_file: None,
            uncategorized_file_type: None,
            uncategorized_file_provider_file_id: None,
            uncategorized_text: None,
        };

        // Extract evidence from evidence_documents array
        for document in value.evidence_documents {
            let evidence_type =
                grpc_api_types::payments::EvidenceType::try_from(document.evidence_type)
                    .unwrap_or(grpc_api_types::payments::EvidenceType::Unspecified);

            match evidence_type {
                grpc_api_types::payments::EvidenceType::CancellationPolicy => {
                    result.cancellation_policy = document.file_content;
                    result.cancellation_policy_file_type = document.file_mime_type;
                    result.cancellation_policy_provider_file_id = document.provider_file_id;
                }
                grpc_api_types::payments::EvidenceType::CustomerCommunication => {
                    result.customer_communication = document.file_content;
                    result.customer_communication_file_type = document.file_mime_type;
                    result.customer_communication_provider_file_id = document.provider_file_id;
                }
                grpc_api_types::payments::EvidenceType::CustomerSignature => {
                    result.customer_signature = document.file_content;
                    result.customer_signature_file_type = document.file_mime_type;
                    result.customer_signature_provider_file_id = document.provider_file_id;
                }
                grpc_api_types::payments::EvidenceType::Receipt => {
                    result.receipt = document.file_content;
                    result.receipt_file_type = document.file_mime_type;
                    result.receipt_provider_file_id = document.provider_file_id;
                }
                grpc_api_types::payments::EvidenceType::RefundPolicy => {
                    result.refund_policy = document.file_content;
                    result.refund_policy_file_type = document.file_mime_type;
                    result.refund_policy_provider_file_id = document.provider_file_id;
                }
                grpc_api_types::payments::EvidenceType::ServiceDocumentation => {
                    result.service_documentation = document.file_content;
                    result.service_documentation_file_type = document.file_mime_type;
                    result.service_documentation_provider_file_id = document.provider_file_id;
                }
                grpc_api_types::payments::EvidenceType::ShippingDocumentation => {
                    result.shipping_documentation = document.file_content;
                    result.shipping_documentation_file_type = document.file_mime_type;
                    result.shipping_documentation_provider_file_id = document.provider_file_id;
                }
                grpc_api_types::payments::EvidenceType::InvoiceShowingDistinctTransactions => {
                    result.invoice_showing_distinct_transactions = document.file_content;
                    result.invoice_showing_distinct_transactions_file_type =
                        document.file_mime_type;
                    result.invoice_showing_distinct_transactions_provider_file_id =
                        document.provider_file_id;
                }
                grpc_api_types::payments::EvidenceType::RecurringTransactionAgreement => {
                    result.recurring_transaction_agreement = document.file_content;
                    result.recurring_transaction_agreement_file_type = document.file_mime_type;
                    result.recurring_transaction_agreement_provider_file_id =
                        document.provider_file_id;
                }
                grpc_api_types::payments::EvidenceType::UncategorizedFile => {
                    result.uncategorized_file = document.file_content;
                    result.uncategorized_file_type = document.file_mime_type;
                    result.uncategorized_file_provider_file_id = document.provider_file_id;
                    result.uncategorized_text = document.text_content;
                }
                grpc_api_types::payments::EvidenceType::Unspecified => {
                    // Skip unspecified evidence types
                }
            }
        }

        Ok(result)
    }
}

pub fn generate_refund_response(
    router_data_v2: RouterDataV2<Refund, RefundFlowData, RefundsData, RefundsResponseData>,
) -> Result<RefundResponse, error_stack::Report<ApplicationErrorResponse>> {
    let refund_response = router_data_v2.response;
    let raw_connector_response = router_data_v2
        .resource_common_data
        .get_raw_connector_response();

    // RefundFlowData doesn't have access_token field, so no state to return
    let state = None;

    let raw_connector_request = router_data_v2
        .resource_common_data
        .get_raw_connector_request();

    match refund_response {
        Ok(response) => {
            let status = response.refund_status;
            let grpc_status = grpc_api_types::payments::RefundStatus::foreign_from(status);

            Ok(RefundResponse {
                transaction_id: Some(grpc_api_types::payments::Identifier::default()),
                refund_id: response.connector_refund_id,
                status: grpc_status as i32,
                response_ref_id: None,
                error_code: None,
                error_message: None,
                refund_amount: None,
                minor_refund_amount: None,
                refund_currency: None,
                payment_amount: None,
                minor_payment_amount: None,
                refund_reason: None,
                created_at: None,
                updated_at: None,
                processed_at: None,
                customer_name: None,
                email: None,
                merchant_order_reference_id: None,
                raw_connector_response,
                metadata: std::collections::HashMap::new(),
                refund_metadata: std::collections::HashMap::new(),
                status_code: response.status_code as u32,
                response_headers: router_data_v2
                    .resource_common_data
                    .get_connector_response_headers_as_map(),
                state,
                raw_connector_request,
            })
        }
        Err(e) => {
            let status = e
                .attempt_status
                .map(grpc_api_types::payments::PaymentStatus::foreign_from)
                .unwrap_or_default();

            Ok(RefundResponse {
                transaction_id: Some(
                    e.connector_transaction_id
                        .map(|id| grpc_api_types::payments::Identifier {
                            id_type: Some(grpc_api_types::payments::identifier::IdType::Id(id)),
                        })
                        .unwrap_or_default(),
                ),
                refund_id: String::new(),
                status: status as i32,
                response_ref_id: None,
                error_code: Some(e.code),
                error_message: Some(e.message),
                refund_amount: None,
                minor_refund_amount: None,
                refund_currency: None,
                payment_amount: None,
                minor_payment_amount: None,
                refund_reason: None,
                created_at: None,
                updated_at: None,
                processed_at: None,
                customer_name: None,
                email: None,
                raw_connector_response,
                merchant_order_reference_id: None,
                metadata: std::collections::HashMap::new(),
                refund_metadata: std::collections::HashMap::new(),
                status_code: e.status_code as u32,
                response_headers: router_data_v2
                    .resource_common_data
                    .get_connector_response_headers_as_map(),
                state,
                raw_connector_request,
            })
        }
    }
}

impl ForeignTryFrom<grpc_api_types::payments::PaymentServiceCaptureRequest>
    for PaymentsCaptureData
{
    type Error = ApplicationErrorResponse;

    fn foreign_try_from(
        value: grpc_api_types::payments::PaymentServiceCaptureRequest,
    ) -> Result<Self, error_stack::Report<Self::Error>> {
        let connector_transaction_id = ResponseId::ConnectorTransactionId(
            value
                .transaction_id
                .clone()
                .and_then(|id| id.id_type)
                .and_then(|id_type| match id_type {
                    grpc_api_types::payments::identifier::IdType::Id(id) => Some(id),
                    _ => None,
                })
                .unwrap_or_default(),
        );

        let multiple_capture_data =
            value
                .multiple_capture_data
                .clone()
                .map(|data| MultipleCaptureRequestData {
                    capture_sequence: data.capture_sequence,
                    capture_reference: data.capture_reference,
                });

        let minor_amount = common_utils::types::MinorUnit::new(value.amount_to_capture);

        Ok(Self {
            amount_to_capture: value.amount_to_capture,
            minor_amount_to_capture: minor_amount,
            currency: common_enums::Currency::foreign_try_from(value.currency())?,
            connector_transaction_id,
            multiple_capture_data,
            connector_metadata: {
                value
                    .metadata
                    .get("connector_metadata")
                    .map(|json_string| {
                        Ok::<serde_json::Value, error_stack::Report<ApplicationErrorResponse>>(
                            serde_json::Value::String(json_string.clone()),
                        )
                    })
                    .transpose()? // Converts Option<Result<T, E>> to Result<Option<T>, E> and propagates E if it's an Err
            },
            browser_info: value
                .browser_info
                .map(BrowserInformation::foreign_try_from)
                .transpose()?,
            integrity_object: None,
        })
    }
}

impl
    ForeignTryFrom<(
        grpc_api_types::payments::PaymentServiceCaptureRequest,
        Connectors,
    )> for PaymentFlowData
{
    type Error = ApplicationErrorResponse;

    fn foreign_try_from(
        (value, connectors): (
            grpc_api_types::payments::PaymentServiceCaptureRequest,
            Connectors,
        ),
    ) -> Result<Self, error_stack::Report<Self::Error>> {
        Ok(Self {
            raw_connector_response: None,
            merchant_id: common_utils::id_type::MerchantId::default(),
            payment_id: "PAYMENT_ID".to_string(),
            attempt_id: "ATTEMPT_ID".to_string(),
            status: common_enums::AttemptStatus::Pending,
            payment_method: common_enums::PaymentMethod::Card, // Default
            address: payment_address::PaymentAddress::default(),
            auth_type: common_enums::AuthenticationType::default(),
            connector_request_reference_id: extract_connector_request_reference_id(
                &value.request_ref_id,
            ),
            customer_id: None,
            connector_customer: None,
            description: None,
            return_url: None,
            connector_meta_data: None,
            amount_captured: None,
            minor_amount_captured: None,
            access_token: None,
            session_token: None,
            reference_id: None,
            payment_method_token: None,
            preprocessing_id: None,
            connector_api_version: None,
            test_mode: None,
            connector_http_status_code: None,
            external_latency: None,
            connectors,
            raw_connector_request: None,
            connector_response_headers: None,
            vault_headers: None,
        })
    }
}

impl
    ForeignTryFrom<(
        grpc_api_types::payments::PaymentServiceCaptureRequest,
        Connectors,
        &MaskedMetadata,
    )> for PaymentFlowData
{
    type Error = ApplicationErrorResponse;

    fn foreign_try_from(
        (value, connectors, metadata): (
            grpc_api_types::payments::PaymentServiceCaptureRequest,
            Connectors,
            &MaskedMetadata,
        ),
    ) -> Result<Self, error_stack::Report<Self::Error>> {
        let merchant_id_from_header = extract_merchant_id_from_metadata(metadata)?;

        Ok(Self {
            merchant_id: merchant_id_from_header,
            payment_id: "PAYMENT_ID".to_string(),
            attempt_id: "ATTEMPT_ID".to_string(),
            status: common_enums::AttemptStatus::Pending,
            payment_method: common_enums::PaymentMethod::Card, // Default
            address: payment_address::PaymentAddress::default(),
            auth_type: common_enums::AuthenticationType::default(),
            connector_request_reference_id: extract_connector_request_reference_id(
                &value.request_ref_id,
            ),
            customer_id: None,
            connector_customer: None,
            description: None,
            return_url: None,
            connector_meta_data: None,
            amount_captured: None,
            minor_amount_captured: None,
            access_token: None,
            session_token: None,
            reference_id: None,
            payment_method_token: None,
            preprocessing_id: None,
            connector_api_version: None,
            test_mode: None,
            connector_http_status_code: None,
            external_latency: None,
            connectors,
            raw_connector_response: None,
            raw_connector_request: None,
            connector_response_headers: None,
            vault_headers: None,
        })
    }
}

pub fn generate_payment_capture_response(
    router_data_v2: RouterDataV2<
        Capture,
        PaymentFlowData,
        PaymentsCaptureData,
        PaymentsResponseData,
    >,
) -> Result<PaymentServiceCaptureResponse, error_stack::Report<ApplicationErrorResponse>> {
    let transaction_response = router_data_v2.response;

    // If there's an access token in PaymentFlowData, it must be newly generated (needs caching)
    let state = router_data_v2
        .resource_common_data
        .access_token
        .as_ref()
        .map(|token_data| ConnectorState {
            access_token: Some(grpc_api_types::payments::AccessToken {
                token: token_data.access_token.clone(),
                expires_in_seconds: token_data.expires_in,
                token_type: token_data.token_type.clone(),
            }),
        });

    let raw_connector_request = router_data_v2
        .resource_common_data
        .get_raw_connector_request();

    match transaction_response {
        Ok(response) => match response {
            PaymentsResponseData::TransactionResponse {
                resource_id,
                redirection_data: _,
                connector_metadata: _,
                network_txn_id: _,
                connector_response_reference_id,
                incremental_authorization_allowed: _,
                mandate_reference: _,
                status_code,
            } => {
                let status = router_data_v2.resource_common_data.status;
                let grpc_status = grpc_api_types::payments::PaymentStatus::foreign_from(status);
                let grpc_resource_id =
                    grpc_api_types::payments::Identifier::foreign_try_from(resource_id)?;

                Ok(PaymentServiceCaptureResponse {
                    transaction_id: Some(grpc_resource_id),
                    response_ref_id: connector_response_reference_id.map(|id| {
                        grpc_api_types::payments::Identifier {
                            id_type: Some(grpc_api_types::payments::identifier::IdType::Id(id)),
                        }
                    }),
                    error_code: None,
                    error_message: None,
                    status: grpc_status.into(),
                    status_code: status_code as u32,
                    response_headers: router_data_v2
                        .resource_common_data
                        .get_connector_response_headers_as_map(),
                    state,
                    raw_connector_request,
                })
            }
            _ => Err(report!(ApplicationErrorResponse::InternalServerError(
                ApiError {
                    sub_code: "INVALID_RESPONSE_TYPE".to_owned(),
                    error_identifier: 500,
                    error_message: "Invalid response type received from connector".to_owned(),
                    error_object: None,
                }
            ))),
        },
        Err(e) => {
            let status = e
                .attempt_status
                .map(grpc_api_types::payments::PaymentStatus::foreign_from)
                .unwrap_or_default();
            Ok(PaymentServiceCaptureResponse {
                transaction_id: Some(grpc_api_types::payments::Identifier {
                    id_type: Some(
                        grpc_api_types::payments::identifier::IdType::NoResponseIdMarker(()),
                    ),
                }),
                response_ref_id: e.connector_transaction_id.map(|id| {
                    grpc_api_types::payments::Identifier {
                        id_type: Some(grpc_api_types::payments::identifier::IdType::Id(id)),
                    }
                }),
                status: status.into(),
                error_message: Some(e.message),
                error_code: Some(e.code),
                status_code: e.status_code as u32,
                response_headers: router_data_v2
                    .resource_common_data
                    .get_connector_response_headers_as_map(),
                state,
                raw_connector_request,
            })
        }
    }
}

impl
    ForeignTryFrom<(
        PaymentServiceRegisterRequest,
        Connectors,
        consts::Env,
        &MaskedMetadata,
    )> for PaymentFlowData
{
    type Error = ApplicationErrorResponse;

    fn foreign_try_from(
        (value, connectors, environment, metadata): (
            PaymentServiceRegisterRequest,
            Connectors,
            consts::Env,
            &MaskedMetadata,
        ),
    ) -> Result<Self, error_stack::Report<Self::Error>> {
        let address = match value.address {
            Some(address) => payment_address::PaymentAddress::foreign_try_from(address)?,
            None => {
                return Err(ApplicationErrorResponse::BadRequest(ApiError {
                    sub_code: "INVALID_ADDRESS".to_owned(),
                    error_identifier: 400,
                    error_message: "Address is required".to_owned(),
                    error_object: None,
                }))?
            }
        };
        let test_mode = match environment {
            consts::Env::Development => Some(true),
            consts::Env::Production => Some(false),
            _ => Some(true),
        };

        let merchant_id_from_header = extract_merchant_id_from_metadata(metadata)?;

        Ok(Self {
            merchant_id: merchant_id_from_header,
            payment_id: "IRRELEVANT_PAYMENT_ID".to_string(),
            attempt_id: "IRRELEVANT_ATTEMPT_ID".to_string(),
            status: common_enums::AttemptStatus::Pending,
            payment_method: common_enums::PaymentMethod::Card, //TODO
            address,
            auth_type: common_enums::AuthenticationType::default(),
            connector_request_reference_id: extract_connector_request_reference_id(
                &value.request_ref_id,
            ),
            customer_id: None,
            connector_customer: None,
            description: value.metadata.get("description").cloned(),
            return_url: None,
            connector_meta_data: None,
            amount_captured: None,
            minor_amount_captured: None,
            access_token: None,
            session_token: None,
            reference_id: None,
            payment_method_token: None,
            preprocessing_id: None,
            connector_api_version: None,
            test_mode,
            connector_http_status_code: None,
            external_latency: None,
            connectors,
            raw_connector_response: None,
            raw_connector_request: None,
            connector_response_headers: None,
            vault_headers: None,
        })
    }
}

impl ForeignTryFrom<PaymentServiceRegisterRequest> for SetupMandateRequestData<DefaultPCIHolder> {
    type Error = ApplicationErrorResponse;

    fn foreign_try_from(
        value: PaymentServiceRegisterRequest,
    ) -> Result<Self, error_stack::Report<Self::Error>> {
        let email: Option<Email> = match value.email {
            Some(ref email_str) => {
                Some(Email::try_from(email_str.clone().expose()).map_err(|_| {
                    error_stack::Report::new(ApplicationErrorResponse::BadRequest(ApiError {
                        sub_code: "INVALID_EMAIL_FORMAT".to_owned(),
                        error_identifier: 400,

                        error_message: "Invalid email".to_owned(),
                        error_object: None,
                    }))
                })?)
            }
            None => None,
        };
        let customer_acceptance = value.customer_acceptance.clone().ok_or_else(|| {
            error_stack::Report::new(ApplicationErrorResponse::BadRequest(ApiError {
                sub_code: "MISSING_CUSTOMER_ACCEPTANCE".to_owned(),
                error_identifier: 400,
                error_message: "Customer acceptance is missing".to_owned(),
                error_object: None,
            }))
        })?;

        let setup_future_usage = value.setup_future_usage();

        let setup_mandate_details = MandateData {
            update_mandate_id: None,
            customer_acceptance: Some(mandates::CustomerAcceptance::foreign_try_from(
                customer_acceptance.clone(),
            )?),
            mandate_type: None,
        };

        Ok(Self {
            currency: common_enums::Currency::foreign_try_from(value.currency())?,
            payment_method_data: PaymentMethodData::foreign_try_from(
                value.payment_method.ok_or_else(|| {
                    ApplicationErrorResponse::BadRequest(ApiError {
                        sub_code: "INVALID_PAYMENT_METHOD_DATA".to_owned(),
                        error_identifier: 400,
                        error_message: "Payment method data is required".to_owned(),
                        error_object: None,
                    })
                })?,
            )?,
            amount: Some(0),
            confirm: true,
            statement_descriptor_suffix: None,
            customer_acceptance: Some(mandates::CustomerAcceptance::foreign_try_from(
                customer_acceptance.clone(),
            )?),
            mandate_id: None,
            setup_future_usage: Some(common_enums::FutureUsage::foreign_try_from(
                setup_future_usage,
            )?),
            off_session: Some(false),
            setup_mandate_details: Some(setup_mandate_details),
            router_return_url: value.return_url.clone(),
            webhook_url: value.webhook_url,
            browser_info: value.browser_info.map(|info| BrowserInformation {
                color_depth: None,
                java_enabled: info.java_enabled,
                java_script_enabled: info.java_script_enabled,
                language: info.language,
                screen_height: info.screen_height,
                screen_width: info.screen_width,
                time_zone: None,
                ip_address: None,
                accept_header: info.accept_header,
                user_agent: info.user_agent,
                os_type: info.os_type,
                os_version: info.os_version,
                device_model: info.device_model,
                accept_language: info.accept_language,
                referer: info.referer,
            }),
            email,
            customer_name: None,
            return_url: value.return_url.clone(),
            payment_method_type: None,
            request_incremental_authorization: false,
            metadata: if value.metadata.is_empty() {
                None
            } else {
                Some(serde_json::Value::Object(
                    value
                        .metadata
                        .into_iter()
                        .map(|(k, v)| (k, serde_json::Value::String(v)))
                        .collect(),
                ))
            },
            complete_authorize_url: None,
            capture_method: None,
            integrity_object: None,
            minor_amount: Some(common_utils::types::MinorUnit::new(0)),
            shipping_cost: None,
            customer_id: value
                .connector_customer_id
                .clone()
                .map(|customer_id| CustomerId::try_from(Cow::from(customer_id)))
                .transpose()
                .change_context(ApplicationErrorResponse::BadRequest(ApiError {
                    sub_code: "INVALID_CUSTOMER_ID".to_owned(),
                    error_identifier: 400,
                    error_message: "Failed to parse Customer Id".to_owned(),
                    error_object: None,
                }))?,
            statement_descriptor: None,
            merchant_order_reference_id: None,
        })
    }
}

impl ForeignTryFrom<grpc_api_types::payments::CustomerAcceptance> for mandates::CustomerAcceptance {
    type Error = ApplicationErrorResponse;
    fn foreign_try_from(
        _value: grpc_api_types::payments::CustomerAcceptance,
    ) -> Result<Self, error_stack::Report<Self::Error>> {
        Ok(mandates::CustomerAcceptance {
            acceptance_type: mandates::AcceptanceType::Offline,
            accepted_at: None,
            online: None,
        })
    }
}

impl ForeignTryFrom<grpc_api_types::payments::FutureUsage> for common_enums::FutureUsage {
    type Error = ApplicationErrorResponse;
    fn foreign_try_from(
        value: grpc_api_types::payments::FutureUsage,
    ) -> Result<Self, error_stack::Report<Self::Error>> {
        match value {
            grpc_api_types::payments::FutureUsage::OffSession => {
                Ok(common_enums::FutureUsage::OffSession)
            }
            grpc_api_types::payments::FutureUsage::OnSession => {
                Ok(common_enums::FutureUsage::OnSession)
            }
            grpc_api_types::payments::FutureUsage::Unspecified => {
                Err(ApplicationErrorResponse::BadRequest(ApiError {
                    sub_code: "UNSPECIFIED_FUTURE_USAGE".to_owned(),
                    error_identifier: 401,
                    error_message: "Future usage must be specified".to_owned(),
                    error_object: None,
                })
                .into())
            }
        }
    }
}

pub fn generate_setup_mandate_response<T: PaymentMethodDataTypes>(
    router_data_v2: RouterDataV2<
        SetupMandate,
        PaymentFlowData,
        SetupMandateRequestData<T>,
        PaymentsResponseData,
    >,
) -> Result<PaymentServiceRegisterResponse, error_stack::Report<ApplicationErrorResponse>> {
    let transaction_response = router_data_v2.response;
    let status = router_data_v2.resource_common_data.status;
    let grpc_status = grpc_api_types::payments::PaymentStatus::foreign_from(status);

    // Create state with access token if available in payment flow data
    let state = router_data_v2
        .resource_common_data
        .access_token
        .as_ref()
        .map(|token_data| ConnectorState {
            access_token: Some(grpc_api_types::payments::AccessToken {
                token: token_data.access_token.clone(),
                expires_in_seconds: token_data.expires_in,
                token_type: token_data.token_type.clone(),
            }),
        });

    let raw_connector_request = router_data_v2
        .resource_common_data
        .get_raw_connector_request();

    let response = match transaction_response {
        Ok(response) => match response {
            PaymentsResponseData::TransactionResponse {
                resource_id,
                redirection_data,
                connector_metadata: _,
                network_txn_id,
                connector_response_reference_id,
                incremental_authorization_allowed,
                mandate_reference,
                status_code,
            } => {
                PaymentServiceRegisterResponse {
                    registration_id: Some(grpc_api_types::payments::Identifier::foreign_try_from(resource_id)?),
                    redirection_data: redirection_data.map(
                        |form| {
                            match *form {
                                router_response_types::RedirectForm::Form { endpoint, method, form_fields: _ } => {
                                    Ok::<grpc_api_types::payments::RedirectForm, ApplicationErrorResponse>(grpc_api_types::payments::RedirectForm {
                                        form_type: Some(grpc_api_types::payments::redirect_form::FormType::Form(
                                            grpc_api_types::payments::FormData {
                                                endpoint,
                                                method: match method {
                                                    Method::Get => 1,
                                                    Method::Post => 2,
                                                    Method::Put => 3,
                                                    Method::Delete => 4,
                                                    _ => 0,
                                                },
                                                form_fields: HashMap::default(), //TODO
                                            }
                                        ))
                                    })
                                },
                                router_response_types::RedirectForm::Html { html_data } => {
                                    Ok(grpc_api_types::payments::RedirectForm {
                                        form_type: Some(grpc_api_types::payments::redirect_form::FormType::Html(
                                            grpc_api_types::payments::HtmlData {
                                                html_data,
                                            }
                                        ))
                                    })
                                },
                                _ => Err(
                                    ApplicationErrorResponse::BadRequest(ApiError {
                                        sub_code: "INVALID_RESPONSE".to_owned(),
                                        error_identifier: 400,
                                        error_message: "Invalid response from connector".to_owned(),
                                        error_object: None,
                                    }))?,
                            }
                        }
                    ).transpose()?,
                    network_txn_id,
                    response_ref_id: connector_response_reference_id.map(|id| grpc_api_types::payments::Identifier {
                        id_type: Some(grpc_api_types::payments::identifier::IdType::Id(id)),
                    }),
                    status: grpc_status as i32,
                    mandate_reference: Some(grpc_api_types::payments::MandateReference {
                        mandate_id: mandate_reference.and_then(|m| m.connector_mandate_id),
                    }),
                    incremental_authorization_allowed,
                    error_message: None,
                    error_code: None,
                    status_code: status_code as u32,
                    response_headers: router_data_v2
                        .resource_common_data
                        .get_connector_response_headers_as_map(),
                    state,
                    raw_connector_request,
                }
            }
            _ => Err(ApplicationErrorResponse::BadRequest(ApiError {
                sub_code: "INVALID_RESPONSE".to_owned(),
                error_identifier: 400,
                error_message: "Invalid response from connector".to_owned(),
                error_object: None,
            }))?,
        },
        Err(err) => PaymentServiceRegisterResponse {
            registration_id: Some(grpc_api_types::payments::Identifier {
                id_type: Some(grpc_api_types::payments::identifier::IdType::NoResponseIdMarker(())),
            }),
            redirection_data: None,
            network_txn_id: None,
            response_ref_id: err.connector_transaction_id.map(|id| {
                grpc_api_types::payments::Identifier {
                    id_type: Some(grpc_api_types::payments::identifier::IdType::Id(id)),
                }
            }),
            status: grpc_status as i32,
            mandate_reference: None,
            incremental_authorization_allowed: None,
            error_message: Some(err.message),
            error_code: Some(err.code),
            status_code: err.status_code as u32,
            response_headers: router_data_v2
                .resource_common_data
                .get_connector_response_headers_as_map(),
            state,
            raw_connector_request,
        },
    };
    Ok(response)
}

impl ForeignTryFrom<(DisputeDefendRequest, Connectors)> for DisputeFlowData {
    type Error = ApplicationErrorResponse;

    fn foreign_try_from(
        (value, connectors): (DisputeDefendRequest, Connectors),
    ) -> Result<Self, error_stack::Report<Self::Error>> {
        Ok(DisputeFlowData {
            dispute_id: Some(value.dispute_id.clone()),
            connectors,
            connector_dispute_id: value.dispute_id,
            defense_reason_code: Some(value.reason_code.unwrap_or_default()),
            connector_request_reference_id: extract_connector_request_reference_id(
                &value.request_ref_id,
            ),
            raw_connector_response: None,
            raw_connector_request: None,
            connector_response_headers: None,
        })
    }
}

impl ForeignTryFrom<(DisputeDefendRequest, Connectors, &MaskedMetadata)> for DisputeFlowData {
    type Error = ApplicationErrorResponse;

    fn foreign_try_from(
        (value, connectors, _metadata): (DisputeDefendRequest, Connectors, &MaskedMetadata),
    ) -> Result<Self, error_stack::Report<Self::Error>> {
        Ok(DisputeFlowData {
            connector_request_reference_id: extract_connector_request_reference_id(
                &value.request_ref_id,
            ),

            dispute_id: Some(value.dispute_id.clone()),
            connectors,
            connector_dispute_id: value.dispute_id,
            defense_reason_code: Some(value.reason_code.unwrap_or_default()),
            raw_connector_response: None,
            raw_connector_request: None,
            connector_response_headers: None,
        })
    }
}
impl ForeignTryFrom<DisputeDefendRequest> for DisputeDefendData {
    type Error = ApplicationErrorResponse;
    fn foreign_try_from(
        value: DisputeDefendRequest,
    ) -> Result<Self, error_stack::Report<Self::Error>> {
        let connector_dispute_id = value.dispute_id;
        Ok(Self {
            dispute_id: connector_dispute_id.clone(),
            connector_dispute_id,
            defense_reason_code: value.reason_code.unwrap_or_default(),
            integrity_object: None,
        })
    }
}

pub fn generate_defend_dispute_response(
    router_data_v2: RouterDataV2<
        DefendDispute,
        DisputeFlowData,
        DisputeDefendData,
        DisputeResponseData,
    >,
) -> Result<DisputeDefendResponse, error_stack::Report<ApplicationErrorResponse>> {
    let defend_dispute_response = router_data_v2.response;

    let raw_connector_request = router_data_v2
        .resource_common_data
        .get_raw_connector_request();

    match defend_dispute_response {
        Ok(response) => Ok(DisputeDefendResponse {
            dispute_id: response.connector_dispute_id,
            dispute_status: response.dispute_status as i32,
            connector_status_code: None,
            error_message: None,
            error_code: None,
            response_ref_id: None,
            status_code: response.status_code as u32,
            response_headers: router_data_v2
                .resource_common_data
                .get_connector_response_headers_as_map(),
            raw_connector_request,
        }),
        Err(e) => Ok(DisputeDefendResponse {
            dispute_id: e
                .connector_transaction_id
                .unwrap_or_else(|| NO_ERROR_CODE.to_string()),
            dispute_status: common_enums::DisputeStatus::DisputeLost as i32,
            connector_status_code: None,
            error_message: Some(e.message),
            error_code: Some(e.code),
            response_ref_id: None,
            status_code: e.status_code as u32,
            response_headers: router_data_v2
                .resource_common_data
                .get_connector_response_headers_as_map(),
            raw_connector_request,
        }),
    }
}

pub fn generate_session_token_response(
    router_data_v2: RouterDataV2<
        CreateSessionToken,
        PaymentFlowData,
        SessionTokenRequestData,
        SessionTokenResponseData,
    >,
) -> Result<String, error_stack::Report<ApplicationErrorResponse>> {
    let session_token_response = router_data_v2.response;

    match session_token_response {
        Ok(response) => Ok(response.session_token),
        Err(e) => Err(report!(ApplicationErrorResponse::InternalServerError(
            ApiError {
                sub_code: "SESSION_TOKEN_ERROR".to_string(),
                error_identifier: 500,
                error_message: format!("Session token creation failed: {}", e.message),
                error_object: None,
            }
        ))),
    }
}

pub fn generate_payment_method_token_response<T: PaymentMethodDataTypes>(
    router_data_v2: RouterDataV2<
        PaymentMethodToken,
        PaymentFlowData,
        PaymentMethodTokenizationData<T>,
        PaymentMethodTokenResponse,
    >,
) -> Result<String, error_stack::Report<ApplicationErrorResponse>> {
    let payment_method_token_response = router_data_v2.response;

    match payment_method_token_response {
        Ok(response) => Ok(response.token),
        Err(e) => Err(report!(ApplicationErrorResponse::InternalServerError(
            ApiError {
                sub_code: "PAYMENT_METHOD_TOKEN_ERROR".to_string(),
                error_identifier: 500,
                error_message: format!("Payment method token creation failed: {}", e.message),
                error_object: None,
            }
        ))),
    }
}
#[derive(Debug, Clone, ToSchema, Serialize)]
pub struct CardSpecificFeatures {
    /// Indicates whether three_ds card payments are supported
    // #[schema(value_type = FeatureStatus)]
    pub three_ds: FeatureStatus,
    /// Indicates whether non three_ds card payments are supported
    // #[schema(value_type = FeatureStatus)]
    pub no_three_ds: FeatureStatus,
    /// List of supported card networks
    // #[schema(value_type = Vec<CardNetwork>)]
    pub supported_card_networks: Vec<CardNetwork>,
}

#[derive(Debug, Clone, ToSchema, Serialize)]
#[serde(untagged)]
pub enum PaymentMethodSpecificFeatures {
    /// Card specific features
    Card(CardSpecificFeatures),
}
/// Represents details of a payment method.
#[derive(Debug, Clone)]
pub struct PaymentMethodDetails {
    /// Indicates whether mandates are supported by this payment method.
    pub mandates: FeatureStatus,
    /// Indicates whether refund is supported by this payment method.
    pub refunds: FeatureStatus,
    /// List of supported capture methods
    pub supported_capture_methods: Vec<CaptureMethod>,
    /// Payment method specific features
    pub specific_features: Option<PaymentMethodSpecificFeatures>,
}
/// The status of the feature
#[derive(
    Clone,
    Copy,
    Debug,
    Eq,
    PartialEq,
    serde::Deserialize,
    serde::Serialize,
    strum::Display,
    ToSchema,
)]
#[strum(serialize_all = "snake_case")]
#[serde(rename_all = "snake_case")]
pub enum FeatureStatus {
    NotSupported,
    Supported,
}
pub type PaymentMethodTypeMetadata = HashMap<PaymentMethodType, PaymentMethodDetails>;
pub type SupportedPaymentMethods = HashMap<PaymentMethod, PaymentMethodTypeMetadata>;

#[derive(Debug, Clone)]
pub struct ConnectorInfo {
    /// Display name of the Connector
    pub display_name: &'static str,
    /// Description of the connector.
    pub description: &'static str,
    /// Connector Type
    pub connector_type: PaymentConnectorCategory,
}

/// Connector Access Method
#[derive(
    Clone,
    Copy,
    Debug,
    Eq,
    Hash,
    PartialEq,
    serde::Deserialize,
    serde::Serialize,
    strum::Display,
    ToSchema,
)]
#[strum(serialize_all = "snake_case")]
#[serde(rename_all = "snake_case")]
pub enum PaymentConnectorCategory {
    PaymentGateway,
    AlternativePaymentMethod,
    BankAcquirer,
}

#[derive(Debug, strum::Display, Eq, PartialEq, Hash)]
pub enum PaymentMethodDataType {
    Card,
    Bluecode,
    Knet,
    Benefit,
    MomoAtm,
    CardRedirect,
    AliPayQr,
    AliPayRedirect,
    AliPayHkRedirect,
    AmazonPayRedirect,
    MomoRedirect,
    KakaoPayRedirect,
    GoPayRedirect,
    GcashRedirect,
    ApplePay,
    ApplePayRedirect,
    ApplePayThirdPartySdk,
    DanaRedirect,
    DuitNow,
    GooglePay,
    GooglePayRedirect,
    GooglePayThirdPartySdk,
    MbWayRedirect,
    MobilePayRedirect,
    PaypalRedirect,
    PaypalSdk,
    Paze,
    SamsungPay,
    TwintRedirect,
    VippsRedirect,
    TouchNGoRedirect,
    WeChatPayRedirect,
    WeChatPayQr,
    CashappQr,
    SwishQr,
    KlarnaRedirect,
    KlarnaSdk,
    AffirmRedirect,
    AfterpayClearpayRedirect,
    PayBrightRedirect,
    WalleyRedirect,
    AlmaRedirect,
    AtomeRedirect,
    BancontactCard,
    Bizum,
    Blik,
    Eft,
    Eps,
    Giropay,
    Ideal,
    Interac,
    LocalBankRedirect,
    OnlineBankingCzechRepublic,
    OnlineBankingFinland,
    OnlineBankingPoland,
    OnlineBankingSlovakia,
    OpenBankingUk,
    Przelewy24,
    Sofort,
    Trustly,
    OnlineBankingFpx,
    OnlineBankingThailand,
    AchBankDebit,
    SepaBankDebit,
    BecsBankDebit,
    BacsBankDebit,
    AchBankTransfer,
    SepaBankTransfer,
    BacsBankTransfer,
    MultibancoBankTransfer,
    PermataBankTransfer,
    BcaBankTransfer,
    BniVaBankTransfer,
    BriVaBankTransfer,
    CimbVaBankTransfer,
    DanamonVaBankTransfer,
    MandiriVaBankTransfer,
    Pix,
    Pse,
    Crypto,
    MandatePayment,
    Reward,
    Upi,
    Boleto,
    Efecty,
    PagoEfectivo,
    RedCompra,
    RedPagos,
    Alfamart,
    Indomaret,
    Oxxo,
    SevenEleven,
    Lawson,
    MiniStop,
    FamilyMart,
    Seicomart,
    PayEasy,
    Givex,
    PaySafeCar,
    CardToken,
    LocalBankTransfer,
    Mifinity,
    Fps,
    PromptPay,
    VietQr,
    OpenBanking,
    NetworkToken,
    NetworkTransactionIdAndCardDetails,
    DirectCarrierBilling,
    InstantBankTransfer,
    InstantBankTransferPoland,
    InstantBankTransferFinland,
    CardDetailsForNetworkTransactionId,
    RevolutPay,
}

impl ForeignTryFrom<String> for hyperswitch_masking::Secret<time::Date> {
    type Error = ApplicationErrorResponse;

    fn foreign_try_from(date_string: String) -> Result<Self, error_stack::Report<Self::Error>> {
        let date = time::Date::parse(
            &date_string,
            &time::format_description::well_known::Iso8601::DATE,
        )
        .map_err(|err| {
            tracing::error!("Failed to parse date string: {}", err);
            ApplicationErrorResponse::BadRequest(ApiError {
                sub_code: "INVALID_DATE_FORMAT".to_owned(),
                error_identifier: 400,
                error_message: "Invalid date format".to_owned(),
                error_object: None,
            })
        })?;
        Ok(hyperswitch_masking::Secret::new(date))
    }
}

impl ForeignTryFrom<grpc_api_types::payments::BrowserInformation> for BrowserInformation {
    type Error = ApplicationErrorResponse;

    fn foreign_try_from(
        value: grpc_api_types::payments::BrowserInformation,
    ) -> Result<Self, error_stack::Report<Self::Error>> {
        Ok(Self {
            color_depth: value.color_depth.map(|cd| cd as u8),
            java_enabled: value.java_enabled,
            java_script_enabled: value.java_script_enabled,
            language: value.language,
            screen_height: value.screen_height,
            screen_width: value.screen_width,
            time_zone: value.time_zone_offset_minutes,
            ip_address: value.ip_address.and_then(|ip| ip.parse().ok()),
            accept_header: value.accept_header,
            user_agent: value.user_agent,
            os_type: value.os_type,
            os_version: value.os_version,
            device_model: value.device_model,
            accept_language: value.accept_language,
            referer: value.referer,
        })
    }
}

impl ForeignTryFrom<grpc_api_types::payments::PaymentServiceAuthorizeRequest>
    for SessionTokenRequestData
{
    type Error = ApplicationErrorResponse;

    fn foreign_try_from(
        value: grpc_api_types::payments::PaymentServiceAuthorizeRequest,
    ) -> Result<Self, error_stack::Report<Self::Error>> {
        let currency = common_enums::Currency::foreign_try_from(value.currency())?;

        Ok(Self {
            amount: common_utils::types::MinorUnit::new(value.minor_amount),
            currency,
        })
    }
}

impl ForeignTryFrom<grpc_api_types::payments::PaymentServiceAuthorizeRequest>
    for AccessTokenRequestData
{
    type Error = ApplicationErrorResponse;

    fn foreign_try_from(
        _value: grpc_api_types::payments::PaymentServiceAuthorizeRequest,
    ) -> Result<Self, error_stack::Report<Self::Error>> {
        Ok(Self {
            grant_type: "client_credentials".to_string(),
        })
    }
}

// Generic implementation for access token request from connector auth
impl ForeignTryFrom<&ConnectorAuthType> for AccessTokenRequestData {
    type Error = ApplicationErrorResponse;

    fn foreign_try_from(
        _auth_type: &ConnectorAuthType,
    ) -> Result<Self, error_stack::Report<Self::Error>> {
        // Default to client_credentials grant type for OAuth
        // Connectors can override this with their own specific implementations
        Ok(Self {
            grant_type: "client_credentials".to_string(),
        })
    }
}

impl<
        T: PaymentMethodDataTypes
            + Default
            + Debug
            + Send
            + Eq
            + PartialEq
            + serde::Serialize
            + serde::de::DeserializeOwned
            + Clone
            + CardConversionHelper<T>,
    > ForeignTryFrom<grpc_api_types::payments::PaymentServiceAuthorizeRequest>
    for PaymentMethodTokenizationData<T>
{
    type Error = ApplicationErrorResponse;

    fn foreign_try_from(
        value: grpc_api_types::payments::PaymentServiceAuthorizeRequest,
    ) -> Result<Self, error_stack::Report<Self::Error>> {
        let currency = common_enums::Currency::foreign_try_from(value.currency())?;
        let customer_acceptance = value.customer_acceptance.clone();

        Ok(Self {
            amount: common_utils::types::MinorUnit::new(value.amount),
            currency,
            payment_method_data: PaymentMethodData::<T>::foreign_try_from(
                value.payment_method.ok_or_else(|| {
                    ApplicationErrorResponse::BadRequest(ApiError {
                        sub_code: "INVALID_PAYMENT_METHOD_DATA".to_owned(),
                        error_identifier: 400,
                        error_message: "Payment method data is required".to_owned(),
                        error_object: None,
                    })
                })?,
            )?,
            browser_info: value
                .browser_info
                .map(BrowserInformation::foreign_try_from)
                .transpose()?,
            customer_acceptance: customer_acceptance
                .map(mandates::CustomerAcceptance::foreign_try_from)
                .transpose()?,
            setup_future_usage: None,
            mandate_id: None,
            setup_mandate_details: None,
            integrity_object: None,
        })
    }
}

impl ForeignTryFrom<grpc_api_types::payments::PaymentServiceRepeatEverythingRequest>
    for RepeatPaymentData
{
    type Error = ApplicationErrorResponse;

    fn foreign_try_from(
        value: grpc_api_types::payments::PaymentServiceRepeatEverythingRequest,
    ) -> Result<Self, error_stack::Report<Self::Error>> {
        // Extract values first to avoid partial move
        let amount = value.amount;
        let minor_amount = value.minor_amount;
        let currency = value.currency();
        let payment_method_type =
            <Option<PaymentMethodType>>::foreign_try_from(value.payment_method_type())?;
        let capture_method = value.capture_method();
        let merchant_order_reference_id = value.merchant_order_reference_id;
        let metadata = value.metadata;
        let webhook_url = value.webhook_url;

        // Extract mandate reference
        let mandate_reference = value.mandate_reference.clone().ok_or_else(|| {
            ApplicationErrorResponse::BadRequest(ApiError {
                sub_code: "MISSING_MANDATE_REFERENCE".to_owned(),
                error_identifier: 400,
                error_message: "Mandate reference is required for repeat payments".to_owned(),
                error_object: None,
            })
        })?;

        let email: Option<Email> = match value.email {
            Some(ref email_str) => {
                Some(Email::try_from(email_str.clone().expose()).map_err(|_| {
                    error_stack::Report::new(ApplicationErrorResponse::BadRequest(ApiError {
                        sub_code: "INVALID_EMAIL_FORMAT".to_owned(),
                        error_identifier: 400,

                        error_message: "Invalid email".to_owned(),
                        error_object: None,
                    }))
                })?)
            }
            None => None,
        };

        // Convert mandate reference to domain type
        let mandate_ref =
            match mandate_reference.mandate_id {
                Some(id) => MandateReferenceId::ConnectorMandateId(
                    ConnectorMandateReferenceId::new(Some(id), None, None),
                ),
                None => {
                    return Err(ApplicationErrorResponse::BadRequest(ApiError {
                        sub_code: "INVALID_MANDATE_REFERENCE".to_owned(),
                        error_identifier: 400,
                        error_message: "Mandate ID is required".to_owned(),
                        error_object: None,
                    })
                    .into())
                }
            };

        Ok(Self {
            mandate_reference: mandate_ref,
            amount,
            minor_amount: common_utils::types::MinorUnit::new(minor_amount),
            currency: common_enums::Currency::foreign_try_from(currency)?,
            merchant_order_reference_id,
            metadata: if metadata.is_empty() {
                None
            } else {
                Some(metadata)
            },
            webhook_url,
            integrity_object: None,
            capture_method: Some(common_enums::CaptureMethod::foreign_try_from(
                capture_method,
            )?),
            email,
            browser_info: value
                .browser_info
                .map(BrowserInformation::foreign_try_from)
                .transpose()?,
            payment_method_type,
        })
    }
}

impl
    ForeignTryFrom<(
        grpc_api_types::payments::PaymentServiceRepeatEverythingRequest,
        Connectors,
    )> for PaymentFlowData
{
    type Error = ApplicationErrorResponse;

    fn foreign_try_from(
        (value, connectors): (
            grpc_api_types::payments::PaymentServiceRepeatEverythingRequest,
            Connectors,
        ),
    ) -> Result<Self, error_stack::Report<Self::Error>> {
        // For MIT, address is optional
        let address = payment_address::PaymentAddress::default();
        Ok(Self {
            merchant_id: common_utils::id_type::MerchantId::default(),
            payment_id: "REPEAT_PAYMENT_ID".to_string(),
            attempt_id: "REPEAT_ATTEMPT_ID".to_string(),
            status: common_enums::AttemptStatus::Pending,
            payment_method: common_enums::PaymentMethod::Card, // Default, actual method depends on mandate
            address,
            auth_type: common_enums::AuthenticationType::NoThreeDs, // MIT typically doesn't use 3DS
            connector_request_reference_id: extract_connector_request_reference_id(
                &value.request_ref_id,
            ),
            customer_id: None,
            connector_customer: None,
            description: Some("Repeat payment transaction".to_string()),
            return_url: None,
            connector_meta_data: None,
            amount_captured: None,
            minor_amount_captured: None,
            access_token: None,
            session_token: None,
            reference_id: value.merchant_order_reference_id,
            payment_method_token: None,
            preprocessing_id: None,
            connector_api_version: None,
            test_mode: value.test_mode,
            connector_http_status_code: None,
            external_latency: None,
            connectors,
            raw_connector_response: None,
            raw_connector_request: None,
            connector_response_headers: None,
            vault_headers: None,
        })
    }
}

pub fn generate_repeat_payment_response(
    router_data_v2: RouterDataV2<
        RepeatPayment,
        PaymentFlowData,
        RepeatPaymentData,
        PaymentsResponseData,
    >,
) -> Result<
    grpc_api_types::payments::PaymentServiceRepeatEverythingResponse,
    error_stack::Report<ApplicationErrorResponse>,
> {
    let transaction_response = router_data_v2.response;
    let status = router_data_v2.resource_common_data.status;
    let grpc_status = grpc_api_types::payments::PaymentStatus::foreign_from(status);

    // Create state with access token if available in payment flow data
    let state = router_data_v2
        .resource_common_data
        .access_token
        .as_ref()
        .map(|token_data| ConnectorState {
            access_token: Some(grpc_api_types::payments::AccessToken {
                token: token_data.access_token.clone(),
                expires_in_seconds: token_data.expires_in,
                token_type: token_data.token_type.clone(),
            }),
        });
    let raw_connector_response = router_data_v2
        .resource_common_data
        .get_raw_connector_response();

    let raw_connector_request = router_data_v2
        .resource_common_data
        .get_raw_connector_request();

    match transaction_response {
        Ok(response) => match response {
            PaymentsResponseData::TransactionResponse {
                resource_id,
                network_txn_id,
                connector_response_reference_id,
                status_code,
                ..
            } => Ok(
                grpc_api_types::payments::PaymentServiceRepeatEverythingResponse {
                    transaction_id: Some(grpc_api_types::payments::Identifier::foreign_try_from(
                        resource_id,
                    )?),
                    status: grpc_status as i32,
                    error_code: None,
                    error_message: None,
                    network_txn_id,
                    response_ref_id: connector_response_reference_id.map(|id| {
                        grpc_api_types::payments::Identifier {
                            id_type: Some(grpc_api_types::payments::identifier::IdType::Id(id)),
                        }
                    }),
                    status_code: status_code as u32,
                    raw_connector_response,
                    response_headers: router_data_v2
                        .resource_common_data
                        .get_connector_response_headers_as_map(),
                    state,
                    raw_connector_request,
                },
            ),
            _ => Err(ApplicationErrorResponse::BadRequest(ApiError {
                sub_code: "INVALID_RESPONSE".to_owned(),
                error_identifier: 400,
                error_message: "Invalid response from connector".to_owned(),
                error_object: None,
            }))?,
        },
        Err(err) => {
            let status = err
                .attempt_status
                .map(grpc_api_types::payments::PaymentStatus::foreign_from)
                .unwrap_or_default();
            Ok(
                grpc_api_types::payments::PaymentServiceRepeatEverythingResponse {
                    transaction_id: Some(grpc_api_types::payments::Identifier {
                        id_type: Some(
                            grpc_api_types::payments::identifier::IdType::NoResponseIdMarker(()),
                        ),
                    }),
                    status: status as i32,
                    error_code: Some(err.code),
                    error_message: Some(err.message),
                    network_txn_id: None,
                    response_ref_id: err.connector_transaction_id.map(|id| {
                        grpc_api_types::payments::Identifier {
                            id_type: Some(grpc_api_types::payments::identifier::IdType::Id(id)),
                        }
                    }),
                    raw_connector_response: None,
                    status_code: err.status_code as u32,
                    response_headers: router_data_v2
                        .resource_common_data
                        .get_connector_response_headers_as_map(),
                    state,
                    raw_connector_request,
                },
            )
        }
    }
}

impl ForeignTryFrom<grpc_api_types::payments::BankNames> for common_enums::BankNames {
    type Error = ApplicationErrorResponse;

    fn foreign_try_from(
        value: grpc_api_types::payments::BankNames,
    ) -> Result<Self, error_stack::Report<Self::Error>> {
        match value {
            grpc_api_types::payments::BankNames::Unspecified => {
                Err(report!(ApplicationErrorResponse::BadRequest(ApiError {
                    sub_code: "UNSPECIFIED_BANK_NAME".to_owned(),
                    error_identifier: 401,
                    error_message: "Bank name must be specified".to_owned(),
                    error_object: None,
                })))
            }
            grpc_api_types::payments::BankNames::AmericanExpress => Ok(Self::AmericanExpress),
            grpc_api_types::payments::BankNames::AffinBank => Ok(Self::AffinBank),
            grpc_api_types::payments::BankNames::AgroBank => Ok(Self::AgroBank),
            grpc_api_types::payments::BankNames::AllianceBank => Ok(Self::AllianceBank),
            grpc_api_types::payments::BankNames::AmBank => Ok(Self::AmBank),
            grpc_api_types::payments::BankNames::BankOfAmerica => Ok(Self::BankOfAmerica),
            grpc_api_types::payments::BankNames::BankOfChina => Ok(Self::BankOfChina),
            grpc_api_types::payments::BankNames::BankIslam => Ok(Self::BankIslam),
            grpc_api_types::payments::BankNames::BankMuamalat => Ok(Self::BankMuamalat),
            grpc_api_types::payments::BankNames::BankRakyat => Ok(Self::BankRakyat),
            grpc_api_types::payments::BankNames::BankSimpananNasional => {
                Ok(Self::BankSimpananNasional)
            }
            grpc_api_types::payments::BankNames::Barclays => Ok(Self::Barclays),
            grpc_api_types::payments::BankNames::BlikPsp => Ok(Self::BlikPSP),
            grpc_api_types::payments::BankNames::CapitalOne => Ok(Self::CapitalOne),
            grpc_api_types::payments::BankNames::Chase => Ok(Self::Chase),
            grpc_api_types::payments::BankNames::Citi => Ok(Self::Citi),
            grpc_api_types::payments::BankNames::CimbBank => Ok(Self::CimbBank),
            grpc_api_types::payments::BankNames::Discover => Ok(Self::Discover),
            grpc_api_types::payments::BankNames::NavyFederalCreditUnion => {
                Ok(Self::NavyFederalCreditUnion)
            }
            grpc_api_types::payments::BankNames::PentagonFederalCreditUnion => {
                Ok(Self::PentagonFederalCreditUnion)
            }
            grpc_api_types::payments::BankNames::SynchronyBank => Ok(Self::SynchronyBank),
            grpc_api_types::payments::BankNames::WellsFargo => Ok(Self::WellsFargo),
            grpc_api_types::payments::BankNames::AbnAmro => Ok(Self::AbnAmro),
            grpc_api_types::payments::BankNames::AsnBank => Ok(Self::AsnBank),
            grpc_api_types::payments::BankNames::Bunq => Ok(Self::Bunq),
            grpc_api_types::payments::BankNames::Handelsbanken => Ok(Self::Handelsbanken),
            grpc_api_types::payments::BankNames::HongLeongBank => Ok(Self::HongLeongBank),
            grpc_api_types::payments::BankNames::HsbcBank => Ok(Self::HsbcBank),
            grpc_api_types::payments::BankNames::Ing => Ok(Self::Ing),
            grpc_api_types::payments::BankNames::Knab => Ok(Self::Knab),
            grpc_api_types::payments::BankNames::KuwaitFinanceHouse => Ok(Self::KuwaitFinanceHouse),
            grpc_api_types::payments::BankNames::Moneyou => Ok(Self::Moneyou),
            grpc_api_types::payments::BankNames::Rabobank => Ok(Self::Rabobank),
            grpc_api_types::payments::BankNames::Regiobank => Ok(Self::Regiobank),
            grpc_api_types::payments::BankNames::Revolut => Ok(Self::Revolut),
            grpc_api_types::payments::BankNames::SnsBank => Ok(Self::SnsBank),
            grpc_api_types::payments::BankNames::TriodosBank => Ok(Self::TriodosBank),
            grpc_api_types::payments::BankNames::VanLanschot => Ok(Self::VanLanschot),
            grpc_api_types::payments::BankNames::ArzteUndApothekerBank => {
                Ok(Self::ArzteUndApothekerBank)
            }
            grpc_api_types::payments::BankNames::AustrianAnadiBankAg => {
                Ok(Self::AustrianAnadiBankAg)
            }
            grpc_api_types::payments::BankNames::BankAustria => Ok(Self::BankAustria),
            grpc_api_types::payments::BankNames::Bank99Ag => Ok(Self::Bank99Ag),
            grpc_api_types::payments::BankNames::BankhausCarlSpangler => {
                Ok(Self::BankhausCarlSpangler)
            }
            grpc_api_types::payments::BankNames::BankhausSchelhammerUndSchatteraAg => {
                Ok(Self::BankhausSchelhammerUndSchatteraAg)
            }
            grpc_api_types::payments::BankNames::BankMillennium => Ok(Self::BankMillennium),
            grpc_api_types::payments::BankNames::BawagPskAg => Ok(Self::BawagPskAg),
            grpc_api_types::payments::BankNames::BksBankAg => Ok(Self::BksBankAg),
            grpc_api_types::payments::BankNames::BrullKallmusBankAg => Ok(Self::BrullKallmusBankAg),
            grpc_api_types::payments::BankNames::BtvVierLanderBank => Ok(Self::BtvVierLanderBank),
            grpc_api_types::payments::BankNames::CapitalBankGraweGruppeAg => {
                Ok(Self::CapitalBankGraweGruppeAg)
            }
            grpc_api_types::payments::BankNames::CeskaSporitelna => Ok(Self::CeskaSporitelna),
            grpc_api_types::payments::BankNames::Dolomitenbank => Ok(Self::Dolomitenbank),
            grpc_api_types::payments::BankNames::EasybankAg => Ok(Self::EasybankAg),
            grpc_api_types::payments::BankNames::EPlatbyVub => Ok(Self::EPlatbyVUB),
            grpc_api_types::payments::BankNames::ErsteBankUndSparkassen => {
                Ok(Self::ErsteBankUndSparkassen)
            }
            grpc_api_types::payments::BankNames::FrieslandBank => Ok(Self::FrieslandBank),
            grpc_api_types::payments::BankNames::HypoAlpeadriabankInternationalAg => {
                Ok(Self::HypoAlpeadriabankInternationalAg)
            }
            grpc_api_types::payments::BankNames::HypoNoeLbFurNiederosterreichUWien => {
                Ok(Self::HypoNoeLbFurNiederosterreichUWien)
            }
            grpc_api_types::payments::BankNames::HypoOberosterreichSalzburgSteiermark => {
                Ok(Self::HypoOberosterreichSalzburgSteiermark)
            }
            grpc_api_types::payments::BankNames::HypoTirolBankAg => Ok(Self::HypoTirolBankAg),
            grpc_api_types::payments::BankNames::HypoVorarlbergBankAg => {
                Ok(Self::HypoVorarlbergBankAg)
            }
            grpc_api_types::payments::BankNames::HypoBankBurgenlandAktiengesellschaft => {
                Ok(Self::HypoBankBurgenlandAktiengesellschaft)
            }
            grpc_api_types::payments::BankNames::KomercniBanka => Ok(Self::KomercniBanka),
            grpc_api_types::payments::BankNames::MBank => Ok(Self::MBank),
            grpc_api_types::payments::BankNames::MarchfelderBank => Ok(Self::MarchfelderBank),
            grpc_api_types::payments::BankNames::Maybank => Ok(Self::Maybank),
            grpc_api_types::payments::BankNames::OberbankAg => Ok(Self::OberbankAg),
            grpc_api_types::payments::BankNames::OsterreichischeArzteUndApothekerbank => {
                Ok(Self::OsterreichischeArzteUndApothekerbank)
            }
            grpc_api_types::payments::BankNames::OcbcBank => Ok(Self::OcbcBank),
            grpc_api_types::payments::BankNames::PayWithIng => Ok(Self::PayWithING),
            grpc_api_types::payments::BankNames::PlaceZipko => Ok(Self::PlaceZIPKO),
            grpc_api_types::payments::BankNames::PlatnoscOnlineKartaPlatnicza => {
                Ok(Self::PlatnoscOnlineKartaPlatnicza)
            }
            grpc_api_types::payments::BankNames::PosojilnicaBankEGen => {
                Ok(Self::PosojilnicaBankEGen)
            }
            grpc_api_types::payments::BankNames::PostovaBanka => Ok(Self::PostovaBanka),
            grpc_api_types::payments::BankNames::PublicBank => Ok(Self::PublicBank),
            grpc_api_types::payments::BankNames::RaiffeisenBankengruppeOsterreich => {
                Ok(Self::RaiffeisenBankengruppeOsterreich)
            }
            grpc_api_types::payments::BankNames::RhbBank => Ok(Self::RhbBank),
            grpc_api_types::payments::BankNames::SchelhammerCapitalBankAg => {
                Ok(Self::SchelhammerCapitalBankAg)
            }
            grpc_api_types::payments::BankNames::StandardCharteredBank => {
                Ok(Self::StandardCharteredBank)
            }
            grpc_api_types::payments::BankNames::SchoellerbankAg => Ok(Self::SchoellerbankAg),
            grpc_api_types::payments::BankNames::SpardaBankWien => Ok(Self::SpardaBankWien),
            grpc_api_types::payments::BankNames::SporoPay => Ok(Self::SporoPay),
            grpc_api_types::payments::BankNames::SantanderPrzelew24 => Ok(Self::SantanderPrzelew24),
            grpc_api_types::payments::BankNames::TatraPay => Ok(Self::TatraPay),
            grpc_api_types::payments::BankNames::Viamo => Ok(Self::Viamo),
            grpc_api_types::payments::BankNames::VolksbankGruppe => Ok(Self::VolksbankGruppe),
            grpc_api_types::payments::BankNames::VolkskreditbankAg => Ok(Self::VolkskreditbankAg),
            grpc_api_types::payments::BankNames::VrBankBraunau => Ok(Self::VrBankBraunau),
            grpc_api_types::payments::BankNames::UobBank => Ok(Self::UobBank),
            grpc_api_types::payments::BankNames::PayWithAliorBank => Ok(Self::PayWithAliorBank),
            grpc_api_types::payments::BankNames::BankiSpoldzielcze => Ok(Self::BankiSpoldzielcze),
            grpc_api_types::payments::BankNames::PayWithInteligo => Ok(Self::PayWithInteligo),
            grpc_api_types::payments::BankNames::BnpParibasPoland => Ok(Self::BNPParibasPoland),
            grpc_api_types::payments::BankNames::BankNowySa => Ok(Self::BankNowySA),
            grpc_api_types::payments::BankNames::CreditAgricole => Ok(Self::CreditAgricole),
            grpc_api_types::payments::BankNames::PayWithBos => Ok(Self::PayWithBOS),
            grpc_api_types::payments::BankNames::PayWithCitiHandlowy => {
                Ok(Self::PayWithCitiHandlowy)
            }
            grpc_api_types::payments::BankNames::PayWithPlusBank => Ok(Self::PayWithPlusBank),
            grpc_api_types::payments::BankNames::ToyotaBank => Ok(Self::ToyotaBank),
            grpc_api_types::payments::BankNames::VeloBank => Ok(Self::VeloBank),
            grpc_api_types::payments::BankNames::ETransferPocztowy24 => {
                Ok(Self::ETransferPocztowy24)
            }
            grpc_api_types::payments::BankNames::PlusBank => Ok(Self::PlusBank),
            grpc_api_types::payments::BankNames::BankiSpbdzielcze => Ok(Self::BankiSpbdzielcze),
            grpc_api_types::payments::BankNames::BankNowyBfgSa => Ok(Self::BankNowyBfgSa),
            grpc_api_types::payments::BankNames::GetinBank => Ok(Self::GetinBank),
            grpc_api_types::payments::BankNames::BlikPoland => Ok(Self::Blik),
            grpc_api_types::payments::BankNames::NoblePay => Ok(Self::NoblePay),
            grpc_api_types::payments::BankNames::IdeaBank => Ok(Self::IdeaBank),
            grpc_api_types::payments::BankNames::EnveloBank => Ok(Self::EnveloBank),
            grpc_api_types::payments::BankNames::NestPrzelew => Ok(Self::NestPrzelew),
            grpc_api_types::payments::BankNames::MbankMtransfer => Ok(Self::MbankMtransfer),
            grpc_api_types::payments::BankNames::Inteligo => Ok(Self::Inteligo),
            grpc_api_types::payments::BankNames::PbacZIpko => Ok(Self::PbacZIpko),
            grpc_api_types::payments::BankNames::BnpParibas => Ok(Self::BnpParibas),
            grpc_api_types::payments::BankNames::BankPekaoSa => Ok(Self::BankPekaoSa),
            grpc_api_types::payments::BankNames::VolkswagenBank => Ok(Self::VolkswagenBank),
            grpc_api_types::payments::BankNames::AliorBank => Ok(Self::AliorBank),
            grpc_api_types::payments::BankNames::Boz => Ok(Self::Boz),
            grpc_api_types::payments::BankNames::BangkokBank => Ok(Self::BangkokBank),
            grpc_api_types::payments::BankNames::KrungsriBank => Ok(Self::KrungsriBank),
            grpc_api_types::payments::BankNames::KrungThaiBank => Ok(Self::KrungThaiBank),
            grpc_api_types::payments::BankNames::TheSiamCommercialBank => {
                Ok(Self::TheSiamCommercialBank)
            }
            grpc_api_types::payments::BankNames::KasikornBank => Ok(Self::KasikornBank),
            grpc_api_types::payments::BankNames::OpenBankSuccess => Ok(Self::OpenBankSuccess),
            grpc_api_types::payments::BankNames::OpenBankFailure => Ok(Self::OpenBankFailure),
            grpc_api_types::payments::BankNames::OpenBankCancelled => Ok(Self::OpenBankCancelled),
            grpc_api_types::payments::BankNames::Aib => Ok(Self::Aib),
            grpc_api_types::payments::BankNames::BankOfScotland => Ok(Self::BankOfScotland),
            grpc_api_types::payments::BankNames::DanskeBank => Ok(Self::DanskeBank),
            grpc_api_types::payments::BankNames::FirstDirect => Ok(Self::FirstDirect),
            grpc_api_types::payments::BankNames::FirstTrust => Ok(Self::FirstTrust),
            grpc_api_types::payments::BankNames::Halifax => Ok(Self::Halifax),
            grpc_api_types::payments::BankNames::Lloyds => Ok(Self::Lloyds),
            grpc_api_types::payments::BankNames::Monzo => Ok(Self::Monzo),
            grpc_api_types::payments::BankNames::NatWest => Ok(Self::NatWest),
            grpc_api_types::payments::BankNames::NationwideBank => Ok(Self::NationwideBank),
            grpc_api_types::payments::BankNames::RoyalBankOfScotland => {
                Ok(Self::RoyalBankOfScotland)
            }
            grpc_api_types::payments::BankNames::Starling => Ok(Self::Starling),
            grpc_api_types::payments::BankNames::TsbBank => Ok(Self::TsbBank),
            grpc_api_types::payments::BankNames::TescoBank => Ok(Self::TescoBank),
            grpc_api_types::payments::BankNames::UlsterBank => Ok(Self::UlsterBank),
            grpc_api_types::payments::BankNames::Yoursafe => Ok(Self::Yoursafe),
            grpc_api_types::payments::BankNames::N26 => Ok(Self::N26),
            grpc_api_types::payments::BankNames::NationaleNederlanden => {
                Ok(Self::NationaleNederlanden)
            }
        }
    }
}

// New ForeignTryFrom implementations for individual 3DS authentication flow proto definitions

impl<
        T: PaymentMethodDataTypes
            + Default
            + Debug
            + Send
            + Eq
            + PartialEq
            + serde::Serialize
            + serde::de::DeserializeOwned
            + Clone
            + CardConversionHelper<T>,
    > ForeignTryFrom<grpc_api_types::payments::PaymentServicePreAuthenticateRequest>
    for PaymentsPreAuthenticateData<T>
{
    type Error = ApplicationErrorResponse;

    fn foreign_try_from(
        value: grpc_api_types::payments::PaymentServicePreAuthenticateRequest,
    ) -> Result<Self, error_stack::Report<Self::Error>> {
        let email: Option<Email> = match value.email {
            Some(ref email_str) => {
                Some(Email::try_from(email_str.clone().expose()).map_err(|_| {
                    error_stack::Report::new(ApplicationErrorResponse::BadRequest(ApiError {
                        sub_code: "INVALID_EMAIL_FORMAT".to_owned(),
                        error_identifier: 400,
                        error_message: "Invalid email".to_owned(),
                        error_object: None,
                    }))
                })?)
            }
            None => None,
        };

        let minor_amount = common_utils::types::MinorUnit::new(value.minor_amount);
        let currency = common_enums::Currency::foreign_try_from(value.currency())?;
        let return_url = value.return_url;
        let enrolled_for_3ds = value.enrolled_for_3ds;

        // Clone payment_method to avoid ownership issues
        let payment_method_clone = value.payment_method.clone();

        Ok(Self {
            payment_method_data: value
                .payment_method
                .map(PaymentMethodData::<T>::foreign_try_from)
                .transpose()
                .change_context(ApplicationErrorResponse::BadRequest(ApiError {
                    sub_code: "INVALID_PAYMENT_METHOD_DATA".to_owned(),
                    error_identifier: 400,
                    error_message: "Payment method data construction failed".to_owned(),
                    error_object: None,
                }))?,
            amount: minor_amount,
            email,
            currency: Some(currency),
            payment_method_type: <Option<PaymentMethodType>>::foreign_try_from(
                payment_method_clone.unwrap_or_default(),
            )?,
            continue_redirection_url: value
                .continue_redirection_url
                .map(|url_str| {
                    url::Url::parse(&url_str).change_context(ApplicationErrorResponse::BadRequest(
                        ApiError {
                            sub_code: "INVALID_URL".to_owned(),
                            error_identifier: 400,
                            error_message: "Invalid continue redirection URL".to_owned(),
                            error_object: None,
                        },
                    ))
                })
                .transpose()?,
            router_return_url: return_url
                .map(|url_str| {
                    url::Url::parse(&url_str).change_context(ApplicationErrorResponse::BadRequest(
                        ApiError {
                            sub_code: "INVALID_URL".to_owned(),
                            error_identifier: 400,
                            error_message: "Invalid router return URL".to_owned(),
                            error_object: None,
                        },
                    ))
                })
                .transpose()?,
            browser_info: value
                .browser_info
                .map(BrowserInformation::foreign_try_from)
                .transpose()?,
            enrolled_for_3ds,
            redirect_response: None,
        })
    }
}

impl<
        T: PaymentMethodDataTypes
            + Default
            + Debug
            + Send
            + Eq
            + PartialEq
            + serde::Serialize
            + serde::de::DeserializeOwned
            + Clone
            + CardConversionHelper<T>,
    > ForeignTryFrom<grpc_api_types::payments::PaymentServiceAuthenticateRequest>
    for PaymentsAuthenticateData<T>
{
    type Error = ApplicationErrorResponse;

    fn foreign_try_from(
        value: grpc_api_types::payments::PaymentServiceAuthenticateRequest,
    ) -> Result<Self, error_stack::Report<Self::Error>> {
        let email: Option<Email> = match value.email {
            Some(ref email_str) => {
                Some(Email::try_from(email_str.clone().expose()).map_err(|_| {
                    error_stack::Report::new(ApplicationErrorResponse::BadRequest(ApiError {
                        sub_code: "INVALID_EMAIL_FORMAT".to_owned(),
                        error_identifier: 400,
                        error_message: "Invalid email".to_owned(),
                        error_object: None,
                    }))
                })?)
            }
            None => None,
        };

        let minor_amount = common_utils::types::MinorUnit::new(value.minor_amount);
        let currency = common_enums::Currency::foreign_try_from(value.currency())?;
        let return_url = value.return_url;

        // Clone payment_method to avoid ownership issues
        let payment_method_clone = value.payment_method.clone();

        // Create redirect response from authentication data if present
        let redirect_response =
            value
                .authentication_data
                .map(|auth_data| ContinueRedirectionResponse {
                    params: auth_data.ds_transaction_id.clone().map(Secret::new),
                    payload: None,
                });
        Ok(Self {
            payment_method_data: value
                .payment_method
                .map(PaymentMethodData::<T>::foreign_try_from)
                .transpose()
                .change_context(ApplicationErrorResponse::BadRequest(ApiError {
                    sub_code: "INVALID_PAYMENT_METHOD_DATA".to_owned(),
                    error_identifier: 400,
                    error_message: "Payment method data construction failed".to_owned(),
                    error_object: None,
                }))?,
            amount: minor_amount,
            email,
            currency: Some(currency),
            payment_method_type: <Option<PaymentMethodType>>::foreign_try_from(
                payment_method_clone.unwrap_or_default(),
            )?,
            router_return_url: return_url
                .map(|url_str| {
                    url::Url::parse(&url_str).change_context(ApplicationErrorResponse::BadRequest(
                        ApiError {
                            sub_code: "INVALID_URL".to_owned(),
                            error_identifier: 400,
                            error_message: "Invalid router return URL".to_owned(),
                            error_object: None,
                        },
                    ))
                })
                .transpose()?,
            continue_redirection_url: value
                .continue_redirection_url
                .map(|url_str| {
                    url::Url::parse(&url_str).change_context(ApplicationErrorResponse::BadRequest(
                        ApiError {
                            sub_code: "INVALID_URL".to_owned(),
                            error_identifier: 400,
                            error_message: "Invalid continue redirection URL".to_owned(),
                            error_object: None,
                        },
                    ))
                })
                .transpose()?,
            browser_info: value
                .browser_info
                .map(BrowserInformation::foreign_try_from)
                .transpose()?,
            enrolled_for_3ds: false,
            redirect_response,
        })
    }
}

impl<
        T: PaymentMethodDataTypes
            + Default
            + Debug
            + Send
            + Eq
            + PartialEq
            + serde::Serialize
            + serde::de::DeserializeOwned
            + Clone
            + CardConversionHelper<T>,
    > ForeignTryFrom<grpc_api_types::payments::PaymentServicePostAuthenticateRequest>
    for PaymentsPostAuthenticateData<T>
{
    type Error = ApplicationErrorResponse;

    fn foreign_try_from(
        value: grpc_api_types::payments::PaymentServicePostAuthenticateRequest,
    ) -> Result<Self, error_stack::Report<Self::Error>> {
        let email: Option<Email> = match value.email {
            Some(ref email_str) => {
                Some(Email::try_from(email_str.clone().expose()).map_err(|_| {
                    error_stack::Report::new(ApplicationErrorResponse::BadRequest(ApiError {
                        sub_code: "INVALID_EMAIL_FORMAT".to_owned(),
                        error_identifier: 400,
                        error_message: "Invalid email".to_owned(),
                        error_object: None,
                    }))
                })?)
            }
            None => None,
        };

        let minor_amount = common_utils::types::MinorUnit::new(value.minor_amount);
        let currency = common_enums::Currency::foreign_try_from(value.currency())?;
        let return_url = value.return_url;

        // Clone payment_method to avoid ownership issues
        let payment_method_clone = value.payment_method.clone();

        // Create redirect response from authentication data if present
        let redirect_response =
            value
                .authentication_data
                .map(|auth_data| ContinueRedirectionResponse {
                    params: auth_data.ds_transaction_id.clone().map(Secret::new),
                    payload: None,
                });
        Ok(Self {
            payment_method_data: value
                .payment_method
                .map(PaymentMethodData::<T>::foreign_try_from)
                .transpose()
                .change_context(ApplicationErrorResponse::BadRequest(ApiError {
                    sub_code: "INVALID_PAYMENT_METHOD_DATA".to_owned(),
                    error_identifier: 400,
                    error_message: "Payment method data construction failed".to_owned(),
                    error_object: None,
                }))?,
            amount: minor_amount,
            email,
            currency: Some(currency),
            payment_method_type: <Option<PaymentMethodType>>::foreign_try_from(
                payment_method_clone.unwrap_or_default(),
            )?,
            router_return_url: return_url
                .map(|url_str| {
                    url::Url::parse(&url_str).change_context(ApplicationErrorResponse::BadRequest(
                        ApiError {
                            sub_code: "INVALID_URL".to_owned(),
                            error_identifier: 400,
                            error_message: "Invalid router return URL".to_owned(),
                            error_object: None,
                        },
                    ))
                })
                .transpose()?,
            continue_redirection_url: value
                .continue_redirection_url
                .map(|url_str| {
                    url::Url::parse(&url_str).change_context(ApplicationErrorResponse::BadRequest(
                        ApiError {
                            sub_code: "INVALID_URL".to_owned(),
                            error_identifier: 400,
                            error_message: "Invalid continue redirection URL".to_owned(),
                            error_object: None,
                        },
                    ))
                })
                .transpose()?,
            browser_info: value
                .browser_info
                .map(BrowserInformation::foreign_try_from)
                .transpose()?,
            enrolled_for_3ds: false,
            redirect_response,
        })
    }
}

// PaymentFlowData implementations for new proto definitions

impl
    ForeignTryFrom<(
        grpc_api_types::payments::PaymentServicePreAuthenticateRequest,
        Connectors,
        &common_utils::metadata::MaskedMetadata,
    )> for PaymentFlowData
{
    type Error = ApplicationErrorResponse;

    fn foreign_try_from(
        (value, connectors, metadata): (
            grpc_api_types::payments::PaymentServicePreAuthenticateRequest,
            Connectors,
            &common_utils::metadata::MaskedMetadata,
        ),
    ) -> Result<Self, error_stack::Report<Self::Error>> {
        let address = match value.address {
            Some(address) => payment_address::PaymentAddress::foreign_try_from(address)?,
            None => {
                return Err(ApplicationErrorResponse::BadRequest(ApiError {
                    sub_code: "INVALID_ADDRESS".to_owned(),
                    error_identifier: 400,
                    error_message: "Address is required".to_owned(),
                    error_object: None,
                }))?
            }
        };

        let merchant_id_from_header = extract_merchant_id_from_metadata(metadata)?;
        let vault_headers = extract_headers_from_metadata(metadata);

        Ok(Self {
            merchant_id: merchant_id_from_header,
            payment_id: "IRRELEVANT_PAYMENT_ID".to_string(),
            attempt_id: "IRRELEVANT_ATTEMPT_ID".to_string(),
            status: common_enums::AttemptStatus::Pending,
            payment_method: common_enums::PaymentMethod::foreign_try_from(
                value.payment_method.unwrap_or_default(),
            )?,
            address,
            auth_type: common_enums::AuthenticationType::ThreeDs, // Pre-auth typically uses 3DS
            connector_request_reference_id: extract_connector_request_reference_id(
                &value.request_ref_id,
            ),
            customer_id: None,
            connector_customer: None,
            description: None,
            return_url: value.return_url.clone(),
            connector_meta_data: {
                value.metadata.get("connector_meta_data").map(|json_string| {
                    Ok::<Secret<serde_json::Value>, error_stack::Report<ApplicationErrorResponse>>(Secret::new(serde_json::Value::String(json_string.clone())))
                }).transpose()?
            },
            amount_captured: None,
            minor_amount_captured: None,
            access_token: None,
            session_token: None,
            reference_id: None,
            payment_method_token: None,
            preprocessing_id: None,
            connector_api_version: None,
            test_mode: None,
            connector_http_status_code: None,
            external_latency: None,
            connectors,
            raw_connector_response: None,
            connector_response_headers: None,
            vault_headers,
            raw_connector_request: None,
        })
    }
}

impl
    ForeignTryFrom<(
        grpc_api_types::payments::PaymentServiceAuthenticateRequest,
        Connectors,
        &common_utils::metadata::MaskedMetadata,
    )> for PaymentFlowData
{
    type Error = ApplicationErrorResponse;

    fn foreign_try_from(
        (value, connectors, metadata): (
            grpc_api_types::payments::PaymentServiceAuthenticateRequest,
            Connectors,
            &common_utils::metadata::MaskedMetadata,
        ),
    ) -> Result<Self, error_stack::Report<Self::Error>> {
        let address = match &value.address {
            Some(address_value) => {
                payment_address::PaymentAddress::foreign_try_from((*address_value).clone())?
            }
            None => {
                return Err(ApplicationErrorResponse::BadRequest(ApiError {
                    sub_code: "INVALID_ADDRESS".to_owned(),
                    error_identifier: 400,
                    error_message: "Address is required".to_owned(),
                    error_object: None,
                }))?
            }
        };

        let merchant_id_from_header = extract_merchant_id_from_metadata(metadata)?;
        let vault_headers = extract_headers_from_metadata(metadata);

        Ok(Self {
            merchant_id: merchant_id_from_header,
            payment_id: "IRRELEVANT_PAYMENT_ID".to_string(),
            attempt_id: "IRRELEVANT_ATTEMPT_ID".to_string(),
            status: common_enums::AttemptStatus::Pending,
            payment_method: common_enums::PaymentMethod::foreign_try_from(
                value.payment_method.unwrap_or_default(),
            )?,
            address,
            auth_type: common_enums::AuthenticationType::ThreeDs, // Auth step uses 3DS
            connector_request_reference_id: extract_connector_request_reference_id(
                &value.request_ref_id,
            ),
            customer_id: None,
            connector_customer: None,
            description: value.metadata.get("description").cloned(),
            return_url: value.return_url.clone(),
            connector_meta_data: {
                value.metadata.get("connector_meta_data").map(|json_string| {
                    Ok::<Secret<serde_json::Value>, error_stack::Report<ApplicationErrorResponse>>(Secret::new(serde_json::Value::String(json_string.clone())))
                }).transpose()?
            },
            amount_captured: None,
            minor_amount_captured: None,
            access_token: None,
            session_token: None,
            reference_id: None,
            payment_method_token: None,
            preprocessing_id: None,
            connector_api_version: None,
            test_mode: None,
            connector_http_status_code: None,
            external_latency: None,
            connectors,
            raw_connector_response: None,
            connector_response_headers: None,
            vault_headers,
            raw_connector_request: None,
        })
    }
}

impl
    ForeignTryFrom<(
        grpc_api_types::payments::PaymentServicePostAuthenticateRequest,
        Connectors,
        &common_utils::metadata::MaskedMetadata,
    )> for PaymentFlowData
{
    type Error = ApplicationErrorResponse;

    fn foreign_try_from(
        (value, connectors, metadata): (
            grpc_api_types::payments::PaymentServicePostAuthenticateRequest,
            Connectors,
            &common_utils::metadata::MaskedMetadata,
        ),
    ) -> Result<Self, error_stack::Report<Self::Error>> {
        let address = match &value.address {
            Some(address_value) => {
                payment_address::PaymentAddress::foreign_try_from((*address_value).clone())?
            }
            None => {
                return Err(ApplicationErrorResponse::BadRequest(ApiError {
                    sub_code: "INVALID_ADDRESS".to_owned(),
                    error_identifier: 400,
                    error_message: "Address is required".to_owned(),
                    error_object: None,
                }))?
            }
        };

        let merchant_id_from_header = extract_merchant_id_from_metadata(metadata)?;
        let vault_headers = extract_headers_from_metadata(metadata);

        Ok(Self {
            merchant_id: merchant_id_from_header,
            payment_id: "IRRELEVANT_PAYMENT_ID".to_string(),
            attempt_id: "IRRELEVANT_ATTEMPT_ID".to_string(),
            status: common_enums::AttemptStatus::Pending,
            payment_method: common_enums::PaymentMethod::foreign_try_from(
                value.payment_method.unwrap_or_default(),
            )?,
            address,
            auth_type: common_enums::AuthenticationType::ThreeDs, // Post-auth uses 3DS
            connector_request_reference_id: extract_connector_request_reference_id(
                &value.request_ref_id,
            ),
            customer_id: None,
            connector_customer: None,
            description: value.metadata.get("description").cloned(),
            return_url: value.return_url.clone(),
            connector_meta_data: {
                value.metadata.get("connector_meta_data").map(|json_string| {
                    Ok::<Secret<serde_json::Value>, error_stack::Report<ApplicationErrorResponse>>(Secret::new(serde_json::Value::String(json_string.clone())))
                }).transpose()?
            },
            amount_captured: None,
            minor_amount_captured: None,
            access_token: None,
            session_token: None,
            reference_id: None,
            payment_method_token: None,
            preprocessing_id: None,
            connector_api_version: None,
            test_mode: None,
            connector_http_status_code: None,
            external_latency: None,
            connectors,
            raw_connector_response: None,
            connector_response_headers: None,
            vault_headers,
            raw_connector_request: None,
        })
    }
}<|MERGE_RESOLUTION|>--- conflicted
+++ resolved
@@ -115,12 +115,9 @@
     pub cryptopay: ConnectorParams,
     pub helcim: ConnectorParams,
     pub dlocal: ConnectorParams,
-<<<<<<< HEAD
-    pub cybersource: ConnectorParams,
-=======
     pub placetopay: ConnectorParams,
     pub rapyd: ConnectorParams,
->>>>>>> 8f1ad252
+    pub cybersource: ConnectorParams,
 }
 
 #[derive(Clone, serde::Deserialize, Debug, Default)]
