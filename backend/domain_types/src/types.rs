use core::result::Result;
use std::{borrow::Cow, collections::HashMap, str::FromStr};

use common_enums::{CaptureMethod, CardNetwork, PaymentMethod, PaymentMethodType};
use common_utils::{consts::NO_ERROR_CODE, id_type::CustomerId, pii::Email, request::Method};
use error_stack::{report, ResultExt};
use grpc_api_types::payments::{
    AcceptDisputeResponse, DisputeDefendRequest, DisputeDefendResponse, DisputeResponse,
    DisputeServiceSubmitEvidenceResponse, PaymentServiceAuthorizeRequest,
    PaymentServiceAuthorizeResponse, PaymentServiceCaptureResponse, PaymentServiceGetResponse,
    PaymentServiceRegisterRequest, PaymentServiceRegisterResponse, PaymentServiceVoidRequest,
    PaymentServiceVoidResponse, RefundResponse,
};
use hyperswitch_masking::Secret;
use serde::Serialize;
use utoipa::ToSchema;

// For decoding connector_meta_data and Engine trait - base64 crate no longer needed here
use crate::mandates::MandateData;
use crate::{
    connector_flow::{
        Accept, Authorize, Capture, CreateOrder, DefendDispute, PSync, RSync, Refund, SetupMandate,
        SubmitEvidence, Void,
    },
    connector_types::{
        AcceptDisputeData, DisputeDefendData, DisputeFlowData, DisputeResponseData,
        DisputeWebhookDetailsResponse, MultipleCaptureRequestData, PaymentCreateOrderData,
        PaymentCreateOrderResponse, PaymentFlowData, PaymentVoidData, PaymentsAuthorizeData,
        PaymentsCaptureData, PaymentsResponseData, PaymentsSyncData, RefundFlowData,
        RefundSyncData, RefundWebhookDetailsResponse, RefundsData, RefundsResponseData, ResponseId,
        SetupMandateRequestData, SubmitEvidenceData, WebhookDetailsResponse,
    },
    errors::{ApiError, ApplicationErrorResponse},
    payment_address::{Address, AddressDetails, PaymentAddress, PhoneDetails},
    payment_method_data::PaymentMethodData,
    router_data_v2::RouterDataV2,
    utils::{ForeignFrom, ForeignTryFrom},
};
#[derive(Clone, serde::Deserialize, Debug, Default)]
pub struct Connectors {
    // Added pub
    pub adyen: ConnectorParams,
    pub razorpay: ConnectorParams,
    pub razorpayv2: ConnectorParams,
    pub fiserv: ConnectorParams,
    pub elavon: ConnectorParams, // Add your connector params
    pub xendit: ConnectorParams,
    pub checkout: ConnectorParams,
    pub authorizedotnet: ConnectorParams, // Add your connector params
    pub phonepe: ConnectorParams,
    pub cashfree: ConnectorParams,
    pub fiuu: ConnectorParams,
    pub payu: ConnectorParams,
<<<<<<< HEAD
    pub novalnet: ConnectorParams,
=======
    pub cashtocode: ConnectorParams,
>>>>>>> 9bf2c9dc
}

#[derive(Clone, serde::Deserialize, Debug, Default)]
pub struct ConnectorParams {
    /// base url
    pub base_url: String,
    pub dispute_base_url: Option<String>,
}

#[derive(Debug, serde::Deserialize, Clone)]
pub struct Proxy {
    pub http_url: Option<String>,
    pub https_url: Option<String>,
    pub idle_pool_connection_timeout: Option<u64>,
    pub bypass_proxy_urls: Vec<String>,
}

impl ForeignTryFrom<grpc_api_types::payments::CaptureMethod> for common_enums::CaptureMethod {
    type Error = ApplicationErrorResponse;

    fn foreign_try_from(
        value: grpc_api_types::payments::CaptureMethod,
    ) -> Result<Self, error_stack::Report<Self::Error>> {
        match value {
            grpc_api_types::payments::CaptureMethod::Automatic => Ok(Self::Automatic),
            grpc_api_types::payments::CaptureMethod::Manual => Ok(Self::Manual),
            grpc_api_types::payments::CaptureMethod::ManualMultiple => Ok(Self::ManualMultiple),
            grpc_api_types::payments::CaptureMethod::Scheduled => Ok(Self::Scheduled),
            _ => Err(report!(ApplicationErrorResponse::BadRequest(ApiError {
                sub_code: "unsupported_capture_method".to_string(),
                error_identifier: 4001,
                error_message: format!("Capture method {value:?} is not supported"),
                error_object: None,
            }))),
        }
    }
}

impl ForeignTryFrom<grpc_api_types::payments::CardNetwork> for common_enums::CardNetwork {
    type Error = ApplicationErrorResponse;

    fn foreign_try_from(
        network: grpc_api_types::payments::CardNetwork,
    ) -> Result<Self, error_stack::Report<Self::Error>> {
        match network {
            grpc_api_types::payments::CardNetwork::Visa => Ok(Self::Visa),
            grpc_api_types::payments::CardNetwork::Mastercard => Ok(Self::Mastercard),
            grpc_api_types::payments::CardNetwork::Amex => Ok(Self::AmericanExpress),
            grpc_api_types::payments::CardNetwork::Jcb => Ok(Self::JCB),
            grpc_api_types::payments::CardNetwork::Diners => Ok(Self::DinersClub),
            grpc_api_types::payments::CardNetwork::Discover => Ok(Self::Discover),
            grpc_api_types::payments::CardNetwork::CartesBancaires => Ok(Self::CartesBancaires),
            grpc_api_types::payments::CardNetwork::Unionpay => Ok(Self::UnionPay),
            grpc_api_types::payments::CardNetwork::Rupay => Ok(Self::RuPay),
            grpc_api_types::payments::CardNetwork::Maestro => Ok(Self::Maestro),
            grpc_api_types::payments::CardNetwork::Unspecified => {
                Err(ApplicationErrorResponse::BadRequest(ApiError {
                    sub_code: "UNSPECIFIED_CARD_NETWORK".to_owned(),
                    error_identifier: 401,
                    error_message: "Card network must be specified".to_owned(),
                    error_object: None,
                })
                .into())
            }
        }
    }
}

impl ForeignTryFrom<grpc_api_types::payments::PaymentMethod> for PaymentMethodData {
    type Error = ApplicationErrorResponse;

    fn foreign_try_from(
        value: grpc_api_types::payments::PaymentMethod,
    ) -> Result<Self, error_stack::Report<Self::Error>> {
        tracing::info!("PaymentMethod data received: {:?}", value);
        match value.payment_method {
            Some(data) => match data {
                grpc_api_types::payments::payment_method::PaymentMethod::Card(card_type) => {
                    match card_type.card_type {
                        Some(grpc_api_types::payments::card_payment_method_type::CardType::Credit(card)) => {
                            let card_network = Some(common_enums::CardNetwork::foreign_try_from(card.card_network())?);
                            Ok(PaymentMethodData::Card(crate::payment_method_data::Card {
                                card_number: cards::CardNumber::from_str(&card.card_number)
                                    .change_context(ApplicationErrorResponse::BadRequest(ApiError {
                                        sub_code: "INVALID_CARD_NUMBER".to_owned(),
                                        error_identifier: 400,
                                        error_message: "Invalid card number".to_owned(),
                                        error_object: None,
                                    }))?,
                                card_exp_month: card.card_exp_month.into(),
                                card_exp_year: card.card_exp_year.into(),
                                card_cvc: card.card_cvc.into(),
                                card_issuer: card.card_issuer,
                                card_network,
                                card_type: card.card_type,
                                card_issuing_country: card.card_issuing_country_alpha2,
                                bank_code: card.bank_code,
                                nick_name: card.nick_name.map(|name| name.into()),
                                card_holder_name: card.card_holder_name.map(Secret::new),
                                co_badged_card_data: None, // TODO: Handle co-badged card data
                            }))
                        },
                        Some(grpc_api_types::payments::card_payment_method_type::CardType::Debit(card)) => {
                            let card_network = Some(common_enums::CardNetwork::foreign_try_from(card.card_network())?);
                            Ok(PaymentMethodData::Card(crate::payment_method_data::Card {
                                card_number: cards::CardNumber::from_str(&card.card_number)
                                    .change_context(ApplicationErrorResponse::BadRequest(ApiError {
                                        sub_code: "INVALID_CARD_NUMBER".to_owned(),
                                        error_identifier: 400,
                                        error_message: "Invalid card number".to_owned(),
                                        error_object: None,
                                    }))?,
                                card_exp_month: card.card_exp_month.into(),
                                card_exp_year: card.card_exp_year.into(),
                                card_cvc: card.card_cvc.into(),
                                card_issuer: card.card_issuer,
                                card_network,
                                card_type: card.card_type,
                                card_issuing_country: card.card_issuing_country_alpha2,
                                bank_code: card.bank_code,
                                nick_name: card.nick_name.map(|name| name.into()),
                                card_holder_name: card.card_holder_name.map(Secret::new),
                                co_badged_card_data: None, // TODO: Handle co-badged card data
                            }))
                        },
                        Some(grpc_api_types::payments::card_payment_method_type::CardType::CardRedirect(_card_redirect)) => {
                            Err(report!(ApplicationErrorResponse::BadRequest(ApiError {
                                sub_code: "UNSUPPORTED_PAYMENT_METHOD".to_owned(),
                                error_identifier: 400,
                                error_message: "Card redirect payments are not yet supported".to_owned(),
                                error_object: None,
                            })))
                        },
                        None => Err(report!(ApplicationErrorResponse::BadRequest(ApiError {
                            sub_code: "INVALID_PAYMENT_METHOD".to_owned(),
                            error_identifier: 400,
                            error_message: "Card type is required".to_owned(),
                            error_object: None,
                        })))
                    }
                }
                grpc_api_types::payments::payment_method::PaymentMethod::Token(_token) => Ok(
                    PaymentMethodData::CardToken(crate::payment_method_data::CardToken {
                        card_holder_name: None,
                        card_cvc: None,
                    }),
                ),
                grpc_api_types::payments::payment_method::PaymentMethod::UpiCollect(
                    upi_collect,
                ) => Ok(PaymentMethodData::Upi(
                    crate::payment_method_data::UpiData::UpiCollect(
                        crate::payment_method_data::UpiCollectData {
                            vpa_id: upi_collect.vpa_id.map(|vpa| vpa.into()),
                        },
                    ),
                )),
                grpc_api_types::payments::payment_method::PaymentMethod::UpiIntent(_upi_intent) => {
                    Ok(PaymentMethodData::Upi(
                        crate::payment_method_data::UpiData::UpiIntent(
                            crate::payment_method_data::UpiIntentData {},
                        ),
                    ))
                }
                grpc_api_types::payments::payment_method::PaymentMethod::Reward(_reward) => {
                    Ok(PaymentMethodData::Reward)
                }
            },
            None => Err(ApplicationErrorResponse::BadRequest(ApiError {
                sub_code: "INVALID_PAYMENT_METHOD_DATA".to_owned(),
                error_identifier: 400,
                error_message: "Payment method data is required".to_owned(),
                error_object: None,
            })
            .into()),
        }
    }
}

impl ForeignTryFrom<grpc_api_types::payments::PaymentMethod> for Option<PaymentMethodType> {
    type Error = ApplicationErrorResponse;

    fn foreign_try_from(
        value: grpc_api_types::payments::PaymentMethod,
    ) -> Result<Self, error_stack::Report<Self::Error>> {
        match value.payment_method {
            Some(data) => match data {
                grpc_api_types::payments::payment_method::PaymentMethod::Card(card_type) => {
                    match card_type.card_type {
                        Some(grpc_api_types::payments::card_payment_method_type::CardType::Credit(_)) => {
                            Ok(Some(PaymentMethodType::Credit))
                        },
                        Some(grpc_api_types::payments::card_payment_method_type::CardType::Debit(_)) => {
                            Ok(Some(PaymentMethodType::Debit))
                        },
                        Some(grpc_api_types::payments::card_payment_method_type::CardType::CardRedirect(_)) =>
                            Err(report!(ApplicationErrorResponse::BadRequest(ApiError {
                                sub_code: "UNSUPPORTED_PAYMENT_METHOD".to_owned(),
                                error_identifier: 400,
                                error_message: "Card redirect payments are not yet supported".to_owned(),
                                error_object: None,
                            }))),
                        None =>
                            Err(report!(ApplicationErrorResponse::BadRequest(ApiError {
                                sub_code: "INVALID_PAYMENT_METHOD".to_owned(),
                                error_identifier: 400,
                                error_message: "Card type is required".to_owned(),
                                error_object: None,
                            })))
                    }
                }
                grpc_api_types::payments::payment_method::PaymentMethod::Token(_) => {
                    Ok(None)
                },
                grpc_api_types::payments::payment_method::PaymentMethod::UpiCollect(_) => Ok(Some(PaymentMethodType::UpiCollect)),
                grpc_api_types::payments::payment_method::PaymentMethod::UpiIntent(_) => Ok(Some(PaymentMethodType::UpiIntent)),
                grpc_api_types::payments::payment_method::PaymentMethod::Reward(reward) => {
                    match reward.reward_type() {
                        grpc_api_types::payments::RewardType::Classicreward => Ok(Some(PaymentMethodType::ClassicReward)),
                        grpc_api_types::payments::RewardType::EVoucher => Ok(Some(PaymentMethodType::Evoucher)),
                        _ => Err(report!(ApplicationErrorResponse::BadRequest(ApiError {
                            sub_code: "UNSUPPORTED_REWARD_TYPE".to_owned(),
                            error_identifier: 400,
                            error_message: "Unsupported reward type".to_owned(),
                            error_object: None,
                        })))
                    }
                },
            },
            None => Err(ApplicationErrorResponse::BadRequest(ApiError {
                sub_code: "INVALID_PAYMENT_METHOD_DATA".to_owned(),
                error_identifier: 400,
                error_message: "Payment method data is required".to_owned(),
                error_object: None,
            })
            .into()),
        }
    }
}

impl ForeignTryFrom<grpc_api_types::payments::Currency> for common_enums::Currency {
    type Error = ApplicationErrorResponse;
    fn foreign_try_from(
        value: grpc_api_types::payments::Currency,
    ) -> Result<Self, error_stack::Report<Self::Error>> {
        match value {
            grpc_api_types::payments::Currency::Aed => Ok(Self::AED),
            grpc_api_types::payments::Currency::All => Ok(Self::ALL),
            grpc_api_types::payments::Currency::Amd => Ok(Self::AMD),
            grpc_api_types::payments::Currency::Ang => Ok(Self::ANG),
            grpc_api_types::payments::Currency::Aoa => Ok(Self::AOA),
            grpc_api_types::payments::Currency::Ars => Ok(Self::ARS),
            grpc_api_types::payments::Currency::Aud => Ok(Self::AUD),
            grpc_api_types::payments::Currency::Awg => Ok(Self::AWG),
            grpc_api_types::payments::Currency::Azn => Ok(Self::AZN),
            grpc_api_types::payments::Currency::Bam => Ok(Self::BAM),
            grpc_api_types::payments::Currency::Bbd => Ok(Self::BBD),
            grpc_api_types::payments::Currency::Bdt => Ok(Self::BDT),
            grpc_api_types::payments::Currency::Bgn => Ok(Self::BGN),
            grpc_api_types::payments::Currency::Bhd => Ok(Self::BHD),
            grpc_api_types::payments::Currency::Bif => Ok(Self::BIF),
            grpc_api_types::payments::Currency::Bmd => Ok(Self::BMD),
            grpc_api_types::payments::Currency::Bnd => Ok(Self::BND),
            grpc_api_types::payments::Currency::Bob => Ok(Self::BOB),
            grpc_api_types::payments::Currency::Brl => Ok(Self::BRL),
            grpc_api_types::payments::Currency::Bsd => Ok(Self::BSD),
            grpc_api_types::payments::Currency::Bwp => Ok(Self::BWP),
            grpc_api_types::payments::Currency::Byn => Ok(Self::BYN),
            grpc_api_types::payments::Currency::Bzd => Ok(Self::BZD),
            grpc_api_types::payments::Currency::Cad => Ok(Self::CAD),
            grpc_api_types::payments::Currency::Chf => Ok(Self::CHF),
            grpc_api_types::payments::Currency::Clp => Ok(Self::CLP),
            grpc_api_types::payments::Currency::Cny => Ok(Self::CNY),
            grpc_api_types::payments::Currency::Cop => Ok(Self::COP),
            grpc_api_types::payments::Currency::Crc => Ok(Self::CRC),
            grpc_api_types::payments::Currency::Cup => Ok(Self::CUP),
            grpc_api_types::payments::Currency::Cve => Ok(Self::CVE),
            grpc_api_types::payments::Currency::Czk => Ok(Self::CZK),
            grpc_api_types::payments::Currency::Djf => Ok(Self::DJF),
            grpc_api_types::payments::Currency::Dkk => Ok(Self::DKK),
            grpc_api_types::payments::Currency::Dop => Ok(Self::DOP),
            grpc_api_types::payments::Currency::Dzd => Ok(Self::DZD),
            grpc_api_types::payments::Currency::Egp => Ok(Self::EGP),
            grpc_api_types::payments::Currency::Etb => Ok(Self::ETB),
            grpc_api_types::payments::Currency::Eur => Ok(Self::EUR),
            grpc_api_types::payments::Currency::Fjd => Ok(Self::FJD),
            grpc_api_types::payments::Currency::Fkp => Ok(Self::FKP),
            grpc_api_types::payments::Currency::Gbp => Ok(Self::GBP),
            grpc_api_types::payments::Currency::Gel => Ok(Self::GEL),
            grpc_api_types::payments::Currency::Ghs => Ok(Self::GHS),
            grpc_api_types::payments::Currency::Gip => Ok(Self::GIP),
            grpc_api_types::payments::Currency::Gmd => Ok(Self::GMD),
            grpc_api_types::payments::Currency::Gnf => Ok(Self::GNF),
            grpc_api_types::payments::Currency::Gtq => Ok(Self::GTQ),
            grpc_api_types::payments::Currency::Gyd => Ok(Self::GYD),
            grpc_api_types::payments::Currency::Hkd => Ok(Self::HKD),
            grpc_api_types::payments::Currency::Hnl => Ok(Self::HNL),
            grpc_api_types::payments::Currency::Hrk => Ok(Self::HRK),
            grpc_api_types::payments::Currency::Htg => Ok(Self::HTG),
            grpc_api_types::payments::Currency::Huf => Ok(Self::HUF),
            grpc_api_types::payments::Currency::Idr => Ok(Self::IDR),
            grpc_api_types::payments::Currency::Ils => Ok(Self::ILS),
            grpc_api_types::payments::Currency::Inr => Ok(Self::INR),
            grpc_api_types::payments::Currency::Iqd => Ok(Self::IQD),
            grpc_api_types::payments::Currency::Jmd => Ok(Self::JMD),
            grpc_api_types::payments::Currency::Jod => Ok(Self::JOD),
            grpc_api_types::payments::Currency::Jpy => Ok(Self::JPY),
            grpc_api_types::payments::Currency::Kes => Ok(Self::KES),
            grpc_api_types::payments::Currency::Kgs => Ok(Self::KGS),
            grpc_api_types::payments::Currency::Khr => Ok(Self::KHR),
            grpc_api_types::payments::Currency::Kmf => Ok(Self::KMF),
            grpc_api_types::payments::Currency::Krw => Ok(Self::KRW),
            grpc_api_types::payments::Currency::Kwd => Ok(Self::KWD),
            grpc_api_types::payments::Currency::Kyd => Ok(Self::KYD),
            grpc_api_types::payments::Currency::Kzt => Ok(Self::KZT),
            grpc_api_types::payments::Currency::Lak => Ok(Self::LAK),
            grpc_api_types::payments::Currency::Lbp => Ok(Self::LBP),
            grpc_api_types::payments::Currency::Lkr => Ok(Self::LKR),
            grpc_api_types::payments::Currency::Lrd => Ok(Self::LRD),
            grpc_api_types::payments::Currency::Lsl => Ok(Self::LSL),
            grpc_api_types::payments::Currency::Lyd => Ok(Self::LYD),
            grpc_api_types::payments::Currency::Mad => Ok(Self::MAD),
            grpc_api_types::payments::Currency::Mdl => Ok(Self::MDL),
            grpc_api_types::payments::Currency::Mga => Ok(Self::MGA),
            grpc_api_types::payments::Currency::Mkd => Ok(Self::MKD),
            grpc_api_types::payments::Currency::Mmk => Ok(Self::MMK),
            grpc_api_types::payments::Currency::Mnt => Ok(Self::MNT),
            grpc_api_types::payments::Currency::Mop => Ok(Self::MOP),
            grpc_api_types::payments::Currency::Mru => Ok(Self::MRU),
            grpc_api_types::payments::Currency::Mur => Ok(Self::MUR),
            grpc_api_types::payments::Currency::Mvr => Ok(Self::MVR),
            grpc_api_types::payments::Currency::Mwk => Ok(Self::MWK),
            grpc_api_types::payments::Currency::Mxn => Ok(Self::MXN),
            grpc_api_types::payments::Currency::Myr => Ok(Self::MYR),
            grpc_api_types::payments::Currency::Mzn => Ok(Self::MZN),
            grpc_api_types::payments::Currency::Nad => Ok(Self::NAD),
            grpc_api_types::payments::Currency::Ngn => Ok(Self::NGN),
            grpc_api_types::payments::Currency::Nio => Ok(Self::NIO),
            grpc_api_types::payments::Currency::Nok => Ok(Self::NOK),
            grpc_api_types::payments::Currency::Npr => Ok(Self::NPR),
            grpc_api_types::payments::Currency::Nzd => Ok(Self::NZD),
            grpc_api_types::payments::Currency::Omr => Ok(Self::OMR),
            grpc_api_types::payments::Currency::Pab => Ok(Self::PAB),
            grpc_api_types::payments::Currency::Pen => Ok(Self::PEN),
            grpc_api_types::payments::Currency::Pgk => Ok(Self::PGK),
            grpc_api_types::payments::Currency::Php => Ok(Self::PHP),
            grpc_api_types::payments::Currency::Pkr => Ok(Self::PKR),
            grpc_api_types::payments::Currency::Pln => Ok(Self::PLN),
            grpc_api_types::payments::Currency::Pyg => Ok(Self::PYG),
            grpc_api_types::payments::Currency::Qar => Ok(Self::QAR),
            grpc_api_types::payments::Currency::Ron => Ok(Self::RON),
            grpc_api_types::payments::Currency::Rsd => Ok(Self::RSD),
            grpc_api_types::payments::Currency::Rub => Ok(Self::RUB),
            grpc_api_types::payments::Currency::Rwf => Ok(Self::RWF),
            grpc_api_types::payments::Currency::Sar => Ok(Self::SAR),
            grpc_api_types::payments::Currency::Sbd => Ok(Self::SBD),
            grpc_api_types::payments::Currency::Scr => Ok(Self::SCR),
            grpc_api_types::payments::Currency::Sek => Ok(Self::SEK),
            grpc_api_types::payments::Currency::Sgd => Ok(Self::SGD),
            grpc_api_types::payments::Currency::Shp => Ok(Self::SHP),
            grpc_api_types::payments::Currency::Sle => Ok(Self::SLE),
            grpc_api_types::payments::Currency::Sll => Ok(Self::SLL),
            grpc_api_types::payments::Currency::Sos => Ok(Self::SOS),
            grpc_api_types::payments::Currency::Srd => Ok(Self::SRD),
            grpc_api_types::payments::Currency::Ssp => Ok(Self::SSP),
            grpc_api_types::payments::Currency::Stn => Ok(Self::STN),
            grpc_api_types::payments::Currency::Svc => Ok(Self::SVC),
            grpc_api_types::payments::Currency::Szl => Ok(Self::SZL),
            grpc_api_types::payments::Currency::Thb => Ok(Self::THB),
            grpc_api_types::payments::Currency::Tnd => Ok(Self::TND),
            grpc_api_types::payments::Currency::Top => Ok(Self::TOP),
            grpc_api_types::payments::Currency::Try => Ok(Self::TRY),
            grpc_api_types::payments::Currency::Ttd => Ok(Self::TTD),
            grpc_api_types::payments::Currency::Twd => Ok(Self::TWD),
            grpc_api_types::payments::Currency::Tzs => Ok(Self::TZS),
            grpc_api_types::payments::Currency::Uah => Ok(Self::UAH),
            grpc_api_types::payments::Currency::Ugx => Ok(Self::UGX),
            grpc_api_types::payments::Currency::Usd => Ok(Self::USD),
            grpc_api_types::payments::Currency::Uyu => Ok(Self::UYU),
            grpc_api_types::payments::Currency::Uzs => Ok(Self::UZS),
            grpc_api_types::payments::Currency::Ves => Ok(Self::VES),
            grpc_api_types::payments::Currency::Vnd => Ok(Self::VND),
            grpc_api_types::payments::Currency::Vuv => Ok(Self::VUV),
            grpc_api_types::payments::Currency::Wst => Ok(Self::WST),
            grpc_api_types::payments::Currency::Xaf => Ok(Self::XAF),
            grpc_api_types::payments::Currency::Xcd => Ok(Self::XCD),
            grpc_api_types::payments::Currency::Xof => Ok(Self::XOF),
            grpc_api_types::payments::Currency::Xpf => Ok(Self::XPF),
            grpc_api_types::payments::Currency::Yer => Ok(Self::YER),
            grpc_api_types::payments::Currency::Zar => Ok(Self::ZAR),
            grpc_api_types::payments::Currency::Zmw => Ok(Self::ZMW),
            _ => Err(report!(ApplicationErrorResponse::BadRequest(ApiError {
                sub_code: "unsupported_currency".to_string(),
                error_identifier: 4001,
                error_message: format!("Currency {value:?} is not supported"),
                error_object: None,
            }))),
        }
    }
}

impl ForeignTryFrom<PaymentServiceAuthorizeRequest> for PaymentsAuthorizeData {
    type Error = ApplicationErrorResponse;

    fn foreign_try_from(
        value: PaymentServiceAuthorizeRequest,
    ) -> Result<Self, error_stack::Report<Self::Error>> {
        let email: Option<Email> = match value.email {
            Some(ref email_str) => Some(Email::try_from(email_str.clone()).map_err(|_| {
                error_stack::Report::new(ApplicationErrorResponse::BadRequest(ApiError {
                    sub_code: "INVALID_EMAIL_FORMAT".to_owned(),
                    error_identifier: 400,

                    error_message: "Invalid email".to_owned(),
                    error_object: None,
                }))
            })?),
            None => None,
        };

        Ok(Self {
            capture_method: Some(common_enums::CaptureMethod::foreign_try_from(
                value.capture_method(),
            )?),
            payment_method_data: PaymentMethodData::foreign_try_from(
                value.payment_method.clone().ok_or_else(|| {
                    ApplicationErrorResponse::BadRequest(ApiError {
                        sub_code: "INVALID_PAYMENT_METHOD_DATA".to_owned(),
                        error_identifier: 400,
                        error_message: "Payment method data is required".to_owned(),
                        error_object: None,
                    })
                })?,
            )?,
            amount: value.amount,
            currency: common_enums::Currency::foreign_try_from(value.currency())?,
            confirm: true,
            webhook_url: value.webhook_url,
            browser_info: value
                .browser_info
                .map(crate::router_request_types::BrowserInformation::foreign_try_from)
                .transpose()?,
            payment_method_type: <Option<PaymentMethodType>>::foreign_try_from(
                value.payment_method.clone().ok_or_else(|| {
                    ApplicationErrorResponse::BadRequest(ApiError {
                        sub_code: "INVALID_PAYMENT_METHOD_DATA".to_owned(),
                        error_identifier: 400,
                        error_message: "Payment method data is required".to_owned(),
                        error_object: None,
                    })
                })?,
            )?,
            minor_amount: common_utils::types::MinorUnit::new(value.minor_amount),
            email,
            customer_name: None,
            statement_descriptor_suffix: None,
            statement_descriptor: None,

            router_return_url: value.return_url,
            complete_authorize_url: None,
            setup_future_usage: None,
            mandate_id: None,
            off_session: None,
            order_category: None,
            session_token: None,
            enrolled_for_3ds: false,
            related_transaction_id: None,
            payment_experience: None,
            customer_id: value
                .connector_customer_id
                .clone()
                .map(|customer_id| CustomerId::try_from(Cow::from(customer_id)))
                .transpose()
                .change_context(ApplicationErrorResponse::BadRequest(ApiError {
                    sub_code: "INVALID_CUSTOMER_ID".to_owned(),
                    error_identifier: 400,
                    error_message: "Failed to parse Customer Id".to_owned(),
                    error_object: None,
                }))?,
            request_incremental_authorization: false,
            metadata: if value.metadata.is_empty() {
                None
            } else {
                Some(serde_json::Value::Object(
                    value
                        .metadata
                        .into_iter()
                        .map(|(k, v)| (k, serde_json::Value::String(v)))
                        .collect(),
                ))
            },
            merchant_order_reference_id: None,
            order_tax_amount: None,
            shipping_cost: None,
            merchant_account_id: None,
            integrity_object: None,
            merchant_config_currency: None,
            all_keys_required: None, // Field not available in new proto structure
        })
    }
}

impl ForeignTryFrom<grpc_api_types::payments::PaymentAddress>
    for crate::payment_address::PaymentAddress
{
    type Error = ApplicationErrorResponse;
    fn foreign_try_from(
        value: grpc_api_types::payments::PaymentAddress,
    ) -> Result<Self, error_stack::Report<Self::Error>> {
        let shipping = match value.shipping_address {
            Some(address) => Some(Address::foreign_try_from(address)?),
            None => None,
        };

        let billing = match value.billing_address.clone() {
            Some(address) => Some(Address::foreign_try_from(address)?),
            None => None,
        };

        let payment_method_billing = match value.billing_address {
            Some(address) => Some(Address::foreign_try_from(address)?),
            None => None,
        };

        Ok(Self::new(
            shipping,
            billing,
            payment_method_billing,
            Some(false), // should_unify_address set to false
        ))
    }
}

impl ForeignTryFrom<grpc_api_types::payments::Address> for Address {
    type Error = ApplicationErrorResponse;
    fn foreign_try_from(
        value: grpc_api_types::payments::Address,
    ) -> Result<Self, error_stack::Report<Self::Error>> {
        let email = match value.email.clone() {
            Some(email) => Some(common_utils::pii::Email::from_str(&email).change_context(
                ApplicationErrorResponse::BadRequest(ApiError {
                    sub_code: "INVALID_EMAIL".to_owned(),
                    error_identifier: 400,
                    error_message: "Invalid email".to_owned(),
                    error_object: None,
                }),
            )?),
            None => None,
        };
        Ok(Self {
            address: Some(AddressDetails::foreign_try_from(value.clone())?),
            phone: value.phone_number.map(|phone_number| PhoneDetails {
                number: Some(phone_number.into()),
                country_code: value.phone_country_code,
            }),
            email,
        })
    }
}

impl ForeignTryFrom<grpc_api_types::payments::CountryAlpha2> for common_enums::CountryAlpha2 {
    type Error = ApplicationErrorResponse;

    fn foreign_try_from(
        value: grpc_api_types::payments::CountryAlpha2,
    ) -> Result<Self, error_stack::Report<Self::Error>> {
        match value {
            grpc_api_types::payments::CountryAlpha2::Us => Ok(Self::US),
            grpc_api_types::payments::CountryAlpha2::Af => Ok(Self::AF),
            grpc_api_types::payments::CountryAlpha2::Ax => Ok(Self::AX),
            grpc_api_types::payments::CountryAlpha2::Al => Ok(Self::AL),
            grpc_api_types::payments::CountryAlpha2::Dz => Ok(Self::DZ),
            grpc_api_types::payments::CountryAlpha2::As => Ok(Self::AS),
            grpc_api_types::payments::CountryAlpha2::Ad => Ok(Self::AD),
            grpc_api_types::payments::CountryAlpha2::Ao => Ok(Self::AO),
            grpc_api_types::payments::CountryAlpha2::Ai => Ok(Self::AI),
            grpc_api_types::payments::CountryAlpha2::Aq => Ok(Self::AQ),
            grpc_api_types::payments::CountryAlpha2::Ag => Ok(Self::AG),
            grpc_api_types::payments::CountryAlpha2::Ar => Ok(Self::AR),
            grpc_api_types::payments::CountryAlpha2::Am => Ok(Self::AM),
            grpc_api_types::payments::CountryAlpha2::Aw => Ok(Self::AW),
            grpc_api_types::payments::CountryAlpha2::Au => Ok(Self::AU),
            grpc_api_types::payments::CountryAlpha2::At => Ok(Self::AT),
            grpc_api_types::payments::CountryAlpha2::Az => Ok(Self::AZ),
            grpc_api_types::payments::CountryAlpha2::Bs => Ok(Self::BS),
            grpc_api_types::payments::CountryAlpha2::Bh => Ok(Self::BH),
            grpc_api_types::payments::CountryAlpha2::Bd => Ok(Self::BD),
            grpc_api_types::payments::CountryAlpha2::Bb => Ok(Self::BB),
            grpc_api_types::payments::CountryAlpha2::By => Ok(Self::BY),
            grpc_api_types::payments::CountryAlpha2::Be => Ok(Self::BE),
            grpc_api_types::payments::CountryAlpha2::Bz => Ok(Self::BZ),
            grpc_api_types::payments::CountryAlpha2::Bj => Ok(Self::BJ),
            grpc_api_types::payments::CountryAlpha2::Bm => Ok(Self::BM),
            grpc_api_types::payments::CountryAlpha2::Bt => Ok(Self::BT),
            grpc_api_types::payments::CountryAlpha2::Bo => Ok(Self::BO),
            grpc_api_types::payments::CountryAlpha2::Bq => Ok(Self::BQ),
            grpc_api_types::payments::CountryAlpha2::Ba => Ok(Self::BA),
            grpc_api_types::payments::CountryAlpha2::Bw => Ok(Self::BW),
            grpc_api_types::payments::CountryAlpha2::Bv => Ok(Self::BV),
            grpc_api_types::payments::CountryAlpha2::Br => Ok(Self::BR),
            grpc_api_types::payments::CountryAlpha2::Io => Ok(Self::IO),
            grpc_api_types::payments::CountryAlpha2::Bn => Ok(Self::BN),
            grpc_api_types::payments::CountryAlpha2::Bg => Ok(Self::BG),
            grpc_api_types::payments::CountryAlpha2::Bf => Ok(Self::BF),
            grpc_api_types::payments::CountryAlpha2::Bi => Ok(Self::BI),
            grpc_api_types::payments::CountryAlpha2::Kh => Ok(Self::KH),
            grpc_api_types::payments::CountryAlpha2::Cm => Ok(Self::CM),
            grpc_api_types::payments::CountryAlpha2::Ca => Ok(Self::CA),
            grpc_api_types::payments::CountryAlpha2::Cv => Ok(Self::CV),
            grpc_api_types::payments::CountryAlpha2::Ky => Ok(Self::KY),
            grpc_api_types::payments::CountryAlpha2::Cf => Ok(Self::CF),
            grpc_api_types::payments::CountryAlpha2::Td => Ok(Self::TD),
            grpc_api_types::payments::CountryAlpha2::Cl => Ok(Self::CL),
            grpc_api_types::payments::CountryAlpha2::Cn => Ok(Self::CN),
            grpc_api_types::payments::CountryAlpha2::Cx => Ok(Self::CX),
            grpc_api_types::payments::CountryAlpha2::Cc => Ok(Self::CC),
            grpc_api_types::payments::CountryAlpha2::Co => Ok(Self::CO),
            grpc_api_types::payments::CountryAlpha2::Km => Ok(Self::KM),
            grpc_api_types::payments::CountryAlpha2::Cg => Ok(Self::CG),
            grpc_api_types::payments::CountryAlpha2::Cd => Ok(Self::CD),
            grpc_api_types::payments::CountryAlpha2::Ck => Ok(Self::CK),
            grpc_api_types::payments::CountryAlpha2::Cr => Ok(Self::CR),
            grpc_api_types::payments::CountryAlpha2::Ci => Ok(Self::CI),
            grpc_api_types::payments::CountryAlpha2::Hr => Ok(Self::HR),
            grpc_api_types::payments::CountryAlpha2::Cu => Ok(Self::CU),
            grpc_api_types::payments::CountryAlpha2::Cw => Ok(Self::CW),
            grpc_api_types::payments::CountryAlpha2::Cy => Ok(Self::CY),
            grpc_api_types::payments::CountryAlpha2::Cz => Ok(Self::CZ),
            grpc_api_types::payments::CountryAlpha2::Dk => Ok(Self::DK),
            grpc_api_types::payments::CountryAlpha2::Dj => Ok(Self::DJ),
            grpc_api_types::payments::CountryAlpha2::Dm => Ok(Self::DM),
            grpc_api_types::payments::CountryAlpha2::Do => Ok(Self::DO),
            grpc_api_types::payments::CountryAlpha2::Ec => Ok(Self::EC),
            grpc_api_types::payments::CountryAlpha2::Eg => Ok(Self::EG),
            grpc_api_types::payments::CountryAlpha2::Sv => Ok(Self::SV),
            grpc_api_types::payments::CountryAlpha2::Gq => Ok(Self::GQ),
            grpc_api_types::payments::CountryAlpha2::Er => Ok(Self::ER),
            grpc_api_types::payments::CountryAlpha2::Ee => Ok(Self::EE),
            grpc_api_types::payments::CountryAlpha2::Et => Ok(Self::ET),
            grpc_api_types::payments::CountryAlpha2::Fk => Ok(Self::FK),
            grpc_api_types::payments::CountryAlpha2::Fo => Ok(Self::FO),
            grpc_api_types::payments::CountryAlpha2::Fj => Ok(Self::FJ),
            grpc_api_types::payments::CountryAlpha2::Fi => Ok(Self::FI),
            grpc_api_types::payments::CountryAlpha2::Fr => Ok(Self::FR),
            grpc_api_types::payments::CountryAlpha2::Gf => Ok(Self::GF),
            grpc_api_types::payments::CountryAlpha2::Pf => Ok(Self::PF),
            grpc_api_types::payments::CountryAlpha2::Tf => Ok(Self::TF),
            grpc_api_types::payments::CountryAlpha2::Ga => Ok(Self::GA),
            grpc_api_types::payments::CountryAlpha2::Gm => Ok(Self::GM),
            grpc_api_types::payments::CountryAlpha2::Ge => Ok(Self::GE),
            grpc_api_types::payments::CountryAlpha2::De => Ok(Self::DE),
            grpc_api_types::payments::CountryAlpha2::Gh => Ok(Self::GH),
            grpc_api_types::payments::CountryAlpha2::Gi => Ok(Self::GI),
            grpc_api_types::payments::CountryAlpha2::Gr => Ok(Self::GR),
            grpc_api_types::payments::CountryAlpha2::Gl => Ok(Self::GL),
            grpc_api_types::payments::CountryAlpha2::Gd => Ok(Self::GD),
            grpc_api_types::payments::CountryAlpha2::Gp => Ok(Self::GP),
            grpc_api_types::payments::CountryAlpha2::Gu => Ok(Self::GU),
            grpc_api_types::payments::CountryAlpha2::Gt => Ok(Self::GT),
            grpc_api_types::payments::CountryAlpha2::Gg => Ok(Self::GG),
            grpc_api_types::payments::CountryAlpha2::Gn => Ok(Self::GN),
            grpc_api_types::payments::CountryAlpha2::Gw => Ok(Self::GW),
            grpc_api_types::payments::CountryAlpha2::Gy => Ok(Self::GY),
            grpc_api_types::payments::CountryAlpha2::Ht => Ok(Self::HT),
            grpc_api_types::payments::CountryAlpha2::Hm => Ok(Self::HM),
            grpc_api_types::payments::CountryAlpha2::Va => Ok(Self::VA),
            grpc_api_types::payments::CountryAlpha2::Hn => Ok(Self::HN),
            grpc_api_types::payments::CountryAlpha2::Hk => Ok(Self::HK),
            grpc_api_types::payments::CountryAlpha2::Hu => Ok(Self::HU),
            grpc_api_types::payments::CountryAlpha2::Is => Ok(Self::IS),
            grpc_api_types::payments::CountryAlpha2::In => Ok(Self::IN),
            grpc_api_types::payments::CountryAlpha2::Id => Ok(Self::ID),
            grpc_api_types::payments::CountryAlpha2::Ir => Ok(Self::IR),
            grpc_api_types::payments::CountryAlpha2::Iq => Ok(Self::IQ),
            grpc_api_types::payments::CountryAlpha2::Ie => Ok(Self::IE),
            grpc_api_types::payments::CountryAlpha2::Im => Ok(Self::IM),
            grpc_api_types::payments::CountryAlpha2::Il => Ok(Self::IL),
            grpc_api_types::payments::CountryAlpha2::It => Ok(Self::IT),
            grpc_api_types::payments::CountryAlpha2::Jm => Ok(Self::JM),
            grpc_api_types::payments::CountryAlpha2::Jp => Ok(Self::JP),
            grpc_api_types::payments::CountryAlpha2::Je => Ok(Self::JE),
            grpc_api_types::payments::CountryAlpha2::Jo => Ok(Self::JO),
            grpc_api_types::payments::CountryAlpha2::Kz => Ok(Self::KZ),
            grpc_api_types::payments::CountryAlpha2::Ke => Ok(Self::KE),
            grpc_api_types::payments::CountryAlpha2::Ki => Ok(Self::KI),
            grpc_api_types::payments::CountryAlpha2::Kp => Ok(Self::KP),
            grpc_api_types::payments::CountryAlpha2::Kr => Ok(Self::KR),
            grpc_api_types::payments::CountryAlpha2::Kw => Ok(Self::KW),
            grpc_api_types::payments::CountryAlpha2::Kg => Ok(Self::KG),
            grpc_api_types::payments::CountryAlpha2::La => Ok(Self::LA),
            grpc_api_types::payments::CountryAlpha2::Lv => Ok(Self::LV),
            grpc_api_types::payments::CountryAlpha2::Lb => Ok(Self::LB),
            grpc_api_types::payments::CountryAlpha2::Ls => Ok(Self::LS),
            grpc_api_types::payments::CountryAlpha2::Lr => Ok(Self::LR),
            grpc_api_types::payments::CountryAlpha2::Ly => Ok(Self::LY),
            grpc_api_types::payments::CountryAlpha2::Li => Ok(Self::LI),
            grpc_api_types::payments::CountryAlpha2::Lt => Ok(Self::LT),
            grpc_api_types::payments::CountryAlpha2::Lu => Ok(Self::LU),
            grpc_api_types::payments::CountryAlpha2::Mo => Ok(Self::MO),
            grpc_api_types::payments::CountryAlpha2::Mk => Ok(Self::MK),
            grpc_api_types::payments::CountryAlpha2::Mg => Ok(Self::MG),
            grpc_api_types::payments::CountryAlpha2::Mw => Ok(Self::MW),
            grpc_api_types::payments::CountryAlpha2::My => Ok(Self::MY),
            grpc_api_types::payments::CountryAlpha2::Mv => Ok(Self::MV),
            grpc_api_types::payments::CountryAlpha2::Ml => Ok(Self::ML),
            grpc_api_types::payments::CountryAlpha2::Mt => Ok(Self::MT),
            grpc_api_types::payments::CountryAlpha2::Mh => Ok(Self::MH),
            grpc_api_types::payments::CountryAlpha2::Mq => Ok(Self::MQ),
            grpc_api_types::payments::CountryAlpha2::Mr => Ok(Self::MR),
            grpc_api_types::payments::CountryAlpha2::Mu => Ok(Self::MU),
            grpc_api_types::payments::CountryAlpha2::Yt => Ok(Self::YT),
            grpc_api_types::payments::CountryAlpha2::Mx => Ok(Self::MX),
            grpc_api_types::payments::CountryAlpha2::Fm => Ok(Self::FM),
            grpc_api_types::payments::CountryAlpha2::Md => Ok(Self::MD),
            grpc_api_types::payments::CountryAlpha2::Mc => Ok(Self::MC),
            grpc_api_types::payments::CountryAlpha2::Mn => Ok(Self::MN),
            grpc_api_types::payments::CountryAlpha2::Me => Ok(Self::ME),
            grpc_api_types::payments::CountryAlpha2::Ms => Ok(Self::MS),
            grpc_api_types::payments::CountryAlpha2::Ma => Ok(Self::MA),
            grpc_api_types::payments::CountryAlpha2::Mz => Ok(Self::MZ),
            grpc_api_types::payments::CountryAlpha2::Mm => Ok(Self::MM),
            grpc_api_types::payments::CountryAlpha2::Na => Ok(Self::NA),
            grpc_api_types::payments::CountryAlpha2::Nr => Ok(Self::NR),
            grpc_api_types::payments::CountryAlpha2::Np => Ok(Self::NP),
            grpc_api_types::payments::CountryAlpha2::Nl => Ok(Self::NL),
            grpc_api_types::payments::CountryAlpha2::Nc => Ok(Self::NC),
            grpc_api_types::payments::CountryAlpha2::Nz => Ok(Self::NZ),
            grpc_api_types::payments::CountryAlpha2::Ni => Ok(Self::NI),
            grpc_api_types::payments::CountryAlpha2::Ne => Ok(Self::NE),
            grpc_api_types::payments::CountryAlpha2::Ng => Ok(Self::NG),
            grpc_api_types::payments::CountryAlpha2::Nu => Ok(Self::NU),
            grpc_api_types::payments::CountryAlpha2::Nf => Ok(Self::NF),
            grpc_api_types::payments::CountryAlpha2::Mp => Ok(Self::MP),
            grpc_api_types::payments::CountryAlpha2::No => Ok(Self::NO),
            grpc_api_types::payments::CountryAlpha2::Om => Ok(Self::OM),
            grpc_api_types::payments::CountryAlpha2::Pk => Ok(Self::PK),
            grpc_api_types::payments::CountryAlpha2::Pw => Ok(Self::PW),
            grpc_api_types::payments::CountryAlpha2::Ps => Ok(Self::PS),
            grpc_api_types::payments::CountryAlpha2::Pa => Ok(Self::PA),
            grpc_api_types::payments::CountryAlpha2::Pg => Ok(Self::PG),
            grpc_api_types::payments::CountryAlpha2::Py => Ok(Self::PY),
            grpc_api_types::payments::CountryAlpha2::Pe => Ok(Self::PE),
            grpc_api_types::payments::CountryAlpha2::Ph => Ok(Self::PH),
            grpc_api_types::payments::CountryAlpha2::Pn => Ok(Self::PN),
            grpc_api_types::payments::CountryAlpha2::Pl => Ok(Self::PL),
            grpc_api_types::payments::CountryAlpha2::Pt => Ok(Self::PT),
            grpc_api_types::payments::CountryAlpha2::Pr => Ok(Self::PR),
            grpc_api_types::payments::CountryAlpha2::Qa => Ok(Self::QA),
            grpc_api_types::payments::CountryAlpha2::Re => Ok(Self::RE),
            grpc_api_types::payments::CountryAlpha2::Ro => Ok(Self::RO),
            grpc_api_types::payments::CountryAlpha2::Ru => Ok(Self::RU),
            grpc_api_types::payments::CountryAlpha2::Rw => Ok(Self::RW),
            grpc_api_types::payments::CountryAlpha2::Bl => Ok(Self::BL),
            grpc_api_types::payments::CountryAlpha2::Sh => Ok(Self::SH),
            grpc_api_types::payments::CountryAlpha2::Kn => Ok(Self::KN),
            grpc_api_types::payments::CountryAlpha2::Lc => Ok(Self::LC),
            grpc_api_types::payments::CountryAlpha2::Mf => Ok(Self::MF),
            grpc_api_types::payments::CountryAlpha2::Pm => Ok(Self::PM),
            grpc_api_types::payments::CountryAlpha2::Vc => Ok(Self::VC),
            grpc_api_types::payments::CountryAlpha2::Ws => Ok(Self::WS),
            grpc_api_types::payments::CountryAlpha2::Sm => Ok(Self::SM),
            grpc_api_types::payments::CountryAlpha2::St => Ok(Self::ST),
            grpc_api_types::payments::CountryAlpha2::Sa => Ok(Self::SA),
            grpc_api_types::payments::CountryAlpha2::Sn => Ok(Self::SN),
            grpc_api_types::payments::CountryAlpha2::Rs => Ok(Self::RS),
            grpc_api_types::payments::CountryAlpha2::Sc => Ok(Self::SC),
            grpc_api_types::payments::CountryAlpha2::Sl => Ok(Self::SL),
            grpc_api_types::payments::CountryAlpha2::Sg => Ok(Self::SG),
            grpc_api_types::payments::CountryAlpha2::Sx => Ok(Self::SX),
            grpc_api_types::payments::CountryAlpha2::Sk => Ok(Self::SK),
            grpc_api_types::payments::CountryAlpha2::Si => Ok(Self::SI),
            grpc_api_types::payments::CountryAlpha2::Sb => Ok(Self::SB),
            grpc_api_types::payments::CountryAlpha2::So => Ok(Self::SO),
            grpc_api_types::payments::CountryAlpha2::Za => Ok(Self::ZA),
            grpc_api_types::payments::CountryAlpha2::Gs => Ok(Self::GS),
            grpc_api_types::payments::CountryAlpha2::Ss => Ok(Self::SS),
            grpc_api_types::payments::CountryAlpha2::Es => Ok(Self::ES),
            grpc_api_types::payments::CountryAlpha2::Lk => Ok(Self::LK),
            grpc_api_types::payments::CountryAlpha2::Sd => Ok(Self::SD),
            grpc_api_types::payments::CountryAlpha2::Sr => Ok(Self::SR),
            grpc_api_types::payments::CountryAlpha2::Sj => Ok(Self::SJ),
            grpc_api_types::payments::CountryAlpha2::Sz => Ok(Self::SZ),
            grpc_api_types::payments::CountryAlpha2::Se => Ok(Self::SE),
            grpc_api_types::payments::CountryAlpha2::Ch => Ok(Self::CH),
            grpc_api_types::payments::CountryAlpha2::Sy => Ok(Self::SY),
            grpc_api_types::payments::CountryAlpha2::Tw => Ok(Self::TW),
            grpc_api_types::payments::CountryAlpha2::Tj => Ok(Self::TJ),
            grpc_api_types::payments::CountryAlpha2::Tz => Ok(Self::TZ),
            grpc_api_types::payments::CountryAlpha2::Th => Ok(Self::TH),
            grpc_api_types::payments::CountryAlpha2::Tl => Ok(Self::TL),
            grpc_api_types::payments::CountryAlpha2::Tg => Ok(Self::TG),
            grpc_api_types::payments::CountryAlpha2::Tk => Ok(Self::TK),
            grpc_api_types::payments::CountryAlpha2::To => Ok(Self::TO),
            grpc_api_types::payments::CountryAlpha2::Tt => Ok(Self::TT),
            grpc_api_types::payments::CountryAlpha2::Tn => Ok(Self::TN),
            grpc_api_types::payments::CountryAlpha2::Tr => Ok(Self::TR),
            grpc_api_types::payments::CountryAlpha2::Tm => Ok(Self::TM),
            grpc_api_types::payments::CountryAlpha2::Tc => Ok(Self::TC),
            grpc_api_types::payments::CountryAlpha2::Tv => Ok(Self::TV),
            grpc_api_types::payments::CountryAlpha2::Ug => Ok(Self::UG),
            grpc_api_types::payments::CountryAlpha2::Ua => Ok(Self::UA),
            grpc_api_types::payments::CountryAlpha2::Ae => Ok(Self::AE),
            grpc_api_types::payments::CountryAlpha2::Gb => Ok(Self::GB),
            grpc_api_types::payments::CountryAlpha2::Um => Ok(Self::UM),
            grpc_api_types::payments::CountryAlpha2::Uy => Ok(Self::UY),
            grpc_api_types::payments::CountryAlpha2::Uz => Ok(Self::UZ),
            grpc_api_types::payments::CountryAlpha2::Vu => Ok(Self::VU),
            grpc_api_types::payments::CountryAlpha2::Ve => Ok(Self::VE),
            grpc_api_types::payments::CountryAlpha2::Vn => Ok(Self::VN),
            grpc_api_types::payments::CountryAlpha2::Vg => Ok(Self::VG),
            grpc_api_types::payments::CountryAlpha2::Vi => Ok(Self::VI),
            grpc_api_types::payments::CountryAlpha2::Wf => Ok(Self::WF),
            grpc_api_types::payments::CountryAlpha2::Eh => Ok(Self::EH),
            grpc_api_types::payments::CountryAlpha2::Ye => Ok(Self::YE),
            grpc_api_types::payments::CountryAlpha2::Zm => Ok(Self::ZM),
            grpc_api_types::payments::CountryAlpha2::Zw => Ok(Self::ZW),
            grpc_api_types::payments::CountryAlpha2::Unspecified => Ok(Self::US), // Default to US if unspecified
        }
    }
}

impl ForeignTryFrom<grpc_api_types::payments::Address> for AddressDetails {
    type Error = ApplicationErrorResponse;
    fn foreign_try_from(
        value: grpc_api_types::payments::Address,
    ) -> Result<Self, error_stack::Report<Self::Error>> {
        Ok(Self {
            city: value.city.clone(),
            country: Some(common_enums::CountryAlpha2::foreign_try_from(
                value.country_alpha2_code(),
            )?),
            line1: value.line1.map(|val| val.into()),
            line2: value.line2.map(|val| val.into()),
            line3: value.line3.map(|val| val.into()),
            zip: value.zip_code.map(|val| val.into()),
            state: value.state.map(|val| val.into()),
            first_name: value.first_name.map(|val| val.into()),
            last_name: value.last_name.map(|val| val.into()),
        })
    }
}

// PhoneDetails conversion removed - phone info is now embedded in Address

impl ForeignTryFrom<(PaymentServiceAuthorizeRequest, Connectors)> for PaymentFlowData {
    type Error = ApplicationErrorResponse;

    fn foreign_try_from(
        (value, connectors): (PaymentServiceAuthorizeRequest, Connectors),
    ) -> Result<Self, error_stack::Report<Self::Error>> {
        let address = match &value.address {
            // Borrow value.address
            Some(address_value) => {
                // address_value is &grpc_api_types::payments::PaymentAddress
                crate::payment_address::PaymentAddress::foreign_try_from(
                    (*address_value).clone(), // Clone the grpc_api_types::payments::PaymentAddress
                )?
            }
            None => {
                return Err(ApplicationErrorResponse::BadRequest(ApiError {
                    sub_code: "INVALID_ADDRESS".to_owned(),
                    error_identifier: 400,
                    error_message: "Address is required".to_owned(),
                    error_object: None,
                }))?
            }
        };
        Ok(Self {
            merchant_id: common_utils::id_type::MerchantId::default(),
            payment_id: "IRRELEVANT_PAYMENT_ID".to_string(),
            attempt_id: "IRRELEVANT_ATTEMPT_ID".to_string(),
            status: common_enums::AttemptStatus::Pending,
            payment_method: common_enums::PaymentMethod::foreign_try_from(
                value.payment_method.unwrap_or_default(),
            )?, // Use direct enum
            address,
            auth_type: common_enums::AuthenticationType::foreign_try_from(
                grpc_api_types::payments::AuthenticationType::try_from(value.auth_type)
                    .unwrap_or_default(),
            )?, // Use direct enum
            connector_request_reference_id: value
                .request_ref_id
                .and_then(|id| id.id_type)
                .and_then(|id_type| match id_type {
                    grpc_api_types::payments::identifier::IdType::Id(id) => Some(id),
                    _ => None,
                })
                .unwrap_or_default(),
            customer_id: value
                .connector_customer_id
                .clone()
                .map(|customer_id| CustomerId::try_from(Cow::from(customer_id)))
                .transpose()
                .change_context(ApplicationErrorResponse::BadRequest(ApiError {
                    sub_code: "INVALID_CUSTOMER_ID".to_owned(),
                    error_identifier: 400,
                    error_message: "Failed to parse Customer Id".to_owned(),
                    error_object: None,
                }))?,
            connector_customer: value.connector_customer_id,
            description: None,
            return_url: value.return_url.clone(),
            connector_meta_data: {
                value.metadata.get("connector_meta_data").map(|json_string| {
                    Ok::<Secret<serde_json::Value>, error_stack::Report<ApplicationErrorResponse>>(Secret::new(serde_json::Value::String(json_string.clone())))
                }).transpose()? // Converts Option<Result<T, E>> to Result<Option<T>, E> and propagates E if it's an Err
            },
            amount_captured: None,
            minor_amount_captured: None,
            access_token: None,
            session_token: None,
            reference_id: None,
            payment_method_token: None,
            preprocessing_id: None,
            connector_api_version: None,
            test_mode: None,
            connector_http_status_code: None,
            external_latency: None,
            connectors,
            raw_connector_response: None,
        })
    }
}
impl ForeignTryFrom<(PaymentServiceVoidRequest, Connectors)> for PaymentFlowData {
    type Error = ApplicationErrorResponse;

    fn foreign_try_from(
        (value, connectors): (PaymentServiceVoidRequest, Connectors),
    ) -> Result<Self, error_stack::Report<Self::Error>> {
        // For void operations, address information is typically not available or required
        // Since this is a PaymentServiceVoidRequest, we use default address values
        let address: PaymentAddress = crate::payment_address::PaymentAddress::new(
            None,        // shipping
            None,        // billing
            None,        // payment_method_billing
            Some(false), // should_unify_address = false for void operations
        );
        Ok(Self {
            merchant_id: common_utils::id_type::MerchantId::default(),
            payment_id: "IRRELEVANT_PAYMENT_ID".to_string(),
            attempt_id: "IRRELEVANT_ATTEMPT_ID".to_string(),
            status: common_enums::AttemptStatus::Pending,
            payment_method: common_enums::PaymentMethod::Card, //TODO
            address,
            auth_type: common_enums::AuthenticationType::default(),
            connector_request_reference_id: value
                .request_ref_id
                .and_then(|id| id.id_type)
                .and_then(|id_type| match id_type {
                    grpc_api_types::payments::identifier::IdType::Id(id) => Some(id),
                    _ => None,
                })
                .unwrap_or_default(),
            customer_id: None,
            connector_customer: None,
            description: None,
            return_url: None,
            connector_meta_data: None,
            amount_captured: None,
            minor_amount_captured: None,
            access_token: None,
            session_token: None,
            reference_id: None,
            payment_method_token: None,
            preprocessing_id: None,
            connector_api_version: None,
            test_mode: None,
            connector_http_status_code: None,
            external_latency: None,
            connectors,
            raw_connector_response: None,
        })
    }
}

impl ForeignTryFrom<ResponseId> for grpc_api_types::payments::Identifier {
    type Error = ApplicationErrorResponse;
    fn foreign_try_from(value: ResponseId) -> Result<Self, error_stack::Report<Self::Error>> {
        Ok(match value {
            ResponseId::ConnectorTransactionId(id) => Self {
                id_type: Some(grpc_api_types::payments::identifier::IdType::Id(id)),
            },
            ResponseId::EncodedData(data) => Self {
                id_type: Some(grpc_api_types::payments::identifier::IdType::EncodedData(
                    data,
                )),
            },
            ResponseId::NoResponseId => Self {
                id_type: Some(grpc_api_types::payments::identifier::IdType::NoResponseIdMarker(())),
            },
        })
    }
}

pub fn generate_create_order_response(
    router_data_v2: RouterDataV2<
        CreateOrder,
        PaymentFlowData,
        PaymentCreateOrderData,
        PaymentCreateOrderResponse,
    >,
) -> Result<PaymentServiceAuthorizeResponse, error_stack::Report<ApplicationErrorResponse>> {
    let transaction_response = router_data_v2.response;
    let status = router_data_v2.resource_common_data.status;
    let grpc_status = grpc_api_types::payments::PaymentStatus::foreign_from(status);

    let response = match transaction_response {
        Ok(response) => {
            // For successful order creation, return basic success response
            PaymentServiceAuthorizeResponse {
                transaction_id: Some(grpc_api_types::payments::Identifier {
                    id_type: Some(grpc_api_types::payments::identifier::IdType::Id(
                        response.order_id,
                    )),
                }),
                redirection_data: None,
                network_txn_id: None,
                response_ref_id: None,
                incremental_authorization_allowed: None,
                status: grpc_status as i32,
                error_message: None,
                error_code: None,
                raw_connector_response: None,
                status_code: Some(200),
            }
        }
        Err(err) => {
            let status = err
                .attempt_status
                .map(grpc_api_types::payments::PaymentStatus::foreign_from)
                .unwrap_or_default();
            PaymentServiceAuthorizeResponse {
                transaction_id: Some(grpc_api_types::payments::Identifier {
                    id_type: Some(
                        grpc_api_types::payments::identifier::IdType::NoResponseIdMarker(()),
                    ),
                }),
                redirection_data: None,
                network_txn_id: None,
                response_ref_id: err.connector_transaction_id.map(|id| {
                    grpc_api_types::payments::Identifier {
                        id_type: Some(grpc_api_types::payments::identifier::IdType::Id(id)),
                    }
                }),
                incremental_authorization_allowed: None,
                status: status as i32,
                error_message: Some(err.message),
                error_code: Some(err.code),
                raw_connector_response: err.raw_connector_response,
                status_code: Some(err.status_code as u32),
            }
        }
    };
    Ok(response)
}

pub fn generate_payment_authorize_response(
    router_data_v2: RouterDataV2<
        Authorize,
        PaymentFlowData,
        PaymentsAuthorizeData,
        PaymentsResponseData,
    >,
) -> Result<PaymentServiceAuthorizeResponse, error_stack::Report<ApplicationErrorResponse>> {
    let transaction_response = router_data_v2.response;
    let status = router_data_v2.resource_common_data.status;
    let order_id = router_data_v2.resource_common_data.reference_id;
    let grpc_status = grpc_api_types::payments::PaymentStatus::foreign_from(status);
    let response = match transaction_response {
        Ok(response) => match response {
            PaymentsResponseData::TransactionResponse {
                resource_id,
                redirection_data,
                connector_metadata: _,
                network_txn_id,
                connector_response_reference_id,
                incremental_authorization_allowed,
                mandate_reference: _,
                raw_connector_response,
                status_code,
            } => {
                PaymentServiceAuthorizeResponse {
                    transaction_id: Some(grpc_api_types::payments::Identifier::foreign_try_from(resource_id)?),
                    redirection_data: redirection_data.map(
                        |form| {
                            match *form {
                                crate::router_response_types::RedirectForm::Form { endpoint, method, form_fields: _ } => {
                                    Ok::<grpc_api_types::payments::RedirectForm, ApplicationErrorResponse>(grpc_api_types::payments::RedirectForm {
                                        form_type: Some(grpc_api_types::payments::redirect_form::FormType::Form(
                                            grpc_api_types::payments::FormData {
                                                endpoint,
                                                method: match method {
                                                    Method::Get => 1,
                                                    Method::Post => 2,
                                                    Method::Put => 3,
                                                    Method::Delete => 4,
                                                    _ => 0,
                                                },
                                                form_fields: HashMap::default(), //TODO
                                            }
                                        ))
                                    })
                                },
                                crate::router_response_types::RedirectForm::Html { html_data } => {
                                    Ok(grpc_api_types::payments::RedirectForm {
                                        form_type: Some(grpc_api_types::payments::redirect_form::FormType::Html(
                                            grpc_api_types::payments::HtmlData {
                                                html_data,
                                            }
                                        ))
                                    })
                                },
                                crate::router_response_types::RedirectForm::Uri { uri } => {
                                    Ok(grpc_api_types::payments::RedirectForm {
                                        form_type: Some(grpc_api_types::payments::redirect_form::FormType::Uri(
                                            grpc_api_types::payments::UriData {
                                                uri,
                                            }
                                        ))
                                    })
                                },
                                _ => Err(
                                    ApplicationErrorResponse::BadRequest(ApiError {
                                        sub_code: "INVALID_RESPONSE".to_owned(),
                                        error_identifier: 400,
                                        error_message: "Invalid response from connector".to_owned(),
                                        error_object: None,
                                    }))?,
                            }
                        }
                    ).transpose()?,
                    network_txn_id,
                    response_ref_id: connector_response_reference_id.map(|id| grpc_api_types::payments::Identifier {
                        id_type: Some(grpc_api_types::payments::identifier::IdType::Id(id)),
                    }),
                    incremental_authorization_allowed,
                    status: grpc_status as i32,
                    error_message: None,
                    error_code: None,
                    raw_connector_response,
                    status_code: Some(status_code.unwrap_or(200) as u32),
                }
            }
            _ => Err(ApplicationErrorResponse::BadRequest(ApiError {
                sub_code: "INVALID_RESPONSE".to_owned(),
                error_identifier: 400,
                error_message: "Invalid response from connector".to_owned(),
                error_object: None,
            }))?,
        },
        Err(err) => {
            let status = err
                .attempt_status
                .map(grpc_api_types::payments::PaymentStatus::foreign_from)
                .unwrap_or_default();
            PaymentServiceAuthorizeResponse {
                transaction_id: Some(grpc_api_types::payments::Identifier {
                    id_type: Some(
                        grpc_api_types::payments::identifier::IdType::NoResponseIdMarker(()),
                    ),
                }),
                redirection_data: None,
                network_txn_id: None,
                response_ref_id: order_id.map(|id| grpc_api_types::payments::Identifier {
                    id_type: Some(grpc_api_types::payments::identifier::IdType::Id(id)),
                }),
                incremental_authorization_allowed: None,
                status: status as i32,
                error_message: Some(err.message),
                error_code: Some(err.code),
                raw_connector_response: err.raw_connector_response,
                status_code: Some(err.status_code as u32),
            }
        }
    };
    Ok(response)
}

// ForeignTryFrom for PaymentMethod gRPC enum to internal enum
impl ForeignTryFrom<grpc_api_types::payments::PaymentMethod> for common_enums::PaymentMethod {
    type Error = ApplicationErrorResponse;
    fn foreign_try_from(
        item: grpc_api_types::payments::PaymentMethod,
    ) -> Result<Self, error_stack::Report<Self::Error>> {
        match item {
            grpc_api_types::payments::PaymentMethod {
                payment_method:
                    Some(grpc_api_types::payments::payment_method::PaymentMethod::Card(_)),
            } => Ok(Self::Card),
            grpc_api_types::payments::PaymentMethod {
                payment_method:
                    Some(grpc_api_types::payments::payment_method::PaymentMethod::Token(_)),
            } => Ok(Self::Wallet),
            grpc_api_types::payments::PaymentMethod {
                payment_method:
                    Some(grpc_api_types::payments::payment_method::PaymentMethod::UpiCollect(_)),
            } => Ok(Self::Upi),
            grpc_api_types::payments::PaymentMethod {
                payment_method:
                    Some(grpc_api_types::payments::payment_method::PaymentMethod::UpiIntent(_)),
            } => Ok(Self::Upi),
            grpc_api_types::payments::PaymentMethod {
                payment_method:
                    Some(grpc_api_types::payments::payment_method::PaymentMethod::Reward(_)),
            } => Ok(Self::Reward),
            _ => Ok(Self::Card), // Default fallback
        }
    }
}

// ForeignTryFrom for AuthenticationType gRPC enum to internal enum
impl ForeignTryFrom<grpc_api_types::payments::AuthenticationType>
    for common_enums::AuthenticationType
{
    type Error = ApplicationErrorResponse;
    fn foreign_try_from(
        item: grpc_api_types::payments::AuthenticationType,
    ) -> Result<Self, error_stack::Report<Self::Error>> {
        match item {
            grpc_api_types::payments::AuthenticationType::Unspecified => Ok(Self::NoThreeDs), // Default to NoThreeDs for unspecified
            grpc_api_types::payments::AuthenticationType::ThreeDs => Ok(Self::ThreeDs),
            grpc_api_types::payments::AuthenticationType::NoThreeDs => Ok(Self::NoThreeDs),
        }
    }
}

impl ForeignTryFrom<grpc_api_types::payments::PaymentServiceGetRequest> for PaymentsSyncData {
    type Error = ApplicationErrorResponse;

    fn foreign_try_from(
        value: grpc_api_types::payments::PaymentServiceGetRequest,
    ) -> Result<Self, error_stack::Report<Self::Error>> {
        // Create ResponseId from resource_id
        let connector_transaction_id = ResponseId::ConnectorTransactionId(
            value
                .transaction_id
                .clone()
                .and_then(|id| id.id_type)
                .and_then(|id_type| match id_type {
                    grpc_api_types::payments::identifier::IdType::Id(id) => Some(id),
                    _ => None,
                })
                .unwrap_or_default(),
        );

        let encoded_data = value
            .transaction_id
            .and_then(|id| id.id_type)
            .and_then(|id_type| match id_type {
                grpc_api_types::payments::identifier::IdType::EncodedData(data) => Some(data),
                _ => None,
            });

        // Default currency to USD for now (you might want to get this from somewhere else)
        let currency = common_enums::Currency::USD;

        // Default amount to 0
        let amount = common_utils::types::MinorUnit::new(0);

        Ok(Self {
            connector_transaction_id,
            encoded_data,
            capture_method: None,
            connector_meta: None,
            sync_type: crate::router_request_types::SyncRequestType::SinglePaymentSync,
            mandate_id: None,
            payment_method_type: None,
            currency,
            payment_experience: None,
            amount,
            integrity_object: None,
            all_keys_required: None, // Field not available in new proto structure
        })
    }
}

impl
    ForeignTryFrom<(
        grpc_api_types::payments::PaymentServiceGetRequest,
        Connectors,
    )> for PaymentFlowData
{
    type Error = ApplicationErrorResponse;

    fn foreign_try_from(
        (value, connectors): (
            grpc_api_types::payments::PaymentServiceGetRequest,
            Connectors,
        ),
    ) -> Result<Self, error_stack::Report<Self::Error>> {
        Ok(Self {
            merchant_id: common_utils::id_type::MerchantId::default(),
            payment_id: "PAYMENT_ID".to_string(),
            attempt_id: "ATTEMPT_ID".to_string(),
            status: common_enums::AttemptStatus::Pending,
            payment_method: common_enums::PaymentMethod::Card, // Default
            address: crate::payment_address::PaymentAddress::default(),
            auth_type: common_enums::AuthenticationType::default(),
            connector_request_reference_id: value
                .request_ref_id
                .and_then(|id| id.id_type)
                .and_then(|id_type| match id_type {
                    grpc_api_types::payments::identifier::IdType::Id(id) => Some(id),
                    _ => None,
                })
                .unwrap_or_else(|| "default_reference_id".to_string()),
            customer_id: None,
            connector_customer: None,
            description: None,
            return_url: None,
            connector_meta_data: None,
            amount_captured: None,
            minor_amount_captured: None,
            access_token: None,
            session_token: None,
            reference_id: None,
            payment_method_token: None,
            preprocessing_id: None,
            connector_api_version: None,
            test_mode: None,
            connector_http_status_code: None,
            external_latency: None,
            connectors,
            raw_connector_response: None,
        })
    }
}

impl ForeignFrom<common_enums::AttemptStatus> for grpc_api_types::payments::PaymentStatus {
    fn foreign_from(status: common_enums::AttemptStatus) -> Self {
        match status {
            common_enums::AttemptStatus::Charged => Self::Charged,
            common_enums::AttemptStatus::Pending => Self::Pending,
            common_enums::AttemptStatus::Failure => Self::Failure,
            common_enums::AttemptStatus::Authorized => Self::Authorized,
            common_enums::AttemptStatus::Started => Self::Started,
            common_enums::AttemptStatus::AuthenticationFailed => Self::AuthenticationFailed,
            common_enums::AttemptStatus::AuthenticationPending => Self::AuthenticationPending,
            common_enums::AttemptStatus::AuthenticationSuccessful => Self::AuthenticationSuccessful,
            common_enums::AttemptStatus::Authorizing => Self::Authorizing,
            common_enums::AttemptStatus::CaptureInitiated => Self::CaptureInitiated,
            common_enums::AttemptStatus::CaptureFailed => Self::CaptureFailed,
            common_enums::AttemptStatus::VoidInitiated => Self::VoidInitiated,
            common_enums::AttemptStatus::VoidFailed => Self::VoidFailed,
            common_enums::AttemptStatus::Voided => Self::Voided,
            common_enums::AttemptStatus::Unresolved => Self::Unresolved,
            common_enums::AttemptStatus::PaymentMethodAwaited => Self::PaymentMethodAwaited,
            common_enums::AttemptStatus::ConfirmationAwaited => Self::ConfirmationAwaited,
            common_enums::AttemptStatus::DeviceDataCollectionPending => {
                Self::DeviceDataCollectionPending
            }
            common_enums::AttemptStatus::RouterDeclined => Self::RouterDeclined,
            common_enums::AttemptStatus::AuthorizationFailed => Self::AuthorizationFailed,
            common_enums::AttemptStatus::CodInitiated => Self::CodInitiated,
            common_enums::AttemptStatus::AutoRefunded => Self::AutoRefunded,
            common_enums::AttemptStatus::PartialCharged => Self::PartialCharged,
            common_enums::AttemptStatus::PartialChargedAndChargeable => {
                Self::PartialChargedAndChargeable
            }
            common_enums::AttemptStatus::IntegrityFailure => Self::Failure,
            common_enums::AttemptStatus::Unknown => Self::AttemptStatusUnspecified,
        }
    }
}

impl ForeignTryFrom<grpc_api_types::payments::PaymentStatus> for common_enums::AttemptStatus {
    type Error = ApplicationErrorResponse;

    fn foreign_try_from(
        status: grpc_api_types::payments::PaymentStatus,
    ) -> Result<Self, error_stack::Report<Self::Error>> {
        match status {
            grpc_api_types::payments::PaymentStatus::Charged => Ok(Self::Charged),
            grpc_api_types::payments::PaymentStatus::Pending => Ok(Self::Pending),
            grpc_api_types::payments::PaymentStatus::Failure => Ok(Self::Failure),
            grpc_api_types::payments::PaymentStatus::Authorized => Ok(Self::Authorized),
            grpc_api_types::payments::PaymentStatus::Started => Ok(Self::Started),
            grpc_api_types::payments::PaymentStatus::AuthenticationFailed => {
                Ok(Self::AuthenticationFailed)
            }
            grpc_api_types::payments::PaymentStatus::AuthenticationPending => {
                Ok(Self::AuthenticationPending)
            }
            grpc_api_types::payments::PaymentStatus::AuthenticationSuccessful => {
                Ok(Self::AuthenticationSuccessful)
            }
            grpc_api_types::payments::PaymentStatus::Authorizing => Ok(Self::Authorizing),
            grpc_api_types::payments::PaymentStatus::CaptureInitiated => Ok(Self::CaptureInitiated),
            grpc_api_types::payments::PaymentStatus::CaptureFailed => Ok(Self::CaptureFailed),
            grpc_api_types::payments::PaymentStatus::VoidInitiated => Ok(Self::VoidInitiated),
            grpc_api_types::payments::PaymentStatus::VoidFailed => Ok(Self::VoidFailed),
            grpc_api_types::payments::PaymentStatus::Voided => Ok(Self::Voided),
            grpc_api_types::payments::PaymentStatus::Unresolved => Ok(Self::Unresolved),
            grpc_api_types::payments::PaymentStatus::PaymentMethodAwaited => {
                Ok(Self::PaymentMethodAwaited)
            }
            grpc_api_types::payments::PaymentStatus::ConfirmationAwaited => {
                Ok(Self::ConfirmationAwaited)
            }
            grpc_api_types::payments::PaymentStatus::DeviceDataCollectionPending => {
                Ok(Self::DeviceDataCollectionPending)
            }
            grpc_api_types::payments::PaymentStatus::RouterDeclined => Ok(Self::RouterDeclined),
            grpc_api_types::payments::PaymentStatus::AuthorizationFailed => {
                Ok(Self::AuthorizationFailed)
            }
            grpc_api_types::payments::PaymentStatus::CodInitiated => Ok(Self::CodInitiated),
            grpc_api_types::payments::PaymentStatus::AutoRefunded => Ok(Self::AutoRefunded),
            grpc_api_types::payments::PaymentStatus::PartialCharged => Ok(Self::PartialCharged),
            grpc_api_types::payments::PaymentStatus::PartialChargedAndChargeable => {
                Ok(Self::PartialChargedAndChargeable)
            }
            grpc_api_types::payments::PaymentStatus::AttemptStatusUnspecified => Ok(Self::Unknown),
        }
    }
}

impl ForeignFrom<common_enums::RefundStatus> for grpc_api_types::payments::RefundStatus {
    fn foreign_from(status: common_enums::RefundStatus) -> Self {
        match status {
            common_enums::RefundStatus::Failure => Self::RefundFailure,
            common_enums::RefundStatus::ManualReview => Self::RefundManualReview,
            common_enums::RefundStatus::Pending => Self::RefundPending,
            common_enums::RefundStatus::Success => Self::RefundSuccess,
            common_enums::RefundStatus::TransactionFailure => Self::RefundTransactionFailure,
        }
    }
}

pub fn generate_payment_void_response(
    router_data_v2: RouterDataV2<Void, PaymentFlowData, PaymentVoidData, PaymentsResponseData>,
) -> Result<PaymentServiceVoidResponse, error_stack::Report<ApplicationErrorResponse>> {
    let transaction_response = router_data_v2.response;

    match transaction_response {
        Ok(response) => match response {
            PaymentsResponseData::TransactionResponse {
                resource_id,
                redirection_data: _,
                connector_metadata: _,
                network_txn_id: _,
                connector_response_reference_id,
                incremental_authorization_allowed: _,
                mandate_reference: _,
                raw_connector_response: _,
                status_code,
            } => {
                let status = router_data_v2.resource_common_data.status;
                let grpc_status = grpc_api_types::payments::PaymentStatus::foreign_from(status);

                let grpc_resource_id =
                    grpc_api_types::payments::Identifier::foreign_try_from(resource_id)?;

                Ok(PaymentServiceVoidResponse {
                    transaction_id: Some(grpc_resource_id),
                    status: grpc_status.into(),
                    response_ref_id: connector_response_reference_id.map(|id| {
                        grpc_api_types::payments::Identifier {
                            id_type: Some(grpc_api_types::payments::identifier::IdType::Id(id)),
                        }
                    }),
                    error_code: None,
                    error_message: None,
                    status_code: Some(status_code.unwrap_or(200) as u32),
                })
            }
            _ => Err(report!(ApplicationErrorResponse::InternalServerError(
                ApiError {
                    sub_code: "INVALID_RESPONSE_TYPE".to_owned(),
                    error_identifier: 500,
                    error_message: "Invalid response type received from connector".to_owned(),
                    error_object: None,
                }
            ))),
        },
        Err(e) => {
            let status = e
                .attempt_status
                .map(grpc_api_types::payments::PaymentStatus::foreign_from)
                .unwrap_or_default();
            Ok(PaymentServiceVoidResponse {
                transaction_id: Some(grpc_api_types::payments::Identifier {
                    id_type: Some(
                        grpc_api_types::payments::identifier::IdType::NoResponseIdMarker(()),
                    ),
                }),
                response_ref_id: e.connector_transaction_id.map(|id| {
                    grpc_api_types::payments::Identifier {
                        id_type: Some(grpc_api_types::payments::identifier::IdType::Id(id)),
                    }
                }),
                status: status as i32,
                error_message: Some(e.message),
                error_code: Some(e.code),
                status_code: Some(e.status_code as u32),
            })
        }
    }
}

impl ForeignFrom<common_enums::DisputeStage> for grpc_api_types::payments::DisputeStage {
    fn foreign_from(status: common_enums::DisputeStage) -> Self {
        match status {
            common_enums::DisputeStage::PreDispute => Self::PreDispute,
            common_enums::DisputeStage::Dispute => Self::ActiveDispute,
            common_enums::DisputeStage::PreArbitration => Self::PreArbitration,
        }
    }
}

pub fn generate_payment_sync_response(
    router_data_v2: RouterDataV2<PSync, PaymentFlowData, PaymentsSyncData, PaymentsResponseData>,
) -> Result<PaymentServiceGetResponse, error_stack::Report<ApplicationErrorResponse>> {
    let transaction_response = router_data_v2.response;

    match transaction_response {
        Ok(response) => match response {
            PaymentsResponseData::TransactionResponse {
                resource_id,
                redirection_data: _,
                connector_metadata: _,
                network_txn_id: _,
                connector_response_reference_id: _,
                incremental_authorization_allowed: _,
                mandate_reference: _,
                raw_connector_response,
                status_code,
            } => {
                let status = router_data_v2.resource_common_data.status;
                let grpc_status = grpc_api_types::payments::PaymentStatus::foreign_from(status);

                let grpc_resource_id =
                    grpc_api_types::payments::Identifier::foreign_try_from(resource_id)?;

                let mandate_reference_grpc = None;

                Ok(PaymentServiceGetResponse {
                    transaction_id: Some(grpc_resource_id),
                    status: grpc_status as i32,
                    mandate_reference: mandate_reference_grpc,
                    error_code: None,
                    error_message: None,
                    network_txn_id: None,
                    response_ref_id: None,
                    amount: None,
                    minor_amount: None,
                    currency: None,
                    captured_amount: None,
                    minor_captured_amount: None,
                    payment_method_type: None,
                    capture_method: None,
                    auth_type: None,
                    created_at: None,
                    updated_at: None,
                    authorized_at: None,
                    captured_at: None,
                    customer_name: None,
                    email: None,
                    connector_customer_id: None,
                    merchant_order_reference_id: None,
                    metadata: std::collections::HashMap::new(),
                    raw_connector_response,
                    status_code: Some(status_code.unwrap_or(200) as u32),
                })
            }
            _ => Err(report!(ApplicationErrorResponse::InternalServerError(
                ApiError {
                    sub_code: "INVALID_RESPONSE_TYPE".to_owned(),
                    error_identifier: 500,
                    error_message: "Invalid response type received from connector".to_owned(),
                    error_object: None,
                }
            ))),
        },
        Err(e) => {
            let status = e
                .attempt_status
                .map(grpc_api_types::payments::PaymentStatus::foreign_from)
                .unwrap_or_default();
            Ok(PaymentServiceGetResponse {
                transaction_id: Some(grpc_api_types::payments::Identifier {
                    id_type: Some(
                        grpc_api_types::payments::identifier::IdType::NoResponseIdMarker(()),
                    ),
                }),
                mandate_reference: None,
                status: status as i32,
                error_message: Some(e.message),
                error_code: Some(e.code),
                network_txn_id: None,
                response_ref_id: None,
                amount: None,
                minor_amount: None,
                currency: None,
                captured_amount: None,
                minor_captured_amount: None,
                payment_method_type: None,
                capture_method: None,
                auth_type: None,
                created_at: None,
                updated_at: None,
                authorized_at: None,
                captured_at: None,
                customer_name: None,
                email: None,
                connector_customer_id: None,
                merchant_order_reference_id: None,
                metadata: std::collections::HashMap::new(),
                raw_connector_response: None,
                status_code: Some(e.status_code as u32),
            })
        }
    }
}

impl ForeignTryFrom<grpc_api_types::payments::RefundServiceGetRequest> for RefundSyncData {
    type Error = ApplicationErrorResponse;

    fn foreign_try_from(
        value: grpc_api_types::payments::RefundServiceGetRequest,
    ) -> Result<Self, error_stack::Report<Self::Error>> {
        // Extract transaction_id as connector_transaction_id
        let connector_transaction_id = value
            .transaction_id
            .and_then(|id| id.id_type)
            .and_then(|id_type| match id_type {
                grpc_api_types::payments::identifier::IdType::Id(id) => Some(id),
                _ => None,
            })
            .unwrap_or_default();

        Ok(RefundSyncData {
            browser_info: None,
            connector_transaction_id,
            connector_refund_id: value.refund_id.clone(),
            reason: value.refund_reason.clone(),
            refund_status: common_enums::RefundStatus::Pending,
            refund_connector_metadata: None,
            all_keys_required: None, // Field not available in new proto structure
            integrity_object: None,
        })
    }
}

impl
    ForeignTryFrom<(
        grpc_api_types::payments::RefundServiceGetRequest,
        Connectors,
    )> for RefundFlowData
{
    type Error = ApplicationErrorResponse;

    fn foreign_try_from(
        (_value, connectors): (
            grpc_api_types::payments::RefundServiceGetRequest,
            Connectors,
        ),
    ) -> Result<Self, error_stack::Report<Self::Error>> {
        Ok(RefundFlowData {
            status: common_enums::RefundStatus::Pending,
            refund_id: None,
            connectors,
            raw_connector_response: None,
        })
    }
}

impl
    ForeignTryFrom<(
        grpc_api_types::payments::PaymentServiceRefundRequest,
        Connectors,
    )> for RefundFlowData
{
    type Error = ApplicationErrorResponse;

    fn foreign_try_from(
        (value, connectors): (
            grpc_api_types::payments::PaymentServiceRefundRequest,
            Connectors,
        ),
    ) -> Result<Self, error_stack::Report<Self::Error>> {
        Ok(RefundFlowData {
            status: common_enums::RefundStatus::Pending,
            refund_id: Some(value.refund_id),
            connectors,
            raw_connector_response: None,
        })
    }
}

impl ForeignFrom<common_enums::DisputeStatus> for grpc_api_types::payments::DisputeStatus {
    fn foreign_from(status: common_enums::DisputeStatus) -> Self {
        match status {
            common_enums::DisputeStatus::DisputeOpened => Self::DisputeOpened,
            common_enums::DisputeStatus::DisputeAccepted => Self::DisputeAccepted,
            common_enums::DisputeStatus::DisputeCancelled => Self::DisputeCancelled,
            common_enums::DisputeStatus::DisputeChallenged => Self::DisputeChallenged,
            common_enums::DisputeStatus::DisputeExpired => Self::DisputeExpired,
            common_enums::DisputeStatus::DisputeLost => Self::DisputeLost,
            common_enums::DisputeStatus::DisputeWon => Self::DisputeWon,
        }
    }
}

pub fn generate_accept_dispute_response(
    router_data_v2: RouterDataV2<Accept, DisputeFlowData, AcceptDisputeData, DisputeResponseData>,
) -> Result<AcceptDisputeResponse, error_stack::Report<ApplicationErrorResponse>> {
    let dispute_response = router_data_v2.response;

    match dispute_response {
        Ok(response) => {
            let grpc_status =
                grpc_api_types::payments::DisputeStatus::foreign_from(response.dispute_status);

            Ok(AcceptDisputeResponse {
                dispute_status: grpc_status.into(),
                dispute_id: response.connector_dispute_id,
                connector_status_code: None,
                error_message: None,
                error_code: None,
                response_ref_id: None,
                status_code: Some(response.status_code.unwrap_or(200) as u32),
            })
        }
        Err(e) => {
            let grpc_dispute_status = grpc_api_types::payments::DisputeStatus::default();

            Ok(AcceptDisputeResponse {
                dispute_status: grpc_dispute_status as i32,
                dispute_id: e.connector_transaction_id.unwrap_or_default(),
                connector_status_code: None,
                error_message: Some(e.message),
                error_code: Some(e.code),
                response_ref_id: None,
                status_code: Some(e.status_code as u32),
            })
        }
    }
}

impl ForeignTryFrom<(grpc_api_types::payments::AcceptDisputeRequest, Connectors)>
    for DisputeFlowData
{
    type Error = ApplicationErrorResponse;

    fn foreign_try_from(
        (value, connectors): (grpc_api_types::payments::AcceptDisputeRequest, Connectors),
    ) -> Result<Self, error_stack::Report<Self::Error>> {
        Ok(DisputeFlowData {
            dispute_id: None,
            connectors,
            connector_dispute_id: value.dispute_id,
            defense_reason_code: None,
            raw_connector_response: None,
        })
    }
}

pub fn generate_submit_evidence_response(
    router_data_v2: RouterDataV2<
        SubmitEvidence,
        DisputeFlowData,
        SubmitEvidenceData,
        DisputeResponseData,
    >,
) -> Result<DisputeServiceSubmitEvidenceResponse, error_stack::Report<ApplicationErrorResponse>> {
    let dispute_response = router_data_v2.response;

    match dispute_response {
        Ok(response) => {
            let grpc_status =
                grpc_api_types::payments::DisputeStatus::foreign_from(response.dispute_status);

            Ok(DisputeServiceSubmitEvidenceResponse {
                dispute_status: grpc_status.into(),
                dispute_id: Some(response.connector_dispute_id),
                submitted_evidence_ids: vec![],
                connector_status_code: None,
                error_message: None,
                error_code: None,
                response_ref_id: None,
                status_code: Some(response.status_code.unwrap_or(200) as u32),
            })
        }
        Err(e) => {
            let grpc_attempt_status = e
                .attempt_status
                .map(grpc_api_types::payments::PaymentStatus::foreign_from)
                .unwrap_or_default();

            Ok(DisputeServiceSubmitEvidenceResponse {
                dispute_status: grpc_attempt_status.into(),
                dispute_id: e.connector_transaction_id,
                submitted_evidence_ids: vec![],
                connector_status_code: None,
                error_message: Some(e.message),
                error_code: Some(e.code),
                response_ref_id: None,
                status_code: Some(e.status_code as u32),
            })
        }
    }
}

impl
    ForeignTryFrom<(
        grpc_api_types::payments::DisputeServiceSubmitEvidenceRequest,
        Connectors,
    )> for DisputeFlowData
{
    type Error = ApplicationErrorResponse;

    fn foreign_try_from(
        (value, connectors): (
            grpc_api_types::payments::DisputeServiceSubmitEvidenceRequest,
            Connectors,
        ),
    ) -> Result<Self, error_stack::Report<Self::Error>> {
        Ok(DisputeFlowData {
            dispute_id: None,
            connectors,
            connector_dispute_id: value.dispute_id,
            defense_reason_code: None,
            raw_connector_response: None,
        })
    }
}

pub fn generate_refund_sync_response(
    router_data_v2: RouterDataV2<RSync, RefundFlowData, RefundSyncData, RefundsResponseData>,
) -> Result<RefundResponse, error_stack::Report<ApplicationErrorResponse>> {
    let refunds_response = router_data_v2.response;

    match refunds_response {
        Ok(response) => {
            let status = response.refund_status;
            let grpc_status = grpc_api_types::payments::RefundStatus::foreign_from(status);

            Ok(RefundResponse {
                transaction_id: Some(grpc_api_types::payments::Identifier::default()),
                refund_id: response.connector_refund_id.clone(),
                status: grpc_status as i32,
                response_ref_id: Some(grpc_api_types::payments::Identifier {
                    id_type: Some(grpc_api_types::payments::identifier::IdType::Id(
                        response.connector_refund_id.clone(),
                    )),
                }),
                error_code: None,
                error_message: None,
                refund_amount: None,
                minor_refund_amount: None,
                refund_currency: None,
                payment_amount: None,
                minor_payment_amount: None,
                refund_reason: None,
                created_at: None,
                updated_at: None,
                processed_at: None,
                customer_name: None,
                email: None,
                merchant_order_reference_id: None,
                metadata: std::collections::HashMap::new(),
                refund_metadata: std::collections::HashMap::new(),
                raw_connector_response: response.raw_connector_response,
                status_code: Some(response.status_code.unwrap_or(200) as u32),
            })
        }
        Err(e) => {
            let status = e
                .attempt_status
                .map(grpc_api_types::payments::PaymentStatus::foreign_from)
                .unwrap_or_default();

            Ok(RefundResponse {
                transaction_id: Some(
                    e.connector_transaction_id
                        .as_ref()
                        .map(|id| grpc_api_types::payments::Identifier {
                            id_type: Some(grpc_api_types::payments::identifier::IdType::Id(
                                id.clone(),
                            )),
                        })
                        .unwrap_or_default(),
                ),
                refund_id: String::new(),
                status: status as i32,
                response_ref_id: e.connector_transaction_id.map(|id| {
                    grpc_api_types::payments::Identifier {
                        id_type: Some(grpc_api_types::payments::identifier::IdType::Id(id)),
                    }
                }),
                error_code: Some(e.code),
                error_message: Some(e.message),
                refund_amount: None,
                minor_refund_amount: None,
                refund_currency: None,
                payment_amount: None,
                minor_payment_amount: None,
                refund_reason: None,
                created_at: None,
                updated_at: None,
                processed_at: None,
                customer_name: None,
                email: None,
                merchant_order_reference_id: None,
                metadata: std::collections::HashMap::new(),
                refund_metadata: std::collections::HashMap::new(),
                raw_connector_response: e.raw_connector_response,
                status_code: Some(e.status_code as u32),
            })
        }
    }
}
impl ForeignTryFrom<WebhookDetailsResponse> for PaymentServiceGetResponse {
    type Error = ApplicationErrorResponse;

    fn foreign_try_from(
        value: WebhookDetailsResponse,
    ) -> Result<Self, error_stack::Report<Self::Error>> {
        let status = grpc_api_types::payments::PaymentStatus::foreign_from(value.status);
        Ok(Self {
            transaction_id: value
                .resource_id
                .map(|resource_id| {
                    grpc_api_types::payments::Identifier::foreign_try_from(resource_id)
                })
                .transpose()?,
            status: status as i32,
            mandate_reference: None,
            error_code: value.error_code,
            error_message: value.error_message,
            network_txn_id: None,
            response_ref_id: None,
            amount: None,
            minor_amount: None,
            currency: None,
            captured_amount: None,
            minor_captured_amount: None,
            payment_method_type: None,
            capture_method: None,
            auth_type: None,
            created_at: None,
            updated_at: None,
            authorized_at: None,
            captured_at: None,
            customer_name: None,
            email: None,
            connector_customer_id: None,
            merchant_order_reference_id: None,
            metadata: std::collections::HashMap::new(),
            raw_connector_response: value.raw_connector_response,
            status_code: Some(value.status_code.unwrap_or(200) as u32),
        })
    }
}

impl ForeignTryFrom<PaymentServiceVoidRequest> for PaymentVoidData {
    type Error = ApplicationErrorResponse;

    fn foreign_try_from(
        value: PaymentServiceVoidRequest,
    ) -> Result<Self, error_stack::Report<Self::Error>> {
        Ok(Self {
            browser_info: None,
            connector_transaction_id: value
                .transaction_id
                .and_then(|id| id.id_type)
                .and_then(|id_type| match id_type {
                    grpc_api_types::payments::identifier::IdType::Id(id) => Some(id),
                    _ => None,
                })
                .unwrap_or_default(),
            cancellation_reason: value.cancellation_reason,
            integrity_object: None,
            raw_connector_response: None,
        })
    }
}

impl ForeignTryFrom<RefundWebhookDetailsResponse> for RefundResponse {
    type Error = ApplicationErrorResponse;

    fn foreign_try_from(
        value: RefundWebhookDetailsResponse,
    ) -> Result<Self, error_stack::Report<Self::Error>> {
        let status = grpc_api_types::payments::RefundStatus::foreign_from(value.status);

        Ok(Self {
            transaction_id: Some(grpc_api_types::payments::Identifier::default()),
            refund_id: value.connector_refund_id.unwrap_or_default(),
            status: status.into(),
            response_ref_id: value.connector_response_reference_id.map(|id| {
                grpc_api_types::payments::Identifier {
                    id_type: Some(grpc_api_types::payments::identifier::IdType::Id(id)),
                }
            }),
            error_code: value.error_code,
            error_message: value.error_message,
            refund_amount: None,
            minor_refund_amount: None,
            refund_currency: None,
            payment_amount: None,
            minor_payment_amount: None,
            refund_reason: None,
            created_at: None,
            updated_at: None,
            processed_at: None,
            customer_name: None,
            email: None,
            merchant_order_reference_id: None,
            metadata: std::collections::HashMap::new(),
            refund_metadata: std::collections::HashMap::new(),
            raw_connector_response: value.raw_connector_response,
            status_code: Some(value.status_code.unwrap_or(200) as u32),
        })
    }
}

impl ForeignTryFrom<DisputeWebhookDetailsResponse> for DisputeResponse {
    type Error = ApplicationErrorResponse;

    fn foreign_try_from(
        value: DisputeWebhookDetailsResponse,
    ) -> Result<Self, error_stack::Report<Self::Error>> {
        let grpc_status = grpc_api_types::payments::DisputeStatus::foreign_from(value.status);
        let grpc_stage = grpc_api_types::payments::DisputeStage::foreign_from(value.stage);
        Ok(Self {
            dispute_id: Some(value.dispute_id),
            transaction_id: None,
            dispute_status: grpc_status.into(),
            dispute_stage: grpc_stage.into(),
            connector_status_code: None,
            error_code: None,
            error_message: None,
            dispute_amount: None,
            dispute_currency: None,
            dispute_date: None,
            service_date: None,
            shipping_date: None,
            due_date: None,
            evidence_documents: vec![],
            dispute_reason: None,
            dispute_message: value.dispute_message,
            response_ref_id: value.connector_response_reference_id.map(|id| {
                grpc_api_types::payments::Identifier {
                    id_type: Some(grpc_api_types::payments::identifier::IdType::Id(id)),
                }
            }),
            status_code: Some(value.status_code.unwrap_or(200) as u32),
        })
    }
}

impl ForeignTryFrom<grpc_api_types::payments::PaymentServiceRefundRequest> for RefundsData {
    type Error = ApplicationErrorResponse;

    fn foreign_try_from(
        value: grpc_api_types::payments::PaymentServiceRefundRequest,
    ) -> Result<Self, error_stack::Report<Self::Error>> {
        let minor_refund_amount = common_utils::types::MinorUnit::new(value.minor_refund_amount);

        let minor_payment_amount = common_utils::types::MinorUnit::new(value.minor_payment_amount);

        // Extract transaction_id as connector_transaction_id
        let connector_transaction_id = value
            .transaction_id
            .clone()
            .and_then(|id| id.id_type)
            .and_then(|id_type| match id_type {
                grpc_api_types::payments::identifier::IdType::Id(id) => Some(id),
                _ => None,
            })
            .unwrap_or_default();

        Ok(RefundsData {
            refund_id: value.refund_id.to_string(),
            connector_transaction_id,
            browser_info: None,
            connector_refund_id: None, // refund_id field is used as refund_id, not connector_refund_id
            currency: common_enums::Currency::foreign_try_from(value.currency())?,
            payment_amount: value.payment_amount,
            reason: value.reason.clone(),
            webhook_url: value.webhook_url,
            refund_amount: value.refund_amount,
            connector_metadata: {
                value
                    .metadata
                    .get("connector_metadata")
                    .map(|json_string| {
                        Ok::<serde_json::Value, error_stack::Report<ApplicationErrorResponse>>(
                            serde_json::Value::String(json_string.clone()),
                        )
                    })
                    .transpose()? // Should be Option<serde_json::Value>, not Secret
            },
            refund_connector_metadata: {
                value.refund_metadata.get("refund_metadata").map(|json_string| {
                    Ok::<Secret<serde_json::Value>, error_stack::Report<ApplicationErrorResponse>>(Secret::new(serde_json::Value::String(json_string.clone())))
                }).transpose()?
            },
            minor_payment_amount,
            minor_refund_amount,
            refund_status: common_enums::RefundStatus::Pending,
            merchant_account_id: value.merchant_account_id,
            capture_method: value
                .capture_method
                .map(|cm| {
                    common_enums::CaptureMethod::foreign_try_from(
                        grpc_api_types::payments::CaptureMethod::try_from(cm).unwrap_or_default(),
                    )
                })
                .transpose()?,
            integrity_object: None,
        })
    }
}

impl ForeignTryFrom<grpc_api_types::payments::AcceptDisputeRequest> for AcceptDisputeData {
    type Error = ApplicationErrorResponse;

    fn foreign_try_from(
        value: grpc_api_types::payments::AcceptDisputeRequest,
    ) -> Result<Self, error_stack::Report<Self::Error>> {
        Ok(AcceptDisputeData {
            connector_dispute_id: value.dispute_id,
            integrity_object: None,
        })
    }
}

impl ForeignTryFrom<grpc_api_types::payments::DisputeServiceSubmitEvidenceRequest>
    for SubmitEvidenceData
{
    type Error = ApplicationErrorResponse;

    fn foreign_try_from(
        value: grpc_api_types::payments::DisputeServiceSubmitEvidenceRequest,
    ) -> Result<Self, error_stack::Report<Self::Error>> {
        // Initialize all fields to None
        let mut result = SubmitEvidenceData {
            dispute_id: Some(value.dispute_id.clone()),
            connector_dispute_id: value.dispute_id,
            integrity_object: None,
            access_activity_log: None,
            billing_address: None,
            cancellation_policy: None,
            cancellation_policy_file_type: None,
            cancellation_policy_provider_file_id: None,
            cancellation_policy_disclosure: None,
            cancellation_rebuttal: None,
            customer_communication: None,
            customer_communication_file_type: None,
            customer_communication_provider_file_id: None,
            customer_email_address: None,
            customer_name: None,
            customer_purchase_ip: None,
            customer_signature: None,
            customer_signature_file_type: None,
            customer_signature_provider_file_id: None,
            product_description: None,
            receipt: None,
            receipt_file_type: None,
            receipt_provider_file_id: None,
            refund_policy: None,
            refund_policy_file_type: None,
            refund_policy_provider_file_id: None,
            refund_policy_disclosure: None,
            refund_refusal_explanation: None,
            service_date: value.service_date.map(|date| date.to_string()),
            service_documentation: None,
            service_documentation_file_type: None,
            service_documentation_provider_file_id: None,
            shipping_address: None,
            shipping_carrier: None,
            shipping_date: value.shipping_date.map(|date| date.to_string()),
            shipping_documentation: None,
            shipping_documentation_file_type: None,
            shipping_documentation_provider_file_id: None,
            shipping_tracking_number: None,
            invoice_showing_distinct_transactions: None,
            invoice_showing_distinct_transactions_file_type: None,
            invoice_showing_distinct_transactions_provider_file_id: None,
            recurring_transaction_agreement: None,
            recurring_transaction_agreement_file_type: None,
            recurring_transaction_agreement_provider_file_id: None,
            uncategorized_file: None,
            uncategorized_file_type: None,
            uncategorized_file_provider_file_id: None,
            uncategorized_text: None,
        };

        // Extract evidence from evidence_documents array
        for document in value.evidence_documents {
            let evidence_type =
                grpc_api_types::payments::EvidenceType::try_from(document.evidence_type)
                    .unwrap_or(grpc_api_types::payments::EvidenceType::Unspecified);

            match evidence_type {
                grpc_api_types::payments::EvidenceType::CancellationPolicy => {
                    result.cancellation_policy = document.file_content;
                    result.cancellation_policy_file_type = document.file_mime_type;
                    result.cancellation_policy_provider_file_id = document.provider_file_id;
                }
                grpc_api_types::payments::EvidenceType::CustomerCommunication => {
                    result.customer_communication = document.file_content;
                    result.customer_communication_file_type = document.file_mime_type;
                    result.customer_communication_provider_file_id = document.provider_file_id;
                }
                grpc_api_types::payments::EvidenceType::CustomerSignature => {
                    result.customer_signature = document.file_content;
                    result.customer_signature_file_type = document.file_mime_type;
                    result.customer_signature_provider_file_id = document.provider_file_id;
                }
                grpc_api_types::payments::EvidenceType::Receipt => {
                    result.receipt = document.file_content;
                    result.receipt_file_type = document.file_mime_type;
                    result.receipt_provider_file_id = document.provider_file_id;
                }
                grpc_api_types::payments::EvidenceType::RefundPolicy => {
                    result.refund_policy = document.file_content;
                    result.refund_policy_file_type = document.file_mime_type;
                    result.refund_policy_provider_file_id = document.provider_file_id;
                }
                grpc_api_types::payments::EvidenceType::ServiceDocumentation => {
                    result.service_documentation = document.file_content;
                    result.service_documentation_file_type = document.file_mime_type;
                    result.service_documentation_provider_file_id = document.provider_file_id;
                }
                grpc_api_types::payments::EvidenceType::ShippingDocumentation => {
                    result.shipping_documentation = document.file_content;
                    result.shipping_documentation_file_type = document.file_mime_type;
                    result.shipping_documentation_provider_file_id = document.provider_file_id;
                }
                grpc_api_types::payments::EvidenceType::InvoiceShowingDistinctTransactions => {
                    result.invoice_showing_distinct_transactions = document.file_content;
                    result.invoice_showing_distinct_transactions_file_type =
                        document.file_mime_type;
                    result.invoice_showing_distinct_transactions_provider_file_id =
                        document.provider_file_id;
                }
                grpc_api_types::payments::EvidenceType::RecurringTransactionAgreement => {
                    result.recurring_transaction_agreement = document.file_content;
                    result.recurring_transaction_agreement_file_type = document.file_mime_type;
                    result.recurring_transaction_agreement_provider_file_id =
                        document.provider_file_id;
                }
                grpc_api_types::payments::EvidenceType::UncategorizedFile => {
                    result.uncategorized_file = document.file_content;
                    result.uncategorized_file_type = document.file_mime_type;
                    result.uncategorized_file_provider_file_id = document.provider_file_id;
                    result.uncategorized_text = document.text_content;
                }
                grpc_api_types::payments::EvidenceType::Unspecified => {
                    // Skip unspecified evidence types
                }
            }
        }

        Ok(result)
    }
}

pub fn generate_refund_response(
    router_data_v2: RouterDataV2<Refund, RefundFlowData, RefundsData, RefundsResponseData>,
) -> Result<RefundResponse, error_stack::Report<ApplicationErrorResponse>> {
    let refund_response = router_data_v2.response;

    match refund_response {
        Ok(response) => {
            let status = response.refund_status;
            let grpc_status = grpc_api_types::payments::RefundStatus::foreign_from(status);

            Ok(RefundResponse {
                transaction_id: Some(grpc_api_types::payments::Identifier::default()),
                refund_id: response.connector_refund_id,
                status: grpc_status as i32,
                response_ref_id: None,
                error_code: None,
                error_message: None,
                refund_amount: None,
                minor_refund_amount: None,
                refund_currency: None,
                payment_amount: None,
                minor_payment_amount: None,
                refund_reason: None,
                created_at: None,
                updated_at: None,
                processed_at: None,
                customer_name: None,
                email: None,
                merchant_order_reference_id: None,
                metadata: std::collections::HashMap::new(),
                refund_metadata: std::collections::HashMap::new(),
                raw_connector_response: response.raw_connector_response,
                status_code: Some(response.status_code.unwrap_or(200) as u32),
            })
        }
        Err(e) => {
            let status = e
                .attempt_status
                .map(grpc_api_types::payments::PaymentStatus::foreign_from)
                .unwrap_or_default();

            Ok(RefundResponse {
                transaction_id: Some(
                    e.connector_transaction_id
                        .map(|id| grpc_api_types::payments::Identifier {
                            id_type: Some(grpc_api_types::payments::identifier::IdType::Id(id)),
                        })
                        .unwrap_or_default(),
                ),
                refund_id: String::new(),
                status: status as i32,
                response_ref_id: None,
                error_code: Some(e.code),
                error_message: Some(e.message),
                refund_amount: None,
                minor_refund_amount: None,
                refund_currency: None,
                payment_amount: None,
                minor_payment_amount: None,
                refund_reason: None,
                created_at: None,
                updated_at: None,
                processed_at: None,
                customer_name: None,
                email: None,
                merchant_order_reference_id: None,
                metadata: std::collections::HashMap::new(),
                refund_metadata: std::collections::HashMap::new(),
                raw_connector_response: e.raw_connector_response,
                status_code: Some(e.status_code as u32),
            })
        }
    }
}

impl ForeignTryFrom<grpc_api_types::payments::PaymentServiceCaptureRequest>
    for PaymentsCaptureData
{
    type Error = ApplicationErrorResponse;

    fn foreign_try_from(
        value: grpc_api_types::payments::PaymentServiceCaptureRequest,
    ) -> Result<Self, error_stack::Report<Self::Error>> {
        let connector_transaction_id = ResponseId::ConnectorTransactionId(
            value
                .transaction_id
                .clone()
                .and_then(|id| id.id_type)
                .and_then(|id_type| match id_type {
                    grpc_api_types::payments::identifier::IdType::Id(id) => Some(id),
                    _ => None,
                })
                .unwrap_or_default(),
        );

        let multiple_capture_data =
            value
                .multiple_capture_data
                .clone()
                .map(|data| MultipleCaptureRequestData {
                    capture_sequence: data.capture_sequence,
                    capture_reference: data.capture_reference,
                });

        let minor_amount = common_utils::types::MinorUnit::new(value.amount_to_capture);

        Ok(Self {
            amount_to_capture: value.amount_to_capture,
            minor_amount_to_capture: minor_amount,
            browser_info: None,
            currency: common_enums::Currency::foreign_try_from(value.currency())?,
            connector_transaction_id,
            multiple_capture_data,
            connector_metadata: {
                value
                    .metadata
                    .get("connector_metadata")
                    .map(|json_string| {
                        Ok::<serde_json::Value, error_stack::Report<ApplicationErrorResponse>>(
                            serde_json::Value::String(json_string.clone()),
                        )
                    })
                    .transpose()? // Converts Option<Result<T, E>> to Result<Option<T>, E> and propagates E if it's an Err
            },
            integrity_object: None,
        })
    }
}

impl
    ForeignTryFrom<(
        grpc_api_types::payments::PaymentServiceCaptureRequest,
        Connectors,
    )> for PaymentFlowData
{
    type Error = ApplicationErrorResponse;

    fn foreign_try_from(
        (value, connectors): (
            grpc_api_types::payments::PaymentServiceCaptureRequest,
            Connectors,
        ),
    ) -> Result<Self, error_stack::Report<Self::Error>> {
        Ok(Self {
            merchant_id: common_utils::id_type::MerchantId::default(),
            payment_id: "PAYMENT_ID".to_string(),
            attempt_id: "ATTEMPT_ID".to_string(),
            status: common_enums::AttemptStatus::Pending,
            payment_method: common_enums::PaymentMethod::Card, // Default
            address: crate::payment_address::PaymentAddress::default(),
            auth_type: common_enums::AuthenticationType::default(),
            connector_request_reference_id: value
                .request_ref_id
                .and_then(|id| id.id_type)
                .and_then(|id_type| match id_type {
                    grpc_api_types::payments::identifier::IdType::Id(id) => Some(id),
                    _ => None,
                })
                .unwrap_or_default(),
            customer_id: None,
            connector_customer: None,
            description: None,
            return_url: None,
            connector_meta_data: None,
            amount_captured: None,
            minor_amount_captured: None,
            access_token: None,
            session_token: None,
            reference_id: None,
            payment_method_token: None,
            preprocessing_id: None,
            connector_api_version: None,
            test_mode: None,
            connector_http_status_code: None,
            external_latency: None,
            connectors,
            raw_connector_response: None,
        })
    }
}

pub fn generate_payment_capture_response(
    router_data_v2: RouterDataV2<
        Capture,
        PaymentFlowData,
        PaymentsCaptureData,
        PaymentsResponseData,
    >,
) -> Result<PaymentServiceCaptureResponse, error_stack::Report<ApplicationErrorResponse>> {
    let transaction_response = router_data_v2.response;

    match transaction_response {
        Ok(response) => match response {
            PaymentsResponseData::TransactionResponse {
                resource_id,
                redirection_data: _,
                connector_metadata: _,
                network_txn_id: _,
                connector_response_reference_id,
                incremental_authorization_allowed: _,
                mandate_reference: _,
                raw_connector_response: _,
                status_code,
            } => {
                let status = router_data_v2.resource_common_data.status;
                let grpc_status = grpc_api_types::payments::PaymentStatus::foreign_from(status);
                let grpc_resource_id =
                    grpc_api_types::payments::Identifier::foreign_try_from(resource_id)?;

                Ok(PaymentServiceCaptureResponse {
                    transaction_id: Some(grpc_resource_id),
                    response_ref_id: connector_response_reference_id.map(|id| {
                        grpc_api_types::payments::Identifier {
                            id_type: Some(grpc_api_types::payments::identifier::IdType::Id(id)),
                        }
                    }),
                    error_code: None,
                    error_message: None,
                    status: grpc_status.into(),
                    status_code: Some(status_code.unwrap_or(200) as u32),
                })
            }
            _ => Err(report!(ApplicationErrorResponse::InternalServerError(
                ApiError {
                    sub_code: "INVALID_RESPONSE_TYPE".to_owned(),
                    error_identifier: 500,
                    error_message: "Invalid response type received from connector".to_owned(),
                    error_object: None,
                }
            ))),
        },
        Err(e) => {
            let status = e
                .attempt_status
                .map(grpc_api_types::payments::PaymentStatus::foreign_from)
                .unwrap_or_default();
            Ok(PaymentServiceCaptureResponse {
                transaction_id: Some(grpc_api_types::payments::Identifier {
                    id_type: Some(
                        grpc_api_types::payments::identifier::IdType::NoResponseIdMarker(()),
                    ),
                }),
                response_ref_id: e.connector_transaction_id.map(|id| {
                    grpc_api_types::payments::Identifier {
                        id_type: Some(grpc_api_types::payments::identifier::IdType::Id(id)),
                    }
                }),
                status: status.into(),
                error_message: Some(e.message),
                error_code: Some(e.code),
                status_code: Some(e.status_code as u32),
            })
        }
    }
}

impl ForeignTryFrom<(PaymentServiceRegisterRequest, Connectors, String)> for PaymentFlowData {
    type Error = ApplicationErrorResponse;

    fn foreign_try_from(
        (value, connectors, environment): (PaymentServiceRegisterRequest, Connectors, String),
    ) -> Result<Self, error_stack::Report<Self::Error>> {
        let address = match value.address {
            Some(address) => crate::payment_address::PaymentAddress::foreign_try_from(address)?,
            None => {
                return Err(ApplicationErrorResponse::BadRequest(ApiError {
                    sub_code: "INVALID_ADDRESS".to_owned(),
                    error_identifier: 400,
                    error_message: "Address is required".to_owned(),
                    error_object: None,
                }))?
            }
        };
        let test_mode = match environment.as_str() {
            common_utils::consts::CONST_DEVELOPMENT => Some(true),
            common_utils::consts::CONST_PRODUCTION => Some(false),
            _ => Some(true),
        };
        Ok(Self {
            merchant_id: common_utils::id_type::MerchantId::default(),
            payment_id: "IRRELEVANT_PAYMENT_ID".to_string(),
            attempt_id: "IRRELEVANT_ATTEMPT_ID".to_string(),
            status: common_enums::AttemptStatus::Pending,
            payment_method: common_enums::PaymentMethod::Card, //TODO
            address,
            auth_type: common_enums::AuthenticationType::default(),
            connector_request_reference_id: value
                .request_ref_id
                .and_then(|id| id.id_type)
                .and_then(|id_type| match id_type {
                    grpc_api_types::payments::identifier::IdType::Id(id) => Some(id),
                    _ => None,
                })
                .unwrap_or_default(),
            customer_id: None,
            connector_customer: None,
            description: None,
            return_url: None,
            connector_meta_data: None,
            amount_captured: None,
            minor_amount_captured: None,
            access_token: None,
            session_token: None,
            reference_id: None,
            payment_method_token: None,
            preprocessing_id: None,
            connector_api_version: None,
            test_mode,
            connector_http_status_code: None,
            external_latency: None,
            connectors,
            raw_connector_response: None,
        })
    }
}

impl ForeignTryFrom<PaymentServiceRegisterRequest> for SetupMandateRequestData {
    type Error = ApplicationErrorResponse;

    fn foreign_try_from(
        value: PaymentServiceRegisterRequest,
    ) -> Result<Self, error_stack::Report<Self::Error>> {
        let email: Option<Email> = match value.email {
            Some(ref email_str) => Some(Email::try_from(email_str.clone()).map_err(|_| {
                error_stack::Report::new(ApplicationErrorResponse::BadRequest(ApiError {
                    sub_code: "INVALID_EMAIL_FORMAT".to_owned(),
                    error_identifier: 400,

                    error_message: "Invalid email".to_owned(),
                    error_object: None,
                }))
            })?),
            None => None,
        };
        let customer_acceptance = value.customer_acceptance.clone().ok_or_else(|| {
            error_stack::Report::new(ApplicationErrorResponse::BadRequest(ApiError {
                sub_code: "MISSING_CUSTOMER_ACCEPTANCE".to_owned(),
                error_identifier: 400,
                error_message: "Customer acceptance is missing".to_owned(),
                error_object: None,
            }))
        })?;

        let setup_future_usage = value.setup_future_usage();

        let setup_mandate_details = MandateData {
            update_mandate_id: None,
            customer_acceptance: Some(crate::mandates::CustomerAcceptance::foreign_try_from(
                customer_acceptance.clone(),
            )?),
            mandate_type: None,
        };

        Ok(Self {
            currency: common_enums::Currency::foreign_try_from(value.currency())?,
            payment_method_data: PaymentMethodData::foreign_try_from(
                value.payment_method.ok_or_else(|| {
                    ApplicationErrorResponse::BadRequest(ApiError {
                        sub_code: "INVALID_PAYMENT_METHOD_DATA".to_owned(),
                        error_identifier: 400,
                        error_message: "Payment method data is required".to_owned(),
                        error_object: None,
                    })
                })?,
            )?,
            amount: Some(0),
            confirm: true,
            statement_descriptor_suffix: None,
            customer_acceptance: Some(crate::mandates::CustomerAcceptance::foreign_try_from(
                customer_acceptance.clone(),
            )?),
            mandate_id: None,
            setup_future_usage: Some(common_enums::FutureUsage::foreign_try_from(
                setup_future_usage,
            )?),
            off_session: Some(false),
            setup_mandate_details: Some(setup_mandate_details),
            router_return_url: value.return_url.clone(),
            webhook_url: None,
            browser_info: value.browser_info.map(|info| {
                crate::router_request_types::BrowserInformation {
                    color_depth: None,
                    java_enabled: info.java_enabled,
                    java_script_enabled: info.java_script_enabled,
                    language: info.language,
                    screen_height: info.screen_height,
                    screen_width: info.screen_width,
                    time_zone: None,
                    ip_address: None,
                    accept_header: info.accept_header,
                    user_agent: info.user_agent,
                    os_type: info.os_type,
                    os_version: info.os_version,
                    device_model: info.device_model,
                    accept_language: info.accept_language,
                }
            }),
            email,
            customer_name: None,
            return_url: value.return_url.clone(),
            payment_method_type: None,
            request_incremental_authorization: false,
            metadata: None,
            complete_authorize_url: None,
            capture_method: None,
            integrity_object: None,
            minor_amount: Some(common_utils::types::MinorUnit::new(0)),
            shipping_cost: None,
            customer_id: value
                .connector_customer_id
                .clone()
                .map(|customer_id| CustomerId::try_from(Cow::from(customer_id)))
                .transpose()
                .change_context(ApplicationErrorResponse::BadRequest(ApiError {
                    sub_code: "INVALID_CUSTOMER_ID".to_owned(),
                    error_identifier: 400,
                    error_message: "Failed to parse Customer Id".to_owned(),
                    error_object: None,
                }))?,
            statement_descriptor: None,
            merchant_order_reference_id: None,
        })
    }
}

impl ForeignTryFrom<grpc_api_types::payments::CustomerAcceptance>
    for crate::mandates::CustomerAcceptance
{
    type Error = ApplicationErrorResponse;
    fn foreign_try_from(
        _value: grpc_api_types::payments::CustomerAcceptance,
    ) -> Result<Self, error_stack::Report<Self::Error>> {
        Ok(crate::mandates::CustomerAcceptance {
            acceptance_type: crate::mandates::AcceptanceType::Offline,
            accepted_at: None,
            online: None,
        })
    }
}

impl ForeignTryFrom<grpc_api_types::payments::FutureUsage> for common_enums::FutureUsage {
    type Error = ApplicationErrorResponse;
    fn foreign_try_from(
        value: grpc_api_types::payments::FutureUsage,
    ) -> Result<Self, error_stack::Report<Self::Error>> {
        match value {
            grpc_api_types::payments::FutureUsage::OffSession => {
                Ok(common_enums::FutureUsage::OffSession)
            }
            grpc_api_types::payments::FutureUsage::OnSession => {
                Ok(common_enums::FutureUsage::OnSession)
            }
            grpc_api_types::payments::FutureUsage::Unspecified => {
                Err(ApplicationErrorResponse::BadRequest(ApiError {
                    sub_code: "UNSPECIFIED_FUTURE_USAGE".to_owned(),
                    error_identifier: 401,
                    error_message: "Future usage must be specified".to_owned(),
                    error_object: None,
                })
                .into())
            }
        }
    }
}

pub fn generate_setup_mandate_response(
    router_data_v2: RouterDataV2<
        SetupMandate,
        PaymentFlowData,
        SetupMandateRequestData,
        PaymentsResponseData,
    >,
) -> Result<PaymentServiceRegisterResponse, error_stack::Report<ApplicationErrorResponse>> {
    let transaction_response = router_data_v2.response;
    let status = router_data_v2.resource_common_data.status;
    let grpc_status = grpc_api_types::payments::PaymentStatus::foreign_from(status);
    let response = match transaction_response {
        Ok(response) => match response {
            PaymentsResponseData::TransactionResponse {
                resource_id,
                redirection_data,
                connector_metadata: _,
                network_txn_id,
                connector_response_reference_id,
                incremental_authorization_allowed,
                mandate_reference,
                raw_connector_response: _,
                status_code,
            } => {
                PaymentServiceRegisterResponse {
                    registration_id: Some(grpc_api_types::payments::Identifier::foreign_try_from(resource_id)?),
                    redirection_data: redirection_data.map(
                        |form| {
                            match *form {
                                crate::router_response_types::RedirectForm::Form { endpoint, method: _, form_fields: _ } => {
                                    Ok::<grpc_api_types::payments::RedirectForm, ApplicationErrorResponse>(grpc_api_types::payments::RedirectForm {
                                        form_type: Some(grpc_api_types::payments::redirect_form::FormType::Form(
                                            grpc_api_types::payments::FormData {
                                                endpoint,
                                                method: 0,
                                                form_fields: HashMap::default(), //TODO
                                            }
                                        ))
                                    })
                                },
                                crate::router_response_types::RedirectForm::Html { html_data } => {
                                    Ok(grpc_api_types::payments::RedirectForm {
                                        form_type: Some(grpc_api_types::payments::redirect_form::FormType::Html(
                                            grpc_api_types::payments::HtmlData {
                                                html_data,
                                            }
                                        ))
                                    })
                                },
                                _ => Err(
                                    ApplicationErrorResponse::BadRequest(ApiError {
                                        sub_code: "INVALID_RESPONSE".to_owned(),
                                        error_identifier: 400,
                                        error_message: "Invalid response from connector".to_owned(),
                                        error_object: None,
                                    }))?,
                            }
                        }
                    ).transpose()?,
                    network_txn_id,
                    response_ref_id: connector_response_reference_id.map(|id| grpc_api_types::payments::Identifier {
                        id_type: Some(grpc_api_types::payments::identifier::IdType::Id(id)),
                    }),
                    status: grpc_status as i32,
                    mandate_reference: Some(grpc_api_types::payments::MandateReference {
                        mandate_id: mandate_reference.and_then(|m| m.connector_mandate_id),
                    }),
                    incremental_authorization_allowed,
                    error_message: None,
                    error_code: None,
                    status_code: Some(status_code.unwrap_or(200) as u32),
                }
            }
            _ => Err(ApplicationErrorResponse::BadRequest(ApiError {
                sub_code: "INVALID_RESPONSE".to_owned(),
                error_identifier: 400,
                error_message: "Invalid response from connector".to_owned(),
                error_object: None,
            }))?,
        },
        Err(err) => PaymentServiceRegisterResponse {
            registration_id: Some(grpc_api_types::payments::Identifier {
                id_type: Some(grpc_api_types::payments::identifier::IdType::NoResponseIdMarker(())),
            }),
            redirection_data: None,
            network_txn_id: None,
            response_ref_id: err.connector_transaction_id.map(|id| {
                grpc_api_types::payments::Identifier {
                    id_type: Some(grpc_api_types::payments::identifier::IdType::Id(id)),
                }
            }),
            status: grpc_status as i32,
            mandate_reference: None,
            incremental_authorization_allowed: None,
            error_message: Some(err.message),
            error_code: Some(err.code),
            status_code: Some(err.status_code as u32),
        },
    };
    Ok(response)
}

impl ForeignTryFrom<(DisputeDefendRequest, Connectors)> for DisputeFlowData {
    type Error = ApplicationErrorResponse;

    fn foreign_try_from(
        (value, connectors): (DisputeDefendRequest, Connectors),
    ) -> Result<Self, error_stack::Report<Self::Error>> {
        Ok(DisputeFlowData {
            dispute_id: Some(value.dispute_id.clone()),
            connectors,
            connector_dispute_id: value.dispute_id,
            defense_reason_code: Some(value.reason_code.unwrap_or_default()),
            raw_connector_response: None,
        })
    }
}

impl ForeignTryFrom<DisputeDefendRequest> for DisputeDefendData {
    type Error = ApplicationErrorResponse;
    fn foreign_try_from(
        value: DisputeDefendRequest,
    ) -> Result<Self, error_stack::Report<Self::Error>> {
        let connector_dispute_id = value.dispute_id;
        Ok(Self {
            dispute_id: connector_dispute_id.clone(),
            connector_dispute_id,
            defense_reason_code: value.reason_code.unwrap_or_default(),
            integrity_object: None,
        })
    }
}

pub fn generate_defend_dispute_response(
    router_data_v2: RouterDataV2<
        DefendDispute,
        DisputeFlowData,
        DisputeDefendData,
        DisputeResponseData,
    >,
) -> Result<DisputeDefendResponse, error_stack::Report<ApplicationErrorResponse>> {
    let defend_dispute_response = router_data_v2.response;

    match defend_dispute_response {
        Ok(response) => Ok(DisputeDefendResponse {
            dispute_id: response.connector_dispute_id,
            dispute_status: response.dispute_status as i32,
            connector_status_code: None,
            error_message: None,
            error_code: None,
            response_ref_id: None,
            status_code: Some(response.status_code.unwrap_or(200) as u32),
        }),
        Err(e) => Ok(DisputeDefendResponse {
            dispute_id: e
                .connector_transaction_id
                .unwrap_or_else(|| NO_ERROR_CODE.to_string()),
            dispute_status: common_enums::DisputeStatus::DisputeLost as i32,
            connector_status_code: None,
            error_message: Some(e.message),
            error_code: Some(e.code),
            response_ref_id: None,
            status_code: Some(e.status_code as u32),
        }),
    }
}

#[derive(Debug, Clone, ToSchema, Serialize)]
pub struct CardSpecificFeatures {
    /// Indicates whether three_ds card payments are supported
    // #[schema(value_type = FeatureStatus)]
    pub three_ds: FeatureStatus,
    /// Indicates whether non three_ds card payments are supported
    // #[schema(value_type = FeatureStatus)]
    pub no_three_ds: FeatureStatus,
    /// List of supported card networks
    // #[schema(value_type = Vec<CardNetwork>)]
    pub supported_card_networks: Vec<CardNetwork>,
}

#[derive(Debug, Clone, ToSchema, Serialize)]
#[serde(untagged)]
pub enum PaymentMethodSpecificFeatures {
    /// Card specific features
    Card(CardSpecificFeatures),
}
/// Represents details of a payment method.
#[derive(Debug, Clone)]
pub struct PaymentMethodDetails {
    /// Indicates whether mandates are supported by this payment method.
    pub mandates: FeatureStatus,
    /// Indicates whether refund is supported by this payment method.
    pub refunds: FeatureStatus,
    /// List of supported capture methods
    pub supported_capture_methods: Vec<CaptureMethod>,
    /// Payment method specific features
    pub specific_features: Option<PaymentMethodSpecificFeatures>,
}
/// The status of the feature
#[derive(
    Clone,
    Copy,
    Debug,
    Eq,
    PartialEq,
    serde::Deserialize,
    serde::Serialize,
    strum::Display,
    ToSchema,
)]
#[strum(serialize_all = "snake_case")]
#[serde(rename_all = "snake_case")]
pub enum FeatureStatus {
    NotSupported,
    Supported,
}
pub type PaymentMethodTypeMetadata = HashMap<PaymentMethodType, PaymentMethodDetails>;
pub type SupportedPaymentMethods = HashMap<PaymentMethod, PaymentMethodTypeMetadata>;

#[derive(Debug, Clone)]
pub struct ConnectorInfo {
    /// Display name of the Connector
    pub display_name: &'static str,
    /// Description of the connector.
    pub description: &'static str,
    /// Connector Type
    pub connector_type: PaymentConnectorCategory,
}

/// Connector Access Method
#[derive(
    Clone,
    Copy,
    Debug,
    Eq,
    Hash,
    PartialEq,
    serde::Deserialize,
    serde::Serialize,
    strum::Display,
    ToSchema,
)]
#[strum(serialize_all = "snake_case")]
#[serde(rename_all = "snake_case")]
pub enum PaymentConnectorCategory {
    PaymentGateway,
    AlternativePaymentMethod,
    BankAcquirer,
}

#[derive(Debug, strum::Display, Eq, PartialEq, Hash)]
pub enum PaymentMethodDataType {
    Card,
    Knet,
    Benefit,
    MomoAtm,
    CardRedirect,
    AliPayQr,
    AliPayRedirect,
    AliPayHkRedirect,
    AmazonPayRedirect,
    MomoRedirect,
    KakaoPayRedirect,
    GoPayRedirect,
    GcashRedirect,
    ApplePay,
    ApplePayRedirect,
    ApplePayThirdPartySdk,
    DanaRedirect,
    DuitNow,
    GooglePay,
    GooglePayRedirect,
    GooglePayThirdPartySdk,
    MbWayRedirect,
    MobilePayRedirect,
    PaypalRedirect,
    PaypalSdk,
    Paze,
    SamsungPay,
    TwintRedirect,
    VippsRedirect,
    TouchNGoRedirect,
    WeChatPayRedirect,
    WeChatPayQr,
    CashappQr,
    SwishQr,
    KlarnaRedirect,
    KlarnaSdk,
    AffirmRedirect,
    AfterpayClearpayRedirect,
    PayBrightRedirect,
    WalleyRedirect,
    AlmaRedirect,
    AtomeRedirect,
    BancontactCard,
    Bizum,
    Blik,
    Eft,
    Eps,
    Giropay,
    Ideal,
    Interac,
    LocalBankRedirect,
    OnlineBankingCzechRepublic,
    OnlineBankingFinland,
    OnlineBankingPoland,
    OnlineBankingSlovakia,
    OpenBankingUk,
    Przelewy24,
    Sofort,
    Trustly,
    OnlineBankingFpx,
    OnlineBankingThailand,
    AchBankDebit,
    SepaBankDebit,
    BecsBankDebit,
    BacsBankDebit,
    AchBankTransfer,
    SepaBankTransfer,
    BacsBankTransfer,
    MultibancoBankTransfer,
    PermataBankTransfer,
    BcaBankTransfer,
    BniVaBankTransfer,
    BriVaBankTransfer,
    CimbVaBankTransfer,
    DanamonVaBankTransfer,
    MandiriVaBankTransfer,
    Pix,
    Pse,
    Crypto,
    MandatePayment,
    Reward,
    Upi,
    Boleto,
    Efecty,
    PagoEfectivo,
    RedCompra,
    RedPagos,
    Alfamart,
    Indomaret,
    Oxxo,
    SevenEleven,
    Lawson,
    MiniStop,
    FamilyMart,
    Seicomart,
    PayEasy,
    Givex,
    PaySafeCar,
    CardToken,
    LocalBankTransfer,
    Mifinity,
    Fps,
    PromptPay,
    VietQr,
    OpenBanking,
    NetworkToken,
    NetworkTransactionIdAndCardDetails,
    DirectCarrierBilling,
    InstantBankTransfer,
    InstantBankTransferPoland,
    InstantBankTransferFinland,
    CardDetailsForNetworkTransactionId,
    RevolutPay,
}

impl ForeignTryFrom<grpc_api_types::payments::BrowserInformation>
    for crate::router_request_types::BrowserInformation
{
    type Error = ApplicationErrorResponse;

    fn foreign_try_from(
        value: grpc_api_types::payments::BrowserInformation,
    ) -> Result<Self, error_stack::Report<Self::Error>> {
        Ok(Self {
            color_depth: value.color_depth.map(|cd| cd as u8),
            java_enabled: value.java_enabled,
            java_script_enabled: value.java_script_enabled,
            language: value.language,
            screen_height: value.screen_height,
            screen_width: value.screen_width,
            time_zone: value.time_zone_offset_minutes,
            ip_address: value.ip_address.and_then(|ip| ip.parse().ok()),
            accept_header: value.accept_header,
            user_agent: value.user_agent,
            os_type: value.os_type,
            os_version: value.os_version,
            device_model: value.device_model,
            accept_language: value.accept_language,
        })
    }
}

impl ForeignTryFrom<grpc_api_types::payments::PaymentServiceRepeatEverythingRequest>
    for crate::connector_types::RepeatPaymentData
{
    type Error = ApplicationErrorResponse;

    fn foreign_try_from(
        value: grpc_api_types::payments::PaymentServiceRepeatEverythingRequest,
    ) -> Result<Self, error_stack::Report<Self::Error>> {
        // Extract values first to avoid partial move
        let amount = value.amount;
        let minor_amount = value.minor_amount;
        let currency = value.currency();
        let merchant_order_reference_id = value.merchant_order_reference_id;
        let metadata = value.metadata;
        let webhook_url = value.webhook_url;

        // Extract mandate reference
        let mandate_reference = value.mandate_reference.ok_or_else(|| {
            ApplicationErrorResponse::BadRequest(ApiError {
                sub_code: "MISSING_MANDATE_REFERENCE".to_owned(),
                error_identifier: 400,
                error_message: "Mandate reference is required for repeat payments".to_owned(),
                error_object: None,
            })
        })?;

        // Convert mandate reference to domain type
        let mandate_ref = match mandate_reference.mandate_id {
            Some(id) => crate::connector_types::MandateReferenceId::ConnectorMandateId(
                crate::connector_types::ConnectorMandateReferenceId::new(Some(id), None, None),
            ),
            None => {
                return Err(ApplicationErrorResponse::BadRequest(ApiError {
                    sub_code: "INVALID_MANDATE_REFERENCE".to_owned(),
                    error_identifier: 400,
                    error_message: "Mandate ID is required".to_owned(),
                    error_object: None,
                })
                .into())
            }
        };

        Ok(Self {
            mandate_reference: mandate_ref,
            amount,
            minor_amount: common_utils::types::MinorUnit::new(minor_amount),
            currency: common_enums::Currency::foreign_try_from(currency)?,
            merchant_order_reference_id,
            metadata: if metadata.is_empty() {
                None
            } else {
                Some(metadata)
            },
            webhook_url,
            integrity_object: None,
        })
    }
}

impl
    ForeignTryFrom<(
        grpc_api_types::payments::PaymentServiceRepeatEverythingRequest,
        Connectors,
    )> for PaymentFlowData
{
    type Error = ApplicationErrorResponse;

    fn foreign_try_from(
        (value, connectors): (
            grpc_api_types::payments::PaymentServiceRepeatEverythingRequest,
            Connectors,
        ),
    ) -> Result<Self, error_stack::Report<Self::Error>> {
        // For MIT, address is optional
        let address = crate::payment_address::PaymentAddress::default();
        Ok(Self {
            merchant_id: common_utils::id_type::MerchantId::default(),
            payment_id: "REPEAT_PAYMENT_ID".to_string(),
            attempt_id: "REPEAT_ATTEMPT_ID".to_string(),
            status: common_enums::AttemptStatus::Pending,
            payment_method: common_enums::PaymentMethod::Card, // Default, actual method depends on mandate
            address,
            auth_type: common_enums::AuthenticationType::NoThreeDs, // MIT typically doesn't use 3DS
            connector_request_reference_id: value
                .request_ref_id
                .and_then(|id| id.id_type)
                .and_then(|id_type| match id_type {
                    grpc_api_types::payments::identifier::IdType::Id(id) => Some(id),
                    _ => None,
                })
                .unwrap_or_default(),
            customer_id: None,
            connector_customer: None,
            description: Some("Repeat payment transaction".to_string()),
            return_url: None,
            connector_meta_data: None,
            amount_captured: None,
            minor_amount_captured: None,
            access_token: None,
            session_token: None,
            reference_id: value.merchant_order_reference_id,
            payment_method_token: None,
            preprocessing_id: None,
            connector_api_version: None,
            test_mode: None,
            connector_http_status_code: None,
            external_latency: None,
            connectors,
            raw_connector_response: None,
        })
    }
}

pub fn generate_repeat_payment_response(
    router_data_v2: RouterDataV2<
        crate::connector_flow::RepeatPayment,
        PaymentFlowData,
        crate::connector_types::RepeatPaymentData,
        PaymentsResponseData,
    >,
) -> Result<
    grpc_api_types::payments::PaymentServiceRepeatEverythingResponse,
    error_stack::Report<ApplicationErrorResponse>,
> {
    let transaction_response = router_data_v2.response;
    let status = router_data_v2.resource_common_data.status;
    let grpc_status = grpc_api_types::payments::PaymentStatus::foreign_from(status);

    match transaction_response {
        Ok(response) => match response {
            PaymentsResponseData::TransactionResponse {
                resource_id,
                network_txn_id,
                connector_response_reference_id,
                raw_connector_response,
                status_code,
                ..
            } => Ok(
                grpc_api_types::payments::PaymentServiceRepeatEverythingResponse {
                    transaction_id: Some(grpc_api_types::payments::Identifier::foreign_try_from(
                        resource_id,
                    )?),
                    status: grpc_status as i32,
                    error_code: None,
                    error_message: None,
                    network_txn_id,
                    response_ref_id: connector_response_reference_id.map(|id| {
                        grpc_api_types::payments::Identifier {
                            id_type: Some(grpc_api_types::payments::identifier::IdType::Id(id)),
                        }
                    }),
                    raw_connector_response,
                    status_code: Some(status_code.unwrap_or(200) as u32),
                },
            ),
            _ => Err(ApplicationErrorResponse::BadRequest(ApiError {
                sub_code: "INVALID_RESPONSE".to_owned(),
                error_identifier: 400,
                error_message: "Invalid response from connector".to_owned(),
                error_object: None,
            }))?,
        },
        Err(err) => {
            let status = err
                .attempt_status
                .map(grpc_api_types::payments::PaymentStatus::foreign_from)
                .unwrap_or_default();
            Ok(
                grpc_api_types::payments::PaymentServiceRepeatEverythingResponse {
                    transaction_id: Some(grpc_api_types::payments::Identifier {
                        id_type: Some(
                            grpc_api_types::payments::identifier::IdType::NoResponseIdMarker(()),
                        ),
                    }),
                    status: status as i32,
                    error_code: Some(err.code),
                    error_message: Some(err.message),
                    network_txn_id: None,
                    response_ref_id: err.connector_transaction_id.map(|id| {
                        grpc_api_types::payments::Identifier {
                            id_type: Some(grpc_api_types::payments::identifier::IdType::Id(id)),
                        }
                    }),
                    raw_connector_response: err.raw_connector_response,
                    status_code: Some(err.status_code as u32),
                },
            )
        }
    }
}<|MERGE_RESOLUTION|>--- conflicted
+++ resolved
@@ -51,11 +51,8 @@
     pub cashfree: ConnectorParams,
     pub fiuu: ConnectorParams,
     pub payu: ConnectorParams,
-<<<<<<< HEAD
+    pub cashtocode: ConnectorParams,
     pub novalnet: ConnectorParams,
-=======
-    pub cashtocode: ConnectorParams,
->>>>>>> 9bf2c9dc
 }
 
 #[derive(Clone, serde::Deserialize, Debug, Default)]
