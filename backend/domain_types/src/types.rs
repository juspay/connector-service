--- conflicted
+++ resolved
@@ -59,17 +59,6 @@
         PaymentMethodToken, RSync, Refund, RepeatPayment, SetupMandate, SubmitEvidence, Void,
     },
     connector_types::{
-<<<<<<< HEAD
-        AcceptDisputeData, AccessTokenRequestData, ConnectorMandateReferenceId,
-        ConnectorResponseHeaders, DisputeDefendData, DisputeFlowData, DisputeResponseData,
-        DisputeWebhookDetailsResponse, MandateReferenceId, MultipleCaptureRequestData,
-        PaymentCreateOrderData, PaymentCreateOrderResponse, PaymentFlowData, PaymentVoidData,
-        PaymentsAuthorizeData, PaymentsCaptureData, PaymentsResponseData, PaymentsSyncData,
-        RawConnectorResponse, RefundFlowData, RefundSyncData, RefundWebhookDetailsResponse,
-        RefundsData, RefundsResponseData, RepeatPaymentData, ResponseId, SessionTokenRequestData,
-        SessionTokenResponseData, SetupMandateRequestData, SubmitEvidenceData,
-        WebhookDetailsResponse,
-=======
         AcceptDisputeData, ConnectorMandateReferenceId, ConnectorResponseHeaders,
         DisputeDefendData, DisputeFlowData, DisputeResponseData, DisputeWebhookDetailsResponse,
         MandateReferenceId, MultipleCaptureRequestData, PaymentCreateOrderData,
@@ -78,8 +67,7 @@
         PaymentsResponseData, PaymentsSyncData, RawConnectorResponse, RefundFlowData,
         RefundSyncData, RefundWebhookDetailsResponse, RefundsData, RefundsResponseData,
         RepeatPaymentData, ResponseId, SessionTokenRequestData, SessionTokenResponseData,
-        SetupMandateRequestData, SubmitEvidenceData, WebhookDetailsResponse,
->>>>>>> 7bdb34fc
+        SetupMandateRequestData, SubmitEvidenceData, WebhookDetailsResponse, AccessTokenRequestData,
     },
     errors::{ApiError, ApplicationErrorResponse},
     mandates::{self, MandateData},
@@ -119,11 +107,8 @@
     pub novalnet: ConnectorParams,
     pub nexinets: ConnectorParams,
     pub noon: ConnectorParams,
-<<<<<<< HEAD
+    pub braintree: ConnectorParams,
     pub trustpay: ConnectorParams,
-=======
-    pub braintree: ConnectorParams,
->>>>>>> 7bdb34fc
 }
 
 #[derive(Clone, serde::Deserialize, Debug, Default)]
@@ -4430,10 +4415,6 @@
     }
 }
 
-<<<<<<< HEAD
-impl ForeignTryFrom<grpc_api_types::payments::PaymentServiceAuthorizeRequest>
-    for AccessTokenRequestData
-=======
 impl<
         T: PaymentMethodDataTypes
             + Default
@@ -4447,32 +4428,10 @@
             + CardConversionHelper<T>,
     > ForeignTryFrom<grpc_api_types::payments::PaymentServiceAuthorizeRequest>
     for PaymentMethodTokenizationData<T>
->>>>>>> 7bdb34fc
 {
     type Error = ApplicationErrorResponse;
 
     fn foreign_try_from(
-<<<<<<< HEAD
-        _value: grpc_api_types::payments::PaymentServiceAuthorizeRequest,
-    ) -> Result<Self, error_stack::Report<Self::Error>> {
-        Ok(Self {
-            grant_type: "client_credentials".to_string(),
-        })
-    }
-}
-
-// Generic implementation for access token request from connector auth
-impl ForeignTryFrom<&ConnectorAuthType> for AccessTokenRequestData {
-    type Error = ApplicationErrorResponse;
-
-    fn foreign_try_from(
-        _auth_type: &ConnectorAuthType,
-    ) -> Result<Self, error_stack::Report<Self::Error>> {
-        // Default to client_credentials grant type for OAuth
-        // Connectors can override this with their own specific implementations
-        Ok(Self {
-            grant_type: "client_credentials".to_string(),
-=======
         value: grpc_api_types::payments::PaymentServiceAuthorizeRequest,
     ) -> Result<Self, error_stack::Report<Self::Error>> {
         let currency = common_enums::Currency::foreign_try_from(value.currency())?;
@@ -4502,7 +4461,35 @@
             mandate_id: None,
             setup_mandate_details: None,
             integrity_object: None,
->>>>>>> 7bdb34fc
+        })
+    }
+}
+
+impl ForeignTryFrom<grpc_api_types::payments::PaymentServiceAuthorizeRequest>
+    for AccessTokenRequestData
+{
+    type Error = ApplicationErrorResponse;
+
+    fn foreign_try_from(
+        _value: grpc_api_types::payments::PaymentServiceAuthorizeRequest,
+    ) -> Result<Self, error_stack::Report<Self::Error>> {
+        Ok(Self {
+            grant_type: "client_credentials".to_string(),
+        })
+    }
+}
+
+// Generic implementation for access token request from connector auth
+impl ForeignTryFrom<&ConnectorAuthType> for AccessTokenRequestData {
+    type Error = ApplicationErrorResponse;
+
+    fn foreign_try_from(
+        _auth_type: &ConnectorAuthType,
+    ) -> Result<Self, error_stack::Report<Self::Error>> {
+        // Default to client_credentials grant type for OAuth
+        // Connectors can override this with their own specific implementations
+        Ok(Self {
+            grant_type: "client_credentials".to_string(),
         })
     }
 }
