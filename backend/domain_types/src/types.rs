use core::result::Result;
use std::{borrow::Cow, collections::HashMap, str::FromStr};

use common_enums::{CaptureMethod, CardNetwork, PaymentMethod, PaymentMethodType};
use common_utils::{consts::NO_ERROR_CODE, id_type::CustomerId, pii::Email};
use error_stack::{report, ResultExt};
use grpc_api_types::payments::{
    AcceptDisputeResponse, DisputeDefendRequest, DisputeDefendResponse, DisputeResponse,
    DisputeServiceSubmitEvidenceResponse, PaymentServiceAuthorizeRequest,
    PaymentServiceAuthorizeResponse, PaymentServiceCaptureResponse, PaymentServiceGetResponse,
    PaymentServiceRegisterRequest, PaymentServiceRegisterResponse, PaymentServiceVoidRequest,
    PaymentServiceVoidResponse, RefundResponse,
};
use hyperswitch_masking::Secret;
use serde::Serialize;
use utoipa::ToSchema;

// For decoding connector_meta_data and Engine trait - base64 crate no longer needed here
use crate::mandates::MandateData;
use crate::{
    connector_flow::{
        Accept, Authorize, Capture, CreateOrder, DefendDispute, PSync, RSync, Refund, SetupMandate,
        SubmitEvidence, Void,
    },
    connector_types::{
        AcceptDisputeData, DisputeDefendData, DisputeFlowData, DisputeResponseData,
        DisputeWebhookDetailsResponse, MultipleCaptureRequestData, PaymentCreateOrderData,
        PaymentCreateOrderResponse, PaymentFlowData, PaymentVoidData, PaymentsAuthorizeData,
        PaymentsCaptureData, PaymentsResponseData, PaymentsSyncData, RefundFlowData,
        RefundSyncData, RefundWebhookDetailsResponse, RefundsData, RefundsResponseData, ResponseId,
        SetupMandateRequestData, SubmitEvidenceData, WebhookDetailsResponse,
    },
    errors::{ApiError, ApplicationErrorResponse},
    payment_address::{Address, AddressDetails, PaymentAddress, PhoneDetails},
    payment_method_data::PaymentMethodData,
    router_data_v2::RouterDataV2,
    utils::{ForeignFrom, ForeignTryFrom},
};
#[derive(Clone, serde::Deserialize, Debug, Default)]
pub struct Connectors {
    // Added pub
    pub adyen: ConnectorParams,
    pub razorpay: ConnectorParams,
    pub razorpayv2: ConnectorParams,
    pub fiserv: ConnectorParams,
    pub elavon: ConnectorParams, // Add your connector params
    pub xendit: ConnectorParams,
    pub checkout: ConnectorParams,
    pub authorizedotnet: ConnectorParams, // Add your connector params
    pub phonepe: ConnectorParams,
    pub cashfree: ConnectorParams,
<<<<<<< HEAD
=======
    pub fiuu: ConnectorParams,
    pub payu: ConnectorParams,
>>>>>>> ce7496e9
}

#[derive(Clone, serde::Deserialize, Debug, Default)]
pub struct ConnectorParams {
    /// base url
    pub base_url: String,
    pub dispute_base_url: Option<String>,
}

#[derive(Debug, serde::Deserialize, Clone)]
pub struct Proxy {
    pub http_url: Option<String>,
    pub https_url: Option<String>,
    pub idle_pool_connection_timeout: Option<u64>,
    pub bypass_proxy_urls: Vec<String>,
}

impl ForeignTryFrom<grpc_api_types::payments::CaptureMethod> for common_enums::CaptureMethod {
    type Error = ApplicationErrorResponse;

    fn foreign_try_from(
        value: grpc_api_types::payments::CaptureMethod,
    ) -> Result<Self, error_stack::Report<Self::Error>> {
        match value {
            grpc_api_types::payments::CaptureMethod::Automatic => Ok(Self::Automatic),
            grpc_api_types::payments::CaptureMethod::Manual => Ok(Self::Manual),
            grpc_api_types::payments::CaptureMethod::ManualMultiple => Ok(Self::ManualMultiple),
            grpc_api_types::payments::CaptureMethod::Scheduled => Ok(Self::Scheduled),
            _ => Err(report!(ApplicationErrorResponse::BadRequest(ApiError {
                sub_code: "unsupported_capture_method".to_string(),
                error_identifier: 4001,
                error_message: format!("Capture method {value:?} is not supported"),
                error_object: None,
            }))),
        }
    }
}

impl ForeignTryFrom<grpc_api_types::payments::CardNetwork> for common_enums::CardNetwork {
    type Error = ApplicationErrorResponse;

    fn foreign_try_from(
        network: grpc_api_types::payments::CardNetwork,
    ) -> Result<Self, error_stack::Report<Self::Error>> {
        match network {
            grpc_api_types::payments::CardNetwork::Visa => Ok(Self::Visa),
            grpc_api_types::payments::CardNetwork::Mastercard => Ok(Self::Mastercard),
            grpc_api_types::payments::CardNetwork::Amex => Ok(Self::AmericanExpress),
            grpc_api_types::payments::CardNetwork::Jcb => Ok(Self::JCB),
            grpc_api_types::payments::CardNetwork::Diners => Ok(Self::DinersClub),
            grpc_api_types::payments::CardNetwork::Discover => Ok(Self::Discover),
            grpc_api_types::payments::CardNetwork::CartesBancaires => Ok(Self::CartesBancaires),
            grpc_api_types::payments::CardNetwork::Unionpay => Ok(Self::UnionPay),
            grpc_api_types::payments::CardNetwork::Rupay => Ok(Self::RuPay),
            grpc_api_types::payments::CardNetwork::Maestro => Ok(Self::Maestro),
            grpc_api_types::payments::CardNetwork::Unspecified => {
                Err(ApplicationErrorResponse::BadRequest(ApiError {
                    sub_code: "UNSPECIFIED_CARD_NETWORK".to_owned(),
                    error_identifier: 401,
                    error_message: "Card network must be specified".to_owned(),
                    error_object: None,
                })
                .into())
            }
        }
    }
}

impl ForeignTryFrom<grpc_api_types::payments::PaymentMethod> for PaymentMethodData {
    type Error = ApplicationErrorResponse;

    fn foreign_try_from(
        value: grpc_api_types::payments::PaymentMethod,
    ) -> Result<Self, error_stack::Report<Self::Error>> {
        tracing::info!("PaymentMethod data received: {:?}", value);
        match value.payment_method {
            Some(data) => match data {
                grpc_api_types::payments::payment_method::PaymentMethod::Card(card_type) => {
                    match card_type.card_type {
                        Some(grpc_api_types::payments::card_payment_method_type::CardType::Credit(card)) => {
                            let card_network = Some(common_enums::CardNetwork::foreign_try_from(card.card_network())?);
                            Ok(PaymentMethodData::Card(crate::payment_method_data::Card {
                                card_number: cards::CardNumber::from_str(&card.card_number)
                                    .change_context(ApplicationErrorResponse::BadRequest(ApiError {
                                        sub_code: "INVALID_CARD_NUMBER".to_owned(),
                                        error_identifier: 400,
                                        error_message: "Invalid card number".to_owned(),
                                        error_object: None,
                                    }))?,
                                card_exp_month: card.card_exp_month.into(),
                                card_exp_year: card.card_exp_year.into(),
                                card_cvc: card.card_cvc.into(),
                                card_issuer: card.card_issuer,
                                card_network,
                                card_type: card.card_type,
                                card_issuing_country: card.card_issuing_country_alpha2,
                                bank_code: card.bank_code,
                                nick_name: card.nick_name.map(|name| name.into()),
                                card_holder_name: card.card_holder_name.map(Secret::new),
                                co_badged_card_data: None, // TODO: Handle co-badged card data
                            }))
                        },
                        Some(grpc_api_types::payments::card_payment_method_type::CardType::Debit(card)) => {
                            let card_network = Some(common_enums::CardNetwork::foreign_try_from(card.card_network())?);
                            Ok(PaymentMethodData::Card(crate::payment_method_data::Card {
                                card_number: cards::CardNumber::from_str(&card.card_number)
                                    .change_context(ApplicationErrorResponse::BadRequest(ApiError {
                                        sub_code: "INVALID_CARD_NUMBER".to_owned(),
                                        error_identifier: 400,
                                        error_message: "Invalid card number".to_owned(),
                                        error_object: None,
                                    }))?,
                                card_exp_month: card.card_exp_month.into(),
                                card_exp_year: card.card_exp_year.into(),
                                card_cvc: card.card_cvc.into(),
                                card_issuer: card.card_issuer,
                                card_network,
                                card_type: card.card_type,
                                card_issuing_country: card.card_issuing_country_alpha2,
                                bank_code: card.bank_code,
                                nick_name: card.nick_name.map(|name| name.into()),
                                card_holder_name: card.card_holder_name.map(Secret::new),
                                co_badged_card_data: None, // TODO: Handle co-badged card data
                            }))
                        },
                        Some(grpc_api_types::payments::card_payment_method_type::CardType::CardRedirect(_card_redirect)) => {
                            Err(report!(ApplicationErrorResponse::BadRequest(ApiError {
                                sub_code: "UNSUPPORTED_PAYMENT_METHOD".to_owned(),
                                error_identifier: 400,
                                error_message: "Card redirect payments are not yet supported".to_owned(),
                                error_object: None,
                            })))
                        },
                        None => Err(report!(ApplicationErrorResponse::BadRequest(ApiError {
                            sub_code: "INVALID_PAYMENT_METHOD".to_owned(),
                            error_identifier: 400,
                            error_message: "Card type is required".to_owned(),
                            error_object: None,
                        })))
                    }
                }
                grpc_api_types::payments::payment_method::PaymentMethod::Token(_token) => Ok(
                    PaymentMethodData::CardToken(crate::payment_method_data::CardToken {
                        card_holder_name: None,
                        card_cvc: None,
                    }),
                ),
                grpc_api_types::payments::payment_method::PaymentMethod::UpiCollect(
                    upi_collect,
                ) => Ok(PaymentMethodData::Upi(
                    crate::payment_method_data::UpiData::UpiCollect(
                        crate::payment_method_data::UpiCollectData {
                            vpa_id: upi_collect.vpa_id.map(|vpa| vpa.into()),
                        },
                    ),
                )),
                grpc_api_types::payments::payment_method::PaymentMethod::UpiIntent(_upi_intent) => {
                    Ok(PaymentMethodData::Upi(
                        crate::payment_method_data::UpiData::UpiIntent(
                            crate::payment_method_data::UpiIntentData {},
                        ),
                    ))
                }
            },
            None => Err(ApplicationErrorResponse::BadRequest(ApiError {
                sub_code: "INVALID_PAYMENT_METHOD_DATA".to_owned(),
                error_identifier: 400,
                error_message: "Payment method data is required".to_owned(),
                error_object: None,
            })
            .into()),
        }
    }
}

impl ForeignTryFrom<grpc_api_types::payments::Currency> for common_enums::Currency {
    type Error = ApplicationErrorResponse;
    fn foreign_try_from(
        value: grpc_api_types::payments::Currency,
    ) -> Result<Self, error_stack::Report<Self::Error>> {
        match value {
            grpc_api_types::payments::Currency::Aed => Ok(Self::AED),
            grpc_api_types::payments::Currency::All => Ok(Self::ALL),
            grpc_api_types::payments::Currency::Amd => Ok(Self::AMD),
            grpc_api_types::payments::Currency::Ang => Ok(Self::ANG),
            grpc_api_types::payments::Currency::Aoa => Ok(Self::AOA),
            grpc_api_types::payments::Currency::Ars => Ok(Self::ARS),
            grpc_api_types::payments::Currency::Aud => Ok(Self::AUD),
            grpc_api_types::payments::Currency::Awg => Ok(Self::AWG),
            grpc_api_types::payments::Currency::Azn => Ok(Self::AZN),
            grpc_api_types::payments::Currency::Bam => Ok(Self::BAM),
            grpc_api_types::payments::Currency::Bbd => Ok(Self::BBD),
            grpc_api_types::payments::Currency::Bdt => Ok(Self::BDT),
            grpc_api_types::payments::Currency::Bgn => Ok(Self::BGN),
            grpc_api_types::payments::Currency::Bhd => Ok(Self::BHD),
            grpc_api_types::payments::Currency::Bif => Ok(Self::BIF),
            grpc_api_types::payments::Currency::Bmd => Ok(Self::BMD),
            grpc_api_types::payments::Currency::Bnd => Ok(Self::BND),
            grpc_api_types::payments::Currency::Bob => Ok(Self::BOB),
            grpc_api_types::payments::Currency::Brl => Ok(Self::BRL),
            grpc_api_types::payments::Currency::Bsd => Ok(Self::BSD),
            grpc_api_types::payments::Currency::Bwp => Ok(Self::BWP),
            grpc_api_types::payments::Currency::Byn => Ok(Self::BYN),
            grpc_api_types::payments::Currency::Bzd => Ok(Self::BZD),
            grpc_api_types::payments::Currency::Cad => Ok(Self::CAD),
            grpc_api_types::payments::Currency::Chf => Ok(Self::CHF),
            grpc_api_types::payments::Currency::Clp => Ok(Self::CLP),
            grpc_api_types::payments::Currency::Cny => Ok(Self::CNY),
            grpc_api_types::payments::Currency::Cop => Ok(Self::COP),
            grpc_api_types::payments::Currency::Crc => Ok(Self::CRC),
            grpc_api_types::payments::Currency::Cup => Ok(Self::CUP),
            grpc_api_types::payments::Currency::Cve => Ok(Self::CVE),
            grpc_api_types::payments::Currency::Czk => Ok(Self::CZK),
            grpc_api_types::payments::Currency::Djf => Ok(Self::DJF),
            grpc_api_types::payments::Currency::Dkk => Ok(Self::DKK),
            grpc_api_types::payments::Currency::Dop => Ok(Self::DOP),
            grpc_api_types::payments::Currency::Dzd => Ok(Self::DZD),
            grpc_api_types::payments::Currency::Egp => Ok(Self::EGP),
            grpc_api_types::payments::Currency::Etb => Ok(Self::ETB),
            grpc_api_types::payments::Currency::Eur => Ok(Self::EUR),
            grpc_api_types::payments::Currency::Fjd => Ok(Self::FJD),
            grpc_api_types::payments::Currency::Fkp => Ok(Self::FKP),
            grpc_api_types::payments::Currency::Gbp => Ok(Self::GBP),
            grpc_api_types::payments::Currency::Gel => Ok(Self::GEL),
            grpc_api_types::payments::Currency::Ghs => Ok(Self::GHS),
            grpc_api_types::payments::Currency::Gip => Ok(Self::GIP),
            grpc_api_types::payments::Currency::Gmd => Ok(Self::GMD),
            grpc_api_types::payments::Currency::Gnf => Ok(Self::GNF),
            grpc_api_types::payments::Currency::Gtq => Ok(Self::GTQ),
            grpc_api_types::payments::Currency::Gyd => Ok(Self::GYD),
            grpc_api_types::payments::Currency::Hkd => Ok(Self::HKD),
            grpc_api_types::payments::Currency::Hnl => Ok(Self::HNL),
            grpc_api_types::payments::Currency::Hrk => Ok(Self::HRK),
            grpc_api_types::payments::Currency::Htg => Ok(Self::HTG),
            grpc_api_types::payments::Currency::Huf => Ok(Self::HUF),
            grpc_api_types::payments::Currency::Idr => Ok(Self::IDR),
            grpc_api_types::payments::Currency::Ils => Ok(Self::ILS),
            grpc_api_types::payments::Currency::Inr => Ok(Self::INR),
            grpc_api_types::payments::Currency::Iqd => Ok(Self::IQD),
            grpc_api_types::payments::Currency::Jmd => Ok(Self::JMD),
            grpc_api_types::payments::Currency::Jod => Ok(Self::JOD),
            grpc_api_types::payments::Currency::Jpy => Ok(Self::JPY),
            grpc_api_types::payments::Currency::Kes => Ok(Self::KES),
            grpc_api_types::payments::Currency::Kgs => Ok(Self::KGS),
            grpc_api_types::payments::Currency::Khr => Ok(Self::KHR),
            grpc_api_types::payments::Currency::Kmf => Ok(Self::KMF),
            grpc_api_types::payments::Currency::Krw => Ok(Self::KRW),
            grpc_api_types::payments::Currency::Kwd => Ok(Self::KWD),
            grpc_api_types::payments::Currency::Kyd => Ok(Self::KYD),
            grpc_api_types::payments::Currency::Kzt => Ok(Self::KZT),
            grpc_api_types::payments::Currency::Lak => Ok(Self::LAK),
            grpc_api_types::payments::Currency::Lbp => Ok(Self::LBP),
            grpc_api_types::payments::Currency::Lkr => Ok(Self::LKR),
            grpc_api_types::payments::Currency::Lrd => Ok(Self::LRD),
            grpc_api_types::payments::Currency::Lsl => Ok(Self::LSL),
            grpc_api_types::payments::Currency::Lyd => Ok(Self::LYD),
            grpc_api_types::payments::Currency::Mad => Ok(Self::MAD),
            grpc_api_types::payments::Currency::Mdl => Ok(Self::MDL),
            grpc_api_types::payments::Currency::Mga => Ok(Self::MGA),
            grpc_api_types::payments::Currency::Mkd => Ok(Self::MKD),
            grpc_api_types::payments::Currency::Mmk => Ok(Self::MMK),
            grpc_api_types::payments::Currency::Mnt => Ok(Self::MNT),
            grpc_api_types::payments::Currency::Mop => Ok(Self::MOP),
            grpc_api_types::payments::Currency::Mru => Ok(Self::MRU),
            grpc_api_types::payments::Currency::Mur => Ok(Self::MUR),
            grpc_api_types::payments::Currency::Mvr => Ok(Self::MVR),
            grpc_api_types::payments::Currency::Mwk => Ok(Self::MWK),
            grpc_api_types::payments::Currency::Mxn => Ok(Self::MXN),
            grpc_api_types::payments::Currency::Myr => Ok(Self::MYR),
            grpc_api_types::payments::Currency::Mzn => Ok(Self::MZN),
            grpc_api_types::payments::Currency::Nad => Ok(Self::NAD),
            grpc_api_types::payments::Currency::Ngn => Ok(Self::NGN),
            grpc_api_types::payments::Currency::Nio => Ok(Self::NIO),
            grpc_api_types::payments::Currency::Nok => Ok(Self::NOK),
            grpc_api_types::payments::Currency::Npr => Ok(Self::NPR),
            grpc_api_types::payments::Currency::Nzd => Ok(Self::NZD),
            grpc_api_types::payments::Currency::Omr => Ok(Self::OMR),
            grpc_api_types::payments::Currency::Pab => Ok(Self::PAB),
            grpc_api_types::payments::Currency::Pen => Ok(Self::PEN),
            grpc_api_types::payments::Currency::Pgk => Ok(Self::PGK),
            grpc_api_types::payments::Currency::Php => Ok(Self::PHP),
            grpc_api_types::payments::Currency::Pkr => Ok(Self::PKR),
            grpc_api_types::payments::Currency::Pln => Ok(Self::PLN),
            grpc_api_types::payments::Currency::Pyg => Ok(Self::PYG),
            grpc_api_types::payments::Currency::Qar => Ok(Self::QAR),
            grpc_api_types::payments::Currency::Ron => Ok(Self::RON),
            grpc_api_types::payments::Currency::Rsd => Ok(Self::RSD),
            grpc_api_types::payments::Currency::Rub => Ok(Self::RUB),
            grpc_api_types::payments::Currency::Rwf => Ok(Self::RWF),
            grpc_api_types::payments::Currency::Sar => Ok(Self::SAR),
            grpc_api_types::payments::Currency::Sbd => Ok(Self::SBD),
            grpc_api_types::payments::Currency::Scr => Ok(Self::SCR),
            grpc_api_types::payments::Currency::Sek => Ok(Self::SEK),
            grpc_api_types::payments::Currency::Sgd => Ok(Self::SGD),
            grpc_api_types::payments::Currency::Shp => Ok(Self::SHP),
            grpc_api_types::payments::Currency::Sle => Ok(Self::SLE),
            grpc_api_types::payments::Currency::Sll => Ok(Self::SLL),
            grpc_api_types::payments::Currency::Sos => Ok(Self::SOS),
            grpc_api_types::payments::Currency::Srd => Ok(Self::SRD),
            grpc_api_types::payments::Currency::Ssp => Ok(Self::SSP),
            grpc_api_types::payments::Currency::Stn => Ok(Self::STN),
            grpc_api_types::payments::Currency::Svc => Ok(Self::SVC),
            grpc_api_types::payments::Currency::Szl => Ok(Self::SZL),
            grpc_api_types::payments::Currency::Thb => Ok(Self::THB),
            grpc_api_types::payments::Currency::Tnd => Ok(Self::TND),
            grpc_api_types::payments::Currency::Top => Ok(Self::TOP),
            grpc_api_types::payments::Currency::Try => Ok(Self::TRY),
            grpc_api_types::payments::Currency::Ttd => Ok(Self::TTD),
            grpc_api_types::payments::Currency::Twd => Ok(Self::TWD),
            grpc_api_types::payments::Currency::Tzs => Ok(Self::TZS),
            grpc_api_types::payments::Currency::Uah => Ok(Self::UAH),
            grpc_api_types::payments::Currency::Ugx => Ok(Self::UGX),
            grpc_api_types::payments::Currency::Usd => Ok(Self::USD),
            grpc_api_types::payments::Currency::Uyu => Ok(Self::UYU),
            grpc_api_types::payments::Currency::Uzs => Ok(Self::UZS),
            grpc_api_types::payments::Currency::Ves => Ok(Self::VES),
            grpc_api_types::payments::Currency::Vnd => Ok(Self::VND),
            grpc_api_types::payments::Currency::Vuv => Ok(Self::VUV),
            grpc_api_types::payments::Currency::Wst => Ok(Self::WST),
            grpc_api_types::payments::Currency::Xaf => Ok(Self::XAF),
            grpc_api_types::payments::Currency::Xcd => Ok(Self::XCD),
            grpc_api_types::payments::Currency::Xof => Ok(Self::XOF),
            grpc_api_types::payments::Currency::Xpf => Ok(Self::XPF),
            grpc_api_types::payments::Currency::Yer => Ok(Self::YER),
            grpc_api_types::payments::Currency::Zar => Ok(Self::ZAR),
            grpc_api_types::payments::Currency::Zmw => Ok(Self::ZMW),
            _ => Err(report!(ApplicationErrorResponse::BadRequest(ApiError {
                sub_code: "unsupported_currency".to_string(),
                error_identifier: 4001,
                error_message: format!("Currency {value:?} is not supported"),
                error_object: None,
            }))),
        }
    }
}

impl ForeignTryFrom<PaymentServiceAuthorizeRequest> for PaymentsAuthorizeData {
    type Error = ApplicationErrorResponse;

    fn foreign_try_from(
        value: PaymentServiceAuthorizeRequest,
    ) -> Result<Self, error_stack::Report<Self::Error>> {
        let email: Option<Email> = match value.email {
            Some(ref email_str) => Some(Email::try_from(email_str.clone()).map_err(|_| {
                error_stack::Report::new(ApplicationErrorResponse::BadRequest(ApiError {
                    sub_code: "INVALID_EMAIL_FORMAT".to_owned(),
                    error_identifier: 400,

                    error_message: "Invalid email".to_owned(),
                    error_object: None,
                }))
            })?),
            None => None,
        };

        Ok(Self {
            capture_method: Some(common_enums::CaptureMethod::foreign_try_from(
                value.capture_method(),
            )?),
            payment_method_data: PaymentMethodData::foreign_try_from(
                value.payment_method.clone().ok_or_else(|| {
                    ApplicationErrorResponse::BadRequest(ApiError {
                        sub_code: "INVALID_PAYMENT_METHOD_DATA".to_owned(),
                        error_identifier: 400,
                        error_message: "Payment method data is required".to_owned(),
                        error_object: None,
                    })
                })?,
            )?,
            amount: value.amount,
            currency: common_enums::Currency::foreign_try_from(value.currency())?,
            confirm: true,
            webhook_url: value.webhook_url,
            browser_info: value
                .browser_info
                .map(crate::router_request_types::BrowserInformation::foreign_try_from)
                .transpose()?,
            payment_method_type: Some(common_enums::PaymentMethodType::Credit), //TODO
            minor_amount: common_utils::types::MinorUnit::new(value.minor_amount),
            email,
            customer_name: None,
            statement_descriptor_suffix: None,
            statement_descriptor: None,

            router_return_url: value.return_url,
            complete_authorize_url: None,
            setup_future_usage: None,
            mandate_id: None,
            off_session: None,
            order_category: None,
            session_token: None,
            enrolled_for_3ds: false,
            related_transaction_id: None,
            payment_experience: None,
            customer_id: value
                .connector_customer_id
                .clone()
                .map(|customer_id| CustomerId::try_from(Cow::from(customer_id)))
                .transpose()
                .change_context(ApplicationErrorResponse::BadRequest(ApiError {
                    sub_code: "INVALID_CUSTOMER_ID".to_owned(),
                    error_identifier: 400,
                    error_message: "Failed to parse Customer Id".to_owned(),
                    error_object: None,
                }))?,
            request_incremental_authorization: false,
            metadata: if value.metadata.is_empty() {
                None
            } else {
                Some(serde_json::Value::Object(
                    value
                        .metadata
                        .into_iter()
                        .map(|(k, v)| (k, serde_json::Value::String(v)))
                        .collect(),
                ))
            },
            merchant_order_reference_id: None,
            order_tax_amount: None,
            shipping_cost: None,
            merchant_account_id: None,
            integrity_object: None,
            merchant_config_currency: None,
            all_keys_required: None, // Field not available in new proto structure
        })
    }
}

impl ForeignTryFrom<grpc_api_types::payments::PaymentAddress>
    for crate::payment_address::PaymentAddress
{
    type Error = ApplicationErrorResponse;
    fn foreign_try_from(
        value: grpc_api_types::payments::PaymentAddress,
    ) -> Result<Self, error_stack::Report<Self::Error>> {
        let shipping = match value.shipping_address {
            Some(address) => Some(Address::foreign_try_from(address)?),
            None => None,
        };

        let billing = match value.billing_address.clone() {
            Some(address) => Some(Address::foreign_try_from(address)?),
            None => None,
        };

        let payment_method_billing = match value.billing_address {
            Some(address) => Some(Address::foreign_try_from(address)?),
            None => None,
        };

        Ok(Self::new(
            shipping,
            billing,
            payment_method_billing,
            Some(false), // should_unify_address set to false
        ))
    }
}

impl ForeignTryFrom<grpc_api_types::payments::Address> for Address {
    type Error = ApplicationErrorResponse;
    fn foreign_try_from(
        value: grpc_api_types::payments::Address,
    ) -> Result<Self, error_stack::Report<Self::Error>> {
        let email = match value.email.clone() {
            Some(email) => Some(common_utils::pii::Email::from_str(&email).change_context(
                ApplicationErrorResponse::BadRequest(ApiError {
                    sub_code: "INVALID_EMAIL".to_owned(),
                    error_identifier: 400,
                    error_message: "Invalid email".to_owned(),
                    error_object: None,
                }),
            )?),
            None => None,
        };
        Ok(Self {
            address: Some(AddressDetails::foreign_try_from(value.clone())?),
            phone: value.phone_number.map(|phone_number| PhoneDetails {
                number: Some(phone_number.into()),
                country_code: value.phone_country_code,
            }),
            email,
        })
    }
}

impl ForeignTryFrom<grpc_api_types::payments::CountryAlpha2> for common_enums::CountryAlpha2 {
    type Error = ApplicationErrorResponse;

    fn foreign_try_from(
        value: grpc_api_types::payments::CountryAlpha2,
    ) -> Result<Self, error_stack::Report<Self::Error>> {
        match value {
            grpc_api_types::payments::CountryAlpha2::Us => Ok(Self::US),
            grpc_api_types::payments::CountryAlpha2::Af => Ok(Self::AF),
            grpc_api_types::payments::CountryAlpha2::Ax => Ok(Self::AX),
            grpc_api_types::payments::CountryAlpha2::Al => Ok(Self::AL),
            grpc_api_types::payments::CountryAlpha2::Dz => Ok(Self::DZ),
            grpc_api_types::payments::CountryAlpha2::As => Ok(Self::AS),
            grpc_api_types::payments::CountryAlpha2::Ad => Ok(Self::AD),
            grpc_api_types::payments::CountryAlpha2::Ao => Ok(Self::AO),
            grpc_api_types::payments::CountryAlpha2::Ai => Ok(Self::AI),
            grpc_api_types::payments::CountryAlpha2::Aq => Ok(Self::AQ),
            grpc_api_types::payments::CountryAlpha2::Ag => Ok(Self::AG),
            grpc_api_types::payments::CountryAlpha2::Ar => Ok(Self::AR),
            grpc_api_types::payments::CountryAlpha2::Am => Ok(Self::AM),
            grpc_api_types::payments::CountryAlpha2::Aw => Ok(Self::AW),
            grpc_api_types::payments::CountryAlpha2::Au => Ok(Self::AU),
            grpc_api_types::payments::CountryAlpha2::At => Ok(Self::AT),
            grpc_api_types::payments::CountryAlpha2::Az => Ok(Self::AZ),
            grpc_api_types::payments::CountryAlpha2::Bs => Ok(Self::BS),
            grpc_api_types::payments::CountryAlpha2::Bh => Ok(Self::BH),
            grpc_api_types::payments::CountryAlpha2::Bd => Ok(Self::BD),
            grpc_api_types::payments::CountryAlpha2::Bb => Ok(Self::BB),
            grpc_api_types::payments::CountryAlpha2::By => Ok(Self::BY),
            grpc_api_types::payments::CountryAlpha2::Be => Ok(Self::BE),
            grpc_api_types::payments::CountryAlpha2::Bz => Ok(Self::BZ),
            grpc_api_types::payments::CountryAlpha2::Bj => Ok(Self::BJ),
            grpc_api_types::payments::CountryAlpha2::Bm => Ok(Self::BM),
            grpc_api_types::payments::CountryAlpha2::Bt => Ok(Self::BT),
            grpc_api_types::payments::CountryAlpha2::Bo => Ok(Self::BO),
            grpc_api_types::payments::CountryAlpha2::Bq => Ok(Self::BQ),
            grpc_api_types::payments::CountryAlpha2::Ba => Ok(Self::BA),
            grpc_api_types::payments::CountryAlpha2::Bw => Ok(Self::BW),
            grpc_api_types::payments::CountryAlpha2::Bv => Ok(Self::BV),
            grpc_api_types::payments::CountryAlpha2::Br => Ok(Self::BR),
            grpc_api_types::payments::CountryAlpha2::Io => Ok(Self::IO),
            grpc_api_types::payments::CountryAlpha2::Bn => Ok(Self::BN),
            grpc_api_types::payments::CountryAlpha2::Bg => Ok(Self::BG),
            grpc_api_types::payments::CountryAlpha2::Bf => Ok(Self::BF),
            grpc_api_types::payments::CountryAlpha2::Bi => Ok(Self::BI),
            grpc_api_types::payments::CountryAlpha2::Kh => Ok(Self::KH),
            grpc_api_types::payments::CountryAlpha2::Cm => Ok(Self::CM),
            grpc_api_types::payments::CountryAlpha2::Ca => Ok(Self::CA),
            grpc_api_types::payments::CountryAlpha2::Cv => Ok(Self::CV),
            grpc_api_types::payments::CountryAlpha2::Ky => Ok(Self::KY),
            grpc_api_types::payments::CountryAlpha2::Cf => Ok(Self::CF),
            grpc_api_types::payments::CountryAlpha2::Td => Ok(Self::TD),
            grpc_api_types::payments::CountryAlpha2::Cl => Ok(Self::CL),
            grpc_api_types::payments::CountryAlpha2::Cn => Ok(Self::CN),
            grpc_api_types::payments::CountryAlpha2::Cx => Ok(Self::CX),
            grpc_api_types::payments::CountryAlpha2::Cc => Ok(Self::CC),
            grpc_api_types::payments::CountryAlpha2::Co => Ok(Self::CO),
            grpc_api_types::payments::CountryAlpha2::Km => Ok(Self::KM),
            grpc_api_types::payments::CountryAlpha2::Cg => Ok(Self::CG),
            grpc_api_types::payments::CountryAlpha2::Cd => Ok(Self::CD),
            grpc_api_types::payments::CountryAlpha2::Ck => Ok(Self::CK),
            grpc_api_types::payments::CountryAlpha2::Cr => Ok(Self::CR),
            grpc_api_types::payments::CountryAlpha2::Ci => Ok(Self::CI),
            grpc_api_types::payments::CountryAlpha2::Hr => Ok(Self::HR),
            grpc_api_types::payments::CountryAlpha2::Cu => Ok(Self::CU),
            grpc_api_types::payments::CountryAlpha2::Cw => Ok(Self::CW),
            grpc_api_types::payments::CountryAlpha2::Cy => Ok(Self::CY),
            grpc_api_types::payments::CountryAlpha2::Cz => Ok(Self::CZ),
            grpc_api_types::payments::CountryAlpha2::Dk => Ok(Self::DK),
            grpc_api_types::payments::CountryAlpha2::Dj => Ok(Self::DJ),
            grpc_api_types::payments::CountryAlpha2::Dm => Ok(Self::DM),
            grpc_api_types::payments::CountryAlpha2::Do => Ok(Self::DO),
            grpc_api_types::payments::CountryAlpha2::Ec => Ok(Self::EC),
            grpc_api_types::payments::CountryAlpha2::Eg => Ok(Self::EG),
            grpc_api_types::payments::CountryAlpha2::Sv => Ok(Self::SV),
            grpc_api_types::payments::CountryAlpha2::Gq => Ok(Self::GQ),
            grpc_api_types::payments::CountryAlpha2::Er => Ok(Self::ER),
            grpc_api_types::payments::CountryAlpha2::Ee => Ok(Self::EE),
            grpc_api_types::payments::CountryAlpha2::Et => Ok(Self::ET),
            grpc_api_types::payments::CountryAlpha2::Fk => Ok(Self::FK),
            grpc_api_types::payments::CountryAlpha2::Fo => Ok(Self::FO),
            grpc_api_types::payments::CountryAlpha2::Fj => Ok(Self::FJ),
            grpc_api_types::payments::CountryAlpha2::Fi => Ok(Self::FI),
            grpc_api_types::payments::CountryAlpha2::Fr => Ok(Self::FR),
            grpc_api_types::payments::CountryAlpha2::Gf => Ok(Self::GF),
            grpc_api_types::payments::CountryAlpha2::Pf => Ok(Self::PF),
            grpc_api_types::payments::CountryAlpha2::Tf => Ok(Self::TF),
            grpc_api_types::payments::CountryAlpha2::Ga => Ok(Self::GA),
            grpc_api_types::payments::CountryAlpha2::Gm => Ok(Self::GM),
            grpc_api_types::payments::CountryAlpha2::Ge => Ok(Self::GE),
            grpc_api_types::payments::CountryAlpha2::De => Ok(Self::DE),
            grpc_api_types::payments::CountryAlpha2::Gh => Ok(Self::GH),
            grpc_api_types::payments::CountryAlpha2::Gi => Ok(Self::GI),
            grpc_api_types::payments::CountryAlpha2::Gr => Ok(Self::GR),
            grpc_api_types::payments::CountryAlpha2::Gl => Ok(Self::GL),
            grpc_api_types::payments::CountryAlpha2::Gd => Ok(Self::GD),
            grpc_api_types::payments::CountryAlpha2::Gp => Ok(Self::GP),
            grpc_api_types::payments::CountryAlpha2::Gu => Ok(Self::GU),
            grpc_api_types::payments::CountryAlpha2::Gt => Ok(Self::GT),
            grpc_api_types::payments::CountryAlpha2::Gg => Ok(Self::GG),
            grpc_api_types::payments::CountryAlpha2::Gn => Ok(Self::GN),
            grpc_api_types::payments::CountryAlpha2::Gw => Ok(Self::GW),
            grpc_api_types::payments::CountryAlpha2::Gy => Ok(Self::GY),
            grpc_api_types::payments::CountryAlpha2::Ht => Ok(Self::HT),
            grpc_api_types::payments::CountryAlpha2::Hm => Ok(Self::HM),
            grpc_api_types::payments::CountryAlpha2::Va => Ok(Self::VA),
            grpc_api_types::payments::CountryAlpha2::Hn => Ok(Self::HN),
            grpc_api_types::payments::CountryAlpha2::Hk => Ok(Self::HK),
            grpc_api_types::payments::CountryAlpha2::Hu => Ok(Self::HU),
            grpc_api_types::payments::CountryAlpha2::Is => Ok(Self::IS),
            grpc_api_types::payments::CountryAlpha2::In => Ok(Self::IN),
            grpc_api_types::payments::CountryAlpha2::Id => Ok(Self::ID),
            grpc_api_types::payments::CountryAlpha2::Ir => Ok(Self::IR),
            grpc_api_types::payments::CountryAlpha2::Iq => Ok(Self::IQ),
            grpc_api_types::payments::CountryAlpha2::Ie => Ok(Self::IE),
            grpc_api_types::payments::CountryAlpha2::Im => Ok(Self::IM),
            grpc_api_types::payments::CountryAlpha2::Il => Ok(Self::IL),
            grpc_api_types::payments::CountryAlpha2::It => Ok(Self::IT),
            grpc_api_types::payments::CountryAlpha2::Jm => Ok(Self::JM),
            grpc_api_types::payments::CountryAlpha2::Jp => Ok(Self::JP),
            grpc_api_types::payments::CountryAlpha2::Je => Ok(Self::JE),
            grpc_api_types::payments::CountryAlpha2::Jo => Ok(Self::JO),
            grpc_api_types::payments::CountryAlpha2::Kz => Ok(Self::KZ),
            grpc_api_types::payments::CountryAlpha2::Ke => Ok(Self::KE),
            grpc_api_types::payments::CountryAlpha2::Ki => Ok(Self::KI),
            grpc_api_types::payments::CountryAlpha2::Kp => Ok(Self::KP),
            grpc_api_types::payments::CountryAlpha2::Kr => Ok(Self::KR),
            grpc_api_types::payments::CountryAlpha2::Kw => Ok(Self::KW),
            grpc_api_types::payments::CountryAlpha2::Kg => Ok(Self::KG),
            grpc_api_types::payments::CountryAlpha2::La => Ok(Self::LA),
            grpc_api_types::payments::CountryAlpha2::Lv => Ok(Self::LV),
            grpc_api_types::payments::CountryAlpha2::Lb => Ok(Self::LB),
            grpc_api_types::payments::CountryAlpha2::Ls => Ok(Self::LS),
            grpc_api_types::payments::CountryAlpha2::Lr => Ok(Self::LR),
            grpc_api_types::payments::CountryAlpha2::Ly => Ok(Self::LY),
            grpc_api_types::payments::CountryAlpha2::Li => Ok(Self::LI),
            grpc_api_types::payments::CountryAlpha2::Lt => Ok(Self::LT),
            grpc_api_types::payments::CountryAlpha2::Lu => Ok(Self::LU),
            grpc_api_types::payments::CountryAlpha2::Mo => Ok(Self::MO),
            grpc_api_types::payments::CountryAlpha2::Mk => Ok(Self::MK),
            grpc_api_types::payments::CountryAlpha2::Mg => Ok(Self::MG),
            grpc_api_types::payments::CountryAlpha2::Mw => Ok(Self::MW),
            grpc_api_types::payments::CountryAlpha2::My => Ok(Self::MY),
            grpc_api_types::payments::CountryAlpha2::Mv => Ok(Self::MV),
            grpc_api_types::payments::CountryAlpha2::Ml => Ok(Self::ML),
            grpc_api_types::payments::CountryAlpha2::Mt => Ok(Self::MT),
            grpc_api_types::payments::CountryAlpha2::Mh => Ok(Self::MH),
            grpc_api_types::payments::CountryAlpha2::Mq => Ok(Self::MQ),
            grpc_api_types::payments::CountryAlpha2::Mr => Ok(Self::MR),
            grpc_api_types::payments::CountryAlpha2::Mu => Ok(Self::MU),
            grpc_api_types::payments::CountryAlpha2::Yt => Ok(Self::YT),
            grpc_api_types::payments::CountryAlpha2::Mx => Ok(Self::MX),
            grpc_api_types::payments::CountryAlpha2::Fm => Ok(Self::FM),
            grpc_api_types::payments::CountryAlpha2::Md => Ok(Self::MD),
            grpc_api_types::payments::CountryAlpha2::Mc => Ok(Self::MC),
            grpc_api_types::payments::CountryAlpha2::Mn => Ok(Self::MN),
            grpc_api_types::payments::CountryAlpha2::Me => Ok(Self::ME),
            grpc_api_types::payments::CountryAlpha2::Ms => Ok(Self::MS),
            grpc_api_types::payments::CountryAlpha2::Ma => Ok(Self::MA),
            grpc_api_types::payments::CountryAlpha2::Mz => Ok(Self::MZ),
            grpc_api_types::payments::CountryAlpha2::Mm => Ok(Self::MM),
            grpc_api_types::payments::CountryAlpha2::Na => Ok(Self::NA),
            grpc_api_types::payments::CountryAlpha2::Nr => Ok(Self::NR),
            grpc_api_types::payments::CountryAlpha2::Np => Ok(Self::NP),
            grpc_api_types::payments::CountryAlpha2::Nl => Ok(Self::NL),
            grpc_api_types::payments::CountryAlpha2::Nc => Ok(Self::NC),
            grpc_api_types::payments::CountryAlpha2::Nz => Ok(Self::NZ),
            grpc_api_types::payments::CountryAlpha2::Ni => Ok(Self::NI),
            grpc_api_types::payments::CountryAlpha2::Ne => Ok(Self::NE),
            grpc_api_types::payments::CountryAlpha2::Ng => Ok(Self::NG),
            grpc_api_types::payments::CountryAlpha2::Nu => Ok(Self::NU),
            grpc_api_types::payments::CountryAlpha2::Nf => Ok(Self::NF),
            grpc_api_types::payments::CountryAlpha2::Mp => Ok(Self::MP),
            grpc_api_types::payments::CountryAlpha2::No => Ok(Self::NO),
            grpc_api_types::payments::CountryAlpha2::Om => Ok(Self::OM),
            grpc_api_types::payments::CountryAlpha2::Pk => Ok(Self::PK),
            grpc_api_types::payments::CountryAlpha2::Pw => Ok(Self::PW),
            grpc_api_types::payments::CountryAlpha2::Ps => Ok(Self::PS),
            grpc_api_types::payments::CountryAlpha2::Pa => Ok(Self::PA),
            grpc_api_types::payments::CountryAlpha2::Pg => Ok(Self::PG),
            grpc_api_types::payments::CountryAlpha2::Py => Ok(Self::PY),
            grpc_api_types::payments::CountryAlpha2::Pe => Ok(Self::PE),
            grpc_api_types::payments::CountryAlpha2::Ph => Ok(Self::PH),
            grpc_api_types::payments::CountryAlpha2::Pn => Ok(Self::PN),
            grpc_api_types::payments::CountryAlpha2::Pl => Ok(Self::PL),
            grpc_api_types::payments::CountryAlpha2::Pt => Ok(Self::PT),
            grpc_api_types::payments::CountryAlpha2::Pr => Ok(Self::PR),
            grpc_api_types::payments::CountryAlpha2::Qa => Ok(Self::QA),
            grpc_api_types::payments::CountryAlpha2::Re => Ok(Self::RE),
            grpc_api_types::payments::CountryAlpha2::Ro => Ok(Self::RO),
            grpc_api_types::payments::CountryAlpha2::Ru => Ok(Self::RU),
            grpc_api_types::payments::CountryAlpha2::Rw => Ok(Self::RW),
            grpc_api_types::payments::CountryAlpha2::Bl => Ok(Self::BL),
            grpc_api_types::payments::CountryAlpha2::Sh => Ok(Self::SH),
            grpc_api_types::payments::CountryAlpha2::Kn => Ok(Self::KN),
            grpc_api_types::payments::CountryAlpha2::Lc => Ok(Self::LC),
            grpc_api_types::payments::CountryAlpha2::Mf => Ok(Self::MF),
            grpc_api_types::payments::CountryAlpha2::Pm => Ok(Self::PM),
            grpc_api_types::payments::CountryAlpha2::Vc => Ok(Self::VC),
            grpc_api_types::payments::CountryAlpha2::Ws => Ok(Self::WS),
            grpc_api_types::payments::CountryAlpha2::Sm => Ok(Self::SM),
            grpc_api_types::payments::CountryAlpha2::St => Ok(Self::ST),
            grpc_api_types::payments::CountryAlpha2::Sa => Ok(Self::SA),
            grpc_api_types::payments::CountryAlpha2::Sn => Ok(Self::SN),
            grpc_api_types::payments::CountryAlpha2::Rs => Ok(Self::RS),
            grpc_api_types::payments::CountryAlpha2::Sc => Ok(Self::SC),
            grpc_api_types::payments::CountryAlpha2::Sl => Ok(Self::SL),
            grpc_api_types::payments::CountryAlpha2::Sg => Ok(Self::SG),
            grpc_api_types::payments::CountryAlpha2::Sx => Ok(Self::SX),
            grpc_api_types::payments::CountryAlpha2::Sk => Ok(Self::SK),
            grpc_api_types::payments::CountryAlpha2::Si => Ok(Self::SI),
            grpc_api_types::payments::CountryAlpha2::Sb => Ok(Self::SB),
            grpc_api_types::payments::CountryAlpha2::So => Ok(Self::SO),
            grpc_api_types::payments::CountryAlpha2::Za => Ok(Self::ZA),
            grpc_api_types::payments::CountryAlpha2::Gs => Ok(Self::GS),
            grpc_api_types::payments::CountryAlpha2::Ss => Ok(Self::SS),
            grpc_api_types::payments::CountryAlpha2::Es => Ok(Self::ES),
            grpc_api_types::payments::CountryAlpha2::Lk => Ok(Self::LK),
            grpc_api_types::payments::CountryAlpha2::Sd => Ok(Self::SD),
            grpc_api_types::payments::CountryAlpha2::Sr => Ok(Self::SR),
            grpc_api_types::payments::CountryAlpha2::Sj => Ok(Self::SJ),
            grpc_api_types::payments::CountryAlpha2::Sz => Ok(Self::SZ),
            grpc_api_types::payments::CountryAlpha2::Se => Ok(Self::SE),
            grpc_api_types::payments::CountryAlpha2::Ch => Ok(Self::CH),
            grpc_api_types::payments::CountryAlpha2::Sy => Ok(Self::SY),
            grpc_api_types::payments::CountryAlpha2::Tw => Ok(Self::TW),
            grpc_api_types::payments::CountryAlpha2::Tj => Ok(Self::TJ),
            grpc_api_types::payments::CountryAlpha2::Tz => Ok(Self::TZ),
            grpc_api_types::payments::CountryAlpha2::Th => Ok(Self::TH),
            grpc_api_types::payments::CountryAlpha2::Tl => Ok(Self::TL),
            grpc_api_types::payments::CountryAlpha2::Tg => Ok(Self::TG),
            grpc_api_types::payments::CountryAlpha2::Tk => Ok(Self::TK),
            grpc_api_types::payments::CountryAlpha2::To => Ok(Self::TO),
            grpc_api_types::payments::CountryAlpha2::Tt => Ok(Self::TT),
            grpc_api_types::payments::CountryAlpha2::Tn => Ok(Self::TN),
            grpc_api_types::payments::CountryAlpha2::Tr => Ok(Self::TR),
            grpc_api_types::payments::CountryAlpha2::Tm => Ok(Self::TM),
            grpc_api_types::payments::CountryAlpha2::Tc => Ok(Self::TC),
            grpc_api_types::payments::CountryAlpha2::Tv => Ok(Self::TV),
            grpc_api_types::payments::CountryAlpha2::Ug => Ok(Self::UG),
            grpc_api_types::payments::CountryAlpha2::Ua => Ok(Self::UA),
            grpc_api_types::payments::CountryAlpha2::Ae => Ok(Self::AE),
            grpc_api_types::payments::CountryAlpha2::Gb => Ok(Self::GB),
            grpc_api_types::payments::CountryAlpha2::Um => Ok(Self::UM),
            grpc_api_types::payments::CountryAlpha2::Uy => Ok(Self::UY),
            grpc_api_types::payments::CountryAlpha2::Uz => Ok(Self::UZ),
            grpc_api_types::payments::CountryAlpha2::Vu => Ok(Self::VU),
            grpc_api_types::payments::CountryAlpha2::Ve => Ok(Self::VE),
            grpc_api_types::payments::CountryAlpha2::Vn => Ok(Self::VN),
            grpc_api_types::payments::CountryAlpha2::Vg => Ok(Self::VG),
            grpc_api_types::payments::CountryAlpha2::Vi => Ok(Self::VI),
            grpc_api_types::payments::CountryAlpha2::Wf => Ok(Self::WF),
            grpc_api_types::payments::CountryAlpha2::Eh => Ok(Self::EH),
            grpc_api_types::payments::CountryAlpha2::Ye => Ok(Self::YE),
            grpc_api_types::payments::CountryAlpha2::Zm => Ok(Self::ZM),
            grpc_api_types::payments::CountryAlpha2::Zw => Ok(Self::ZW),
            grpc_api_types::payments::CountryAlpha2::Unspecified => Ok(Self::US), // Default to US if unspecified
        }
    }
}

impl ForeignTryFrom<grpc_api_types::payments::Address> for AddressDetails {
    type Error = ApplicationErrorResponse;
    fn foreign_try_from(
        value: grpc_api_types::payments::Address,
    ) -> Result<Self, error_stack::Report<Self::Error>> {
        Ok(Self {
            city: value.city.clone(),
            country: Some(common_enums::CountryAlpha2::foreign_try_from(
                value.country_alpha2_code(),
            )?),
            line1: value.line1.map(|val| val.into()),
            line2: value.line2.map(|val| val.into()),
            line3: value.line3.map(|val| val.into()),
            zip: value.zip_code.map(|val| val.into()),
            state: value.state.map(|val| val.into()),
            first_name: value.first_name.map(|val| val.into()),
            last_name: value.last_name.map(|val| val.into()),
        })
    }
}

// PhoneDetails conversion removed - phone info is now embedded in Address

impl ForeignTryFrom<(PaymentServiceAuthorizeRequest, Connectors)> for PaymentFlowData {
    type Error = ApplicationErrorResponse;

    fn foreign_try_from(
        (value, connectors): (PaymentServiceAuthorizeRequest, Connectors),
    ) -> Result<Self, error_stack::Report<Self::Error>> {
        let address = match &value.address {
            // Borrow value.address
            Some(address_value) => {
                // address_value is &grpc_api_types::payments::PaymentAddress
                crate::payment_address::PaymentAddress::foreign_try_from(
                    (*address_value).clone(), // Clone the grpc_api_types::payments::PaymentAddress
                )?
            }
            None => {
                return Err(ApplicationErrorResponse::BadRequest(ApiError {
                    sub_code: "INVALID_ADDRESS".to_owned(),
                    error_identifier: 400,
                    error_message: "Address is required".to_owned(),
                    error_object: None,
                }))?
            }
        };
        Ok(Self {
            merchant_id: common_utils::id_type::MerchantId::default(),
            payment_id: "IRRELEVANT_PAYMENT_ID".to_string(),
            attempt_id: "IRRELEVANT_ATTEMPT_ID".to_string(),
            status: common_enums::AttemptStatus::Pending,
            payment_method: common_enums::PaymentMethod::foreign_try_from(
                value.payment_method.unwrap_or_default(),
            )?, // Use direct enum
            address,
            auth_type: common_enums::AuthenticationType::foreign_try_from(
                grpc_api_types::payments::AuthenticationType::try_from(value.auth_type)
                    .unwrap_or_default(),
            )?, // Use direct enum
            connector_request_reference_id: value
                .request_ref_id
                .and_then(|id| id.id_type)
                .and_then(|id_type| match id_type {
                    grpc_api_types::payments::identifier::IdType::Id(id) => Some(id),
                    _ => None,
                })
                .unwrap_or_default(),
            customer_id: None,
            connector_customer: value.connector_customer_id,
            description: None,
            return_url: value.return_url.clone(),
            connector_meta_data: {
                value.metadata.get("connector_meta_data").map(|json_string| {
                    Ok::<Secret<serde_json::Value>, error_stack::Report<ApplicationErrorResponse>>(Secret::new(serde_json::Value::String(json_string.clone())))
                }).transpose()? // Converts Option<Result<T, E>> to Result<Option<T>, E> and propagates E if it's an Err
            },
            amount_captured: None,
            minor_amount_captured: None,
            access_token: None,
            session_token: None,
            reference_id: None,
            payment_method_token: None,
            preprocessing_id: None,
            connector_api_version: None,
            test_mode: None,
            connector_http_status_code: None,
            external_latency: None,
            connectors,
            raw_connector_response: None,
        })
    }
}
impl ForeignTryFrom<(PaymentServiceVoidRequest, Connectors)> for PaymentFlowData {
    type Error = ApplicationErrorResponse;

    fn foreign_try_from(
        (value, connectors): (PaymentServiceVoidRequest, Connectors),
    ) -> Result<Self, error_stack::Report<Self::Error>> {
        // For void operations, address information is typically not available or required
        // Since this is a PaymentServiceVoidRequest, we use default address values
        let address: PaymentAddress = crate::payment_address::PaymentAddress::new(
            None,        // shipping
            None,        // billing
            None,        // payment_method_billing
            Some(false), // should_unify_address = false for void operations
        );
        Ok(Self {
            merchant_id: common_utils::id_type::MerchantId::default(),
            payment_id: "IRRELEVANT_PAYMENT_ID".to_string(),
            attempt_id: "IRRELEVANT_ATTEMPT_ID".to_string(),
            status: common_enums::AttemptStatus::Pending,
            payment_method: common_enums::PaymentMethod::Card, //TODO
            address,
            auth_type: common_enums::AuthenticationType::default(),
            connector_request_reference_id: value
                .request_ref_id
                .and_then(|id| id.id_type)
                .and_then(|id_type| match id_type {
                    grpc_api_types::payments::identifier::IdType::Id(id) => Some(id),
                    _ => None,
                })
                .unwrap_or_default(),
            customer_id: None,
            connector_customer: None,
            description: None,
            return_url: None,
            connector_meta_data: None,
            amount_captured: None,
            minor_amount_captured: None,
            access_token: None,
            session_token: None,
            reference_id: None,
            payment_method_token: None,
            preprocessing_id: None,
            connector_api_version: None,
            test_mode: None,
            connector_http_status_code: None,
            external_latency: None,
            connectors,
            raw_connector_response: None,
        })
    }
}

impl ForeignTryFrom<ResponseId> for grpc_api_types::payments::Identifier {
    type Error = ApplicationErrorResponse;
    fn foreign_try_from(value: ResponseId) -> Result<Self, error_stack::Report<Self::Error>> {
        Ok(match value {
            ResponseId::ConnectorTransactionId(id) => Self {
                id_type: Some(grpc_api_types::payments::identifier::IdType::Id(id)),
            },
            ResponseId::EncodedData(data) => Self {
                id_type: Some(grpc_api_types::payments::identifier::IdType::EncodedData(
                    data,
                )),
            },
            ResponseId::NoResponseId => Self {
                id_type: Some(grpc_api_types::payments::identifier::IdType::NoResponseIdMarker(())),
            },
        })
    }
}

pub fn generate_create_order_response(
    router_data_v2: RouterDataV2<
        CreateOrder,
        PaymentFlowData,
        PaymentCreateOrderData,
        PaymentCreateOrderResponse,
    >,
) -> Result<PaymentServiceAuthorizeResponse, error_stack::Report<ApplicationErrorResponse>> {
    let transaction_response = router_data_v2.response;
    let status = router_data_v2.resource_common_data.status;
    let grpc_status = grpc_api_types::payments::PaymentStatus::foreign_from(status);

    let response = match transaction_response {
        Ok(_response) => {
            // For successful order creation, return basic success response
            PaymentServiceAuthorizeResponse {
                transaction_id: None,
                redirection_data: None,
                network_txn_id: None,
                response_ref_id: None,
                incremental_authorization_allowed: None,
                status: grpc_status as i32,
                error_message: None,
                error_code: None,
                raw_connector_response: None,
            }
        }
        Err(err) => {
            let status = err
                .attempt_status
                .map(grpc_api_types::payments::PaymentStatus::foreign_from)
                .unwrap_or_default();
            PaymentServiceAuthorizeResponse {
                transaction_id: Some(grpc_api_types::payments::Identifier {
                    id_type: Some(
                        grpc_api_types::payments::identifier::IdType::NoResponseIdMarker(()),
                    ),
                }),
                redirection_data: None,
                network_txn_id: None,
                response_ref_id: err.connector_transaction_id.map(|id| {
                    grpc_api_types::payments::Identifier {
                        id_type: Some(grpc_api_types::payments::identifier::IdType::Id(id)),
                    }
                }),
                incremental_authorization_allowed: None,
                status: status as i32,
                error_message: Some(err.message),
                error_code: Some(err.code),
                raw_connector_response: err.raw_connector_response,
            }
        }
    };
    Ok(response)
}

pub fn generate_payment_authorize_response(
    router_data_v2: RouterDataV2<
        Authorize,
        PaymentFlowData,
        PaymentsAuthorizeData,
        PaymentsResponseData,
    >,
) -> Result<PaymentServiceAuthorizeResponse, error_stack::Report<ApplicationErrorResponse>> {
    let transaction_response = router_data_v2.response;
    let status = router_data_v2.resource_common_data.status;
    let order_id = router_data_v2.resource_common_data.reference_id;
    let grpc_status = grpc_api_types::payments::PaymentStatus::foreign_from(status);
    let response = match transaction_response {
        Ok(response) => match response {
            PaymentsResponseData::TransactionResponse {
                resource_id,
                redirection_data,
                connector_metadata: _,
                network_txn_id,
                connector_response_reference_id,
                incremental_authorization_allowed,
                mandate_reference: _,
                raw_connector_response,
            } => {
                PaymentServiceAuthorizeResponse {
                    transaction_id: Some(grpc_api_types::payments::Identifier::foreign_try_from(resource_id)?),
                    redirection_data: redirection_data.map(
                        |form| {
                            match *form {
                                crate::router_response_types::RedirectForm::Form { endpoint, method: _, form_fields: _ } => {
                                    Ok::<grpc_api_types::payments::RedirectForm, ApplicationErrorResponse>(grpc_api_types::payments::RedirectForm {
                                        form_type: Some(grpc_api_types::payments::redirect_form::FormType::Form(
                                            grpc_api_types::payments::FormData {
                                                endpoint,
                                                method: 0,
                                                form_fields: HashMap::default(), //TODO
                                            }
                                        ))
                                    })
                                },
                                crate::router_response_types::RedirectForm::Html { html_data } => {
                                    Ok(grpc_api_types::payments::RedirectForm {
                                        form_type: Some(grpc_api_types::payments::redirect_form::FormType::Html(
                                            grpc_api_types::payments::HtmlData {
                                                html_data,
                                            }
                                        ))
                                    })
                                },
                                crate::router_response_types::RedirectForm::Uri { uri } => {
                                    Ok(grpc_api_types::payments::RedirectForm {
                                        form_type: Some(grpc_api_types::payments::redirect_form::FormType::Uri(
                                            grpc_api_types::payments::UriData {
                                                uri,
                                            }
                                        ))
                                    })
                                },
                                _ => Err(
                                    ApplicationErrorResponse::BadRequest(ApiError {
                                        sub_code: "INVALID_RESPONSE".to_owned(),
                                        error_identifier: 400,
                                        error_message: "Invalid response from connector".to_owned(),
                                        error_object: None,
                                    }))?,
                            }
                        }
                    ).transpose()?,
                    network_txn_id,
                    response_ref_id: connector_response_reference_id.map(|id| grpc_api_types::payments::Identifier {
                        id_type: Some(grpc_api_types::payments::identifier::IdType::Id(id)),
                    }),
                    incremental_authorization_allowed,
                    status: grpc_status as i32,
                    error_message: None,
                    error_code: None,
                    raw_connector_response,
                }
            }
            _ => Err(ApplicationErrorResponse::BadRequest(ApiError {
                sub_code: "INVALID_RESPONSE".to_owned(),
                error_identifier: 400,
                error_message: "Invalid response from connector".to_owned(),
                error_object: None,
            }))?,
        },
        Err(err) => {
            let status = err
                .attempt_status
                .map(grpc_api_types::payments::PaymentStatus::foreign_from)
                .unwrap_or_default();
            PaymentServiceAuthorizeResponse {
                transaction_id: Some(grpc_api_types::payments::Identifier {
                    id_type: Some(
                        grpc_api_types::payments::identifier::IdType::NoResponseIdMarker(()),
                    ),
                }),
                redirection_data: None,
                network_txn_id: None,
                response_ref_id: order_id.map(|id| grpc_api_types::payments::Identifier {
                    id_type: Some(grpc_api_types::payments::identifier::IdType::Id(id)),
                }),
                incremental_authorization_allowed: None,
                status: status as i32,
                error_message: Some(err.message),
                error_code: Some(err.code),
                raw_connector_response: err.raw_connector_response,
            }
        }
    };
    Ok(response)
}

// ForeignTryFrom for PaymentMethod gRPC enum to internal enum
impl ForeignTryFrom<grpc_api_types::payments::PaymentMethod> for common_enums::PaymentMethod {
    type Error = ApplicationErrorResponse;
    fn foreign_try_from(
        item: grpc_api_types::payments::PaymentMethod,
    ) -> Result<Self, error_stack::Report<Self::Error>> {
        match item {
            grpc_api_types::payments::PaymentMethod {
                payment_method:
                    Some(grpc_api_types::payments::payment_method::PaymentMethod::Card(_)),
            } => Ok(Self::Card),
            grpc_api_types::payments::PaymentMethod {
                payment_method:
                    Some(grpc_api_types::payments::payment_method::PaymentMethod::Token(_)),
            } => Ok(Self::Wallet),
            grpc_api_types::payments::PaymentMethod {
                payment_method:
                    Some(grpc_api_types::payments::payment_method::PaymentMethod::UpiCollect(_)),
            } => Ok(Self::Upi),
            grpc_api_types::payments::PaymentMethod {
                payment_method:
                    Some(grpc_api_types::payments::payment_method::PaymentMethod::UpiIntent(_)),
            } => Ok(Self::Upi),
            _ => Ok(Self::Card), // Default fallback
        }
    }
}

// ForeignTryFrom for AuthenticationType gRPC enum to internal enum
impl ForeignTryFrom<grpc_api_types::payments::AuthenticationType>
    for common_enums::AuthenticationType
{
    type Error = ApplicationErrorResponse;
    fn foreign_try_from(
        item: grpc_api_types::payments::AuthenticationType,
    ) -> Result<Self, error_stack::Report<Self::Error>> {
        match item {
            grpc_api_types::payments::AuthenticationType::Unspecified => Ok(Self::NoThreeDs), // Default to NoThreeDs for unspecified
            grpc_api_types::payments::AuthenticationType::ThreeDs => Ok(Self::ThreeDs),
            grpc_api_types::payments::AuthenticationType::NoThreeDs => Ok(Self::NoThreeDs),
        }
    }
}

impl ForeignTryFrom<grpc_api_types::payments::PaymentServiceGetRequest> for PaymentsSyncData {
    type Error = ApplicationErrorResponse;

    fn foreign_try_from(
        value: grpc_api_types::payments::PaymentServiceGetRequest,
    ) -> Result<Self, error_stack::Report<Self::Error>> {
        // Create ResponseId from resource_id
        let connector_transaction_id = ResponseId::ConnectorTransactionId(
            value
                .transaction_id
                .and_then(|id| id.id_type)
                .and_then(|id_type| match id_type {
                    grpc_api_types::payments::identifier::IdType::Id(id) => Some(id),
                    _ => None,
                })
                .unwrap_or_default(),
        );

        // Default currency to USD for now (you might want to get this from somewhere else)
        let currency = common_enums::Currency::USD;

        // Default amount to 0
        let amount = common_utils::types::MinorUnit::new(0);

        Ok(Self {
            connector_transaction_id,
            encoded_data: None,
            capture_method: None,
            connector_meta: None,
            sync_type: crate::router_request_types::SyncRequestType::SinglePaymentSync,
            mandate_id: None,
            payment_method_type: None,
            currency,
            payment_experience: None,
            amount,
            integrity_object: None,
            all_keys_required: None, // Field not available in new proto structure
        })
    }
}

impl
    ForeignTryFrom<(
        grpc_api_types::payments::PaymentServiceGetRequest,
        Connectors,
    )> for PaymentFlowData
{
    type Error = ApplicationErrorResponse;

    fn foreign_try_from(
        (value, connectors): (
            grpc_api_types::payments::PaymentServiceGetRequest,
            Connectors,
        ),
    ) -> Result<Self, error_stack::Report<Self::Error>> {
        Ok(Self {
            merchant_id: common_utils::id_type::MerchantId::default(),
            payment_id: "PAYMENT_ID".to_string(),
            attempt_id: "ATTEMPT_ID".to_string(),
            status: common_enums::AttemptStatus::Pending,
            payment_method: common_enums::PaymentMethod::Card, // Default
            address: crate::payment_address::PaymentAddress::default(),
            auth_type: common_enums::AuthenticationType::default(),
            connector_request_reference_id: value
                .request_ref_id
                .and_then(|id| id.id_type)
                .and_then(|id_type| match id_type {
                    grpc_api_types::payments::identifier::IdType::Id(id) => Some(id),
                    _ => None,
                })
                .unwrap_or_else(|| "default_reference_id".to_string()),
            customer_id: None,
            connector_customer: None,
            description: None,
            return_url: None,
            connector_meta_data: None,
            amount_captured: None,
            minor_amount_captured: None,
            access_token: None,
            session_token: None,
            reference_id: None,
            payment_method_token: None,
            preprocessing_id: None,
            connector_api_version: None,
            test_mode: None,
            connector_http_status_code: None,
            external_latency: None,
            connectors,
            raw_connector_response: None,
        })
    }
}

impl ForeignFrom<common_enums::AttemptStatus> for grpc_api_types::payments::PaymentStatus {
    fn foreign_from(status: common_enums::AttemptStatus) -> Self {
        match status {
            common_enums::AttemptStatus::Charged => Self::Charged,
            common_enums::AttemptStatus::Pending => Self::Pending,
            common_enums::AttemptStatus::Failure => Self::Failure,
            common_enums::AttemptStatus::Authorized => Self::Authorized,
            common_enums::AttemptStatus::Started => Self::Started,
            common_enums::AttemptStatus::AuthenticationFailed => Self::AuthenticationFailed,
            common_enums::AttemptStatus::AuthenticationPending => Self::AuthenticationPending,
            common_enums::AttemptStatus::AuthenticationSuccessful => Self::AuthenticationSuccessful,
            common_enums::AttemptStatus::Authorizing => Self::Authorizing,
            common_enums::AttemptStatus::CaptureInitiated => Self::CaptureInitiated,
            common_enums::AttemptStatus::CaptureFailed => Self::CaptureFailed,
            common_enums::AttemptStatus::VoidInitiated => Self::VoidInitiated,
            common_enums::AttemptStatus::VoidFailed => Self::VoidFailed,
            common_enums::AttemptStatus::Voided => Self::Voided,
            common_enums::AttemptStatus::Unresolved => Self::Unresolved,
            common_enums::AttemptStatus::PaymentMethodAwaited => Self::PaymentMethodAwaited,
            common_enums::AttemptStatus::ConfirmationAwaited => Self::ConfirmationAwaited,
            common_enums::AttemptStatus::DeviceDataCollectionPending => {
                Self::DeviceDataCollectionPending
            }
            common_enums::AttemptStatus::RouterDeclined => Self::RouterDeclined,
            common_enums::AttemptStatus::AuthorizationFailed => Self::AuthorizationFailed,
            common_enums::AttemptStatus::CodInitiated => Self::CodInitiated,
            common_enums::AttemptStatus::AutoRefunded => Self::AutoRefunded,
            common_enums::AttemptStatus::PartialCharged => Self::PartialCharged,
            common_enums::AttemptStatus::PartialChargedAndChargeable => {
                Self::PartialChargedAndChargeable
            }
            common_enums::AttemptStatus::IntegrityFailure => Self::Failure,
            common_enums::AttemptStatus::Unknown => Self::AttemptStatusUnspecified,
        }
    }
}

impl ForeignTryFrom<grpc_api_types::payments::PaymentStatus> for common_enums::AttemptStatus {
    type Error = ApplicationErrorResponse;

    fn foreign_try_from(
        status: grpc_api_types::payments::PaymentStatus,
    ) -> Result<Self, error_stack::Report<Self::Error>> {
        match status {
            grpc_api_types::payments::PaymentStatus::Charged => Ok(Self::Charged),
            grpc_api_types::payments::PaymentStatus::Pending => Ok(Self::Pending),
            grpc_api_types::payments::PaymentStatus::Failure => Ok(Self::Failure),
            grpc_api_types::payments::PaymentStatus::Authorized => Ok(Self::Authorized),
            grpc_api_types::payments::PaymentStatus::Started => Ok(Self::Started),
            grpc_api_types::payments::PaymentStatus::AuthenticationFailed => {
                Ok(Self::AuthenticationFailed)
            }
            grpc_api_types::payments::PaymentStatus::AuthenticationPending => {
                Ok(Self::AuthenticationPending)
            }
            grpc_api_types::payments::PaymentStatus::AuthenticationSuccessful => {
                Ok(Self::AuthenticationSuccessful)
            }
            grpc_api_types::payments::PaymentStatus::Authorizing => Ok(Self::Authorizing),
            grpc_api_types::payments::PaymentStatus::CaptureInitiated => Ok(Self::CaptureInitiated),
            grpc_api_types::payments::PaymentStatus::CaptureFailed => Ok(Self::CaptureFailed),
            grpc_api_types::payments::PaymentStatus::VoidInitiated => Ok(Self::VoidInitiated),
            grpc_api_types::payments::PaymentStatus::VoidFailed => Ok(Self::VoidFailed),
            grpc_api_types::payments::PaymentStatus::Voided => Ok(Self::Voided),
            grpc_api_types::payments::PaymentStatus::Unresolved => Ok(Self::Unresolved),
            grpc_api_types::payments::PaymentStatus::PaymentMethodAwaited => {
                Ok(Self::PaymentMethodAwaited)
            }
            grpc_api_types::payments::PaymentStatus::ConfirmationAwaited => {
                Ok(Self::ConfirmationAwaited)
            }
            grpc_api_types::payments::PaymentStatus::DeviceDataCollectionPending => {
                Ok(Self::DeviceDataCollectionPending)
            }
            grpc_api_types::payments::PaymentStatus::RouterDeclined => Ok(Self::RouterDeclined),
            grpc_api_types::payments::PaymentStatus::AuthorizationFailed => {
                Ok(Self::AuthorizationFailed)
            }
            grpc_api_types::payments::PaymentStatus::CodInitiated => Ok(Self::CodInitiated),
            grpc_api_types::payments::PaymentStatus::AutoRefunded => Ok(Self::AutoRefunded),
            grpc_api_types::payments::PaymentStatus::PartialCharged => Ok(Self::PartialCharged),
            grpc_api_types::payments::PaymentStatus::PartialChargedAndChargeable => {
                Ok(Self::PartialChargedAndChargeable)
            }
            grpc_api_types::payments::PaymentStatus::AttemptStatusUnspecified => Ok(Self::Unknown),
        }
    }
}

impl ForeignFrom<common_enums::RefundStatus> for grpc_api_types::payments::RefundStatus {
    fn foreign_from(status: common_enums::RefundStatus) -> Self {
        match status {
            common_enums::RefundStatus::Failure => Self::RefundFailure,
            common_enums::RefundStatus::ManualReview => Self::RefundManualReview,
            common_enums::RefundStatus::Pending => Self::RefundPending,
            common_enums::RefundStatus::Success => Self::RefundSuccess,
            common_enums::RefundStatus::TransactionFailure => Self::RefundTransactionFailure,
        }
    }
}

pub fn generate_payment_void_response(
    router_data_v2: RouterDataV2<Void, PaymentFlowData, PaymentVoidData, PaymentsResponseData>,
) -> Result<PaymentServiceVoidResponse, error_stack::Report<ApplicationErrorResponse>> {
    let transaction_response = router_data_v2.response;

    match transaction_response {
        Ok(response) => match response {
            PaymentsResponseData::TransactionResponse {
                resource_id,
                redirection_data: _,
                connector_metadata: _,
                network_txn_id: _,
                connector_response_reference_id,
                incremental_authorization_allowed: _,
                mandate_reference: _,
                raw_connector_response: _,
            } => {
                let status = router_data_v2.resource_common_data.status;
                let grpc_status = grpc_api_types::payments::PaymentStatus::foreign_from(status);

                let grpc_resource_id =
                    grpc_api_types::payments::Identifier::foreign_try_from(resource_id)?;

                Ok(PaymentServiceVoidResponse {
                    transaction_id: Some(grpc_resource_id),
                    status: grpc_status.into(),
                    response_ref_id: connector_response_reference_id.map(|id| {
                        grpc_api_types::payments::Identifier {
                            id_type: Some(grpc_api_types::payments::identifier::IdType::Id(id)),
                        }
                    }),
                    error_code: None,
                    error_message: None,
                })
            }
            _ => Err(report!(ApplicationErrorResponse::InternalServerError(
                ApiError {
                    sub_code: "INVALID_RESPONSE_TYPE".to_owned(),
                    error_identifier: 500,
                    error_message: "Invalid response type received from connector".to_owned(),
                    error_object: None,
                }
            ))),
        },
        Err(e) => {
            let status = e
                .attempt_status
                .map(grpc_api_types::payments::PaymentStatus::foreign_from)
                .unwrap_or_default();
            Ok(PaymentServiceVoidResponse {
                transaction_id: Some(grpc_api_types::payments::Identifier {
                    id_type: Some(
                        grpc_api_types::payments::identifier::IdType::NoResponseIdMarker(()),
                    ),
                }),
                response_ref_id: e.connector_transaction_id.map(|id| {
                    grpc_api_types::payments::Identifier {
                        id_type: Some(grpc_api_types::payments::identifier::IdType::Id(id)),
                    }
                }),
                status: status as i32,
                error_message: Some(e.message),
                error_code: Some(e.code),
            })
        }
    }
}

impl ForeignFrom<common_enums::DisputeStage> for grpc_api_types::payments::DisputeStage {
    fn foreign_from(status: common_enums::DisputeStage) -> Self {
        match status {
            common_enums::DisputeStage::PreDispute => Self::PreDispute,
            common_enums::DisputeStage::Dispute => Self::ActiveDispute,
            common_enums::DisputeStage::PreArbitration => Self::PreArbitration,
        }
    }
}

pub fn generate_payment_sync_response(
    router_data_v2: RouterDataV2<PSync, PaymentFlowData, PaymentsSyncData, PaymentsResponseData>,
) -> Result<PaymentServiceGetResponse, error_stack::Report<ApplicationErrorResponse>> {
    let transaction_response = router_data_v2.response;

    match transaction_response {
        Ok(response) => match response {
            PaymentsResponseData::TransactionResponse {
                resource_id,
                redirection_data: _,
                connector_metadata: _,
                network_txn_id: _,
                connector_response_reference_id: _,
                incremental_authorization_allowed: _,
                mandate_reference: _,
                raw_connector_response,
            } => {
                let status = router_data_v2.resource_common_data.status;
                let grpc_status = grpc_api_types::payments::PaymentStatus::foreign_from(status);

                let grpc_resource_id =
                    grpc_api_types::payments::Identifier::foreign_try_from(resource_id)?;

                let mandate_reference_grpc = None;

                Ok(PaymentServiceGetResponse {
                    transaction_id: Some(grpc_resource_id),
                    status: grpc_status as i32,
                    mandate_reference: mandate_reference_grpc,
                    error_code: None,
                    error_message: None,
                    network_txn_id: None,
                    response_ref_id: None,
                    amount: None,
                    minor_amount: None,
                    currency: None,
                    captured_amount: None,
                    minor_captured_amount: None,
                    payment_method_type: None,
                    capture_method: None,
                    auth_type: None,
                    created_at: None,
                    updated_at: None,
                    authorized_at: None,
                    captured_at: None,
                    customer_name: None,
                    email: None,
                    connector_customer_id: None,
                    merchant_order_reference_id: None,
                    metadata: std::collections::HashMap::new(),
                    raw_connector_response,
                })
            }
            _ => Err(report!(ApplicationErrorResponse::InternalServerError(
                ApiError {
                    sub_code: "INVALID_RESPONSE_TYPE".to_owned(),
                    error_identifier: 500,
                    error_message: "Invalid response type received from connector".to_owned(),
                    error_object: None,
                }
            ))),
        },
        Err(e) => {
            let status = e
                .attempt_status
                .map(grpc_api_types::payments::PaymentStatus::foreign_from)
                .unwrap_or_default();
            Ok(PaymentServiceGetResponse {
                transaction_id: Some(grpc_api_types::payments::Identifier {
                    id_type: Some(
                        grpc_api_types::payments::identifier::IdType::NoResponseIdMarker(()),
                    ),
                }),
                mandate_reference: None,
                status: status as i32,
                error_message: Some(e.message),
                error_code: Some(e.code),
                network_txn_id: None,
                response_ref_id: None,
                amount: None,
                minor_amount: None,
                currency: None,
                captured_amount: None,
                minor_captured_amount: None,
                payment_method_type: None,
                capture_method: None,
                auth_type: None,
                created_at: None,
                updated_at: None,
                authorized_at: None,
                captured_at: None,
                customer_name: None,
                email: None,
                connector_customer_id: None,
                merchant_order_reference_id: None,
                metadata: std::collections::HashMap::new(),
                raw_connector_response: None,
            })
        }
    }
}

impl ForeignTryFrom<grpc_api_types::payments::RefundServiceGetRequest> for RefundSyncData {
    type Error = ApplicationErrorResponse;

    fn foreign_try_from(
        value: grpc_api_types::payments::RefundServiceGetRequest,
    ) -> Result<Self, error_stack::Report<Self::Error>> {
        // Extract transaction_id as connector_transaction_id
        let connector_transaction_id = value
            .transaction_id
            .and_then(|id| id.id_type)
            .and_then(|id_type| match id_type {
                grpc_api_types::payments::identifier::IdType::Id(id) => Some(id),
                _ => None,
            })
            .unwrap_or_default();

        Ok(RefundSyncData {
            connector_transaction_id,
            connector_refund_id: value.refund_id.clone(),
            reason: value.refund_reason.clone(),
            refund_status: common_enums::RefundStatus::Pending,
            refund_connector_metadata: None,
            all_keys_required: None, // Field not available in new proto structure
            integrity_object: None,
        })
    }
}

impl
    ForeignTryFrom<(
        grpc_api_types::payments::RefundServiceGetRequest,
        Connectors,
    )> for RefundFlowData
{
    type Error = ApplicationErrorResponse;

    fn foreign_try_from(
        (_value, connectors): (
            grpc_api_types::payments::RefundServiceGetRequest,
            Connectors,
        ),
    ) -> Result<Self, error_stack::Report<Self::Error>> {
        Ok(RefundFlowData {
            status: common_enums::RefundStatus::Pending,
            refund_id: None,
            connectors,
            raw_connector_response: None,
        })
    }
}

impl
    ForeignTryFrom<(
        grpc_api_types::payments::PaymentServiceRefundRequest,
        Connectors,
    )> for RefundFlowData
{
    type Error = ApplicationErrorResponse;

    fn foreign_try_from(
        (value, connectors): (
            grpc_api_types::payments::PaymentServiceRefundRequest,
            Connectors,
        ),
    ) -> Result<Self, error_stack::Report<Self::Error>> {
        Ok(RefundFlowData {
            status: common_enums::RefundStatus::Pending,
            refund_id: Some(value.refund_id),
            connectors,
            raw_connector_response: None,
        })
    }
}

impl ForeignFrom<common_enums::DisputeStatus> for grpc_api_types::payments::DisputeStatus {
    fn foreign_from(status: common_enums::DisputeStatus) -> Self {
        match status {
            common_enums::DisputeStatus::DisputeOpened => Self::DisputeOpened,
            common_enums::DisputeStatus::DisputeAccepted => Self::DisputeAccepted,
            common_enums::DisputeStatus::DisputeCancelled => Self::DisputeCancelled,
            common_enums::DisputeStatus::DisputeChallenged => Self::DisputeChallenged,
            common_enums::DisputeStatus::DisputeExpired => Self::DisputeExpired,
            common_enums::DisputeStatus::DisputeLost => Self::DisputeLost,
            common_enums::DisputeStatus::DisputeWon => Self::DisputeWon,
        }
    }
}

pub fn generate_accept_dispute_response(
    router_data_v2: RouterDataV2<Accept, DisputeFlowData, AcceptDisputeData, DisputeResponseData>,
) -> Result<AcceptDisputeResponse, error_stack::Report<ApplicationErrorResponse>> {
    let dispute_response = router_data_v2.response;

    match dispute_response {
        Ok(response) => {
            let grpc_status =
                grpc_api_types::payments::DisputeStatus::foreign_from(response.dispute_status);

            Ok(AcceptDisputeResponse {
                dispute_status: grpc_status.into(),
                dispute_id: response.connector_dispute_id,
                connector_status_code: None,
                error_message: None,
                error_code: None,
                response_ref_id: None,
            })
        }
        Err(e) => {
            let grpc_dispute_status = grpc_api_types::payments::DisputeStatus::default();

            Ok(AcceptDisputeResponse {
                dispute_status: grpc_dispute_status as i32,
                dispute_id: e.connector_transaction_id.unwrap_or_default(),
                connector_status_code: None,
                error_message: Some(e.message),
                error_code: Some(e.code),
                response_ref_id: None,
            })
        }
    }
}

impl ForeignTryFrom<(grpc_api_types::payments::AcceptDisputeRequest, Connectors)>
    for DisputeFlowData
{
    type Error = ApplicationErrorResponse;

    fn foreign_try_from(
        (value, connectors): (grpc_api_types::payments::AcceptDisputeRequest, Connectors),
    ) -> Result<Self, error_stack::Report<Self::Error>> {
        Ok(DisputeFlowData {
            dispute_id: None,
            connectors,
            connector_dispute_id: value.dispute_id,
            defense_reason_code: None,
            raw_connector_response: None,
        })
    }
}

pub fn generate_submit_evidence_response(
    router_data_v2: RouterDataV2<
        SubmitEvidence,
        DisputeFlowData,
        SubmitEvidenceData,
        DisputeResponseData,
    >,
) -> Result<DisputeServiceSubmitEvidenceResponse, error_stack::Report<ApplicationErrorResponse>> {
    let dispute_response = router_data_v2.response;

    match dispute_response {
        Ok(response) => {
            let grpc_status =
                grpc_api_types::payments::DisputeStatus::foreign_from(response.dispute_status);

            Ok(DisputeServiceSubmitEvidenceResponse {
                dispute_status: grpc_status.into(),
                dispute_id: Some(response.connector_dispute_id),
                submitted_evidence_ids: vec![],
                connector_status_code: None,
                error_message: None,
                error_code: None,
                response_ref_id: None,
            })
        }
        Err(e) => {
            let grpc_attempt_status = e
                .attempt_status
                .map(grpc_api_types::payments::PaymentStatus::foreign_from)
                .unwrap_or_default();

            Ok(DisputeServiceSubmitEvidenceResponse {
                dispute_status: grpc_attempt_status.into(),
                dispute_id: e.connector_transaction_id,
                submitted_evidence_ids: vec![],
                connector_status_code: None,
                error_message: Some(e.message),
                error_code: Some(e.code),
                response_ref_id: None,
            })
        }
    }
}

impl
    ForeignTryFrom<(
        grpc_api_types::payments::DisputeServiceSubmitEvidenceRequest,
        Connectors,
    )> for DisputeFlowData
{
    type Error = ApplicationErrorResponse;

    fn foreign_try_from(
        (value, connectors): (
            grpc_api_types::payments::DisputeServiceSubmitEvidenceRequest,
            Connectors,
        ),
    ) -> Result<Self, error_stack::Report<Self::Error>> {
        Ok(DisputeFlowData {
            dispute_id: None,
            connectors,
            connector_dispute_id: value.dispute_id,
            defense_reason_code: None,
            raw_connector_response: None,
        })
    }
}

pub fn generate_refund_sync_response(
    router_data_v2: RouterDataV2<RSync, RefundFlowData, RefundSyncData, RefundsResponseData>,
) -> Result<RefundResponse, error_stack::Report<ApplicationErrorResponse>> {
    let refunds_response = router_data_v2.response;

    match refunds_response {
        Ok(response) => {
            let status = response.refund_status;
            let grpc_status = grpc_api_types::payments::RefundStatus::foreign_from(status);

            Ok(RefundResponse {
                transaction_id: Some(grpc_api_types::payments::Identifier::default()),
                refund_id: response.connector_refund_id.clone(),
                status: grpc_status as i32,
                response_ref_id: Some(grpc_api_types::payments::Identifier {
                    id_type: Some(grpc_api_types::payments::identifier::IdType::Id(
                        response.connector_refund_id.clone(),
                    )),
                }),
                error_code: None,
                error_message: None,
                refund_amount: None,
                minor_refund_amount: None,
                refund_currency: None,
                payment_amount: None,
                minor_payment_amount: None,
                refund_reason: None,
                created_at: None,
                updated_at: None,
                processed_at: None,
                customer_name: None,
                email: None,
                merchant_order_reference_id: None,
                metadata: std::collections::HashMap::new(),
                refund_metadata: std::collections::HashMap::new(),
                raw_connector_response: response.raw_connector_response,
            })
        }
        Err(e) => {
            let status = e
                .attempt_status
                .map(grpc_api_types::payments::PaymentStatus::foreign_from)
                .unwrap_or_default();

            Ok(RefundResponse {
                transaction_id: Some(
                    e.connector_transaction_id
                        .as_ref()
                        .map(|id| grpc_api_types::payments::Identifier {
                            id_type: Some(grpc_api_types::payments::identifier::IdType::Id(
                                id.clone(),
                            )),
                        })
                        .unwrap_or_default(),
                ),
                refund_id: String::new(),
                status: status as i32,
                response_ref_id: e.connector_transaction_id.map(|id| {
                    grpc_api_types::payments::Identifier {
                        id_type: Some(grpc_api_types::payments::identifier::IdType::Id(id)),
                    }
                }),
                error_code: Some(e.code),
                error_message: Some(e.message),
                refund_amount: None,
                minor_refund_amount: None,
                refund_currency: None,
                payment_amount: None,
                minor_payment_amount: None,
                refund_reason: None,
                created_at: None,
                updated_at: None,
                processed_at: None,
                customer_name: None,
                email: None,
                merchant_order_reference_id: None,
                metadata: std::collections::HashMap::new(),
                refund_metadata: std::collections::HashMap::new(),
                raw_connector_response: e.raw_connector_response,
            })
        }
    }
}
impl ForeignTryFrom<WebhookDetailsResponse> for PaymentServiceGetResponse {
    type Error = ApplicationErrorResponse;

    fn foreign_try_from(
        value: WebhookDetailsResponse,
    ) -> Result<Self, error_stack::Report<Self::Error>> {
        let status = grpc_api_types::payments::PaymentStatus::foreign_from(value.status);
        Ok(Self {
            transaction_id: value
                .resource_id
                .map(|resource_id| {
                    grpc_api_types::payments::Identifier::foreign_try_from(resource_id)
                })
                .transpose()?,
            status: status as i32,
            mandate_reference: None,
            error_code: value.error_code,
            error_message: value.error_message,
            network_txn_id: None,
            response_ref_id: None,
            amount: None,
            minor_amount: None,
            currency: None,
            captured_amount: None,
            minor_captured_amount: None,
            payment_method_type: None,
            capture_method: None,
            auth_type: None,
            created_at: None,
            updated_at: None,
            authorized_at: None,
            captured_at: None,
            customer_name: None,
            email: None,
            connector_customer_id: None,
            merchant_order_reference_id: None,
            metadata: std::collections::HashMap::new(),
            raw_connector_response: value.raw_connector_response,
        })
    }
}

impl ForeignTryFrom<PaymentServiceVoidRequest> for PaymentVoidData {
    type Error = ApplicationErrorResponse;

    fn foreign_try_from(
        value: PaymentServiceVoidRequest,
    ) -> Result<Self, error_stack::Report<Self::Error>> {
        Ok(Self {
            connector_transaction_id: value
                .transaction_id
                .and_then(|id| id.id_type)
                .and_then(|id_type| match id_type {
                    grpc_api_types::payments::identifier::IdType::Id(id) => Some(id),
                    _ => None,
                })
                .unwrap_or_default(),
            cancellation_reason: value.cancellation_reason,
            integrity_object: None,
            raw_connector_response: None,
        })
    }
}

impl ForeignTryFrom<RefundWebhookDetailsResponse> for RefundResponse {
    type Error = ApplicationErrorResponse;

    fn foreign_try_from(
        value: RefundWebhookDetailsResponse,
    ) -> Result<Self, error_stack::Report<Self::Error>> {
        let status = grpc_api_types::payments::RefundStatus::foreign_from(value.status);

        Ok(Self {
            transaction_id: Some(grpc_api_types::payments::Identifier::default()),
            refund_id: value.connector_refund_id.unwrap_or_default(),
            status: status.into(),
            response_ref_id: value.connector_response_reference_id.map(|id| {
                grpc_api_types::payments::Identifier {
                    id_type: Some(grpc_api_types::payments::identifier::IdType::Id(id)),
                }
            }),
            error_code: value.error_code,
            error_message: value.error_message,
            refund_amount: None,
            minor_refund_amount: None,
            refund_currency: None,
            payment_amount: None,
            minor_payment_amount: None,
            refund_reason: None,
            created_at: None,
            updated_at: None,
            processed_at: None,
            customer_name: None,
            email: None,
            merchant_order_reference_id: None,
            metadata: std::collections::HashMap::new(),
            refund_metadata: std::collections::HashMap::new(),
            raw_connector_response: value.raw_connector_response,
        })
    }
}

impl ForeignTryFrom<DisputeWebhookDetailsResponse> for DisputeResponse {
    type Error = ApplicationErrorResponse;

    fn foreign_try_from(
        value: DisputeWebhookDetailsResponse,
    ) -> Result<Self, error_stack::Report<Self::Error>> {
        let grpc_status = grpc_api_types::payments::DisputeStatus::foreign_from(value.status);
        let grpc_stage = grpc_api_types::payments::DisputeStage::foreign_from(value.stage);
        Ok(Self {
            dispute_id: Some(value.dispute_id),
            transaction_id: None,
            dispute_status: grpc_status.into(),
            dispute_stage: grpc_stage.into(),
            connector_status_code: None,
            error_code: None,
            error_message: None,
            dispute_amount: None,
            dispute_currency: None,
            dispute_date: None,
            service_date: None,
            shipping_date: None,
            due_date: None,
            evidence_documents: vec![],
            dispute_reason: None,
            dispute_message: value.dispute_message,
            response_ref_id: value.connector_response_reference_id.map(|id| {
                grpc_api_types::payments::Identifier {
                    id_type: Some(grpc_api_types::payments::identifier::IdType::Id(id)),
                }
            }),
        })
    }
}

impl ForeignTryFrom<grpc_api_types::payments::PaymentServiceRefundRequest> for RefundsData {
    type Error = ApplicationErrorResponse;

    fn foreign_try_from(
        value: grpc_api_types::payments::PaymentServiceRefundRequest,
    ) -> Result<Self, error_stack::Report<Self::Error>> {
        let minor_refund_amount = common_utils::types::MinorUnit::new(value.minor_refund_amount);

        let minor_payment_amount = common_utils::types::MinorUnit::new(value.minor_payment_amount);

        // Extract transaction_id as connector_transaction_id
        let connector_transaction_id = value
            .transaction_id
            .clone()
            .and_then(|id| id.id_type)
            .and_then(|id_type| match id_type {
                grpc_api_types::payments::identifier::IdType::Id(id) => Some(id),
                _ => None,
            })
            .unwrap_or_default();

        Ok(RefundsData {
            refund_id: value.refund_id.to_string(),
            connector_transaction_id,
            connector_refund_id: None, // refund_id field is used as refund_id, not connector_refund_id
            currency: common_enums::Currency::foreign_try_from(value.currency())?,
            payment_amount: value.payment_amount,
            reason: value.reason.clone(),
            webhook_url: value.webhook_url,
            refund_amount: value.refund_amount,
            connector_metadata: {
                value
                    .metadata
                    .get("connector_metadata")
                    .map(|json_string| {
                        Ok::<serde_json::Value, error_stack::Report<ApplicationErrorResponse>>(
                            serde_json::Value::String(json_string.clone()),
                        )
                    })
                    .transpose()? // Should be Option<serde_json::Value>, not Secret
            },
            refund_connector_metadata: {
                value.refund_metadata.get("refund_metadata").map(|json_string| {
                    Ok::<Secret<serde_json::Value>, error_stack::Report<ApplicationErrorResponse>>(Secret::new(serde_json::Value::String(json_string.clone())))
                }).transpose()?
            },
            minor_payment_amount,
            minor_refund_amount,
            refund_status: common_enums::RefundStatus::Pending,
            merchant_account_id: value.merchant_account_id,
            capture_method: value
                .capture_method
                .map(|cm| {
                    common_enums::CaptureMethod::foreign_try_from(
                        grpc_api_types::payments::CaptureMethod::try_from(cm).unwrap_or_default(),
                    )
                })
                .transpose()?,
            integrity_object: None,
        })
    }
}

impl ForeignTryFrom<grpc_api_types::payments::AcceptDisputeRequest> for AcceptDisputeData {
    type Error = ApplicationErrorResponse;

    fn foreign_try_from(
        value: grpc_api_types::payments::AcceptDisputeRequest,
    ) -> Result<Self, error_stack::Report<Self::Error>> {
        Ok(AcceptDisputeData {
            connector_dispute_id: value.dispute_id,
            integrity_object: None,
        })
    }
}

impl ForeignTryFrom<grpc_api_types::payments::DisputeServiceSubmitEvidenceRequest>
    for SubmitEvidenceData
{
    type Error = ApplicationErrorResponse;

    fn foreign_try_from(
        value: grpc_api_types::payments::DisputeServiceSubmitEvidenceRequest,
    ) -> Result<Self, error_stack::Report<Self::Error>> {
        // Initialize all fields to None
        let mut result = SubmitEvidenceData {
            dispute_id: Some(value.dispute_id.clone()),
            connector_dispute_id: value.dispute_id,
            integrity_object: None,
            access_activity_log: None,
            billing_address: None,
            cancellation_policy: None,
            cancellation_policy_file_type: None,
            cancellation_policy_provider_file_id: None,
            cancellation_policy_disclosure: None,
            cancellation_rebuttal: None,
            customer_communication: None,
            customer_communication_file_type: None,
            customer_communication_provider_file_id: None,
            customer_email_address: None,
            customer_name: None,
            customer_purchase_ip: None,
            customer_signature: None,
            customer_signature_file_type: None,
            customer_signature_provider_file_id: None,
            product_description: None,
            receipt: None,
            receipt_file_type: None,
            receipt_provider_file_id: None,
            refund_policy: None,
            refund_policy_file_type: None,
            refund_policy_provider_file_id: None,
            refund_policy_disclosure: None,
            refund_refusal_explanation: None,
            service_date: value.service_date.map(|date| date.to_string()),
            service_documentation: None,
            service_documentation_file_type: None,
            service_documentation_provider_file_id: None,
            shipping_address: None,
            shipping_carrier: None,
            shipping_date: value.shipping_date.map(|date| date.to_string()),
            shipping_documentation: None,
            shipping_documentation_file_type: None,
            shipping_documentation_provider_file_id: None,
            shipping_tracking_number: None,
            invoice_showing_distinct_transactions: None,
            invoice_showing_distinct_transactions_file_type: None,
            invoice_showing_distinct_transactions_provider_file_id: None,
            recurring_transaction_agreement: None,
            recurring_transaction_agreement_file_type: None,
            recurring_transaction_agreement_provider_file_id: None,
            uncategorized_file: None,
            uncategorized_file_type: None,
            uncategorized_file_provider_file_id: None,
            uncategorized_text: None,
        };

        // Extract evidence from evidence_documents array
        for document in value.evidence_documents {
            let evidence_type =
                grpc_api_types::payments::EvidenceType::try_from(document.evidence_type)
                    .unwrap_or(grpc_api_types::payments::EvidenceType::Unspecified);

            match evidence_type {
                grpc_api_types::payments::EvidenceType::CancellationPolicy => {
                    result.cancellation_policy = document.file_content;
                    result.cancellation_policy_file_type = document.file_mime_type;
                    result.cancellation_policy_provider_file_id = document.provider_file_id;
                }
                grpc_api_types::payments::EvidenceType::CustomerCommunication => {
                    result.customer_communication = document.file_content;
                    result.customer_communication_file_type = document.file_mime_type;
                    result.customer_communication_provider_file_id = document.provider_file_id;
                }
                grpc_api_types::payments::EvidenceType::CustomerSignature => {
                    result.customer_signature = document.file_content;
                    result.customer_signature_file_type = document.file_mime_type;
                    result.customer_signature_provider_file_id = document.provider_file_id;
                }
                grpc_api_types::payments::EvidenceType::Receipt => {
                    result.receipt = document.file_content;
                    result.receipt_file_type = document.file_mime_type;
                    result.receipt_provider_file_id = document.provider_file_id;
                }
                grpc_api_types::payments::EvidenceType::RefundPolicy => {
                    result.refund_policy = document.file_content;
                    result.refund_policy_file_type = document.file_mime_type;
                    result.refund_policy_provider_file_id = document.provider_file_id;
                }
                grpc_api_types::payments::EvidenceType::ServiceDocumentation => {
                    result.service_documentation = document.file_content;
                    result.service_documentation_file_type = document.file_mime_type;
                    result.service_documentation_provider_file_id = document.provider_file_id;
                }
                grpc_api_types::payments::EvidenceType::ShippingDocumentation => {
                    result.shipping_documentation = document.file_content;
                    result.shipping_documentation_file_type = document.file_mime_type;
                    result.shipping_documentation_provider_file_id = document.provider_file_id;
                }
                grpc_api_types::payments::EvidenceType::InvoiceShowingDistinctTransactions => {
                    result.invoice_showing_distinct_transactions = document.file_content;
                    result.invoice_showing_distinct_transactions_file_type =
                        document.file_mime_type;
                    result.invoice_showing_distinct_transactions_provider_file_id =
                        document.provider_file_id;
                }
                grpc_api_types::payments::EvidenceType::RecurringTransactionAgreement => {
                    result.recurring_transaction_agreement = document.file_content;
                    result.recurring_transaction_agreement_file_type = document.file_mime_type;
                    result.recurring_transaction_agreement_provider_file_id =
                        document.provider_file_id;
                }
                grpc_api_types::payments::EvidenceType::UncategorizedFile => {
                    result.uncategorized_file = document.file_content;
                    result.uncategorized_file_type = document.file_mime_type;
                    result.uncategorized_file_provider_file_id = document.provider_file_id;
                    result.uncategorized_text = document.text_content;
                }
                grpc_api_types::payments::EvidenceType::Unspecified => {
                    // Skip unspecified evidence types
                }
            }
        }

        Ok(result)
    }
}

pub fn generate_refund_response(
    router_data_v2: RouterDataV2<Refund, RefundFlowData, RefundsData, RefundsResponseData>,
) -> Result<RefundResponse, error_stack::Report<ApplicationErrorResponse>> {
    let refund_response = router_data_v2.response;

    match refund_response {
        Ok(response) => {
            let status = response.refund_status;
            let grpc_status = grpc_api_types::payments::RefundStatus::foreign_from(status);

            Ok(RefundResponse {
                transaction_id: Some(grpc_api_types::payments::Identifier::default()),
                refund_id: response.connector_refund_id,
                status: grpc_status as i32,
                response_ref_id: None,
                error_code: None,
                error_message: None,
                refund_amount: None,
                minor_refund_amount: None,
                refund_currency: None,
                payment_amount: None,
                minor_payment_amount: None,
                refund_reason: None,
                created_at: None,
                updated_at: None,
                processed_at: None,
                customer_name: None,
                email: None,
                merchant_order_reference_id: None,
                metadata: std::collections::HashMap::new(),
                refund_metadata: std::collections::HashMap::new(),
                raw_connector_response: response.raw_connector_response,
            })
        }
        Err(e) => {
            let status = e
                .attempt_status
                .map(grpc_api_types::payments::PaymentStatus::foreign_from)
                .unwrap_or_default();

            Ok(RefundResponse {
                transaction_id: Some(
                    e.connector_transaction_id
                        .map(|id| grpc_api_types::payments::Identifier {
                            id_type: Some(grpc_api_types::payments::identifier::IdType::Id(id)),
                        })
                        .unwrap_or_default(),
                ),
                refund_id: String::new(),
                status: status as i32,
                response_ref_id: None,
                error_code: Some(e.code),
                error_message: Some(e.message),
                refund_amount: None,
                minor_refund_amount: None,
                refund_currency: None,
                payment_amount: None,
                minor_payment_amount: None,
                refund_reason: None,
                created_at: None,
                updated_at: None,
                processed_at: None,
                customer_name: None,
                email: None,
                merchant_order_reference_id: None,
                metadata: std::collections::HashMap::new(),
                refund_metadata: std::collections::HashMap::new(),
                raw_connector_response: e.raw_connector_response,
            })
        }
    }
}

impl ForeignTryFrom<grpc_api_types::payments::PaymentServiceCaptureRequest>
    for PaymentsCaptureData
{
    type Error = ApplicationErrorResponse;

    fn foreign_try_from(
        value: grpc_api_types::payments::PaymentServiceCaptureRequest,
    ) -> Result<Self, error_stack::Report<Self::Error>> {
        let connector_transaction_id = ResponseId::ConnectorTransactionId(
            value
                .transaction_id
                .clone()
                .and_then(|id| id.id_type)
                .and_then(|id_type| match id_type {
                    grpc_api_types::payments::identifier::IdType::Id(id) => Some(id),
                    _ => None,
                })
                .unwrap_or_default(),
        );

        let multiple_capture_data =
            value
                .multiple_capture_data
                .clone()
                .map(|data| MultipleCaptureRequestData {
                    capture_sequence: data.capture_sequence,
                    capture_reference: data.capture_reference,
                });

        let minor_amount = common_utils::types::MinorUnit::new(value.amount_to_capture);

        Ok(Self {
            amount_to_capture: value.amount_to_capture,
            minor_amount_to_capture: minor_amount,
            currency: common_enums::Currency::foreign_try_from(value.currency())?,
            connector_transaction_id,
            multiple_capture_data,
            connector_metadata: {
                value
                    .metadata
                    .get("connector_metadata")
                    .map(|json_string| {
                        Ok::<serde_json::Value, error_stack::Report<ApplicationErrorResponse>>(
                            serde_json::Value::String(json_string.clone()),
                        )
                    })
                    .transpose()? // Converts Option<Result<T, E>> to Result<Option<T>, E> and propagates E if it's an Err
            },
            integrity_object: None,
        })
    }
}

impl
    ForeignTryFrom<(
        grpc_api_types::payments::PaymentServiceCaptureRequest,
        Connectors,
    )> for PaymentFlowData
{
    type Error = ApplicationErrorResponse;

    fn foreign_try_from(
        (value, connectors): (
            grpc_api_types::payments::PaymentServiceCaptureRequest,
            Connectors,
        ),
    ) -> Result<Self, error_stack::Report<Self::Error>> {
        Ok(Self {
            merchant_id: common_utils::id_type::MerchantId::default(),
            payment_id: "PAYMENT_ID".to_string(),
            attempt_id: "ATTEMPT_ID".to_string(),
            status: common_enums::AttemptStatus::Pending,
            payment_method: common_enums::PaymentMethod::Card, // Default
            address: crate::payment_address::PaymentAddress::default(),
            auth_type: common_enums::AuthenticationType::default(),
            connector_request_reference_id: value
                .request_ref_id
                .and_then(|id| id.id_type)
                .and_then(|id_type| match id_type {
                    grpc_api_types::payments::identifier::IdType::Id(id) => Some(id),
                    _ => None,
                })
                .unwrap_or_default(),
            customer_id: None,
            connector_customer: None,
            description: None,
            return_url: None,
            connector_meta_data: None,
            amount_captured: None,
            minor_amount_captured: None,
            access_token: None,
            session_token: None,
            reference_id: None,
            payment_method_token: None,
            preprocessing_id: None,
            connector_api_version: None,
            test_mode: None,
            connector_http_status_code: None,
            external_latency: None,
            connectors,
            raw_connector_response: None,
        })
    }
}

pub fn generate_payment_capture_response(
    router_data_v2: RouterDataV2<
        Capture,
        PaymentFlowData,
        PaymentsCaptureData,
        PaymentsResponseData,
    >,
) -> Result<PaymentServiceCaptureResponse, error_stack::Report<ApplicationErrorResponse>> {
    let transaction_response = router_data_v2.response;

    match transaction_response {
        Ok(response) => match response {
            PaymentsResponseData::TransactionResponse {
                resource_id,
                redirection_data: _,
                connector_metadata: _,
                network_txn_id: _,
                connector_response_reference_id,
                incremental_authorization_allowed: _,
                mandate_reference: _,
                raw_connector_response: _,
            } => {
                let status = router_data_v2.resource_common_data.status;
                let grpc_status = grpc_api_types::payments::PaymentStatus::foreign_from(status);
                let grpc_resource_id =
                    grpc_api_types::payments::Identifier::foreign_try_from(resource_id)?;

                Ok(PaymentServiceCaptureResponse {
                    transaction_id: Some(grpc_resource_id),
                    response_ref_id: connector_response_reference_id.map(|id| {
                        grpc_api_types::payments::Identifier {
                            id_type: Some(grpc_api_types::payments::identifier::IdType::Id(id)),
                        }
                    }),
                    error_code: None,
                    error_message: None,
                    status: grpc_status.into(),
                })
            }
            _ => Err(report!(ApplicationErrorResponse::InternalServerError(
                ApiError {
                    sub_code: "INVALID_RESPONSE_TYPE".to_owned(),
                    error_identifier: 500,
                    error_message: "Invalid response type received from connector".to_owned(),
                    error_object: None,
                }
            ))),
        },
        Err(e) => {
            let status = e
                .attempt_status
                .map(grpc_api_types::payments::PaymentStatus::foreign_from)
                .unwrap_or_default();
            Ok(PaymentServiceCaptureResponse {
                transaction_id: Some(grpc_api_types::payments::Identifier {
                    id_type: Some(
                        grpc_api_types::payments::identifier::IdType::NoResponseIdMarker(()),
                    ),
                }),
                response_ref_id: e.connector_transaction_id.map(|id| {
                    grpc_api_types::payments::Identifier {
                        id_type: Some(grpc_api_types::payments::identifier::IdType::Id(id)),
                    }
                }),
                status: status.into(),
                error_message: Some(e.message),
                error_code: Some(e.code),
            })
        }
    }
}

impl ForeignTryFrom<(PaymentServiceRegisterRequest, Connectors, String)> for PaymentFlowData {
    type Error = ApplicationErrorResponse;

    fn foreign_try_from(
        (value, connectors, environment): (PaymentServiceRegisterRequest, Connectors, String),
    ) -> Result<Self, error_stack::Report<Self::Error>> {
        let address = match value.address {
            Some(address) => crate::payment_address::PaymentAddress::foreign_try_from(address)?,
            None => {
                return Err(ApplicationErrorResponse::BadRequest(ApiError {
                    sub_code: "INVALID_ADDRESS".to_owned(),
                    error_identifier: 400,
                    error_message: "Address is required".to_owned(),
                    error_object: None,
                }))?
            }
        };
        let test_mode = match environment.as_str() {
            common_utils::consts::CONST_DEVELOPMENT => Some(true),
            common_utils::consts::CONST_PRODUCTION => Some(false),
            _ => Some(true),
        };
        Ok(Self {
            merchant_id: common_utils::id_type::MerchantId::default(),
            payment_id: "IRRELEVANT_PAYMENT_ID".to_string(),
            attempt_id: "IRRELEVANT_ATTEMPT_ID".to_string(),
            status: common_enums::AttemptStatus::Pending,
            payment_method: common_enums::PaymentMethod::Card, //TODO
            address,
            auth_type: common_enums::AuthenticationType::default(),
            connector_request_reference_id: value
                .request_ref_id
                .and_then(|id| id.id_type)
                .and_then(|id_type| match id_type {
                    grpc_api_types::payments::identifier::IdType::Id(id) => Some(id),
                    _ => None,
                })
                .unwrap_or_default(),
            customer_id: None,
            connector_customer: None,
            description: None,
            return_url: None,
            connector_meta_data: None,
            amount_captured: None,
            minor_amount_captured: None,
            access_token: None,
            session_token: None,
            reference_id: None,
            payment_method_token: None,
            preprocessing_id: None,
            connector_api_version: None,
            test_mode,
            connector_http_status_code: None,
            external_latency: None,
            connectors,
            raw_connector_response: None,
        })
    }
}

impl ForeignTryFrom<PaymentServiceRegisterRequest> for SetupMandateRequestData {
    type Error = ApplicationErrorResponse;

    fn foreign_try_from(
        value: PaymentServiceRegisterRequest,
    ) -> Result<Self, error_stack::Report<Self::Error>> {
        let email: Option<Email> = match value.email {
            Some(ref email_str) => Some(Email::try_from(email_str.clone()).map_err(|_| {
                error_stack::Report::new(ApplicationErrorResponse::BadRequest(ApiError {
                    sub_code: "INVALID_EMAIL_FORMAT".to_owned(),
                    error_identifier: 400,

                    error_message: "Invalid email".to_owned(),
                    error_object: None,
                }))
            })?),
            None => None,
        };
        let customer_acceptance = value.customer_acceptance.clone().ok_or_else(|| {
            error_stack::Report::new(ApplicationErrorResponse::BadRequest(ApiError {
                sub_code: "MISSING_CUSTOMER_ACCEPTANCE".to_owned(),
                error_identifier: 400,
                error_message: "Customer acceptance is missing".to_owned(),
                error_object: None,
            }))
        })?;

        let setup_future_usage = value.setup_future_usage();

        let setup_mandate_details = MandateData {
            update_mandate_id: None,
            customer_acceptance: Some(crate::mandates::CustomerAcceptance::foreign_try_from(
                customer_acceptance.clone(),
            )?),
            mandate_type: None,
        };

        Ok(Self {
            currency: common_enums::Currency::foreign_try_from(value.currency())?,
            payment_method_data: PaymentMethodData::foreign_try_from(
                value.payment_method.ok_or_else(|| {
                    ApplicationErrorResponse::BadRequest(ApiError {
                        sub_code: "INVALID_PAYMENT_METHOD_DATA".to_owned(),
                        error_identifier: 400,
                        error_message: "Payment method data is required".to_owned(),
                        error_object: None,
                    })
                })?,
            )?,
            amount: Some(0),
            confirm: true,
            statement_descriptor_suffix: None,
            customer_acceptance: Some(crate::mandates::CustomerAcceptance::foreign_try_from(
                customer_acceptance.clone(),
            )?),
            mandate_id: None,
            setup_future_usage: Some(common_enums::FutureUsage::foreign_try_from(
                setup_future_usage,
            )?),
            off_session: Some(false),
            setup_mandate_details: Some(setup_mandate_details),
            router_return_url: value.return_url.clone(),
            webhook_url: None,
            browser_info: value.browser_info.map(|info| {
                crate::router_request_types::BrowserInformation {
                    color_depth: None,
                    java_enabled: info.java_enabled,
                    java_script_enabled: info.java_script_enabled,
                    language: info.language,
                    screen_height: info.screen_height,
                    screen_width: info.screen_width,
                    time_zone: None,
                    ip_address: None,
                    accept_header: info.accept_header,
                    user_agent: info.user_agent,
                    os_type: info.os_type,
                    os_version: info.os_version,
                    device_model: info.device_model,
                    accept_language: info.accept_language,
                }
            }),
            email,
            customer_name: None,
            return_url: value.return_url.clone(),
            payment_method_type: None,
            request_incremental_authorization: false,
            metadata: None,
            complete_authorize_url: None,
            capture_method: None,
            integrity_object: None,
            minor_amount: Some(common_utils::types::MinorUnit::new(0)),
            shipping_cost: None,
            customer_id: value
                .connector_customer_id
                .clone()
                .map(|customer_id| CustomerId::try_from(Cow::from(customer_id)))
                .transpose()
                .change_context(ApplicationErrorResponse::BadRequest(ApiError {
                    sub_code: "INVALID_CUSTOMER_ID".to_owned(),
                    error_identifier: 400,
                    error_message: "Failed to parse Customer Id".to_owned(),
                    error_object: None,
                }))?,
            statement_descriptor: None,
            merchant_order_reference_id: None,
        })
    }
}

impl ForeignTryFrom<grpc_api_types::payments::CustomerAcceptance>
    for crate::mandates::CustomerAcceptance
{
    type Error = ApplicationErrorResponse;
    fn foreign_try_from(
        _value: grpc_api_types::payments::CustomerAcceptance,
    ) -> Result<Self, error_stack::Report<Self::Error>> {
        Ok(crate::mandates::CustomerAcceptance {
            acceptance_type: crate::mandates::AcceptanceType::Offline,
            accepted_at: None,
            online: None,
        })
    }
}

impl ForeignTryFrom<grpc_api_types::payments::FutureUsage> for common_enums::FutureUsage {
    type Error = ApplicationErrorResponse;
    fn foreign_try_from(
        value: grpc_api_types::payments::FutureUsage,
    ) -> Result<Self, error_stack::Report<Self::Error>> {
        match value {
            grpc_api_types::payments::FutureUsage::OffSession => {
                Ok(common_enums::FutureUsage::OffSession)
            }
            grpc_api_types::payments::FutureUsage::OnSession => {
                Ok(common_enums::FutureUsage::OnSession)
            }
            grpc_api_types::payments::FutureUsage::Unspecified => {
                Err(ApplicationErrorResponse::BadRequest(ApiError {
                    sub_code: "UNSPECIFIED_FUTURE_USAGE".to_owned(),
                    error_identifier: 401,
                    error_message: "Future usage must be specified".to_owned(),
                    error_object: None,
                })
                .into())
            }
        }
    }
}

pub fn generate_setup_mandate_response(
    router_data_v2: RouterDataV2<
        SetupMandate,
        PaymentFlowData,
        SetupMandateRequestData,
        PaymentsResponseData,
    >,
) -> Result<PaymentServiceRegisterResponse, error_stack::Report<ApplicationErrorResponse>> {
    let transaction_response = router_data_v2.response;
    let status = router_data_v2.resource_common_data.status;
    let grpc_status = grpc_api_types::payments::PaymentStatus::foreign_from(status);
    let response = match transaction_response {
        Ok(response) => match response {
            PaymentsResponseData::TransactionResponse {
                resource_id,
                redirection_data,
                connector_metadata: _,
                network_txn_id,
                connector_response_reference_id,
                incremental_authorization_allowed,
                mandate_reference,
                raw_connector_response: _,
            } => {
                PaymentServiceRegisterResponse {
                    registration_id: Some(grpc_api_types::payments::Identifier::foreign_try_from(resource_id)?),
                    redirection_data: redirection_data.map(
                        |form| {
                            match *form {
                                crate::router_response_types::RedirectForm::Form { endpoint, method: _, form_fields: _ } => {
                                    Ok::<grpc_api_types::payments::RedirectForm, ApplicationErrorResponse>(grpc_api_types::payments::RedirectForm {
                                        form_type: Some(grpc_api_types::payments::redirect_form::FormType::Form(
                                            grpc_api_types::payments::FormData {
                                                endpoint,
                                                method: 0,
                                                form_fields: HashMap::default(), //TODO
                                            }
                                        ))
                                    })
                                },
                                crate::router_response_types::RedirectForm::Html { html_data } => {
                                    Ok(grpc_api_types::payments::RedirectForm {
                                        form_type: Some(grpc_api_types::payments::redirect_form::FormType::Html(
                                            grpc_api_types::payments::HtmlData {
                                                html_data,
                                            }
                                        ))
                                    })
                                },
                                _ => Err(
                                    ApplicationErrorResponse::BadRequest(ApiError {
                                        sub_code: "INVALID_RESPONSE".to_owned(),
                                        error_identifier: 400,
                                        error_message: "Invalid response from connector".to_owned(),
                                        error_object: None,
                                    }))?,
                            }
                        }
                    ).transpose()?,
                    network_txn_id,
                    response_ref_id: connector_response_reference_id.map(|id| grpc_api_types::payments::Identifier {
                        id_type: Some(grpc_api_types::payments::identifier::IdType::Id(id)),
                    }),
                    status: grpc_status as i32,
                    mandate_reference: Some(grpc_api_types::payments::MandateReference {
                        mandate_id: mandate_reference.and_then(|m| m.connector_mandate_id),
                    }),
                    incremental_authorization_allowed,
                    error_message: None,
                    error_code: None,
                }
            }
            _ => Err(ApplicationErrorResponse::BadRequest(ApiError {
                sub_code: "INVALID_RESPONSE".to_owned(),
                error_identifier: 400,
                error_message: "Invalid response from connector".to_owned(),
                error_object: None,
            }))?,
        },
        Err(err) => PaymentServiceRegisterResponse {
            registration_id: Some(grpc_api_types::payments::Identifier {
                id_type: Some(grpc_api_types::payments::identifier::IdType::NoResponseIdMarker(())),
            }),
            redirection_data: None,
            network_txn_id: None,
            response_ref_id: err.connector_transaction_id.map(|id| {
                grpc_api_types::payments::Identifier {
                    id_type: Some(grpc_api_types::payments::identifier::IdType::Id(id)),
                }
            }),
            status: grpc_status as i32,
            mandate_reference: None,
            incremental_authorization_allowed: None,
            error_message: Some(err.message),
            error_code: Some(err.code),
        },
    };
    Ok(response)
}

impl ForeignTryFrom<(DisputeDefendRequest, Connectors)> for DisputeFlowData {
    type Error = ApplicationErrorResponse;

    fn foreign_try_from(
        (value, connectors): (DisputeDefendRequest, Connectors),
    ) -> Result<Self, error_stack::Report<Self::Error>> {
        Ok(DisputeFlowData {
            dispute_id: Some(value.dispute_id.clone()),
            connectors,
            connector_dispute_id: value.dispute_id,
            defense_reason_code: Some(value.reason_code.unwrap_or_default()),
            raw_connector_response: None,
        })
    }
}

impl ForeignTryFrom<DisputeDefendRequest> for DisputeDefendData {
    type Error = ApplicationErrorResponse;
    fn foreign_try_from(
        value: DisputeDefendRequest,
    ) -> Result<Self, error_stack::Report<Self::Error>> {
        let connector_dispute_id = value.dispute_id;
        Ok(Self {
            dispute_id: connector_dispute_id.clone(),
            connector_dispute_id,
            defense_reason_code: value.reason_code.unwrap_or_default(),
            integrity_object: None,
        })
    }
}

pub fn generate_defend_dispute_response(
    router_data_v2: RouterDataV2<
        DefendDispute,
        DisputeFlowData,
        DisputeDefendData,
        DisputeResponseData,
    >,
) -> Result<DisputeDefendResponse, error_stack::Report<ApplicationErrorResponse>> {
    let defend_dispute_response = router_data_v2.response;

    match defend_dispute_response {
        Ok(response) => Ok(DisputeDefendResponse {
            dispute_id: response.connector_dispute_id,
            dispute_status: response.dispute_status as i32,
            connector_status_code: None,
            error_message: None,
            error_code: None,
            response_ref_id: None,
        }),
        Err(e) => Ok(DisputeDefendResponse {
            dispute_id: e
                .connector_transaction_id
                .unwrap_or_else(|| NO_ERROR_CODE.to_string()),
            dispute_status: common_enums::DisputeStatus::DisputeLost as i32,
            connector_status_code: None,
            error_message: Some(e.message),
            error_code: Some(e.code),
            response_ref_id: None,
        }),
    }
}

#[derive(Debug, Clone, ToSchema, Serialize)]
pub struct CardSpecificFeatures {
    /// Indicates whether three_ds card payments are supported
    // #[schema(value_type = FeatureStatus)]
    pub three_ds: FeatureStatus,
    /// Indicates whether non three_ds card payments are supported
    // #[schema(value_type = FeatureStatus)]
    pub no_three_ds: FeatureStatus,
    /// List of supported card networks
    // #[schema(value_type = Vec<CardNetwork>)]
    pub supported_card_networks: Vec<CardNetwork>,
}

#[derive(Debug, Clone, ToSchema, Serialize)]
#[serde(untagged)]
pub enum PaymentMethodSpecificFeatures {
    /// Card specific features
    Card(CardSpecificFeatures),
}
/// Represents details of a payment method.
#[derive(Debug, Clone)]
pub struct PaymentMethodDetails {
    /// Indicates whether mandates are supported by this payment method.
    pub mandates: FeatureStatus,
    /// Indicates whether refund is supported by this payment method.
    pub refunds: FeatureStatus,
    /// List of supported capture methods
    pub supported_capture_methods: Vec<CaptureMethod>,
    /// Payment method specific features
    pub specific_features: Option<PaymentMethodSpecificFeatures>,
}
/// The status of the feature
#[derive(
    Clone,
    Copy,
    Debug,
    Eq,
    PartialEq,
    serde::Deserialize,
    serde::Serialize,
    strum::Display,
    ToSchema,
)]
#[strum(serialize_all = "snake_case")]
#[serde(rename_all = "snake_case")]
pub enum FeatureStatus {
    NotSupported,
    Supported,
}
pub type PaymentMethodTypeMetadata = HashMap<PaymentMethodType, PaymentMethodDetails>;
pub type SupportedPaymentMethods = HashMap<PaymentMethod, PaymentMethodTypeMetadata>;

#[derive(Debug, Clone)]
pub struct ConnectorInfo {
    /// Display name of the Connector
    pub display_name: &'static str,
    /// Description of the connector.
    pub description: &'static str,
    /// Connector Type
    pub connector_type: PaymentConnectorCategory,
}

/// Connector Access Method
#[derive(
    Clone,
    Copy,
    Debug,
    Eq,
    Hash,
    PartialEq,
    serde::Deserialize,
    serde::Serialize,
    strum::Display,
    ToSchema,
)]
#[strum(serialize_all = "snake_case")]
#[serde(rename_all = "snake_case")]
pub enum PaymentConnectorCategory {
    PaymentGateway,
    AlternativePaymentMethod,
    BankAcquirer,
}

#[derive(Debug, strum::Display, Eq, PartialEq, Hash)]
pub enum PaymentMethodDataType {
    Card,
    Knet,
    Benefit,
    MomoAtm,
    CardRedirect,
    AliPayQr,
    AliPayRedirect,
    AliPayHkRedirect,
    AmazonPayRedirect,
    MomoRedirect,
    KakaoPayRedirect,
    GoPayRedirect,
    GcashRedirect,
    ApplePay,
    ApplePayRedirect,
    ApplePayThirdPartySdk,
    DanaRedirect,
    DuitNow,
    GooglePay,
    GooglePayRedirect,
    GooglePayThirdPartySdk,
    MbWayRedirect,
    MobilePayRedirect,
    PaypalRedirect,
    PaypalSdk,
    Paze,
    SamsungPay,
    TwintRedirect,
    VippsRedirect,
    TouchNGoRedirect,
    WeChatPayRedirect,
    WeChatPayQr,
    CashappQr,
    SwishQr,
    KlarnaRedirect,
    KlarnaSdk,
    AffirmRedirect,
    AfterpayClearpayRedirect,
    PayBrightRedirect,
    WalleyRedirect,
    AlmaRedirect,
    AtomeRedirect,
    BancontactCard,
    Bizum,
    Blik,
    Eft,
    Eps,
    Giropay,
    Ideal,
    Interac,
    LocalBankRedirect,
    OnlineBankingCzechRepublic,
    OnlineBankingFinland,
    OnlineBankingPoland,
    OnlineBankingSlovakia,
    OpenBankingUk,
    Przelewy24,
    Sofort,
    Trustly,
    OnlineBankingFpx,
    OnlineBankingThailand,
    AchBankDebit,
    SepaBankDebit,
    BecsBankDebit,
    BacsBankDebit,
    AchBankTransfer,
    SepaBankTransfer,
    BacsBankTransfer,
    MultibancoBankTransfer,
    PermataBankTransfer,
    BcaBankTransfer,
    BniVaBankTransfer,
    BriVaBankTransfer,
    CimbVaBankTransfer,
    DanamonVaBankTransfer,
    MandiriVaBankTransfer,
    Pix,
    Pse,
    Crypto,
    MandatePayment,
    Reward,
    Upi,
    Boleto,
    Efecty,
    PagoEfectivo,
    RedCompra,
    RedPagos,
    Alfamart,
    Indomaret,
    Oxxo,
    SevenEleven,
    Lawson,
    MiniStop,
    FamilyMart,
    Seicomart,
    PayEasy,
    Givex,
    PaySafeCar,
    CardToken,
    LocalBankTransfer,
    Mifinity,
    Fps,
    PromptPay,
    VietQr,
    OpenBanking,
    NetworkToken,
    NetworkTransactionIdAndCardDetails,
    DirectCarrierBilling,
    InstantBankTransfer,
    InstantBankTransferPoland,
    InstantBankTransferFinland,
    CardDetailsForNetworkTransactionId,
    RevolutPay,
}

impl ForeignTryFrom<grpc_api_types::payments::BrowserInformation>
    for crate::router_request_types::BrowserInformation
{
    type Error = ApplicationErrorResponse;

    fn foreign_try_from(
        value: grpc_api_types::payments::BrowserInformation,
    ) -> Result<Self, error_stack::Report<Self::Error>> {
        Ok(Self {
            color_depth: value.color_depth.map(|cd| cd as u8),
            java_enabled: value.java_enabled,
            java_script_enabled: value.java_script_enabled,
            language: value.language,
            screen_height: value.screen_height,
            screen_width: value.screen_width,
            time_zone: value.time_zone_offset_minutes,
            ip_address: value.ip_address.and_then(|ip| ip.parse().ok()),
            accept_header: value.accept_header,
            user_agent: value.user_agent,
            os_type: value.os_type,
            os_version: value.os_version,
            device_model: value.device_model,
            accept_language: value.accept_language,
        })
    }
}

impl ForeignTryFrom<grpc_api_types::payments::PaymentServiceRepeatEverythingRequest>
    for crate::connector_types::RepeatPaymentData
{
    type Error = ApplicationErrorResponse;

    fn foreign_try_from(
        value: grpc_api_types::payments::PaymentServiceRepeatEverythingRequest,
    ) -> Result<Self, error_stack::Report<Self::Error>> {
        // Extract values first to avoid partial move
        let amount = value.amount;
        let minor_amount = value.minor_amount;
        let currency = value.currency();
        let merchant_order_reference_id = value.merchant_order_reference_id;
        let metadata = value.metadata;
        let webhook_url = value.webhook_url;

        // Extract mandate reference
        let mandate_reference = value.mandate_reference.ok_or_else(|| {
            ApplicationErrorResponse::BadRequest(ApiError {
                sub_code: "MISSING_MANDATE_REFERENCE".to_owned(),
                error_identifier: 400,
                error_message: "Mandate reference is required for repeat payments".to_owned(),
                error_object: None,
            })
        })?;

        // Convert mandate reference to domain type
        let mandate_ref = match mandate_reference.mandate_id {
            Some(id) => crate::connector_types::MandateReferenceId::ConnectorMandateId(
                crate::connector_types::ConnectorMandateReferenceId::new(Some(id), None, None),
            ),
            None => {
                return Err(ApplicationErrorResponse::BadRequest(ApiError {
                    sub_code: "INVALID_MANDATE_REFERENCE".to_owned(),
                    error_identifier: 400,
                    error_message: "Mandate ID is required".to_owned(),
                    error_object: None,
                })
                .into())
            }
        };

        Ok(Self {
            mandate_reference: mandate_ref,
            amount,
            minor_amount: common_utils::types::MinorUnit::new(minor_amount),
            currency: common_enums::Currency::foreign_try_from(currency)?,
            merchant_order_reference_id,
            metadata: if metadata.is_empty() {
                None
            } else {
                Some(metadata)
            },
            webhook_url,
            integrity_object: None,
        })
    }
}

impl
    ForeignTryFrom<(
        grpc_api_types::payments::PaymentServiceRepeatEverythingRequest,
        Connectors,
    )> for PaymentFlowData
{
    type Error = ApplicationErrorResponse;

    fn foreign_try_from(
        (value, connectors): (
            grpc_api_types::payments::PaymentServiceRepeatEverythingRequest,
            Connectors,
        ),
    ) -> Result<Self, error_stack::Report<Self::Error>> {
        // For MIT, address is optional
        let address = crate::payment_address::PaymentAddress::default();
        Ok(Self {
            merchant_id: common_utils::id_type::MerchantId::default(),
            payment_id: "REPEAT_PAYMENT_ID".to_string(),
            attempt_id: "REPEAT_ATTEMPT_ID".to_string(),
            status: common_enums::AttemptStatus::Pending,
            payment_method: common_enums::PaymentMethod::Card, // Default, actual method depends on mandate
            address,
            auth_type: common_enums::AuthenticationType::NoThreeDs, // MIT typically doesn't use 3DS
            connector_request_reference_id: value
                .request_ref_id
                .and_then(|id| id.id_type)
                .and_then(|id_type| match id_type {
                    grpc_api_types::payments::identifier::IdType::Id(id) => Some(id),
                    _ => None,
                })
                .unwrap_or_default(),
            customer_id: None,
            connector_customer: None,
            description: Some("Repeat payment transaction".to_string()),
            return_url: None,
            connector_meta_data: None,
            amount_captured: None,
            minor_amount_captured: None,
            access_token: None,
            session_token: None,
            reference_id: value.merchant_order_reference_id,
            payment_method_token: None,
            preprocessing_id: None,
            connector_api_version: None,
            test_mode: None,
            connector_http_status_code: None,
            external_latency: None,
            connectors,
            raw_connector_response: None,
        })
    }
}

pub fn generate_repeat_payment_response(
    router_data_v2: RouterDataV2<
        crate::connector_flow::RepeatPayment,
        PaymentFlowData,
        crate::connector_types::RepeatPaymentData,
        PaymentsResponseData,
    >,
) -> Result<
    grpc_api_types::payments::PaymentServiceRepeatEverythingResponse,
    error_stack::Report<ApplicationErrorResponse>,
> {
    let transaction_response = router_data_v2.response;
    let status = router_data_v2.resource_common_data.status;
    let grpc_status = grpc_api_types::payments::PaymentStatus::foreign_from(status);

    match transaction_response {
        Ok(response) => match response {
            PaymentsResponseData::TransactionResponse {
                resource_id,
                network_txn_id,
                connector_response_reference_id,
                raw_connector_response,
                ..
            } => Ok(
                grpc_api_types::payments::PaymentServiceRepeatEverythingResponse {
                    transaction_id: Some(grpc_api_types::payments::Identifier::foreign_try_from(
                        resource_id,
                    )?),
                    status: grpc_status as i32,
                    error_code: None,
                    error_message: None,
                    network_txn_id,
                    response_ref_id: connector_response_reference_id.map(|id| {
                        grpc_api_types::payments::Identifier {
                            id_type: Some(grpc_api_types::payments::identifier::IdType::Id(id)),
                        }
                    }),
                    raw_connector_response,
                },
            ),
            _ => Err(ApplicationErrorResponse::BadRequest(ApiError {
                sub_code: "INVALID_RESPONSE".to_owned(),
                error_identifier: 400,
                error_message: "Invalid response from connector".to_owned(),
                error_object: None,
            }))?,
        },
        Err(err) => {
            let status = err
                .attempt_status
                .map(grpc_api_types::payments::PaymentStatus::foreign_from)
                .unwrap_or_default();
            Ok(
                grpc_api_types::payments::PaymentServiceRepeatEverythingResponse {
                    transaction_id: Some(grpc_api_types::payments::Identifier {
                        id_type: Some(
                            grpc_api_types::payments::identifier::IdType::NoResponseIdMarker(()),
                        ),
                    }),
                    status: status as i32,
                    error_code: Some(err.code),
                    error_message: Some(err.message),
                    network_txn_id: None,
                    response_ref_id: err.connector_transaction_id.map(|id| {
                        grpc_api_types::payments::Identifier {
                            id_type: Some(grpc_api_types::payments::identifier::IdType::Id(id)),
                        }
                    }),
                    raw_connector_response: err.raw_connector_response,
                },
            )
        }
    }
}<|MERGE_RESOLUTION|>--- conflicted
+++ resolved
@@ -49,11 +49,8 @@
     pub authorizedotnet: ConnectorParams, // Add your connector params
     pub phonepe: ConnectorParams,
     pub cashfree: ConnectorParams,
-<<<<<<< HEAD
-=======
     pub fiuu: ConnectorParams,
     pub payu: ConnectorParams,
->>>>>>> ce7496e9
 }
 
 #[derive(Clone, serde::Deserialize, Debug, Default)]
