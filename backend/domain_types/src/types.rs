--- conflicted
+++ resolved
@@ -12,21 +12,12 @@
 };
 use error_stack::{report, ResultExt};
 use grpc_api_types::payments::{
-<<<<<<< HEAD
-    AcceptDisputeResponse, ConnectorState, DisputeDefendRequest, DisputeDefendResponse,
-    DisputeResponse, DisputeServiceSubmitEvidenceResponse, PaymentServiceAuthorizeRequest,
-    PaymentServiceAuthorizeResponse, PaymentServiceCaptureResponse, PaymentServiceGetResponse,
-    PaymentServiceRegisterRequest, PaymentServiceRegisterResponse,
-    PaymentServiceRevokeMandateRequest, PaymentServiceVoidPostCaptureResponse,
-    PaymentServiceVoidRequest, PaymentServiceVoidResponse, RefundResponse,
-=======
     self as grpc_payment_types, AcceptDisputeResponse, ConnectorState, DisputeDefendRequest,
     DisputeDefendResponse, DisputeResponse, DisputeServiceSubmitEvidenceResponse,
     PaymentServiceAuthorizeRequest, PaymentServiceAuthorizeResponse, PaymentServiceCaptureResponse,
     PaymentServiceGetResponse, PaymentServiceRegisterRequest, PaymentServiceRegisterResponse,
-    PaymentServiceVoidPostCaptureResponse, PaymentServiceVoidRequest, PaymentServiceVoidResponse,
-    RefundResponse,
->>>>>>> dfa0d60f
+    PaymentServiceRevokeMandateRequest, PaymentServiceVoidPostCaptureResponse,
+    PaymentServiceVoidRequest, PaymentServiceVoidResponse, RefundResponse,
 };
 use hyperswitch_masking::{ExposeInterface, Secret};
 use serde::Serialize;
@@ -7841,6 +7832,7 @@
         Ok(Self {
             mandate_id: Secret::new(value.mandate_id),
             connector_mandate_id: value.connector_mandate_id.map(Secret::new),
+            payment_method_type: None,
         })
     }
 }
@@ -7898,6 +7890,7 @@
             minor_amount_capturable: None,
             connector_response: None,
             recurring_mandate_payment_data: None,
+            order_details: None,
         })
     }
 }