--- conflicted
+++ resolved
@@ -46,7 +46,6 @@
 }
 
 /// Convert merchant_account_metadata HashMap to JSON Value, deserializing string values that contain JSON
-<<<<<<< HEAD
 fn extract_connector_metadata(
     metadata: &Option<Metadata>,
 ) -> Option<common_utils::pii::SecretSerdeValue> {
@@ -69,36 +68,6 @@
             Some(Kind::StringValue(s)) => Some(s.clone()),
             _ => None,
         })
-=======
-fn convert_merchant_metadata_to_json(metadata: &HashMap<String, String>) -> serde_json::Value {
-    let metadata_map = metadata
-        .iter()
-        .fold(serde_json::Map::new(), |mut map, (key, value)| {
-            // Try to parse the value as JSON first, if it fails, treat it as a plain string
-            let json_value = serde_json::from_str::<serde_json::Value>(value)
-                .inspect_err(|e| {
-                    tracing::debug!("Failed to parse metadata as JSON for key `{}`: {}", key, e);
-                })
-                .unwrap_or_else(|_| serde_json::Value::String(value.clone()));
-            map.insert(key.clone(), json_value);
-            map
-        });
-    serde_json::Value::Object(metadata_map)
-}
-
-/// Convert HashMap to JSON Value, deserializing string values that contain JSON
-fn convert_metadata_to_json(metadata: &HashMap<String, String>) -> serde_json::Value {
-    let metadata_map = metadata
-        .iter()
-        .fold(serde_json::Map::new(), |mut map, (key, value)| {
-            // Try to parse the value as JSON first, if it fails, treat it as a plain string
-            let json_value = serde_json::from_str::<serde_json::Value>(value)
-                .unwrap_or_else(|_| serde_json::Value::String(value.clone()));
-            map.insert(key.clone(), json_value);
-            map
-        });
-    serde_json::Value::Object(metadata_map)
->>>>>>> e75ad17e
 }
 
 // For decoding connector_meta_data and Engine trait - base64 crate no longer needed here
@@ -1717,15 +1686,7 @@
                     error_object: None,
                 }))?,
             request_incremental_authorization: false,
-<<<<<<< HEAD
             metadata: value.metadata.and_then(|m| m.content.map(Into::into)),
-=======
-            metadata: if value.metadata.is_empty() {
-                None
-            } else {
-                Some(convert_metadata_to_json(&value.metadata))
-            },
->>>>>>> e75ad17e
             merchant_order_reference_id: value.merchant_order_reference_id,
             order_tax_amount: None,
             shipping_cost,
@@ -3989,27 +3950,7 @@
             all_keys_required: None, // Field not available in new proto structure
             integrity_object: None,
             split_refunds: None,
-<<<<<<< HEAD
             merchant_account_metadata: extract_connector_metadata(&value.merchant_account_metadata),
-=======
-            merchant_account_metadata: (!value.merchant_account_metadata.is_empty())
-                .then(|| {
-                    serde_json::to_value(&value.merchant_account_metadata)
-                        .map(common_utils::pii::SecretSerdeValue::new)
-                        .map_err(|_| {
-                            error_stack::Report::new(ApplicationErrorResponse::InternalServerError(
-                                ApiError {
-                                    sub_code: "SERDE_JSON_ERROR".to_owned(),
-                                    error_identifier: 500,
-                                    error_message: "Failed to serialize merchant_account_metadata"
-                                        .to_owned(),
-                                    error_object: None,
-                                },
-                            ))
-                        })
-                })
-                .transpose()?,
->>>>>>> e75ad17e
         })
     }
 }
@@ -4033,14 +3974,10 @@
             .as_ref()
             .and_then(|state| state.access_token.as_ref())
             .map(AccessTokenResponseData::from);
-        let connector_meta_data = (!value.merchant_account_metadata.is_empty())
-            .then(|| {
-                serde_json::to_value(&value.merchant_account_metadata)
-                    .map(common_utils::pii::SecretSerdeValue::new)
-            })
-            .transpose()
-            .ok()
-            .flatten();
+        let connector_meta_data = value
+            .merchant_account_metadata
+            .and_then(|m| m.content)
+            .map(|s| SecretSerdeValue::new(s.into()));
 
         let payment_method = value
             .payment_method_type
@@ -4094,14 +4031,7 @@
             .and_then(|state| state.access_token.as_ref())
             .map(AccessTokenResponseData::from);
 
-        let connector_meta_data = (!value.merchant_account_metadata.is_empty())
-            .then(|| {
-                serde_json::to_value(&value.merchant_account_metadata)
-                    .map(common_utils::pii::SecretSerdeValue::new)
-            })
-            .transpose()
-            .ok()
-            .flatten();
+        let connector_meta_data = extract_connector_metadata(&value.merchant_account_metadata);
 
         let payment_method = value
             .payment_method_type
@@ -4154,14 +4084,7 @@
             .as_ref()
             .and_then(|state| state.access_token.as_ref())
             .map(AccessTokenResponseData::from);
-        let connector_meta_data = (!value.merchant_account_metadata.is_empty())
-            .then(|| {
-                serde_json::to_value(&value.merchant_account_metadata)
-                    .map(common_utils::pii::SecretSerdeValue::new)
-            })
-            .transpose()
-            .ok()
-            .flatten();
+        let connector_meta_data = extract_connector_metadata(&value.merchant_account_metadata);
 
         let payment_method = value
             .payment_method_type
@@ -4215,14 +4138,7 @@
             .and_then(|state| state.access_token.as_ref())
             .map(AccessTokenResponseData::from);
 
-        let connector_meta_data = (!value.merchant_account_metadata.is_empty())
-            .then(|| {
-                serde_json::to_value(&value.merchant_account_metadata)
-                    .map(common_utils::pii::SecretSerdeValue::new)
-            })
-            .transpose()
-            .ok()
-            .flatten();
+        let connector_meta_data = extract_connector_metadata(&value.merchant_account_metadata);
 
         let payment_method = value
             .payment_method_type
@@ -4616,13 +4532,8 @@
                 customer_name: None,
                 email: None,
                 merchant_order_reference_id: None,
-<<<<<<< HEAD
                 metadata: None,
                 refund_metadata: None,
-=======
-                metadata: HashMap::new(),
-                refund_metadata: HashMap::new(),
->>>>>>> e75ad17e
                 raw_connector_response,
                 status_code: response.status_code as u32,
                 response_headers,
@@ -4673,13 +4584,8 @@
                 email: None,
                 raw_connector_response,
                 merchant_order_reference_id: None,
-<<<<<<< HEAD
                 metadata: None,
                 refund_metadata: None,
-=======
-                metadata: HashMap::new(),
-                refund_metadata: HashMap::new(),
->>>>>>> e75ad17e
                 status_code: e.status_code as u32,
                 response_headers,
                 state: None,
@@ -4791,23 +4697,17 @@
                     _ => None,
                 })
                 .unwrap_or_default(),
-<<<<<<< HEAD
             connector_metadata: value
                 .connector_metadata
                 .as_ref()
                 .and_then(|m| m.content.as_ref())
                 .map(|s| Secret::new(serde_json::to_value(s).expect("SerializableStruct to JSON"))),
-=======
-            metadata: (!value.metadata.is_empty())
-                .then(|| Secret::new(convert_merchant_metadata_to_json(&value.metadata))),
->>>>>>> e75ad17e
             cancellation_reason: value.cancellation_reason,
             raw_connector_response: None,
             integrity_object: None,
             amount,
             currency,
-            connector_metadata: (!value.connector_metadata.is_empty())
-                .then(|| Secret::new(convert_merchant_metadata_to_json(&value.connector_metadata))),
+            metadata: None,
         })
     }
 }
@@ -4955,13 +4855,8 @@
             customer_name: None,
             email: None,
             merchant_order_reference_id: None,
-<<<<<<< HEAD
             metadata: None,
             refund_metadata: None,
-=======
-            metadata: HashMap::new(),
-            refund_metadata: HashMap::new(),
->>>>>>> e75ad17e
             status_code: value.status_code as u32,
             response_headers,
             state: None,
@@ -5052,7 +4947,6 @@
             reason: value.reason.clone(),
             webhook_url: value.webhook_url,
             refund_amount: value.refund_amount,
-<<<<<<< HEAD
             connector_metadata: serde_json::to_value(&value.metadata)
                 .inspect_err(|e| {
                     tracing::warn!(
@@ -5080,14 +4974,6 @@
                     result
                 })
                 .transpose()?,
-=======
-            connector_metadata: Some(convert_merchant_metadata_to_json(&value.connector_metadata)),
-            refund_connector_metadata: {
-                value.refund_metadata.get("refund_metadata").map(|json_string| {
-                    Ok::<Secret<serde_json::Value>, error_stack::Report<ApplicationErrorResponse>>(Secret::new(serde_json::Value::String(json_string.clone())))
-                }).transpose()?
-            },
->>>>>>> e75ad17e
             minor_payment_amount,
             minor_refund_amount,
             refund_status: common_enums::RefundStatus::Pending,
@@ -5106,27 +4992,7 @@
                 .transpose()?,
             integrity_object: None,
             split_refunds: None,
-<<<<<<< HEAD
             merchant_account_metadata: extract_connector_metadata(&value.merchant_account_metadata),
-=======
-            merchant_account_metadata: (!value.merchant_account_metadata.is_empty())
-                .then(|| {
-                    serde_json::to_value(&value.merchant_account_metadata)
-                        .map(common_utils::pii::SecretSerdeValue::new)
-                        .map_err(|_| {
-                            error_stack::Report::new(ApplicationErrorResponse::InternalServerError(
-                                ApiError {
-                                    sub_code: "SERDE_JSON_ERROR".to_owned(),
-                                    error_identifier: 500,
-                                    error_message: "Failed to serialize merchant_account_metadata"
-                                        .to_owned(),
-                                    error_object: None,
-                                },
-                            ))
-                        })
-                })
-                .transpose()?,
->>>>>>> e75ad17e
         })
     }
 }
@@ -5317,13 +5183,8 @@
                 email: None,
                 merchant_order_reference_id: None,
                 raw_connector_response,
-<<<<<<< HEAD
                 metadata: None,
                 refund_metadata: None,
-=======
-                metadata: HashMap::new(),
-                refund_metadata: HashMap::new(),
->>>>>>> e75ad17e
                 status_code: response.status_code as u32,
                 response_headers: router_data_v2
                     .resource_common_data
@@ -5365,13 +5226,8 @@
                 email: None,
                 raw_connector_response,
                 merchant_order_reference_id: None,
-<<<<<<< HEAD
                 metadata: None,
                 refund_metadata: None,
-=======
-                metadata: HashMap::new(),
-                refund_metadata: HashMap::new(),
->>>>>>> e75ad17e
                 status_code: e.status_code as u32,
                 response_headers: router_data_v2
                     .resource_common_data
@@ -5467,24 +5323,14 @@
             currency: common_enums::Currency::foreign_try_from(value.currency())?,
             connector_transaction_id,
             multiple_capture_data,
-<<<<<<< HEAD
-            connector_metadata: value
-                .connector_metadata
-                .as_ref()
-                .and_then(|m| m.content.as_ref())
-                .map(|s| serde_json::to_value(s).expect("SerializableStruct to JSON")),
-=======
-            metadata: (!value.metadata.is_empty())
-                .then(|| Secret::new(convert_merchant_metadata_to_json(&value.metadata))),
->>>>>>> e75ad17e
             browser_info: value
                 .browser_info
                 .map(BrowserInformation::foreign_try_from)
                 .transpose()?,
             integrity_object: None,
             capture_method,
-            connector_metadata: (!value.connector_metadata.is_empty())
-                .then(|| Secret::new(convert_merchant_metadata_to_json(&value.connector_metadata))),
+            connector_metadata: extract_connector_metadata(&value.connector_metadata),
+            metadata: None,
         })
     }
 }
@@ -6028,17 +5874,9 @@
                 }))?,
             billing_descriptor,
             merchant_order_reference_id: value.merchant_order_reference_id,
-<<<<<<< HEAD
             merchant_account_metadata: extract_connector_metadata(&value.merchant_account_metadata),
-=======
-            merchant_account_metadata: (!value.merchant_account_metadata.is_empty()).then(|| {
-                common_utils::pii::SecretSerdeValue::new(convert_merchant_metadata_to_json(
-                    &value.merchant_account_metadata,
-                ))
-            }),
             payment_channel,
             enable_partial_authorization: value.enable_partial_authorization,
->>>>>>> e75ad17e
         })
     }
 }
@@ -7160,11 +6998,7 @@
             setup_mandate_details: None,
             integrity_object: None,
             split_payments: None,
-            merchant_account_metadata: (!value.merchant_account_metadata.is_empty()).then(|| {
-                common_utils::pii::SecretSerdeValue::new(convert_merchant_metadata_to_json(
-                    &value.merchant_account_metadata,
-                ))
-            }),
+            merchant_account_metadata: extract_connector_metadata(&value.merchant_account_metadata),
         })
     }
 }
