use core::result::Result;
use std::{borrow::Cow, collections::HashMap, fmt::Debug, str::FromStr};

use common_enums::{CaptureMethod, CardNetwork, PaymentMethod, PaymentMethodType};
use common_utils::{consts::NO_ERROR_CODE, id_type::CustomerId, pii::Email, Method};
use error_stack::{report, ResultExt};
use grpc_api_types::payments::{
    AcceptDisputeResponse, DisputeDefendRequest, DisputeDefendResponse, DisputeResponse,
    DisputeServiceSubmitEvidenceResponse, PaymentServiceAuthorizeRequest,
    PaymentServiceAuthorizeResponse, PaymentServiceCaptureResponse, PaymentServiceGetResponse,
    PaymentServiceRegisterRequest, PaymentServiceRegisterResponse, PaymentServiceVoidRequest,
    PaymentServiceVoidResponse, RefundResponse,
};
use hyperswitch_masking::Secret;
use serde::Serialize;
<<<<<<< HEAD
=======
use serde_json::json;
use tonic;
use tracing::info;
>>>>>>> 7ab95ce9
use utoipa::ToSchema;

// Helper function for extracting connector request reference ID
fn extract_connector_request_reference_id(
    identifier: &Option<grpc_api_types::payments::Identifier>,
) -> String {
    identifier
        .as_ref()
        .and_then(|id| id.id_type.as_ref())
        .and_then(|id_type| match id_type {
            grpc_api_types::payments::identifier::IdType::Id(id) => Some(id.clone()),
            _ => None,
        })
        .unwrap_or_default()
}

// For decoding connector_meta_data and Engine trait - base64 crate no longer needed here
use crate::{
    connector_flow::{
        Accept, Authorize, Capture, CreateOrder, CreateSessionToken, DefendDispute, PSync,
        PaymentMethodToken, RSync, Refund, RepeatPayment, SetupMandate, SubmitEvidence, Void,
    },
    connector_types::{
        AcceptDisputeData, ConnectorMandateReferenceId, ConnectorResponseHeaders,
        DisputeDefendData, DisputeFlowData, DisputeResponseData, DisputeWebhookDetailsResponse,
        MandateReferenceId, MultipleCaptureRequestData, PaymentCreateOrderData,
<<<<<<< HEAD
        PaymentCreateOrderResponse, PaymentFlowData, PaymentMethodTokenResponse,
        PaymentMethodTokenizationData, PaymentVoidData, PaymentsAuthorizeData, PaymentsCaptureData,
        PaymentsResponseData, PaymentsSyncData, RefundFlowData, RefundSyncData,
        RefundWebhookDetailsResponse, RefundsData, RefundsResponseData, RepeatPaymentData,
        ResponseId, SessionTokenRequestData, SessionTokenResponseData, SetupMandateRequestData,
        SubmitEvidenceData, WebhookDetailsResponse,
=======
        PaymentCreateOrderResponse, PaymentFlowData, PaymentVoidData, PaymentsAuthorizeData,
        PaymentsCaptureData, PaymentsResponseData, PaymentsSyncData, RawConnectorResponse,
        RefundFlowData, RefundSyncData, RefundWebhookDetailsResponse, RefundsData,
        RefundsResponseData, RepeatPaymentData, ResponseId, SessionTokenRequestData,
        SessionTokenResponseData, SetupMandateRequestData, SubmitEvidenceData,
        WebhookDetailsResponse,
>>>>>>> 7ab95ce9
    },
    errors::{ApiError, ApplicationErrorResponse},
    mandates::{self, MandateData},
    payment_address,
    payment_address::{Address, AddressDetails, PaymentAddress, PhoneDetails},
    payment_method_data,
    payment_method_data::{
        DefaultPCIHolder, PaymentMethodData, PaymentMethodDataTypes, RawCardNumber,
        VaultTokenHolder,
    },
    router_data_v2::RouterDataV2,
    router_request_types,
    router_request_types::BrowserInformation,
    router_response_types,
    utils::{extract_merchant_id_from_metadata, ForeignFrom, ForeignTryFrom},
};

#[derive(Clone, serde::Deserialize, Debug, Default)]
pub struct Connectors {
    // Added pub
    pub adyen: ConnectorParams,
    pub razorpay: ConnectorParams,
    pub razorpayv2: ConnectorParams,
    pub fiserv: ConnectorParams,
    pub elavon: ConnectorParams, // Add your connector params
    pub xendit: ConnectorParams,
    pub checkout: ConnectorParams,
    pub authorizedotnet: ConnectorParams, // Add your connector params
    pub phonepe: ConnectorParams,
    pub cashfree: ConnectorParams,
    pub paytm: ConnectorParams,
    pub fiuu: ConnectorParams,
    pub payu: ConnectorParams,
    pub cashtocode: ConnectorParams,
    pub novalnet: ConnectorParams,
    pub nexinets: ConnectorParams,
    pub noon: ConnectorParams,
    pub braintree: ConnectorParams,
}

#[derive(Clone, serde::Deserialize, Debug, Default)]
pub struct ConnectorParams {
    /// base url
    pub base_url: String,
    pub dispute_base_url: Option<String>,
}

#[derive(Debug, serde::Deserialize, Clone)]
pub struct Proxy {
    pub http_url: Option<String>,
    pub https_url: Option<String>,
    pub idle_pool_connection_timeout: Option<u64>,
    pub bypass_proxy_urls: Vec<String>,
}

impl ForeignTryFrom<grpc_api_types::payments::CaptureMethod> for common_enums::CaptureMethod {
    type Error = ApplicationErrorResponse;

    fn foreign_try_from(
        value: grpc_api_types::payments::CaptureMethod,
    ) -> Result<Self, error_stack::Report<Self::Error>> {
        match value {
            grpc_api_types::payments::CaptureMethod::Automatic => Ok(Self::Automatic),
            grpc_api_types::payments::CaptureMethod::Manual => Ok(Self::Manual),
            grpc_api_types::payments::CaptureMethod::ManualMultiple => Ok(Self::ManualMultiple),
            grpc_api_types::payments::CaptureMethod::Scheduled => Ok(Self::Scheduled),
            _ => Err(report!(ApplicationErrorResponse::BadRequest(ApiError {
                sub_code: "unsupported_capture_method".to_string(),
                error_identifier: 4001,
                error_message: format!("Capture method {value:?} is not supported"),
                error_object: None,
            }))),
        }
    }
}

impl ForeignTryFrom<grpc_api_types::payments::CardNetwork> for common_enums::CardNetwork {
    type Error = ApplicationErrorResponse;

    fn foreign_try_from(
        network: grpc_api_types::payments::CardNetwork,
    ) -> Result<Self, error_stack::Report<Self::Error>> {
        match network {
            grpc_api_types::payments::CardNetwork::Visa => Ok(Self::Visa),
            grpc_api_types::payments::CardNetwork::Mastercard => Ok(Self::Mastercard),
            grpc_api_types::payments::CardNetwork::Amex => Ok(Self::AmericanExpress),
            grpc_api_types::payments::CardNetwork::Jcb => Ok(Self::JCB),
            grpc_api_types::payments::CardNetwork::Diners => Ok(Self::DinersClub),
            grpc_api_types::payments::CardNetwork::Discover => Ok(Self::Discover),
            grpc_api_types::payments::CardNetwork::CartesBancaires => Ok(Self::CartesBancaires),
            grpc_api_types::payments::CardNetwork::Unionpay => Ok(Self::UnionPay),
            grpc_api_types::payments::CardNetwork::Rupay => Ok(Self::RuPay),
            grpc_api_types::payments::CardNetwork::Maestro => Ok(Self::Maestro),
            grpc_api_types::payments::CardNetwork::Unspecified => {
                Err(ApplicationErrorResponse::BadRequest(ApiError {
                    sub_code: "UNSPECIFIED_CARD_NETWORK".to_owned(),
                    error_identifier: 401,
                    error_message: "Card network must be specified".to_owned(),
                    error_object: None,
                })
                .into())
            }
        }
    }
}

impl<
        T: PaymentMethodDataTypes
            + Default
            + Debug
            + Send
            + Eq
            + PartialEq
            + serde::Serialize
            + serde::de::DeserializeOwned
            + Clone
            + CardConversionHelper<T>,
    > ForeignTryFrom<grpc_api_types::payments::PaymentMethod> for PaymentMethodData<T>
{
    type Error = ApplicationErrorResponse;

    fn foreign_try_from(
        value: grpc_api_types::payments::PaymentMethod,
    ) -> Result<Self, error_stack::Report<Self::Error>> {
        tracing::info!("PaymentMethod data received: {:?}", value);
        match value.payment_method {
            Some(data) => match data {
                grpc_api_types::payments::payment_method::PaymentMethod::Card(card_type) => {
                    match card_type.card_type {
                        Some(grpc_api_types::payments::card_payment_method_type::CardType::Credit(card)) => {
                            let card = payment_method_data::Card::<T>::foreign_try_from(card)?;
                            Ok(PaymentMethodData::Card(card))
                        },
                        Some(grpc_api_types::payments::card_payment_method_type::CardType::Debit(card)) => {
                                                    let card = payment_method_data::Card::<T>::foreign_try_from(card)?;
                            Ok(PaymentMethodData::Card(card))},
                        Some(grpc_api_types::payments::card_payment_method_type::CardType::CardRedirect(_card_redirect)) => {
                            Err(report!(ApplicationErrorResponse::BadRequest(ApiError {
                                sub_code: "UNSUPPORTED_PAYMENT_METHOD".to_owned(),
                                error_identifier: 400,
                                error_message: "Card redirect payments are not yet supported".to_owned(),
                                error_object: None,
                            })))
                        },
                        Some(grpc_api_types::payments::card_payment_method_type::CardType::CreditProxy(card)) => {
                            let x = payment_method_data::Card::<T>::foreign_try_from(card)?;
                            Ok(PaymentMethodData::Card(x))
                        },
                        Some(grpc_api_types::payments::card_payment_method_type::CardType::DebitProxy(card)) => {
                            let x = payment_method_data::Card::<T>::foreign_try_from(card)?;
                            Ok(PaymentMethodData::Card(x))
                        },
                        None => Err(report!(ApplicationErrorResponse::BadRequest(ApiError {
                            sub_code: "INVALID_PAYMENT_METHOD".to_owned(),
                            error_identifier: 400,
                            error_message: "Card type is required".to_owned(),
                            error_object: None,
                        })))
                    }
                }
                grpc_api_types::payments::payment_method::PaymentMethod::Token(_token) => Ok(
                    PaymentMethodData::CardToken(payment_method_data::CardToken {
                        card_holder_name: None,
                        card_cvc: None,
                    }),
                ),
                grpc_api_types::payments::payment_method::PaymentMethod::UpiCollect(
                    upi_collect,
                ) => Ok(PaymentMethodData::Upi(
                    payment_method_data::UpiData::UpiCollect(payment_method_data::UpiCollectData {
                        vpa_id: upi_collect.vpa_id.map(|vpa| vpa.into()),
                    }),
                )),
                grpc_api_types::payments::payment_method::PaymentMethod::UpiIntent(_upi_intent) => {
                    Ok(PaymentMethodData::Upi(
                        payment_method_data::UpiData::UpiIntent(
                            payment_method_data::UpiIntentData {},
                        ),
                    ))
                }
                grpc_api_types::payments::payment_method::PaymentMethod::UpiQr(_upi_qr) => {
                    // UpiQr is not yet implemented, fallback to UpiIntent
                    Ok(PaymentMethodData::Upi(
                        crate::payment_method_data::UpiData::UpiIntent(
                            crate::payment_method_data::UpiIntentData {},
                        ),
                    ))
                }
                grpc_api_types::payments::payment_method::PaymentMethod::Reward(_reward) => {
                    Ok(PaymentMethodData::Reward)
                }
            },
            None => Err(ApplicationErrorResponse::BadRequest(ApiError {
                sub_code: "INVALID_PAYMENT_METHOD_DATA".to_owned(),
                error_identifier: 400,
                error_message: "Payment method data is required".to_owned(),
                error_object: None,
            })
            .into()),
        }
    }
}

impl ForeignTryFrom<grpc_api_types::payments::PaymentMethod> for Option<PaymentMethodType> {
    type Error = ApplicationErrorResponse;

    fn foreign_try_from(
        value: grpc_api_types::payments::PaymentMethod,
    ) -> Result<Self, error_stack::Report<Self::Error>> {
        match value.payment_method {
            Some(data) => match data {
                grpc_api_types::payments::payment_method::PaymentMethod::Card(card_type) => {
                    match card_type.card_type {
                        Some(grpc_api_types::payments::card_payment_method_type::CardType::Credit(_)) => {
                            Ok(Some(PaymentMethodType::Credit))
                        },
                        Some(grpc_api_types::payments::card_payment_method_type::CardType::Debit(_)) => {
                            Ok(Some(PaymentMethodType::Debit))
                        },
                        Some(grpc_api_types::payments::card_payment_method_type::CardType::CardRedirect(_)) =>
                            Err(report!(ApplicationErrorResponse::BadRequest(ApiError {
                                sub_code: "UNSUPPORTED_PAYMENT_METHOD".to_owned(),
                                error_identifier: 400,
                                error_message: "Card redirect payments are not yet supported".to_owned(),
                                error_object: None,
                            }))),
                        Some(grpc_api_types::payments::card_payment_method_type::CardType::CreditProxy(_)) => {
                            Ok(Some(PaymentMethodType::Credit))
                        },
                        Some(grpc_api_types::payments::card_payment_method_type::CardType::DebitProxy(_)) => {
                            Ok(Some(PaymentMethodType::Debit))
                        },
                        None =>
                            Err(report!(ApplicationErrorResponse::BadRequest(ApiError {
                                sub_code: "INVALID_PAYMENT_METHOD".to_owned(),
                                error_identifier: 400,
                                error_message: "Card type is required".to_owned(),
                                error_object: None,
                            })))
                    }
                }
                grpc_api_types::payments::payment_method::PaymentMethod::Token(_) => {
                    Ok(None)
                },
                grpc_api_types::payments::payment_method::PaymentMethod::UpiCollect(_) => Ok(Some(PaymentMethodType::UpiCollect)),
                grpc_api_types::payments::payment_method::PaymentMethod::UpiIntent(_) => Ok(Some(PaymentMethodType::UpiIntent)),
                grpc_api_types::payments::payment_method::PaymentMethod::UpiQr(_) => Ok(Some(PaymentMethodType::UpiIntent)), // UpiQr not yet implemented, fallback to UpiIntent
                grpc_api_types::payments::payment_method::PaymentMethod::Reward(reward) => {
                    match reward.reward_type() {
                        grpc_api_types::payments::RewardType::Classicreward => Ok(Some(PaymentMethodType::ClassicReward)),
                        grpc_api_types::payments::RewardType::EVoucher => Ok(Some(PaymentMethodType::Evoucher)),
                        _ => Err(report!(ApplicationErrorResponse::BadRequest(ApiError {
                            sub_code: "UNSUPPORTED_REWARD_TYPE".to_owned(),
                            error_identifier: 400,
                            error_message: "Unsupported reward type".to_owned(),
                            error_object: None,
                        })))
                    }
                },
            },
            None => Err(ApplicationErrorResponse::BadRequest(ApiError {
                sub_code: "INVALID_PAYMENT_METHOD_DATA".to_owned(),
                error_identifier: 400,
                error_message: "Payment method data is required".to_owned(),
                error_object: None,
            })
            .into()),
        }
    }
}

// Helper trait for generic card conversion
pub trait CardConversionHelper<T: PaymentMethodDataTypes> {
    fn convert_card_details(
        card: grpc_api_types::payments::CardDetails,
    ) -> Result<payment_method_data::Card<T>, error_stack::Report<ApplicationErrorResponse>>;
}

// Implementation for DefaultPCIHolder
impl CardConversionHelper<DefaultPCIHolder> for DefaultPCIHolder {
    fn convert_card_details(
        card: grpc_api_types::payments::CardDetails,
    ) -> Result<
        payment_method_data::Card<DefaultPCIHolder>,
        error_stack::Report<ApplicationErrorResponse>,
    > {
        let card_network = Some(common_enums::CardNetwork::foreign_try_from(
            card.card_network(),
        )?);
        Ok(payment_method_data::Card {
            card_number: RawCardNumber::<DefaultPCIHolder>(
                cards::CardNumber::from_str(&card.card_number).change_context(
                    ApplicationErrorResponse::BadRequest(ApiError {
                        sub_code: "INVALID_CARD_NUMBER".to_owned(),
                        error_identifier: 400,
                        error_message: "Invalid card number".to_owned(),
                        error_object: None,
                    }),
                )?,
            ),
            card_exp_month: card.card_exp_month.into(),
            card_exp_year: card.card_exp_year.into(),
            card_cvc: card.card_cvc.into(),
            card_issuer: card.card_issuer,
            card_network,
            card_type: card.card_type,
            card_issuing_country: card.card_issuing_country_alpha2,
            bank_code: card.bank_code,
            nick_name: card.nick_name.map(|name| name.into()),
            card_holder_name: card.card_holder_name.map(Secret::new),
            co_badged_card_data: None,
        })
    }
}

// Implementation for VaultTokenHolder
impl CardConversionHelper<VaultTokenHolder> for VaultTokenHolder {
    fn convert_card_details(
        card: grpc_api_types::payments::CardDetails,
    ) -> Result<
        payment_method_data::Card<VaultTokenHolder>,
        error_stack::Report<ApplicationErrorResponse>,
    > {
        Ok(payment_method_data::Card {
            card_number: RawCardNumber(card.card_number),
            card_exp_month: card.card_exp_month.into(),
            card_exp_year: card.card_exp_year.into(),
            card_cvc: card.card_cvc.into(),
            card_issuer: card.card_issuer,
            card_network: None,
            card_type: card.card_type,
            card_issuing_country: card.card_issuing_country_alpha2,
            bank_code: card.bank_code,
            nick_name: card.nick_name.map(|name| name.into()),
            card_holder_name: card.card_holder_name.map(Secret::new),
            co_badged_card_data: None,
        })
    }
}

// Generic ForeignTryFrom implementation using the helper trait
impl<T> ForeignTryFrom<grpc_api_types::payments::CardDetails> for payment_method_data::Card<T>
where
    T: PaymentMethodDataTypes
        + Default
        + Debug
        + Send
        + Eq
        + PartialEq
        + serde::Serialize
        + serde::de::DeserializeOwned
        + Clone
        + CardConversionHelper<T>,
{
    type Error = ApplicationErrorResponse;
    fn foreign_try_from(
        card: grpc_api_types::payments::CardDetails,
    ) -> Result<Self, error_stack::Report<Self::Error>> {
        T::convert_card_details(card)
    }
}

impl ForeignTryFrom<grpc_api_types::payments::Currency> for common_enums::Currency {
    type Error = ApplicationErrorResponse;
    fn foreign_try_from(
        value: grpc_api_types::payments::Currency,
    ) -> Result<Self, error_stack::Report<Self::Error>> {
        match value {
            grpc_api_types::payments::Currency::Aed => Ok(Self::AED),
            grpc_api_types::payments::Currency::All => Ok(Self::ALL),
            grpc_api_types::payments::Currency::Amd => Ok(Self::AMD),
            grpc_api_types::payments::Currency::Ang => Ok(Self::ANG),
            grpc_api_types::payments::Currency::Aoa => Ok(Self::AOA),
            grpc_api_types::payments::Currency::Ars => Ok(Self::ARS),
            grpc_api_types::payments::Currency::Aud => Ok(Self::AUD),
            grpc_api_types::payments::Currency::Awg => Ok(Self::AWG),
            grpc_api_types::payments::Currency::Azn => Ok(Self::AZN),
            grpc_api_types::payments::Currency::Bam => Ok(Self::BAM),
            grpc_api_types::payments::Currency::Bbd => Ok(Self::BBD),
            grpc_api_types::payments::Currency::Bdt => Ok(Self::BDT),
            grpc_api_types::payments::Currency::Bgn => Ok(Self::BGN),
            grpc_api_types::payments::Currency::Bhd => Ok(Self::BHD),
            grpc_api_types::payments::Currency::Bif => Ok(Self::BIF),
            grpc_api_types::payments::Currency::Bmd => Ok(Self::BMD),
            grpc_api_types::payments::Currency::Bnd => Ok(Self::BND),
            grpc_api_types::payments::Currency::Bob => Ok(Self::BOB),
            grpc_api_types::payments::Currency::Brl => Ok(Self::BRL),
            grpc_api_types::payments::Currency::Bsd => Ok(Self::BSD),
            grpc_api_types::payments::Currency::Bwp => Ok(Self::BWP),
            grpc_api_types::payments::Currency::Byn => Ok(Self::BYN),
            grpc_api_types::payments::Currency::Bzd => Ok(Self::BZD),
            grpc_api_types::payments::Currency::Cad => Ok(Self::CAD),
            grpc_api_types::payments::Currency::Chf => Ok(Self::CHF),
            grpc_api_types::payments::Currency::Clp => Ok(Self::CLP),
            grpc_api_types::payments::Currency::Cny => Ok(Self::CNY),
            grpc_api_types::payments::Currency::Cop => Ok(Self::COP),
            grpc_api_types::payments::Currency::Crc => Ok(Self::CRC),
            grpc_api_types::payments::Currency::Cup => Ok(Self::CUP),
            grpc_api_types::payments::Currency::Cve => Ok(Self::CVE),
            grpc_api_types::payments::Currency::Czk => Ok(Self::CZK),
            grpc_api_types::payments::Currency::Djf => Ok(Self::DJF),
            grpc_api_types::payments::Currency::Dkk => Ok(Self::DKK),
            grpc_api_types::payments::Currency::Dop => Ok(Self::DOP),
            grpc_api_types::payments::Currency::Dzd => Ok(Self::DZD),
            grpc_api_types::payments::Currency::Egp => Ok(Self::EGP),
            grpc_api_types::payments::Currency::Etb => Ok(Self::ETB),
            grpc_api_types::payments::Currency::Eur => Ok(Self::EUR),
            grpc_api_types::payments::Currency::Fjd => Ok(Self::FJD),
            grpc_api_types::payments::Currency::Fkp => Ok(Self::FKP),
            grpc_api_types::payments::Currency::Gbp => Ok(Self::GBP),
            grpc_api_types::payments::Currency::Gel => Ok(Self::GEL),
            grpc_api_types::payments::Currency::Ghs => Ok(Self::GHS),
            grpc_api_types::payments::Currency::Gip => Ok(Self::GIP),
            grpc_api_types::payments::Currency::Gmd => Ok(Self::GMD),
            grpc_api_types::payments::Currency::Gnf => Ok(Self::GNF),
            grpc_api_types::payments::Currency::Gtq => Ok(Self::GTQ),
            grpc_api_types::payments::Currency::Gyd => Ok(Self::GYD),
            grpc_api_types::payments::Currency::Hkd => Ok(Self::HKD),
            grpc_api_types::payments::Currency::Hnl => Ok(Self::HNL),
            grpc_api_types::payments::Currency::Hrk => Ok(Self::HRK),
            grpc_api_types::payments::Currency::Htg => Ok(Self::HTG),
            grpc_api_types::payments::Currency::Huf => Ok(Self::HUF),
            grpc_api_types::payments::Currency::Idr => Ok(Self::IDR),
            grpc_api_types::payments::Currency::Ils => Ok(Self::ILS),
            grpc_api_types::payments::Currency::Inr => Ok(Self::INR),
            grpc_api_types::payments::Currency::Iqd => Ok(Self::IQD),
            grpc_api_types::payments::Currency::Jmd => Ok(Self::JMD),
            grpc_api_types::payments::Currency::Jod => Ok(Self::JOD),
            grpc_api_types::payments::Currency::Jpy => Ok(Self::JPY),
            grpc_api_types::payments::Currency::Kes => Ok(Self::KES),
            grpc_api_types::payments::Currency::Kgs => Ok(Self::KGS),
            grpc_api_types::payments::Currency::Khr => Ok(Self::KHR),
            grpc_api_types::payments::Currency::Kmf => Ok(Self::KMF),
            grpc_api_types::payments::Currency::Krw => Ok(Self::KRW),
            grpc_api_types::payments::Currency::Kwd => Ok(Self::KWD),
            grpc_api_types::payments::Currency::Kyd => Ok(Self::KYD),
            grpc_api_types::payments::Currency::Kzt => Ok(Self::KZT),
            grpc_api_types::payments::Currency::Lak => Ok(Self::LAK),
            grpc_api_types::payments::Currency::Lbp => Ok(Self::LBP),
            grpc_api_types::payments::Currency::Lkr => Ok(Self::LKR),
            grpc_api_types::payments::Currency::Lrd => Ok(Self::LRD),
            grpc_api_types::payments::Currency::Lsl => Ok(Self::LSL),
            grpc_api_types::payments::Currency::Lyd => Ok(Self::LYD),
            grpc_api_types::payments::Currency::Mad => Ok(Self::MAD),
            grpc_api_types::payments::Currency::Mdl => Ok(Self::MDL),
            grpc_api_types::payments::Currency::Mga => Ok(Self::MGA),
            grpc_api_types::payments::Currency::Mkd => Ok(Self::MKD),
            grpc_api_types::payments::Currency::Mmk => Ok(Self::MMK),
            grpc_api_types::payments::Currency::Mnt => Ok(Self::MNT),
            grpc_api_types::payments::Currency::Mop => Ok(Self::MOP),
            grpc_api_types::payments::Currency::Mru => Ok(Self::MRU),
            grpc_api_types::payments::Currency::Mur => Ok(Self::MUR),
            grpc_api_types::payments::Currency::Mvr => Ok(Self::MVR),
            grpc_api_types::payments::Currency::Mwk => Ok(Self::MWK),
            grpc_api_types::payments::Currency::Mxn => Ok(Self::MXN),
            grpc_api_types::payments::Currency::Myr => Ok(Self::MYR),
            grpc_api_types::payments::Currency::Mzn => Ok(Self::MZN),
            grpc_api_types::payments::Currency::Nad => Ok(Self::NAD),
            grpc_api_types::payments::Currency::Ngn => Ok(Self::NGN),
            grpc_api_types::payments::Currency::Nio => Ok(Self::NIO),
            grpc_api_types::payments::Currency::Nok => Ok(Self::NOK),
            grpc_api_types::payments::Currency::Npr => Ok(Self::NPR),
            grpc_api_types::payments::Currency::Nzd => Ok(Self::NZD),
            grpc_api_types::payments::Currency::Omr => Ok(Self::OMR),
            grpc_api_types::payments::Currency::Pab => Ok(Self::PAB),
            grpc_api_types::payments::Currency::Pen => Ok(Self::PEN),
            grpc_api_types::payments::Currency::Pgk => Ok(Self::PGK),
            grpc_api_types::payments::Currency::Php => Ok(Self::PHP),
            grpc_api_types::payments::Currency::Pkr => Ok(Self::PKR),
            grpc_api_types::payments::Currency::Pln => Ok(Self::PLN),
            grpc_api_types::payments::Currency::Pyg => Ok(Self::PYG),
            grpc_api_types::payments::Currency::Qar => Ok(Self::QAR),
            grpc_api_types::payments::Currency::Ron => Ok(Self::RON),
            grpc_api_types::payments::Currency::Rsd => Ok(Self::RSD),
            grpc_api_types::payments::Currency::Rub => Ok(Self::RUB),
            grpc_api_types::payments::Currency::Rwf => Ok(Self::RWF),
            grpc_api_types::payments::Currency::Sar => Ok(Self::SAR),
            grpc_api_types::payments::Currency::Sbd => Ok(Self::SBD),
            grpc_api_types::payments::Currency::Scr => Ok(Self::SCR),
            grpc_api_types::payments::Currency::Sek => Ok(Self::SEK),
            grpc_api_types::payments::Currency::Sgd => Ok(Self::SGD),
            grpc_api_types::payments::Currency::Shp => Ok(Self::SHP),
            grpc_api_types::payments::Currency::Sle => Ok(Self::SLE),
            grpc_api_types::payments::Currency::Sll => Ok(Self::SLL),
            grpc_api_types::payments::Currency::Sos => Ok(Self::SOS),
            grpc_api_types::payments::Currency::Srd => Ok(Self::SRD),
            grpc_api_types::payments::Currency::Ssp => Ok(Self::SSP),
            grpc_api_types::payments::Currency::Stn => Ok(Self::STN),
            grpc_api_types::payments::Currency::Svc => Ok(Self::SVC),
            grpc_api_types::payments::Currency::Szl => Ok(Self::SZL),
            grpc_api_types::payments::Currency::Thb => Ok(Self::THB),
            grpc_api_types::payments::Currency::Tnd => Ok(Self::TND),
            grpc_api_types::payments::Currency::Top => Ok(Self::TOP),
            grpc_api_types::payments::Currency::Try => Ok(Self::TRY),
            grpc_api_types::payments::Currency::Ttd => Ok(Self::TTD),
            grpc_api_types::payments::Currency::Twd => Ok(Self::TWD),
            grpc_api_types::payments::Currency::Tzs => Ok(Self::TZS),
            grpc_api_types::payments::Currency::Uah => Ok(Self::UAH),
            grpc_api_types::payments::Currency::Ugx => Ok(Self::UGX),
            grpc_api_types::payments::Currency::Usd => Ok(Self::USD),
            grpc_api_types::payments::Currency::Uyu => Ok(Self::UYU),
            grpc_api_types::payments::Currency::Uzs => Ok(Self::UZS),
            grpc_api_types::payments::Currency::Ves => Ok(Self::VES),
            grpc_api_types::payments::Currency::Vnd => Ok(Self::VND),
            grpc_api_types::payments::Currency::Vuv => Ok(Self::VUV),
            grpc_api_types::payments::Currency::Wst => Ok(Self::WST),
            grpc_api_types::payments::Currency::Xaf => Ok(Self::XAF),
            grpc_api_types::payments::Currency::Xcd => Ok(Self::XCD),
            grpc_api_types::payments::Currency::Xof => Ok(Self::XOF),
            grpc_api_types::payments::Currency::Xpf => Ok(Self::XPF),
            grpc_api_types::payments::Currency::Yer => Ok(Self::YER),
            grpc_api_types::payments::Currency::Zar => Ok(Self::ZAR),
            grpc_api_types::payments::Currency::Zmw => Ok(Self::ZMW),
            _ => Err(report!(ApplicationErrorResponse::BadRequest(ApiError {
                sub_code: "unsupported_currency".to_string(),
                error_identifier: 4001,
                error_message: format!("Currency {value:?} is not supported"),
                error_object: None,
            }))),
        }
    }
}

impl<
        T: PaymentMethodDataTypes
            + Default
            + Debug
            + Send
            + Eq
            + PartialEq
            + serde::Serialize
            + serde::de::DeserializeOwned
            + Clone
            + CardConversionHelper<T>,
    > ForeignTryFrom<PaymentServiceAuthorizeRequest> for PaymentsAuthorizeData<T>
{
    type Error = ApplicationErrorResponse;

    fn foreign_try_from(
        value: PaymentServiceAuthorizeRequest,
    ) -> Result<Self, error_stack::Report<Self::Error>> {
        let email: Option<Email> = match value.email {
            Some(ref email_str) => Some(Email::try_from(email_str.clone()).map_err(|_| {
                error_stack::Report::new(ApplicationErrorResponse::BadRequest(ApiError {
                    sub_code: "INVALID_EMAIL_FORMAT".to_owned(),
                    error_identifier: 400,

                    error_message: "Invalid email".to_owned(),
                    error_object: None,
                }))
            })?),
            None => None,
        };
        let merchant_config_currency = common_enums::Currency::foreign_try_from(value.currency())?;

        // Extract merchant_account_id from metadata before moving it
        let merchant_account_id = value.metadata.get("merchant_account_id").cloned();

        Ok(Self {
            capture_method: Some(common_enums::CaptureMethod::foreign_try_from(
                value.capture_method(),
            )?),
            payment_method_data: PaymentMethodData::<T>::foreign_try_from(
                value.payment_method.clone().ok_or_else(|| {
                    ApplicationErrorResponse::BadRequest(ApiError {
                        sub_code: "INVALID_PAYMENT_METHOD_DATA".to_owned(),
                        error_identifier: 400,
                        error_message: "Payment method data is required".to_owned(),
                        error_object: None,
                    })
                })?,
            )?,
            amount: value.amount,
            currency: common_enums::Currency::foreign_try_from(value.currency())?,
            confirm: true,
            webhook_url: value.webhook_url,
            browser_info: value
                .browser_info
                .map(BrowserInformation::foreign_try_from)
                .transpose()?,
            payment_method_type: <Option<PaymentMethodType>>::foreign_try_from(
                value.payment_method.clone().ok_or_else(|| {
                    ApplicationErrorResponse::BadRequest(ApiError {
                        sub_code: "INVALID_PAYMENT_METHOD_DATA".to_owned(),
                        error_identifier: 400,
                        error_message: "Payment method data is required".to_owned(),
                        error_object: None,
                    })
                })?,
            )?,
            minor_amount: common_utils::types::MinorUnit::new(value.minor_amount),
            email,
            customer_name: None,
            statement_descriptor_suffix: None,
            statement_descriptor: None,

            router_return_url: value.return_url,
            complete_authorize_url: None,
            setup_future_usage: None,
            mandate_id: None,
            off_session: None,
            order_category: value.order_category,
            session_token: None,
            enrolled_for_3ds: false,
            related_transaction_id: None,
            payment_experience: None,
            customer_id: value
                .connector_customer_id
                .clone()
                .map(|customer_id| CustomerId::try_from(Cow::from(customer_id)))
                .transpose()
                .change_context(ApplicationErrorResponse::BadRequest(ApiError {
                    sub_code: "INVALID_CUSTOMER_ID".to_owned(),
                    error_identifier: 400,
                    error_message: "Failed to parse Customer Id".to_owned(),
                    error_object: None,
                }))?,
            request_incremental_authorization: false,
            metadata: if value.metadata.is_empty() {
                None
            } else {
                Some(serde_json::Value::Object(
                    value
                        .metadata
                        .into_iter()
                        .map(|(k, v)| (k, serde_json::Value::String(v)))
                        .collect(),
                ))
            },
            merchant_order_reference_id: None,
            order_tax_amount: None,
            shipping_cost: None,
            merchant_account_id,
            integrity_object: None,
            merchant_config_currency: Some(merchant_config_currency),
            all_keys_required: None, // Field not available in new proto structure
        })
    }
}

impl ForeignTryFrom<grpc_api_types::payments::PaymentAddress> for payment_address::PaymentAddress {
    type Error = ApplicationErrorResponse;
    fn foreign_try_from(
        value: grpc_api_types::payments::PaymentAddress,
    ) -> Result<Self, error_stack::Report<Self::Error>> {
        let shipping = match value.shipping_address {
            Some(address) => Some(Address::foreign_try_from(address)?),
            None => None,
        };

        let billing = match value.billing_address.clone() {
            Some(address) => Some(Address::foreign_try_from(address)?),
            None => None,
        };

        let payment_method_billing = match value.billing_address {
            Some(address) => Some(Address::foreign_try_from(address)?),
            None => None,
        };

        Ok(Self::new(
            shipping,
            billing,
            payment_method_billing,
            Some(false), // should_unify_address set to false
        ))
    }
}

impl ForeignTryFrom<grpc_api_types::payments::Address> for Address {
    type Error = ApplicationErrorResponse;
    fn foreign_try_from(
        value: grpc_api_types::payments::Address,
    ) -> Result<Self, error_stack::Report<Self::Error>> {
        let email = match value.email.clone() {
            Some(email) => Some(common_utils::pii::Email::from_str(&email).change_context(
                ApplicationErrorResponse::BadRequest(ApiError {
                    sub_code: "INVALID_EMAIL".to_owned(),
                    error_identifier: 400,
                    error_message: "Invalid email".to_owned(),
                    error_object: None,
                }),
            )?),
            None => None,
        };
        Ok(Self {
            address: Some(AddressDetails::foreign_try_from(value.clone())?),
            phone: value.phone_number.map(|phone_number| PhoneDetails {
                number: Some(phone_number.into()),
                country_code: value.phone_country_code,
            }),
            email,
        })
    }
}

impl ForeignTryFrom<grpc_api_types::payments::CountryAlpha2> for common_enums::CountryAlpha2 {
    type Error = ApplicationErrorResponse;

    fn foreign_try_from(
        value: grpc_api_types::payments::CountryAlpha2,
    ) -> Result<Self, error_stack::Report<Self::Error>> {
        match value {
            grpc_api_types::payments::CountryAlpha2::Us => Ok(Self::US),
            grpc_api_types::payments::CountryAlpha2::Af => Ok(Self::AF),
            grpc_api_types::payments::CountryAlpha2::Ax => Ok(Self::AX),
            grpc_api_types::payments::CountryAlpha2::Al => Ok(Self::AL),
            grpc_api_types::payments::CountryAlpha2::Dz => Ok(Self::DZ),
            grpc_api_types::payments::CountryAlpha2::As => Ok(Self::AS),
            grpc_api_types::payments::CountryAlpha2::Ad => Ok(Self::AD),
            grpc_api_types::payments::CountryAlpha2::Ao => Ok(Self::AO),
            grpc_api_types::payments::CountryAlpha2::Ai => Ok(Self::AI),
            grpc_api_types::payments::CountryAlpha2::Aq => Ok(Self::AQ),
            grpc_api_types::payments::CountryAlpha2::Ag => Ok(Self::AG),
            grpc_api_types::payments::CountryAlpha2::Ar => Ok(Self::AR),
            grpc_api_types::payments::CountryAlpha2::Am => Ok(Self::AM),
            grpc_api_types::payments::CountryAlpha2::Aw => Ok(Self::AW),
            grpc_api_types::payments::CountryAlpha2::Au => Ok(Self::AU),
            grpc_api_types::payments::CountryAlpha2::At => Ok(Self::AT),
            grpc_api_types::payments::CountryAlpha2::Az => Ok(Self::AZ),
            grpc_api_types::payments::CountryAlpha2::Bs => Ok(Self::BS),
            grpc_api_types::payments::CountryAlpha2::Bh => Ok(Self::BH),
            grpc_api_types::payments::CountryAlpha2::Bd => Ok(Self::BD),
            grpc_api_types::payments::CountryAlpha2::Bb => Ok(Self::BB),
            grpc_api_types::payments::CountryAlpha2::By => Ok(Self::BY),
            grpc_api_types::payments::CountryAlpha2::Be => Ok(Self::BE),
            grpc_api_types::payments::CountryAlpha2::Bz => Ok(Self::BZ),
            grpc_api_types::payments::CountryAlpha2::Bj => Ok(Self::BJ),
            grpc_api_types::payments::CountryAlpha2::Bm => Ok(Self::BM),
            grpc_api_types::payments::CountryAlpha2::Bt => Ok(Self::BT),
            grpc_api_types::payments::CountryAlpha2::Bo => Ok(Self::BO),
            grpc_api_types::payments::CountryAlpha2::Bq => Ok(Self::BQ),
            grpc_api_types::payments::CountryAlpha2::Ba => Ok(Self::BA),
            grpc_api_types::payments::CountryAlpha2::Bw => Ok(Self::BW),
            grpc_api_types::payments::CountryAlpha2::Bv => Ok(Self::BV),
            grpc_api_types::payments::CountryAlpha2::Br => Ok(Self::BR),
            grpc_api_types::payments::CountryAlpha2::Io => Ok(Self::IO),
            grpc_api_types::payments::CountryAlpha2::Bn => Ok(Self::BN),
            grpc_api_types::payments::CountryAlpha2::Bg => Ok(Self::BG),
            grpc_api_types::payments::CountryAlpha2::Bf => Ok(Self::BF),
            grpc_api_types::payments::CountryAlpha2::Bi => Ok(Self::BI),
            grpc_api_types::payments::CountryAlpha2::Kh => Ok(Self::KH),
            grpc_api_types::payments::CountryAlpha2::Cm => Ok(Self::CM),
            grpc_api_types::payments::CountryAlpha2::Ca => Ok(Self::CA),
            grpc_api_types::payments::CountryAlpha2::Cv => Ok(Self::CV),
            grpc_api_types::payments::CountryAlpha2::Ky => Ok(Self::KY),
            grpc_api_types::payments::CountryAlpha2::Cf => Ok(Self::CF),
            grpc_api_types::payments::CountryAlpha2::Td => Ok(Self::TD),
            grpc_api_types::payments::CountryAlpha2::Cl => Ok(Self::CL),
            grpc_api_types::payments::CountryAlpha2::Cn => Ok(Self::CN),
            grpc_api_types::payments::CountryAlpha2::Cx => Ok(Self::CX),
            grpc_api_types::payments::CountryAlpha2::Cc => Ok(Self::CC),
            grpc_api_types::payments::CountryAlpha2::Co => Ok(Self::CO),
            grpc_api_types::payments::CountryAlpha2::Km => Ok(Self::KM),
            grpc_api_types::payments::CountryAlpha2::Cg => Ok(Self::CG),
            grpc_api_types::payments::CountryAlpha2::Cd => Ok(Self::CD),
            grpc_api_types::payments::CountryAlpha2::Ck => Ok(Self::CK),
            grpc_api_types::payments::CountryAlpha2::Cr => Ok(Self::CR),
            grpc_api_types::payments::CountryAlpha2::Ci => Ok(Self::CI),
            grpc_api_types::payments::CountryAlpha2::Hr => Ok(Self::HR),
            grpc_api_types::payments::CountryAlpha2::Cu => Ok(Self::CU),
            grpc_api_types::payments::CountryAlpha2::Cw => Ok(Self::CW),
            grpc_api_types::payments::CountryAlpha2::Cy => Ok(Self::CY),
            grpc_api_types::payments::CountryAlpha2::Cz => Ok(Self::CZ),
            grpc_api_types::payments::CountryAlpha2::Dk => Ok(Self::DK),
            grpc_api_types::payments::CountryAlpha2::Dj => Ok(Self::DJ),
            grpc_api_types::payments::CountryAlpha2::Dm => Ok(Self::DM),
            grpc_api_types::payments::CountryAlpha2::Do => Ok(Self::DO),
            grpc_api_types::payments::CountryAlpha2::Ec => Ok(Self::EC),
            grpc_api_types::payments::CountryAlpha2::Eg => Ok(Self::EG),
            grpc_api_types::payments::CountryAlpha2::Sv => Ok(Self::SV),
            grpc_api_types::payments::CountryAlpha2::Gq => Ok(Self::GQ),
            grpc_api_types::payments::CountryAlpha2::Er => Ok(Self::ER),
            grpc_api_types::payments::CountryAlpha2::Ee => Ok(Self::EE),
            grpc_api_types::payments::CountryAlpha2::Et => Ok(Self::ET),
            grpc_api_types::payments::CountryAlpha2::Fk => Ok(Self::FK),
            grpc_api_types::payments::CountryAlpha2::Fo => Ok(Self::FO),
            grpc_api_types::payments::CountryAlpha2::Fj => Ok(Self::FJ),
            grpc_api_types::payments::CountryAlpha2::Fi => Ok(Self::FI),
            grpc_api_types::payments::CountryAlpha2::Fr => Ok(Self::FR),
            grpc_api_types::payments::CountryAlpha2::Gf => Ok(Self::GF),
            grpc_api_types::payments::CountryAlpha2::Pf => Ok(Self::PF),
            grpc_api_types::payments::CountryAlpha2::Tf => Ok(Self::TF),
            grpc_api_types::payments::CountryAlpha2::Ga => Ok(Self::GA),
            grpc_api_types::payments::CountryAlpha2::Gm => Ok(Self::GM),
            grpc_api_types::payments::CountryAlpha2::Ge => Ok(Self::GE),
            grpc_api_types::payments::CountryAlpha2::De => Ok(Self::DE),
            grpc_api_types::payments::CountryAlpha2::Gh => Ok(Self::GH),
            grpc_api_types::payments::CountryAlpha2::Gi => Ok(Self::GI),
            grpc_api_types::payments::CountryAlpha2::Gr => Ok(Self::GR),
            grpc_api_types::payments::CountryAlpha2::Gl => Ok(Self::GL),
            grpc_api_types::payments::CountryAlpha2::Gd => Ok(Self::GD),
            grpc_api_types::payments::CountryAlpha2::Gp => Ok(Self::GP),
            grpc_api_types::payments::CountryAlpha2::Gu => Ok(Self::GU),
            grpc_api_types::payments::CountryAlpha2::Gt => Ok(Self::GT),
            grpc_api_types::payments::CountryAlpha2::Gg => Ok(Self::GG),
            grpc_api_types::payments::CountryAlpha2::Gn => Ok(Self::GN),
            grpc_api_types::payments::CountryAlpha2::Gw => Ok(Self::GW),
            grpc_api_types::payments::CountryAlpha2::Gy => Ok(Self::GY),
            grpc_api_types::payments::CountryAlpha2::Ht => Ok(Self::HT),
            grpc_api_types::payments::CountryAlpha2::Hm => Ok(Self::HM),
            grpc_api_types::payments::CountryAlpha2::Va => Ok(Self::VA),
            grpc_api_types::payments::CountryAlpha2::Hn => Ok(Self::HN),
            grpc_api_types::payments::CountryAlpha2::Hk => Ok(Self::HK),
            grpc_api_types::payments::CountryAlpha2::Hu => Ok(Self::HU),
            grpc_api_types::payments::CountryAlpha2::Is => Ok(Self::IS),
            grpc_api_types::payments::CountryAlpha2::In => Ok(Self::IN),
            grpc_api_types::payments::CountryAlpha2::Id => Ok(Self::ID),
            grpc_api_types::payments::CountryAlpha2::Ir => Ok(Self::IR),
            grpc_api_types::payments::CountryAlpha2::Iq => Ok(Self::IQ),
            grpc_api_types::payments::CountryAlpha2::Ie => Ok(Self::IE),
            grpc_api_types::payments::CountryAlpha2::Im => Ok(Self::IM),
            grpc_api_types::payments::CountryAlpha2::Il => Ok(Self::IL),
            grpc_api_types::payments::CountryAlpha2::It => Ok(Self::IT),
            grpc_api_types::payments::CountryAlpha2::Jm => Ok(Self::JM),
            grpc_api_types::payments::CountryAlpha2::Jp => Ok(Self::JP),
            grpc_api_types::payments::CountryAlpha2::Je => Ok(Self::JE),
            grpc_api_types::payments::CountryAlpha2::Jo => Ok(Self::JO),
            grpc_api_types::payments::CountryAlpha2::Kz => Ok(Self::KZ),
            grpc_api_types::payments::CountryAlpha2::Ke => Ok(Self::KE),
            grpc_api_types::payments::CountryAlpha2::Ki => Ok(Self::KI),
            grpc_api_types::payments::CountryAlpha2::Kp => Ok(Self::KP),
            grpc_api_types::payments::CountryAlpha2::Kr => Ok(Self::KR),
            grpc_api_types::payments::CountryAlpha2::Kw => Ok(Self::KW),
            grpc_api_types::payments::CountryAlpha2::Kg => Ok(Self::KG),
            grpc_api_types::payments::CountryAlpha2::La => Ok(Self::LA),
            grpc_api_types::payments::CountryAlpha2::Lv => Ok(Self::LV),
            grpc_api_types::payments::CountryAlpha2::Lb => Ok(Self::LB),
            grpc_api_types::payments::CountryAlpha2::Ls => Ok(Self::LS),
            grpc_api_types::payments::CountryAlpha2::Lr => Ok(Self::LR),
            grpc_api_types::payments::CountryAlpha2::Ly => Ok(Self::LY),
            grpc_api_types::payments::CountryAlpha2::Li => Ok(Self::LI),
            grpc_api_types::payments::CountryAlpha2::Lt => Ok(Self::LT),
            grpc_api_types::payments::CountryAlpha2::Lu => Ok(Self::LU),
            grpc_api_types::payments::CountryAlpha2::Mo => Ok(Self::MO),
            grpc_api_types::payments::CountryAlpha2::Mk => Ok(Self::MK),
            grpc_api_types::payments::CountryAlpha2::Mg => Ok(Self::MG),
            grpc_api_types::payments::CountryAlpha2::Mw => Ok(Self::MW),
            grpc_api_types::payments::CountryAlpha2::My => Ok(Self::MY),
            grpc_api_types::payments::CountryAlpha2::Mv => Ok(Self::MV),
            grpc_api_types::payments::CountryAlpha2::Ml => Ok(Self::ML),
            grpc_api_types::payments::CountryAlpha2::Mt => Ok(Self::MT),
            grpc_api_types::payments::CountryAlpha2::Mh => Ok(Self::MH),
            grpc_api_types::payments::CountryAlpha2::Mq => Ok(Self::MQ),
            grpc_api_types::payments::CountryAlpha2::Mr => Ok(Self::MR),
            grpc_api_types::payments::CountryAlpha2::Mu => Ok(Self::MU),
            grpc_api_types::payments::CountryAlpha2::Yt => Ok(Self::YT),
            grpc_api_types::payments::CountryAlpha2::Mx => Ok(Self::MX),
            grpc_api_types::payments::CountryAlpha2::Fm => Ok(Self::FM),
            grpc_api_types::payments::CountryAlpha2::Md => Ok(Self::MD),
            grpc_api_types::payments::CountryAlpha2::Mc => Ok(Self::MC),
            grpc_api_types::payments::CountryAlpha2::Mn => Ok(Self::MN),
            grpc_api_types::payments::CountryAlpha2::Me => Ok(Self::ME),
            grpc_api_types::payments::CountryAlpha2::Ms => Ok(Self::MS),
            grpc_api_types::payments::CountryAlpha2::Ma => Ok(Self::MA),
            grpc_api_types::payments::CountryAlpha2::Mz => Ok(Self::MZ),
            grpc_api_types::payments::CountryAlpha2::Mm => Ok(Self::MM),
            grpc_api_types::payments::CountryAlpha2::Na => Ok(Self::NA),
            grpc_api_types::payments::CountryAlpha2::Nr => Ok(Self::NR),
            grpc_api_types::payments::CountryAlpha2::Np => Ok(Self::NP),
            grpc_api_types::payments::CountryAlpha2::Nl => Ok(Self::NL),
            grpc_api_types::payments::CountryAlpha2::Nc => Ok(Self::NC),
            grpc_api_types::payments::CountryAlpha2::Nz => Ok(Self::NZ),
            grpc_api_types::payments::CountryAlpha2::Ni => Ok(Self::NI),
            grpc_api_types::payments::CountryAlpha2::Ne => Ok(Self::NE),
            grpc_api_types::payments::CountryAlpha2::Ng => Ok(Self::NG),
            grpc_api_types::payments::CountryAlpha2::Nu => Ok(Self::NU),
            grpc_api_types::payments::CountryAlpha2::Nf => Ok(Self::NF),
            grpc_api_types::payments::CountryAlpha2::Mp => Ok(Self::MP),
            grpc_api_types::payments::CountryAlpha2::No => Ok(Self::NO),
            grpc_api_types::payments::CountryAlpha2::Om => Ok(Self::OM),
            grpc_api_types::payments::CountryAlpha2::Pk => Ok(Self::PK),
            grpc_api_types::payments::CountryAlpha2::Pw => Ok(Self::PW),
            grpc_api_types::payments::CountryAlpha2::Ps => Ok(Self::PS),
            grpc_api_types::payments::CountryAlpha2::Pa => Ok(Self::PA),
            grpc_api_types::payments::CountryAlpha2::Pg => Ok(Self::PG),
            grpc_api_types::payments::CountryAlpha2::Py => Ok(Self::PY),
            grpc_api_types::payments::CountryAlpha2::Pe => Ok(Self::PE),
            grpc_api_types::payments::CountryAlpha2::Ph => Ok(Self::PH),
            grpc_api_types::payments::CountryAlpha2::Pn => Ok(Self::PN),
            grpc_api_types::payments::CountryAlpha2::Pl => Ok(Self::PL),
            grpc_api_types::payments::CountryAlpha2::Pt => Ok(Self::PT),
            grpc_api_types::payments::CountryAlpha2::Pr => Ok(Self::PR),
            grpc_api_types::payments::CountryAlpha2::Qa => Ok(Self::QA),
            grpc_api_types::payments::CountryAlpha2::Re => Ok(Self::RE),
            grpc_api_types::payments::CountryAlpha2::Ro => Ok(Self::RO),
            grpc_api_types::payments::CountryAlpha2::Ru => Ok(Self::RU),
            grpc_api_types::payments::CountryAlpha2::Rw => Ok(Self::RW),
            grpc_api_types::payments::CountryAlpha2::Bl => Ok(Self::BL),
            grpc_api_types::payments::CountryAlpha2::Sh => Ok(Self::SH),
            grpc_api_types::payments::CountryAlpha2::Kn => Ok(Self::KN),
            grpc_api_types::payments::CountryAlpha2::Lc => Ok(Self::LC),
            grpc_api_types::payments::CountryAlpha2::Mf => Ok(Self::MF),
            grpc_api_types::payments::CountryAlpha2::Pm => Ok(Self::PM),
            grpc_api_types::payments::CountryAlpha2::Vc => Ok(Self::VC),
            grpc_api_types::payments::CountryAlpha2::Ws => Ok(Self::WS),
            grpc_api_types::payments::CountryAlpha2::Sm => Ok(Self::SM),
            grpc_api_types::payments::CountryAlpha2::St => Ok(Self::ST),
            grpc_api_types::payments::CountryAlpha2::Sa => Ok(Self::SA),
            grpc_api_types::payments::CountryAlpha2::Sn => Ok(Self::SN),
            grpc_api_types::payments::CountryAlpha2::Rs => Ok(Self::RS),
            grpc_api_types::payments::CountryAlpha2::Sc => Ok(Self::SC),
            grpc_api_types::payments::CountryAlpha2::Sl => Ok(Self::SL),
            grpc_api_types::payments::CountryAlpha2::Sg => Ok(Self::SG),
            grpc_api_types::payments::CountryAlpha2::Sx => Ok(Self::SX),
            grpc_api_types::payments::CountryAlpha2::Sk => Ok(Self::SK),
            grpc_api_types::payments::CountryAlpha2::Si => Ok(Self::SI),
            grpc_api_types::payments::CountryAlpha2::Sb => Ok(Self::SB),
            grpc_api_types::payments::CountryAlpha2::So => Ok(Self::SO),
            grpc_api_types::payments::CountryAlpha2::Za => Ok(Self::ZA),
            grpc_api_types::payments::CountryAlpha2::Gs => Ok(Self::GS),
            grpc_api_types::payments::CountryAlpha2::Ss => Ok(Self::SS),
            grpc_api_types::payments::CountryAlpha2::Es => Ok(Self::ES),
            grpc_api_types::payments::CountryAlpha2::Lk => Ok(Self::LK),
            grpc_api_types::payments::CountryAlpha2::Sd => Ok(Self::SD),
            grpc_api_types::payments::CountryAlpha2::Sr => Ok(Self::SR),
            grpc_api_types::payments::CountryAlpha2::Sj => Ok(Self::SJ),
            grpc_api_types::payments::CountryAlpha2::Sz => Ok(Self::SZ),
            grpc_api_types::payments::CountryAlpha2::Se => Ok(Self::SE),
            grpc_api_types::payments::CountryAlpha2::Ch => Ok(Self::CH),
            grpc_api_types::payments::CountryAlpha2::Sy => Ok(Self::SY),
            grpc_api_types::payments::CountryAlpha2::Tw => Ok(Self::TW),
            grpc_api_types::payments::CountryAlpha2::Tj => Ok(Self::TJ),
            grpc_api_types::payments::CountryAlpha2::Tz => Ok(Self::TZ),
            grpc_api_types::payments::CountryAlpha2::Th => Ok(Self::TH),
            grpc_api_types::payments::CountryAlpha2::Tl => Ok(Self::TL),
            grpc_api_types::payments::CountryAlpha2::Tg => Ok(Self::TG),
            grpc_api_types::payments::CountryAlpha2::Tk => Ok(Self::TK),
            grpc_api_types::payments::CountryAlpha2::To => Ok(Self::TO),
            grpc_api_types::payments::CountryAlpha2::Tt => Ok(Self::TT),
            grpc_api_types::payments::CountryAlpha2::Tn => Ok(Self::TN),
            grpc_api_types::payments::CountryAlpha2::Tr => Ok(Self::TR),
            grpc_api_types::payments::CountryAlpha2::Tm => Ok(Self::TM),
            grpc_api_types::payments::CountryAlpha2::Tc => Ok(Self::TC),
            grpc_api_types::payments::CountryAlpha2::Tv => Ok(Self::TV),
            grpc_api_types::payments::CountryAlpha2::Ug => Ok(Self::UG),
            grpc_api_types::payments::CountryAlpha2::Ua => Ok(Self::UA),
            grpc_api_types::payments::CountryAlpha2::Ae => Ok(Self::AE),
            grpc_api_types::payments::CountryAlpha2::Gb => Ok(Self::GB),
            grpc_api_types::payments::CountryAlpha2::Um => Ok(Self::UM),
            grpc_api_types::payments::CountryAlpha2::Uy => Ok(Self::UY),
            grpc_api_types::payments::CountryAlpha2::Uz => Ok(Self::UZ),
            grpc_api_types::payments::CountryAlpha2::Vu => Ok(Self::VU),
            grpc_api_types::payments::CountryAlpha2::Ve => Ok(Self::VE),
            grpc_api_types::payments::CountryAlpha2::Vn => Ok(Self::VN),
            grpc_api_types::payments::CountryAlpha2::Vg => Ok(Self::VG),
            grpc_api_types::payments::CountryAlpha2::Vi => Ok(Self::VI),
            grpc_api_types::payments::CountryAlpha2::Wf => Ok(Self::WF),
            grpc_api_types::payments::CountryAlpha2::Eh => Ok(Self::EH),
            grpc_api_types::payments::CountryAlpha2::Ye => Ok(Self::YE),
            grpc_api_types::payments::CountryAlpha2::Zm => Ok(Self::ZM),
            grpc_api_types::payments::CountryAlpha2::Zw => Ok(Self::ZW),
            grpc_api_types::payments::CountryAlpha2::Unspecified => Ok(Self::US), // Default to US if unspecified
        }
    }
}

impl ForeignTryFrom<grpc_api_types::payments::Address> for AddressDetails {
    type Error = ApplicationErrorResponse;
    fn foreign_try_from(
        value: grpc_api_types::payments::Address,
    ) -> Result<Self, error_stack::Report<Self::Error>> {
        Ok(Self {
            city: value.city.clone(),
            country: Some(common_enums::CountryAlpha2::foreign_try_from(
                value.country_alpha2_code(),
            )?),
            line1: value.line1.map(|val| val.into()),
            line2: value.line2.map(|val| val.into()),
            line3: value.line3.map(|val| val.into()),
            zip: value.zip_code.map(|val| val.into()),
            state: value.state.map(|val| val.into()),
            first_name: value.first_name.map(|val| val.into()),
            last_name: value.last_name.map(|val| val.into()),
        })
    }
}

// PhoneDetails conversion removed - phone info is now embedded in Address

impl
    ForeignTryFrom<(
        PaymentServiceAuthorizeRequest,
        Connectors,
        &tonic::metadata::MetadataMap,
    )> for PaymentFlowData
{
    type Error = ApplicationErrorResponse;

    fn foreign_try_from(
        (value, connectors, metadata): (
            PaymentServiceAuthorizeRequest,
            Connectors,
            &tonic::metadata::MetadataMap,
        ),
    ) -> Result<Self, error_stack::Report<Self::Error>> {
        let address = match &value.address {
            // Borrow value.address
            Some(address_value) => {
                // address_value is &grpc_api_types::payments::PaymentAddress
                payment_address::PaymentAddress::foreign_try_from(
                    (*address_value).clone(), // Clone the grpc_api_types::payments::PaymentAddress
                )?
            }
            None => {
                return Err(ApplicationErrorResponse::BadRequest(ApiError {
                    sub_code: "INVALID_ADDRESS".to_owned(),
                    error_identifier: 400,
                    error_message: "Address is required".to_owned(),
                    error_object: None,
                }))?
            }
        };

        let merchant_id_from_header = extract_merchant_id_from_metadata(metadata)?;

        Ok(Self {
            merchant_id: merchant_id_from_header,
            payment_id: "IRRELEVANT_PAYMENT_ID".to_string(),
            attempt_id: "IRRELEVANT_ATTEMPT_ID".to_string(),
            status: common_enums::AttemptStatus::Pending,
            payment_method: common_enums::PaymentMethod::foreign_try_from(
                value.payment_method.unwrap_or_default(),
            )?, // Use direct enum
            address,
            auth_type: common_enums::AuthenticationType::foreign_try_from(
                grpc_api_types::payments::AuthenticationType::try_from(value.auth_type)
                    .unwrap_or_default(),
            )?, // Use direct enum
            connector_request_reference_id: extract_connector_request_reference_id(
                &value.request_ref_id,
            ),
            customer_id: value
                .connector_customer_id
                .clone()
                .map(|customer_id| CustomerId::try_from(Cow::from(customer_id)))
                .transpose()
                .change_context(ApplicationErrorResponse::BadRequest(ApiError {
                    sub_code: "INVALID_CUSTOMER_ID".to_owned(),
                    error_identifier: 400,
                    error_message: "Failed to parse Customer Id".to_owned(),
                    error_object: None,
                }))?,
            connector_customer: value.connector_customer_id,
            description: value.metadata.get("description").cloned(),
            return_url: value.return_url.clone(),
            connector_meta_data: {
                value.metadata.get("connector_meta_data").map(|json_string| {
                    Ok::<Secret<serde_json::Value>, error_stack::Report<ApplicationErrorResponse>>(Secret::new(serde_json::Value::String(json_string.clone())))
                }).transpose()? // Converts Option<Result<T, E>> to Result<Option<T>, E> and propagates E if it's an Err
            },
            amount_captured: None,
            minor_amount_captured: None,
            access_token: None,
            session_token: None,
            reference_id: None,
            payment_method_token: None,
            preprocessing_id: None,
            connector_api_version: None,
            test_mode: None,
            connector_http_status_code: None,
            external_latency: None,
            connectors,
            raw_connector_response: None,
            connector_response_headers: None,
        })
    }
}

impl
    ForeignTryFrom<(
        grpc_api_types::payments::PaymentServiceRepeatEverythingRequest,
        Connectors,
        &tonic::metadata::MetadataMap,
    )> for PaymentFlowData
{
    type Error = ApplicationErrorResponse;

    fn foreign_try_from(
        (value, connectors, metadata): (
            grpc_api_types::payments::PaymentServiceRepeatEverythingRequest,
            Connectors,
            &tonic::metadata::MetadataMap,
        ),
    ) -> Result<Self, error_stack::Report<Self::Error>> {
        // For repeat payment operations, address information is typically not available or required
        let address: PaymentAddress = crate::payment_address::PaymentAddress::new(
            None,        // shipping
            None,        // billing
            None,        // payment_method_billing
            Some(false), // should_unify_address = false for repeat operations
        );

        let merchant_id_from_header = extract_merchant_id_from_metadata(metadata)?;

        Ok(Self {
            merchant_id: merchant_id_from_header,
            payment_id: "IRRELEVANT_PAYMENT_ID".to_string(),
            attempt_id: "IRRELEVANT_ATTEMPT_ID".to_string(),
            status: common_enums::AttemptStatus::Pending,
            payment_method: common_enums::PaymentMethod::Card, //TODO
            address,
            auth_type: common_enums::AuthenticationType::default(),
            connector_request_reference_id: extract_connector_request_reference_id(
                &value.request_ref_id,
            ),
            customer_id: None,
            connector_customer: None,
            description: None,
            return_url: None,
            connector_meta_data: None,
            amount_captured: None,
            minor_amount_captured: None,
            access_token: None,
            session_token: None,
            reference_id: None,
            payment_method_token: None,
            preprocessing_id: None,
            connector_api_version: None,
            test_mode: None,
            connector_http_status_code: None,
            external_latency: None,
            connectors,
            raw_connector_response: None,
            connector_response_headers: None,
        })
    }
}

impl
    ForeignTryFrom<(
        grpc_api_types::payments::PaymentServiceGetRequest,
        Connectors,
        &tonic::metadata::MetadataMap,
    )> for PaymentFlowData
{
    type Error = ApplicationErrorResponse;

    fn foreign_try_from(
        (value, connectors, metadata): (
            grpc_api_types::payments::PaymentServiceGetRequest,
            Connectors,
            &tonic::metadata::MetadataMap,
        ),
    ) -> Result<Self, error_stack::Report<Self::Error>> {
        // For sync operations, address information is typically not available or required
        let address: PaymentAddress = crate::payment_address::PaymentAddress::new(
            None,        // shipping
            None,        // billing
            None,        // payment_method_billing
            Some(false), // should_unify_address = false for sync operations
        );

        let merchant_id_from_header = extract_merchant_id_from_metadata(metadata)?;

        Ok(Self {
            merchant_id: merchant_id_from_header,
            payment_id: "IRRELEVANT_PAYMENT_ID".to_string(),
            attempt_id: "IRRELEVANT_ATTEMPT_ID".to_string(),
            status: common_enums::AttemptStatus::Pending,
            payment_method: common_enums::PaymentMethod::Card, //TODO
            address,
            auth_type: common_enums::AuthenticationType::default(),
            connector_request_reference_id: value
                .transaction_id
                .and_then(|id| id.id_type)
                .and_then(|id_type| match id_type {
                    grpc_api_types::payments::identifier::IdType::Id(id) => Some(id),
                    _ => None,
                })
                .unwrap_or_default(),
            customer_id: None,
            connector_customer: None,
            description: None,
            return_url: None,
            connector_meta_data: None,
            amount_captured: None,
            minor_amount_captured: None,
            access_token: None,
            session_token: None,
            reference_id: None,
            payment_method_token: None,
            preprocessing_id: None,
            connector_api_version: None,
            test_mode: None,
            connector_http_status_code: None,
            external_latency: None,
            connectors,
            raw_connector_response: None,
            connector_response_headers: None,
        })
    }
}

impl
    ForeignTryFrom<(
        PaymentServiceVoidRequest,
        Connectors,
        &tonic::metadata::MetadataMap,
    )> for PaymentFlowData
{
    type Error = ApplicationErrorResponse;

    fn foreign_try_from(
        (value, connectors, metadata): (
            PaymentServiceVoidRequest,
            Connectors,
            &tonic::metadata::MetadataMap,
        ),
    ) -> Result<Self, error_stack::Report<Self::Error>> {
        // For void operations, address information is typically not available or required
        // Since this is a PaymentServiceVoidRequest, we use default address values
        let address: PaymentAddress = payment_address::PaymentAddress::new(
            None,        // shipping
            None,        // billing
            None,        // payment_method_billing
            Some(false), // should_unify_address = false for void operations
        );

        let merchant_id_from_header = extract_merchant_id_from_metadata(metadata)?;

        Ok(Self {
            merchant_id: merchant_id_from_header,
            payment_id: "IRRELEVANT_PAYMENT_ID".to_string(),
            attempt_id: "IRRELEVANT_ATTEMPT_ID".to_string(),
            status: common_enums::AttemptStatus::Pending,
            payment_method: common_enums::PaymentMethod::Card, //TODO
            address,
            auth_type: common_enums::AuthenticationType::default(),
            connector_request_reference_id: extract_connector_request_reference_id(
                &value.request_ref_id,
            ),
            customer_id: None,
            connector_customer: None,
            description: None,
            return_url: None,
            connector_meta_data: None,
            amount_captured: None,
            minor_amount_captured: None,
            access_token: None,
            session_token: None,
            reference_id: None,
            payment_method_token: None,
            preprocessing_id: None,
            connector_api_version: None,
            test_mode: None,
            connector_http_status_code: None,
            external_latency: None,
            connectors,
            raw_connector_response: None,
            connector_response_headers: None,
        })
    }
}

impl ForeignTryFrom<ResponseId> for grpc_api_types::payments::Identifier {
    type Error = ApplicationErrorResponse;
    fn foreign_try_from(value: ResponseId) -> Result<Self, error_stack::Report<Self::Error>> {
        Ok(match value {
            ResponseId::ConnectorTransactionId(id) => Self {
                id_type: Some(grpc_api_types::payments::identifier::IdType::Id(id)),
            },
            ResponseId::EncodedData(data) => Self {
                id_type: Some(grpc_api_types::payments::identifier::IdType::EncodedData(
                    data,
                )),
            },
            ResponseId::NoResponseId => Self {
                id_type: Some(grpc_api_types::payments::identifier::IdType::NoResponseIdMarker(())),
            },
        })
    }
}

pub fn generate_create_order_response(
    router_data_v2: RouterDataV2<
        CreateOrder,
        PaymentFlowData,
        PaymentCreateOrderData,
        PaymentCreateOrderResponse,
    >,
) -> Result<PaymentServiceAuthorizeResponse, error_stack::Report<ApplicationErrorResponse>> {
    let transaction_response = router_data_v2.response;
    let status = router_data_v2.resource_common_data.status;
    let grpc_status = grpc_api_types::payments::PaymentStatus::foreign_from(status);
    let raw_connector_response = router_data_v2
        .resource_common_data
        .get_raw_connector_response();
    let response = match transaction_response {
        Ok(response) => {
            // For successful order creation, return basic success response
            PaymentServiceAuthorizeResponse {
                transaction_id: Some(grpc_api_types::payments::Identifier {
                    id_type: Some(grpc_api_types::payments::identifier::IdType::Id(
                        response.order_id,
                    )),
                }),
                redirection_data: None,
                network_txn_id: None,
                response_ref_id: None,
                incremental_authorization_allowed: None,
                status: grpc_status as i32,
                error_message: None,
                error_code: None,
                status_code: 200,
                raw_connector_response,
                response_headers: router_data_v2
                    .resource_common_data
                    .get_connector_response_headers_as_map(),
                connector_metadata: std::collections::HashMap::new(),
            }
        }
        Err(err) => {
            let status = err
                .attempt_status
                .map(grpc_api_types::payments::PaymentStatus::foreign_from)
                .unwrap_or_default();
            PaymentServiceAuthorizeResponse {
                transaction_id: Some(grpc_api_types::payments::Identifier {
                    id_type: Some(
                        grpc_api_types::payments::identifier::IdType::NoResponseIdMarker(()),
                    ),
                }),
                redirection_data: None,
                network_txn_id: None,
                response_ref_id: err.connector_transaction_id.map(|id| {
                    grpc_api_types::payments::Identifier {
                        id_type: Some(grpc_api_types::payments::identifier::IdType::Id(id)),
                    }
                }),
                incremental_authorization_allowed: None,
                status: status as i32,
                error_message: Some(err.message),
                error_code: Some(err.code),
                status_code: err.status_code as u32,
                response_headers: router_data_v2
                    .resource_common_data
                    .get_connector_response_headers_as_map(),
                connector_metadata: std::collections::HashMap::new(),
                raw_connector_response,
            }
        }
    };
    Ok(response)
}

pub fn generate_payment_authorize_response<T: PaymentMethodDataTypes>(
    router_data_v2: RouterDataV2<
        Authorize,
        PaymentFlowData,
        PaymentsAuthorizeData<T>,
        PaymentsResponseData,
    >,
) -> Result<PaymentServiceAuthorizeResponse, error_stack::Report<ApplicationErrorResponse>> {
    let transaction_response = router_data_v2.response;
    let status = router_data_v2.resource_common_data.status;
    info!("Payment authorize response status: {:?}", status);
    let order_id = router_data_v2.resource_common_data.reference_id.clone();
    let response_headers = router_data_v2
        .resource_common_data
        .get_connector_response_headers_as_map();
    let grpc_status = grpc_api_types::payments::PaymentStatus::foreign_from(status);
    let raw_connector_response = router_data_v2.resource_common_data.raw_connector_response;
    let response = match transaction_response {
        Ok(response) => match response {
            PaymentsResponseData::TransactionResponse {
                resource_id,
                redirection_data,
                connector_metadata,
                network_txn_id,
                connector_response_reference_id,
                incremental_authorization_allowed,
                mandate_reference: _,
                status_code,
            } => {
                PaymentServiceAuthorizeResponse {
                    transaction_id: Some(grpc_api_types::payments::Identifier::foreign_try_from(resource_id)?),
                    redirection_data: redirection_data.map(
                        |form| {
                            match *form {
                                crate::router_response_types::RedirectForm::Form { endpoint, method, form_fields } => {
                                    Ok::<grpc_api_types::payments::RedirectForm, ApplicationErrorResponse>(grpc_api_types::payments::RedirectForm {
                                        form_type: Some(grpc_api_types::payments::redirect_form::FormType::Form(
                                            grpc_api_types::payments::FormData {
                                                endpoint,
                                                method: grpc_api_types::payments::HttpMethod::foreign_from(method) as i32,
                                                form_fields, //TODO
                                            }
                                        ))
                                    })
                                },
                                router_response_types::RedirectForm::Html { html_data } => {
                                    Ok(grpc_api_types::payments::RedirectForm {
                                        form_type: Some(grpc_api_types::payments::redirect_form::FormType::Html(
                                            grpc_api_types::payments::HtmlData {
                                                html_data,
                                            }
                                        ))
                                    })
                                },
                                router_response_types::RedirectForm::Uri { uri } => {
                                    Ok(grpc_api_types::payments::RedirectForm {
                                        form_type: Some(grpc_api_types::payments::redirect_form::FormType::Uri(
                                            grpc_api_types::payments::UriData {
                                                uri,
                                            }
                                        ))
                                    })
                                },
                                _ => Err(
                                    ApplicationErrorResponse::BadRequest(ApiError {
                                        sub_code: "INVALID_RESPONSE".to_owned(),
                                        error_identifier: 400,
                                        error_message: "Invalid response from connector".to_owned(),
                                        error_object: None,
                                    }))?,
                            }
                        }
                    ).transpose()?,
                    connector_metadata: connector_metadata
                        .and_then(|value| value.as_object().cloned())
                        .map(|map| {map.into_iter().filter_map(|(k, v)| v.as_str()
                            .map(|s| (k, s.to_string())))
                            .collect::<HashMap<_, _>>()}).unwrap_or_default(),
                    network_txn_id,
                    response_ref_id: connector_response_reference_id.map(|id| grpc_api_types::payments::Identifier {
                        id_type: Some(grpc_api_types::payments::identifier::IdType::Id(id)),
                    }),
                    incremental_authorization_allowed,
                    status: grpc_status as i32,
                    error_message: None,
                    error_code: None,
                    raw_connector_response,
                    status_code: status_code as u32,
                    response_headers,
                }
            }
            _ => Err(ApplicationErrorResponse::BadRequest(ApiError {
                sub_code: "INVALID_RESPONSE".to_owned(),
                error_identifier: 400,
                error_message: "Invalid response from connector".to_owned(),
                error_object: None,
            }))?,
        },
        Err(err) => {
            let status = err
                .attempt_status
                .map(grpc_api_types::payments::PaymentStatus::foreign_from)
                .unwrap_or_default();
            PaymentServiceAuthorizeResponse {
                transaction_id: Some(grpc_api_types::payments::Identifier {
                    id_type: Some(
                        grpc_api_types::payments::identifier::IdType::NoResponseIdMarker(()),
                    ),
                }),
                redirection_data: None,
                network_txn_id: None,
                response_ref_id: order_id.map(|id| grpc_api_types::payments::Identifier {
                    id_type: Some(grpc_api_types::payments::identifier::IdType::Id(id)),
                }),
                incremental_authorization_allowed: None,
                status: status as i32,
                error_message: Some(err.message),
                error_code: Some(err.code),
                status_code: err.status_code as u32,
                response_headers,
                raw_connector_response,
                connector_metadata: std::collections::HashMap::new(),
            }
        }
    };
    Ok(response)
}

// ForeignTryFrom for PaymentMethod gRPC enum to internal enum
impl ForeignTryFrom<grpc_api_types::payments::PaymentMethod> for common_enums::PaymentMethod {
    type Error = ApplicationErrorResponse;
    fn foreign_try_from(
        item: grpc_api_types::payments::PaymentMethod,
    ) -> Result<Self, error_stack::Report<Self::Error>> {
        match item {
            grpc_api_types::payments::PaymentMethod {
                payment_method:
                    Some(grpc_api_types::payments::payment_method::PaymentMethod::Card(_)),
            } => Ok(Self::Card),
            grpc_api_types::payments::PaymentMethod {
                payment_method:
                    Some(grpc_api_types::payments::payment_method::PaymentMethod::Token(_)),
            } => Ok(Self::Wallet),
            grpc_api_types::payments::PaymentMethod {
                payment_method:
                    Some(grpc_api_types::payments::payment_method::PaymentMethod::UpiCollect(_)),
            } => Ok(Self::Upi),
            grpc_api_types::payments::PaymentMethod {
                payment_method:
                    Some(grpc_api_types::payments::payment_method::PaymentMethod::UpiIntent(_)),
            } => Ok(Self::Upi),
            grpc_api_types::payments::PaymentMethod {
                payment_method:
                    Some(grpc_api_types::payments::payment_method::PaymentMethod::UpiQr(_)),
            } => Ok(Self::Upi),
            grpc_api_types::payments::PaymentMethod {
                payment_method:
                    Some(grpc_api_types::payments::payment_method::PaymentMethod::Reward(_)),
            } => Ok(Self::Reward),
            _ => Ok(Self::Card), // Default fallback
        }
    }
}

// ForeignTryFrom for AuthenticationType gRPC enum to internal enum
impl ForeignTryFrom<grpc_api_types::payments::AuthenticationType>
    for common_enums::AuthenticationType
{
    type Error = ApplicationErrorResponse;
    fn foreign_try_from(
        item: grpc_api_types::payments::AuthenticationType,
    ) -> Result<Self, error_stack::Report<Self::Error>> {
        match item {
            grpc_api_types::payments::AuthenticationType::Unspecified => Ok(Self::NoThreeDs), // Default to NoThreeDs for unspecified
            grpc_api_types::payments::AuthenticationType::ThreeDs => Ok(Self::ThreeDs),
            grpc_api_types::payments::AuthenticationType::NoThreeDs => Ok(Self::NoThreeDs),
        }
    }
}

impl ForeignTryFrom<grpc_api_types::payments::PaymentServiceGetRequest> for PaymentsSyncData {
    type Error = ApplicationErrorResponse;

    fn foreign_try_from(
        value: grpc_api_types::payments::PaymentServiceGetRequest,
    ) -> Result<Self, error_stack::Report<Self::Error>> {
        // Create ResponseId from resource_id
        let connector_transaction_id = ResponseId::ConnectorTransactionId(
            value
                .transaction_id
                .clone()
                .and_then(|id| id.id_type)
                .and_then(|id_type| match id_type {
                    grpc_api_types::payments::identifier::IdType::Id(id) => Some(id),
                    _ => None,
                })
                .unwrap_or_default(),
        );

        let encoded_data = value
            .transaction_id
            .and_then(|id| id.id_type)
            .and_then(|id_type| match id_type {
                grpc_api_types::payments::identifier::IdType::EncodedData(data) => Some(data),
                _ => None,
            });

        // Default currency to USD for now (you might want to get this from somewhere else)
        let currency = common_enums::Currency::USD;

        // Default amount to 0
        let amount = common_utils::types::MinorUnit::new(0);

        Ok(Self {
            connector_transaction_id,
            encoded_data,
            capture_method: None,
            connector_meta: None,
            sync_type: router_request_types::SyncRequestType::SinglePaymentSync,
            mandate_id: None,
            payment_method_type: None,
            currency,
            payment_experience: None,
            amount,
            integrity_object: None,
            all_keys_required: None, // Field not available in new proto structure
        })
    }
}

impl
    ForeignTryFrom<(
        grpc_api_types::payments::PaymentServiceGetRequest,
        Connectors,
    )> for PaymentFlowData
{
    type Error = ApplicationErrorResponse;

    fn foreign_try_from(
        (value, connectors): (
            grpc_api_types::payments::PaymentServiceGetRequest,
            Connectors,
        ),
    ) -> Result<Self, error_stack::Report<Self::Error>> {
        Ok(Self {
            merchant_id: common_utils::id_type::MerchantId::default(),
            payment_id: "PAYMENT_ID".to_string(),
            attempt_id: "ATTEMPT_ID".to_string(),
            status: common_enums::AttemptStatus::Pending,
            payment_method: common_enums::PaymentMethod::Card, // Default
            address: payment_address::PaymentAddress::default(),
            auth_type: common_enums::AuthenticationType::default(),
            connector_request_reference_id: extract_connector_request_reference_id(
                &value.request_ref_id,
            ),
            customer_id: None,
            connector_customer: None,
            description: None,
            return_url: None,
            connector_meta_data: None,
            amount_captured: None,
            minor_amount_captured: None,
            access_token: None,
            session_token: None,
            reference_id: None,
            payment_method_token: None,
            preprocessing_id: None,
            connector_api_version: None,
            test_mode: None,
            connector_http_status_code: None,
            external_latency: None,
            connectors,
            raw_connector_response: None,
            connector_response_headers: None,
        })
    }
}

impl ForeignFrom<common_enums::AttemptStatus> for grpc_api_types::payments::PaymentStatus {
    fn foreign_from(status: common_enums::AttemptStatus) -> Self {
        match status {
            common_enums::AttemptStatus::Charged => Self::Charged,
            common_enums::AttemptStatus::Pending => Self::Pending,
            common_enums::AttemptStatus::Failure => Self::Failure,
            common_enums::AttemptStatus::Authorized => Self::Authorized,
            common_enums::AttemptStatus::Started => Self::Started,
            common_enums::AttemptStatus::AuthenticationFailed => Self::AuthenticationFailed,
            common_enums::AttemptStatus::AuthenticationPending => Self::AuthenticationPending,
            common_enums::AttemptStatus::AuthenticationSuccessful => Self::AuthenticationSuccessful,
            common_enums::AttemptStatus::Authorizing => Self::Authorizing,
            common_enums::AttemptStatus::CaptureInitiated => Self::CaptureInitiated,
            common_enums::AttemptStatus::CaptureFailed => Self::CaptureFailed,
            common_enums::AttemptStatus::VoidInitiated => Self::VoidInitiated,
            common_enums::AttemptStatus::VoidFailed => Self::VoidFailed,
            common_enums::AttemptStatus::Voided => Self::Voided,
            common_enums::AttemptStatus::Unresolved => Self::Unresolved,
            common_enums::AttemptStatus::PaymentMethodAwaited => Self::PaymentMethodAwaited,
            common_enums::AttemptStatus::ConfirmationAwaited => Self::ConfirmationAwaited,
            common_enums::AttemptStatus::DeviceDataCollectionPending => {
                Self::DeviceDataCollectionPending
            }
            common_enums::AttemptStatus::RouterDeclined => Self::RouterDeclined,
            common_enums::AttemptStatus::AuthorizationFailed => Self::AuthorizationFailed,
            common_enums::AttemptStatus::CodInitiated => Self::CodInitiated,
            common_enums::AttemptStatus::AutoRefunded => Self::AutoRefunded,
            common_enums::AttemptStatus::PartialCharged => Self::PartialCharged,
            common_enums::AttemptStatus::PartialChargedAndChargeable => {
                Self::PartialChargedAndChargeable
            }
            common_enums::AttemptStatus::IntegrityFailure => Self::Failure,
            common_enums::AttemptStatus::Unknown => Self::AttemptStatusUnspecified,
        }
    }
}

impl ForeignTryFrom<grpc_api_types::payments::PaymentStatus> for common_enums::AttemptStatus {
    type Error = ApplicationErrorResponse;

    fn foreign_try_from(
        status: grpc_api_types::payments::PaymentStatus,
    ) -> Result<Self, error_stack::Report<Self::Error>> {
        match status {
            grpc_api_types::payments::PaymentStatus::Charged => Ok(Self::Charged),
            grpc_api_types::payments::PaymentStatus::Pending => Ok(Self::Pending),
            grpc_api_types::payments::PaymentStatus::Failure => Ok(Self::Failure),
            grpc_api_types::payments::PaymentStatus::Authorized => Ok(Self::Authorized),
            grpc_api_types::payments::PaymentStatus::Started => Ok(Self::Started),
            grpc_api_types::payments::PaymentStatus::AuthenticationFailed => {
                Ok(Self::AuthenticationFailed)
            }
            grpc_api_types::payments::PaymentStatus::AuthenticationPending => {
                Ok(Self::AuthenticationPending)
            }
            grpc_api_types::payments::PaymentStatus::AuthenticationSuccessful => {
                Ok(Self::AuthenticationSuccessful)
            }
            grpc_api_types::payments::PaymentStatus::Authorizing => Ok(Self::Authorizing),
            grpc_api_types::payments::PaymentStatus::CaptureInitiated => Ok(Self::CaptureInitiated),
            grpc_api_types::payments::PaymentStatus::CaptureFailed => Ok(Self::CaptureFailed),
            grpc_api_types::payments::PaymentStatus::VoidInitiated => Ok(Self::VoidInitiated),
            grpc_api_types::payments::PaymentStatus::VoidFailed => Ok(Self::VoidFailed),
            grpc_api_types::payments::PaymentStatus::Voided => Ok(Self::Voided),
            grpc_api_types::payments::PaymentStatus::Unresolved => Ok(Self::Unresolved),
            grpc_api_types::payments::PaymentStatus::PaymentMethodAwaited => {
                Ok(Self::PaymentMethodAwaited)
            }
            grpc_api_types::payments::PaymentStatus::ConfirmationAwaited => {
                Ok(Self::ConfirmationAwaited)
            }
            grpc_api_types::payments::PaymentStatus::DeviceDataCollectionPending => {
                Ok(Self::DeviceDataCollectionPending)
            }
            grpc_api_types::payments::PaymentStatus::RouterDeclined => Ok(Self::RouterDeclined),
            grpc_api_types::payments::PaymentStatus::AuthorizationFailed => {
                Ok(Self::AuthorizationFailed)
            }
            grpc_api_types::payments::PaymentStatus::CodInitiated => Ok(Self::CodInitiated),
            grpc_api_types::payments::PaymentStatus::AutoRefunded => Ok(Self::AutoRefunded),
            grpc_api_types::payments::PaymentStatus::PartialCharged => Ok(Self::PartialCharged),
            grpc_api_types::payments::PaymentStatus::PartialChargedAndChargeable => {
                Ok(Self::PartialChargedAndChargeable)
            }
            grpc_api_types::payments::PaymentStatus::AttemptStatusUnspecified => Ok(Self::Unknown),
        }
    }
}

impl ForeignFrom<common_enums::RefundStatus> for grpc_api_types::payments::RefundStatus {
    fn foreign_from(status: common_enums::RefundStatus) -> Self {
        match status {
            common_enums::RefundStatus::Failure => Self::RefundFailure,
            common_enums::RefundStatus::ManualReview => Self::RefundManualReview,
            common_enums::RefundStatus::Pending => Self::RefundPending,
            common_enums::RefundStatus::Success => Self::RefundSuccess,
            common_enums::RefundStatus::TransactionFailure => Self::RefundTransactionFailure,
        }
    }
}

pub fn generate_payment_void_response(
    router_data_v2: RouterDataV2<Void, PaymentFlowData, PaymentVoidData, PaymentsResponseData>,
) -> Result<PaymentServiceVoidResponse, error_stack::Report<ApplicationErrorResponse>> {
    let transaction_response = router_data_v2.response;

    match transaction_response {
        Ok(response) => match response {
            PaymentsResponseData::TransactionResponse {
                resource_id,
                redirection_data: _,
                connector_metadata: _,
                network_txn_id: _,
                connector_response_reference_id,
                incremental_authorization_allowed: _,
                mandate_reference: _,
                status_code,
            } => {
                let status = router_data_v2.resource_common_data.status;
                let grpc_status = grpc_api_types::payments::PaymentStatus::foreign_from(status);

                let grpc_resource_id =
                    grpc_api_types::payments::Identifier::foreign_try_from(resource_id)?;

                Ok(PaymentServiceVoidResponse {
                    transaction_id: Some(grpc_resource_id),
                    status: grpc_status.into(),
                    response_ref_id: connector_response_reference_id.map(|id| {
                        grpc_api_types::payments::Identifier {
                            id_type: Some(grpc_api_types::payments::identifier::IdType::Id(id)),
                        }
                    }),
                    error_code: None,
                    error_message: None,
                    status_code: status_code as u32,
                    response_headers: router_data_v2
                        .resource_common_data
                        .get_connector_response_headers_as_map(),
                })
            }
            _ => Err(report!(ApplicationErrorResponse::InternalServerError(
                ApiError {
                    sub_code: "INVALID_RESPONSE_TYPE".to_owned(),
                    error_identifier: 500,
                    error_message: "Invalid response type received from connector".to_owned(),
                    error_object: None,
                }
            ))),
        },
        Err(e) => {
            let status = e
                .attempt_status
                .map(grpc_api_types::payments::PaymentStatus::foreign_from)
                .unwrap_or_default();
            Ok(PaymentServiceVoidResponse {
                transaction_id: Some(grpc_api_types::payments::Identifier {
                    id_type: Some(
                        grpc_api_types::payments::identifier::IdType::NoResponseIdMarker(()),
                    ),
                }),
                response_ref_id: e.connector_transaction_id.map(|id| {
                    grpc_api_types::payments::Identifier {
                        id_type: Some(grpc_api_types::payments::identifier::IdType::Id(id)),
                    }
                }),
                status: status as i32,
                error_message: Some(e.message),
                error_code: Some(e.code),
                status_code: e.status_code as u32,
                response_headers: router_data_v2
                    .resource_common_data
                    .get_connector_response_headers_as_map(),
            })
        }
    }
}

impl ForeignFrom<common_enums::DisputeStage> for grpc_api_types::payments::DisputeStage {
    fn foreign_from(status: common_enums::DisputeStage) -> Self {
        match status {
            common_enums::DisputeStage::PreDispute => Self::PreDispute,
            common_enums::DisputeStage::Dispute => Self::ActiveDispute,
            common_enums::DisputeStage::PreArbitration => Self::PreArbitration,
        }
    }
}

pub fn generate_payment_sync_response(
    router_data_v2: RouterDataV2<PSync, PaymentFlowData, PaymentsSyncData, PaymentsResponseData>,
) -> Result<PaymentServiceGetResponse, error_stack::Report<ApplicationErrorResponse>> {
    let transaction_response = router_data_v2.response;
    let raw_connector_response = router_data_v2
        .resource_common_data
        .get_raw_connector_response();

    match transaction_response {
        Ok(response) => match response {
            PaymentsResponseData::TransactionResponse {
                resource_id,
                redirection_data: _,
                connector_metadata: _,
                network_txn_id: _,
                connector_response_reference_id: _,
                incremental_authorization_allowed: _,
                mandate_reference,
                status_code,
            } => {
                let status = router_data_v2.resource_common_data.status;
                let grpc_status = grpc_api_types::payments::PaymentStatus::foreign_from(status);

                let grpc_resource_id =
                    grpc_api_types::payments::Identifier::foreign_try_from(resource_id)?;

                let mandate_reference_grpc =
                    mandate_reference.map(|m| grpc_api_types::payments::MandateReference {
                        mandate_id: m.connector_mandate_id,
                    });

                Ok(PaymentServiceGetResponse {
                    transaction_id: Some(grpc_resource_id),
                    status: grpc_status as i32,
                    mandate_reference: mandate_reference_grpc,
                    error_code: None,
                    error_message: None,
                    network_txn_id: None,
                    response_ref_id: None,
                    amount: None,
                    minor_amount: None,
                    currency: None,
                    captured_amount: None,
                    minor_captured_amount: None,
                    payment_method_type: None,
                    capture_method: None,
                    auth_type: None,
                    created_at: None,
                    updated_at: None,
                    authorized_at: None,
                    captured_at: None,
                    customer_name: None,
                    email: None,
                    connector_customer_id: None,
                    merchant_order_reference_id: None,
                    metadata: std::collections::HashMap::new(),
                    status_code: status_code as u32,
                    raw_connector_response,
                    response_headers: router_data_v2
                        .resource_common_data
                        .get_connector_response_headers_as_map(),
                })
            }
            _ => Err(report!(ApplicationErrorResponse::InternalServerError(
                ApiError {
                    sub_code: "INVALID_RESPONSE_TYPE".to_owned(),
                    error_identifier: 500,
                    error_message: "Invalid response type received from connector".to_owned(),
                    error_object: None,
                }
            ))),
        },
        Err(e) => {
            let status = e
                .attempt_status
                .map(grpc_api_types::payments::PaymentStatus::foreign_from)
                .unwrap_or_default();
            Ok(PaymentServiceGetResponse {
                transaction_id: Some(grpc_api_types::payments::Identifier {
                    id_type: Some(
                        grpc_api_types::payments::identifier::IdType::NoResponseIdMarker(()),
                    ),
                }),
                mandate_reference: None,
                status: status as i32,
                error_message: Some(e.message),
                error_code: Some(e.code),
                network_txn_id: None,
                response_ref_id: None,
                amount: None,
                minor_amount: None,
                currency: None,
                captured_amount: None,
                minor_captured_amount: None,
                payment_method_type: None,
                capture_method: None,
                auth_type: None,
                created_at: None,
                updated_at: None,
                authorized_at: None,
                captured_at: None,
                customer_name: None,
                email: None,
                connector_customer_id: None,
                merchant_order_reference_id: None,
                metadata: std::collections::HashMap::new(),
                raw_connector_response: None,
                status_code: e.status_code as u32,
                response_headers: router_data_v2
                    .resource_common_data
                    .get_connector_response_headers_as_map(),
            })
        }
    }
}

impl ForeignTryFrom<grpc_api_types::payments::RefundServiceGetRequest> for RefundSyncData {
    type Error = ApplicationErrorResponse;

    fn foreign_try_from(
        value: grpc_api_types::payments::RefundServiceGetRequest,
    ) -> Result<Self, error_stack::Report<Self::Error>> {
        // Extract transaction_id as connector_transaction_id
        let connector_transaction_id = value
            .transaction_id
            .and_then(|id| id.id_type)
            .and_then(|id_type| match id_type {
                grpc_api_types::payments::identifier::IdType::Id(id) => Some(id),
                _ => None,
            })
            .unwrap_or_default();

        Ok(RefundSyncData {
            browser_info: value
                .browser_info
                .map(BrowserInformation::foreign_try_from)
                .transpose()?,
            connector_transaction_id,
            connector_refund_id: value.refund_id.clone(),
            reason: value.refund_reason.clone(),
            refund_status: common_enums::RefundStatus::Pending,
            refund_connector_metadata: if value.refund_metadata.is_empty() {
                None
            } else {
                Some(Secret::new(serde_json::Value::Object(
                    value
                        .refund_metadata
                        .into_iter()
                        .map(|(k, v)| (k, serde_json::Value::String(v)))
                        .collect(),
                )))
            },
            all_keys_required: None, // Field not available in new proto structure
            integrity_object: None,
        })
    }
}

impl
    ForeignTryFrom<(
        grpc_api_types::payments::RefundServiceGetRequest,
        Connectors,
    )> for RefundFlowData
{
    type Error = ApplicationErrorResponse;

    fn foreign_try_from(
        (value, connectors): (
            grpc_api_types::payments::RefundServiceGetRequest,
            Connectors,
        ),
    ) -> Result<Self, error_stack::Report<Self::Error>> {
        Ok(RefundFlowData {
            status: common_enums::RefundStatus::Pending,
            refund_id: None,
            connectors,
            connector_request_reference_id: extract_connector_request_reference_id(
                &value.request_ref_id,
            ),
            raw_connector_response: None,
            connector_response_headers: None,
        })
    }
}

impl
    ForeignTryFrom<(
        grpc_api_types::payments::RefundServiceGetRequest,
        Connectors,
        &tonic::metadata::MetadataMap,
    )> for RefundFlowData
{
    type Error = ApplicationErrorResponse;

    fn foreign_try_from(
        (value, connectors, _metadata): (
            grpc_api_types::payments::RefundServiceGetRequest,
            Connectors,
            &tonic::metadata::MetadataMap,
        ),
    ) -> Result<Self, error_stack::Report<Self::Error>> {
        Ok(RefundFlowData {
            connector_request_reference_id: extract_connector_request_reference_id(
                &value.request_ref_id,
            ),

            status: common_enums::RefundStatus::Pending,
            refund_id: None,
            connectors,
            raw_connector_response: None,
            connector_response_headers: None,
        })
    }
}

impl
    ForeignTryFrom<(
        grpc_api_types::payments::PaymentServiceRefundRequest,
        Connectors,
    )> for RefundFlowData
{
    type Error = ApplicationErrorResponse;

    fn foreign_try_from(
        (value, connectors): (
            grpc_api_types::payments::PaymentServiceRefundRequest,
            Connectors,
        ),
    ) -> Result<Self, error_stack::Report<Self::Error>> {
        Ok(RefundFlowData {
            status: common_enums::RefundStatus::Pending,
            refund_id: Some(value.refund_id),
            connectors,
            connector_request_reference_id: extract_connector_request_reference_id(
                &value.request_ref_id,
            ),
            raw_connector_response: None,
            connector_response_headers: None,
        })
    }
}

impl
    ForeignTryFrom<(
        grpc_api_types::payments::PaymentServiceRefundRequest,
        Connectors,
        &tonic::metadata::MetadataMap,
    )> for RefundFlowData
{
    type Error = ApplicationErrorResponse;

    fn foreign_try_from(
        (value, connectors, _metadata): (
            grpc_api_types::payments::PaymentServiceRefundRequest,
            Connectors,
            &tonic::metadata::MetadataMap,
        ),
    ) -> Result<Self, error_stack::Report<Self::Error>> {
        Ok(RefundFlowData {
            connector_request_reference_id: extract_connector_request_reference_id(
                &value.request_ref_id,
            ),

            status: common_enums::RefundStatus::Pending,
            refund_id: Some(value.refund_id),
            connectors,
            raw_connector_response: None,
            connector_response_headers: None,
        })
    }
}

impl ForeignFrom<common_enums::DisputeStatus> for grpc_api_types::payments::DisputeStatus {
    fn foreign_from(status: common_enums::DisputeStatus) -> Self {
        match status {
            common_enums::DisputeStatus::DisputeOpened => Self::DisputeOpened,
            common_enums::DisputeStatus::DisputeAccepted => Self::DisputeAccepted,
            common_enums::DisputeStatus::DisputeCancelled => Self::DisputeCancelled,
            common_enums::DisputeStatus::DisputeChallenged => Self::DisputeChallenged,
            common_enums::DisputeStatus::DisputeExpired => Self::DisputeExpired,
            common_enums::DisputeStatus::DisputeLost => Self::DisputeLost,
            common_enums::DisputeStatus::DisputeWon => Self::DisputeWon,
        }
    }
}

impl ForeignFrom<common_utils::Method> for grpc_api_types::payments::HttpMethod {
    fn foreign_from(method: common_utils::Method) -> Self {
        match method {
            common_utils::Method::Post => Self::Post,
            common_utils::Method::Get => Self::Get,
            common_utils::Method::Put => Self::Put,
            common_utils::Method::Delete => Self::Delete,
            common_utils::Method::Patch => Self::Post, // Patch is not defined in gRPC, using Post
                                                       // as a fallback
        }
    }
}

pub fn generate_accept_dispute_response(
    router_data_v2: RouterDataV2<Accept, DisputeFlowData, AcceptDisputeData, DisputeResponseData>,
) -> Result<AcceptDisputeResponse, error_stack::Report<ApplicationErrorResponse>> {
    let dispute_response = router_data_v2.response;
    let response_headers = router_data_v2
        .resource_common_data
        .get_connector_response_headers_as_map();

    match dispute_response {
        Ok(response) => {
            let grpc_status =
                grpc_api_types::payments::DisputeStatus::foreign_from(response.dispute_status);

            Ok(AcceptDisputeResponse {
                dispute_status: grpc_status.into(),
                dispute_id: response.connector_dispute_id,
                connector_status_code: None,
                error_message: None,
                error_code: None,
                response_ref_id: None,
                status_code: response.status_code as u32,
                response_headers,
            })
        }
        Err(e) => {
            let grpc_dispute_status = grpc_api_types::payments::DisputeStatus::default();

            Ok(AcceptDisputeResponse {
                dispute_status: grpc_dispute_status as i32,
                dispute_id: e.connector_transaction_id.unwrap_or_default(),
                connector_status_code: None,
                error_message: Some(e.message),
                error_code: Some(e.code),
                response_ref_id: None,
                status_code: e.status_code as u32,
                response_headers,
            })
        }
    }
}

impl ForeignTryFrom<(grpc_api_types::payments::AcceptDisputeRequest, Connectors)>
    for DisputeFlowData
{
    type Error = ApplicationErrorResponse;

    fn foreign_try_from(
        (value, connectors): (grpc_api_types::payments::AcceptDisputeRequest, Connectors),
    ) -> Result<Self, error_stack::Report<Self::Error>> {
        Ok(DisputeFlowData {
            dispute_id: None,
            connectors,
            connector_dispute_id: value.dispute_id,
            defense_reason_code: None,
            connector_request_reference_id: extract_connector_request_reference_id(
                &value.request_ref_id,
            ),
            raw_connector_response: None,
            connector_response_headers: None,
        })
    }
}

impl
    ForeignTryFrom<(
        grpc_api_types::payments::AcceptDisputeRequest,
        Connectors,
        &tonic::metadata::MetadataMap,
    )> for DisputeFlowData
{
    type Error = ApplicationErrorResponse;

    fn foreign_try_from(
        (value, connectors, _metadata): (
            grpc_api_types::payments::AcceptDisputeRequest,
            Connectors,
            &tonic::metadata::MetadataMap,
        ),
    ) -> Result<Self, error_stack::Report<Self::Error>> {
        Ok(DisputeFlowData {
            connector_request_reference_id: extract_connector_request_reference_id(
                &value.request_ref_id,
            ),

            dispute_id: None,
            connectors,
            connector_dispute_id: value.dispute_id,
            defense_reason_code: None,
            raw_connector_response: None,
            connector_response_headers: None,
        })
    }
}

pub fn generate_submit_evidence_response(
    router_data_v2: RouterDataV2<
        SubmitEvidence,
        DisputeFlowData,
        SubmitEvidenceData,
        DisputeResponseData,
    >,
) -> Result<DisputeServiceSubmitEvidenceResponse, error_stack::Report<ApplicationErrorResponse>> {
    let dispute_response = router_data_v2.response;
    let response_headers = router_data_v2
        .resource_common_data
        .get_connector_response_headers_as_map();

    match dispute_response {
        Ok(response) => {
            let grpc_status =
                grpc_api_types::payments::DisputeStatus::foreign_from(response.dispute_status);

            Ok(DisputeServiceSubmitEvidenceResponse {
                dispute_status: grpc_status.into(),
                dispute_id: Some(response.connector_dispute_id),
                submitted_evidence_ids: vec![],
                connector_status_code: None,
                error_message: None,
                error_code: None,
                response_ref_id: None,
                status_code: response.status_code as u32,
                response_headers,
            })
        }
        Err(e) => {
            let grpc_attempt_status = e
                .attempt_status
                .map(grpc_api_types::payments::PaymentStatus::foreign_from)
                .unwrap_or_default();

            Ok(DisputeServiceSubmitEvidenceResponse {
                dispute_status: grpc_attempt_status.into(),
                dispute_id: e.connector_transaction_id,
                submitted_evidence_ids: vec![],
                connector_status_code: None,
                error_message: Some(e.message),
                error_code: Some(e.code),
                response_ref_id: None,
                status_code: e.status_code as u32,
                response_headers,
            })
        }
    }
}

impl
    ForeignTryFrom<(
        grpc_api_types::payments::DisputeServiceSubmitEvidenceRequest,
        Connectors,
    )> for DisputeFlowData
{
    type Error = ApplicationErrorResponse;

    fn foreign_try_from(
        (value, connectors): (
            grpc_api_types::payments::DisputeServiceSubmitEvidenceRequest,
            Connectors,
        ),
    ) -> Result<Self, error_stack::Report<Self::Error>> {
        Ok(DisputeFlowData {
            dispute_id: None,
            connectors,
            connector_dispute_id: value.dispute_id,
            defense_reason_code: None,
            connector_request_reference_id: extract_connector_request_reference_id(
                &value.request_ref_id,
            ),
            raw_connector_response: None,
            connector_response_headers: None,
        })
    }
}

impl
    ForeignTryFrom<(
        grpc_api_types::payments::DisputeServiceSubmitEvidenceRequest,
        Connectors,
        &tonic::metadata::MetadataMap,
    )> for DisputeFlowData
{
    type Error = ApplicationErrorResponse;

    fn foreign_try_from(
        (value, connectors, _metadata): (
            grpc_api_types::payments::DisputeServiceSubmitEvidenceRequest,
            Connectors,
            &tonic::metadata::MetadataMap,
        ),
    ) -> Result<Self, error_stack::Report<Self::Error>> {
        Ok(DisputeFlowData {
            connector_request_reference_id: extract_connector_request_reference_id(
                &value.request_ref_id,
            ),

            dispute_id: None,
            connectors,
            connector_dispute_id: value.dispute_id,
            defense_reason_code: None,
            raw_connector_response: None,
            connector_response_headers: None,
        })
    }
}

pub fn generate_refund_sync_response(
    router_data_v2: RouterDataV2<RSync, RefundFlowData, RefundSyncData, RefundsResponseData>,
) -> Result<RefundResponse, error_stack::Report<ApplicationErrorResponse>> {
    let refunds_response = router_data_v2.response;
    let raw_connector_response = router_data_v2
        .resource_common_data
        .get_raw_connector_response();

    match refunds_response {
        Ok(response) => {
            let status = response.refund_status;
            let grpc_status = grpc_api_types::payments::RefundStatus::foreign_from(status);
            let response_headers = router_data_v2
                .resource_common_data
                .get_connector_response_headers_as_map();
            Ok(RefundResponse {
                transaction_id: Some(grpc_api_types::payments::Identifier::default()),
                refund_id: response.connector_refund_id.clone(),
                status: grpc_status as i32,
                response_ref_id: Some(grpc_api_types::payments::Identifier {
                    id_type: Some(grpc_api_types::payments::identifier::IdType::Id(
                        response.connector_refund_id.clone(),
                    )),
                }),
                error_code: None,
                error_message: None,
                refund_amount: None,
                minor_refund_amount: None,
                refund_currency: None,
                payment_amount: None,
                minor_payment_amount: None,
                refund_reason: None,
                created_at: None,
                updated_at: None,
                processed_at: None,
                customer_name: None,
                email: None,
                merchant_order_reference_id: None,
                metadata: std::collections::HashMap::new(),
                refund_metadata: std::collections::HashMap::new(),
                raw_connector_response,
                status_code: response.status_code as u32,
                response_headers,
            })
        }
        Err(e) => {
            let status = e
                .attempt_status
                .map(grpc_api_types::payments::PaymentStatus::foreign_from)
                .unwrap_or_default();
            let response_headers = router_data_v2
                .resource_common_data
                .get_connector_response_headers_as_map();

            Ok(RefundResponse {
                transaction_id: Some(
                    e.connector_transaction_id
                        .as_ref()
                        .map(|id| grpc_api_types::payments::Identifier {
                            id_type: Some(grpc_api_types::payments::identifier::IdType::Id(
                                id.clone(),
                            )),
                        })
                        .unwrap_or_default(),
                ),
                refund_id: String::new(),
                status: status as i32,
                response_ref_id: e.connector_transaction_id.map(|id| {
                    grpc_api_types::payments::Identifier {
                        id_type: Some(grpc_api_types::payments::identifier::IdType::Id(id)),
                    }
                }),
                error_code: Some(e.code),
                error_message: Some(e.message),
                refund_amount: None,
                minor_refund_amount: None,
                refund_currency: None,
                payment_amount: None,
                minor_payment_amount: None,
                refund_reason: None,
                created_at: None,
                updated_at: None,
                processed_at: None,
                customer_name: None,
                email: None,
                raw_connector_response,
                merchant_order_reference_id: None,
                metadata: std::collections::HashMap::new(),
                refund_metadata: std::collections::HashMap::new(),
                status_code: e.status_code as u32,
                response_headers,
            })
        }
    }
}
impl ForeignTryFrom<WebhookDetailsResponse> for PaymentServiceGetResponse {
    type Error = ApplicationErrorResponse;

    fn foreign_try_from(
        value: WebhookDetailsResponse,
    ) -> Result<Self, error_stack::Report<Self::Error>> {
        let status = grpc_api_types::payments::PaymentStatus::foreign_from(value.status);
        let response_headers = value
            .response_headers
            .map(|headers| {
                headers
                    .iter()
                    .filter_map(|(name, value)| {
                        value
                            .to_str()
                            .ok()
                            .map(|v| (name.to_string(), v.to_string()))
                    })
                    .collect()
            })
            .unwrap_or_default();
        Ok(Self {
            transaction_id: value
                .resource_id
                .map(|resource_id| {
                    grpc_api_types::payments::Identifier::foreign_try_from(resource_id)
                })
                .transpose()?,
            status: status as i32,
            mandate_reference: None,
            error_code: value.error_code,
            error_message: value.error_message,
            network_txn_id: None,
            response_ref_id: None,
            amount: None,
            minor_amount: None,
            currency: None,
            captured_amount: None,
            minor_captured_amount: None,
            payment_method_type: None,
            capture_method: None,
            auth_type: None,
            created_at: None,
            updated_at: None,
            authorized_at: None,
            captured_at: None,
            customer_name: None,
            email: None,
            connector_customer_id: None,
            merchant_order_reference_id: None,
            metadata: std::collections::HashMap::new(),
            status_code: value.status_code as u32,
            raw_connector_response: None,
            response_headers,
        })
    }
}

impl ForeignTryFrom<PaymentServiceVoidRequest> for PaymentVoidData {
    type Error = ApplicationErrorResponse;

    fn foreign_try_from(
        value: PaymentServiceVoidRequest,
    ) -> Result<Self, error_stack::Report<Self::Error>> {
        Ok(Self {
            browser_info: value
                .browser_info
                .map(BrowserInformation::foreign_try_from)
                .transpose()?,
            connector_transaction_id: value
                .transaction_id
                .and_then(|id| id.id_type)
                .and_then(|id_type| match id_type {
                    grpc_api_types::payments::identifier::IdType::Id(id) => Some(id),
                    _ => None,
                })
                .unwrap_or_default(),
            cancellation_reason: value.cancellation_reason,
            raw_connector_response: None,
            integrity_object: None,
        })
    }
}

impl ForeignTryFrom<RefundWebhookDetailsResponse> for RefundResponse {
    type Error = ApplicationErrorResponse;

    fn foreign_try_from(
        value: RefundWebhookDetailsResponse,
    ) -> Result<Self, error_stack::Report<Self::Error>> {
        let status = grpc_api_types::payments::RefundStatus::foreign_from(value.status);
        let response_headers = value
            .response_headers
            .map(|headers| {
                headers
                    .iter()
                    .filter_map(|(name, value)| {
                        value
                            .to_str()
                            .ok()
                            .map(|v| (name.to_string(), v.to_string()))
                    })
                    .collect()
            })
            .unwrap_or_default();

        Ok(Self {
            transaction_id: Some(grpc_api_types::payments::Identifier::default()),
            refund_id: value.connector_refund_id.unwrap_or_default(),
            status: status.into(),
            response_ref_id: value.connector_response_reference_id.map(|id| {
                grpc_api_types::payments::Identifier {
                    id_type: Some(grpc_api_types::payments::identifier::IdType::Id(id)),
                }
            }),
            error_code: value.error_code,
            error_message: value.error_message,
            raw_connector_response: None,
            refund_amount: None,
            minor_refund_amount: None,
            refund_currency: None,
            payment_amount: None,
            minor_payment_amount: None,
            refund_reason: None,
            created_at: None,
            updated_at: None,
            processed_at: None,
            customer_name: None,
            email: None,
            merchant_order_reference_id: None,
            metadata: std::collections::HashMap::new(),
            refund_metadata: std::collections::HashMap::new(),
            status_code: value.status_code as u32,
            response_headers,
        })
    }
}

impl ForeignTryFrom<DisputeWebhookDetailsResponse> for DisputeResponse {
    type Error = ApplicationErrorResponse;

    fn foreign_try_from(
        value: DisputeWebhookDetailsResponse,
    ) -> Result<Self, error_stack::Report<Self::Error>> {
        let grpc_status = grpc_api_types::payments::DisputeStatus::foreign_from(value.status);
        let grpc_stage = grpc_api_types::payments::DisputeStage::foreign_from(value.stage);
        let response_headers = value
            .response_headers
            .map(|headers| {
                headers
                    .iter()
                    .filter_map(|(name, value)| {
                        value
                            .to_str()
                            .ok()
                            .map(|v| (name.to_string(), v.to_string()))
                    })
                    .collect()
            })
            .unwrap_or_default();
        Ok(Self {
            dispute_id: Some(value.dispute_id),
            transaction_id: None,
            dispute_status: grpc_status.into(),
            dispute_stage: grpc_stage.into(),
            connector_status_code: None,
            error_code: None,
            error_message: None,
            dispute_amount: None,
            dispute_currency: None,
            dispute_date: None,
            service_date: None,
            shipping_date: None,
            due_date: None,
            evidence_documents: vec![],
            dispute_reason: None,
            dispute_message: value.dispute_message,
            response_ref_id: value.connector_response_reference_id.map(|id| {
                grpc_api_types::payments::Identifier {
                    id_type: Some(grpc_api_types::payments::identifier::IdType::Id(id)),
                }
            }),
            status_code: value.status_code as u32,
            response_headers,
        })
    }
}

impl ForeignTryFrom<grpc_api_types::payments::PaymentServiceRefundRequest> for RefundsData {
    type Error = ApplicationErrorResponse;

    fn foreign_try_from(
        value: grpc_api_types::payments::PaymentServiceRefundRequest,
    ) -> Result<Self, error_stack::Report<Self::Error>> {
        let minor_refund_amount = common_utils::types::MinorUnit::new(value.minor_refund_amount);

        let minor_payment_amount = common_utils::types::MinorUnit::new(value.minor_payment_amount);

        // Extract transaction_id as connector_transaction_id
        let connector_transaction_id = value
            .transaction_id
            .clone()
            .and_then(|id| id.id_type)
            .and_then(|id_type| match id_type {
                grpc_api_types::payments::identifier::IdType::Id(id) => Some(id),
                _ => None,
            })
            .unwrap_or_default();

        Ok(RefundsData {
            refund_id: value.refund_id.to_string(),
            connector_transaction_id,
            connector_refund_id: None, // refund_id field is used as refund_id, not connector_refund_id
            currency: common_enums::Currency::foreign_try_from(value.currency())?,
            payment_amount: value.payment_amount,
            reason: value.reason.clone(),
            webhook_url: value.webhook_url,
            refund_amount: value.refund_amount,
            connector_metadata: {
                value
                    .metadata
                    .get("connector_metadata")
                    .map(|json_string| {
                        Ok::<serde_json::Value, error_stack::Report<ApplicationErrorResponse>>(
                            serde_json::Value::String(json_string.clone()),
                        )
                    })
                    .transpose()? // Should be Option<serde_json::Value>, not Secret
            },
            refund_connector_metadata: {
                value.refund_metadata.get("refund_metadata").map(|json_string| {
                    Ok::<Secret<serde_json::Value>, error_stack::Report<ApplicationErrorResponse>>(Secret::new(serde_json::Value::String(json_string.clone())))
                }).transpose()?
            },
            minor_payment_amount,
            minor_refund_amount,
            refund_status: common_enums::RefundStatus::Pending,
            merchant_account_id: value.merchant_account_id,
            capture_method: value
                .capture_method
                .map(|cm| {
                    common_enums::CaptureMethod::foreign_try_from(
                        grpc_api_types::payments::CaptureMethod::try_from(cm).unwrap_or_default(),
                    )
                })
                .transpose()?,
            browser_info: value
                .browser_info
                .map(BrowserInformation::foreign_try_from)
                .transpose()?,
            integrity_object: None,
        })
    }
}

impl ForeignTryFrom<grpc_api_types::payments::AcceptDisputeRequest> for AcceptDisputeData {
    type Error = ApplicationErrorResponse;

    fn foreign_try_from(
        value: grpc_api_types::payments::AcceptDisputeRequest,
    ) -> Result<Self, error_stack::Report<Self::Error>> {
        Ok(AcceptDisputeData {
            connector_dispute_id: value.dispute_id,
            integrity_object: None,
        })
    }
}

impl ForeignTryFrom<grpc_api_types::payments::DisputeServiceSubmitEvidenceRequest>
    for SubmitEvidenceData
{
    type Error = ApplicationErrorResponse;

    fn foreign_try_from(
        value: grpc_api_types::payments::DisputeServiceSubmitEvidenceRequest,
    ) -> Result<Self, error_stack::Report<Self::Error>> {
        // Initialize all fields to None
        let mut result = SubmitEvidenceData {
            dispute_id: Some(value.dispute_id.clone()),
            connector_dispute_id: value.dispute_id,
            integrity_object: None,
            access_activity_log: None,
            billing_address: None,
            cancellation_policy: None,
            cancellation_policy_file_type: None,
            cancellation_policy_provider_file_id: None,
            cancellation_policy_disclosure: None,
            cancellation_rebuttal: None,
            customer_communication: None,
            customer_communication_file_type: None,
            customer_communication_provider_file_id: None,
            customer_email_address: None,
            customer_name: None,
            customer_purchase_ip: None,
            customer_signature: None,
            customer_signature_file_type: None,
            customer_signature_provider_file_id: None,
            product_description: None,
            receipt: None,
            receipt_file_type: None,
            receipt_provider_file_id: None,
            refund_policy: None,
            refund_policy_file_type: None,
            refund_policy_provider_file_id: None,
            refund_policy_disclosure: None,
            refund_refusal_explanation: None,
            service_date: value.service_date.map(|date| date.to_string()),
            service_documentation: None,
            service_documentation_file_type: None,
            service_documentation_provider_file_id: None,
            shipping_address: None,
            shipping_carrier: None,
            shipping_date: value.shipping_date.map(|date| date.to_string()),
            shipping_documentation: None,
            shipping_documentation_file_type: None,
            shipping_documentation_provider_file_id: None,
            shipping_tracking_number: None,
            invoice_showing_distinct_transactions: None,
            invoice_showing_distinct_transactions_file_type: None,
            invoice_showing_distinct_transactions_provider_file_id: None,
            recurring_transaction_agreement: None,
            recurring_transaction_agreement_file_type: None,
            recurring_transaction_agreement_provider_file_id: None,
            uncategorized_file: None,
            uncategorized_file_type: None,
            uncategorized_file_provider_file_id: None,
            uncategorized_text: None,
        };

        // Extract evidence from evidence_documents array
        for document in value.evidence_documents {
            let evidence_type =
                grpc_api_types::payments::EvidenceType::try_from(document.evidence_type)
                    .unwrap_or(grpc_api_types::payments::EvidenceType::Unspecified);

            match evidence_type {
                grpc_api_types::payments::EvidenceType::CancellationPolicy => {
                    result.cancellation_policy = document.file_content;
                    result.cancellation_policy_file_type = document.file_mime_type;
                    result.cancellation_policy_provider_file_id = document.provider_file_id;
                }
                grpc_api_types::payments::EvidenceType::CustomerCommunication => {
                    result.customer_communication = document.file_content;
                    result.customer_communication_file_type = document.file_mime_type;
                    result.customer_communication_provider_file_id = document.provider_file_id;
                }
                grpc_api_types::payments::EvidenceType::CustomerSignature => {
                    result.customer_signature = document.file_content;
                    result.customer_signature_file_type = document.file_mime_type;
                    result.customer_signature_provider_file_id = document.provider_file_id;
                }
                grpc_api_types::payments::EvidenceType::Receipt => {
                    result.receipt = document.file_content;
                    result.receipt_file_type = document.file_mime_type;
                    result.receipt_provider_file_id = document.provider_file_id;
                }
                grpc_api_types::payments::EvidenceType::RefundPolicy => {
                    result.refund_policy = document.file_content;
                    result.refund_policy_file_type = document.file_mime_type;
                    result.refund_policy_provider_file_id = document.provider_file_id;
                }
                grpc_api_types::payments::EvidenceType::ServiceDocumentation => {
                    result.service_documentation = document.file_content;
                    result.service_documentation_file_type = document.file_mime_type;
                    result.service_documentation_provider_file_id = document.provider_file_id;
                }
                grpc_api_types::payments::EvidenceType::ShippingDocumentation => {
                    result.shipping_documentation = document.file_content;
                    result.shipping_documentation_file_type = document.file_mime_type;
                    result.shipping_documentation_provider_file_id = document.provider_file_id;
                }
                grpc_api_types::payments::EvidenceType::InvoiceShowingDistinctTransactions => {
                    result.invoice_showing_distinct_transactions = document.file_content;
                    result.invoice_showing_distinct_transactions_file_type =
                        document.file_mime_type;
                    result.invoice_showing_distinct_transactions_provider_file_id =
                        document.provider_file_id;
                }
                grpc_api_types::payments::EvidenceType::RecurringTransactionAgreement => {
                    result.recurring_transaction_agreement = document.file_content;
                    result.recurring_transaction_agreement_file_type = document.file_mime_type;
                    result.recurring_transaction_agreement_provider_file_id =
                        document.provider_file_id;
                }
                grpc_api_types::payments::EvidenceType::UncategorizedFile => {
                    result.uncategorized_file = document.file_content;
                    result.uncategorized_file_type = document.file_mime_type;
                    result.uncategorized_file_provider_file_id = document.provider_file_id;
                    result.uncategorized_text = document.text_content;
                }
                grpc_api_types::payments::EvidenceType::Unspecified => {
                    // Skip unspecified evidence types
                }
            }
        }

        Ok(result)
    }
}

pub fn generate_refund_response(
    router_data_v2: RouterDataV2<Refund, RefundFlowData, RefundsData, RefundsResponseData>,
) -> Result<RefundResponse, error_stack::Report<ApplicationErrorResponse>> {
    let refund_response = router_data_v2.response;
    let raw_connector_response = router_data_v2
        .resource_common_data
        .get_raw_connector_response();

    match refund_response {
        Ok(response) => {
            let status = response.refund_status;
            let grpc_status = grpc_api_types::payments::RefundStatus::foreign_from(status);

            Ok(RefundResponse {
                transaction_id: Some(grpc_api_types::payments::Identifier::default()),
                refund_id: response.connector_refund_id,
                status: grpc_status as i32,
                response_ref_id: None,
                error_code: None,
                error_message: None,
                refund_amount: None,
                minor_refund_amount: None,
                refund_currency: None,
                payment_amount: None,
                minor_payment_amount: None,
                refund_reason: None,
                created_at: None,
                updated_at: None,
                processed_at: None,
                customer_name: None,
                email: None,
                merchant_order_reference_id: None,
                raw_connector_response,
                metadata: std::collections::HashMap::new(),
                refund_metadata: std::collections::HashMap::new(),
                status_code: response.status_code as u32,
                response_headers: router_data_v2
                    .resource_common_data
                    .get_connector_response_headers_as_map(),
            })
        }
        Err(e) => {
            let status = e
                .attempt_status
                .map(grpc_api_types::payments::PaymentStatus::foreign_from)
                .unwrap_or_default();

            Ok(RefundResponse {
                transaction_id: Some(
                    e.connector_transaction_id
                        .map(|id| grpc_api_types::payments::Identifier {
                            id_type: Some(grpc_api_types::payments::identifier::IdType::Id(id)),
                        })
                        .unwrap_or_default(),
                ),
                refund_id: String::new(),
                status: status as i32,
                response_ref_id: None,
                error_code: Some(e.code),
                error_message: Some(e.message),
                refund_amount: None,
                minor_refund_amount: None,
                refund_currency: None,
                payment_amount: None,
                minor_payment_amount: None,
                refund_reason: None,
                created_at: None,
                updated_at: None,
                processed_at: None,
                customer_name: None,
                email: None,
                raw_connector_response,
                merchant_order_reference_id: None,
                metadata: std::collections::HashMap::new(),
                refund_metadata: std::collections::HashMap::new(),
                status_code: e.status_code as u32,
                response_headers: router_data_v2
                    .resource_common_data
                    .get_connector_response_headers_as_map(),
            })
        }
    }
}

impl ForeignTryFrom<grpc_api_types::payments::PaymentServiceCaptureRequest>
    for PaymentsCaptureData
{
    type Error = ApplicationErrorResponse;

    fn foreign_try_from(
        value: grpc_api_types::payments::PaymentServiceCaptureRequest,
    ) -> Result<Self, error_stack::Report<Self::Error>> {
        let connector_transaction_id = ResponseId::ConnectorTransactionId(
            value
                .transaction_id
                .clone()
                .and_then(|id| id.id_type)
                .and_then(|id_type| match id_type {
                    grpc_api_types::payments::identifier::IdType::Id(id) => Some(id),
                    _ => None,
                })
                .unwrap_or_default(),
        );

        let multiple_capture_data =
            value
                .multiple_capture_data
                .clone()
                .map(|data| MultipleCaptureRequestData {
                    capture_sequence: data.capture_sequence,
                    capture_reference: data.capture_reference,
                });

        let minor_amount = common_utils::types::MinorUnit::new(value.amount_to_capture);

        Ok(Self {
            amount_to_capture: value.amount_to_capture,
            minor_amount_to_capture: minor_amount,
            currency: common_enums::Currency::foreign_try_from(value.currency())?,
            connector_transaction_id,
            multiple_capture_data,
            connector_metadata: {
                value
                    .metadata
                    .get("connector_metadata")
                    .map(|json_string| {
                        Ok::<serde_json::Value, error_stack::Report<ApplicationErrorResponse>>(
                            serde_json::Value::String(json_string.clone()),
                        )
                    })
                    .transpose()? // Converts Option<Result<T, E>> to Result<Option<T>, E> and propagates E if it's an Err
            },
            browser_info: value
                .browser_info
                .map(BrowserInformation::foreign_try_from)
                .transpose()?,
            integrity_object: None,
        })
    }
}

impl
    ForeignTryFrom<(
        grpc_api_types::payments::PaymentServiceCaptureRequest,
        Connectors,
    )> for PaymentFlowData
{
    type Error = ApplicationErrorResponse;

    fn foreign_try_from(
        (value, connectors): (
            grpc_api_types::payments::PaymentServiceCaptureRequest,
            Connectors,
        ),
    ) -> Result<Self, error_stack::Report<Self::Error>> {
        Ok(Self {
            raw_connector_response: None,
            merchant_id: common_utils::id_type::MerchantId::default(),
            payment_id: "PAYMENT_ID".to_string(),
            attempt_id: "ATTEMPT_ID".to_string(),
            status: common_enums::AttemptStatus::Pending,
            payment_method: common_enums::PaymentMethod::Card, // Default
            address: payment_address::PaymentAddress::default(),
            auth_type: common_enums::AuthenticationType::default(),
            connector_request_reference_id: extract_connector_request_reference_id(
                &value.request_ref_id,
            ),
            customer_id: None,
            connector_customer: None,
            description: None,
            return_url: None,
            connector_meta_data: None,
            amount_captured: None,
            minor_amount_captured: None,
            access_token: None,
            session_token: None,
            reference_id: None,
            payment_method_token: None,
            preprocessing_id: None,
            connector_api_version: None,
            test_mode: None,
            connector_http_status_code: None,
            external_latency: None,
            connectors,
            connector_response_headers: None,
        })
    }
}

impl
    ForeignTryFrom<(
        grpc_api_types::payments::PaymentServiceCaptureRequest,
        Connectors,
        &tonic::metadata::MetadataMap,
    )> for PaymentFlowData
{
    type Error = ApplicationErrorResponse;

    fn foreign_try_from(
        (value, connectors, metadata): (
            grpc_api_types::payments::PaymentServiceCaptureRequest,
            Connectors,
            &tonic::metadata::MetadataMap,
        ),
    ) -> Result<Self, error_stack::Report<Self::Error>> {
        let merchant_id_from_header = extract_merchant_id_from_metadata(metadata)?;

        Ok(Self {
            merchant_id: merchant_id_from_header,
            payment_id: "PAYMENT_ID".to_string(),
            attempt_id: "ATTEMPT_ID".to_string(),
            status: common_enums::AttemptStatus::Pending,
            payment_method: common_enums::PaymentMethod::Card, // Default
            address: payment_address::PaymentAddress::default(),
            auth_type: common_enums::AuthenticationType::default(),
            connector_request_reference_id: extract_connector_request_reference_id(
                &value.request_ref_id,
            ),
            customer_id: None,
            connector_customer: None,
            description: None,
            return_url: None,
            connector_meta_data: None,
            amount_captured: None,
            minor_amount_captured: None,
            access_token: None,
            session_token: None,
            reference_id: None,
            payment_method_token: None,
            preprocessing_id: None,
            connector_api_version: None,
            test_mode: None,
            connector_http_status_code: None,
            external_latency: None,
            connectors,
            raw_connector_response: None,
            connector_response_headers: None,
        })
    }
}

pub fn generate_payment_capture_response(
    router_data_v2: RouterDataV2<
        Capture,
        PaymentFlowData,
        PaymentsCaptureData,
        PaymentsResponseData,
    >,
) -> Result<PaymentServiceCaptureResponse, error_stack::Report<ApplicationErrorResponse>> {
    let transaction_response = router_data_v2.response;

    match transaction_response {
        Ok(response) => match response {
            PaymentsResponseData::TransactionResponse {
                resource_id,
                redirection_data: _,
                connector_metadata: _,
                network_txn_id: _,
                connector_response_reference_id,
                incremental_authorization_allowed: _,
                mandate_reference: _,
                status_code,
            } => {
                let status = router_data_v2.resource_common_data.status;
                let grpc_status = grpc_api_types::payments::PaymentStatus::foreign_from(status);
                let grpc_resource_id =
                    grpc_api_types::payments::Identifier::foreign_try_from(resource_id)?;

                Ok(PaymentServiceCaptureResponse {
                    transaction_id: Some(grpc_resource_id),
                    response_ref_id: connector_response_reference_id.map(|id| {
                        grpc_api_types::payments::Identifier {
                            id_type: Some(grpc_api_types::payments::identifier::IdType::Id(id)),
                        }
                    }),
                    error_code: None,
                    error_message: None,
                    status: grpc_status.into(),
                    status_code: status_code as u32,
                    response_headers: router_data_v2
                        .resource_common_data
                        .get_connector_response_headers_as_map(),
                })
            }
            _ => Err(report!(ApplicationErrorResponse::InternalServerError(
                ApiError {
                    sub_code: "INVALID_RESPONSE_TYPE".to_owned(),
                    error_identifier: 500,
                    error_message: "Invalid response type received from connector".to_owned(),
                    error_object: None,
                }
            ))),
        },
        Err(e) => {
            let status = e
                .attempt_status
                .map(grpc_api_types::payments::PaymentStatus::foreign_from)
                .unwrap_or_default();
            Ok(PaymentServiceCaptureResponse {
                transaction_id: Some(grpc_api_types::payments::Identifier {
                    id_type: Some(
                        grpc_api_types::payments::identifier::IdType::NoResponseIdMarker(()),
                    ),
                }),
                response_ref_id: e.connector_transaction_id.map(|id| {
                    grpc_api_types::payments::Identifier {
                        id_type: Some(grpc_api_types::payments::identifier::IdType::Id(id)),
                    }
                }),
                status: status.into(),
                error_message: Some(e.message),
                error_code: Some(e.code),
                status_code: e.status_code as u32,
                response_headers: router_data_v2
                    .resource_common_data
                    .get_connector_response_headers_as_map(),
            })
        }
    }
}

impl
    ForeignTryFrom<(
        PaymentServiceRegisterRequest,
        Connectors,
        String,
        &tonic::metadata::MetadataMap,
    )> for PaymentFlowData
{
    type Error = ApplicationErrorResponse;

    fn foreign_try_from(
        (value, connectors, environment, metadata): (
            PaymentServiceRegisterRequest,
            Connectors,
            String,
            &tonic::metadata::MetadataMap,
        ),
    ) -> Result<Self, error_stack::Report<Self::Error>> {
        let address = match value.address {
            Some(address) => payment_address::PaymentAddress::foreign_try_from(address)?,
            None => {
                return Err(ApplicationErrorResponse::BadRequest(ApiError {
                    sub_code: "INVALID_ADDRESS".to_owned(),
                    error_identifier: 400,
                    error_message: "Address is required".to_owned(),
                    error_object: None,
                }))?
            }
        };
        let test_mode = match environment.as_str() {
            common_utils::consts::CONST_DEVELOPMENT => Some(true),
            common_utils::consts::CONST_PRODUCTION => Some(false),
            _ => Some(true),
        };

        let merchant_id_from_header = extract_merchant_id_from_metadata(metadata)?;

        Ok(Self {
            merchant_id: merchant_id_from_header,
            payment_id: "IRRELEVANT_PAYMENT_ID".to_string(),
            attempt_id: "IRRELEVANT_ATTEMPT_ID".to_string(),
            status: common_enums::AttemptStatus::Pending,
            payment_method: common_enums::PaymentMethod::Card, //TODO
            address,
            auth_type: common_enums::AuthenticationType::default(),
            connector_request_reference_id: extract_connector_request_reference_id(
                &value.request_ref_id,
            ),
            customer_id: None,
            connector_customer: None,
            description: value.metadata.get("description").cloned(),
            return_url: None,
            connector_meta_data: None,
            amount_captured: None,
            minor_amount_captured: None,
            access_token: None,
            session_token: None,
            reference_id: None,
            payment_method_token: None,
            preprocessing_id: None,
            connector_api_version: None,
            test_mode,
            connector_http_status_code: None,
            external_latency: None,
            connectors,
            raw_connector_response: None,
            connector_response_headers: None,
        })
    }
}

impl ForeignTryFrom<PaymentServiceRegisterRequest> for SetupMandateRequestData<DefaultPCIHolder> {
    type Error = ApplicationErrorResponse;

    fn foreign_try_from(
        value: PaymentServiceRegisterRequest,
    ) -> Result<Self, error_stack::Report<Self::Error>> {
        let email: Option<Email> = match value.email {
            Some(ref email_str) => Some(Email::try_from(email_str.clone()).map_err(|_| {
                error_stack::Report::new(ApplicationErrorResponse::BadRequest(ApiError {
                    sub_code: "INVALID_EMAIL_FORMAT".to_owned(),
                    error_identifier: 400,

                    error_message: "Invalid email".to_owned(),
                    error_object: None,
                }))
            })?),
            None => None,
        };
        let customer_acceptance = value.customer_acceptance.clone().ok_or_else(|| {
            error_stack::Report::new(ApplicationErrorResponse::BadRequest(ApiError {
                sub_code: "MISSING_CUSTOMER_ACCEPTANCE".to_owned(),
                error_identifier: 400,
                error_message: "Customer acceptance is missing".to_owned(),
                error_object: None,
            }))
        })?;

        let setup_future_usage = value.setup_future_usage();

        let setup_mandate_details = MandateData {
            update_mandate_id: None,
            customer_acceptance: Some(mandates::CustomerAcceptance::foreign_try_from(
                customer_acceptance.clone(),
            )?),
            mandate_type: None,
        };

        Ok(Self {
            currency: common_enums::Currency::foreign_try_from(value.currency())?,
            payment_method_data: PaymentMethodData::foreign_try_from(
                value.payment_method.ok_or_else(|| {
                    ApplicationErrorResponse::BadRequest(ApiError {
                        sub_code: "INVALID_PAYMENT_METHOD_DATA".to_owned(),
                        error_identifier: 400,
                        error_message: "Payment method data is required".to_owned(),
                        error_object: None,
                    })
                })?,
            )?,
            amount: Some(0),
            confirm: true,
            statement_descriptor_suffix: None,
            customer_acceptance: Some(mandates::CustomerAcceptance::foreign_try_from(
                customer_acceptance.clone(),
            )?),
            mandate_id: None,
            setup_future_usage: Some(common_enums::FutureUsage::foreign_try_from(
                setup_future_usage,
            )?),
            off_session: Some(false),
            setup_mandate_details: Some(setup_mandate_details),
            router_return_url: value.return_url.clone(),
            webhook_url: value.webhook_url,
            browser_info: value.browser_info.map(|info| BrowserInformation {
                color_depth: None,
                java_enabled: info.java_enabled,
                java_script_enabled: info.java_script_enabled,
                language: info.language,
                screen_height: info.screen_height,
                screen_width: info.screen_width,
                time_zone: None,
                ip_address: None,
                accept_header: info.accept_header,
                user_agent: info.user_agent,
                os_type: info.os_type,
                os_version: info.os_version,
                device_model: info.device_model,
                accept_language: info.accept_language,
            }),
            email,
            customer_name: None,
            return_url: value.return_url.clone(),
            payment_method_type: None,
            request_incremental_authorization: false,
            metadata: if value.metadata.is_empty() {
                None
            } else {
                Some(serde_json::Value::Object(
                    value
                        .metadata
                        .into_iter()
                        .map(|(k, v)| (k, serde_json::Value::String(v)))
                        .collect(),
                ))
            },
            complete_authorize_url: None,
            capture_method: None,
            integrity_object: None,
            minor_amount: Some(common_utils::types::MinorUnit::new(0)),
            shipping_cost: None,
            customer_id: value
                .connector_customer_id
                .clone()
                .map(|customer_id| CustomerId::try_from(Cow::from(customer_id)))
                .transpose()
                .change_context(ApplicationErrorResponse::BadRequest(ApiError {
                    sub_code: "INVALID_CUSTOMER_ID".to_owned(),
                    error_identifier: 400,
                    error_message: "Failed to parse Customer Id".to_owned(),
                    error_object: None,
                }))?,
            statement_descriptor: None,
            merchant_order_reference_id: None,
        })
    }
}

impl ForeignTryFrom<grpc_api_types::payments::CustomerAcceptance> for mandates::CustomerAcceptance {
    type Error = ApplicationErrorResponse;
    fn foreign_try_from(
        _value: grpc_api_types::payments::CustomerAcceptance,
    ) -> Result<Self, error_stack::Report<Self::Error>> {
        Ok(mandates::CustomerAcceptance {
            acceptance_type: mandates::AcceptanceType::Offline,
            accepted_at: None,
            online: None,
        })
    }
}

impl ForeignTryFrom<grpc_api_types::payments::FutureUsage> for common_enums::FutureUsage {
    type Error = ApplicationErrorResponse;
    fn foreign_try_from(
        value: grpc_api_types::payments::FutureUsage,
    ) -> Result<Self, error_stack::Report<Self::Error>> {
        match value {
            grpc_api_types::payments::FutureUsage::OffSession => {
                Ok(common_enums::FutureUsage::OffSession)
            }
            grpc_api_types::payments::FutureUsage::OnSession => {
                Ok(common_enums::FutureUsage::OnSession)
            }
            grpc_api_types::payments::FutureUsage::Unspecified => {
                Err(ApplicationErrorResponse::BadRequest(ApiError {
                    sub_code: "UNSPECIFIED_FUTURE_USAGE".to_owned(),
                    error_identifier: 401,
                    error_message: "Future usage must be specified".to_owned(),
                    error_object: None,
                })
                .into())
            }
        }
    }
}

pub fn generate_setup_mandate_response<T: PaymentMethodDataTypes>(
    router_data_v2: RouterDataV2<
        SetupMandate,
        PaymentFlowData,
        SetupMandateRequestData<T>,
        PaymentsResponseData,
    >,
) -> Result<PaymentServiceRegisterResponse, error_stack::Report<ApplicationErrorResponse>> {
    let transaction_response = router_data_v2.response;
    let status = router_data_v2.resource_common_data.status;
    let grpc_status = grpc_api_types::payments::PaymentStatus::foreign_from(status);
    let response = match transaction_response {
        Ok(response) => match response {
            PaymentsResponseData::TransactionResponse {
                resource_id,
                redirection_data,
                connector_metadata: _,
                network_txn_id,
                connector_response_reference_id,
                incremental_authorization_allowed,
                mandate_reference,
                status_code,
            } => {
                PaymentServiceRegisterResponse {
                    registration_id: Some(grpc_api_types::payments::Identifier::foreign_try_from(resource_id)?),
                    redirection_data: redirection_data.map(
                        |form| {
                            match *form {
                                router_response_types::RedirectForm::Form { endpoint, method, form_fields: _ } => {
                                    Ok::<grpc_api_types::payments::RedirectForm, ApplicationErrorResponse>(grpc_api_types::payments::RedirectForm {
                                        form_type: Some(grpc_api_types::payments::redirect_form::FormType::Form(
                                            grpc_api_types::payments::FormData {
                                                endpoint,
                                                method: match method {
                                                    Method::Get => 1,
                                                    Method::Post => 2,
                                                    Method::Put => 3,
                                                    Method::Delete => 4,
                                                    _ => 0,
                                                },
                                                form_fields: HashMap::default(), //TODO
                                            }
                                        ))
                                    })
                                },
                                router_response_types::RedirectForm::Html { html_data } => {
                                    Ok(grpc_api_types::payments::RedirectForm {
                                        form_type: Some(grpc_api_types::payments::redirect_form::FormType::Html(
                                            grpc_api_types::payments::HtmlData {
                                                html_data,
                                            }
                                        ))
                                    })
                                },
                                _ => Err(
                                    ApplicationErrorResponse::BadRequest(ApiError {
                                        sub_code: "INVALID_RESPONSE".to_owned(),
                                        error_identifier: 400,
                                        error_message: "Invalid response from connector".to_owned(),
                                        error_object: None,
                                    }))?,
                            }
                        }
                    ).transpose()?,
                    network_txn_id,
                    response_ref_id: connector_response_reference_id.map(|id| grpc_api_types::payments::Identifier {
                        id_type: Some(grpc_api_types::payments::identifier::IdType::Id(id)),
                    }),
                    status: grpc_status as i32,
                    mandate_reference: Some(grpc_api_types::payments::MandateReference {
                        mandate_id: mandate_reference.and_then(|m| m.connector_mandate_id),
                    }),
                    incremental_authorization_allowed,
                    error_message: None,
                    error_code: None,
                    status_code: status_code as u32,
                    response_headers: router_data_v2
                        .resource_common_data
                        .get_connector_response_headers_as_map()
                }
            }
            _ => Err(ApplicationErrorResponse::BadRequest(ApiError {
                sub_code: "INVALID_RESPONSE".to_owned(),
                error_identifier: 400,
                error_message: "Invalid response from connector".to_owned(),
                error_object: None,
            }))?,
        },
        Err(err) => PaymentServiceRegisterResponse {
            registration_id: Some(grpc_api_types::payments::Identifier {
                id_type: Some(grpc_api_types::payments::identifier::IdType::NoResponseIdMarker(())),
            }),
            redirection_data: None,
            network_txn_id: None,
            response_ref_id: err.connector_transaction_id.map(|id| {
                grpc_api_types::payments::Identifier {
                    id_type: Some(grpc_api_types::payments::identifier::IdType::Id(id)),
                }
            }),
            status: grpc_status as i32,
            mandate_reference: None,
            incremental_authorization_allowed: None,
            error_message: Some(err.message),
            error_code: Some(err.code),
            status_code: err.status_code as u32,
            response_headers: router_data_v2
                .resource_common_data
                .get_connector_response_headers_as_map(),
        },
    };
    Ok(response)
}

impl ForeignTryFrom<(DisputeDefendRequest, Connectors)> for DisputeFlowData {
    type Error = ApplicationErrorResponse;

    fn foreign_try_from(
        (value, connectors): (DisputeDefendRequest, Connectors),
    ) -> Result<Self, error_stack::Report<Self::Error>> {
        Ok(DisputeFlowData {
            dispute_id: Some(value.dispute_id.clone()),
            connectors,
            connector_dispute_id: value.dispute_id,
            defense_reason_code: Some(value.reason_code.unwrap_or_default()),
            connector_request_reference_id: extract_connector_request_reference_id(
                &value.request_ref_id,
            ),
            raw_connector_response: None,
            connector_response_headers: None,
        })
    }
}

impl
    ForeignTryFrom<(
        DisputeDefendRequest,
        Connectors,
        &tonic::metadata::MetadataMap,
    )> for DisputeFlowData
{
    type Error = ApplicationErrorResponse;

    fn foreign_try_from(
        (value, connectors, _metadata): (
            DisputeDefendRequest,
            Connectors,
            &tonic::metadata::MetadataMap,
        ),
    ) -> Result<Self, error_stack::Report<Self::Error>> {
        Ok(DisputeFlowData {
            connector_request_reference_id: extract_connector_request_reference_id(
                &value.request_ref_id,
            ),

            dispute_id: Some(value.dispute_id.clone()),
            connectors,
            connector_dispute_id: value.dispute_id,
            defense_reason_code: Some(value.reason_code.unwrap_or_default()),
            raw_connector_response: None,
            connector_response_headers: None,
        })
    }
}
impl ForeignTryFrom<DisputeDefendRequest> for DisputeDefendData {
    type Error = ApplicationErrorResponse;
    fn foreign_try_from(
        value: DisputeDefendRequest,
    ) -> Result<Self, error_stack::Report<Self::Error>> {
        let connector_dispute_id = value.dispute_id;
        Ok(Self {
            dispute_id: connector_dispute_id.clone(),
            connector_dispute_id,
            defense_reason_code: value.reason_code.unwrap_or_default(),
            integrity_object: None,
        })
    }
}

pub fn generate_defend_dispute_response(
    router_data_v2: RouterDataV2<
        DefendDispute,
        DisputeFlowData,
        DisputeDefendData,
        DisputeResponseData,
    >,
) -> Result<DisputeDefendResponse, error_stack::Report<ApplicationErrorResponse>> {
    let defend_dispute_response = router_data_v2.response;

    match defend_dispute_response {
        Ok(response) => Ok(DisputeDefendResponse {
            dispute_id: response.connector_dispute_id,
            dispute_status: response.dispute_status as i32,
            connector_status_code: None,
            error_message: None,
            error_code: None,
            response_ref_id: None,
            status_code: response.status_code as u32,
            response_headers: router_data_v2
                .resource_common_data
                .get_connector_response_headers_as_map(),
        }),
        Err(e) => Ok(DisputeDefendResponse {
            dispute_id: e
                .connector_transaction_id
                .unwrap_or_else(|| NO_ERROR_CODE.to_string()),
            dispute_status: common_enums::DisputeStatus::DisputeLost as i32,
            connector_status_code: None,
            error_message: Some(e.message),
            error_code: Some(e.code),
            response_ref_id: None,
            status_code: e.status_code as u32,
            response_headers: router_data_v2
                .resource_common_data
                .get_connector_response_headers_as_map(),
        }),
    }
}

pub fn generate_session_token_response(
    router_data_v2: RouterDataV2<
        CreateSessionToken,
        PaymentFlowData,
        SessionTokenRequestData,
        SessionTokenResponseData,
    >,
) -> Result<String, error_stack::Report<ApplicationErrorResponse>> {
    let session_token_response = router_data_v2.response;

    match session_token_response {
        Ok(response) => Ok(response.session_token),
        Err(e) => Err(report!(ApplicationErrorResponse::InternalServerError(
            ApiError {
                sub_code: "SESSION_TOKEN_ERROR".to_string(),
                error_identifier: 500,
                error_message: format!("Session token creation failed: {}", e.message),
                error_object: None,
            }
        ))),
    }
}

pub fn generate_payment_method_token_response<T: PaymentMethodDataTypes>(
    router_data_v2: RouterDataV2<
        PaymentMethodToken,
        PaymentFlowData,
        PaymentMethodTokenizationData<T>,
        PaymentMethodTokenResponse,
    >,
) -> Result<String, error_stack::Report<ApplicationErrorResponse>> {
    let payment_method_token_response = router_data_v2.response;

    match payment_method_token_response {
        Ok(response) => Ok(response.token),
        Err(e) => Err(report!(ApplicationErrorResponse::InternalServerError(
            ApiError {
                sub_code: "PAYMENT_METHOD_TOKEN_ERROR".to_string(),
                error_identifier: 500,
                error_message: format!("Payment method token creation failed: {}", e.message),
                error_object: None,
            }
        ))),
    }
}

#[derive(Debug, Clone, ToSchema, Serialize)]
pub struct CardSpecificFeatures {
    /// Indicates whether three_ds card payments are supported
    // #[schema(value_type = FeatureStatus)]
    pub three_ds: FeatureStatus,
    /// Indicates whether non three_ds card payments are supported
    // #[schema(value_type = FeatureStatus)]
    pub no_three_ds: FeatureStatus,
    /// List of supported card networks
    // #[schema(value_type = Vec<CardNetwork>)]
    pub supported_card_networks: Vec<CardNetwork>,
}

#[derive(Debug, Clone, ToSchema, Serialize)]
#[serde(untagged)]
pub enum PaymentMethodSpecificFeatures {
    /// Card specific features
    Card(CardSpecificFeatures),
}
/// Represents details of a payment method.
#[derive(Debug, Clone)]
pub struct PaymentMethodDetails {
    /// Indicates whether mandates are supported by this payment method.
    pub mandates: FeatureStatus,
    /// Indicates whether refund is supported by this payment method.
    pub refunds: FeatureStatus,
    /// List of supported capture methods
    pub supported_capture_methods: Vec<CaptureMethod>,
    /// Payment method specific features
    pub specific_features: Option<PaymentMethodSpecificFeatures>,
}
/// The status of the feature
#[derive(
    Clone,
    Copy,
    Debug,
    Eq,
    PartialEq,
    serde::Deserialize,
    serde::Serialize,
    strum::Display,
    ToSchema,
)]
#[strum(serialize_all = "snake_case")]
#[serde(rename_all = "snake_case")]
pub enum FeatureStatus {
    NotSupported,
    Supported,
}
pub type PaymentMethodTypeMetadata = HashMap<PaymentMethodType, PaymentMethodDetails>;
pub type SupportedPaymentMethods = HashMap<PaymentMethod, PaymentMethodTypeMetadata>;

#[derive(Debug, Clone)]
pub struct ConnectorInfo {
    /// Display name of the Connector
    pub display_name: &'static str,
    /// Description of the connector.
    pub description: &'static str,
    /// Connector Type
    pub connector_type: PaymentConnectorCategory,
}

/// Connector Access Method
#[derive(
    Clone,
    Copy,
    Debug,
    Eq,
    Hash,
    PartialEq,
    serde::Deserialize,
    serde::Serialize,
    strum::Display,
    ToSchema,
)]
#[strum(serialize_all = "snake_case")]
#[serde(rename_all = "snake_case")]
pub enum PaymentConnectorCategory {
    PaymentGateway,
    AlternativePaymentMethod,
    BankAcquirer,
}

#[derive(Debug, strum::Display, Eq, PartialEq, Hash)]
pub enum PaymentMethodDataType {
    Card,
    Knet,
    Benefit,
    MomoAtm,
    CardRedirect,
    AliPayQr,
    AliPayRedirect,
    AliPayHkRedirect,
    AmazonPayRedirect,
    MomoRedirect,
    KakaoPayRedirect,
    GoPayRedirect,
    GcashRedirect,
    ApplePay,
    ApplePayRedirect,
    ApplePayThirdPartySdk,
    DanaRedirect,
    DuitNow,
    GooglePay,
    GooglePayRedirect,
    GooglePayThirdPartySdk,
    MbWayRedirect,
    MobilePayRedirect,
    PaypalRedirect,
    PaypalSdk,
    Paze,
    SamsungPay,
    TwintRedirect,
    VippsRedirect,
    TouchNGoRedirect,
    WeChatPayRedirect,
    WeChatPayQr,
    CashappQr,
    SwishQr,
    KlarnaRedirect,
    KlarnaSdk,
    AffirmRedirect,
    AfterpayClearpayRedirect,
    PayBrightRedirect,
    WalleyRedirect,
    AlmaRedirect,
    AtomeRedirect,
    BancontactCard,
    Bizum,
    Blik,
    Eft,
    Eps,
    Giropay,
    Ideal,
    Interac,
    LocalBankRedirect,
    OnlineBankingCzechRepublic,
    OnlineBankingFinland,
    OnlineBankingPoland,
    OnlineBankingSlovakia,
    OpenBankingUk,
    Przelewy24,
    Sofort,
    Trustly,
    OnlineBankingFpx,
    OnlineBankingThailand,
    AchBankDebit,
    SepaBankDebit,
    BecsBankDebit,
    BacsBankDebit,
    AchBankTransfer,
    SepaBankTransfer,
    BacsBankTransfer,
    MultibancoBankTransfer,
    PermataBankTransfer,
    BcaBankTransfer,
    BniVaBankTransfer,
    BriVaBankTransfer,
    CimbVaBankTransfer,
    DanamonVaBankTransfer,
    MandiriVaBankTransfer,
    Pix,
    Pse,
    Crypto,
    MandatePayment,
    Reward,
    Upi,
    Boleto,
    Efecty,
    PagoEfectivo,
    RedCompra,
    RedPagos,
    Alfamart,
    Indomaret,
    Oxxo,
    SevenEleven,
    Lawson,
    MiniStop,
    FamilyMart,
    Seicomart,
    PayEasy,
    Givex,
    PaySafeCar,
    CardToken,
    LocalBankTransfer,
    Mifinity,
    Fps,
    PromptPay,
    VietQr,
    OpenBanking,
    NetworkToken,
    NetworkTransactionIdAndCardDetails,
    DirectCarrierBilling,
    InstantBankTransfer,
    InstantBankTransferPoland,
    InstantBankTransferFinland,
    CardDetailsForNetworkTransactionId,
    RevolutPay,
}

impl ForeignTryFrom<grpc_api_types::payments::BrowserInformation> for BrowserInformation {
    type Error = ApplicationErrorResponse;

    fn foreign_try_from(
        value: grpc_api_types::payments::BrowserInformation,
    ) -> Result<Self, error_stack::Report<Self::Error>> {
        Ok(Self {
            color_depth: value.color_depth.map(|cd| cd as u8),
            java_enabled: value.java_enabled,
            java_script_enabled: value.java_script_enabled,
            language: value.language,
            screen_height: value.screen_height,
            screen_width: value.screen_width,
            time_zone: value.time_zone_offset_minutes,
            ip_address: value.ip_address.and_then(|ip| ip.parse().ok()),
            accept_header: value.accept_header,
            user_agent: value.user_agent,
            os_type: value.os_type,
            os_version: value.os_version,
            device_model: value.device_model,
            accept_language: value.accept_language,
        })
    }
}

impl ForeignTryFrom<grpc_api_types::payments::PaymentServiceAuthorizeRequest>
    for SessionTokenRequestData
{
    type Error = ApplicationErrorResponse;

    fn foreign_try_from(
        value: grpc_api_types::payments::PaymentServiceAuthorizeRequest,
    ) -> Result<Self, error_stack::Report<Self::Error>> {
        let currency = common_enums::Currency::foreign_try_from(value.currency())?;

        Ok(Self {
            amount: common_utils::types::MinorUnit::new(value.minor_amount),
            currency,
        })
    }
}

impl<
        T: PaymentMethodDataTypes
            + Default
            + Debug
            + Send
            + Eq
            + PartialEq
            + serde::Serialize
            + serde::de::DeserializeOwned
            + Clone
            + CardConversionHelper<T>,
    > ForeignTryFrom<grpc_api_types::payments::PaymentServiceAuthorizeRequest>
    for PaymentMethodTokenizationData<T>
{
    type Error = ApplicationErrorResponse;

    fn foreign_try_from(
        value: grpc_api_types::payments::PaymentServiceAuthorizeRequest,
    ) -> Result<Self, error_stack::Report<Self::Error>> {
        let currency = common_enums::Currency::foreign_try_from(value.currency())?;
        let customer_acceptance = value.customer_acceptance.clone().ok_or_else(|| {
            error_stack::Report::new(ApplicationErrorResponse::BadRequest(ApiError {
                sub_code: "MISSING_CUSTOMER_ACCEPTANCE".to_owned(),
                error_identifier: 400,
                error_message: "Customer acceptance is missing".to_owned(),
                error_object: None,
            }))
        })?;

        Ok(Self {
            amount: Some(value.amount),
            currency,
            payment_method_data: PaymentMethodData::<T>::foreign_try_from(
                value.payment_method.ok_or_else(|| {
                    ApplicationErrorResponse::BadRequest(ApiError {
                        sub_code: "INVALID_PAYMENT_METHOD_DATA".to_owned(),
                        error_identifier: 400,
                        error_message: "Payment method data is required".to_owned(),
                        error_object: None,
                    })
                })?,
            )?,
            browser_info: value
                .browser_info
                .map(BrowserInformation::foreign_try_from)
                .transpose()?,
            customer_acceptance: Some(mandates::CustomerAcceptance::foreign_try_from(
                customer_acceptance.clone(),
            )?),
            setup_future_usage: None,
            mandate_id: None,
            setup_mandate_details: None,
            integrity_object: None,
        })
    }
}

impl ForeignTryFrom<grpc_api_types::payments::PaymentServiceRepeatEverythingRequest>
    for RepeatPaymentData
{
    type Error = ApplicationErrorResponse;

    fn foreign_try_from(
        value: grpc_api_types::payments::PaymentServiceRepeatEverythingRequest,
    ) -> Result<Self, error_stack::Report<Self::Error>> {
        // Extract values first to avoid partial move
        let amount = value.amount;
        let minor_amount = value.minor_amount;
        let currency = value.currency();
        let capture_method = match value.capture_method {
            Some(method) => {
                let grpc_capture_method = grpc_api_types::payments::CaptureMethod::try_from(method)
                    .unwrap_or(grpc_api_types::payments::CaptureMethod::Unspecified);
                Some(common_enums::CaptureMethod::foreign_try_from(
                    grpc_capture_method,
                )?)
            }
            None => None,
        };
        let merchant_order_reference_id = value.merchant_order_reference_id;
        let metadata = value.metadata;
        let webhook_url = value.webhook_url;

        // Extract mandate reference
        let mandate_reference = value.mandate_reference.ok_or_else(|| {
            ApplicationErrorResponse::BadRequest(ApiError {
                sub_code: "MISSING_MANDATE_REFERENCE".to_owned(),
                error_identifier: 400,
                error_message: "Mandate reference is required for repeat payments".to_owned(),
                error_object: None,
            })
        })?;

        let email: Option<Email> = match value.email {
            Some(ref email_str) => Some(Email::try_from(email_str.clone()).map_err(|_| {
                error_stack::Report::new(ApplicationErrorResponse::BadRequest(ApiError {
                    sub_code: "INVALID_EMAIL_FORMAT".to_owned(),
                    error_identifier: 400,

                    error_message: "Invalid email".to_owned(),
                    error_object: None,
                }))
            })?),
            None => None,
        };

        // Convert mandate reference to domain type
        let mandate_ref =
            match mandate_reference.mandate_id {
                Some(id) => MandateReferenceId::ConnectorMandateId(
                    ConnectorMandateReferenceId::new(Some(id), None, None),
                ),
                None => {
                    return Err(ApplicationErrorResponse::BadRequest(ApiError {
                        sub_code: "INVALID_MANDATE_REFERENCE".to_owned(),
                        error_identifier: 400,
                        error_message: "Mandate ID is required".to_owned(),
                        error_object: None,
                    })
                    .into())
                }
            };

        Ok(Self {
            mandate_reference: mandate_ref,
            amount,
            minor_amount: common_utils::types::MinorUnit::new(minor_amount),
            currency: common_enums::Currency::foreign_try_from(currency)?,
            merchant_order_reference_id,
            metadata: if metadata.is_empty() {
                None
            } else {
                Some(metadata)
            },
            webhook_url,
            integrity_object: None,
            capture_method,
            email,
            browser_info: value
                .browser_info
                .map(BrowserInformation::foreign_try_from)
                .transpose()?,
        })
    }
}

impl
    ForeignTryFrom<(
        grpc_api_types::payments::PaymentServiceRepeatEverythingRequest,
        Connectors,
    )> for PaymentFlowData
{
    type Error = ApplicationErrorResponse;

    fn foreign_try_from(
        (value, connectors): (
            grpc_api_types::payments::PaymentServiceRepeatEverythingRequest,
            Connectors,
        ),
    ) -> Result<Self, error_stack::Report<Self::Error>> {
        // For MIT, address is optional
        let address = payment_address::PaymentAddress::default();
        Ok(Self {
            merchant_id: common_utils::id_type::MerchantId::default(),
            payment_id: "REPEAT_PAYMENT_ID".to_string(),
            attempt_id: "REPEAT_ATTEMPT_ID".to_string(),
            status: common_enums::AttemptStatus::Pending,
            payment_method: common_enums::PaymentMethod::Card, // Default, actual method depends on mandate
            address,
            auth_type: common_enums::AuthenticationType::NoThreeDs, // MIT typically doesn't use 3DS
            connector_request_reference_id: extract_connector_request_reference_id(
                &value.request_ref_id,
            ),
            customer_id: None,
            connector_customer: None,
            description: Some("Repeat payment transaction".to_string()),
            return_url: None,
            connector_meta_data: None,
            amount_captured: None,
            minor_amount_captured: None,
            access_token: None,
            session_token: None,
            reference_id: value.merchant_order_reference_id,
            payment_method_token: None,
            preprocessing_id: None,
            connector_api_version: None,
            test_mode: None,
            connector_http_status_code: None,
            external_latency: None,
            connectors,
            raw_connector_response: None,
            connector_response_headers: None,
        })
    }
}

pub fn generate_repeat_payment_response(
    router_data_v2: RouterDataV2<
        RepeatPayment,
        PaymentFlowData,
        RepeatPaymentData,
        PaymentsResponseData,
    >,
) -> Result<
    grpc_api_types::payments::PaymentServiceRepeatEverythingResponse,
    error_stack::Report<ApplicationErrorResponse>,
> {
    let transaction_response = router_data_v2.response;
    let status = router_data_v2.resource_common_data.status;
    let grpc_status = grpc_api_types::payments::PaymentStatus::foreign_from(status);
    let raw_connector_response = router_data_v2
        .resource_common_data
        .get_raw_connector_response();
    match transaction_response {
        Ok(response) => match response {
            PaymentsResponseData::TransactionResponse {
                resource_id,
                network_txn_id,
                connector_response_reference_id,
                status_code,
                ..
            } => Ok(
                grpc_api_types::payments::PaymentServiceRepeatEverythingResponse {
                    transaction_id: Some(grpc_api_types::payments::Identifier::foreign_try_from(
                        resource_id,
                    )?),
                    status: grpc_status as i32,
                    error_code: None,
                    error_message: None,
                    network_txn_id,
                    response_ref_id: connector_response_reference_id.map(|id| {
                        grpc_api_types::payments::Identifier {
                            id_type: Some(grpc_api_types::payments::identifier::IdType::Id(id)),
                        }
                    }),
                    status_code: status_code as u32,
                    raw_connector_response,
                    response_headers: router_data_v2
                        .resource_common_data
                        .get_connector_response_headers_as_map(),
                },
            ),
            _ => Err(ApplicationErrorResponse::BadRequest(ApiError {
                sub_code: "INVALID_RESPONSE".to_owned(),
                error_identifier: 400,
                error_message: "Invalid response from connector".to_owned(),
                error_object: None,
            }))?,
        },
        Err(err) => {
            let status = err
                .attempt_status
                .map(grpc_api_types::payments::PaymentStatus::foreign_from)
                .unwrap_or_default();
            Ok(
                grpc_api_types::payments::PaymentServiceRepeatEverythingResponse {
                    transaction_id: Some(grpc_api_types::payments::Identifier {
                        id_type: Some(
                            grpc_api_types::payments::identifier::IdType::NoResponseIdMarker(()),
                        ),
                    }),
                    status: status as i32,
                    error_code: Some(err.code),
                    error_message: Some(err.message),
                    network_txn_id: None,
                    response_ref_id: err.connector_transaction_id.map(|id| {
                        grpc_api_types::payments::Identifier {
                            id_type: Some(grpc_api_types::payments::identifier::IdType::Id(id)),
                        }
                    }),
                    raw_connector_response: None,
                    status_code: err.status_code as u32,
                    response_headers: router_data_v2
                        .resource_common_data
                        .get_connector_response_headers_as_map(),
                },
            )
        }
    }
}<|MERGE_RESOLUTION|>--- conflicted
+++ resolved
@@ -13,12 +13,8 @@
 };
 use hyperswitch_masking::Secret;
 use serde::Serialize;
-<<<<<<< HEAD
-=======
-use serde_json::json;
 use tonic;
 use tracing::info;
->>>>>>> 7ab95ce9
 use utoipa::ToSchema;
 
 // Helper function for extracting connector request reference ID
@@ -45,21 +41,12 @@
         AcceptDisputeData, ConnectorMandateReferenceId, ConnectorResponseHeaders,
         DisputeDefendData, DisputeFlowData, DisputeResponseData, DisputeWebhookDetailsResponse,
         MandateReferenceId, MultipleCaptureRequestData, PaymentCreateOrderData,
-<<<<<<< HEAD
         PaymentCreateOrderResponse, PaymentFlowData, PaymentMethodTokenResponse,
         PaymentMethodTokenizationData, PaymentVoidData, PaymentsAuthorizeData, PaymentsCaptureData,
-        PaymentsResponseData, PaymentsSyncData, RefundFlowData, RefundSyncData,
-        RefundWebhookDetailsResponse, RefundsData, RefundsResponseData, RepeatPaymentData,
-        ResponseId, SessionTokenRequestData, SessionTokenResponseData, SetupMandateRequestData,
-        SubmitEvidenceData, WebhookDetailsResponse,
-=======
-        PaymentCreateOrderResponse, PaymentFlowData, PaymentVoidData, PaymentsAuthorizeData,
-        PaymentsCaptureData, PaymentsResponseData, PaymentsSyncData, RawConnectorResponse,
-        RefundFlowData, RefundSyncData, RefundWebhookDetailsResponse, RefundsData,
-        RefundsResponseData, RepeatPaymentData, ResponseId, SessionTokenRequestData,
-        SessionTokenResponseData, SetupMandateRequestData, SubmitEvidenceData,
-        WebhookDetailsResponse,
->>>>>>> 7ab95ce9
+        PaymentsResponseData, PaymentsSyncData, RawConnectorResponse, RefundFlowData,
+        RefundSyncData, RefundWebhookDetailsResponse, RefundsData, RefundsResponseData,
+        RepeatPaymentData, ResponseId, SessionTokenRequestData, SessionTokenResponseData,
+        SetupMandateRequestData, SubmitEvidenceData, WebhookDetailsResponse,
     },
     errors::{ApiError, ApplicationErrorResponse},
     mandates::{self, MandateData},
