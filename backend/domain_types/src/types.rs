use core::result::Result;
use std::{borrow::Cow, collections::HashMap, str::FromStr};

use common_enums::{CaptureMethod, CardNetwork, MandateStatus, PaymentMethod, PaymentMethodType};
use common_utils::{consts::NO_ERROR_CODE, id_type::CustomerId, pii::Email};
use error_stack::{report, ResultExt};
use grpc_api_types::payments::{
    AcceptDisputeResponse, DisputeDefendRequest, DisputeDefendResponse, DisputeResponse,
    DisputeServiceSubmitEvidenceResponse, PaymentServiceAuthorizeRequest,
    PaymentServiceAuthorizeResponse, PaymentServiceCaptureResponse, PaymentServiceGetResponse,
    PaymentServiceRegisterRequest, PaymentServiceRegisterResponse, PaymentServiceVoidRequest,
    PaymentServiceVoidResponse, RefundResponse,
};
use hyperswitch_masking::Secret;
<<<<<<< HEAD
use serde_json::json;

// For decoding connector_meta_data and Engine trait - base64 crate no longer needed here
use crate::mandates::MandateData;
use crate::payment_address::{Address, AddressDetails, PaymentAddress, PhoneDetails};
use crate::{payment_method_data::PaymentMethodData, router_data_v2::RouterDataV2};
use common_utils::consts::NO_ERROR_CODE;
=======
>>>>>>> ce7496e9
use serde::Serialize;
use utoipa::ToSchema;

// For decoding connector_meta_data and Engine trait - base64 crate no longer needed here
use crate::mandates::MandateData;
use crate::{
    connector_flow::{
        Accept, Authorize, Capture, CreateOrder, DefendDispute, PSync, RSync, Refund, SetupMandate,
        SubmitEvidence, Void,
    },
    connector_types::{
        AcceptDisputeData, DisputeDefendData, DisputeFlowData, DisputeResponseData,
        DisputeWebhookDetailsResponse, MultipleCaptureRequestData, PaymentCreateOrderData,
        PaymentCreateOrderResponse, PaymentFlowData, PaymentVoidData, PaymentsAuthorizeData,
        PaymentsCaptureData, PaymentsResponseData, PaymentsSyncData, RefundFlowData,
        RefundSyncData, RefundWebhookDetailsResponse, RefundsData, RefundsResponseData, ResponseId,
        SetupMandateRequestData, Status, SubmitEvidenceData, WebhookDetailsResponse,
    },
    errors::{ApiError, ApplicationErrorResponse},
    payment_address::{Address, AddressDetails, PaymentAddress, PhoneDetails},
    payment_method_data::PaymentMethodData,
    router_data_v2::RouterDataV2,
    utils::{ForeignFrom, ForeignTryFrom},
};
#[derive(Clone, serde::Deserialize, Debug, Default)]
pub struct Connectors {
    // Added pub
    pub adyen: ConnectorParams,
    pub razorpay: ConnectorParams,
    pub razorpayv2: ConnectorParams,
    pub fiserv: ConnectorParams,
    pub elavon: ConnectorParams, // Add your connector params
    pub xendit: ConnectorParams,
    pub checkout: ConnectorParams,
    pub authorizedotnet: ConnectorParams, // Add your connector params
<<<<<<< HEAD
    pub nexinets: ConnectorParams,
=======
    pub phonepe: ConnectorParams,
    pub cashfree: ConnectorParams,
    pub fiuu: ConnectorParams,
    pub payu: ConnectorParams,
>>>>>>> ce7496e9
}

#[derive(Clone, serde::Deserialize, Debug, Default)]
pub struct ConnectorParams {
    /// base url
    pub base_url: String,
    pub dispute_base_url: Option<String>,
}

#[derive(Debug, serde::Deserialize, Clone)]
pub struct Proxy {
    pub http_url: Option<String>,
    pub https_url: Option<String>,
    pub idle_pool_connection_timeout: Option<u64>,
    pub bypass_proxy_urls: Vec<String>,
}

impl ForeignTryFrom<grpc_api_types::payments::CaptureMethod> for common_enums::CaptureMethod {
    type Error = ApplicationErrorResponse;

    fn foreign_try_from(
        value: grpc_api_types::payments::CaptureMethod,
    ) -> Result<Self, error_stack::Report<Self::Error>> {
        match value {
            grpc_api_types::payments::CaptureMethod::Automatic => Ok(Self::Automatic),
            grpc_api_types::payments::CaptureMethod::Manual => Ok(Self::Manual),
            grpc_api_types::payments::CaptureMethod::ManualMultiple => Ok(Self::ManualMultiple),
            grpc_api_types::payments::CaptureMethod::Scheduled => Ok(Self::Scheduled),
            _ => Err(report!(ApplicationErrorResponse::BadRequest(ApiError {
                sub_code: "unsupported_capture_method".to_string(),
                error_identifier: 4001,
                error_message: format!("Capture method {value:?} is not supported"),
                error_object: None,
            }))),
        }
    }
}

impl ForeignTryFrom<grpc_api_types::payments::CardNetwork> for common_enums::CardNetwork {
    type Error = ApplicationErrorResponse;

    fn foreign_try_from(
        network: grpc_api_types::payments::CardNetwork,
    ) -> Result<Self, error_stack::Report<Self::Error>> {
        match network {
            grpc_api_types::payments::CardNetwork::Visa => Ok(Self::Visa),
            grpc_api_types::payments::CardNetwork::Mastercard => Ok(Self::Mastercard),
            grpc_api_types::payments::CardNetwork::Amex => Ok(Self::AmericanExpress),
            grpc_api_types::payments::CardNetwork::Jcb => Ok(Self::JCB),
            grpc_api_types::payments::CardNetwork::Diners => Ok(Self::DinersClub),
            grpc_api_types::payments::CardNetwork::Discover => Ok(Self::Discover),
            grpc_api_types::payments::CardNetwork::CartesBancaires => Ok(Self::CartesBancaires),
            grpc_api_types::payments::CardNetwork::Unionpay => Ok(Self::UnionPay),
            grpc_api_types::payments::CardNetwork::Rupay => Ok(Self::RuPay),
            grpc_api_types::payments::CardNetwork::Maestro => Ok(Self::Maestro),
            grpc_api_types::payments::CardNetwork::Unspecified => {
                Err(ApplicationErrorResponse::BadRequest(ApiError {
                    sub_code: "UNSPECIFIED_CARD_NETWORK".to_owned(),
                    error_identifier: 401,
                    error_message: "Card network must be specified".to_owned(),
                    error_object: None,
                })
                .into())
            }
        }
    }
}

impl ForeignTryFrom<grpc_api_types::payments::PaymentMethod> for PaymentMethodData {
    type Error = ApplicationErrorResponse;

    fn foreign_try_from(
        value: grpc_api_types::payments::PaymentMethod,
    ) -> Result<Self, error_stack::Report<Self::Error>> {
        tracing::info!("PaymentMethod data received: {:?}", value);
        match value.payment_method {
            Some(data) => match data {
                grpc_api_types::payments::payment_method::PaymentMethod::Card(card_type) => {
                    match card_type.card_type {
                        Some(grpc_api_types::payments::card_payment_method_type::CardType::Credit(card)) => {
                            let card_network = Some(common_enums::CardNetwork::foreign_try_from(card.card_network())?);
                            Ok(PaymentMethodData::Card(crate::payment_method_data::Card {
                                card_number: cards::CardNumber::from_str(&card.card_number)
                                    .change_context(ApplicationErrorResponse::BadRequest(ApiError {
                                        sub_code: "INVALID_CARD_NUMBER".to_owned(),
                                        error_identifier: 400,
                                        error_message: "Invalid card number".to_owned(),
                                        error_object: None,
                                    }))?,
                                card_exp_month: card.card_exp_month.into(),
                                card_exp_year: card.card_exp_year.into(),
                                card_cvc: card.card_cvc.into(),
                                card_issuer: card.card_issuer,
                                card_network,
                                card_type: card.card_type,
                                card_issuing_country: card.card_issuing_country_alpha2,
                                bank_code: card.bank_code,
                                nick_name: card.nick_name.map(|name| name.into()),
                                card_holder_name: card.card_holder_name.map(Secret::new),
                                co_badged_card_data: None, // TODO: Handle co-badged card data
                            }))
                        },
                        Some(grpc_api_types::payments::card_payment_method_type::CardType::Debit(card)) => {
                            let card_network = Some(common_enums::CardNetwork::foreign_try_from(card.card_network())?);
                            Ok(PaymentMethodData::Card(crate::payment_method_data::Card {
                                card_number: cards::CardNumber::from_str(&card.card_number)
                                    .change_context(ApplicationErrorResponse::BadRequest(ApiError {
                                        sub_code: "INVALID_CARD_NUMBER".to_owned(),
                                        error_identifier: 400,
                                        error_message: "Invalid card number".to_owned(),
                                        error_object: None,
                                    }))?,
                                card_exp_month: card.card_exp_month.into(),
                                card_exp_year: card.card_exp_year.into(),
                                card_cvc: card.card_cvc.into(),
                                card_issuer: card.card_issuer,
                                card_network,
                                card_type: card.card_type,
                                card_issuing_country: card.card_issuing_country_alpha2,
                                bank_code: card.bank_code,
                                nick_name: card.nick_name.map(|name| name.into()),
                                card_holder_name: card.card_holder_name.map(Secret::new),
                                co_badged_card_data: None, // TODO: Handle co-badged card data
                            }))
                        },
                        Some(grpc_api_types::payments::card_payment_method_type::CardType::CardRedirect(_card_redirect)) => {
                            Err(report!(ApplicationErrorResponse::BadRequest(ApiError {
                                sub_code: "UNSUPPORTED_PAYMENT_METHOD".to_owned(),
                                error_identifier: 400,
                                error_message: "Card redirect payments are not yet supported".to_owned(),
                                error_object: None,
                            })))
                        },
                        None => Err(report!(ApplicationErrorResponse::BadRequest(ApiError {
                            sub_code: "INVALID_PAYMENT_METHOD".to_owned(),
                            error_identifier: 400,
                            error_message: "Card type is required".to_owned(),
                            error_object: None,
                        })))
                    }
                }
                grpc_api_types::payments::payment_method::PaymentMethod::Token(_token) => Ok(
                    PaymentMethodData::CardToken(crate::payment_method_data::CardToken {
                        card_holder_name: None,
                        card_cvc: None,
                    }),
                ),
                grpc_api_types::payments::payment_method::PaymentMethod::UpiCollect(
                    upi_collect,
                ) => Ok(PaymentMethodData::Upi(
                    crate::payment_method_data::UpiData::UpiCollect(
                        crate::payment_method_data::UpiCollectData {
                            vpa_id: upi_collect.vpa_id.map(|vpa| vpa.into()),
                        },
                    ),
                )),
                grpc_api_types::payments::payment_method::PaymentMethod::UpiIntent(_upi_intent) => {
                    Ok(PaymentMethodData::Upi(
                        crate::payment_method_data::UpiData::UpiIntent(
                            crate::payment_method_data::UpiIntentData {},
                        ),
                    ))
                }
            },
            None => Err(ApplicationErrorResponse::BadRequest(ApiError {
                sub_code: "INVALID_PAYMENT_METHOD_DATA".to_owned(),
                error_identifier: 400,
                error_message: "Payment method data is required".to_owned(),
                error_object: None,
            })
            .into()),
        }
    }
}

impl ForeignTryFrom<grpc_api_types::payments::Currency> for common_enums::Currency {
    type Error = ApplicationErrorResponse;
    fn foreign_try_from(
        value: grpc_api_types::payments::Currency,
    ) -> Result<Self, error_stack::Report<Self::Error>> {
        match value {
            grpc_api_types::payments::Currency::Aed => Ok(Self::AED),
            grpc_api_types::payments::Currency::All => Ok(Self::ALL),
            grpc_api_types::payments::Currency::Amd => Ok(Self::AMD),
            grpc_api_types::payments::Currency::Ang => Ok(Self::ANG),
            grpc_api_types::payments::Currency::Aoa => Ok(Self::AOA),
            grpc_api_types::payments::Currency::Ars => Ok(Self::ARS),
            grpc_api_types::payments::Currency::Aud => Ok(Self::AUD),
            grpc_api_types::payments::Currency::Awg => Ok(Self::AWG),
            grpc_api_types::payments::Currency::Azn => Ok(Self::AZN),
            grpc_api_types::payments::Currency::Bam => Ok(Self::BAM),
            grpc_api_types::payments::Currency::Bbd => Ok(Self::BBD),
            grpc_api_types::payments::Currency::Bdt => Ok(Self::BDT),
            grpc_api_types::payments::Currency::Bgn => Ok(Self::BGN),
            grpc_api_types::payments::Currency::Bhd => Ok(Self::BHD),
            grpc_api_types::payments::Currency::Bif => Ok(Self::BIF),
            grpc_api_types::payments::Currency::Bmd => Ok(Self::BMD),
            grpc_api_types::payments::Currency::Bnd => Ok(Self::BND),
            grpc_api_types::payments::Currency::Bob => Ok(Self::BOB),
            grpc_api_types::payments::Currency::Brl => Ok(Self::BRL),
            grpc_api_types::payments::Currency::Bsd => Ok(Self::BSD),
            grpc_api_types::payments::Currency::Bwp => Ok(Self::BWP),
            grpc_api_types::payments::Currency::Byn => Ok(Self::BYN),
            grpc_api_types::payments::Currency::Bzd => Ok(Self::BZD),
            grpc_api_types::payments::Currency::Cad => Ok(Self::CAD),
            grpc_api_types::payments::Currency::Chf => Ok(Self::CHF),
            grpc_api_types::payments::Currency::Clp => Ok(Self::CLP),
            grpc_api_types::payments::Currency::Cny => Ok(Self::CNY),
            grpc_api_types::payments::Currency::Cop => Ok(Self::COP),
            grpc_api_types::payments::Currency::Crc => Ok(Self::CRC),
            grpc_api_types::payments::Currency::Cup => Ok(Self::CUP),
            grpc_api_types::payments::Currency::Cve => Ok(Self::CVE),
            grpc_api_types::payments::Currency::Czk => Ok(Self::CZK),
            grpc_api_types::payments::Currency::Djf => Ok(Self::DJF),
            grpc_api_types::payments::Currency::Dkk => Ok(Self::DKK),
            grpc_api_types::payments::Currency::Dop => Ok(Self::DOP),
            grpc_api_types::payments::Currency::Dzd => Ok(Self::DZD),
            grpc_api_types::payments::Currency::Egp => Ok(Self::EGP),
            grpc_api_types::payments::Currency::Etb => Ok(Self::ETB),
            grpc_api_types::payments::Currency::Eur => Ok(Self::EUR),
            grpc_api_types::payments::Currency::Fjd => Ok(Self::FJD),
            grpc_api_types::payments::Currency::Fkp => Ok(Self::FKP),
            grpc_api_types::payments::Currency::Gbp => Ok(Self::GBP),
            grpc_api_types::payments::Currency::Gel => Ok(Self::GEL),
            grpc_api_types::payments::Currency::Ghs => Ok(Self::GHS),
            grpc_api_types::payments::Currency::Gip => Ok(Self::GIP),
            grpc_api_types::payments::Currency::Gmd => Ok(Self::GMD),
            grpc_api_types::payments::Currency::Gnf => Ok(Self::GNF),
            grpc_api_types::payments::Currency::Gtq => Ok(Self::GTQ),
            grpc_api_types::payments::Currency::Gyd => Ok(Self::GYD),
            grpc_api_types::payments::Currency::Hkd => Ok(Self::HKD),
            grpc_api_types::payments::Currency::Hnl => Ok(Self::HNL),
            grpc_api_types::payments::Currency::Hrk => Ok(Self::HRK),
            grpc_api_types::payments::Currency::Htg => Ok(Self::HTG),
            grpc_api_types::payments::Currency::Huf => Ok(Self::HUF),
            grpc_api_types::payments::Currency::Idr => Ok(Self::IDR),
            grpc_api_types::payments::Currency::Ils => Ok(Self::ILS),
            grpc_api_types::payments::Currency::Inr => Ok(Self::INR),
            grpc_api_types::payments::Currency::Iqd => Ok(Self::IQD),
            grpc_api_types::payments::Currency::Jmd => Ok(Self::JMD),
            grpc_api_types::payments::Currency::Jod => Ok(Self::JOD),
            grpc_api_types::payments::Currency::Jpy => Ok(Self::JPY),
            grpc_api_types::payments::Currency::Kes => Ok(Self::KES),
            grpc_api_types::payments::Currency::Kgs => Ok(Self::KGS),
            grpc_api_types::payments::Currency::Khr => Ok(Self::KHR),
            grpc_api_types::payments::Currency::Kmf => Ok(Self::KMF),
            grpc_api_types::payments::Currency::Krw => Ok(Self::KRW),
            grpc_api_types::payments::Currency::Kwd => Ok(Self::KWD),
            grpc_api_types::payments::Currency::Kyd => Ok(Self::KYD),
            grpc_api_types::payments::Currency::Kzt => Ok(Self::KZT),
            grpc_api_types::payments::Currency::Lak => Ok(Self::LAK),
            grpc_api_types::payments::Currency::Lbp => Ok(Self::LBP),
            grpc_api_types::payments::Currency::Lkr => Ok(Self::LKR),
            grpc_api_types::payments::Currency::Lrd => Ok(Self::LRD),
            grpc_api_types::payments::Currency::Lsl => Ok(Self::LSL),
            grpc_api_types::payments::Currency::Lyd => Ok(Self::LYD),
            grpc_api_types::payments::Currency::Mad => Ok(Self::MAD),
            grpc_api_types::payments::Currency::Mdl => Ok(Self::MDL),
            grpc_api_types::payments::Currency::Mga => Ok(Self::MGA),
            grpc_api_types::payments::Currency::Mkd => Ok(Self::MKD),
            grpc_api_types::payments::Currency::Mmk => Ok(Self::MMK),
            grpc_api_types::payments::Currency::Mnt => Ok(Self::MNT),
            grpc_api_types::payments::Currency::Mop => Ok(Self::MOP),
            grpc_api_types::payments::Currency::Mru => Ok(Self::MRU),
            grpc_api_types::payments::Currency::Mur => Ok(Self::MUR),
            grpc_api_types::payments::Currency::Mvr => Ok(Self::MVR),
            grpc_api_types::payments::Currency::Mwk => Ok(Self::MWK),
            grpc_api_types::payments::Currency::Mxn => Ok(Self::MXN),
            grpc_api_types::payments::Currency::Myr => Ok(Self::MYR),
            grpc_api_types::payments::Currency::Mzn => Ok(Self::MZN),
            grpc_api_types::payments::Currency::Nad => Ok(Self::NAD),
            grpc_api_types::payments::Currency::Ngn => Ok(Self::NGN),
            grpc_api_types::payments::Currency::Nio => Ok(Self::NIO),
            grpc_api_types::payments::Currency::Nok => Ok(Self::NOK),
            grpc_api_types::payments::Currency::Npr => Ok(Self::NPR),
            grpc_api_types::payments::Currency::Nzd => Ok(Self::NZD),
            grpc_api_types::payments::Currency::Omr => Ok(Self::OMR),
            grpc_api_types::payments::Currency::Pab => Ok(Self::PAB),
            grpc_api_types::payments::Currency::Pen => Ok(Self::PEN),
            grpc_api_types::payments::Currency::Pgk => Ok(Self::PGK),
            grpc_api_types::payments::Currency::Php => Ok(Self::PHP),
            grpc_api_types::payments::Currency::Pkr => Ok(Self::PKR),
            grpc_api_types::payments::Currency::Pln => Ok(Self::PLN),
            grpc_api_types::payments::Currency::Pyg => Ok(Self::PYG),
            grpc_api_types::payments::Currency::Qar => Ok(Self::QAR),
            grpc_api_types::payments::Currency::Ron => Ok(Self::RON),
            grpc_api_types::payments::Currency::Rsd => Ok(Self::RSD),
            grpc_api_types::payments::Currency::Rub => Ok(Self::RUB),
            grpc_api_types::payments::Currency::Rwf => Ok(Self::RWF),
            grpc_api_types::payments::Currency::Sar => Ok(Self::SAR),
            grpc_api_types::payments::Currency::Sbd => Ok(Self::SBD),
            grpc_api_types::payments::Currency::Scr => Ok(Self::SCR),
            grpc_api_types::payments::Currency::Sek => Ok(Self::SEK),
            grpc_api_types::payments::Currency::Sgd => Ok(Self::SGD),
            grpc_api_types::payments::Currency::Shp => Ok(Self::SHP),
            grpc_api_types::payments::Currency::Sle => Ok(Self::SLE),
            grpc_api_types::payments::Currency::Sll => Ok(Self::SLL),
            grpc_api_types::payments::Currency::Sos => Ok(Self::SOS),
            grpc_api_types::payments::Currency::Srd => Ok(Self::SRD),
            grpc_api_types::payments::Currency::Ssp => Ok(Self::SSP),
            grpc_api_types::payments::Currency::Stn => Ok(Self::STN),
            grpc_api_types::payments::Currency::Svc => Ok(Self::SVC),
            grpc_api_types::payments::Currency::Szl => Ok(Self::SZL),
            grpc_api_types::payments::Currency::Thb => Ok(Self::THB),
            grpc_api_types::payments::Currency::Tnd => Ok(Self::TND),
            grpc_api_types::payments::Currency::Top => Ok(Self::TOP),
            grpc_api_types::payments::Currency::Try => Ok(Self::TRY),
            grpc_api_types::payments::Currency::Ttd => Ok(Self::TTD),
            grpc_api_types::payments::Currency::Twd => Ok(Self::TWD),
            grpc_api_types::payments::Currency::Tzs => Ok(Self::TZS),
            grpc_api_types::payments::Currency::Uah => Ok(Self::UAH),
            grpc_api_types::payments::Currency::Ugx => Ok(Self::UGX),
            grpc_api_types::payments::Currency::Usd => Ok(Self::USD),
            grpc_api_types::payments::Currency::Uyu => Ok(Self::UYU),
            grpc_api_types::payments::Currency::Uzs => Ok(Self::UZS),
            grpc_api_types::payments::Currency::Ves => Ok(Self::VES),
            grpc_api_types::payments::Currency::Vnd => Ok(Self::VND),
            grpc_api_types::payments::Currency::Vuv => Ok(Self::VUV),
            grpc_api_types::payments::Currency::Wst => Ok(Self::WST),
            grpc_api_types::payments::Currency::Xaf => Ok(Self::XAF),
            grpc_api_types::payments::Currency::Xcd => Ok(Self::XCD),
            grpc_api_types::payments::Currency::Xof => Ok(Self::XOF),
            grpc_api_types::payments::Currency::Xpf => Ok(Self::XPF),
            grpc_api_types::payments::Currency::Yer => Ok(Self::YER),
            grpc_api_types::payments::Currency::Zar => Ok(Self::ZAR),
            grpc_api_types::payments::Currency::Zmw => Ok(Self::ZMW),
            _ => Err(report!(ApplicationErrorResponse::BadRequest(ApiError {
                sub_code: "unsupported_currency".to_string(),
                error_identifier: 4001,
                error_message: format!("Currency {value:?} is not supported"),
                error_object: None,
            }))),
        }
    }
}

impl ForeignTryFrom<PaymentServiceAuthorizeRequest> for PaymentsAuthorizeData {
    type Error = ApplicationErrorResponse;

    fn foreign_try_from(
        value: PaymentServiceAuthorizeRequest,
    ) -> Result<Self, error_stack::Report<Self::Error>> {
        let email: Option<Email> = match value.email {
            Some(ref email_str) => Some(Email::try_from(email_str.clone()).map_err(|_| {
                error_stack::Report::new(ApplicationErrorResponse::BadRequest(ApiError {
                    sub_code: "INVALID_EMAIL_FORMAT".to_owned(),
                    error_identifier: 400,

                    error_message: "Invalid email".to_owned(),
                    error_object: None,
                }))
            })?),
            None => None,
        };

        Ok(Self {
            capture_method: Some(common_enums::CaptureMethod::foreign_try_from(
                value.capture_method(),
            )?),
            payment_method_data: PaymentMethodData::foreign_try_from(
                value.payment_method.clone().ok_or_else(|| {
                    ApplicationErrorResponse::BadRequest(ApiError {
                        sub_code: "INVALID_PAYMENT_METHOD_DATA".to_owned(),
                        error_identifier: 400,
                        error_message: "Payment method data is required".to_owned(),
                        error_object: None,
                    })
                })?,
            )?,
            amount: value.amount,
            currency: common_enums::Currency::foreign_try_from(value.currency())?,
            confirm: true,
            webhook_url: value.webhook_url,
            browser_info: value
                .browser_info
                .map(crate::router_request_types::BrowserInformation::foreign_try_from)
                .transpose()?,
            payment_method_type: Some(common_enums::PaymentMethodType::Credit), //TODO
            minor_amount: common_utils::types::MinorUnit::new(value.minor_amount),
            email,
            customer_name: None,
            statement_descriptor_suffix: None,
            statement_descriptor: None,

            router_return_url: value.return_url,
            complete_authorize_url: None,
            setup_future_usage: None,
            mandate_id: None,
            off_session: None,
            order_category: None,
            session_token: None,
            enrolled_for_3ds: false,
            related_transaction_id: None,
            payment_experience: None,
            customer_id: value
                .connector_customer_id
                .clone()
                .map(|customer_id| CustomerId::try_from(Cow::from(customer_id)))
                .transpose()
                .change_context(ApplicationErrorResponse::BadRequest(ApiError {
                    sub_code: "INVALID_CUSTOMER_ID".to_owned(),
                    error_identifier: 400,
                    error_message: "Failed to parse Customer Id".to_owned(),
                    error_object: None,
                }))?,
            request_incremental_authorization: false,
            metadata: if value.metadata.is_empty() {
                None
            } else {
                Some(serde_json::Value::Object(
                    value
                        .metadata
                        .into_iter()
                        .map(|(k, v)| (k, serde_json::Value::String(v)))
                        .collect(),
                ))
            },
            merchant_order_reference_id: None,
            order_tax_amount: None,
            shipping_cost: None,
            merchant_account_id: None,
            integrity_object: None,
            merchant_config_currency: None,
            all_keys_required: None, // Field not available in new proto structure
        })
    }
}

impl ForeignTryFrom<grpc_api_types::payments::PaymentAddress>
    for crate::payment_address::PaymentAddress
{
    type Error = ApplicationErrorResponse;
    fn foreign_try_from(
        value: grpc_api_types::payments::PaymentAddress,
    ) -> Result<Self, error_stack::Report<Self::Error>> {
        let shipping = match value.shipping_address {
            Some(address) => Some(Address::foreign_try_from(address)?),
            None => None,
        };

        let billing = match value.billing_address.clone() {
            Some(address) => Some(Address::foreign_try_from(address)?),
            None => None,
        };

        let payment_method_billing = match value.billing_address {
            Some(address) => Some(Address::foreign_try_from(address)?),
            None => None,
        };

        Ok(Self::new(
            shipping,
            billing,
            payment_method_billing,
            Some(false), // should_unify_address set to false
        ))
    }
}

impl ForeignTryFrom<grpc_api_types::payments::Address> for Address {
    type Error = ApplicationErrorResponse;
    fn foreign_try_from(
        value: grpc_api_types::payments::Address,
    ) -> Result<Self, error_stack::Report<Self::Error>> {
        let email = match value.email.clone() {
            Some(email) => Some(common_utils::pii::Email::from_str(&email).change_context(
                ApplicationErrorResponse::BadRequest(ApiError {
                    sub_code: "INVALID_EMAIL".to_owned(),
                    error_identifier: 400,
                    error_message: "Invalid email".to_owned(),
                    error_object: None,
                }),
            )?),
            None => None,
        };
        Ok(Self {
            address: Some(AddressDetails::foreign_try_from(value.clone())?),
            phone: value.phone_number.map(|phone_number| PhoneDetails {
                number: Some(phone_number.into()),
                country_code: value.phone_country_code,
            }),
            email,
        })
    }
}

impl ForeignTryFrom<grpc_api_types::payments::CountryAlpha2> for common_enums::CountryAlpha2 {
    type Error = ApplicationErrorResponse;

    fn foreign_try_from(
        value: grpc_api_types::payments::CountryAlpha2,
    ) -> Result<Self, error_stack::Report<Self::Error>> {
        match value {
            grpc_api_types::payments::CountryAlpha2::Us => Ok(Self::US),
            grpc_api_types::payments::CountryAlpha2::Af => Ok(Self::AF),
            grpc_api_types::payments::CountryAlpha2::Ax => Ok(Self::AX),
            grpc_api_types::payments::CountryAlpha2::Al => Ok(Self::AL),
            grpc_api_types::payments::CountryAlpha2::Dz => Ok(Self::DZ),
            grpc_api_types::payments::CountryAlpha2::As => Ok(Self::AS),
            grpc_api_types::payments::CountryAlpha2::Ad => Ok(Self::AD),
            grpc_api_types::payments::CountryAlpha2::Ao => Ok(Self::AO),
            grpc_api_types::payments::CountryAlpha2::Ai => Ok(Self::AI),
            grpc_api_types::payments::CountryAlpha2::Aq => Ok(Self::AQ),
            grpc_api_types::payments::CountryAlpha2::Ag => Ok(Self::AG),
            grpc_api_types::payments::CountryAlpha2::Ar => Ok(Self::AR),
            grpc_api_types::payments::CountryAlpha2::Am => Ok(Self::AM),
            grpc_api_types::payments::CountryAlpha2::Aw => Ok(Self::AW),
            grpc_api_types::payments::CountryAlpha2::Au => Ok(Self::AU),
            grpc_api_types::payments::CountryAlpha2::At => Ok(Self::AT),
            grpc_api_types::payments::CountryAlpha2::Az => Ok(Self::AZ),
            grpc_api_types::payments::CountryAlpha2::Bs => Ok(Self::BS),
            grpc_api_types::payments::CountryAlpha2::Bh => Ok(Self::BH),
            grpc_api_types::payments::CountryAlpha2::Bd => Ok(Self::BD),
            grpc_api_types::payments::CountryAlpha2::Bb => Ok(Self::BB),
            grpc_api_types::payments::CountryAlpha2::By => Ok(Self::BY),
            grpc_api_types::payments::CountryAlpha2::Be => Ok(Self::BE),
            grpc_api_types::payments::CountryAlpha2::Bz => Ok(Self::BZ),
            grpc_api_types::payments::CountryAlpha2::Bj => Ok(Self::BJ),
            grpc_api_types::payments::CountryAlpha2::Bm => Ok(Self::BM),
            grpc_api_types::payments::CountryAlpha2::Bt => Ok(Self::BT),
            grpc_api_types::payments::CountryAlpha2::Bo => Ok(Self::BO),
            grpc_api_types::payments::CountryAlpha2::Bq => Ok(Self::BQ),
            grpc_api_types::payments::CountryAlpha2::Ba => Ok(Self::BA),
            grpc_api_types::payments::CountryAlpha2::Bw => Ok(Self::BW),
            grpc_api_types::payments::CountryAlpha2::Bv => Ok(Self::BV),
            grpc_api_types::payments::CountryAlpha2::Br => Ok(Self::BR),
            grpc_api_types::payments::CountryAlpha2::Io => Ok(Self::IO),
            grpc_api_types::payments::CountryAlpha2::Bn => Ok(Self::BN),
            grpc_api_types::payments::CountryAlpha2::Bg => Ok(Self::BG),
            grpc_api_types::payments::CountryAlpha2::Bf => Ok(Self::BF),
            grpc_api_types::payments::CountryAlpha2::Bi => Ok(Self::BI),
            grpc_api_types::payments::CountryAlpha2::Kh => Ok(Self::KH),
            grpc_api_types::payments::CountryAlpha2::Cm => Ok(Self::CM),
            grpc_api_types::payments::CountryAlpha2::Ca => Ok(Self::CA),
            grpc_api_types::payments::CountryAlpha2::Cv => Ok(Self::CV),
            grpc_api_types::payments::CountryAlpha2::Ky => Ok(Self::KY),
            grpc_api_types::payments::CountryAlpha2::Cf => Ok(Self::CF),
            grpc_api_types::payments::CountryAlpha2::Td => Ok(Self::TD),
            grpc_api_types::payments::CountryAlpha2::Cl => Ok(Self::CL),
            grpc_api_types::payments::CountryAlpha2::Cn => Ok(Self::CN),
            grpc_api_types::payments::CountryAlpha2::Cx => Ok(Self::CX),
            grpc_api_types::payments::CountryAlpha2::Cc => Ok(Self::CC),
            grpc_api_types::payments::CountryAlpha2::Co => Ok(Self::CO),
            grpc_api_types::payments::CountryAlpha2::Km => Ok(Self::KM),
            grpc_api_types::payments::CountryAlpha2::Cg => Ok(Self::CG),
            grpc_api_types::payments::CountryAlpha2::Cd => Ok(Self::CD),
            grpc_api_types::payments::CountryAlpha2::Ck => Ok(Self::CK),
            grpc_api_types::payments::CountryAlpha2::Cr => Ok(Self::CR),
            grpc_api_types::payments::CountryAlpha2::Ci => Ok(Self::CI),
            grpc_api_types::payments::CountryAlpha2::Hr => Ok(Self::HR),
            grpc_api_types::payments::CountryAlpha2::Cu => Ok(Self::CU),
            grpc_api_types::payments::CountryAlpha2::Cw => Ok(Self::CW),
            grpc_api_types::payments::CountryAlpha2::Cy => Ok(Self::CY),
            grpc_api_types::payments::CountryAlpha2::Cz => Ok(Self::CZ),
            grpc_api_types::payments::CountryAlpha2::Dk => Ok(Self::DK),
            grpc_api_types::payments::CountryAlpha2::Dj => Ok(Self::DJ),
            grpc_api_types::payments::CountryAlpha2::Dm => Ok(Self::DM),
            grpc_api_types::payments::CountryAlpha2::Do => Ok(Self::DO),
            grpc_api_types::payments::CountryAlpha2::Ec => Ok(Self::EC),
            grpc_api_types::payments::CountryAlpha2::Eg => Ok(Self::EG),
            grpc_api_types::payments::CountryAlpha2::Sv => Ok(Self::SV),
            grpc_api_types::payments::CountryAlpha2::Gq => Ok(Self::GQ),
            grpc_api_types::payments::CountryAlpha2::Er => Ok(Self::ER),
            grpc_api_types::payments::CountryAlpha2::Ee => Ok(Self::EE),
            grpc_api_types::payments::CountryAlpha2::Et => Ok(Self::ET),
            grpc_api_types::payments::CountryAlpha2::Fk => Ok(Self::FK),
            grpc_api_types::payments::CountryAlpha2::Fo => Ok(Self::FO),
            grpc_api_types::payments::CountryAlpha2::Fj => Ok(Self::FJ),
            grpc_api_types::payments::CountryAlpha2::Fi => Ok(Self::FI),
            grpc_api_types::payments::CountryAlpha2::Fr => Ok(Self::FR),
            grpc_api_types::payments::CountryAlpha2::Gf => Ok(Self::GF),
            grpc_api_types::payments::CountryAlpha2::Pf => Ok(Self::PF),
            grpc_api_types::payments::CountryAlpha2::Tf => Ok(Self::TF),
            grpc_api_types::payments::CountryAlpha2::Ga => Ok(Self::GA),
            grpc_api_types::payments::CountryAlpha2::Gm => Ok(Self::GM),
            grpc_api_types::payments::CountryAlpha2::Ge => Ok(Self::GE),
            grpc_api_types::payments::CountryAlpha2::De => Ok(Self::DE),
            grpc_api_types::payments::CountryAlpha2::Gh => Ok(Self::GH),
            grpc_api_types::payments::CountryAlpha2::Gi => Ok(Self::GI),
            grpc_api_types::payments::CountryAlpha2::Gr => Ok(Self::GR),
            grpc_api_types::payments::CountryAlpha2::Gl => Ok(Self::GL),
            grpc_api_types::payments::CountryAlpha2::Gd => Ok(Self::GD),
            grpc_api_types::payments::CountryAlpha2::Gp => Ok(Self::GP),
            grpc_api_types::payments::CountryAlpha2::Gu => Ok(Self::GU),
            grpc_api_types::payments::CountryAlpha2::Gt => Ok(Self::GT),
            grpc_api_types::payments::CountryAlpha2::Gg => Ok(Self::GG),
            grpc_api_types::payments::CountryAlpha2::Gn => Ok(Self::GN),
            grpc_api_types::payments::CountryAlpha2::Gw => Ok(Self::GW),
            grpc_api_types::payments::CountryAlpha2::Gy => Ok(Self::GY),
            grpc_api_types::payments::CountryAlpha2::Ht => Ok(Self::HT),
            grpc_api_types::payments::CountryAlpha2::Hm => Ok(Self::HM),
            grpc_api_types::payments::CountryAlpha2::Va => Ok(Self::VA),
            grpc_api_types::payments::CountryAlpha2::Hn => Ok(Self::HN),
            grpc_api_types::payments::CountryAlpha2::Hk => Ok(Self::HK),
            grpc_api_types::payments::CountryAlpha2::Hu => Ok(Self::HU),
            grpc_api_types::payments::CountryAlpha2::Is => Ok(Self::IS),
            grpc_api_types::payments::CountryAlpha2::In => Ok(Self::IN),
            grpc_api_types::payments::CountryAlpha2::Id => Ok(Self::ID),
            grpc_api_types::payments::CountryAlpha2::Ir => Ok(Self::IR),
            grpc_api_types::payments::CountryAlpha2::Iq => Ok(Self::IQ),
            grpc_api_types::payments::CountryAlpha2::Ie => Ok(Self::IE),
            grpc_api_types::payments::CountryAlpha2::Im => Ok(Self::IM),
            grpc_api_types::payments::CountryAlpha2::Il => Ok(Self::IL),
            grpc_api_types::payments::CountryAlpha2::It => Ok(Self::IT),
            grpc_api_types::payments::CountryAlpha2::Jm => Ok(Self::JM),
            grpc_api_types::payments::CountryAlpha2::Jp => Ok(Self::JP),
            grpc_api_types::payments::CountryAlpha2::Je => Ok(Self::JE),
            grpc_api_types::payments::CountryAlpha2::Jo => Ok(Self::JO),
            grpc_api_types::payments::CountryAlpha2::Kz => Ok(Self::KZ),
            grpc_api_types::payments::CountryAlpha2::Ke => Ok(Self::KE),
            grpc_api_types::payments::CountryAlpha2::Ki => Ok(Self::KI),
            grpc_api_types::payments::CountryAlpha2::Kp => Ok(Self::KP),
            grpc_api_types::payments::CountryAlpha2::Kr => Ok(Self::KR),
            grpc_api_types::payments::CountryAlpha2::Kw => Ok(Self::KW),
            grpc_api_types::payments::CountryAlpha2::Kg => Ok(Self::KG),
            grpc_api_types::payments::CountryAlpha2::La => Ok(Self::LA),
            grpc_api_types::payments::CountryAlpha2::Lv => Ok(Self::LV),
            grpc_api_types::payments::CountryAlpha2::Lb => Ok(Self::LB),
            grpc_api_types::payments::CountryAlpha2::Ls => Ok(Self::LS),
            grpc_api_types::payments::CountryAlpha2::Lr => Ok(Self::LR),
            grpc_api_types::payments::CountryAlpha2::Ly => Ok(Self::LY),
            grpc_api_types::payments::CountryAlpha2::Li => Ok(Self::LI),
            grpc_api_types::payments::CountryAlpha2::Lt => Ok(Self::LT),
            grpc_api_types::payments::CountryAlpha2::Lu => Ok(Self::LU),
            grpc_api_types::payments::CountryAlpha2::Mo => Ok(Self::MO),
            grpc_api_types::payments::CountryAlpha2::Mk => Ok(Self::MK),
            grpc_api_types::payments::CountryAlpha2::Mg => Ok(Self::MG),
            grpc_api_types::payments::CountryAlpha2::Mw => Ok(Self::MW),
            grpc_api_types::payments::CountryAlpha2::My => Ok(Self::MY),
            grpc_api_types::payments::CountryAlpha2::Mv => Ok(Self::MV),
            grpc_api_types::payments::CountryAlpha2::Ml => Ok(Self::ML),
            grpc_api_types::payments::CountryAlpha2::Mt => Ok(Self::MT),
            grpc_api_types::payments::CountryAlpha2::Mh => Ok(Self::MH),
            grpc_api_types::payments::CountryAlpha2::Mq => Ok(Self::MQ),
            grpc_api_types::payments::CountryAlpha2::Mr => Ok(Self::MR),
            grpc_api_types::payments::CountryAlpha2::Mu => Ok(Self::MU),
            grpc_api_types::payments::CountryAlpha2::Yt => Ok(Self::YT),
            grpc_api_types::payments::CountryAlpha2::Mx => Ok(Self::MX),
            grpc_api_types::payments::CountryAlpha2::Fm => Ok(Self::FM),
            grpc_api_types::payments::CountryAlpha2::Md => Ok(Self::MD),
            grpc_api_types::payments::CountryAlpha2::Mc => Ok(Self::MC),
            grpc_api_types::payments::CountryAlpha2::Mn => Ok(Self::MN),
            grpc_api_types::payments::CountryAlpha2::Me => Ok(Self::ME),
            grpc_api_types::payments::CountryAlpha2::Ms => Ok(Self::MS),
            grpc_api_types::payments::CountryAlpha2::Ma => Ok(Self::MA),
            grpc_api_types::payments::CountryAlpha2::Mz => Ok(Self::MZ),
            grpc_api_types::payments::CountryAlpha2::Mm => Ok(Self::MM),
            grpc_api_types::payments::CountryAlpha2::Na => Ok(Self::NA),
            grpc_api_types::payments::CountryAlpha2::Nr => Ok(Self::NR),
            grpc_api_types::payments::CountryAlpha2::Np => Ok(Self::NP),
            grpc_api_types::payments::CountryAlpha2::Nl => Ok(Self::NL),
            grpc_api_types::payments::CountryAlpha2::Nc => Ok(Self::NC),
            grpc_api_types::payments::CountryAlpha2::Nz => Ok(Self::NZ),
            grpc_api_types::payments::CountryAlpha2::Ni => Ok(Self::NI),
            grpc_api_types::payments::CountryAlpha2::Ne => Ok(Self::NE),
            grpc_api_types::payments::CountryAlpha2::Ng => Ok(Self::NG),
            grpc_api_types::payments::CountryAlpha2::Nu => Ok(Self::NU),
            grpc_api_types::payments::CountryAlpha2::Nf => Ok(Self::NF),
            grpc_api_types::payments::CountryAlpha2::Mp => Ok(Self::MP),
            grpc_api_types::payments::CountryAlpha2::No => Ok(Self::NO),
            grpc_api_types::payments::CountryAlpha2::Om => Ok(Self::OM),
            grpc_api_types::payments::CountryAlpha2::Pk => Ok(Self::PK),
            grpc_api_types::payments::CountryAlpha2::Pw => Ok(Self::PW),
            grpc_api_types::payments::CountryAlpha2::Ps => Ok(Self::PS),
            grpc_api_types::payments::CountryAlpha2::Pa => Ok(Self::PA),
            grpc_api_types::payments::CountryAlpha2::Pg => Ok(Self::PG),
            grpc_api_types::payments::CountryAlpha2::Py => Ok(Self::PY),
            grpc_api_types::payments::CountryAlpha2::Pe => Ok(Self::PE),
            grpc_api_types::payments::CountryAlpha2::Ph => Ok(Self::PH),
            grpc_api_types::payments::CountryAlpha2::Pn => Ok(Self::PN),
            grpc_api_types::payments::CountryAlpha2::Pl => Ok(Self::PL),
            grpc_api_types::payments::CountryAlpha2::Pt => Ok(Self::PT),
            grpc_api_types::payments::CountryAlpha2::Pr => Ok(Self::PR),
            grpc_api_types::payments::CountryAlpha2::Qa => Ok(Self::QA),
            grpc_api_types::payments::CountryAlpha2::Re => Ok(Self::RE),
            grpc_api_types::payments::CountryAlpha2::Ro => Ok(Self::RO),
            grpc_api_types::payments::CountryAlpha2::Ru => Ok(Self::RU),
            grpc_api_types::payments::CountryAlpha2::Rw => Ok(Self::RW),
            grpc_api_types::payments::CountryAlpha2::Bl => Ok(Self::BL),
            grpc_api_types::payments::CountryAlpha2::Sh => Ok(Self::SH),
            grpc_api_types::payments::CountryAlpha2::Kn => Ok(Self::KN),
            grpc_api_types::payments::CountryAlpha2::Lc => Ok(Self::LC),
            grpc_api_types::payments::CountryAlpha2::Mf => Ok(Self::MF),
            grpc_api_types::payments::CountryAlpha2::Pm => Ok(Self::PM),
            grpc_api_types::payments::CountryAlpha2::Vc => Ok(Self::VC),
            grpc_api_types::payments::CountryAlpha2::Ws => Ok(Self::WS),
            grpc_api_types::payments::CountryAlpha2::Sm => Ok(Self::SM),
            grpc_api_types::payments::CountryAlpha2::St => Ok(Self::ST),
            grpc_api_types::payments::CountryAlpha2::Sa => Ok(Self::SA),
            grpc_api_types::payments::CountryAlpha2::Sn => Ok(Self::SN),
            grpc_api_types::payments::CountryAlpha2::Rs => Ok(Self::RS),
            grpc_api_types::payments::CountryAlpha2::Sc => Ok(Self::SC),
            grpc_api_types::payments::CountryAlpha2::Sl => Ok(Self::SL),
            grpc_api_types::payments::CountryAlpha2::Sg => Ok(Self::SG),
            grpc_api_types::payments::CountryAlpha2::Sx => Ok(Self::SX),
            grpc_api_types::payments::CountryAlpha2::Sk => Ok(Self::SK),
            grpc_api_types::payments::CountryAlpha2::Si => Ok(Self::SI),
            grpc_api_types::payments::CountryAlpha2::Sb => Ok(Self::SB),
            grpc_api_types::payments::CountryAlpha2::So => Ok(Self::SO),
            grpc_api_types::payments::CountryAlpha2::Za => Ok(Self::ZA),
            grpc_api_types::payments::CountryAlpha2::Gs => Ok(Self::GS),
            grpc_api_types::payments::CountryAlpha2::Ss => Ok(Self::SS),
            grpc_api_types::payments::CountryAlpha2::Es => Ok(Self::ES),
            grpc_api_types::payments::CountryAlpha2::Lk => Ok(Self::LK),
            grpc_api_types::payments::CountryAlpha2::Sd => Ok(Self::SD),
            grpc_api_types::payments::CountryAlpha2::Sr => Ok(Self::SR),
            grpc_api_types::payments::CountryAlpha2::Sj => Ok(Self::SJ),
            grpc_api_types::payments::CountryAlpha2::Sz => Ok(Self::SZ),
            grpc_api_types::payments::CountryAlpha2::Se => Ok(Self::SE),
            grpc_api_types::payments::CountryAlpha2::Ch => Ok(Self::CH),
            grpc_api_types::payments::CountryAlpha2::Sy => Ok(Self::SY),
            grpc_api_types::payments::CountryAlpha2::Tw => Ok(Self::TW),
            grpc_api_types::payments::CountryAlpha2::Tj => Ok(Self::TJ),
            grpc_api_types::payments::CountryAlpha2::Tz => Ok(Self::TZ),
            grpc_api_types::payments::CountryAlpha2::Th => Ok(Self::TH),
            grpc_api_types::payments::CountryAlpha2::Tl => Ok(Self::TL),
            grpc_api_types::payments::CountryAlpha2::Tg => Ok(Self::TG),
            grpc_api_types::payments::CountryAlpha2::Tk => Ok(Self::TK),
            grpc_api_types::payments::CountryAlpha2::To => Ok(Self::TO),
            grpc_api_types::payments::CountryAlpha2::Tt => Ok(Self::TT),
            grpc_api_types::payments::CountryAlpha2::Tn => Ok(Self::TN),
            grpc_api_types::payments::CountryAlpha2::Tr => Ok(Self::TR),
            grpc_api_types::payments::CountryAlpha2::Tm => Ok(Self::TM),
            grpc_api_types::payments::CountryAlpha2::Tc => Ok(Self::TC),
            grpc_api_types::payments::CountryAlpha2::Tv => Ok(Self::TV),
            grpc_api_types::payments::CountryAlpha2::Ug => Ok(Self::UG),
            grpc_api_types::payments::CountryAlpha2::Ua => Ok(Self::UA),
            grpc_api_types::payments::CountryAlpha2::Ae => Ok(Self::AE),
            grpc_api_types::payments::CountryAlpha2::Gb => Ok(Self::GB),
            grpc_api_types::payments::CountryAlpha2::Um => Ok(Self::UM),
            grpc_api_types::payments::CountryAlpha2::Uy => Ok(Self::UY),
            grpc_api_types::payments::CountryAlpha2::Uz => Ok(Self::UZ),
            grpc_api_types::payments::CountryAlpha2::Vu => Ok(Self::VU),
            grpc_api_types::payments::CountryAlpha2::Ve => Ok(Self::VE),
            grpc_api_types::payments::CountryAlpha2::Vn => Ok(Self::VN),
            grpc_api_types::payments::CountryAlpha2::Vg => Ok(Self::VG),
            grpc_api_types::payments::CountryAlpha2::Vi => Ok(Self::VI),
            grpc_api_types::payments::CountryAlpha2::Wf => Ok(Self::WF),
            grpc_api_types::payments::CountryAlpha2::Eh => Ok(Self::EH),
            grpc_api_types::payments::CountryAlpha2::Ye => Ok(Self::YE),
            grpc_api_types::payments::CountryAlpha2::Zm => Ok(Self::ZM),
            grpc_api_types::payments::CountryAlpha2::Zw => Ok(Self::ZW),
            grpc_api_types::payments::CountryAlpha2::Unspecified => Ok(Self::US), // Default to US if unspecified
        }
    }
}

impl ForeignTryFrom<grpc_api_types::payments::Address> for AddressDetails {
    type Error = ApplicationErrorResponse;
    fn foreign_try_from(
        value: grpc_api_types::payments::Address,
    ) -> Result<Self, error_stack::Report<Self::Error>> {
        Ok(Self {
            city: value.city.clone(),
            country: Some(common_enums::CountryAlpha2::foreign_try_from(
                value.country_alpha2_code(),
            )?),
            line1: value.line1.map(|val| val.into()),
            line2: value.line2.map(|val| val.into()),
            line3: value.line3.map(|val| val.into()),
            zip: value.zip_code.map(|val| val.into()),
            state: value.state.map(|val| val.into()),
            first_name: value.first_name.map(|val| val.into()),
            last_name: value.last_name.map(|val| val.into()),
        })
    }
}

// PhoneDetails conversion removed - phone info is now embedded in Address

impl ForeignTryFrom<(PaymentServiceAuthorizeRequest, Connectors)> for PaymentFlowData {
    type Error = ApplicationErrorResponse;

    fn foreign_try_from(
        (value, connectors): (PaymentServiceAuthorizeRequest, Connectors),
    ) -> Result<Self, error_stack::Report<Self::Error>> {
        let address = match &value.address {
            // Borrow value.address
            Some(address_value) => {
                // address_value is &grpc_api_types::payments::PaymentAddress
                crate::payment_address::PaymentAddress::foreign_try_from(
                    (*address_value).clone(), // Clone the grpc_api_types::payments::PaymentAddress
                )?
            }
            None => {
                return Err(ApplicationErrorResponse::BadRequest(ApiError {
                    sub_code: "INVALID_ADDRESS".to_owned(),
                    error_identifier: 400,
                    error_message: "Address is required".to_owned(),
                    error_object: None,
                }))?
            }
        };
        Ok(Self {
            merchant_id: common_utils::id_type::MerchantId::default(),
            payment_id: "IRRELEVANT_PAYMENT_ID".to_string(),
            attempt_id: "IRRELEVANT_ATTEMPT_ID".to_string(),
            status: crate::connector_types::Status::Attempt(common_enums::AttemptStatus::Pending),
            payment_method: common_enums::PaymentMethod::foreign_try_from(
                value.payment_method.unwrap_or_default(),
            )?, // Use direct enum
            address,
            auth_type: common_enums::AuthenticationType::foreign_try_from(
                grpc_api_types::payments::AuthenticationType::try_from(value.auth_type)
                    .unwrap_or_default(),
            )?, // Use direct enum
            connector_request_reference_id: value
                .request_ref_id
                .and_then(|id| id.id_type)
                .and_then(|id_type| match id_type {
                    grpc_api_types::payments::identifier::IdType::Id(id) => Some(id),
                    _ => None,
                })
                .unwrap_or_default(),
            customer_id: None,
            connector_customer: value.connector_customer_id,
            description: None,
            return_url: value.return_url.clone(),
            connector_meta_data: {
                value.metadata.get("connector_meta_data").map(|json_string| {
                    Ok::<Secret<serde_json::Value>, error_stack::Report<ApplicationErrorResponse>>(Secret::new(serde_json::Value::String(json_string.clone())))
                }).transpose()? // Converts Option<Result<T, E>> to Result<Option<T>, E> and propagates E if it's an Err
            },
            amount_captured: None,
            minor_amount_captured: None,
            access_token: None,
            session_token: None,
            reference_id: None,
            payment_method_token: None,
            preprocessing_id: None,
            connector_api_version: None,
            test_mode: None,
            connector_http_status_code: None,
            external_latency: None,
            connectors,
            raw_connector_response: None,
        })
    }
}
impl ForeignTryFrom<(PaymentServiceVoidRequest, Connectors)> for PaymentFlowData {
    type Error = ApplicationErrorResponse;

    fn foreign_try_from(
        (value, connectors): (PaymentServiceVoidRequest, Connectors),
    ) -> Result<Self, error_stack::Report<Self::Error>> {
        // For void operations, address information is typically not available or required
        // Since this is a PaymentServiceVoidRequest, we use default address values
        let address: PaymentAddress = crate::payment_address::PaymentAddress::new(
            None,        // shipping
            None,        // billing
            None,        // payment_method_billing
            Some(false), // should_unify_address = false for void operations
        );
        Ok(Self {
            merchant_id: common_utils::id_type::MerchantId::default(),
            payment_id: "IRRELEVANT_PAYMENT_ID".to_string(),
            attempt_id: "IRRELEVANT_ATTEMPT_ID".to_string(),
            status: crate::connector_types::Status::Attempt(common_enums::AttemptStatus::Pending),
            payment_method: common_enums::PaymentMethod::Card, //TODO
            address,
            auth_type: common_enums::AuthenticationType::default(),
            connector_request_reference_id: value
                .request_ref_id
                .and_then(|id| id.id_type)
                .and_then(|id_type| match id_type {
                    grpc_api_types::payments::identifier::IdType::Id(id) => Some(id),
                    _ => None,
                })
                .unwrap_or_default(),
            customer_id: None,
            connector_customer: None,
            description: None,
            return_url: None,
            connector_meta_data: None,
            amount_captured: None,
            minor_amount_captured: None,
            access_token: None,
            session_token: None,
            reference_id: None,
            payment_method_token: None,
            preprocessing_id: None,
            connector_api_version: None,
            test_mode: None,
            connector_http_status_code: None,
            external_latency: None,
            connectors,
            raw_connector_response: None,
        })
    }
}

impl ForeignTryFrom<ResponseId> for grpc_api_types::payments::Identifier {
    type Error = ApplicationErrorResponse;
    fn foreign_try_from(value: ResponseId) -> Result<Self, error_stack::Report<Self::Error>> {
        Ok(match value {
            ResponseId::ConnectorTransactionId(id) => Self {
                id_type: Some(grpc_api_types::payments::identifier::IdType::Id(id)),
            },
            ResponseId::EncodedData(data) => Self {
                id_type: Some(grpc_api_types::payments::identifier::IdType::EncodedData(
                    data,
                )),
            },
            ResponseId::NoResponseId => Self {
                id_type: Some(grpc_api_types::payments::identifier::IdType::NoResponseIdMarker(())),
            },
        })
    }
}

pub fn generate_create_order_response(
    router_data_v2: RouterDataV2<
        CreateOrder,
        PaymentFlowData,
        PaymentCreateOrderData,
        PaymentCreateOrderResponse,
    >,
) -> Result<PaymentServiceAuthorizeResponse, error_stack::Report<ApplicationErrorResponse>> {
    let transaction_response = router_data_v2.response;
    let status = router_data_v2.resource_common_data.status;
    let grpc_status = grpc_api_types::payments::PaymentStatus::foreign_from(status);

    let response = match transaction_response {
        Ok(_response) => {
            // For successful order creation, return basic success response
            PaymentServiceAuthorizeResponse {
                transaction_id: None,
                redirection_data: None,
                network_txn_id: None,
                response_ref_id: None,
                incremental_authorization_allowed: None,
                status: grpc_status as i32,
                error_message: None,
                error_code: None,
                raw_connector_response: None,
            }
        }
        Err(err) => {
            let status = err
                .attempt_status
                .map(grpc_api_types::payments::PaymentStatus::foreign_from)
                .unwrap_or_default();
            PaymentServiceAuthorizeResponse {
                transaction_id: Some(grpc_api_types::payments::Identifier {
                    id_type: Some(
                        grpc_api_types::payments::identifier::IdType::NoResponseIdMarker(()),
                    ),
                }),
                redirection_data: None,
                network_txn_id: None,
                response_ref_id: err.connector_transaction_id.map(|id| {
                    grpc_api_types::payments::Identifier {
                        id_type: Some(grpc_api_types::payments::identifier::IdType::Id(id)),
                    }
                }),
                incremental_authorization_allowed: None,
                status: status as i32,
                error_message: Some(err.message),
                error_code: Some(err.code),
                raw_connector_response: err.raw_connector_response,
            }
        }
    };
    Ok(response)
}

pub fn generate_payment_authorize_response(
    router_data_v2: RouterDataV2<
        Authorize,
        PaymentFlowData,
        PaymentsAuthorizeData,
        PaymentsResponseData,
    >,
) -> Result<PaymentServiceAuthorizeResponse, error_stack::Report<ApplicationErrorResponse>> {
    let transaction_response = router_data_v2.response;
    let status = router_data_v2.resource_common_data.status;
    let order_id = router_data_v2.resource_common_data.reference_id;
    let grpc_status = grpc_api_types::payments::PaymentStatus::foreign_from(status);
    let response = match transaction_response {
        Ok(response) => match response {
            PaymentsResponseData::TransactionResponse {
                resource_id,
                redirection_data,
                connector_metadata: _,
                network_txn_id,
                connector_response_reference_id,
                incremental_authorization_allowed,
                mandate_reference: _,
                raw_connector_response,
            } => {
                PaymentServiceAuthorizeResponse {
                    transaction_id: Some(grpc_api_types::payments::Identifier::foreign_try_from(resource_id)?),
                    redirection_data: redirection_data.map(
                        |form| {
                            match *form {
                                crate::router_response_types::RedirectForm::Form { endpoint, method: _, form_fields: _ } => {
                                    Ok::<grpc_api_types::payments::RedirectForm, ApplicationErrorResponse>(grpc_api_types::payments::RedirectForm {
                                        form_type: Some(grpc_api_types::payments::redirect_form::FormType::Form(
                                            grpc_api_types::payments::FormData {
                                                endpoint,
                                                method: 0,
                                                form_fields: HashMap::default(), //TODO
                                            }
                                        ))
                                    })
                                },
                                crate::router_response_types::RedirectForm::Html { html_data } => {
                                    Ok(grpc_api_types::payments::RedirectForm {
                                        form_type: Some(grpc_api_types::payments::redirect_form::FormType::Html(
                                            grpc_api_types::payments::HtmlData {
                                                html_data,
                                            }
                                        ))
                                    })
                                },
                                crate::router_response_types::RedirectForm::Uri { uri } => {
                                    Ok(grpc_api_types::payments::RedirectForm {
                                        form_type: Some(grpc_api_types::payments::redirect_form::FormType::Uri(
                                            grpc_api_types::payments::UriData {
                                                uri,
                                            }
                                        ))
                                    })
                                },
                                _ => Err(
                                    ApplicationErrorResponse::BadRequest(ApiError {
                                        sub_code: "INVALID_RESPONSE".to_owned(),
                                        error_identifier: 400,
                                        error_message: "Invalid response from connector".to_owned(),
                                        error_object: None,
                                    }))?,
                            }
                        }
                    ).transpose()?,
                    network_txn_id,
                    response_ref_id: connector_response_reference_id.map(|id| grpc_api_types::payments::Identifier {
                        id_type: Some(grpc_api_types::payments::identifier::IdType::Id(id)),
                    }),
                    incremental_authorization_allowed,
                    status: grpc_status as i32,
                    error_message: None,
                    error_code: None,
                    raw_connector_response,
                }
            }
            _ => Err(ApplicationErrorResponse::BadRequest(ApiError {
                sub_code: "INVALID_RESPONSE".to_owned(),
                error_identifier: 400,
                error_message: "Invalid response from connector".to_owned(),
                error_object: None,
            }))?,
        },
        Err(err) => {
            let status = err
                .attempt_status
                .map(grpc_api_types::payments::PaymentStatus::foreign_from)
                .unwrap_or_default();
            PaymentServiceAuthorizeResponse {
                transaction_id: Some(grpc_api_types::payments::Identifier {
                    id_type: Some(
                        grpc_api_types::payments::identifier::IdType::NoResponseIdMarker(()),
                    ),
                }),
                redirection_data: None,
                network_txn_id: None,
                response_ref_id: order_id.map(|id| grpc_api_types::payments::Identifier {
                    id_type: Some(grpc_api_types::payments::identifier::IdType::Id(id)),
                }),
                incremental_authorization_allowed: None,
                status: status as i32,
                error_message: Some(err.message),
                error_code: Some(err.code),
                raw_connector_response: err.raw_connector_response,
            }
        }
    };
    Ok(response)
}

// ForeignTryFrom for PaymentMethod gRPC enum to internal enum
impl ForeignTryFrom<grpc_api_types::payments::PaymentMethod> for common_enums::PaymentMethod {
    type Error = ApplicationErrorResponse;
    fn foreign_try_from(
        item: grpc_api_types::payments::PaymentMethod,
    ) -> Result<Self, error_stack::Report<Self::Error>> {
        match item {
            grpc_api_types::payments::PaymentMethod {
                payment_method:
                    Some(grpc_api_types::payments::payment_method::PaymentMethod::Card(_)),
            } => Ok(Self::Card),
            grpc_api_types::payments::PaymentMethod {
                payment_method:
                    Some(grpc_api_types::payments::payment_method::PaymentMethod::Token(_)),
            } => Ok(Self::Wallet),
            grpc_api_types::payments::PaymentMethod {
                payment_method:
                    Some(grpc_api_types::payments::payment_method::PaymentMethod::UpiCollect(_)),
            } => Ok(Self::Upi),
            grpc_api_types::payments::PaymentMethod {
                payment_method:
                    Some(grpc_api_types::payments::payment_method::PaymentMethod::UpiIntent(_)),
            } => Ok(Self::Upi),
            _ => Ok(Self::Card), // Default fallback
        }
    }
}

// ForeignTryFrom for AuthenticationType gRPC enum to internal enum
impl ForeignTryFrom<grpc_api_types::payments::AuthenticationType>
    for common_enums::AuthenticationType
{
    type Error = ApplicationErrorResponse;
    fn foreign_try_from(
        item: grpc_api_types::payments::AuthenticationType,
    ) -> Result<Self, error_stack::Report<Self::Error>> {
        match item {
            grpc_api_types::payments::AuthenticationType::Unspecified => Ok(Self::NoThreeDs), // Default to NoThreeDs for unspecified
            grpc_api_types::payments::AuthenticationType::ThreeDs => Ok(Self::ThreeDs),
            grpc_api_types::payments::AuthenticationType::NoThreeDs => Ok(Self::NoThreeDs),
        }
    }
}

impl ForeignTryFrom<grpc_api_types::payments::PaymentServiceGetRequest> for PaymentsSyncData {
    type Error = ApplicationErrorResponse;

    fn foreign_try_from(
        value: grpc_api_types::payments::PaymentServiceGetRequest,
    ) -> Result<Self, error_stack::Report<Self::Error>> {
        // Create ResponseId from resource_id
        let connector_transaction_id = ResponseId::ConnectorTransactionId(
            value
                .transaction_id
                .and_then(|id| id.id_type)
                .and_then(|id_type| match id_type {
                    grpc_api_types::payments::identifier::IdType::Id(id) => Some(id),
                    _ => None,
                })
                .unwrap_or_default(),
        );

        // Default currency to USD for now (you might want to get this from somewhere else)
        let currency = common_enums::Currency::USD;

        // Default amount to 0
        let amount = common_utils::types::MinorUnit::new(0);

        Ok(Self {
            connector_transaction_id,
            encoded_data: None,
            capture_method: None,
            connector_meta: None,
            sync_type: crate::router_request_types::SyncRequestType::SinglePaymentSync,
            mandate_id: None,
            payment_method_type: None,
            currency,
            payment_experience: None,
            amount,
            integrity_object: None,
            all_keys_required: None, // Field not available in new proto structure
        })
    }
}

impl
    ForeignTryFrom<(
        grpc_api_types::payments::PaymentServiceGetRequest,
        Connectors,
    )> for PaymentFlowData
{
    type Error = ApplicationErrorResponse;

    fn foreign_try_from(
        (value, connectors): (
            grpc_api_types::payments::PaymentServiceGetRequest,
            Connectors,
        ),
    ) -> Result<Self, error_stack::Report<Self::Error>> {
        Ok(Self {
            merchant_id: common_utils::id_type::MerchantId::default(),
            payment_id: "PAYMENT_ID".to_string(),
            attempt_id: "ATTEMPT_ID".to_string(),
            status: crate::connector_types::Status::Attempt(common_enums::AttemptStatus::Pending),
            payment_method: common_enums::PaymentMethod::Card, // Default
            address: crate::payment_address::PaymentAddress::default(),
            auth_type: common_enums::AuthenticationType::default(),
            connector_request_reference_id: value
                .request_ref_id
                .and_then(|id| id.id_type)
                .and_then(|id_type| match id_type {
                    grpc_api_types::payments::identifier::IdType::Id(id) => Some(id),
                    _ => None,
                })
                .unwrap_or_else(|| "default_reference_id".to_string()),
            customer_id: None,
            connector_customer: None,
            description: None,
            return_url: None,
            connector_meta_data: None,
            amount_captured: None,
            minor_amount_captured: None,
            access_token: None,
            session_token: None,
            reference_id: None,
            payment_method_token: None,
            preprocessing_id: None,
            connector_api_version: None,
            test_mode: None,
            connector_http_status_code: None,
            external_latency: None,
            connectors,
            raw_connector_response: None,
        })
    }
}

impl ForeignFrom<crate::connector_types::Status> for grpc_api_types::payments::PaymentStatus {
    fn foreign_from(status: crate::connector_types::Status) -> Self {
        match status {
            crate::connector_types::Status::Attempt(attempt_status) => {
                Self::foreign_from(attempt_status)
            }
            crate::connector_types::Status::Mandate(mandate_status) => match mandate_status {
                common_enums::MandateStatus::MandateEstablished => Self::Authorized,
                common_enums::MandateStatus::MandateFailed => Self::Failure,
                common_enums::MandateStatus::MandatePending => Self::Pending,
                common_enums::MandateStatus::MandateInitiated => Self::Started,
                common_enums::MandateStatus::MandateAuthenticationPending => {
                    Self::AuthenticationPending
                }
                common_enums::MandateStatus::MandateAuthenticationSuccessful => {
                    Self::AuthenticationSuccessful
                }
                common_enums::MandateStatus::MandateAuthenticationFailed => {
                    Self::AuthenticationFailed
                }
                common_enums::MandateStatus::MandateCancelled => Self::Voided,
                common_enums::MandateStatus::MandateStatusUnspecified => Self::Pending,
                common_enums::MandateStatus::MandateExpired => Self::Failure,
                common_enums::MandateStatus::MandateRouterDeclined => Self::RouterDeclined,
                common_enums::MandateStatus::MandateUnresolved => Self::Unresolved,
            },
        }
    }
}

impl ForeignFrom<common_enums::AttemptStatus> for grpc_api_types::payments::PaymentStatus {
    fn foreign_from(status: common_enums::AttemptStatus) -> Self {
        match status {
            common_enums::AttemptStatus::Charged => Self::Charged,
            common_enums::AttemptStatus::Pending => Self::Pending,
            common_enums::AttemptStatus::Failure => Self::Failure,
            common_enums::AttemptStatus::Authorized => Self::Authorized,
            common_enums::AttemptStatus::Started => Self::Started,
            common_enums::AttemptStatus::AuthenticationFailed => Self::AuthenticationFailed,
            common_enums::AttemptStatus::AuthenticationPending => Self::AuthenticationPending,
            common_enums::AttemptStatus::AuthenticationSuccessful => Self::AuthenticationSuccessful,
            common_enums::AttemptStatus::Authorizing => Self::Authorizing,
            common_enums::AttemptStatus::CaptureInitiated => Self::CaptureInitiated,
            common_enums::AttemptStatus::CaptureFailed => Self::CaptureFailed,
            common_enums::AttemptStatus::VoidInitiated => Self::VoidInitiated,
            common_enums::AttemptStatus::VoidFailed => Self::VoidFailed,
            common_enums::AttemptStatus::Voided => Self::Voided,
            common_enums::AttemptStatus::Unresolved => Self::Unresolved,
            common_enums::AttemptStatus::PaymentMethodAwaited => Self::PaymentMethodAwaited,
            common_enums::AttemptStatus::ConfirmationAwaited => Self::ConfirmationAwaited,
            common_enums::AttemptStatus::DeviceDataCollectionPending => {
                Self::DeviceDataCollectionPending
            }
            common_enums::AttemptStatus::RouterDeclined => Self::RouterDeclined,
            common_enums::AttemptStatus::AuthorizationFailed => Self::AuthorizationFailed,
            common_enums::AttemptStatus::CodInitiated => Self::CodInitiated,
            common_enums::AttemptStatus::AutoRefunded => Self::AutoRefunded,
            common_enums::AttemptStatus::PartialCharged => Self::PartialCharged,
            common_enums::AttemptStatus::PartialChargedAndChargeable => {
                Self::PartialChargedAndChargeable
            }
            common_enums::AttemptStatus::IntegrityFailure => Self::Failure,
            common_enums::AttemptStatus::Unknown => Self::AttemptStatusUnspecified,
        }
    }
}

impl ForeignTryFrom<grpc_api_types::payments::PaymentStatus> for common_enums::AttemptStatus {
    type Error = ApplicationErrorResponse;

    fn foreign_try_from(
        status: grpc_api_types::payments::PaymentStatus,
    ) -> Result<Self, error_stack::Report<Self::Error>> {
        match status {
            grpc_api_types::payments::PaymentStatus::Charged => Ok(Self::Charged),
            grpc_api_types::payments::PaymentStatus::Pending => Ok(Self::Pending),
            grpc_api_types::payments::PaymentStatus::Failure => Ok(Self::Failure),
            grpc_api_types::payments::PaymentStatus::Authorized => Ok(Self::Authorized),
            grpc_api_types::payments::PaymentStatus::Started => Ok(Self::Started),
            grpc_api_types::payments::PaymentStatus::AuthenticationFailed => {
                Ok(Self::AuthenticationFailed)
            }
            grpc_api_types::payments::PaymentStatus::AuthenticationPending => {
                Ok(Self::AuthenticationPending)
            }
            grpc_api_types::payments::PaymentStatus::AuthenticationSuccessful => {
                Ok(Self::AuthenticationSuccessful)
            }
            grpc_api_types::payments::PaymentStatus::Authorizing => Ok(Self::Authorizing),
            grpc_api_types::payments::PaymentStatus::CaptureInitiated => Ok(Self::CaptureInitiated),
            grpc_api_types::payments::PaymentStatus::CaptureFailed => Ok(Self::CaptureFailed),
            grpc_api_types::payments::PaymentStatus::VoidInitiated => Ok(Self::VoidInitiated),
            grpc_api_types::payments::PaymentStatus::VoidFailed => Ok(Self::VoidFailed),
            grpc_api_types::payments::PaymentStatus::Voided => Ok(Self::Voided),
            grpc_api_types::payments::PaymentStatus::Unresolved => Ok(Self::Unresolved),
            grpc_api_types::payments::PaymentStatus::PaymentMethodAwaited => {
                Ok(Self::PaymentMethodAwaited)
            }
            grpc_api_types::payments::PaymentStatus::ConfirmationAwaited => {
                Ok(Self::ConfirmationAwaited)
            }
            grpc_api_types::payments::PaymentStatus::DeviceDataCollectionPending => {
                Ok(Self::DeviceDataCollectionPending)
            }
            grpc_api_types::payments::PaymentStatus::RouterDeclined => Ok(Self::RouterDeclined),
            grpc_api_types::payments::PaymentStatus::AuthorizationFailed => {
                Ok(Self::AuthorizationFailed)
            }
            grpc_api_types::payments::PaymentStatus::CodInitiated => Ok(Self::CodInitiated),
            grpc_api_types::payments::PaymentStatus::AutoRefunded => Ok(Self::AutoRefunded),
            grpc_api_types::payments::PaymentStatus::PartialCharged => Ok(Self::PartialCharged),
            grpc_api_types::payments::PaymentStatus::PartialChargedAndChargeable => {
                Ok(Self::PartialChargedAndChargeable)
            }
            grpc_api_types::payments::PaymentStatus::AttemptStatusUnspecified => Ok(Self::Unknown),
        }
    }
}

impl ForeignFrom<common_enums::RefundStatus> for grpc_api_types::payments::RefundStatus {
    fn foreign_from(status: common_enums::RefundStatus) -> Self {
        match status {
            common_enums::RefundStatus::Failure => Self::RefundFailure,
            common_enums::RefundStatus::ManualReview => Self::RefundManualReview,
            common_enums::RefundStatus::Pending => Self::RefundPending,
            common_enums::RefundStatus::Success => Self::RefundSuccess,
            common_enums::RefundStatus::TransactionFailure => Self::RefundTransactionFailure,
        }
    }
}

pub fn generate_payment_void_response(
    router_data_v2: RouterDataV2<Void, PaymentFlowData, PaymentVoidData, PaymentsResponseData>,
) -> Result<PaymentServiceVoidResponse, error_stack::Report<ApplicationErrorResponse>> {
    let transaction_response = router_data_v2.response;

    match transaction_response {
        Ok(response) => match response {
            PaymentsResponseData::TransactionResponse {
                resource_id,
                redirection_data: _,
                connector_metadata: _,
                network_txn_id: _,
                connector_response_reference_id,
                incremental_authorization_allowed: _,
                mandate_reference: _,
                raw_connector_response: _,
            } => {
                let status = router_data_v2.resource_common_data.status;
                let grpc_status = grpc_api_types::payments::PaymentStatus::foreign_from(status);

                let grpc_resource_id =
                    grpc_api_types::payments::Identifier::foreign_try_from(resource_id)?;

                Ok(PaymentServiceVoidResponse {
                    transaction_id: Some(grpc_resource_id),
                    status: grpc_status.into(),
                    response_ref_id: connector_response_reference_id.map(|id| {
                        grpc_api_types::payments::Identifier {
                            id_type: Some(grpc_api_types::payments::identifier::IdType::Id(id)),
                        }
                    }),
                    error_code: None,
                    error_message: None,
                })
            }
            _ => Err(report!(ApplicationErrorResponse::InternalServerError(
                ApiError {
                    sub_code: "INVALID_RESPONSE_TYPE".to_owned(),
                    error_identifier: 500,
                    error_message: "Invalid response type received from connector".to_owned(),
                    error_object: None,
                }
            ))),
        },
        Err(e) => {
            let status = e
                .attempt_status
                .map(grpc_api_types::payments::PaymentStatus::foreign_from)
                .unwrap_or_default();
            Ok(PaymentServiceVoidResponse {
                transaction_id: Some(grpc_api_types::payments::Identifier {
                    id_type: Some(
                        grpc_api_types::payments::identifier::IdType::NoResponseIdMarker(()),
                    ),
                }),
                response_ref_id: e.connector_transaction_id.map(|id| {
                    grpc_api_types::payments::Identifier {
                        id_type: Some(grpc_api_types::payments::identifier::IdType::Id(id)),
                    }
                }),
                status: status as i32,
                error_message: Some(e.message),
                error_code: Some(e.code),
            })
        }
    }
}

impl ForeignFrom<common_enums::DisputeStage> for grpc_api_types::payments::DisputeStage {
    fn foreign_from(status: common_enums::DisputeStage) -> Self {
        match status {
            common_enums::DisputeStage::PreDispute => Self::PreDispute,
            common_enums::DisputeStage::Dispute => Self::ActiveDispute,
            common_enums::DisputeStage::PreArbitration => Self::PreArbitration,
        }
    }
}

pub fn generate_payment_sync_response(
    router_data_v2: RouterDataV2<PSync, PaymentFlowData, PaymentsSyncData, PaymentsResponseData>,
) -> Result<PaymentServiceGetResponse, error_stack::Report<ApplicationErrorResponse>> {
    let transaction_response = router_data_v2.response;

    match transaction_response {
        Ok(response) => match response {
            PaymentsResponseData::TransactionResponse {
                resource_id,
                redirection_data: _,
                connector_metadata: _,
                network_txn_id: _,
                connector_response_reference_id: _,
                incremental_authorization_allowed: _,
                mandate_reference: _,
                raw_connector_response,
            } => {
                let status = router_data_v2.resource_common_data.status;
                let grpc_status = grpc_api_types::payments::PaymentStatus::foreign_from(status);

                let grpc_resource_id =
                    grpc_api_types::payments::Identifier::foreign_try_from(resource_id)?;

                let mandate_reference_grpc = None;

                Ok(PaymentServiceGetResponse {
                    transaction_id: Some(grpc_resource_id),
                    status: grpc_status as i32,
                    mandate_reference: mandate_reference_grpc,
                    error_code: None,
                    error_message: None,
                    network_txn_id: None,
                    response_ref_id: None,
                    amount: None,
                    minor_amount: None,
                    currency: None,
                    captured_amount: None,
                    minor_captured_amount: None,
                    payment_method_type: None,
                    capture_method: None,
                    auth_type: None,
                    created_at: None,
                    updated_at: None,
                    authorized_at: None,
                    captured_at: None,
                    customer_name: None,
                    email: None,
                    connector_customer_id: None,
                    merchant_order_reference_id: None,
                    metadata: std::collections::HashMap::new(),
                    raw_connector_response,
                })
            }
            _ => Err(report!(ApplicationErrorResponse::InternalServerError(
                ApiError {
                    sub_code: "INVALID_RESPONSE_TYPE".to_owned(),
                    error_identifier: 500,
                    error_message: "Invalid response type received from connector".to_owned(),
                    error_object: None,
                }
            ))),
        },
        Err(e) => {
            let status = e
                .attempt_status
                .map(grpc_api_types::payments::PaymentStatus::foreign_from)
                .unwrap_or_default();
            Ok(PaymentServiceGetResponse {
                transaction_id: Some(grpc_api_types::payments::Identifier {
                    id_type: Some(
                        grpc_api_types::payments::identifier::IdType::NoResponseIdMarker(()),
                    ),
                }),
                mandate_reference: None,
                status: status as i32,
                error_message: Some(e.message),
                error_code: Some(e.code),
                network_txn_id: None,
                response_ref_id: None,
                amount: None,
                minor_amount: None,
                currency: None,
                captured_amount: None,
                minor_captured_amount: None,
                payment_method_type: None,
                capture_method: None,
                auth_type: None,
                created_at: None,
                updated_at: None,
                authorized_at: None,
                captured_at: None,
                customer_name: None,
                email: None,
                connector_customer_id: None,
                merchant_order_reference_id: None,
                metadata: std::collections::HashMap::new(),
                raw_connector_response: None,
            })
        }
    }
}

impl ForeignTryFrom<grpc_api_types::payments::RefundServiceGetRequest> for RefundSyncData {
    type Error = ApplicationErrorResponse;

    fn foreign_try_from(
        value: grpc_api_types::payments::RefundServiceGetRequest,
    ) -> Result<Self, error_stack::Report<Self::Error>> {
        // Extract transaction_id as connector_transaction_id
        let connector_transaction_id = value
            .transaction_id
            .and_then(|id| id.id_type)
            .and_then(|id_type| match id_type {
                grpc_api_types::payments::identifier::IdType::Id(id) => Some(id),
                _ => None,
            })
            .unwrap_or_default();

        Ok(RefundSyncData {
            connector_transaction_id,
            connector_refund_id: value.refund_id.clone(),
            reason: value.refund_reason.clone(),
            refund_status: common_enums::RefundStatus::Pending,
            refund_connector_metadata: value
                .request_ref_id
                .as_ref()
                .map(|id| Secret::new(json!({ "request_ref_id": id.clone() }))),
            all_keys_required: None, // Field not available in new proto structure
            integrity_object: None,
        })
    }
}

impl
    ForeignTryFrom<(
        grpc_api_types::payments::RefundServiceGetRequest,
        Connectors,
    )> for RefundFlowData
{
    type Error = ApplicationErrorResponse;

    fn foreign_try_from(
        (_value, connectors): (
            grpc_api_types::payments::RefundServiceGetRequest,
            Connectors,
        ),
    ) -> Result<Self, error_stack::Report<Self::Error>> {
        Ok(RefundFlowData {
            status: common_enums::RefundStatus::Pending,
            refund_id: None,
            connectors,
            raw_connector_response: None,
        })
    }
}

impl
    ForeignTryFrom<(
        grpc_api_types::payments::PaymentServiceRefundRequest,
        Connectors,
    )> for RefundFlowData
{
    type Error = ApplicationErrorResponse;

    fn foreign_try_from(
        (value, connectors): (
            grpc_api_types::payments::PaymentServiceRefundRequest,
            Connectors,
        ),
    ) -> Result<Self, error_stack::Report<Self::Error>> {
        Ok(RefundFlowData {
            status: common_enums::RefundStatus::Pending,
            refund_id: Some(value.refund_id),
            connectors,
            raw_connector_response: None,
        })
    }
}

impl ForeignFrom<common_enums::DisputeStatus> for grpc_api_types::payments::DisputeStatus {
    fn foreign_from(status: common_enums::DisputeStatus) -> Self {
        match status {
            common_enums::DisputeStatus::DisputeOpened => Self::DisputeOpened,
            common_enums::DisputeStatus::DisputeAccepted => Self::DisputeAccepted,
            common_enums::DisputeStatus::DisputeCancelled => Self::DisputeCancelled,
            common_enums::DisputeStatus::DisputeChallenged => Self::DisputeChallenged,
            common_enums::DisputeStatus::DisputeExpired => Self::DisputeExpired,
            common_enums::DisputeStatus::DisputeLost => Self::DisputeLost,
            common_enums::DisputeStatus::DisputeWon => Self::DisputeWon,
        }
    }
}

pub fn generate_accept_dispute_response(
    router_data_v2: RouterDataV2<Accept, DisputeFlowData, AcceptDisputeData, DisputeResponseData>,
) -> Result<AcceptDisputeResponse, error_stack::Report<ApplicationErrorResponse>> {
    let dispute_response = router_data_v2.response;

    match dispute_response {
        Ok(response) => {
            let grpc_status =
                grpc_api_types::payments::DisputeStatus::foreign_from(response.dispute_status);

            Ok(AcceptDisputeResponse {
                dispute_status: grpc_status.into(),
                dispute_id: response.connector_dispute_id,
                connector_status_code: None,
                error_message: None,
                error_code: None,
                response_ref_id: None,
            })
        }
        Err(e) => {
            let grpc_dispute_status = grpc_api_types::payments::DisputeStatus::default();

            Ok(AcceptDisputeResponse {
                dispute_status: grpc_dispute_status as i32,
                dispute_id: e.connector_transaction_id.unwrap_or_default(),
                connector_status_code: None,
                error_message: Some(e.message),
                error_code: Some(e.code),
                response_ref_id: None,
            })
        }
    }
}

impl ForeignTryFrom<(grpc_api_types::payments::AcceptDisputeRequest, Connectors)>
    for DisputeFlowData
{
    type Error = ApplicationErrorResponse;

    fn foreign_try_from(
        (value, connectors): (grpc_api_types::payments::AcceptDisputeRequest, Connectors),
    ) -> Result<Self, error_stack::Report<Self::Error>> {
        Ok(DisputeFlowData {
            dispute_id: None,
            connectors,
            connector_dispute_id: value.dispute_id,
            defense_reason_code: None,
            raw_connector_response: None,
        })
    }
}

pub fn generate_submit_evidence_response(
    router_data_v2: RouterDataV2<
        SubmitEvidence,
        DisputeFlowData,
        SubmitEvidenceData,
        DisputeResponseData,
    >,
) -> Result<DisputeServiceSubmitEvidenceResponse, error_stack::Report<ApplicationErrorResponse>> {
    let dispute_response = router_data_v2.response;

    match dispute_response {
        Ok(response) => {
            let grpc_status =
                grpc_api_types::payments::DisputeStatus::foreign_from(response.dispute_status);

            Ok(DisputeServiceSubmitEvidenceResponse {
                dispute_status: grpc_status.into(),
                dispute_id: Some(response.connector_dispute_id),
                submitted_evidence_ids: vec![],
                connector_status_code: None,
                error_message: None,
                error_code: None,
                response_ref_id: None,
            })
        }
        Err(e) => {
            let grpc_attempt_status = e
                .attempt_status
                .map(grpc_api_types::payments::PaymentStatus::foreign_from)
                .unwrap_or_default();

            Ok(DisputeServiceSubmitEvidenceResponse {
                dispute_status: grpc_attempt_status.into(),
                dispute_id: e.connector_transaction_id,
                submitted_evidence_ids: vec![],
                connector_status_code: None,
                error_message: Some(e.message),
                error_code: Some(e.code),
                response_ref_id: None,
            })
        }
    }
}

impl
    ForeignTryFrom<(
        grpc_api_types::payments::DisputeServiceSubmitEvidenceRequest,
        Connectors,
    )> for DisputeFlowData
{
    type Error = ApplicationErrorResponse;

    fn foreign_try_from(
        (value, connectors): (
            grpc_api_types::payments::DisputeServiceSubmitEvidenceRequest,
            Connectors,
        ),
    ) -> Result<Self, error_stack::Report<Self::Error>> {
        Ok(DisputeFlowData {
            dispute_id: None,
            connectors,
            connector_dispute_id: value.dispute_id,
            defense_reason_code: None,
            raw_connector_response: None,
        })
    }
}

pub fn generate_refund_sync_response(
    router_data_v2: RouterDataV2<RSync, RefundFlowData, RefundSyncData, RefundsResponseData>,
) -> Result<RefundResponse, error_stack::Report<ApplicationErrorResponse>> {
    let refunds_response = router_data_v2.response;

    match refunds_response {
        Ok(response) => {
            let status = response.refund_status;
            let grpc_status = grpc_api_types::payments::RefundStatus::foreign_from(status);

            Ok(RefundResponse {
                transaction_id: Some(grpc_api_types::payments::Identifier::default()),
                refund_id: response.connector_refund_id.clone(),
                status: grpc_status as i32,
                response_ref_id: Some(grpc_api_types::payments::Identifier {
                    id_type: Some(grpc_api_types::payments::identifier::IdType::Id(
                        response.connector_refund_id.clone(),
                    )),
                }),
                error_code: None,
                error_message: None,
                refund_amount: None,
                minor_refund_amount: None,
                refund_currency: None,
                payment_amount: None,
                minor_payment_amount: None,
                refund_reason: None,
                created_at: None,
                updated_at: None,
                processed_at: None,
                customer_name: None,
                email: None,
                merchant_order_reference_id: None,
                metadata: std::collections::HashMap::new(),
                refund_metadata: std::collections::HashMap::new(),
                raw_connector_response: response.raw_connector_response,
            })
        }
        Err(e) => {
            let status = e
                .attempt_status
                .map(grpc_api_types::payments::PaymentStatus::foreign_from)
                .unwrap_or_default();

            Ok(RefundResponse {
                transaction_id: Some(
                    e.connector_transaction_id
                        .as_ref()
                        .map(|id| grpc_api_types::payments::Identifier {
                            id_type: Some(grpc_api_types::payments::identifier::IdType::Id(
                                id.clone(),
                            )),
                        })
                        .unwrap_or_default(),
                ),
                refund_id: String::new(),
                status: status as i32,
                response_ref_id: e.connector_transaction_id.map(|id| {
                    grpc_api_types::payments::Identifier {
                        id_type: Some(grpc_api_types::payments::identifier::IdType::Id(id)),
                    }
                }),
                error_code: Some(e.code),
                error_message: Some(e.message),
                refund_amount: None,
                minor_refund_amount: None,
                refund_currency: None,
                payment_amount: None,
                minor_payment_amount: None,
                refund_reason: None,
                created_at: None,
                updated_at: None,
                processed_at: None,
                customer_name: None,
                email: None,
                merchant_order_reference_id: None,
                metadata: std::collections::HashMap::new(),
                refund_metadata: std::collections::HashMap::new(),
                raw_connector_response: e.raw_connector_response,
            })
        }
    }
}
impl ForeignTryFrom<WebhookDetailsResponse> for PaymentServiceGetResponse {
    type Error = ApplicationErrorResponse;

    fn foreign_try_from(
        value: WebhookDetailsResponse,
    ) -> Result<Self, error_stack::Report<Self::Error>> {
        let status = grpc_api_types::payments::PaymentStatus::foreign_from(value.status);
        Ok(Self {
            transaction_id: value
                .resource_id
                .map(|resource_id| {
                    grpc_api_types::payments::Identifier::foreign_try_from(resource_id)
                })
                .transpose()?,
            status: status as i32,
            mandate_reference: None,
            error_code: value.error_code,
            error_message: value.error_message,
            network_txn_id: None,
            response_ref_id: None,
            amount: None,
            minor_amount: None,
            currency: None,
            captured_amount: None,
            minor_captured_amount: None,
            payment_method_type: None,
            capture_method: None,
            auth_type: None,
            created_at: None,
            updated_at: None,
            authorized_at: None,
            captured_at: None,
            customer_name: None,
            email: None,
            connector_customer_id: None,
            merchant_order_reference_id: None,
            metadata: std::collections::HashMap::new(),
            raw_connector_response: value.raw_connector_response,
        })
    }
}

impl ForeignTryFrom<PaymentServiceVoidRequest> for PaymentVoidData {
    type Error = ApplicationErrorResponse;

    fn foreign_try_from(
        value: PaymentServiceVoidRequest,
    ) -> Result<Self, error_stack::Report<Self::Error>> {
        Ok(Self {
            connector_transaction_id: value
                .transaction_id
                .and_then(|id| id.id_type)
                .and_then(|id_type| match id_type {
                    grpc_api_types::payments::identifier::IdType::Id(id) => Some(id),
                    _ => None,
                })
                .unwrap_or_default(),
            cancellation_reason: value.cancellation_reason,
            integrity_object: None,
            raw_connector_response: None,
        })
    }
}

impl ForeignTryFrom<RefundWebhookDetailsResponse> for RefundResponse {
    type Error = ApplicationErrorResponse;

    fn foreign_try_from(
        value: RefundWebhookDetailsResponse,
    ) -> Result<Self, error_stack::Report<Self::Error>> {
        let status = grpc_api_types::payments::RefundStatus::foreign_from(value.status);

        Ok(Self {
            transaction_id: Some(grpc_api_types::payments::Identifier::default()),
            refund_id: value.connector_refund_id.unwrap_or_default(),
            status: status.into(),
            response_ref_id: value.connector_response_reference_id.map(|id| {
                grpc_api_types::payments::Identifier {
                    id_type: Some(grpc_api_types::payments::identifier::IdType::Id(id)),
                }
            }),
            error_code: value.error_code,
            error_message: value.error_message,
            refund_amount: None,
            minor_refund_amount: None,
            refund_currency: None,
            payment_amount: None,
            minor_payment_amount: None,
            refund_reason: None,
            created_at: None,
            updated_at: None,
            processed_at: None,
            customer_name: None,
            email: None,
            merchant_order_reference_id: None,
            metadata: std::collections::HashMap::new(),
            refund_metadata: std::collections::HashMap::new(),
            raw_connector_response: value.raw_connector_response,
        })
    }
}

impl ForeignTryFrom<DisputeWebhookDetailsResponse> for DisputeResponse {
    type Error = ApplicationErrorResponse;

    fn foreign_try_from(
        value: DisputeWebhookDetailsResponse,
    ) -> Result<Self, error_stack::Report<Self::Error>> {
        let grpc_status = grpc_api_types::payments::DisputeStatus::foreign_from(value.status);
        let grpc_stage = grpc_api_types::payments::DisputeStage::foreign_from(value.stage);
        Ok(Self {
            dispute_id: Some(value.dispute_id),
            transaction_id: None,
            dispute_status: grpc_status.into(),
            dispute_stage: grpc_stage.into(),
            connector_status_code: None,
            error_code: None,
            error_message: None,
            dispute_amount: None,
            dispute_currency: None,
            dispute_date: None,
            service_date: None,
            shipping_date: None,
            due_date: None,
            evidence_documents: vec![],
            dispute_reason: None,
            dispute_message: value.dispute_message,
            response_ref_id: value.connector_response_reference_id.map(|id| {
                grpc_api_types::payments::Identifier {
                    id_type: Some(grpc_api_types::payments::identifier::IdType::Id(id)),
                }
            }),
        })
    }
}

impl ForeignTryFrom<grpc_api_types::payments::PaymentServiceRefundRequest> for RefundsData {
    type Error = ApplicationErrorResponse;

    fn foreign_try_from(
        value: grpc_api_types::payments::PaymentServiceRefundRequest,
    ) -> Result<Self, error_stack::Report<Self::Error>> {
        let minor_refund_amount = common_utils::types::MinorUnit::new(value.minor_refund_amount);

        let minor_payment_amount = common_utils::types::MinorUnit::new(value.minor_payment_amount);

        // Extract transaction_id as connector_transaction_id
        let connector_transaction_id = value
            .transaction_id
            .clone()
            .and_then(|id| id.id_type)
            .and_then(|id_type| match id_type {
                grpc_api_types::payments::identifier::IdType::Id(id) => Some(id),
                _ => None,
            })
            .unwrap_or_default();

        Ok(RefundsData {
            refund_id: value.refund_id.to_string(),
            connector_transaction_id,
            connector_refund_id: None, // refund_id field is used as refund_id, not connector_refund_id
            currency: common_enums::Currency::foreign_try_from(value.currency())?,
            payment_amount: value.payment_amount,
            reason: value.reason.clone(),
            webhook_url: value.webhook_url,
            refund_amount: value.refund_amount,
            connector_metadata: {
                value
                    .metadata
                    .get("connector_metadata")
                    .map(|json_string| {
                        Ok::<serde_json::Value, error_stack::Report<ApplicationErrorResponse>>(
                            serde_json::Value::String(json_string.clone()),
                        )
                    })
                    .transpose()? // Should be Option<serde_json::Value>, not Secret
            },
            refund_connector_metadata: {
                value.refund_metadata.get("refund_metadata").map(|json_string| {
                    Ok::<Secret<serde_json::Value>, error_stack::Report<ApplicationErrorResponse>>(Secret::new(serde_json::Value::String(json_string.clone())))
                }).transpose()?
            },
            minor_payment_amount,
            minor_refund_amount,
            refund_status: common_enums::RefundStatus::Pending,
            merchant_account_id: value.merchant_account_id,
            capture_method: value
                .capture_method
                .map(|cm| {
                    common_enums::CaptureMethod::foreign_try_from(
                        grpc_api_types::payments::CaptureMethod::try_from(cm).unwrap_or_default(),
                    )
                })
                .transpose()?,
            integrity_object: None,
        })
    }
}

impl ForeignTryFrom<grpc_api_types::payments::AcceptDisputeRequest> for AcceptDisputeData {
    type Error = ApplicationErrorResponse;

    fn foreign_try_from(
        value: grpc_api_types::payments::AcceptDisputeRequest,
    ) -> Result<Self, error_stack::Report<Self::Error>> {
        Ok(AcceptDisputeData {
            connector_dispute_id: value.dispute_id,
            integrity_object: None,
        })
    }
}

impl ForeignTryFrom<grpc_api_types::payments::DisputeServiceSubmitEvidenceRequest>
    for SubmitEvidenceData
{
    type Error = ApplicationErrorResponse;

    fn foreign_try_from(
        value: grpc_api_types::payments::DisputeServiceSubmitEvidenceRequest,
    ) -> Result<Self, error_stack::Report<Self::Error>> {
        // Initialize all fields to None
        let mut result = SubmitEvidenceData {
            dispute_id: Some(value.dispute_id.clone()),
            connector_dispute_id: value.dispute_id,
            integrity_object: None,
            access_activity_log: None,
            billing_address: None,
            cancellation_policy: None,
            cancellation_policy_file_type: None,
            cancellation_policy_provider_file_id: None,
            cancellation_policy_disclosure: None,
            cancellation_rebuttal: None,
            customer_communication: None,
            customer_communication_file_type: None,
            customer_communication_provider_file_id: None,
            customer_email_address: None,
            customer_name: None,
            customer_purchase_ip: None,
            customer_signature: None,
            customer_signature_file_type: None,
            customer_signature_provider_file_id: None,
            product_description: None,
            receipt: None,
            receipt_file_type: None,
            receipt_provider_file_id: None,
            refund_policy: None,
            refund_policy_file_type: None,
            refund_policy_provider_file_id: None,
            refund_policy_disclosure: None,
            refund_refusal_explanation: None,
            service_date: value.service_date.map(|date| date.to_string()),
            service_documentation: None,
            service_documentation_file_type: None,
            service_documentation_provider_file_id: None,
            shipping_address: None,
            shipping_carrier: None,
            shipping_date: value.shipping_date.map(|date| date.to_string()),
            shipping_documentation: None,
            shipping_documentation_file_type: None,
            shipping_documentation_provider_file_id: None,
            shipping_tracking_number: None,
            invoice_showing_distinct_transactions: None,
            invoice_showing_distinct_transactions_file_type: None,
            invoice_showing_distinct_transactions_provider_file_id: None,
            recurring_transaction_agreement: None,
            recurring_transaction_agreement_file_type: None,
            recurring_transaction_agreement_provider_file_id: None,
            uncategorized_file: None,
            uncategorized_file_type: None,
            uncategorized_file_provider_file_id: None,
            uncategorized_text: None,
        };

        // Extract evidence from evidence_documents array
        for document in value.evidence_documents {
            let evidence_type =
                grpc_api_types::payments::EvidenceType::try_from(document.evidence_type)
                    .unwrap_or(grpc_api_types::payments::EvidenceType::Unspecified);

            match evidence_type {
                grpc_api_types::payments::EvidenceType::CancellationPolicy => {
                    result.cancellation_policy = document.file_content;
                    result.cancellation_policy_file_type = document.file_mime_type;
                    result.cancellation_policy_provider_file_id = document.provider_file_id;
                }
                grpc_api_types::payments::EvidenceType::CustomerCommunication => {
                    result.customer_communication = document.file_content;
                    result.customer_communication_file_type = document.file_mime_type;
                    result.customer_communication_provider_file_id = document.provider_file_id;
                }
                grpc_api_types::payments::EvidenceType::CustomerSignature => {
                    result.customer_signature = document.file_content;
                    result.customer_signature_file_type = document.file_mime_type;
                    result.customer_signature_provider_file_id = document.provider_file_id;
                }
                grpc_api_types::payments::EvidenceType::Receipt => {
                    result.receipt = document.file_content;
                    result.receipt_file_type = document.file_mime_type;
                    result.receipt_provider_file_id = document.provider_file_id;
                }
                grpc_api_types::payments::EvidenceType::RefundPolicy => {
                    result.refund_policy = document.file_content;
                    result.refund_policy_file_type = document.file_mime_type;
                    result.refund_policy_provider_file_id = document.provider_file_id;
                }
                grpc_api_types::payments::EvidenceType::ServiceDocumentation => {
                    result.service_documentation = document.file_content;
                    result.service_documentation_file_type = document.file_mime_type;
                    result.service_documentation_provider_file_id = document.provider_file_id;
                }
                grpc_api_types::payments::EvidenceType::ShippingDocumentation => {
                    result.shipping_documentation = document.file_content;
                    result.shipping_documentation_file_type = document.file_mime_type;
                    result.shipping_documentation_provider_file_id = document.provider_file_id;
                }
                grpc_api_types::payments::EvidenceType::InvoiceShowingDistinctTransactions => {
                    result.invoice_showing_distinct_transactions = document.file_content;
                    result.invoice_showing_distinct_transactions_file_type =
                        document.file_mime_type;
                    result.invoice_showing_distinct_transactions_provider_file_id =
                        document.provider_file_id;
                }
                grpc_api_types::payments::EvidenceType::RecurringTransactionAgreement => {
                    result.recurring_transaction_agreement = document.file_content;
                    result.recurring_transaction_agreement_file_type = document.file_mime_type;
                    result.recurring_transaction_agreement_provider_file_id =
                        document.provider_file_id;
                }
                grpc_api_types::payments::EvidenceType::UncategorizedFile => {
                    result.uncategorized_file = document.file_content;
                    result.uncategorized_file_type = document.file_mime_type;
                    result.uncategorized_file_provider_file_id = document.provider_file_id;
                    result.uncategorized_text = document.text_content;
                }
                grpc_api_types::payments::EvidenceType::Unspecified => {
                    // Skip unspecified evidence types
                }
            }
        }

        Ok(result)
    }
}

pub fn generate_refund_response(
    router_data_v2: RouterDataV2<Refund, RefundFlowData, RefundsData, RefundsResponseData>,
) -> Result<RefundResponse, error_stack::Report<ApplicationErrorResponse>> {
    let refund_response = router_data_v2.response;

    match refund_response {
        Ok(response) => {
            let status = response.refund_status;
            let grpc_status = grpc_api_types::payments::RefundStatus::foreign_from(status);

            Ok(RefundResponse {
                transaction_id: Some(grpc_api_types::payments::Identifier::default()),
                refund_id: response.connector_refund_id,
                status: grpc_status as i32,
                response_ref_id: None,
                error_code: None,
                error_message: None,
                refund_amount: None,
                minor_refund_amount: None,
                refund_currency: None,
                payment_amount: None,
                minor_payment_amount: None,
                refund_reason: None,
                created_at: None,
                updated_at: None,
                processed_at: None,
                customer_name: None,
                email: None,
                merchant_order_reference_id: None,
                metadata: std::collections::HashMap::new(),
                refund_metadata: std::collections::HashMap::new(),
                raw_connector_response: response.raw_connector_response,
            })
        }
        Err(e) => {
            let status = e
                .attempt_status
                .map(grpc_api_types::payments::PaymentStatus::foreign_from)
                .unwrap_or_default();

            Ok(RefundResponse {
                transaction_id: Some(
                    e.connector_transaction_id
                        .map(|id| grpc_api_types::payments::Identifier {
                            id_type: Some(grpc_api_types::payments::identifier::IdType::Id(id)),
                        })
                        .unwrap_or_default(),
                ),
                refund_id: String::new(),
                status: status as i32,
                response_ref_id: None,
                error_code: Some(e.code),
                error_message: Some(e.message),
                refund_amount: None,
                minor_refund_amount: None,
                refund_currency: None,
                payment_amount: None,
                minor_payment_amount: None,
                refund_reason: None,
                created_at: None,
                updated_at: None,
                processed_at: None,
                customer_name: None,
                email: None,
                merchant_order_reference_id: None,
                metadata: std::collections::HashMap::new(),
                refund_metadata: std::collections::HashMap::new(),
                raw_connector_response: e.raw_connector_response,
            })
        }
    }
}

impl ForeignTryFrom<grpc_api_types::payments::PaymentServiceCaptureRequest>
    for PaymentsCaptureData
{
    type Error = ApplicationErrorResponse;

    fn foreign_try_from(
        value: grpc_api_types::payments::PaymentServiceCaptureRequest,
    ) -> Result<Self, error_stack::Report<Self::Error>> {
        let connector_transaction_id = ResponseId::ConnectorTransactionId(
            value
                .transaction_id
                .clone()
                .and_then(|id| id.id_type)
                .and_then(|id_type| match id_type {
                    grpc_api_types::payments::identifier::IdType::Id(id) => Some(id),
                    _ => None,
                })
                .unwrap_or_default(),
        );

        let multiple_capture_data =
            value
                .multiple_capture_data
                .clone()
                .map(|data| MultipleCaptureRequestData {
                    capture_sequence: data.capture_sequence,
                    capture_reference: data.capture_reference,
                });

        let minor_amount = common_utils::types::MinorUnit::new(value.amount_to_capture);

        Ok(Self {
            amount_to_capture: value.amount_to_capture,
            minor_amount_to_capture: minor_amount,
            currency: common_enums::Currency::foreign_try_from(value.currency())?,
            connector_transaction_id,
            multiple_capture_data,
            connector_metadata: {
                value
                    .metadata
                    .get("connector_metadata")
                    .map(|json_string| {
                        Ok::<serde_json::Value, error_stack::Report<ApplicationErrorResponse>>(
                            serde_json::Value::String(json_string.clone()),
                        )
                    })
                    .transpose()? // Converts Option<Result<T, E>> to Result<Option<T>, E> and propagates E if it's an Err
            },
            integrity_object: None,
        })
    }
}

impl
    ForeignTryFrom<(
        grpc_api_types::payments::PaymentServiceCaptureRequest,
        Connectors,
    )> for PaymentFlowData
{
    type Error = ApplicationErrorResponse;

    fn foreign_try_from(
        (value, connectors): (
            grpc_api_types::payments::PaymentServiceCaptureRequest,
            Connectors,
        ),
    ) -> Result<Self, error_stack::Report<Self::Error>> {
        Ok(Self {
            merchant_id: common_utils::id_type::MerchantId::default(),
            payment_id: "PAYMENT_ID".to_string(),
            attempt_id: "ATTEMPT_ID".to_string(),
            status: crate::connector_types::Status::Attempt(common_enums::AttemptStatus::Pending),
            payment_method: common_enums::PaymentMethod::Card, // Default
            address: crate::payment_address::PaymentAddress::default(),
            auth_type: common_enums::AuthenticationType::default(),
            connector_request_reference_id: value
                .request_ref_id
                .and_then(|id| id.id_type)
                .and_then(|id_type| match id_type {
                    grpc_api_types::payments::identifier::IdType::Id(id) => Some(id),
                    _ => None,
                })
                .unwrap_or_default(),
            customer_id: None,
            connector_customer: None,
            description: None,
            return_url: None,
            connector_meta_data: None,
            amount_captured: None,
            minor_amount_captured: None,
            access_token: None,
            session_token: None,
            reference_id: None,
            payment_method_token: None,
            preprocessing_id: None,
            connector_api_version: None,
            test_mode: None,
            connector_http_status_code: None,
            external_latency: None,
            connectors,
            raw_connector_response: None,
        })
    }
}

pub fn generate_payment_capture_response(
    router_data_v2: RouterDataV2<
        Capture,
        PaymentFlowData,
        PaymentsCaptureData,
        PaymentsResponseData,
    >,
) -> Result<PaymentServiceCaptureResponse, error_stack::Report<ApplicationErrorResponse>> {
    let transaction_response = router_data_v2.response;

    match transaction_response {
        Ok(response) => match response {
            PaymentsResponseData::TransactionResponse {
                resource_id,
                redirection_data: _,
                connector_metadata: _,
                network_txn_id: _,
                connector_response_reference_id,
                incremental_authorization_allowed: _,
                mandate_reference: _,
                raw_connector_response: _,
            } => {
                let status = router_data_v2.resource_common_data.status;
                let grpc_status = grpc_api_types::payments::PaymentStatus::foreign_from(status);
                let grpc_resource_id =
                    grpc_api_types::payments::Identifier::foreign_try_from(resource_id)?;

                Ok(PaymentServiceCaptureResponse {
                    transaction_id: Some(grpc_resource_id),
                    response_ref_id: connector_response_reference_id.map(|id| {
                        grpc_api_types::payments::Identifier {
                            id_type: Some(grpc_api_types::payments::identifier::IdType::Id(id)),
                        }
                    }),
                    error_code: None,
                    error_message: None,
                    status: grpc_status.into(),
                })
            }
            _ => Err(report!(ApplicationErrorResponse::InternalServerError(
                ApiError {
                    sub_code: "INVALID_RESPONSE_TYPE".to_owned(),
                    error_identifier: 500,
                    error_message: "Invalid response type received from connector".to_owned(),
                    error_object: None,
                }
            ))),
        },
        Err(e) => {
            let status = e
                .attempt_status
                .map(grpc_api_types::payments::PaymentStatus::foreign_from)
                .unwrap_or_default();
            Ok(PaymentServiceCaptureResponse {
                transaction_id: Some(grpc_api_types::payments::Identifier {
                    id_type: Some(
                        grpc_api_types::payments::identifier::IdType::NoResponseIdMarker(()),
                    ),
                }),
                response_ref_id: e.connector_transaction_id.map(|id| {
                    grpc_api_types::payments::Identifier {
                        id_type: Some(grpc_api_types::payments::identifier::IdType::Id(id)),
                    }
                }),
                status: status.into(),
                error_message: Some(e.message),
                error_code: Some(e.code),
            })
        }
    }
}

impl ForeignTryFrom<(PaymentServiceRegisterRequest, Connectors, String)> for PaymentFlowData {
    type Error = ApplicationErrorResponse;

    fn foreign_try_from(
        (value, connectors, environment): (PaymentServiceRegisterRequest, Connectors, String),
    ) -> Result<Self, error_stack::Report<Self::Error>> {
        let address = match value.address {
            Some(address) => crate::payment_address::PaymentAddress::foreign_try_from(address)?,
            None => {
                return Err(ApplicationErrorResponse::BadRequest(ApiError {
                    sub_code: "INVALID_ADDRESS".to_owned(),
                    error_identifier: 400,
                    error_message: "Address is required".to_owned(),
                    error_object: None,
                }))?
            }
        };
        let test_mode = match environment.as_str() {
            common_utils::consts::CONST_DEVELOPMENT => Some(true),
            common_utils::consts::CONST_PRODUCTION => Some(false),
            _ => Some(true),
        };
        Ok(Self {
            merchant_id: common_utils::id_type::MerchantId::default(),
            payment_id: "IRRELEVANT_PAYMENT_ID".to_string(),
            attempt_id: "IRRELEVANT_ATTEMPT_ID".to_string(),
            status: crate::connector_types::Status::Attempt(common_enums::AttemptStatus::Pending),
            payment_method: common_enums::PaymentMethod::Card, //TODO
            address,
            auth_type: common_enums::AuthenticationType::default(),
            connector_request_reference_id: value
                .request_ref_id
                .and_then(|id| id.id_type)
                .and_then(|id_type| match id_type {
                    grpc_api_types::payments::identifier::IdType::Id(id) => Some(id),
                    _ => None,
                })
                .unwrap_or_default(),
            customer_id: None,
            connector_customer: None,
            description: None,
            return_url: None,
            connector_meta_data: None,
            amount_captured: None,
            minor_amount_captured: None,
            access_token: None,
            session_token: None,
            reference_id: None,
            payment_method_token: None,
            preprocessing_id: None,
            connector_api_version: None,
            test_mode,
            connector_http_status_code: None,
            external_latency: None,
            connectors,
            raw_connector_response: None,
        })
    }
}

impl ForeignTryFrom<PaymentServiceRegisterRequest> for SetupMandateRequestData {
    type Error = ApplicationErrorResponse;

    fn foreign_try_from(
        value: PaymentServiceRegisterRequest,
    ) -> Result<Self, error_stack::Report<Self::Error>> {
        let email: Option<Email> = match value.email {
            Some(ref email_str) => Some(Email::try_from(email_str.clone()).map_err(|_| {
                error_stack::Report::new(ApplicationErrorResponse::BadRequest(ApiError {
                    sub_code: "INVALID_EMAIL_FORMAT".to_owned(),
                    error_identifier: 400,

                    error_message: "Invalid email".to_owned(),
                    error_object: None,
                }))
            })?),
            None => None,
        };
        let customer_acceptance = value.customer_acceptance.clone().ok_or_else(|| {
            error_stack::Report::new(ApplicationErrorResponse::BadRequest(ApiError {
                sub_code: "MISSING_CUSTOMER_ACCEPTANCE".to_owned(),
                error_identifier: 400,
                error_message: "Customer acceptance is missing".to_owned(),
                error_object: None,
            }))
        })?;

        let setup_future_usage = value.setup_future_usage();

        let setup_mandate_details = MandateData {
            update_mandate_id: None,
            customer_acceptance: Some(crate::mandates::CustomerAcceptance::foreign_try_from(
                customer_acceptance.clone(),
            )?),
            mandate_type: None,
        };

        Ok(Self {
            currency: common_enums::Currency::foreign_try_from(value.currency())?,
            payment_method_data: PaymentMethodData::foreign_try_from(
                value.payment_method.ok_or_else(|| {
                    ApplicationErrorResponse::BadRequest(ApiError {
                        sub_code: "INVALID_PAYMENT_METHOD_DATA".to_owned(),
                        error_identifier: 400,
                        error_message: "Payment method data is required".to_owned(),
                        error_object: None,
                    })
                })?,
            )?,
            amount: Some(0),
            confirm: true,
            statement_descriptor_suffix: None,
            customer_acceptance: Some(crate::mandates::CustomerAcceptance::foreign_try_from(
                customer_acceptance.clone(),
            )?),
            mandate_id: None,
            setup_future_usage: Some(common_enums::FutureUsage::foreign_try_from(
                setup_future_usage,
            )?),
            off_session: Some(false),
            setup_mandate_details: Some(setup_mandate_details),
            router_return_url: value.return_url.clone(),
            webhook_url: None,
            browser_info: value.browser_info.map(|info| {
                crate::router_request_types::BrowserInformation {
                    color_depth: None,
                    java_enabled: info.java_enabled,
                    java_script_enabled: info.java_script_enabled,
                    language: info.language,
                    screen_height: info.screen_height,
                    screen_width: info.screen_width,
                    time_zone: None,
                    ip_address: None,
                    accept_header: info.accept_header,
                    user_agent: info.user_agent,
                    os_type: info.os_type,
                    os_version: info.os_version,
                    device_model: info.device_model,
                    accept_language: info.accept_language,
                }
            }),
            email,
            customer_name: None,
            return_url: value.return_url.clone(),
            payment_method_type: None,
            request_incremental_authorization: false,
            metadata: None,
            complete_authorize_url: None,
            capture_method: None,
            integrity_object: None,
            minor_amount: Some(common_utils::types::MinorUnit::new(0)),
            shipping_cost: None,
            customer_id: value
                .connector_customer_id
                .clone()
                .map(|customer_id| CustomerId::try_from(Cow::from(customer_id)))
                .transpose()
                .change_context(ApplicationErrorResponse::BadRequest(ApiError {
                    sub_code: "INVALID_CUSTOMER_ID".to_owned(),
                    error_identifier: 400,
                    error_message: "Failed to parse Customer Id".to_owned(),
                    error_object: None,
                }))?,
            statement_descriptor: None,
            merchant_order_reference_id: None,
        })
    }
}

impl ForeignTryFrom<grpc_api_types::payments::CustomerAcceptance>
    for crate::mandates::CustomerAcceptance
{
    type Error = ApplicationErrorResponse;
    fn foreign_try_from(
        _value: grpc_api_types::payments::CustomerAcceptance,
    ) -> Result<Self, error_stack::Report<Self::Error>> {
        Ok(crate::mandates::CustomerAcceptance {
            acceptance_type: crate::mandates::AcceptanceType::Offline,
            accepted_at: None,
            online: None,
        })
    }
}

impl ForeignTryFrom<grpc_api_types::payments::FutureUsage> for common_enums::FutureUsage {
    type Error = ApplicationErrorResponse;
    fn foreign_try_from(
        value: grpc_api_types::payments::FutureUsage,
    ) -> Result<Self, error_stack::Report<Self::Error>> {
        match value {
            grpc_api_types::payments::FutureUsage::OffSession => {
                Ok(common_enums::FutureUsage::OffSession)
            }
            grpc_api_types::payments::FutureUsage::OnSession => {
                Ok(common_enums::FutureUsage::OnSession)
            }
            grpc_api_types::payments::FutureUsage::Unspecified => {
                Err(ApplicationErrorResponse::BadRequest(ApiError {
                    sub_code: "UNSPECIFIED_FUTURE_USAGE".to_owned(),
                    error_identifier: 401,
                    error_message: "Future usage must be specified".to_owned(),
                    error_object: None,
                })
                .into())
            }
        }
    }
}

pub fn generate_setup_mandate_response(
    router_data_v2: RouterDataV2<
        SetupMandate,
        PaymentFlowData,
        SetupMandateRequestData,
        PaymentsResponseData,
    >,
) -> Result<PaymentServiceRegisterResponse, error_stack::Report<ApplicationErrorResponse>> {
    let transaction_response = router_data_v2.response;
    let status = router_data_v2.resource_common_data.status;
    let grpc_status = match status {
        Status::Attempt(_attempt_status) => MandateStatus::MandateStatusUnspecified,
        Status::Mandate(mandate_status) => mandate_status,
    };
    let response = match transaction_response {
        Ok(response) => match response {
            PaymentsResponseData::TransactionResponse {
                resource_id,
                redirection_data,
                connector_metadata: _,
                network_txn_id,
                connector_response_reference_id,
                incremental_authorization_allowed,
                mandate_reference,
                raw_connector_response: _,
            } => {
                PaymentServiceRegisterResponse {
                    registration_id: Some(grpc_api_types::payments::Identifier::foreign_try_from(resource_id)?),
                    redirection_data: redirection_data.map(
                        |form| {
                            match *form {
                                crate::router_response_types::RedirectForm::Form { endpoint, method: _, form_fields: _ } => {
                                    Ok::<grpc_api_types::payments::RedirectForm, ApplicationErrorResponse>(grpc_api_types::payments::RedirectForm {
                                        form_type: Some(grpc_api_types::payments::redirect_form::FormType::Form(
                                            grpc_api_types::payments::FormData {
                                                endpoint,
                                                method: 0,
                                                form_fields: HashMap::default(), //TODO
                                            }
                                        ))
                                    })
                                },
                                crate::router_response_types::RedirectForm::Html { html_data } => {
                                    Ok(grpc_api_types::payments::RedirectForm {
                                        form_type: Some(grpc_api_types::payments::redirect_form::FormType::Html(
                                            grpc_api_types::payments::HtmlData {
                                                html_data,
                                            }
                                        ))
                                    })
                                },
                                _ => Err(
                                    ApplicationErrorResponse::BadRequest(ApiError {
                                        sub_code: "INVALID_RESPONSE".to_owned(),
                                        error_identifier: 400,
                                        error_message: "Invalid response from connector".to_owned(),
                                        error_object: None,
                                    }))?,
                            }
                        }
                    ).transpose()?,
                    network_txn_id,
                    response_ref_id: connector_response_reference_id.map(|id| grpc_api_types::payments::Identifier {
                        id_type: Some(grpc_api_types::payments::identifier::IdType::Id(id)),
                    }),
                    status: grpc_status as i32,
                    mandate_reference: Some(grpc_api_types::payments::MandateReference {
                        mandate_id: mandate_reference.and_then(|m| m.connector_mandate_id),
                    }),
                    incremental_authorization_allowed,
                    error_message: None,
                    error_code: None,
                }
            }
            _ => Err(ApplicationErrorResponse::BadRequest(ApiError {
                sub_code: "INVALID_RESPONSE".to_owned(),
                error_identifier: 400,
                error_message: "Invalid response from connector".to_owned(),
                error_object: None,
            }))?,
        },
        Err(err) => PaymentServiceRegisterResponse {
            registration_id: Some(grpc_api_types::payments::Identifier {
                id_type: Some(grpc_api_types::payments::identifier::IdType::NoResponseIdMarker(())),
            }),
            redirection_data: None,
            network_txn_id: None,
            response_ref_id: err.connector_transaction_id.map(|id| {
                grpc_api_types::payments::Identifier {
                    id_type: Some(grpc_api_types::payments::identifier::IdType::Id(id)),
                }
            }),
            status: grpc_status as i32,
            mandate_reference: None,
            incremental_authorization_allowed: None,
            error_message: Some(err.message),
            error_code: Some(err.code),
        },
    };
    Ok(response)
}

impl ForeignTryFrom<(DisputeDefendRequest, Connectors)> for DisputeFlowData {
    type Error = ApplicationErrorResponse;

    fn foreign_try_from(
        (value, connectors): (DisputeDefendRequest, Connectors),
    ) -> Result<Self, error_stack::Report<Self::Error>> {
        Ok(DisputeFlowData {
            dispute_id: Some(value.dispute_id.clone()),
            connectors,
            connector_dispute_id: value.dispute_id,
            defense_reason_code: Some(value.reason_code.unwrap_or_default()),
            raw_connector_response: None,
        })
    }
}

impl ForeignTryFrom<DisputeDefendRequest> for DisputeDefendData {
    type Error = ApplicationErrorResponse;
    fn foreign_try_from(
        value: DisputeDefendRequest,
    ) -> Result<Self, error_stack::Report<Self::Error>> {
        let connector_dispute_id = value.dispute_id;
        Ok(Self {
            dispute_id: connector_dispute_id.clone(),
            connector_dispute_id,
            defense_reason_code: value.reason_code.unwrap_or_default(),
            integrity_object: None,
        })
    }
}

pub fn generate_defend_dispute_response(
    router_data_v2: RouterDataV2<
        DefendDispute,
        DisputeFlowData,
        DisputeDefendData,
        DisputeResponseData,
    >,
) -> Result<DisputeDefendResponse, error_stack::Report<ApplicationErrorResponse>> {
    let defend_dispute_response = router_data_v2.response;

    match defend_dispute_response {
        Ok(response) => Ok(DisputeDefendResponse {
            dispute_id: response.connector_dispute_id,
            dispute_status: response.dispute_status as i32,
            connector_status_code: None,
            error_message: None,
            error_code: None,
            response_ref_id: None,
        }),
        Err(e) => Ok(DisputeDefendResponse {
            dispute_id: e
                .connector_transaction_id
                .unwrap_or_else(|| NO_ERROR_CODE.to_string()),
            dispute_status: common_enums::DisputeStatus::DisputeLost as i32,
            connector_status_code: None,
            error_message: Some(e.message),
            error_code: Some(e.code),
            response_ref_id: None,
        }),
    }
}

#[derive(Debug, Clone, ToSchema, Serialize)]
pub struct CardSpecificFeatures {
    /// Indicates whether three_ds card payments are supported
    // #[schema(value_type = FeatureStatus)]
    pub three_ds: FeatureStatus,
    /// Indicates whether non three_ds card payments are supported
    // #[schema(value_type = FeatureStatus)]
    pub no_three_ds: FeatureStatus,
    /// List of supported card networks
    // #[schema(value_type = Vec<CardNetwork>)]
    pub supported_card_networks: Vec<CardNetwork>,
}

#[derive(Debug, Clone, ToSchema, Serialize)]
#[serde(untagged)]
pub enum PaymentMethodSpecificFeatures {
    /// Card specific features
    Card(CardSpecificFeatures),
}
/// Represents details of a payment method.
#[derive(Debug, Clone)]
pub struct PaymentMethodDetails {
    /// Indicates whether mandates are supported by this payment method.
    pub mandates: FeatureStatus,
    /// Indicates whether refund is supported by this payment method.
    pub refunds: FeatureStatus,
    /// List of supported capture methods
    pub supported_capture_methods: Vec<CaptureMethod>,
    /// Payment method specific features
    pub specific_features: Option<PaymentMethodSpecificFeatures>,
}
/// The status of the feature
#[derive(
    Clone,
    Copy,
    Debug,
    Eq,
    PartialEq,
    serde::Deserialize,
    serde::Serialize,
    strum::Display,
    ToSchema,
)]
#[strum(serialize_all = "snake_case")]
#[serde(rename_all = "snake_case")]
pub enum FeatureStatus {
    NotSupported,
    Supported,
}
pub type PaymentMethodTypeMetadata = HashMap<PaymentMethodType, PaymentMethodDetails>;
pub type SupportedPaymentMethods = HashMap<PaymentMethod, PaymentMethodTypeMetadata>;

#[derive(Debug, Clone)]
pub struct ConnectorInfo {
    /// Display name of the Connector
    pub display_name: &'static str,
    /// Description of the connector.
    pub description: &'static str,
    /// Connector Type
    pub connector_type: PaymentConnectorCategory,
}

/// Connector Access Method
#[derive(
    Clone,
    Copy,
    Debug,
    Eq,
    Hash,
    PartialEq,
    serde::Deserialize,
    serde::Serialize,
    strum::Display,
    ToSchema,
)]
#[strum(serialize_all = "snake_case")]
#[serde(rename_all = "snake_case")]
pub enum PaymentConnectorCategory {
    PaymentGateway,
    AlternativePaymentMethod,
    BankAcquirer,
}

#[derive(Debug, strum::Display, Eq, PartialEq, Hash)]
pub enum PaymentMethodDataType {
    Card,
    Knet,
    Benefit,
    MomoAtm,
    CardRedirect,
    AliPayQr,
    AliPayRedirect,
    AliPayHkRedirect,
    AmazonPayRedirect,
    MomoRedirect,
    KakaoPayRedirect,
    GoPayRedirect,
    GcashRedirect,
    ApplePay,
    ApplePayRedirect,
    ApplePayThirdPartySdk,
    DanaRedirect,
    DuitNow,
    GooglePay,
    GooglePayRedirect,
    GooglePayThirdPartySdk,
    MbWayRedirect,
    MobilePayRedirect,
    PaypalRedirect,
    PaypalSdk,
    Paze,
    SamsungPay,
    TwintRedirect,
    VippsRedirect,
    TouchNGoRedirect,
    WeChatPayRedirect,
    WeChatPayQr,
    CashappQr,
    SwishQr,
    KlarnaRedirect,
    KlarnaSdk,
    AffirmRedirect,
    AfterpayClearpayRedirect,
    PayBrightRedirect,
    WalleyRedirect,
    AlmaRedirect,
    AtomeRedirect,
    BancontactCard,
    Bizum,
    Blik,
    Eft,
    Eps,
    Giropay,
    Ideal,
    Interac,
    LocalBankRedirect,
    OnlineBankingCzechRepublic,
    OnlineBankingFinland,
    OnlineBankingPoland,
    OnlineBankingSlovakia,
    OpenBankingUk,
    Przelewy24,
    Sofort,
    Trustly,
    OnlineBankingFpx,
    OnlineBankingThailand,
    AchBankDebit,
    SepaBankDebit,
    BecsBankDebit,
    BacsBankDebit,
    AchBankTransfer,
    SepaBankTransfer,
    BacsBankTransfer,
    MultibancoBankTransfer,
    PermataBankTransfer,
    BcaBankTransfer,
    BniVaBankTransfer,
    BriVaBankTransfer,
    CimbVaBankTransfer,
    DanamonVaBankTransfer,
    MandiriVaBankTransfer,
    Pix,
    Pse,
    Crypto,
    MandatePayment,
    Reward,
    Upi,
    Boleto,
    Efecty,
    PagoEfectivo,
    RedCompra,
    RedPagos,
    Alfamart,
    Indomaret,
    Oxxo,
    SevenEleven,
    Lawson,
    MiniStop,
    FamilyMart,
    Seicomart,
    PayEasy,
    Givex,
    PaySafeCar,
    CardToken,
    LocalBankTransfer,
    Mifinity,
    Fps,
    PromptPay,
    VietQr,
    OpenBanking,
    NetworkToken,
    NetworkTransactionIdAndCardDetails,
    DirectCarrierBilling,
    InstantBankTransfer,
    InstantBankTransferPoland,
    InstantBankTransferFinland,
    CardDetailsForNetworkTransactionId,
    RevolutPay,
}

impl ForeignTryFrom<grpc_api_types::payments::BrowserInformation>
    for crate::router_request_types::BrowserInformation
{
    type Error = ApplicationErrorResponse;

    fn foreign_try_from(
        value: grpc_api_types::payments::BrowserInformation,
    ) -> Result<Self, error_stack::Report<Self::Error>> {
        Ok(Self {
            color_depth: value.color_depth.map(|cd| cd as u8),
            java_enabled: value.java_enabled,
            java_script_enabled: value.java_script_enabled,
            language: value.language,
            screen_height: value.screen_height,
            screen_width: value.screen_width,
            time_zone: value.time_zone_offset_minutes,
            ip_address: value.ip_address.and_then(|ip| ip.parse().ok()),
            accept_header: value.accept_header,
            user_agent: value.user_agent,
            os_type: value.os_type,
            os_version: value.os_version,
            device_model: value.device_model,
            accept_language: value.accept_language,
        })
    }
}

impl ForeignTryFrom<grpc_api_types::payments::PaymentServiceRepeatEverythingRequest>
    for crate::connector_types::RepeatPaymentData
{
    type Error = ApplicationErrorResponse;

    fn foreign_try_from(
        value: grpc_api_types::payments::PaymentServiceRepeatEverythingRequest,
    ) -> Result<Self, error_stack::Report<Self::Error>> {
        // Extract values first to avoid partial move
        let amount = value.amount;
        let minor_amount = value.minor_amount;
        let currency = value.currency();
        let merchant_order_reference_id = value.merchant_order_reference_id;
        let metadata = value.metadata;
        let webhook_url = value.webhook_url;

        // Extract mandate reference
        let mandate_reference = value.mandate_reference.ok_or_else(|| {
            ApplicationErrorResponse::BadRequest(ApiError {
                sub_code: "MISSING_MANDATE_REFERENCE".to_owned(),
                error_identifier: 400,
                error_message: "Mandate reference is required for repeat payments".to_owned(),
                error_object: None,
            })
        })?;

        // Convert mandate reference to domain type
        let mandate_ref = match mandate_reference.mandate_id {
            Some(id) => crate::connector_types::MandateReferenceId::ConnectorMandateId(
                crate::connector_types::ConnectorMandateReferenceId::new(Some(id), None, None),
            ),
            None => {
                return Err(ApplicationErrorResponse::BadRequest(ApiError {
                    sub_code: "INVALID_MANDATE_REFERENCE".to_owned(),
                    error_identifier: 400,
                    error_message: "Mandate ID is required".to_owned(),
                    error_object: None,
                })
                .into())
            }
        };

        Ok(Self {
            mandate_reference: mandate_ref,
            amount,
            minor_amount: common_utils::types::MinorUnit::new(minor_amount),
            currency: common_enums::Currency::foreign_try_from(currency)?,
            merchant_order_reference_id,
            metadata: if metadata.is_empty() {
                None
            } else {
                Some(metadata)
            },
            webhook_url,
            integrity_object: None,
        })
    }
}

impl
    ForeignTryFrom<(
        grpc_api_types::payments::PaymentServiceRepeatEverythingRequest,
        Connectors,
    )> for PaymentFlowData
{
    type Error = ApplicationErrorResponse;

    fn foreign_try_from(
        (value, connectors): (
            grpc_api_types::payments::PaymentServiceRepeatEverythingRequest,
            Connectors,
        ),
    ) -> Result<Self, error_stack::Report<Self::Error>> {
        // For MIT, address is optional
        let address = crate::payment_address::PaymentAddress::default();
        Ok(Self {
            merchant_id: common_utils::id_type::MerchantId::default(),
            payment_id: "REPEAT_PAYMENT_ID".to_string(),
            attempt_id: "REPEAT_ATTEMPT_ID".to_string(),
            status: crate::connector_types::Status::Attempt(common_enums::AttemptStatus::Pending),
            payment_method: common_enums::PaymentMethod::Card, // Default, actual method depends on mandate
            address,
            auth_type: common_enums::AuthenticationType::NoThreeDs, // MIT typically doesn't use 3DS
            connector_request_reference_id: value
                .request_ref_id
                .and_then(|id| id.id_type)
                .and_then(|id_type| match id_type {
                    grpc_api_types::payments::identifier::IdType::Id(id) => Some(id),
                    _ => None,
                })
                .unwrap_or_default(),
            customer_id: None,
            connector_customer: None,
            description: Some("Repeat payment transaction".to_string()),
            return_url: None,
            connector_meta_data: None,
            amount_captured: None,
            minor_amount_captured: None,
            access_token: None,
            session_token: None,
            reference_id: value.merchant_order_reference_id,
            payment_method_token: None,
            preprocessing_id: None,
            connector_api_version: None,
            test_mode: None,
            connector_http_status_code: None,
            external_latency: None,
            connectors,
            raw_connector_response: None,
        })
    }
}

pub fn generate_repeat_payment_response(
    router_data_v2: RouterDataV2<
        crate::connector_flow::RepeatPayment,
        PaymentFlowData,
        crate::connector_types::RepeatPaymentData,
        PaymentsResponseData,
    >,
) -> Result<
    grpc_api_types::payments::PaymentServiceRepeatEverythingResponse,
    error_stack::Report<ApplicationErrorResponse>,
> {
    let transaction_response = router_data_v2.response;
    let status = router_data_v2.resource_common_data.status;
    let grpc_status = grpc_api_types::payments::PaymentStatus::foreign_from(status);

    match transaction_response {
        Ok(response) => match response {
            PaymentsResponseData::TransactionResponse {
                resource_id,
                network_txn_id,
                connector_response_reference_id,
                raw_connector_response,
                ..
            } => Ok(
                grpc_api_types::payments::PaymentServiceRepeatEverythingResponse {
                    transaction_id: Some(grpc_api_types::payments::Identifier::foreign_try_from(
                        resource_id,
                    )?),
                    status: grpc_status as i32,
                    error_code: None,
                    error_message: None,
                    network_txn_id,
                    response_ref_id: connector_response_reference_id.map(|id| {
                        grpc_api_types::payments::Identifier {
                            id_type: Some(grpc_api_types::payments::identifier::IdType::Id(id)),
                        }
                    }),
                    raw_connector_response,
                },
            ),
            _ => Err(ApplicationErrorResponse::BadRequest(ApiError {
                sub_code: "INVALID_RESPONSE".to_owned(),
                error_identifier: 400,
                error_message: "Invalid response from connector".to_owned(),
                error_object: None,
            }))?,
        },
        Err(err) => {
            let status = err
                .attempt_status
                .map(grpc_api_types::payments::PaymentStatus::foreign_from)
                .unwrap_or_default();
            Ok(
                grpc_api_types::payments::PaymentServiceRepeatEverythingResponse {
                    transaction_id: Some(grpc_api_types::payments::Identifier {
                        id_type: Some(
                            grpc_api_types::payments::identifier::IdType::NoResponseIdMarker(()),
                        ),
                    }),
                    status: status as i32,
                    error_code: Some(err.code),
                    error_message: Some(err.message),
                    network_txn_id: None,
                    response_ref_id: err.connector_transaction_id.map(|id| {
                        grpc_api_types::payments::Identifier {
                            id_type: Some(grpc_api_types::payments::identifier::IdType::Id(id)),
                        }
                    }),
                    raw_connector_response: err.raw_connector_response,
                },
            )
        }
    }
}<|MERGE_RESOLUTION|>--- conflicted
+++ resolved
@@ -12,16 +12,8 @@
     PaymentServiceVoidResponse, RefundResponse,
 };
 use hyperswitch_masking::Secret;
-<<<<<<< HEAD
 use serde_json::json;
 
-// For decoding connector_meta_data and Engine trait - base64 crate no longer needed here
-use crate::mandates::MandateData;
-use crate::payment_address::{Address, AddressDetails, PaymentAddress, PhoneDetails};
-use crate::{payment_method_data::PaymentMethodData, router_data_v2::RouterDataV2};
-use common_utils::consts::NO_ERROR_CODE;
-=======
->>>>>>> ce7496e9
 use serde::Serialize;
 use utoipa::ToSchema;
 
@@ -57,14 +49,11 @@
     pub xendit: ConnectorParams,
     pub checkout: ConnectorParams,
     pub authorizedotnet: ConnectorParams, // Add your connector params
-<<<<<<< HEAD
-    pub nexinets: ConnectorParams,
-=======
     pub phonepe: ConnectorParams,
     pub cashfree: ConnectorParams,
     pub fiuu: ConnectorParams,
     pub payu: ConnectorParams,
->>>>>>> ce7496e9
+    pub nexinets: ConnectorParams,
 }
 
 #[derive(Clone, serde::Deserialize, Debug, Default)]
