--- conflicted
+++ resolved
@@ -4182,7 +4182,6 @@
             connector_request_reference_id: extract_connector_request_reference_id(
                 &value.request_ref_id,
             ),
-<<<<<<< HEAD
             customer_id: value
                 .customer_id
                 .clone()
@@ -4194,9 +4193,6 @@
                     error_message: "Failed to parse Customer Id".to_owned(),
                     error_object: None,
                 }))?,
-=======
-            customer_id: None,
->>>>>>> 2f8b3216
             connector_customer: value.connector_customer_id,
             description: value.metadata.get("description").cloned(),
             return_url: None,
@@ -5024,6 +5020,30 @@
             email: email.map(Secret::new),
             name: value.customer_name.map(Secret::new),
             description: None,
+            split_payments: None,
+            phone: None,
+            preprocessing_id: None,
+        })
+    }
+}
+
+impl ForeignTryFrom<grpc_api_types::payments::PaymentServiceRegisterRequest>
+    for ConnectorCustomerData
+{
+    type Error = ApplicationErrorResponse;
+
+    fn foreign_try_from(
+        value: grpc_api_types::payments::PaymentServiceRegisterRequest,
+    ) -> Result<Self, error_stack::Report<Self::Error>> {
+        let email = value
+            .email
+            .and_then(|email_str| Email::try_from(email_str.expose()).ok());
+
+        Ok(Self {
+            customer_id: value.customer_id.map(Secret::new),
+            email: email.map(Secret::new),
+            name: value.customer_name.map(Secret::new),
+            description: None,
         })
     }
 }
@@ -5168,10 +5188,6 @@
                 .map(BrowserInformation::foreign_try_from)
                 .transpose()?,
             payment_method_type,
-<<<<<<< HEAD
-            off_session: value.off_session,
-            split_payments: None,
-=======
             merchant_account_metadata: (!value.merchant_account_metadata.is_empty())
                 .then(|| {
                     serde_json::to_value(&value.merchant_account_metadata)
@@ -5189,7 +5205,8 @@
                         })
                 })
                 .transpose()?,
->>>>>>> 2f8b3216
+            off_session: value.off_session,
+            split_payments: None,
         })
     }
 }
