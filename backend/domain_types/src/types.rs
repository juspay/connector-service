use core::result::Result;
use std::{borrow::Cow, collections::HashMap, fmt::Debug, str::FromStr};

use crate::utils::extract_connector_request_reference_id;
use common_enums::{CaptureMethod, CardNetwork, CountryAlpha2, PaymentMethod, PaymentMethodType};
use common_utils::{
    consts::{self, NO_ERROR_CODE, X_EXTERNAL_VAULT_METADATA},
    id_type::CustomerId,
    metadata::MaskedMetadata,
    pii::Email,
    Method,
};
use error_stack::{report, ResultExt};
use grpc_api_types::payments::{
    AcceptDisputeResponse, ConnectorState, DisputeDefendRequest, DisputeDefendResponse,
    DisputeResponse, DisputeServiceSubmitEvidenceResponse, PaymentServiceAuthorizeRequest,
    PaymentServiceAuthorizeResponse, PaymentServiceCaptureResponse, PaymentServiceGetResponse,
    PaymentServiceRegisterRequest, PaymentServiceRegisterResponse,
    PaymentServiceVoidPostCaptureResponse, PaymentServiceVoidRequest, PaymentServiceVoidResponse,
    RefundResponse,
};
use hyperswitch_masking::{ExposeInterface, Secret};
use serde::Serialize;
use tracing::info;
use utoipa::ToSchema;

/// Extract vault-related headers from gRPC metadata
fn extract_headers_from_metadata(
    metadata: &MaskedMetadata,
) -> Option<HashMap<String, Secret<String>>> {
    let mut vault_headers = HashMap::new();

    if let Some(vault_creds) = metadata.get(X_EXTERNAL_VAULT_METADATA) {
        vault_headers.insert(X_EXTERNAL_VAULT_METADATA.to_string(), vault_creds);
    }

    if vault_headers.is_empty() {
        None
    } else {
        Some(vault_headers)
    }
}

// For decoding connector_meta_data and Engine trait - base64 crate no longer needed here
use crate::{
    connector_flow::{
        Accept, Authorize, Capture, CreateOrder, CreateSessionToken, DefendDispute, PSync,
        PaymentMethodToken, RSync, Refund, RepeatPayment, SetupMandate, SubmitEvidence, Void,
        VoidPC,
    },
    connector_types::{
        AcceptDisputeData, AccessTokenRequestData, AccessTokenResponseData, ConnectorCustomerData,
        ConnectorMandateReferenceId, ConnectorResponseHeaders, ContinueRedirectionResponse,
        DisputeDefendData, DisputeFlowData, DisputeResponseData, DisputeWebhookDetailsResponse,
        MandateReferenceId, MultipleCaptureRequestData, PaymentCreateOrderData,
        PaymentCreateOrderResponse, PaymentFlowData, PaymentMethodTokenResponse,
        PaymentMethodTokenizationData, PaymentVoidData, PaymentsAuthenticateData,
        PaymentsAuthorizeData, PaymentsCaptureData, PaymentsPostAuthenticateData,
        PaymentsPreAuthenticateData, PaymentsResponseData, PaymentsSyncData,
        RawConnectorRequestResponse, RefundFlowData, RefundSyncData, RefundWebhookDetailsResponse,
        RefundsData, RefundsResponseData, RepeatPaymentData, ResponseId, SessionTokenRequestData,
        SessionTokenResponseData, SetupMandateRequestData, SubmitEvidenceData,
        WebhookDetailsResponse,
    },
    errors::{ApiError, ApplicationErrorResponse},
    mandates::{self, MandateData},
    payment_address,
    payment_address::{Address, AddressDetails, PaymentAddress, PhoneDetails},
    payment_method_data,
    payment_method_data::{
        DefaultPCIHolder, PaymentMethodData, PaymentMethodDataTypes, RawCardNumber,
        VaultTokenHolder,
    },
    router_data::{
        AdditionalPaymentMethodConnectorResponse, ConnectorAuthType, ConnectorResponseData,
        RecurringMandatePaymentData,
    },
    router_data_v2::RouterDataV2,
    router_request_types,
    router_request_types::BrowserInformation,
    router_response_types,
    utils::{extract_merchant_id_from_metadata, ForeignFrom, ForeignTryFrom},
};

#[derive(Clone, serde::Deserialize, Debug, Default)]
pub struct Connectors {
    // Added pub
    pub adyen: ConnectorParams,
    pub razorpay: ConnectorParams,
    pub razorpayv2: ConnectorParams,
    pub fiserv: ConnectorParams,
    pub elavon: ConnectorParams, // Add your connector params
    pub xendit: ConnectorParams,
    pub checkout: ConnectorParams,
    pub authorizedotnet: ConnectorParams, // Add your connector params
    pub mifinity: ConnectorParams,
    pub phonepe: ConnectorParams,
    pub cashfree: ConnectorParams,
    pub paytm: ConnectorParams,
    pub fiuu: ConnectorParams,
    pub payu: ConnectorParams,
    pub cashtocode: ConnectorParams,
    pub novalnet: ConnectorParams,
    pub nexinets: ConnectorParams,
    pub noon: ConnectorParams,
    pub braintree: ConnectorParams,
    pub volt: ConnectorParams,
    pub bluecode: ConnectorParams,
    pub cryptopay: ConnectorParams,
    pub helcim: ConnectorParams,
    pub dlocal: ConnectorParams,
    pub placetopay: ConnectorParams,
    pub rapyd: ConnectorParams,
    pub aci: ConnectorParams,
    pub trustpay: ConnectorParamsWithMoreUrls,
    pub stripe: ConnectorParams,
    pub cybersource: ConnectorParams,
    pub worldpay: ConnectorParams,
    pub worldpayvantiv: ConnectorParams,
<<<<<<< HEAD
    pub paypal: ConnectorParams,
=======
    pub payload: ConnectorParams,
>>>>>>> 58e4b93c
}

#[derive(Clone, serde::Deserialize, Debug, Default)]
pub struct ConnectorParams {
    /// base url
    #[serde(default)]
    pub base_url: String,
    #[serde(default)]
    pub dispute_base_url: Option<String>,
    #[serde(default)]
    pub secondary_base_url: Option<String>,
}

impl ConnectorParams {
    pub fn new(base_url: String, dispute_base_url: Option<String>) -> Self {
        Self {
            base_url,
            dispute_base_url,
            secondary_base_url: None,
        }
    }
}

#[derive(Debug, serde::Deserialize, Clone, Default)]
pub struct ConnectorParamsWithMoreUrls {
    /// base url
    pub base_url: String,
    /// base url for bank redirects
    pub base_url_bank_redirects: String,
}

// Trait to provide access to connectors field
pub trait HasConnectors {
    fn connectors(&self) -> &Connectors;
}

impl HasConnectors for PaymentFlowData {
    fn connectors(&self) -> &Connectors {
        &self.connectors
    }
}

impl HasConnectors for RefundFlowData {
    fn connectors(&self) -> &Connectors {
        &self.connectors
    }
}

impl HasConnectors for DisputeFlowData {
    fn connectors(&self) -> &Connectors {
        &self.connectors
    }
}

#[derive(Debug, serde::Deserialize, Clone)]
pub struct Proxy {
    pub http_url: Option<String>,
    pub https_url: Option<String>,
    pub idle_pool_connection_timeout: Option<u64>,
    pub bypass_proxy_urls: Vec<String>,
    pub mitm_proxy_enabled: bool,
    pub mitm_ca_cert: Option<String>,
}

impl ForeignTryFrom<grpc_api_types::payments::CaptureMethod> for common_enums::CaptureMethod {
    type Error = ApplicationErrorResponse;

    fn foreign_try_from(
        value: grpc_api_types::payments::CaptureMethod,
    ) -> Result<Self, error_stack::Report<Self::Error>> {
        match value {
            grpc_api_types::payments::CaptureMethod::Automatic => Ok(Self::Automatic),
            grpc_api_types::payments::CaptureMethod::Manual => Ok(Self::Manual),
            grpc_api_types::payments::CaptureMethod::ManualMultiple => Ok(Self::ManualMultiple),
            grpc_api_types::payments::CaptureMethod::Scheduled => Ok(Self::Scheduled),
            _ => Ok(Self::Automatic),
        }
    }
}

impl ForeignTryFrom<grpc_api_types::payments::CardNetwork> for common_enums::CardNetwork {
    type Error = ApplicationErrorResponse;

    fn foreign_try_from(
        network: grpc_api_types::payments::CardNetwork,
    ) -> Result<Self, error_stack::Report<Self::Error>> {
        match network {
            grpc_api_types::payments::CardNetwork::Visa => Ok(Self::Visa),
            grpc_api_types::payments::CardNetwork::Mastercard => Ok(Self::Mastercard),
            grpc_api_types::payments::CardNetwork::Amex => Ok(Self::AmericanExpress),
            grpc_api_types::payments::CardNetwork::Jcb => Ok(Self::JCB),
            grpc_api_types::payments::CardNetwork::Diners => Ok(Self::DinersClub),
            grpc_api_types::payments::CardNetwork::Discover => Ok(Self::Discover),
            grpc_api_types::payments::CardNetwork::CartesBancaires => Ok(Self::CartesBancaires),
            grpc_api_types::payments::CardNetwork::Unionpay => Ok(Self::UnionPay),
            grpc_api_types::payments::CardNetwork::Rupay => Ok(Self::RuPay),
            grpc_api_types::payments::CardNetwork::Maestro => Ok(Self::Maestro),
            grpc_api_types::payments::CardNetwork::Unspecified => {
                Err(ApplicationErrorResponse::BadRequest(ApiError {
                    sub_code: "UNSPECIFIED_CARD_NETWORK".to_owned(),
                    error_identifier: 401,
                    error_message: "Card network must be specified".to_owned(),
                    error_object: None,
                })
                .into())
            }
        }
    }
}

impl<
        T: PaymentMethodDataTypes
            + Default
            + Debug
            + Send
            + Eq
            + PartialEq
            + serde::Serialize
            + serde::de::DeserializeOwned
            + Clone
            + CardConversionHelper<T>,
    > ForeignTryFrom<grpc_api_types::payments::PaymentMethod> for PaymentMethodData<T>
{
    type Error = ApplicationErrorResponse;

    fn foreign_try_from(
        value: grpc_api_types::payments::PaymentMethod,
    ) -> Result<Self, error_stack::Report<Self::Error>> {
        tracing::info!("PaymentMethod data received: {:?}", value);
        match value.payment_method {
            Some(data) => match data {
                grpc_api_types::payments::payment_method::PaymentMethod::Card(card_type) => {
                    match card_type.card_type {
                        Some(grpc_api_types::payments::card_payment_method_type::CardType::Credit(card)) => {
                            let card = payment_method_data::Card::<T>::foreign_try_from(card)?;
                            Ok(PaymentMethodData::Card(card))
                        },
                        Some(grpc_api_types::payments::card_payment_method_type::CardType::Debit(card)) => {
                                                    let card = payment_method_data::Card::<T>::foreign_try_from(card)?;
                            Ok(PaymentMethodData::Card(card))},
                        Some(grpc_api_types::payments::card_payment_method_type::CardType::CardRedirect(_card_redirect)) => {
                            Err(report!(ApplicationErrorResponse::BadRequest(ApiError {
                                sub_code: "UNSUPPORTED_PAYMENT_METHOD".to_owned(),
                                error_identifier: 400,
                                error_message: "Card redirect payments are not yet supported".to_owned(),
                                error_object: None,
                            })))
                        },
                        Some(grpc_api_types::payments::card_payment_method_type::CardType::CreditProxy(card)) => {
                            let x = payment_method_data::Card::<T>::foreign_try_from(card)?;
                            Ok(PaymentMethodData::Card(x))
                        },
                        Some(grpc_api_types::payments::card_payment_method_type::CardType::DebitProxy(card)) => {
                            let x = payment_method_data::Card::<T>::foreign_try_from(card)?;
                            Ok(PaymentMethodData::Card(x))
                        },
                        None => Err(report!(ApplicationErrorResponse::BadRequest(ApiError {
                            sub_code: "INVALID_PAYMENT_METHOD".to_owned(),
                            error_identifier: 400,
                            error_message: "Card type is required".to_owned(),
                            error_object: None,
                        })))
                    }
                }
                grpc_api_types::payments::payment_method::PaymentMethod::Token(_token) => Ok(
                    PaymentMethodData::CardToken(payment_method_data::CardToken {
                        card_holder_name: None,
                        card_cvc: None,
                    }),
                ),
                grpc_api_types::payments::payment_method::PaymentMethod::UpiCollect(
                    upi_collect,
                ) => Ok(PaymentMethodData::Upi(
                    payment_method_data::UpiData::UpiCollect(payment_method_data::UpiCollectData {
                        vpa_id: upi_collect.vpa_id.map(|vpa| vpa.expose().into()),
                    }),
                )),
                grpc_api_types::payments::payment_method::PaymentMethod::UpiIntent(_upi_intent) => {
                    Ok(PaymentMethodData::Upi(
                        payment_method_data::UpiData::UpiIntent(
                            payment_method_data::UpiIntentData {},
                        ),
                    ))
                }
                grpc_api_types::payments::payment_method::PaymentMethod::UpiQr(_upi_qr) => {
                    Ok(PaymentMethodData::Upi(
                        crate::payment_method_data::UpiData::UpiQr(
                            crate::payment_method_data::UpiQrData {},
                        ),
                    ))
                }
                grpc_api_types::payments::payment_method::PaymentMethod::Reward(_) => {
                    Ok(PaymentMethodData::Reward)
                },
                grpc_api_types::payments::payment_method::PaymentMethod::Wallet(wallet_type) => {
                    match wallet_type.wallet_type {
                                                Some(grpc_api_types::payments::wallet_payment_method_type::WalletType::Bluecode(_)) => {
                            Ok(PaymentMethodData::Wallet(payment_method_data::WalletData::BluecodeRedirect{}
                        ))},
                        Some(grpc_api_types::payments::wallet_payment_method_type::WalletType::Mifinity(mifinity_data)) => {
                            Ok(PaymentMethodData::Wallet(payment_method_data::WalletData::Mifinity(
                                payment_method_data::MifinityData {
                                    date_of_birth: hyperswitch_masking::Secret::<time::Date>::foreign_try_from(mifinity_data.date_of_birth.ok_or(
                                        ApplicationErrorResponse::BadRequest(ApiError {
                                            sub_code: "MISSING_DATE_OF_BIRTH".to_owned(),
                                            error_identifier: 400,
                                            error_message: "Missing Date of Birth".to_owned(),
                                            error_object: None,
                                        })
                                    )?.expose())?,
                                    language_preference: mifinity_data.language_preference,
                                }
                            )))
                        },
                        Some(grpc_api_types::payments::wallet_payment_method_type::WalletType::ApplePay(apple_wallet)) => {
                            let payment_data = apple_wallet.payment_data.ok_or_else(|| {
                                ApplicationErrorResponse::BadRequest(ApiError {
                                    sub_code: "MISSING_APPLE_PAY_PAYMENT_DATA".to_owned(),
                                    error_identifier: 400,
                                    error_message: "Apple Pay payment data is required".to_owned(),
                                    error_object: None,
                                })
                            })?;

                            let applepay_payment_data = match payment_data.payment_data {
                                Some(grpc_api_types::payments::apple_wallet::payment_data::PaymentData::EncryptedData(encrypted_data)) => {
                                    Ok(payment_method_data::ApplePayPaymentData::Encrypted(encrypted_data))
                                },
                                Some(grpc_api_types::payments::apple_wallet::payment_data::PaymentData::DecryptedData(decrypted_data)) => {
                                    Ok(payment_method_data::ApplePayPaymentData::Decrypted(
                                        payment_method_data::ApplePayPredecryptData {
                                            application_primary_account_number: cards::CardNumber::from_str(&decrypted_data.application_primary_account_number).change_context(
                                                ApplicationErrorResponse::BadRequest(ApiError {
                                                    sub_code: "INVALID_CARD_NUMBER".to_owned(),
                                                    error_identifier: 400,
                                                    error_message: "Invalid card number in Apple Pay data".to_owned(),
                                                    error_object: None,
                                                })
                                            )?,
                                            application_expiration_month: Secret::new(decrypted_data.application_expiration_month),
                                            application_expiration_year: Secret::new(decrypted_data.application_expiration_year),
                                            payment_data: payment_method_data::ApplePayCryptogramData {
                                                online_payment_cryptogram: Secret::new(decrypted_data.payment_data.clone().map(|pd| pd.online_payment_cryptogram).unwrap_or_default()),
                                                eci_indicator: decrypted_data.payment_data.map(|pd| pd.eci_indicator),
                                            },
                                        }
                                    ))
                                },
                                None => Err(report!(ApplicationErrorResponse::BadRequest(ApiError {
                                        sub_code: "MISSING_APPLE_PAY_DATA".to_owned(),
                                        error_identifier: 400,
                                        error_message: "Apple Pay payment data is required".to_owned(),
                                        error_object: None,
                                    })))
                            }?;

                            let payment_method = apple_wallet.payment_method.ok_or_else(|| {
                                ApplicationErrorResponse::BadRequest(ApiError {
                                    sub_code: "MISSING_APPLE_PAY_PAYMENT_METHOD".to_owned(),
                                    error_identifier: 400,
                                    error_message: "Apple Pay payment method is required".to_owned(),
                                    error_object: None,
                                })
                            })?;

                            let wallet_data = payment_method_data::ApplePayWalletData {
                                payment_data: applepay_payment_data,
                                payment_method: payment_method_data::ApplepayPaymentMethod {
                                    display_name: payment_method.display_name,
                                    network: payment_method.network,
                                    pm_type: payment_method.r#type,
                                },
                                transaction_identifier: apple_wallet.transaction_identifier,
                            };
                            Ok(PaymentMethodData::Wallet(payment_method_data::WalletData::ApplePay(wallet_data)))
                        }
                        Some(grpc_api_types::payments::wallet_payment_method_type::WalletType::GooglePay(google_wallet)) => {
                            let info = google_wallet.info.ok_or_else(|| {
                                ApplicationErrorResponse::BadRequest(ApiError {
                                    sub_code: "MISSING_GOOGLE_PAY_INFO".to_owned(),
                                    error_identifier: 400,
                                    error_message: "Google Pay payment method info is required".to_owned(),
                                    error_object: None,
                                })
                            })?;

                            let tokenization_data = google_wallet.tokenization_data.ok_or_else(|| {
                                ApplicationErrorResponse::BadRequest(ApiError {
                                    sub_code: "MISSING_GOOGLE_PAY_TOKENIZATION_DATA".to_owned(),
                                    error_identifier: 400,
                                    error_message: "Google Pay tokenization data is required".to_owned(),
                                    error_object: None,
                                })
                            })?;

                            // Handle the new oneof tokenization_data structure
                            let gpay_tokenization_data = match tokenization_data.tokenization_data {
                                Some(grpc_api_types::payments::google_wallet::tokenization_data::TokenizationData::DecryptedData(predecrypt_data)) => {
                                    Ok(payment_method_data::GpayTokenizationData::Decrypted(
                                        payment_method_data::GPayPredecryptData {
                                            card_exp_month: Secret::new(predecrypt_data.card_exp_month),
                                            card_exp_year: Secret::new(predecrypt_data.card_exp_year),
                                            application_primary_account_number: cards::CardNumber::from_str(&predecrypt_data.application_primary_account_number).change_context(
                                                ApplicationErrorResponse::BadRequest(ApiError {
                                                    sub_code: "INVALID_CARD_NUMBER".to_owned(),
                                                    error_identifier: 400,
                                                    error_message: "Invalid card number in Google Pay predecrypted data".to_owned(),
                                                    error_object: None,
                                                })
                                            )?,
                                            cryptogram: Some(Secret::new(predecrypt_data.cryptogram)),
                                            eci_indicator: predecrypt_data.eci_indicator,
                                        }
                                    ))
                                },
                                Some(grpc_api_types::payments::google_wallet::tokenization_data::TokenizationData::EncryptedData(encrypted_data)) => {
                                    Ok(payment_method_data::GpayTokenizationData::Encrypted(
                                        payment_method_data::GpayEcryptedTokenizationData {
                                            token_type: encrypted_data.token_type,
                                            token: encrypted_data.token,
                                        }
                                    ))
                                },
                                None => Err(report!(ApplicationErrorResponse::BadRequest(ApiError {
                                        sub_code: "MISSING_GOOGLE_PAY_TOKENIZATION_DATA".to_owned(),
                                        error_identifier: 400,
                                        error_message: "Google Pay tokenization data variant is required".to_owned(),
                                        error_object: None,
                                    })))
                            }?;

                            let wallet_data = payment_method_data::GooglePayWalletData {
                                pm_type: google_wallet.r#type,
                                description: google_wallet.description,
                                info: payment_method_data::GooglePayPaymentMethodInfo {
                                    card_network: info.card_network,
                                    card_details: info.card_details,
                                    assurance_details: info.assurance_details.map(|details| {
                                        payment_method_data::GooglePayAssuranceDetails {
                                            card_holder_authenticated: details.card_holder_authenticated,
                                            account_verified: details.account_verified,
                                        }
                                    }),
                                },
                                tokenization_data: gpay_tokenization_data,
                            };
                            Ok(PaymentMethodData::Wallet(payment_method_data::WalletData::GooglePay(wallet_data)))
                        }
                        Some(grpc_api_types::payments::wallet_payment_method_type::WalletType::AmazonPayRedirect(_)) => {
                            Ok(PaymentMethodData::Wallet(payment_method_data::WalletData::AmazonPayRedirect(Box::new(payment_method_data::AmazonPayRedirectData {}))))
                        }
                        Some(grpc_api_types::payments::wallet_payment_method_type::WalletType::CashappQr(_)) => {
                            Ok(PaymentMethodData::Wallet(payment_method_data::WalletData::CashappQr(Box::new(payment_method_data::CashappQr {}))))
                        }
                        Some(grpc_api_types::payments::wallet_payment_method_type::WalletType::RevolutPay(_)) => {
                            Ok(PaymentMethodData::Wallet(payment_method_data::WalletData::RevolutPay(payment_method_data::RevolutPayData {})))
                        }
                        Some(grpc_api_types::payments::wallet_payment_method_type::WalletType::AliPayRedirect(_)) => {
                            Ok(PaymentMethodData::Wallet(payment_method_data::WalletData::AliPayRedirect(payment_method_data::AliPayRedirection {})))
                        }
                        Some(grpc_api_types::payments::wallet_payment_method_type::WalletType::WeChatPayQr(_)) => {
                            Ok(PaymentMethodData::Wallet(payment_method_data::WalletData::WeChatPayQr(Box::new(payment_method_data::WeChatPayQr {}))))
                        }
                        Some(grpc_api_types::payments::wallet_payment_method_type::WalletType::PaypalRedirect(paypal_redirect)) => {
                            Ok(PaymentMethodData::Wallet(payment_method_data::WalletData::PaypalRedirect(payment_method_data::PaypalRedirection {
                                email: match paypal_redirect.email {
                                    Some(ref email_str) => Some(Email::try_from(email_str.clone()).change_context(
                                        ApplicationErrorResponse::BadRequest(ApiError {
                                            sub_code: "INVALID_EMAIL_FORMAT".to_owned(),
                                            error_identifier: 400,
                                            error_message: "Invalid email".to_owned(),
                                            error_object: None,
                                        })
                                    )?),
                                    None => None,
                                },
                            })))
                        }
                        _ => {
                            Err(report!(ApplicationErrorResponse::BadRequest(ApiError {
                                sub_code: "UNSUPPORTED_PAYMENT_METHOD".to_owned(),
                                error_identifier: 400,
                                error_message: "This Wallet type is not yet supported".to_owned(),
                                error_object: None,
                            })))
                        },
                    }
                },
                grpc_api_types::payments::payment_method::PaymentMethod::OnlineBanking(online_banking_type) => {
                    match online_banking_type.online_banking_type {
                        Some(grpc_api_types::payments::online_banking_payment_method_type::OnlineBankingType::OpenBankingUk(open_banking_uk)) => {
                            Ok(PaymentMethodData::BankRedirect(payment_method_data::BankRedirectData::OpenBankingUk {
                                issuer: open_banking_uk.issuer.and_then(|i| common_enums::BankNames::from_str(&i).ok()),
                                country: open_banking_uk.country.and_then(|c| CountryAlpha2::from_str(&c).ok()),
                            }))
                        }
                        Some(grpc_api_types::payments::online_banking_payment_method_type::OnlineBankingType::OnlineBankingFpx(fpx)) => {
                            Ok(PaymentMethodData::BankRedirect(payment_method_data::BankRedirectData::OnlineBankingFpx{
                                issuer: common_enums::BankNames::foreign_try_from(
                                    fpx.issuer(),
                                )?,
                            }))
                        }
                        _ => {
                            Err(report!(ApplicationErrorResponse::BadRequest(ApiError {
                                sub_code: "UNSUPPORTED_PAYMENT_METHOD".to_owned(),
                                error_identifier: 400,
                                error_message: "This online banking type is not yet supported".to_owned(),
                                error_object: None,
                            })))
                        },
                    }
                }
                grpc_api_types::payments::payment_method::PaymentMethod::MobilePayment(mobile_payment_type) => {
                    match mobile_payment_type.mobile_payment_type {
                        Some(grpc_api_types::payments::mobile_payment_method_type::MobilePaymentType::DuitNow(_)) => {
                            Ok(PaymentMethodData::RealTimePayment(Box::new(payment_method_data::RealTimePaymentData::DuitNow {  })))
                        }
                        _ => Err(report!(ApplicationErrorResponse::BadRequest(ApiError {
                            sub_code: "UNSUPPORTED_PAYMENT_METHOD".to_owned(),
                            error_identifier: 400,
                            error_message: "This mobile payment type is not yet supported".to_owned(),
                            error_object: None,
                        })))
                    }
                }
                grpc_api_types::payments::payment_method::PaymentMethod::Crypto(crypto) => {
                    let crypto_currency = crypto.crypto_currency.ok_or_else( || {
                        ApplicationErrorResponse::BadRequest(ApiError {
                            sub_code: "INVALID_PAYMENT_METHOD".to_owned(),
                            error_identifier: 400,
                            error_message: "crypto_currency is required".to_owned(),
                            error_object: None,
                        })
                    })?;

                    Ok(PaymentMethodData::Crypto(
                        payment_method_data::CryptoData {
                            pay_currency: crypto_currency.pay_currency,
                            network: crypto_currency.network,
                        },
                    ))
                }
            },
            None => Err(ApplicationErrorResponse::BadRequest(ApiError {
                sub_code: "INVALID_PAYMENT_METHOD_DATA".to_owned(),
                error_identifier: 400,
                error_message: "Payment method data is required".to_owned(),
                error_object: None,
            })
            .into()),
        }
    }
}

impl ForeignTryFrom<grpc_api_types::payments::PaymentMethodType> for Option<PaymentMethodType> {
    type Error = ApplicationErrorResponse;

    fn foreign_try_from(
        value: grpc_api_types::payments::PaymentMethodType,
    ) -> Result<Self, error_stack::Report<Self::Error>> {
        match value {
            grpc_api_types::payments::PaymentMethodType::Unspecified => Ok(None),
            grpc_api_types::payments::PaymentMethodType::Credit => {
                Ok(Some(PaymentMethodType::Credit))
            }
            grpc_api_types::payments::PaymentMethodType::Debit => {
                Ok(Some(PaymentMethodType::Debit))
            }
            grpc_api_types::payments::PaymentMethodType::UpiCollect => {
                Ok(Some(PaymentMethodType::UpiCollect))
            }
            grpc_api_types::payments::PaymentMethodType::UpiIntent => {
                Ok(Some(PaymentMethodType::UpiIntent))
            }
            grpc_api_types::payments::PaymentMethodType::UpiQr => {
                Ok(Some(PaymentMethodType::UpiIntent))
            } // UpiQr not yet implemented, fallback to UpiIntent
            grpc_api_types::payments::PaymentMethodType::ClassicReward => {
                Ok(Some(PaymentMethodType::ClassicReward))
            }
            grpc_api_types::payments::PaymentMethodType::Evoucher => {
                Ok(Some(PaymentMethodType::Evoucher))
            }
            grpc_api_types::payments::PaymentMethodType::ApplePay => {
                Ok(Some(PaymentMethodType::ApplePay))
            }
            grpc_api_types::payments::PaymentMethodType::GooglePay => {
                Ok(Some(PaymentMethodType::GooglePay))
            }
            grpc_api_types::payments::PaymentMethodType::AmazonPay => {
                Ok(Some(PaymentMethodType::AmazonPay))
            }
            grpc_api_types::payments::PaymentMethodType::RevolutPay => {
                Ok(Some(PaymentMethodType::RevolutPay))
            }
            grpc_api_types::payments::PaymentMethodType::PayPal => {
                Ok(Some(PaymentMethodType::Paypal))
            }
            grpc_api_types::payments::PaymentMethodType::WeChatPay => {
                Ok(Some(PaymentMethodType::WeChatPay))
            }
            grpc_api_types::payments::PaymentMethodType::AliPay => {
                Ok(Some(PaymentMethodType::AliPay))
            }
            grpc_api_types::payments::PaymentMethodType::Cashapp => {
                Ok(Some(PaymentMethodType::Cashapp))
            }
            _ => Err(ApplicationErrorResponse::BadRequest(ApiError {
                sub_code: "INVALID_PAYMENT_METHOD_TYPE".to_owned(),
                error_identifier: 400,
                error_message: "This payment method type is not yet supported".to_owned(),
                error_object: None,
            })
            .into()),
        }
    }
}

impl ForeignTryFrom<grpc_api_types::payments::PaymentMethod> for Option<PaymentMethodType> {
    type Error = ApplicationErrorResponse;

    fn foreign_try_from(
        value: grpc_api_types::payments::PaymentMethod,
    ) -> Result<Self, error_stack::Report<Self::Error>> {
        match value.payment_method {
            Some(data) => match data {
                grpc_api_types::payments::payment_method::PaymentMethod::Card(card_type) => {
                    match card_type.card_type {
                        Some(grpc_api_types::payments::card_payment_method_type::CardType::Credit(_)) => {
                            Ok(Some(PaymentMethodType::Credit))
                        },
                        Some(grpc_api_types::payments::card_payment_method_type::CardType::Debit(_)) => {
                            Ok(Some(PaymentMethodType::Debit))
                        },
                        Some(grpc_api_types::payments::card_payment_method_type::CardType::CardRedirect(_)) =>
                            Err(report!(ApplicationErrorResponse::BadRequest(ApiError {
                                sub_code: "UNSUPPORTED_PAYMENT_METHOD".to_owned(),
                                error_identifier: 400,
                                error_message: "Card redirect payments are not yet supported".to_owned(),
                                error_object: None,
                            }))),
                        Some(grpc_api_types::payments::card_payment_method_type::CardType::CreditProxy(_)) => {
                            Ok(Some(PaymentMethodType::Credit))
                        },
                        Some(grpc_api_types::payments::card_payment_method_type::CardType::DebitProxy(_)) => {
                            Ok(Some(PaymentMethodType::Debit))
                        },
                        None =>
                            Err(report!(ApplicationErrorResponse::BadRequest(ApiError {
                                sub_code: "INVALID_PAYMENT_METHOD".to_owned(),
                                error_identifier: 400,
                                error_message: "Card type is required".to_owned(),
                                error_object: None,
                            })))
                    }
                }
                grpc_api_types::payments::payment_method::PaymentMethod::Token(_) => {
                    Ok(None)
                },
                grpc_api_types::payments::payment_method::PaymentMethod::UpiCollect(_) => Ok(Some(PaymentMethodType::UpiCollect)),
                grpc_api_types::payments::payment_method::PaymentMethod::UpiIntent(_) => Ok(Some(PaymentMethodType::UpiIntent)),
                grpc_api_types::payments::payment_method::PaymentMethod::UpiQr(_) => Ok(Some(PaymentMethodType::UpiIntent)), // UpiQr not yet implemented, fallback to UpiIntent
                grpc_api_types::payments::payment_method::PaymentMethod::Reward(reward) => {
                    match reward.reward_type() {
                        grpc_api_types::payments::RewardType::Classicreward => Ok(Some(PaymentMethodType::ClassicReward)),
                        grpc_api_types::payments::RewardType::EVoucher => Ok(Some(PaymentMethodType::Evoucher)),
                        _ => Err(report!(ApplicationErrorResponse::BadRequest(ApiError {
                            sub_code: "UNSUPPORTED_REWARD_TYPE".to_owned(),
                            error_identifier: 400,
                            error_message: "Unsupported reward type".to_owned(),
                            error_object: None,
                        })))
                    }
                },
                grpc_api_types::payments::payment_method::PaymentMethod::Wallet(wallet_type) => {
                    match wallet_type.wallet_type {
                        Some(grpc_api_types::payments::wallet_payment_method_type::WalletType::Bluecode(_)) => {
                                        Ok(Some(PaymentMethodType::Bluecode))
                                    },
                        Some(grpc_api_types::payments::wallet_payment_method_type::WalletType::Mifinity(_mifinity_data)) => {
                            // For PaymentMethodType conversion, we just need to return the type, not the full data
                            Ok(Some(PaymentMethodType::Mifinity))
                        },
                        Some(grpc_api_types::payments::wallet_payment_method_type::WalletType::ApplePay(_)) => {
                            Ok(Some(PaymentMethodType::ApplePay))
                        }
                        Some(grpc_api_types::payments::wallet_payment_method_type::WalletType::GooglePay(_)) => {
                            Ok(Some(PaymentMethodType::GooglePay))
                        }
                        Some(grpc_api_types::payments::wallet_payment_method_type::WalletType::AmazonPayRedirect(_)) => {
                            Ok(Some(PaymentMethodType::AmazonPay))
                        }
                        Some(grpc_api_types::payments::wallet_payment_method_type::WalletType::RevolutPay(_)) => {
                            Ok(Some(PaymentMethodType::RevolutPay))
                        }
                        Some(grpc_api_types::payments::wallet_payment_method_type::WalletType::PaypalRedirect(_)) => {
                            Ok(Some(PaymentMethodType::Paypal))
                        }
                        Some(grpc_api_types::payments::wallet_payment_method_type::WalletType::WeChatPayQr(_)) => {
                            Ok(Some(PaymentMethodType::WeChatPay))
                        }
                        Some(grpc_api_types::payments::wallet_payment_method_type::WalletType::AliPayRedirect(_)) => {
                            Ok(Some(PaymentMethodType::AliPay))
                        }
                        Some(grpc_api_types::payments::wallet_payment_method_type::WalletType::CashappQr(_)) => {
                            Ok(Some(PaymentMethodType::Cashapp))
                        }
                        _ => {
                            Err(report!(ApplicationErrorResponse::BadRequest(ApiError {
                                sub_code: "UNSUPPORTED_PAYMENT_METHOD".to_owned(),
                                error_identifier: 400,
                                error_message: "This Wallet type is not yet supported".to_owned(),
                                error_object: None,
                            })))
                        },
                    }
                },
                grpc_api_types::payments::payment_method::PaymentMethod::OnlineBanking(online_banking) => {
                    match online_banking.online_banking_type {
                        Some(grpc_api_types::payments::online_banking_payment_method_type::OnlineBankingType::OpenBankingUk(_)) => {
                            Ok(Some(PaymentMethodType::OpenBankingUk))
                        },
                        Some(grpc_api_types::payments::online_banking_payment_method_type::OnlineBankingType::OnlineBankingFpx(_))=>{
                            Ok(Some(PaymentMethodType::OnlineBankingFpx))
                        }
                        _ => {
                            Err(report!(ApplicationErrorResponse::BadRequest(ApiError {
                                sub_code: "UNSUPPORTED_PAYMENT_METHOD".to_owned(),
                                error_identifier: 400,
                                error_message: "This online banking type is not yet supported".to_owned(),
                                error_object: None,
                            })))
                        },
                    }
                }
                grpc_api_types::payments::payment_method::PaymentMethod::MobilePayment(mobile_payment_type) => {
                    match mobile_payment_type.mobile_payment_type {
                        Some(grpc_api_types::payments::mobile_payment_method_type::MobilePaymentType::DuitNow(_)) =>{
                            Ok(Some(PaymentMethodType::DuitNow))
                        }
                        _ => Err(report!(ApplicationErrorResponse::BadRequest(ApiError {
                            sub_code: "UNSUPPORTED_PAYMENT_METHOD".to_owned(),
                            error_identifier: 400,
                            error_message: "This mobile payment type is not yet supported".to_owned(),
                            error_object: None,
                        })))
                    }
                }
                grpc_api_types::payments::payment_method::PaymentMethod::Crypto(_) => Ok(Some(PaymentMethodType::CryptoCurrency)),
            },
            None => Err(ApplicationErrorResponse::BadRequest(ApiError {
                sub_code: "INVALID_PAYMENT_METHOD_DATA".to_owned(),
                error_identifier: 400,
                error_message: "Payment method data is required".to_owned(),
                error_object: None,
            })
            .into()),
        }
    }
}

// Helper trait for generic card conversion
pub trait CardConversionHelper<T: PaymentMethodDataTypes> {
    fn convert_card_details(
        card: grpc_api_types::payments::CardDetails,
    ) -> Result<payment_method_data::Card<T>, error_stack::Report<ApplicationErrorResponse>>;
}

// Implementation for DefaultPCIHolder
impl CardConversionHelper<DefaultPCIHolder> for DefaultPCIHolder {
    fn convert_card_details(
        card: grpc_api_types::payments::CardDetails,
    ) -> Result<
        payment_method_data::Card<DefaultPCIHolder>,
        error_stack::Report<ApplicationErrorResponse>,
    > {
        let card_network = match card.card_network() {
            grpc_api_types::payments::CardNetwork::Unspecified => None,
            _ => Some(common_enums::CardNetwork::foreign_try_from(
                card.card_network(),
            )?),
        };
        Ok(payment_method_data::Card {
            card_number: RawCardNumber::<DefaultPCIHolder>(card.card_number.ok_or(
                ApplicationErrorResponse::BadRequest(ApiError {
                    sub_code: "MISSING_CARD_NUMBER".to_owned(),
                    error_identifier: 400,
                    error_message: "Missing card number".to_owned(),
                    error_object: None,
                }),
            )?),
            card_exp_month: card
                .card_exp_month
                .ok_or(ApplicationErrorResponse::BadRequest(ApiError {
                    sub_code: "MISSING_EXP_MONTH".to_owned(),
                    error_identifier: 400,
                    error_message: "Missing Card Expiry Month".to_owned(),
                    error_object: None,
                }))?,
            card_exp_year: card
                .card_exp_year
                .ok_or(ApplicationErrorResponse::BadRequest(ApiError {
                    sub_code: "MISSING_EXP_YEAR".to_owned(),
                    error_identifier: 400,
                    error_message: "Missing Card Expiry Year".to_owned(),
                    error_object: None,
                }))?,
            card_cvc: card
                .card_cvc
                .ok_or(ApplicationErrorResponse::BadRequest(ApiError {
                    sub_code: "MISSING_CVC".to_owned(),
                    error_identifier: 400,
                    error_message: "Missing CVC".to_owned(),
                    error_object: None,
                }))?,
            card_issuer: card.card_issuer,
            card_network,
            card_type: card.card_type,
            card_issuing_country: card.card_issuing_country_alpha2,
            bank_code: card.bank_code,
            nick_name: card.nick_name.map(|name| name.into()),
            card_holder_name: card.card_holder_name,
            co_badged_card_data: None,
        })
    }
}

// Implementation for VaultTokenHolder
impl CardConversionHelper<VaultTokenHolder> for VaultTokenHolder {
    fn convert_card_details(
        card: grpc_api_types::payments::CardDetails,
    ) -> Result<
        payment_method_data::Card<VaultTokenHolder>,
        error_stack::Report<ApplicationErrorResponse>,
    > {
        Ok(payment_method_data::Card {
            card_number: RawCardNumber(
                card.card_number
                    .ok_or(ApplicationErrorResponse::BadRequest(ApiError {
                        sub_code: "MISSING_CARD_NUMBER".to_owned(),
                        error_identifier: 400,
                        error_message: "Missing card number".to_owned(),
                        error_object: None,
                    }))
                    .map(|cn| cn.get_card_no())?,
            ),
            card_exp_month: card
                .card_exp_month
                .ok_or(ApplicationErrorResponse::BadRequest(ApiError {
                    sub_code: "MISSING_EXP_MONTH".to_owned(),
                    error_identifier: 400,
                    error_message: "Missing Card Expiry Month".to_owned(),
                    error_object: None,
                }))?,
            card_exp_year: card
                .card_exp_year
                .ok_or(ApplicationErrorResponse::BadRequest(ApiError {
                    sub_code: "MISSING_EXP_YEAR".to_owned(),
                    error_identifier: 400,
                    error_message: "Missing Card Expiry Year".to_owned(),
                    error_object: None,
                }))?,
            card_cvc: card
                .card_cvc
                .ok_or(ApplicationErrorResponse::BadRequest(ApiError {
                    sub_code: "MISSING_CVC".to_owned(),
                    error_identifier: 400,
                    error_message: "Missing CVC".to_owned(),
                    error_object: None,
                }))?,
            card_issuer: card.card_issuer,
            card_network: None,
            card_type: card.card_type,
            card_issuing_country: card.card_issuing_country_alpha2,
            bank_code: card.bank_code,
            nick_name: card.nick_name.map(|name| name.into()),
            card_holder_name: card.card_holder_name,
            co_badged_card_data: None,
        })
    }
}

// Generic ForeignTryFrom implementation using the helper trait
impl<T> ForeignTryFrom<grpc_api_types::payments::CardDetails> for payment_method_data::Card<T>
where
    T: PaymentMethodDataTypes
        + Default
        + Debug
        + Send
        + Eq
        + PartialEq
        + serde::Serialize
        + serde::de::DeserializeOwned
        + Clone
        + CardConversionHelper<T>,
{
    type Error = ApplicationErrorResponse;
    fn foreign_try_from(
        card: grpc_api_types::payments::CardDetails,
    ) -> Result<Self, error_stack::Report<Self::Error>> {
        T::convert_card_details(card)
    }
}

impl ForeignTryFrom<grpc_api_types::payments::Currency> for common_enums::Currency {
    type Error = ApplicationErrorResponse;
    fn foreign_try_from(
        value: grpc_api_types::payments::Currency,
    ) -> Result<Self, error_stack::Report<Self::Error>> {
        match value {
            grpc_api_types::payments::Currency::Aed => Ok(Self::AED),
            grpc_api_types::payments::Currency::All => Ok(Self::ALL),
            grpc_api_types::payments::Currency::Amd => Ok(Self::AMD),
            grpc_api_types::payments::Currency::Ang => Ok(Self::ANG),
            grpc_api_types::payments::Currency::Aoa => Ok(Self::AOA),
            grpc_api_types::payments::Currency::Ars => Ok(Self::ARS),
            grpc_api_types::payments::Currency::Aud => Ok(Self::AUD),
            grpc_api_types::payments::Currency::Awg => Ok(Self::AWG),
            grpc_api_types::payments::Currency::Azn => Ok(Self::AZN),
            grpc_api_types::payments::Currency::Bam => Ok(Self::BAM),
            grpc_api_types::payments::Currency::Bbd => Ok(Self::BBD),
            grpc_api_types::payments::Currency::Bdt => Ok(Self::BDT),
            grpc_api_types::payments::Currency::Bgn => Ok(Self::BGN),
            grpc_api_types::payments::Currency::Bhd => Ok(Self::BHD),
            grpc_api_types::payments::Currency::Bif => Ok(Self::BIF),
            grpc_api_types::payments::Currency::Bmd => Ok(Self::BMD),
            grpc_api_types::payments::Currency::Bnd => Ok(Self::BND),
            grpc_api_types::payments::Currency::Bob => Ok(Self::BOB),
            grpc_api_types::payments::Currency::Brl => Ok(Self::BRL),
            grpc_api_types::payments::Currency::Bsd => Ok(Self::BSD),
            grpc_api_types::payments::Currency::Bwp => Ok(Self::BWP),
            grpc_api_types::payments::Currency::Byn => Ok(Self::BYN),
            grpc_api_types::payments::Currency::Bzd => Ok(Self::BZD),
            grpc_api_types::payments::Currency::Cad => Ok(Self::CAD),
            grpc_api_types::payments::Currency::Chf => Ok(Self::CHF),
            grpc_api_types::payments::Currency::Clp => Ok(Self::CLP),
            grpc_api_types::payments::Currency::Cny => Ok(Self::CNY),
            grpc_api_types::payments::Currency::Cop => Ok(Self::COP),
            grpc_api_types::payments::Currency::Crc => Ok(Self::CRC),
            grpc_api_types::payments::Currency::Cup => Ok(Self::CUP),
            grpc_api_types::payments::Currency::Cve => Ok(Self::CVE),
            grpc_api_types::payments::Currency::Czk => Ok(Self::CZK),
            grpc_api_types::payments::Currency::Djf => Ok(Self::DJF),
            grpc_api_types::payments::Currency::Dkk => Ok(Self::DKK),
            grpc_api_types::payments::Currency::Dop => Ok(Self::DOP),
            grpc_api_types::payments::Currency::Dzd => Ok(Self::DZD),
            grpc_api_types::payments::Currency::Egp => Ok(Self::EGP),
            grpc_api_types::payments::Currency::Etb => Ok(Self::ETB),
            grpc_api_types::payments::Currency::Eur => Ok(Self::EUR),
            grpc_api_types::payments::Currency::Fjd => Ok(Self::FJD),
            grpc_api_types::payments::Currency::Fkp => Ok(Self::FKP),
            grpc_api_types::payments::Currency::Gbp => Ok(Self::GBP),
            grpc_api_types::payments::Currency::Gel => Ok(Self::GEL),
            grpc_api_types::payments::Currency::Ghs => Ok(Self::GHS),
            grpc_api_types::payments::Currency::Gip => Ok(Self::GIP),
            grpc_api_types::payments::Currency::Gmd => Ok(Self::GMD),
            grpc_api_types::payments::Currency::Gnf => Ok(Self::GNF),
            grpc_api_types::payments::Currency::Gtq => Ok(Self::GTQ),
            grpc_api_types::payments::Currency::Gyd => Ok(Self::GYD),
            grpc_api_types::payments::Currency::Hkd => Ok(Self::HKD),
            grpc_api_types::payments::Currency::Hnl => Ok(Self::HNL),
            grpc_api_types::payments::Currency::Hrk => Ok(Self::HRK),
            grpc_api_types::payments::Currency::Htg => Ok(Self::HTG),
            grpc_api_types::payments::Currency::Huf => Ok(Self::HUF),
            grpc_api_types::payments::Currency::Idr => Ok(Self::IDR),
            grpc_api_types::payments::Currency::Ils => Ok(Self::ILS),
            grpc_api_types::payments::Currency::Inr => Ok(Self::INR),
            grpc_api_types::payments::Currency::Iqd => Ok(Self::IQD),
            grpc_api_types::payments::Currency::Jmd => Ok(Self::JMD),
            grpc_api_types::payments::Currency::Jod => Ok(Self::JOD),
            grpc_api_types::payments::Currency::Jpy => Ok(Self::JPY),
            grpc_api_types::payments::Currency::Kes => Ok(Self::KES),
            grpc_api_types::payments::Currency::Kgs => Ok(Self::KGS),
            grpc_api_types::payments::Currency::Khr => Ok(Self::KHR),
            grpc_api_types::payments::Currency::Kmf => Ok(Self::KMF),
            grpc_api_types::payments::Currency::Krw => Ok(Self::KRW),
            grpc_api_types::payments::Currency::Kwd => Ok(Self::KWD),
            grpc_api_types::payments::Currency::Kyd => Ok(Self::KYD),
            grpc_api_types::payments::Currency::Kzt => Ok(Self::KZT),
            grpc_api_types::payments::Currency::Lak => Ok(Self::LAK),
            grpc_api_types::payments::Currency::Lbp => Ok(Self::LBP),
            grpc_api_types::payments::Currency::Lkr => Ok(Self::LKR),
            grpc_api_types::payments::Currency::Lrd => Ok(Self::LRD),
            grpc_api_types::payments::Currency::Lsl => Ok(Self::LSL),
            grpc_api_types::payments::Currency::Lyd => Ok(Self::LYD),
            grpc_api_types::payments::Currency::Mad => Ok(Self::MAD),
            grpc_api_types::payments::Currency::Mdl => Ok(Self::MDL),
            grpc_api_types::payments::Currency::Mga => Ok(Self::MGA),
            grpc_api_types::payments::Currency::Mkd => Ok(Self::MKD),
            grpc_api_types::payments::Currency::Mmk => Ok(Self::MMK),
            grpc_api_types::payments::Currency::Mnt => Ok(Self::MNT),
            grpc_api_types::payments::Currency::Mop => Ok(Self::MOP),
            grpc_api_types::payments::Currency::Mru => Ok(Self::MRU),
            grpc_api_types::payments::Currency::Mur => Ok(Self::MUR),
            grpc_api_types::payments::Currency::Mvr => Ok(Self::MVR),
            grpc_api_types::payments::Currency::Mwk => Ok(Self::MWK),
            grpc_api_types::payments::Currency::Mxn => Ok(Self::MXN),
            grpc_api_types::payments::Currency::Myr => Ok(Self::MYR),
            grpc_api_types::payments::Currency::Mzn => Ok(Self::MZN),
            grpc_api_types::payments::Currency::Nad => Ok(Self::NAD),
            grpc_api_types::payments::Currency::Ngn => Ok(Self::NGN),
            grpc_api_types::payments::Currency::Nio => Ok(Self::NIO),
            grpc_api_types::payments::Currency::Nok => Ok(Self::NOK),
            grpc_api_types::payments::Currency::Npr => Ok(Self::NPR),
            grpc_api_types::payments::Currency::Nzd => Ok(Self::NZD),
            grpc_api_types::payments::Currency::Omr => Ok(Self::OMR),
            grpc_api_types::payments::Currency::Pab => Ok(Self::PAB),
            grpc_api_types::payments::Currency::Pen => Ok(Self::PEN),
            grpc_api_types::payments::Currency::Pgk => Ok(Self::PGK),
            grpc_api_types::payments::Currency::Php => Ok(Self::PHP),
            grpc_api_types::payments::Currency::Pkr => Ok(Self::PKR),
            grpc_api_types::payments::Currency::Pln => Ok(Self::PLN),
            grpc_api_types::payments::Currency::Pyg => Ok(Self::PYG),
            grpc_api_types::payments::Currency::Qar => Ok(Self::QAR),
            grpc_api_types::payments::Currency::Ron => Ok(Self::RON),
            grpc_api_types::payments::Currency::Rsd => Ok(Self::RSD),
            grpc_api_types::payments::Currency::Rub => Ok(Self::RUB),
            grpc_api_types::payments::Currency::Rwf => Ok(Self::RWF),
            grpc_api_types::payments::Currency::Sar => Ok(Self::SAR),
            grpc_api_types::payments::Currency::Sbd => Ok(Self::SBD),
            grpc_api_types::payments::Currency::Scr => Ok(Self::SCR),
            grpc_api_types::payments::Currency::Sek => Ok(Self::SEK),
            grpc_api_types::payments::Currency::Sgd => Ok(Self::SGD),
            grpc_api_types::payments::Currency::Shp => Ok(Self::SHP),
            grpc_api_types::payments::Currency::Sle => Ok(Self::SLE),
            grpc_api_types::payments::Currency::Sll => Ok(Self::SLL),
            grpc_api_types::payments::Currency::Sos => Ok(Self::SOS),
            grpc_api_types::payments::Currency::Srd => Ok(Self::SRD),
            grpc_api_types::payments::Currency::Ssp => Ok(Self::SSP),
            grpc_api_types::payments::Currency::Stn => Ok(Self::STN),
            grpc_api_types::payments::Currency::Svc => Ok(Self::SVC),
            grpc_api_types::payments::Currency::Szl => Ok(Self::SZL),
            grpc_api_types::payments::Currency::Thb => Ok(Self::THB),
            grpc_api_types::payments::Currency::Tnd => Ok(Self::TND),
            grpc_api_types::payments::Currency::Top => Ok(Self::TOP),
            grpc_api_types::payments::Currency::Try => Ok(Self::TRY),
            grpc_api_types::payments::Currency::Ttd => Ok(Self::TTD),
            grpc_api_types::payments::Currency::Twd => Ok(Self::TWD),
            grpc_api_types::payments::Currency::Tzs => Ok(Self::TZS),
            grpc_api_types::payments::Currency::Uah => Ok(Self::UAH),
            grpc_api_types::payments::Currency::Ugx => Ok(Self::UGX),
            grpc_api_types::payments::Currency::Usd => Ok(Self::USD),
            grpc_api_types::payments::Currency::Uyu => Ok(Self::UYU),
            grpc_api_types::payments::Currency::Uzs => Ok(Self::UZS),
            grpc_api_types::payments::Currency::Ves => Ok(Self::VES),
            grpc_api_types::payments::Currency::Vnd => Ok(Self::VND),
            grpc_api_types::payments::Currency::Vuv => Ok(Self::VUV),
            grpc_api_types::payments::Currency::Wst => Ok(Self::WST),
            grpc_api_types::payments::Currency::Xaf => Ok(Self::XAF),
            grpc_api_types::payments::Currency::Xcd => Ok(Self::XCD),
            grpc_api_types::payments::Currency::Xof => Ok(Self::XOF),
            grpc_api_types::payments::Currency::Xpf => Ok(Self::XPF),
            grpc_api_types::payments::Currency::Yer => Ok(Self::YER),
            grpc_api_types::payments::Currency::Zar => Ok(Self::ZAR),
            grpc_api_types::payments::Currency::Zmw => Ok(Self::ZMW),
            _ => Err(report!(ApplicationErrorResponse::BadRequest(ApiError {
                sub_code: "unsupported_currency".to_string(),
                error_identifier: 4001,
                error_message: format!("Currency {value:?} is not supported"),
                error_object: None,
            }))),
        }
    }
}

impl<
        T: PaymentMethodDataTypes
            + Default
            + Debug
            + Send
            + Eq
            + PartialEq
            + serde::Serialize
            + serde::de::DeserializeOwned
            + Clone
            + CardConversionHelper<T>,
    > ForeignTryFrom<PaymentServiceAuthorizeRequest> for PaymentsAuthorizeData<T>
{
    type Error = ApplicationErrorResponse;

    fn foreign_try_from(
        value: PaymentServiceAuthorizeRequest,
    ) -> Result<Self, error_stack::Report<Self::Error>> {
        let email: Option<Email> = match value.email {
            Some(ref email_str) => {
                Some(Email::try_from(email_str.clone().expose()).map_err(|_| {
                    error_stack::Report::new(ApplicationErrorResponse::BadRequest(ApiError {
                        sub_code: "INVALID_EMAIL_FORMAT".to_owned(),
                        error_identifier: 400,

                        error_message: "Invalid email".to_owned(),
                        error_object: None,
                    }))
                })?)
            }
            None => None,
        };
        let merchant_config_currency = common_enums::Currency::foreign_try_from(value.currency())?;

        // Extract merchant_account_id from metadata before moving it
        let merchant_account_id = value.metadata.get("merchant_account_id").cloned();

        // Store merchant_account_metadata for connector use
        let merchant_account_metadata = (!value.merchant_account_metadata.is_empty())
            .then(|| {
                serde_json::to_value(&value.merchant_account_metadata)
                    .map(common_utils::pii::SecretSerdeValue::new)
                    .map_err(|_| {
                        error_stack::Report::new(ApplicationErrorResponse::InternalServerError(
                            crate::errors::ApiError {
                                sub_code: "SERDE_JSON_ERROR".to_owned(),
                                error_identifier: 500,
                                error_message: "Failed to serialize merchant_account_metadata"
                                    .to_owned(),
                                error_object: None,
                            },
                        ))
                    })
            })
            .transpose()?;

        let setup_future_usage = value
            .setup_future_usage
            .map(|usage| {
                grpc_api_types::payments::FutureUsage::try_from(usage)
                    .map_err(|_| {
                        error_stack::Report::new(ApplicationErrorResponse::BadRequest(ApiError {
                            sub_code: "INVALID_SETUP_FUTURE_USAGE".to_owned(),
                            error_identifier: 400,
                            error_message: "Invalid setup future usage value".to_owned(),
                            error_object: None,
                        }))
                    })
                    .and_then(|proto_usage| {
                        common_enums::FutureUsage::foreign_try_from(proto_usage)
                    })
            })
            .transpose()?;

        let customer_acceptance = value.customer_acceptance.clone();
        let authentication_data = value
            .authentication_data
            .clone()
            .map(router_request_types::AuthenticationData::try_from)
            .transpose()?;

        let access_token = value
            .state
            .as_ref()
            .and_then(|state| state.access_token.as_ref())
            .map(AccessTokenResponseData::from);
        let shipping_cost = Some(common_utils::types::MinorUnit::new(value.shipping_cost()));
        Ok(Self {
            authentication_data,
            capture_method: Some(common_enums::CaptureMethod::foreign_try_from(
                value.capture_method(),
            )?),
            payment_method_data: PaymentMethodData::<T>::foreign_try_from(
                value.payment_method.clone().ok_or_else(|| {
                    ApplicationErrorResponse::BadRequest(ApiError {
                        sub_code: "INVALID_PAYMENT_METHOD_DATA".to_owned(),
                        error_identifier: 400,
                        error_message: "Payment method data is required".to_owned(),
                        error_object: None,
                    })
                })?,
            )
            .change_context(ApplicationErrorResponse::BadRequest(ApiError {
                sub_code: "INVALID_PAYMENT_METHOD_DATA".to_owned(),
                error_identifier: 400,
                error_message: "Payment method data construction failed".to_owned(),
                error_object: None,
            }))?,
            amount: value.amount,
            currency: common_enums::Currency::foreign_try_from(value.currency())?,
            confirm: true,
            webhook_url: value.webhook_url.clone(),
            browser_info: value
                .browser_info
                .as_ref()
                .cloned()
                .map(BrowserInformation::foreign_try_from)
                .transpose()?,
            payment_method_type: <Option<PaymentMethodType>>::foreign_try_from(
                value.payment_method.clone().ok_or_else(|| {
                    ApplicationErrorResponse::BadRequest(ApiError {
                        sub_code: "INVALID_PAYMENT_METHOD_DATA".to_owned(),
                        error_identifier: 400,
                        error_message: "Payment method data is required".to_owned(),
                        error_object: None,
                    })
                })?,
            )?,
            minor_amount: common_utils::types::MinorUnit::new(value.minor_amount),
            email,
            customer_name: None,
            statement_descriptor_suffix: value.statement_descriptor_suffix,
            statement_descriptor: value.statement_descriptor_name,

            router_return_url: value.return_url.clone(),
            complete_authorize_url: value.complete_authorize_url,
            setup_future_usage,
            mandate_id: None,
            off_session: value.off_session,
            order_category: value.order_category,
            session_token: None,
            access_token,
            customer_acceptance: customer_acceptance
                .map(mandates::CustomerAcceptance::foreign_try_from)
                .transpose()?,
            enrolled_for_3ds: false,
            related_transaction_id: None,
            payment_experience: None,
            customer_id: value
                .customer_id
                .clone()
                .map(|customer_id| CustomerId::try_from(Cow::from(customer_id)))
                .transpose()
                .change_context(ApplicationErrorResponse::BadRequest(ApiError {
                    sub_code: "INVALID_CUSTOMER_ID".to_owned(),
                    error_identifier: 400,
                    error_message: "Failed to parse Customer Id".to_owned(),
                    error_object: None,
                }))?,
            request_incremental_authorization: false,
            metadata: if value.metadata.is_empty() {
                None
            } else {
                Some(serde_json::Value::Object(
                    value
                        .metadata
                        .into_iter()
                        .map(|(k, v)| (k, serde_json::Value::String(v)))
                        .collect(),
                ))
            },
            merchant_order_reference_id: value.merchant_order_reference_id,
            order_tax_amount: None,
            shipping_cost,
            merchant_account_id,
            integrity_object: None,
            merchant_config_currency: Some(merchant_config_currency),
            all_keys_required: None, // Field not available in new proto structure
            split_payments: None,
            enable_overcapture: None,
            setup_mandate_details: value
                .setup_mandate_details
                .map(mandates::MandateData::foreign_try_from)
                .transpose()?,
            request_extended_authorization: value.request_extended_authorization,
            merchant_account_metadata,
        })
    }
}

impl ForeignTryFrom<grpc_api_types::payments::PaymentAddress> for payment_address::PaymentAddress {
    type Error = ApplicationErrorResponse;
    fn foreign_try_from(
        value: grpc_api_types::payments::PaymentAddress,
    ) -> Result<Self, error_stack::Report<Self::Error>> {
        let shipping = match value.shipping_address {
            Some(address) => Some(Address::foreign_try_from(address)?),
            None => None,
        };

        let billing = match value.billing_address.clone() {
            Some(address) => Some(Address::foreign_try_from(address)?),
            None => None,
        };

        let payment_method_billing = match value.billing_address {
            Some(address) => Some(Address::foreign_try_from(address)?),
            None => None,
        };

        Ok(Self::new(
            shipping,
            billing,
            payment_method_billing,
            Some(false), // should_unify_address set to false
        ))
    }
}

impl ForeignTryFrom<grpc_api_types::payments::Address> for Address {
    type Error = ApplicationErrorResponse;
    fn foreign_try_from(
        value: grpc_api_types::payments::Address,
    ) -> Result<Self, error_stack::Report<Self::Error>> {
        let email = match value.email.clone() {
            Some(email) => Some(
                common_utils::pii::Email::from_str(&email.expose()).change_context(
                    ApplicationErrorResponse::BadRequest(ApiError {
                        sub_code: "INVALID_EMAIL".to_owned(),
                        error_identifier: 400,
                        error_message: "Invalid email".to_owned(),
                        error_object: None,
                    }),
                )?,
            ),
            None => None,
        };
        Ok(Self {
            address: Some(AddressDetails::foreign_try_from(value.clone())?),
            phone: value.phone_number.map(|phone_number| PhoneDetails {
                number: Some(phone_number),
                country_code: value.phone_country_code,
            }),
            email,
        })
    }
}

impl ForeignTryFrom<grpc_api_types::payments::CountryAlpha2> for common_enums::CountryAlpha2 {
    type Error = ApplicationErrorResponse;

    fn foreign_try_from(
        value: grpc_api_types::payments::CountryAlpha2,
    ) -> Result<Self, error_stack::Report<Self::Error>> {
        match value {
            grpc_api_types::payments::CountryAlpha2::Us => Ok(Self::US),
            grpc_api_types::payments::CountryAlpha2::Af => Ok(Self::AF),
            grpc_api_types::payments::CountryAlpha2::Ax => Ok(Self::AX),
            grpc_api_types::payments::CountryAlpha2::Al => Ok(Self::AL),
            grpc_api_types::payments::CountryAlpha2::Dz => Ok(Self::DZ),
            grpc_api_types::payments::CountryAlpha2::As => Ok(Self::AS),
            grpc_api_types::payments::CountryAlpha2::Ad => Ok(Self::AD),
            grpc_api_types::payments::CountryAlpha2::Ao => Ok(Self::AO),
            grpc_api_types::payments::CountryAlpha2::Ai => Ok(Self::AI),
            grpc_api_types::payments::CountryAlpha2::Aq => Ok(Self::AQ),
            grpc_api_types::payments::CountryAlpha2::Ag => Ok(Self::AG),
            grpc_api_types::payments::CountryAlpha2::Ar => Ok(Self::AR),
            grpc_api_types::payments::CountryAlpha2::Am => Ok(Self::AM),
            grpc_api_types::payments::CountryAlpha2::Aw => Ok(Self::AW),
            grpc_api_types::payments::CountryAlpha2::Au => Ok(Self::AU),
            grpc_api_types::payments::CountryAlpha2::At => Ok(Self::AT),
            grpc_api_types::payments::CountryAlpha2::Az => Ok(Self::AZ),
            grpc_api_types::payments::CountryAlpha2::Bs => Ok(Self::BS),
            grpc_api_types::payments::CountryAlpha2::Bh => Ok(Self::BH),
            grpc_api_types::payments::CountryAlpha2::Bd => Ok(Self::BD),
            grpc_api_types::payments::CountryAlpha2::Bb => Ok(Self::BB),
            grpc_api_types::payments::CountryAlpha2::By => Ok(Self::BY),
            grpc_api_types::payments::CountryAlpha2::Be => Ok(Self::BE),
            grpc_api_types::payments::CountryAlpha2::Bz => Ok(Self::BZ),
            grpc_api_types::payments::CountryAlpha2::Bj => Ok(Self::BJ),
            grpc_api_types::payments::CountryAlpha2::Bm => Ok(Self::BM),
            grpc_api_types::payments::CountryAlpha2::Bt => Ok(Self::BT),
            grpc_api_types::payments::CountryAlpha2::Bo => Ok(Self::BO),
            grpc_api_types::payments::CountryAlpha2::Bq => Ok(Self::BQ),
            grpc_api_types::payments::CountryAlpha2::Ba => Ok(Self::BA),
            grpc_api_types::payments::CountryAlpha2::Bw => Ok(Self::BW),
            grpc_api_types::payments::CountryAlpha2::Bv => Ok(Self::BV),
            grpc_api_types::payments::CountryAlpha2::Br => Ok(Self::BR),
            grpc_api_types::payments::CountryAlpha2::Io => Ok(Self::IO),
            grpc_api_types::payments::CountryAlpha2::Bn => Ok(Self::BN),
            grpc_api_types::payments::CountryAlpha2::Bg => Ok(Self::BG),
            grpc_api_types::payments::CountryAlpha2::Bf => Ok(Self::BF),
            grpc_api_types::payments::CountryAlpha2::Bi => Ok(Self::BI),
            grpc_api_types::payments::CountryAlpha2::Kh => Ok(Self::KH),
            grpc_api_types::payments::CountryAlpha2::Cm => Ok(Self::CM),
            grpc_api_types::payments::CountryAlpha2::Ca => Ok(Self::CA),
            grpc_api_types::payments::CountryAlpha2::Cv => Ok(Self::CV),
            grpc_api_types::payments::CountryAlpha2::Ky => Ok(Self::KY),
            grpc_api_types::payments::CountryAlpha2::Cf => Ok(Self::CF),
            grpc_api_types::payments::CountryAlpha2::Td => Ok(Self::TD),
            grpc_api_types::payments::CountryAlpha2::Cl => Ok(Self::CL),
            grpc_api_types::payments::CountryAlpha2::Cn => Ok(Self::CN),
            grpc_api_types::payments::CountryAlpha2::Cx => Ok(Self::CX),
            grpc_api_types::payments::CountryAlpha2::Cc => Ok(Self::CC),
            grpc_api_types::payments::CountryAlpha2::Co => Ok(Self::CO),
            grpc_api_types::payments::CountryAlpha2::Km => Ok(Self::KM),
            grpc_api_types::payments::CountryAlpha2::Cg => Ok(Self::CG),
            grpc_api_types::payments::CountryAlpha2::Cd => Ok(Self::CD),
            grpc_api_types::payments::CountryAlpha2::Ck => Ok(Self::CK),
            grpc_api_types::payments::CountryAlpha2::Cr => Ok(Self::CR),
            grpc_api_types::payments::CountryAlpha2::Ci => Ok(Self::CI),
            grpc_api_types::payments::CountryAlpha2::Hr => Ok(Self::HR),
            grpc_api_types::payments::CountryAlpha2::Cu => Ok(Self::CU),
            grpc_api_types::payments::CountryAlpha2::Cw => Ok(Self::CW),
            grpc_api_types::payments::CountryAlpha2::Cy => Ok(Self::CY),
            grpc_api_types::payments::CountryAlpha2::Cz => Ok(Self::CZ),
            grpc_api_types::payments::CountryAlpha2::Dk => Ok(Self::DK),
            grpc_api_types::payments::CountryAlpha2::Dj => Ok(Self::DJ),
            grpc_api_types::payments::CountryAlpha2::Dm => Ok(Self::DM),
            grpc_api_types::payments::CountryAlpha2::Do => Ok(Self::DO),
            grpc_api_types::payments::CountryAlpha2::Ec => Ok(Self::EC),
            grpc_api_types::payments::CountryAlpha2::Eg => Ok(Self::EG),
            grpc_api_types::payments::CountryAlpha2::Sv => Ok(Self::SV),
            grpc_api_types::payments::CountryAlpha2::Gq => Ok(Self::GQ),
            grpc_api_types::payments::CountryAlpha2::Er => Ok(Self::ER),
            grpc_api_types::payments::CountryAlpha2::Ee => Ok(Self::EE),
            grpc_api_types::payments::CountryAlpha2::Et => Ok(Self::ET),
            grpc_api_types::payments::CountryAlpha2::Fk => Ok(Self::FK),
            grpc_api_types::payments::CountryAlpha2::Fo => Ok(Self::FO),
            grpc_api_types::payments::CountryAlpha2::Fj => Ok(Self::FJ),
            grpc_api_types::payments::CountryAlpha2::Fi => Ok(Self::FI),
            grpc_api_types::payments::CountryAlpha2::Fr => Ok(Self::FR),
            grpc_api_types::payments::CountryAlpha2::Gf => Ok(Self::GF),
            grpc_api_types::payments::CountryAlpha2::Pf => Ok(Self::PF),
            grpc_api_types::payments::CountryAlpha2::Tf => Ok(Self::TF),
            grpc_api_types::payments::CountryAlpha2::Ga => Ok(Self::GA),
            grpc_api_types::payments::CountryAlpha2::Gm => Ok(Self::GM),
            grpc_api_types::payments::CountryAlpha2::Ge => Ok(Self::GE),
            grpc_api_types::payments::CountryAlpha2::De => Ok(Self::DE),
            grpc_api_types::payments::CountryAlpha2::Gh => Ok(Self::GH),
            grpc_api_types::payments::CountryAlpha2::Gi => Ok(Self::GI),
            grpc_api_types::payments::CountryAlpha2::Gr => Ok(Self::GR),
            grpc_api_types::payments::CountryAlpha2::Gl => Ok(Self::GL),
            grpc_api_types::payments::CountryAlpha2::Gd => Ok(Self::GD),
            grpc_api_types::payments::CountryAlpha2::Gp => Ok(Self::GP),
            grpc_api_types::payments::CountryAlpha2::Gu => Ok(Self::GU),
            grpc_api_types::payments::CountryAlpha2::Gt => Ok(Self::GT),
            grpc_api_types::payments::CountryAlpha2::Gg => Ok(Self::GG),
            grpc_api_types::payments::CountryAlpha2::Gn => Ok(Self::GN),
            grpc_api_types::payments::CountryAlpha2::Gw => Ok(Self::GW),
            grpc_api_types::payments::CountryAlpha2::Gy => Ok(Self::GY),
            grpc_api_types::payments::CountryAlpha2::Ht => Ok(Self::HT),
            grpc_api_types::payments::CountryAlpha2::Hm => Ok(Self::HM),
            grpc_api_types::payments::CountryAlpha2::Va => Ok(Self::VA),
            grpc_api_types::payments::CountryAlpha2::Hn => Ok(Self::HN),
            grpc_api_types::payments::CountryAlpha2::Hk => Ok(Self::HK),
            grpc_api_types::payments::CountryAlpha2::Hu => Ok(Self::HU),
            grpc_api_types::payments::CountryAlpha2::Is => Ok(Self::IS),
            grpc_api_types::payments::CountryAlpha2::In => Ok(Self::IN),
            grpc_api_types::payments::CountryAlpha2::Id => Ok(Self::ID),
            grpc_api_types::payments::CountryAlpha2::Ir => Ok(Self::IR),
            grpc_api_types::payments::CountryAlpha2::Iq => Ok(Self::IQ),
            grpc_api_types::payments::CountryAlpha2::Ie => Ok(Self::IE),
            grpc_api_types::payments::CountryAlpha2::Im => Ok(Self::IM),
            grpc_api_types::payments::CountryAlpha2::Il => Ok(Self::IL),
            grpc_api_types::payments::CountryAlpha2::It => Ok(Self::IT),
            grpc_api_types::payments::CountryAlpha2::Jm => Ok(Self::JM),
            grpc_api_types::payments::CountryAlpha2::Jp => Ok(Self::JP),
            grpc_api_types::payments::CountryAlpha2::Je => Ok(Self::JE),
            grpc_api_types::payments::CountryAlpha2::Jo => Ok(Self::JO),
            grpc_api_types::payments::CountryAlpha2::Kz => Ok(Self::KZ),
            grpc_api_types::payments::CountryAlpha2::Ke => Ok(Self::KE),
            grpc_api_types::payments::CountryAlpha2::Ki => Ok(Self::KI),
            grpc_api_types::payments::CountryAlpha2::Kp => Ok(Self::KP),
            grpc_api_types::payments::CountryAlpha2::Kr => Ok(Self::KR),
            grpc_api_types::payments::CountryAlpha2::Kw => Ok(Self::KW),
            grpc_api_types::payments::CountryAlpha2::Kg => Ok(Self::KG),
            grpc_api_types::payments::CountryAlpha2::La => Ok(Self::LA),
            grpc_api_types::payments::CountryAlpha2::Lv => Ok(Self::LV),
            grpc_api_types::payments::CountryAlpha2::Lb => Ok(Self::LB),
            grpc_api_types::payments::CountryAlpha2::Ls => Ok(Self::LS),
            grpc_api_types::payments::CountryAlpha2::Lr => Ok(Self::LR),
            grpc_api_types::payments::CountryAlpha2::Ly => Ok(Self::LY),
            grpc_api_types::payments::CountryAlpha2::Li => Ok(Self::LI),
            grpc_api_types::payments::CountryAlpha2::Lt => Ok(Self::LT),
            grpc_api_types::payments::CountryAlpha2::Lu => Ok(Self::LU),
            grpc_api_types::payments::CountryAlpha2::Mo => Ok(Self::MO),
            grpc_api_types::payments::CountryAlpha2::Mk => Ok(Self::MK),
            grpc_api_types::payments::CountryAlpha2::Mg => Ok(Self::MG),
            grpc_api_types::payments::CountryAlpha2::Mw => Ok(Self::MW),
            grpc_api_types::payments::CountryAlpha2::My => Ok(Self::MY),
            grpc_api_types::payments::CountryAlpha2::Mv => Ok(Self::MV),
            grpc_api_types::payments::CountryAlpha2::Ml => Ok(Self::ML),
            grpc_api_types::payments::CountryAlpha2::Mt => Ok(Self::MT),
            grpc_api_types::payments::CountryAlpha2::Mh => Ok(Self::MH),
            grpc_api_types::payments::CountryAlpha2::Mq => Ok(Self::MQ),
            grpc_api_types::payments::CountryAlpha2::Mr => Ok(Self::MR),
            grpc_api_types::payments::CountryAlpha2::Mu => Ok(Self::MU),
            grpc_api_types::payments::CountryAlpha2::Yt => Ok(Self::YT),
            grpc_api_types::payments::CountryAlpha2::Mx => Ok(Self::MX),
            grpc_api_types::payments::CountryAlpha2::Fm => Ok(Self::FM),
            grpc_api_types::payments::CountryAlpha2::Md => Ok(Self::MD),
            grpc_api_types::payments::CountryAlpha2::Mc => Ok(Self::MC),
            grpc_api_types::payments::CountryAlpha2::Mn => Ok(Self::MN),
            grpc_api_types::payments::CountryAlpha2::Me => Ok(Self::ME),
            grpc_api_types::payments::CountryAlpha2::Ms => Ok(Self::MS),
            grpc_api_types::payments::CountryAlpha2::Ma => Ok(Self::MA),
            grpc_api_types::payments::CountryAlpha2::Mz => Ok(Self::MZ),
            grpc_api_types::payments::CountryAlpha2::Mm => Ok(Self::MM),
            grpc_api_types::payments::CountryAlpha2::Na => Ok(Self::NA),
            grpc_api_types::payments::CountryAlpha2::Nr => Ok(Self::NR),
            grpc_api_types::payments::CountryAlpha2::Np => Ok(Self::NP),
            grpc_api_types::payments::CountryAlpha2::Nl => Ok(Self::NL),
            grpc_api_types::payments::CountryAlpha2::Nc => Ok(Self::NC),
            grpc_api_types::payments::CountryAlpha2::Nz => Ok(Self::NZ),
            grpc_api_types::payments::CountryAlpha2::Ni => Ok(Self::NI),
            grpc_api_types::payments::CountryAlpha2::Ne => Ok(Self::NE),
            grpc_api_types::payments::CountryAlpha2::Ng => Ok(Self::NG),
            grpc_api_types::payments::CountryAlpha2::Nu => Ok(Self::NU),
            grpc_api_types::payments::CountryAlpha2::Nf => Ok(Self::NF),
            grpc_api_types::payments::CountryAlpha2::Mp => Ok(Self::MP),
            grpc_api_types::payments::CountryAlpha2::No => Ok(Self::NO),
            grpc_api_types::payments::CountryAlpha2::Om => Ok(Self::OM),
            grpc_api_types::payments::CountryAlpha2::Pk => Ok(Self::PK),
            grpc_api_types::payments::CountryAlpha2::Pw => Ok(Self::PW),
            grpc_api_types::payments::CountryAlpha2::Ps => Ok(Self::PS),
            grpc_api_types::payments::CountryAlpha2::Pa => Ok(Self::PA),
            grpc_api_types::payments::CountryAlpha2::Pg => Ok(Self::PG),
            grpc_api_types::payments::CountryAlpha2::Py => Ok(Self::PY),
            grpc_api_types::payments::CountryAlpha2::Pe => Ok(Self::PE),
            grpc_api_types::payments::CountryAlpha2::Ph => Ok(Self::PH),
            grpc_api_types::payments::CountryAlpha2::Pn => Ok(Self::PN),
            grpc_api_types::payments::CountryAlpha2::Pl => Ok(Self::PL),
            grpc_api_types::payments::CountryAlpha2::Pt => Ok(Self::PT),
            grpc_api_types::payments::CountryAlpha2::Pr => Ok(Self::PR),
            grpc_api_types::payments::CountryAlpha2::Qa => Ok(Self::QA),
            grpc_api_types::payments::CountryAlpha2::Re => Ok(Self::RE),
            grpc_api_types::payments::CountryAlpha2::Ro => Ok(Self::RO),
            grpc_api_types::payments::CountryAlpha2::Ru => Ok(Self::RU),
            grpc_api_types::payments::CountryAlpha2::Rw => Ok(Self::RW),
            grpc_api_types::payments::CountryAlpha2::Bl => Ok(Self::BL),
            grpc_api_types::payments::CountryAlpha2::Sh => Ok(Self::SH),
            grpc_api_types::payments::CountryAlpha2::Kn => Ok(Self::KN),
            grpc_api_types::payments::CountryAlpha2::Lc => Ok(Self::LC),
            grpc_api_types::payments::CountryAlpha2::Mf => Ok(Self::MF),
            grpc_api_types::payments::CountryAlpha2::Pm => Ok(Self::PM),
            grpc_api_types::payments::CountryAlpha2::Vc => Ok(Self::VC),
            grpc_api_types::payments::CountryAlpha2::Ws => Ok(Self::WS),
            grpc_api_types::payments::CountryAlpha2::Sm => Ok(Self::SM),
            grpc_api_types::payments::CountryAlpha2::St => Ok(Self::ST),
            grpc_api_types::payments::CountryAlpha2::Sa => Ok(Self::SA),
            grpc_api_types::payments::CountryAlpha2::Sn => Ok(Self::SN),
            grpc_api_types::payments::CountryAlpha2::Rs => Ok(Self::RS),
            grpc_api_types::payments::CountryAlpha2::Sc => Ok(Self::SC),
            grpc_api_types::payments::CountryAlpha2::Sl => Ok(Self::SL),
            grpc_api_types::payments::CountryAlpha2::Sg => Ok(Self::SG),
            grpc_api_types::payments::CountryAlpha2::Sx => Ok(Self::SX),
            grpc_api_types::payments::CountryAlpha2::Sk => Ok(Self::SK),
            grpc_api_types::payments::CountryAlpha2::Si => Ok(Self::SI),
            grpc_api_types::payments::CountryAlpha2::Sb => Ok(Self::SB),
            grpc_api_types::payments::CountryAlpha2::So => Ok(Self::SO),
            grpc_api_types::payments::CountryAlpha2::Za => Ok(Self::ZA),
            grpc_api_types::payments::CountryAlpha2::Gs => Ok(Self::GS),
            grpc_api_types::payments::CountryAlpha2::Ss => Ok(Self::SS),
            grpc_api_types::payments::CountryAlpha2::Es => Ok(Self::ES),
            grpc_api_types::payments::CountryAlpha2::Lk => Ok(Self::LK),
            grpc_api_types::payments::CountryAlpha2::Sd => Ok(Self::SD),
            grpc_api_types::payments::CountryAlpha2::Sr => Ok(Self::SR),
            grpc_api_types::payments::CountryAlpha2::Sj => Ok(Self::SJ),
            grpc_api_types::payments::CountryAlpha2::Sz => Ok(Self::SZ),
            grpc_api_types::payments::CountryAlpha2::Se => Ok(Self::SE),
            grpc_api_types::payments::CountryAlpha2::Ch => Ok(Self::CH),
            grpc_api_types::payments::CountryAlpha2::Sy => Ok(Self::SY),
            grpc_api_types::payments::CountryAlpha2::Tw => Ok(Self::TW),
            grpc_api_types::payments::CountryAlpha2::Tj => Ok(Self::TJ),
            grpc_api_types::payments::CountryAlpha2::Tz => Ok(Self::TZ),
            grpc_api_types::payments::CountryAlpha2::Th => Ok(Self::TH),
            grpc_api_types::payments::CountryAlpha2::Tl => Ok(Self::TL),
            grpc_api_types::payments::CountryAlpha2::Tg => Ok(Self::TG),
            grpc_api_types::payments::CountryAlpha2::Tk => Ok(Self::TK),
            grpc_api_types::payments::CountryAlpha2::To => Ok(Self::TO),
            grpc_api_types::payments::CountryAlpha2::Tt => Ok(Self::TT),
            grpc_api_types::payments::CountryAlpha2::Tn => Ok(Self::TN),
            grpc_api_types::payments::CountryAlpha2::Tr => Ok(Self::TR),
            grpc_api_types::payments::CountryAlpha2::Tm => Ok(Self::TM),
            grpc_api_types::payments::CountryAlpha2::Tc => Ok(Self::TC),
            grpc_api_types::payments::CountryAlpha2::Tv => Ok(Self::TV),
            grpc_api_types::payments::CountryAlpha2::Ug => Ok(Self::UG),
            grpc_api_types::payments::CountryAlpha2::Ua => Ok(Self::UA),
            grpc_api_types::payments::CountryAlpha2::Ae => Ok(Self::AE),
            grpc_api_types::payments::CountryAlpha2::Gb => Ok(Self::GB),
            grpc_api_types::payments::CountryAlpha2::Um => Ok(Self::UM),
            grpc_api_types::payments::CountryAlpha2::Uy => Ok(Self::UY),
            grpc_api_types::payments::CountryAlpha2::Uz => Ok(Self::UZ),
            grpc_api_types::payments::CountryAlpha2::Vu => Ok(Self::VU),
            grpc_api_types::payments::CountryAlpha2::Ve => Ok(Self::VE),
            grpc_api_types::payments::CountryAlpha2::Vn => Ok(Self::VN),
            grpc_api_types::payments::CountryAlpha2::Vg => Ok(Self::VG),
            grpc_api_types::payments::CountryAlpha2::Vi => Ok(Self::VI),
            grpc_api_types::payments::CountryAlpha2::Wf => Ok(Self::WF),
            grpc_api_types::payments::CountryAlpha2::Eh => Ok(Self::EH),
            grpc_api_types::payments::CountryAlpha2::Ye => Ok(Self::YE),
            grpc_api_types::payments::CountryAlpha2::Zm => Ok(Self::ZM),
            grpc_api_types::payments::CountryAlpha2::Zw => Ok(Self::ZW),
            grpc_api_types::payments::CountryAlpha2::Unspecified => Ok(Self::US), // Default to US if unspecified
        }
    }
}

impl ForeignTryFrom<grpc_api_types::payments::Address> for AddressDetails {
    type Error = ApplicationErrorResponse;
    fn foreign_try_from(
        value: grpc_api_types::payments::Address,
    ) -> Result<Self, error_stack::Report<Self::Error>> {
        Ok(Self {
            city: value.city.clone().map(|city| city.expose()),
            country: Some(common_enums::CountryAlpha2::foreign_try_from(
                value.country_alpha2_code(),
            )?),
            line1: value.line1,
            line2: value.line2,
            line3: value.line3,
            zip: value.zip_code,
            state: value.state,
            first_name: value.first_name,
            last_name: value.last_name,
        })
    }
}

// PhoneDetails conversion removed - phone info is now embedded in Address

impl ForeignTryFrom<(PaymentServiceAuthorizeRequest, Connectors, &MaskedMetadata)>
    for PaymentFlowData
{
    type Error = ApplicationErrorResponse;

    fn foreign_try_from(
        (value, connectors, metadata): (
            PaymentServiceAuthorizeRequest,
            Connectors,
            &MaskedMetadata,
        ),
    ) -> Result<Self, error_stack::Report<Self::Error>> {
        let address = match &value.address {
            // Borrow value.address
            Some(address_value) => {
                // address_value is &grpc_api_types::payments::PaymentAddress
                payment_address::PaymentAddress::foreign_try_from(
                    (*address_value).clone(), // Clone the grpc_api_types::payments::PaymentAddress
                )?
            }
            None => {
                return Err(ApplicationErrorResponse::BadRequest(ApiError {
                    sub_code: "INVALID_ADDRESS".to_owned(),
                    error_identifier: 400,
                    error_message: "Address is required".to_owned(),
                    error_object: None,
                }))?
            }
        };

        let merchant_id_from_header = extract_merchant_id_from_metadata(metadata)?;

        // Extract specific headers for vault and other integrations
        let vault_headers = extract_headers_from_metadata(metadata);

        let connector_meta_data = serde_json::to_value(&value.merchant_account_metadata)
            .map(common_utils::pii::SecretSerdeValue::new)
            .map_err(|_| {
                error_stack::Report::new(ApplicationErrorResponse::InternalServerError(
                    crate::errors::ApiError {
                        sub_code: "SERDE_JSON_ERROR".to_owned(),
                        error_identifier: 500,
                        error_message: "Failed to serialize merchant_account_metadata".to_owned(),
                        error_object: None,
                    },
                ))
            })?;

        Ok(Self {
            merchant_id: merchant_id_from_header,
            payment_id: "IRRELEVANT_PAYMENT_ID".to_string(),
            attempt_id: "IRRELEVANT_ATTEMPT_ID".to_string(),
            status: common_enums::AttemptStatus::Pending,
            payment_method: common_enums::PaymentMethod::foreign_try_from(
                value.payment_method.unwrap_or_default(),
            )?, // Use direct enum
            address,
            auth_type: common_enums::AuthenticationType::foreign_try_from(
                grpc_api_types::payments::AuthenticationType::try_from(value.auth_type)
                    .unwrap_or_default(),
            )?, // Use direct enum
            connector_request_reference_id: extract_connector_request_reference_id(
                &value.request_ref_id,
            ),
            customer_id: value
                .customer_id
                .clone()
                .map(|customer_id| CustomerId::try_from(Cow::from(customer_id)))
                .transpose()
                .change_context(ApplicationErrorResponse::BadRequest(ApiError {
                    sub_code: "INVALID_CUSTOMER_ID".to_owned(),
                    error_identifier: 400,
                    error_message: "Failed to parse Customer Id".to_owned(),
                    error_object: None,
                }))?,
            connector_customer: value.connector_customer_id,
            description: value.description,
            return_url: value.return_url.clone(),
            connector_meta_data: {
                value.metadata.get("connector_meta_data").map(|json_string| {
                    Ok::<Secret<serde_json::Value>, error_stack::Report<ApplicationErrorResponse>>(Secret::new(serde_json::Value::String(json_string.clone())))
                }).transpose()?
                .or(Some(connector_meta_data)) // Converts Option<Result<T, E>> to Result<Option<T>, E> and propagates E if it's an Err
            },
            amount_captured: None,
            minor_amount_captured: None,
            minor_amount_capturable: None,
            access_token: None,
            session_token: None,
            reference_id: None,
            payment_method_token: None,
            preprocessing_id: None,
            connector_api_version: None,
            test_mode: value.test_mode,
            connector_http_status_code: None,
            external_latency: None,
            connectors,
            raw_connector_response: None,
            raw_connector_request: None,
            connector_response_headers: None,
            connector_response: None,
            vault_headers,
            recurring_mandate_payment_data: None,
        })
    }
}

impl
    ForeignTryFrom<(
        grpc_api_types::payments::PaymentServiceRepeatEverythingRequest,
        Connectors,
        &MaskedMetadata,
    )> for PaymentFlowData
{
    type Error = ApplicationErrorResponse;

    fn foreign_try_from(
        (value, connectors, metadata): (
            grpc_api_types::payments::PaymentServiceRepeatEverythingRequest,
            Connectors,
            &MaskedMetadata,
        ),
    ) -> Result<Self, error_stack::Report<Self::Error>> {
        let address = match &value.address {
            // Borrow value.address
            Some(address_value) => {
                // address_value is &grpc_api_types::payments::PaymentAddress
                payment_address::PaymentAddress::foreign_try_from(
                    (*address_value).clone(), // Clone the grpc_api_types::payments::PaymentAddress
                )?
            }
            None => {
                // For repeat payment operations, address information is typically not available or required
                payment_address::PaymentAddress::new(
                    None,        // shipping
                    None,        // billing
                    None,        // payment_method_billing
                    Some(false), // should_unify_address = false for repeat operations
                )
            }
        };

        let merchant_id_from_header = extract_merchant_id_from_metadata(metadata)?;

        Ok(Self {
            merchant_id: merchant_id_from_header,
            payment_id: "IRRELEVANT_PAYMENT_ID".to_string(),
            attempt_id: "IRRELEVANT_ATTEMPT_ID".to_string(),
            status: common_enums::AttemptStatus::Pending,
            payment_method: common_enums::PaymentMethod::Card, //TODO
            address,
            auth_type: common_enums::AuthenticationType::default(),
            connector_request_reference_id: extract_connector_request_reference_id(
                &value.request_ref_id,
            ),
            customer_id: None,
            connector_customer: value.connector_customer_id,
            description: value.description,
            return_url: None,
            connector_meta_data: None,
            amount_captured: None,
            minor_amount_captured: None,
            minor_amount_capturable: None,
            access_token: None,
            session_token: None,
            reference_id: None,
            payment_method_token: None,
            preprocessing_id: None,
            connector_api_version: None,
            test_mode: value.test_mode,
            connector_http_status_code: None,
            external_latency: None,
            connectors,
            raw_connector_response: None,
            raw_connector_request: None,
            connector_response_headers: None,
            connector_response: None,
            vault_headers: None,
            recurring_mandate_payment_data: None,
        })
    }
}

impl
    ForeignTryFrom<(
        grpc_api_types::payments::PaymentServiceGetRequest,
        Connectors,
        &MaskedMetadata,
    )> for PaymentFlowData
{
    type Error = ApplicationErrorResponse;

    fn foreign_try_from(
        (value, connectors, metadata): (
            grpc_api_types::payments::PaymentServiceGetRequest,
            Connectors,
            &MaskedMetadata,
        ),
    ) -> Result<Self, error_stack::Report<Self::Error>> {
        // For sync operations, address information is typically not available or required
        let address: PaymentAddress = crate::payment_address::PaymentAddress::new(
            None,        // shipping
            None,        // billing
            None,        // payment_method_billing
            Some(false), // should_unify_address = false for sync operations
        );

        let merchant_id_from_header = extract_merchant_id_from_metadata(metadata)?;

        let access_token = value
            .state
            .as_ref()
            .and_then(|state| state.access_token.as_ref())
            .map(AccessTokenResponseData::from);

        Ok(Self {
            merchant_id: merchant_id_from_header,
            payment_id: "IRRELEVANT_PAYMENT_ID".to_string(),
            attempt_id: "IRRELEVANT_ATTEMPT_ID".to_string(),
            status: common_enums::AttemptStatus::Pending,
            payment_method: common_enums::PaymentMethod::Card, //TODO
            address,
            auth_type: common_enums::AuthenticationType::default(),
            connector_request_reference_id: extract_connector_request_reference_id(
                &value.request_ref_id,
            ),
            customer_id: None,
            connector_customer: None,
            description: None,
            return_url: None,
            connector_meta_data: None,
            amount_captured: None,
            minor_amount_captured: None,
            minor_amount_capturable: None,
            access_token,
            session_token: None,
            reference_id: None,
            payment_method_token: None,
            preprocessing_id: None,
            connector_api_version: None,
            test_mode: None,
            connector_http_status_code: None,
            external_latency: None,
            connectors,
            raw_connector_response: None,
            raw_connector_request: None,
            connector_response_headers: None,
            vault_headers: None,
            connector_response: None,
            recurring_mandate_payment_data: None,
        })
    }
}

impl ForeignTryFrom<(PaymentServiceVoidRequest, Connectors, &MaskedMetadata)> for PaymentFlowData {
    type Error = ApplicationErrorResponse;

    fn foreign_try_from(
        (value, connectors, metadata): (PaymentServiceVoidRequest, Connectors, &MaskedMetadata),
    ) -> Result<Self, error_stack::Report<Self::Error>> {
        // For void operations, address information is typically not available or required
        // Since this is a PaymentServiceVoidRequest, we use default address values
        let address: PaymentAddress = payment_address::PaymentAddress::new(
            None,        // shipping
            None,        // billing
            None,        // payment_method_billing
            Some(false), // should_unify_address = false for void operations
        );

        let merchant_id_from_header = extract_merchant_id_from_metadata(metadata)?;
        let connector_meta_data = (!value.connector_metadata.is_empty()).then(|| {
            Secret::new(serde_json::Value::Object(
                value
                    .connector_metadata
                    .into_iter()
                    .map(|(k, v)| (k, serde_json::Value::String(v)))
                    .collect(),
            ))
        });
        let access_token = value
            .state
            .as_ref()
            .and_then(|state| state.access_token.as_ref())
            .map(AccessTokenResponseData::from);

        Ok(Self {
            merchant_id: merchant_id_from_header,
            payment_id: "IRRELEVANT_PAYMENT_ID".to_string(),
            attempt_id: "IRRELEVANT_ATTEMPT_ID".to_string(),
            status: common_enums::AttemptStatus::Pending,
            payment_method: common_enums::PaymentMethod::Card, //TODO
            address,
            auth_type: common_enums::AuthenticationType::default(),
            connector_request_reference_id: extract_connector_request_reference_id(
                &value.request_ref_id,
            ),
            customer_id: None,
            connector_customer: None,
            description: None,
            return_url: None,
            connector_meta_data,
            amount_captured: None,
            minor_amount_captured: None,
            minor_amount_capturable: None,
            access_token,
            session_token: None,
            reference_id: None,
            payment_method_token: None,
            preprocessing_id: None,
            connector_api_version: None,
            test_mode: None,
            connector_http_status_code: None,
            external_latency: None,
            connectors,
            raw_connector_response: None,
            raw_connector_request: None,
            connector_response_headers: None,
            vault_headers: None,
            connector_response: None,
            recurring_mandate_payment_data: None,
        })
    }
}

impl ForeignTryFrom<ResponseId> for grpc_api_types::payments::Identifier {
    type Error = ApplicationErrorResponse;
    fn foreign_try_from(value: ResponseId) -> Result<Self, error_stack::Report<Self::Error>> {
        Ok(match value {
            ResponseId::ConnectorTransactionId(id) => Self {
                id_type: Some(grpc_api_types::payments::identifier::IdType::Id(id)),
            },
            ResponseId::EncodedData(data) => Self {
                id_type: Some(grpc_api_types::payments::identifier::IdType::EncodedData(
                    data,
                )),
            },
            ResponseId::NoResponseId => Self {
                id_type: Some(grpc_api_types::payments::identifier::IdType::NoResponseIdMarker(())),
            },
        })
    }
}

impl ForeignTryFrom<router_request_types::AuthenticationData>
    for grpc_api_types::payments::AuthenticationData
{
    type Error = ApplicationErrorResponse;
    fn foreign_try_from(
        value: router_request_types::AuthenticationData,
    ) -> error_stack::Result<Self, Self::Error> {
        use hyperswitch_masking::ExposeInterface;
        let trans_status = value
            .trans_status
            .map(|ts| grpc_api_types::payments::TransactionStatus::foreign_from(ts).into());
        Ok(Self {
            ucaf_collection_indicator: value.ucaf_collection_indicator,
            eci: value.eci,
            cavv: value.cavv.map(|cavv| cavv.expose()),
            threeds_server_transaction_id: value.threeds_server_transaction_id.map(|id| {
                grpc_api_types::payments::Identifier {
                    id_type: Some(grpc_api_types::payments::identifier::IdType::Id(id)),
                }
            }),
            message_version: value.message_version.map(|v| v.to_string()),
            ds_transaction_id: value.ds_trans_id,
            trans_status,
            acs_transaction_id: value.acs_transaction_id,
            transaction_id: value.transaction_id,
        })
    }
}

impl ForeignFrom<common_enums::TransactionStatus> for grpc_api_types::payments::TransactionStatus {
    fn foreign_from(from: common_enums::TransactionStatus) -> Self {
        match from {
            common_enums::TransactionStatus::Success => grpc_api_types::payments::TransactionStatus::Success,
            common_enums::TransactionStatus::Failure => grpc_api_types::payments::TransactionStatus::Failure,
            common_enums::TransactionStatus::VerificationNotPerformed => grpc_api_types::payments::TransactionStatus::VerificationNotPerformed,
            common_enums::TransactionStatus::NotVerified => grpc_api_types::payments::TransactionStatus::NotVerified,
            common_enums::TransactionStatus::Rejected => grpc_api_types::payments::TransactionStatus::Rejected,
            common_enums::TransactionStatus::ChallengeRequired => grpc_api_types::payments::TransactionStatus::ChallengeRequired,
            common_enums::TransactionStatus::ChallengeRequiredDecoupledAuthentication => grpc_api_types::payments::TransactionStatus::ChallengeRequiredDecoupledAuthentication,
            common_enums::TransactionStatus::InformationOnly => grpc_api_types::payments::TransactionStatus::InformationOnly,
        }
    }
}

impl ForeignFrom<grpc_api_types::payments::TransactionStatus> for common_enums::TransactionStatus {
    fn foreign_from(value: grpc_api_types::payments::TransactionStatus) -> Self {
        match value {
            grpc_api_types::payments::TransactionStatus::Success => common_enums::TransactionStatus::Success,
            grpc_api_types::payments::TransactionStatus::Failure => common_enums::TransactionStatus::Failure,
            grpc_api_types::payments::TransactionStatus::VerificationNotPerformed => common_enums::TransactionStatus::VerificationNotPerformed,
            grpc_api_types::payments::TransactionStatus::NotVerified => common_enums::TransactionStatus::NotVerified,
            grpc_api_types::payments::TransactionStatus::Rejected => common_enums::TransactionStatus::Rejected,
            grpc_api_types::payments::TransactionStatus::ChallengeRequired => common_enums::TransactionStatus::ChallengeRequired,
            grpc_api_types::payments::TransactionStatus::ChallengeRequiredDecoupledAuthentication => common_enums::TransactionStatus::ChallengeRequiredDecoupledAuthentication,
            grpc_api_types::payments::TransactionStatus::InformationOnly => common_enums::TransactionStatus::InformationOnly,
        }
    }
}

impl ForeignTryFrom<ConnectorResponseData> for grpc_api_types::payments::ConnectorResponseData {
    type Error = ApplicationErrorResponse;
    fn foreign_try_from(
        value: ConnectorResponseData,
    ) -> Result<Self, error_stack::Report<Self::Error>> {
        Ok(Self {
            additional_payment_method_data: value.additional_payment_method_data.as_ref().map(
                |additional_payment_method_connector_response| {
                    match additional_payment_method_connector_response {
                        AdditionalPaymentMethodConnectorResponse::Card {
                            authentication_data,
                            payment_checks,
                            card_network,
                            domestic_network,
                        } => grpc_api_types::payments::AdditionalPaymentMethodConnectorResponse {
                            card: Some(grpc_api_types::payments::CardConnectorResponse {
                                authentication_data: authentication_data
                                    .as_ref()
                                    .and_then(|data| serde_json::to_vec(data).ok()),
                                payment_checks: payment_checks
                                    .as_ref()
                                    .and_then(|checks| serde_json::to_vec(checks).ok()),
                                card_network: card_network.clone(),
                                domestic_network: domestic_network.clone(),
                            }),
                        },
                    }
                },
            ),
            extended_authorization_response_data: value
                .get_extended_authorization_response_data()
                .map(|extended_authorization_response_data| {
                    grpc_api_types::payments::ExtendedAuthorizationResponseData {
                        extended_authentication_applied: extended_authorization_response_data
                            .extended_authentication_applied,
                        capture_before: extended_authorization_response_data
                            .capture_before
                            .map(|dt| dt.assume_utc().unix_timestamp()),
                    }
                }),
            is_overcapture_enabled: value.is_overcapture_enabled(),
        })
    }
}

pub fn generate_create_order_response(
    router_data_v2: RouterDataV2<
        CreateOrder,
        PaymentFlowData,
        PaymentCreateOrderData,
        PaymentCreateOrderResponse,
    >,
) -> Result<PaymentServiceAuthorizeResponse, error_stack::Report<ApplicationErrorResponse>> {
    let transaction_response = router_data_v2.response;
    let status = router_data_v2.resource_common_data.status;
    let grpc_status = grpc_api_types::payments::PaymentStatus::foreign_from(status);
    let raw_connector_response = router_data_v2
        .resource_common_data
        .get_raw_connector_response();
    let raw_connector_request = router_data_v2
        .resource_common_data
        .get_raw_connector_request();
    let response = match transaction_response {
        Ok(response) => {
            // For successful order creation, return basic success response
            PaymentServiceAuthorizeResponse {
                transaction_id: Some(grpc_api_types::payments::Identifier {
                    id_type: Some(grpc_api_types::payments::identifier::IdType::Id(
                        response.order_id,
                    )),
                }),
                redirection_data: None,
                network_txn_id: None,
                response_ref_id: None,
                incremental_authorization_allowed: None,
                status: grpc_status as i32,
                error_message: None,
                error_code: None,
                status_code: 200,
                raw_connector_response,
                raw_connector_request,
                response_headers: router_data_v2
                    .resource_common_data
                    .get_connector_response_headers_as_map(),
                connector_metadata: std::collections::HashMap::new(),
                state: None,
                captured_amount: None,
                minor_captured_amount: None,
                minor_amount_capturable: None,
                mandate_reference: None,
                connector_response: None,
            }
        }
        Err(err) => {
            let status = err
                .attempt_status
                .map(grpc_api_types::payments::PaymentStatus::foreign_from)
                .unwrap_or_default();
            PaymentServiceAuthorizeResponse {
                transaction_id: Some(grpc_api_types::payments::Identifier {
                    id_type: Some(
                        grpc_api_types::payments::identifier::IdType::NoResponseIdMarker(()),
                    ),
                }),
                redirection_data: None,
                network_txn_id: None,
                response_ref_id: err.connector_transaction_id.map(|id| {
                    grpc_api_types::payments::Identifier {
                        id_type: Some(grpc_api_types::payments::identifier::IdType::Id(id)),
                    }
                }),
                incremental_authorization_allowed: None,
                status: status as i32,
                error_message: Some(err.message),
                error_code: Some(err.code),
                status_code: err.status_code as u32,
                response_headers: router_data_v2
                    .resource_common_data
                    .get_connector_response_headers_as_map(),
                connector_metadata: std::collections::HashMap::new(),
                raw_connector_response,
                raw_connector_request,
                state: None,
                captured_amount: None,
                minor_captured_amount: None,
                minor_amount_capturable: None,
                mandate_reference: None,
                connector_response: None,
            }
        }
    };
    Ok(response)
}

pub fn generate_payment_authorize_response<T: PaymentMethodDataTypes>(
    router_data_v2: RouterDataV2<
        Authorize,
        PaymentFlowData,
        PaymentsAuthorizeData<T>,
        PaymentsResponseData,
    >,
) -> Result<PaymentServiceAuthorizeResponse, error_stack::Report<ApplicationErrorResponse>> {
    let transaction_response = router_data_v2.response;
    let status = router_data_v2.resource_common_data.status;
    info!("Payment authorize response status: {:?}", status);
    let order_id = router_data_v2.resource_common_data.reference_id.clone();
    let response_headers = router_data_v2
        .resource_common_data
        .get_connector_response_headers_as_map();
    let grpc_status = grpc_api_types::payments::PaymentStatus::foreign_from(status);
    let raw_connector_response = router_data_v2
        .resource_common_data
        .get_raw_connector_response();
    let raw_connector_request = router_data_v2
        .resource_common_data
        .get_raw_connector_request();

    // Create state if either access token or connector customer is available
    let state = if router_data_v2.resource_common_data.access_token.is_some()
        || router_data_v2
            .resource_common_data
            .connector_customer
            .is_some()
    {
        Some(ConnectorState {
            access_token: router_data_v2
                .resource_common_data
                .access_token
                .as_ref()
                .map(|token_data| grpc_api_types::payments::AccessToken {
                    token: token_data.access_token.clone(),
                    expires_in_seconds: token_data.expires_in,
                    token_type: token_data.token_type.clone(),
                }),
            connector_customer_id: router_data_v2
                .resource_common_data
                .connector_customer
                .clone(),
        })
    } else {
        None
    };

    let connector_response = router_data_v2
        .resource_common_data
        .connector_response
        .as_ref()
        .map(|connector_response_data| {
            grpc_api_types::payments::ConnectorResponseData::foreign_try_from(
                connector_response_data.clone(),
            )
        })
        .transpose()?;

    let response = match transaction_response {
        Ok(response) => match response {
            PaymentsResponseData::TransactionResponse {
                resource_id,
                redirection_data,
                connector_metadata,
                network_txn_id,
                connector_response_reference_id,
                incremental_authorization_allowed,
                mandate_reference,
                status_code,
            } => {
                let mandate_reference_grpc =
                    mandate_reference.map(|m| grpc_api_types::payments::MandateReference {
                        mandate_id: m.connector_mandate_id,
                        payment_method_id: m.payment_method_id,
                    });

                PaymentServiceAuthorizeResponse {
                    transaction_id: Some(grpc_api_types::payments::Identifier::foreign_try_from(resource_id)?),
                    redirection_data: redirection_data.map(
                        |form| {
                            match *form {
                                crate::router_response_types::RedirectForm::Form { endpoint, method, form_fields } => {
                                    Ok::<grpc_api_types::payments::RedirectForm, ApplicationErrorResponse>(grpc_api_types::payments::RedirectForm {
                                        form_type: Some(grpc_api_types::payments::redirect_form::FormType::Form(
                                            grpc_api_types::payments::FormData {
                                                endpoint,
                                                method: grpc_api_types::payments::HttpMethod::foreign_from(method) as i32,
                                                form_fields, //TODO
                                            }
                                        ))
                                    })
                                },
                                router_response_types::RedirectForm::Html { html_data } => {
                                    Ok(grpc_api_types::payments::RedirectForm {
                                        form_type: Some(grpc_api_types::payments::redirect_form::FormType::Html(
                                            grpc_api_types::payments::HtmlData {
                                                html_data,
                                            }
                                        ))
                                    })
                                },
                                router_response_types::RedirectForm::Uri { uri } => {
                                    Ok(grpc_api_types::payments::RedirectForm {
                                        form_type: Some(grpc_api_types::payments::redirect_form::FormType::Uri(
                                            grpc_api_types::payments::UriData {
                                                uri,
                                            }
                                        ))
                                    })
                                },
                                crate::router_response_types::RedirectForm::Mifinity { initialization_token } => {
                                    Ok(grpc_api_types::payments::RedirectForm {
                                        form_type: Some(grpc_api_types::payments::redirect_form::FormType::Uri(
                                            grpc_api_types::payments::UriData {
                                                uri: initialization_token,
                                            }
                                        ))
                                    })
                                },
                                _ => Err(
                                    ApplicationErrorResponse::BadRequest(ApiError {
                                        sub_code: "INVALID_RESPONSE".to_owned(),
                                        error_identifier: 400,
                                        error_message: "Invalid response from connector".to_owned(),
                                        error_object: None,
                                    }))?,
                            }
                        }
                    ).transpose()?,
                    connector_metadata: connector_metadata
                        .and_then(|value| value.as_object().cloned())
                        .map(|map| {map.into_iter().filter_map(|(k, v)| v.as_str()
                            .map(|s| (k, s.to_string())))
                            .collect::<HashMap<_, _>>()}).unwrap_or_default(),
                    network_txn_id,
                    response_ref_id: connector_response_reference_id.map(|id| grpc_api_types::payments::Identifier {
                        id_type: Some(grpc_api_types::payments::identifier::IdType::Id(id)),
                    }),
                    mandate_reference: mandate_reference_grpc,
                    incremental_authorization_allowed,
                    status: grpc_status as i32,
                    error_message: None,
                    error_code: None,
                    raw_connector_response,
                    raw_connector_request,
                    status_code: status_code as u32,
                    response_headers,
                    state,
                    captured_amount: router_data_v2.resource_common_data.amount_captured,
                    minor_captured_amount: router_data_v2
                        .resource_common_data
                        .minor_amount_captured
                        .map(|amount_captured| amount_captured.get_amount_as_i64()),
                    minor_amount_capturable: router_data_v2
                        .resource_common_data
                        .minor_amount_capturable
                        .map(|amount_capturable| amount_capturable.get_amount_as_i64()),
                    connector_response,
                }
            }
            _ => Err(ApplicationErrorResponse::BadRequest(ApiError {
                sub_code: "INVALID_RESPONSE".to_owned(),
                error_identifier: 400,
                error_message: "Invalid response from connector".to_owned(),
                error_object: None,
            }))?,
        },
        Err(err) => {
            let status = err
                .attempt_status
                .map(grpc_api_types::payments::PaymentStatus::foreign_from)
                .unwrap_or_default();
            PaymentServiceAuthorizeResponse {
                transaction_id: Some(grpc_api_types::payments::Identifier {
                    id_type: Some(
                        grpc_api_types::payments::identifier::IdType::NoResponseIdMarker(()),
                    ),
                }),
                redirection_data: None,
                network_txn_id: None,
                response_ref_id: order_id.map(|id| grpc_api_types::payments::Identifier {
                    id_type: Some(grpc_api_types::payments::identifier::IdType::Id(id)),
                }),
                mandate_reference: None,
                incremental_authorization_allowed: None,
                status: status as i32,
                error_message: Some(err.message),
                error_code: Some(err.code),
                status_code: err.status_code as u32,
                response_headers,
                raw_connector_response,
                raw_connector_request,
                connector_metadata: std::collections::HashMap::new(),
                state,
                captured_amount: None,
                minor_captured_amount: None,
                minor_amount_capturable: None,
                connector_response: None,
            }
        }
    };
    Ok(response)
}

// ForeignTryFrom for PaymentMethod gRPC enum to internal enum
impl ForeignTryFrom<grpc_api_types::payments::PaymentMethod> for common_enums::PaymentMethod {
    type Error = ApplicationErrorResponse;
    fn foreign_try_from(
        item: grpc_api_types::payments::PaymentMethod,
    ) -> Result<Self, error_stack::Report<Self::Error>> {
        match item {
            grpc_api_types::payments::PaymentMethod {
                payment_method:
                    Some(grpc_api_types::payments::payment_method::PaymentMethod::Card(_)),
            } => Ok(Self::Card),
            grpc_api_types::payments::PaymentMethod {
                payment_method:
                    Some(grpc_api_types::payments::payment_method::PaymentMethod::Token(_)),
            } => Ok(Self::Wallet),
            grpc_api_types::payments::PaymentMethod {
                payment_method:
                    Some(grpc_api_types::payments::payment_method::PaymentMethod::UpiCollect(_)),
            } => Ok(Self::Upi),
            grpc_api_types::payments::PaymentMethod {
                payment_method:
                    Some(grpc_api_types::payments::payment_method::PaymentMethod::UpiIntent(_)),
            } => Ok(Self::Upi),
            grpc_api_types::payments::PaymentMethod {
                payment_method:
                    Some(grpc_api_types::payments::payment_method::PaymentMethod::UpiQr(_)),
            } => Ok(Self::Upi),
            grpc_api_types::payments::PaymentMethod {
                payment_method:
                    Some(grpc_api_types::payments::payment_method::PaymentMethod::Reward(_)),
            } => Ok(Self::Reward),
            grpc_api_types::payments::PaymentMethod {
                payment_method:
                    Some(grpc_api_types::payments::payment_method::PaymentMethod::Wallet(_)),
            } => Ok(Self::Wallet),
            _ => Ok(Self::Card), // Default fallback
        }
    }
}

// ForeignTryFrom for AuthenticationType gRPC enum to internal enum
impl ForeignTryFrom<grpc_api_types::payments::AuthenticationType>
    for common_enums::AuthenticationType
{
    type Error = ApplicationErrorResponse;
    fn foreign_try_from(
        item: grpc_api_types::payments::AuthenticationType,
    ) -> Result<Self, error_stack::Report<Self::Error>> {
        match item {
            grpc_api_types::payments::AuthenticationType::Unspecified => Ok(Self::NoThreeDs), // Default to NoThreeDs for unspecified
            grpc_api_types::payments::AuthenticationType::ThreeDs => Ok(Self::ThreeDs),
            grpc_api_types::payments::AuthenticationType::NoThreeDs => Ok(Self::NoThreeDs),
        }
    }
}

impl ForeignTryFrom<grpc_api_types::payments::PaymentServiceGetRequest> for PaymentsSyncData {
    type Error = ApplicationErrorResponse;

    fn foreign_try_from(
        value: grpc_api_types::payments::PaymentServiceGetRequest,
    ) -> Result<Self, error_stack::Report<Self::Error>> {
        let capture_method = Some(common_enums::CaptureMethod::foreign_try_from(
            value.capture_method(),
        )?);
        let currency = common_enums::Currency::foreign_try_from(value.currency())?;
        let amount = common_utils::types::MinorUnit::new(value.amount);
        // Create ResponseId from resource_id
        let connector_transaction_id = ResponseId::ConnectorTransactionId(
            value
                .transaction_id
                .clone()
                .and_then(|id| id.id_type)
                .and_then(|id_type| match id_type {
                    grpc_api_types::payments::identifier::IdType::Id(id) => Some(id),
                    _ => None,
                })
                .unwrap_or_default(),
        );

        let encoded_data = value
            .transaction_id
            .and_then(|id| id.id_type)
            .and_then(|id_type| match id_type {
                grpc_api_types::payments::identifier::IdType::EncodedData(data) => Some(data),
                _ => None,
            });

        Ok(Self {
            connector_transaction_id,
            encoded_data,
            capture_method,
            connector_meta: None,
            sync_type: router_request_types::SyncRequestType::SinglePaymentSync,
            mandate_id: None,
            payment_method_type: None,
            currency,
            payment_experience: None,
            amount,
            integrity_object: None,
            all_keys_required: None, // Field not available in new proto structure
            split_payments: None,
        })
    }
}

impl
    ForeignTryFrom<(
        grpc_api_types::payments::PaymentServiceGetRequest,
        Connectors,
    )> for PaymentFlowData
{
    type Error = ApplicationErrorResponse;

    fn foreign_try_from(
        (value, connectors): (
            grpc_api_types::payments::PaymentServiceGetRequest,
            Connectors,
        ),
    ) -> Result<Self, error_stack::Report<Self::Error>> {
        Ok(Self {
            merchant_id: common_utils::id_type::MerchantId::default(),
            payment_id: "PAYMENT_ID".to_string(),
            attempt_id: "ATTEMPT_ID".to_string(),
            status: common_enums::AttemptStatus::Pending,
            payment_method: common_enums::PaymentMethod::Card, // Default
            address: payment_address::PaymentAddress::default(),
            auth_type: common_enums::AuthenticationType::default(),
            connector_request_reference_id: extract_connector_request_reference_id(
                &value.request_ref_id,
            ),
            customer_id: None,
            connector_customer: None,
            description: None,
            return_url: None,
            connector_meta_data: None,
            amount_captured: None,
            minor_amount_captured: None,
            minor_amount_capturable: None,
            access_token: None,
            session_token: None,
            reference_id: None,
            payment_method_token: None,
            preprocessing_id: None,
            connector_api_version: None,
            test_mode: None,
            connector_http_status_code: None,
            external_latency: None,
            connectors,
            raw_connector_response: None,
            raw_connector_request: None,
            connector_response_headers: None,
            vault_headers: None,
            connector_response: None,
            recurring_mandate_payment_data: None,
        })
    }
}

impl ForeignFrom<common_enums::AttemptStatus> for grpc_api_types::payments::PaymentStatus {
    fn foreign_from(status: common_enums::AttemptStatus) -> Self {
        match status {
            common_enums::AttemptStatus::Charged => Self::Charged,
            common_enums::AttemptStatus::Pending => Self::Pending,
            common_enums::AttemptStatus::Failure => Self::Failure,
            common_enums::AttemptStatus::Authorized => Self::Authorized,
            common_enums::AttemptStatus::PartiallyAuthorized => Self::PartiallyAuthorized,
            common_enums::AttemptStatus::Started => Self::Started,
            common_enums::AttemptStatus::Expired => Self::Expired,
            common_enums::AttemptStatus::AuthenticationFailed => Self::AuthenticationFailed,
            common_enums::AttemptStatus::AuthenticationPending => Self::AuthenticationPending,
            common_enums::AttemptStatus::AuthenticationSuccessful => Self::AuthenticationSuccessful,
            common_enums::AttemptStatus::Authorizing => Self::Authorizing,
            common_enums::AttemptStatus::CaptureInitiated => Self::CaptureInitiated,
            common_enums::AttemptStatus::CaptureFailed => Self::CaptureFailed,
            common_enums::AttemptStatus::VoidInitiated => Self::VoidInitiated,
            common_enums::AttemptStatus::VoidPostCaptureInitiated => Self::VoidInitiated,
            common_enums::AttemptStatus::VoidFailed => Self::VoidFailed,
            common_enums::AttemptStatus::Voided => Self::Voided,
            common_enums::AttemptStatus::VoidedPostCapture => Self::VoidedPostCapture,
            common_enums::AttemptStatus::Unresolved => Self::Unresolved,
            common_enums::AttemptStatus::PaymentMethodAwaited => Self::PaymentMethodAwaited,
            common_enums::AttemptStatus::ConfirmationAwaited => Self::ConfirmationAwaited,
            common_enums::AttemptStatus::DeviceDataCollectionPending => {
                Self::DeviceDataCollectionPending
            }
            common_enums::AttemptStatus::RouterDeclined => Self::RouterDeclined,
            common_enums::AttemptStatus::AuthorizationFailed => Self::AuthorizationFailed,
            common_enums::AttemptStatus::CodInitiated => Self::CodInitiated,
            common_enums::AttemptStatus::AutoRefunded => Self::AutoRefunded,
            common_enums::AttemptStatus::PartialCharged => Self::PartialCharged,
            common_enums::AttemptStatus::PartialChargedAndChargeable => {
                Self::PartialChargedAndChargeable
            }
            common_enums::AttemptStatus::IntegrityFailure => Self::Failure,
            common_enums::AttemptStatus::Unknown => Self::AttemptStatusUnspecified,
        }
    }
}

impl ForeignTryFrom<grpc_api_types::payments::PaymentStatus> for common_enums::AttemptStatus {
    type Error = ApplicationErrorResponse;

    fn foreign_try_from(
        status: grpc_api_types::payments::PaymentStatus,
    ) -> Result<Self, error_stack::Report<Self::Error>> {
        match status {
            grpc_api_types::payments::PaymentStatus::Charged => Ok(Self::Charged),
            grpc_api_types::payments::PaymentStatus::Pending => Ok(Self::Pending),
            grpc_api_types::payments::PaymentStatus::Failure => Ok(Self::Failure),
            grpc_api_types::payments::PaymentStatus::Authorized => Ok(Self::Authorized),
            grpc_api_types::payments::PaymentStatus::Started => Ok(Self::Started),
            grpc_api_types::payments::PaymentStatus::AuthenticationFailed => {
                Ok(Self::AuthenticationFailed)
            }
            grpc_api_types::payments::PaymentStatus::AuthenticationPending => {
                Ok(Self::AuthenticationPending)
            }
            grpc_api_types::payments::PaymentStatus::AuthenticationSuccessful => {
                Ok(Self::AuthenticationSuccessful)
            }
            grpc_api_types::payments::PaymentStatus::Authorizing => Ok(Self::Authorizing),
            grpc_api_types::payments::PaymentStatus::PartiallyAuthorized => {
                Ok(Self::PartiallyAuthorized)
            }
            grpc_api_types::payments::PaymentStatus::CaptureInitiated => Ok(Self::CaptureInitiated),
            grpc_api_types::payments::PaymentStatus::CaptureFailed => Ok(Self::CaptureFailed),
            grpc_api_types::payments::PaymentStatus::VoidInitiated => Ok(Self::VoidInitiated),
            grpc_api_types::payments::PaymentStatus::VoidFailed => Ok(Self::VoidFailed),
            grpc_api_types::payments::PaymentStatus::Voided => Ok(Self::Voided),
            grpc_api_types::payments::PaymentStatus::VoidedPostCapture => {
                Ok(Self::VoidedPostCapture)
            }
            grpc_api_types::payments::PaymentStatus::Expired => Ok(Self::Expired),
            grpc_api_types::payments::PaymentStatus::Unresolved => Ok(Self::Unresolved),
            grpc_api_types::payments::PaymentStatus::PaymentMethodAwaited => {
                Ok(Self::PaymentMethodAwaited)
            }
            grpc_api_types::payments::PaymentStatus::ConfirmationAwaited => {
                Ok(Self::ConfirmationAwaited)
            }
            grpc_api_types::payments::PaymentStatus::DeviceDataCollectionPending => {
                Ok(Self::DeviceDataCollectionPending)
            }
            grpc_api_types::payments::PaymentStatus::RouterDeclined => Ok(Self::RouterDeclined),
            grpc_api_types::payments::PaymentStatus::AuthorizationFailed => {
                Ok(Self::AuthorizationFailed)
            }
            grpc_api_types::payments::PaymentStatus::CodInitiated => Ok(Self::CodInitiated),
            grpc_api_types::payments::PaymentStatus::AutoRefunded => Ok(Self::AutoRefunded),
            grpc_api_types::payments::PaymentStatus::PartialCharged => Ok(Self::PartialCharged),
            grpc_api_types::payments::PaymentStatus::PartialChargedAndChargeable => {
                Ok(Self::PartialChargedAndChargeable)
            }
            grpc_api_types::payments::PaymentStatus::AttemptStatusUnspecified => Ok(Self::Unknown),
        }
    }
}

impl ForeignFrom<common_enums::RefundStatus> for grpc_api_types::payments::RefundStatus {
    fn foreign_from(status: common_enums::RefundStatus) -> Self {
        match status {
            common_enums::RefundStatus::Failure => Self::RefundFailure,
            common_enums::RefundStatus::ManualReview => Self::RefundManualReview,
            common_enums::RefundStatus::Pending => Self::RefundPending,
            common_enums::RefundStatus::Success => Self::RefundSuccess,
            common_enums::RefundStatus::TransactionFailure => Self::RefundTransactionFailure,
        }
    }
}

pub fn generate_payment_void_response(
    router_data_v2: RouterDataV2<Void, PaymentFlowData, PaymentVoidData, PaymentsResponseData>,
) -> Result<PaymentServiceVoidResponse, error_stack::Report<ApplicationErrorResponse>> {
    let transaction_response = router_data_v2.response;

    // Create state if either access token or connector customer is available
    let state = if router_data_v2.resource_common_data.access_token.is_some()
        || router_data_v2
            .resource_common_data
            .connector_customer
            .is_some()
    {
        Some(ConnectorState {
            access_token: router_data_v2
                .resource_common_data
                .access_token
                .as_ref()
                .map(|token_data| grpc_api_types::payments::AccessToken {
                    token: token_data.access_token.clone(),
                    expires_in_seconds: token_data.expires_in,
                    token_type: token_data.token_type.clone(),
                }),
            connector_customer_id: router_data_v2
                .resource_common_data
                .connector_customer
                .clone(),
        })
    } else {
        None
    };

    let raw_connector_request = router_data_v2
        .resource_common_data
        .get_raw_connector_request();

    match transaction_response {
        Ok(response) => match response {
            PaymentsResponseData::TransactionResponse {
                resource_id,
                redirection_data: _,
                connector_metadata: _,
                network_txn_id: _,
                connector_response_reference_id,
                incremental_authorization_allowed,
                mandate_reference,
                status_code,
            } => {
                let status = router_data_v2.resource_common_data.status;
                let grpc_status = grpc_api_types::payments::PaymentStatus::foreign_from(status);

                let grpc_resource_id =
                    grpc_api_types::payments::Identifier::foreign_try_from(resource_id)?;

                let mandate_reference_grpc =
                    mandate_reference.map(|m| grpc_api_types::payments::MandateReference {
                        mandate_id: m.connector_mandate_id,
                        payment_method_id: m.payment_method_id,
                    });

                Ok(PaymentServiceVoidResponse {
                    transaction_id: Some(grpc_resource_id),
                    status: grpc_status.into(),
                    response_ref_id: connector_response_reference_id.map(|id| {
                        grpc_api_types::payments::Identifier {
                            id_type: Some(grpc_api_types::payments::identifier::IdType::Id(id)),
                        }
                    }),
                    error_code: None,
                    error_message: None,
                    status_code: u32::from(status_code),
                    response_headers: router_data_v2
                        .resource_common_data
                        .get_connector_response_headers_as_map(),
                    raw_connector_request,
                    state,
                    mandate_reference: mandate_reference_grpc,
                    incremental_authorization_allowed,
                })
            }
            _ => Err(report!(ApplicationErrorResponse::InternalServerError(
                ApiError {
                    sub_code: "INVALID_RESPONSE_TYPE".to_owned(),
                    error_identifier: 500,
                    error_message: "Invalid response type received from connector".to_owned(),
                    error_object: None,
                }
            ))),
        },
        Err(e) => {
            let status = e
                .attempt_status
                .map(grpc_api_types::payments::PaymentStatus::foreign_from)
                .unwrap_or_default();
            Ok(PaymentServiceVoidResponse {
                transaction_id: Some(grpc_api_types::payments::Identifier {
                    id_type: Some(
                        grpc_api_types::payments::identifier::IdType::NoResponseIdMarker(()),
                    ),
                }),
                response_ref_id: e.connector_transaction_id.map(|id| {
                    grpc_api_types::payments::Identifier {
                        id_type: Some(grpc_api_types::payments::identifier::IdType::Id(id)),
                    }
                }),
                status: status as i32,
                error_message: Some(e.message),
                error_code: Some(e.code),
                status_code: e.status_code as u32,
                response_headers: router_data_v2
                    .resource_common_data
                    .get_connector_response_headers_as_map(),
                state: None,
                raw_connector_request,
                mandate_reference: None,
                incremental_authorization_allowed: None,
            })
        }
    }
}

pub fn generate_payment_void_post_capture_response(
    router_data_v2: RouterDataV2<
        VoidPC,
        PaymentFlowData,
        crate::connector_types::PaymentsCancelPostCaptureData,
        PaymentsResponseData,
    >,
) -> Result<PaymentServiceVoidPostCaptureResponse, error_stack::Report<ApplicationErrorResponse>> {
    let transaction_response = router_data_v2.response;

    // If there's an access token in PaymentFlowData, it must be newly generated (needs caching)
    let _state = router_data_v2
        .resource_common_data
        .access_token
        .as_ref()
        .map(|token_data| ConnectorState {
            access_token: Some(grpc_api_types::payments::AccessToken {
                token: token_data.access_token.clone(),
                expires_in_seconds: token_data.expires_in,
                token_type: token_data.token_type.clone(),
            }),
            connector_customer_id: router_data_v2
                .resource_common_data
                .connector_customer
                .clone(),
        });

    match transaction_response {
        Ok(response) => match response {
            PaymentsResponseData::TransactionResponse {
                resource_id,
                redirection_data: _,
                connector_metadata: _,
                network_txn_id: _,
                connector_response_reference_id,
                incremental_authorization_allowed: _,
                mandate_reference: _,
                status_code,
            } => {
                let status = router_data_v2.resource_common_data.status;
                let grpc_status = grpc_api_types::payments::PaymentStatus::foreign_from(status);

                let grpc_resource_id =
                    grpc_api_types::payments::Identifier::foreign_try_from(resource_id)?;

                Ok(PaymentServiceVoidPostCaptureResponse {
                    transaction_id: Some(grpc_resource_id),
                    status: grpc_status.into(),
                    response_ref_id: connector_response_reference_id.map(|id| {
                        grpc_api_types::payments::Identifier {
                            id_type: Some(grpc_api_types::payments::identifier::IdType::Id(id)),
                        }
                    }),
                    error_code: None,
                    error_message: None,
                    status_code: u32::from(status_code),
                    response_headers: router_data_v2
                        .resource_common_data
                        .get_connector_response_headers_as_map(),
                })
            }
            _ => Err(report!(ApplicationErrorResponse::InternalServerError(
                ApiError {
                    sub_code: "INVALID_RESPONSE_TYPE".to_owned(),
                    error_identifier: 500,
                    error_message: "Invalid response type received from connector".to_owned(),
                    error_object: None,
                }
            ))),
        },
        Err(e) => {
            let status = e
                .attempt_status
                .map(grpc_api_types::payments::PaymentStatus::foreign_from)
                .unwrap_or_default();
            Ok(PaymentServiceVoidPostCaptureResponse {
                transaction_id: Some(grpc_api_types::payments::Identifier {
                    id_type: Some(
                        grpc_api_types::payments::identifier::IdType::NoResponseIdMarker(()),
                    ),
                }),
                status: status.into(),
                response_ref_id: e.connector_transaction_id.map(|id| {
                    grpc_api_types::payments::Identifier {
                        id_type: Some(grpc_api_types::payments::identifier::IdType::Id(id)),
                    }
                }),
                error_code: Some(e.code),
                error_message: Some(e.message),
                status_code: u32::from(e.status_code),
                response_headers: router_data_v2
                    .resource_common_data
                    .get_connector_response_headers_as_map(),
            })
        }
    }
}

impl ForeignFrom<common_enums::DisputeStage> for grpc_api_types::payments::DisputeStage {
    fn foreign_from(status: common_enums::DisputeStage) -> Self {
        match status {
            common_enums::DisputeStage::PreDispute => Self::PreDispute,
            common_enums::DisputeStage::Dispute => Self::ActiveDispute,
            common_enums::DisputeStage::PreArbitration => Self::PreArbitration,
        }
    }
}

pub fn generate_payment_sync_response(
    router_data_v2: RouterDataV2<PSync, PaymentFlowData, PaymentsSyncData, PaymentsResponseData>,
) -> Result<PaymentServiceGetResponse, error_stack::Report<ApplicationErrorResponse>> {
    let transaction_response = router_data_v2.response;
    let raw_connector_response = router_data_v2
        .resource_common_data
        .get_raw_connector_response();

    // Create state if either access token or connector customer is available
    let state = if router_data_v2.resource_common_data.access_token.is_some()
        || router_data_v2
            .resource_common_data
            .connector_customer
            .is_some()
    {
        Some(ConnectorState {
            access_token: router_data_v2
                .resource_common_data
                .access_token
                .as_ref()
                .map(|token_data| grpc_api_types::payments::AccessToken {
                    token: token_data.access_token.clone(),
                    expires_in_seconds: token_data.expires_in,
                    token_type: token_data.token_type.clone(),
                }),
            connector_customer_id: router_data_v2
                .resource_common_data
                .connector_customer
                .clone(),
        })
    } else {
        None
    };

    let raw_connector_request = router_data_v2
        .resource_common_data
        .get_raw_connector_request();

    let connector_response = router_data_v2
        .resource_common_data
        .connector_response
        .as_ref()
        .map(|connector_response_data| {
            grpc_api_types::payments::ConnectorResponseData::foreign_try_from(
                connector_response_data.clone(),
            )
        })
        .transpose()?;

    match transaction_response {
        Ok(response) => match response {
            PaymentsResponseData::TransactionResponse {
                resource_id,
                redirection_data: _,
                connector_metadata: _,
                network_txn_id,
                connector_response_reference_id,
                incremental_authorization_allowed: _,
                mandate_reference,
                status_code,
            } => {
                let status = router_data_v2.resource_common_data.status;
                let grpc_status = grpc_api_types::payments::PaymentStatus::foreign_from(status);

                let grpc_resource_id =
                    grpc_api_types::payments::Identifier::foreign_try_from(resource_id)?;

                let mandate_reference_grpc =
                    mandate_reference.map(|m| grpc_api_types::payments::MandateReference {
                        mandate_id: m.connector_mandate_id,
                        payment_method_id: m.payment_method_id,
                    });

                Ok(PaymentServiceGetResponse {
                    transaction_id: Some(grpc_resource_id),
                    status: grpc_status as i32,
                    mandate_reference: mandate_reference_grpc,
                    error_code: None,
                    error_message: None,
                    network_txn_id,
                    response_ref_id: connector_response_reference_id.map(|id| {
                        grpc_api_types::payments::Identifier {
                            id_type: Some(grpc_api_types::payments::identifier::IdType::Id(id)),
                        }
                    }),
                    amount: None,
                    minor_amount: None,
                    currency: None,
                    captured_amount: router_data_v2.resource_common_data.amount_captured,
                    minor_captured_amount: router_data_v2
                        .resource_common_data
                        .minor_amount_captured
                        .map(|amount_captured| amount_captured.get_amount_as_i64()),
                    payment_method_type: None,
                    capture_method: None,
                    auth_type: None,
                    created_at: None,
                    updated_at: None,
                    authorized_at: None,
                    captured_at: None,
                    customer_name: None,
                    email: None,
                    connector_customer_id: None,
                    merchant_order_reference_id: None,
                    metadata: std::collections::HashMap::new(),
                    status_code: status_code as u32,
                    raw_connector_response,
                    response_headers: router_data_v2
                        .resource_common_data
                        .get_connector_response_headers_as_map(),
                    state,
                    raw_connector_request,
                    connector_response,
                })
            }
            _ => Err(report!(ApplicationErrorResponse::InternalServerError(
                ApiError {
                    sub_code: "INVALID_RESPONSE_TYPE".to_owned(),
                    error_identifier: 500,
                    error_message: "Invalid response type received from connector".to_owned(),
                    error_object: None,
                }
            ))),
        },
        Err(e) => {
            let status = e
                .attempt_status
                .map(grpc_api_types::payments::PaymentStatus::foreign_from)
                .unwrap_or_default();
            Ok(PaymentServiceGetResponse {
                transaction_id: Some(grpc_api_types::payments::Identifier {
                    id_type: Some(if let Some(txn_id) = e.connector_transaction_id {
                        grpc_api_types::payments::identifier::IdType::Id(txn_id)
                    } else {
                        grpc_api_types::payments::identifier::IdType::NoResponseIdMarker(())
                    }),
                }),
                mandate_reference: None,
                status: status as i32,
                error_message: Some(e.message),
                error_code: Some(e.code),
                network_txn_id: None,
                response_ref_id: None,
                amount: None,
                minor_amount: None,
                currency: None,
                captured_amount: None,
                minor_captured_amount: None,
                payment_method_type: None,
                capture_method: None,
                auth_type: None,
                created_at: None,
                updated_at: None,
                authorized_at: None,
                captured_at: None,
                customer_name: None,
                email: None,
                connector_customer_id: None,
                merchant_order_reference_id: None,
                metadata: std::collections::HashMap::new(),
                raw_connector_response,
                status_code: e.status_code as u32,
                response_headers: router_data_v2
                    .resource_common_data
                    .get_connector_response_headers_as_map(),
                state,
                raw_connector_request,
                connector_response: None,
            })
        }
    }
}

impl ForeignTryFrom<grpc_api_types::payments::RefundServiceGetRequest> for RefundSyncData {
    type Error = ApplicationErrorResponse;

    fn foreign_try_from(
        value: grpc_api_types::payments::RefundServiceGetRequest,
    ) -> Result<Self, error_stack::Report<Self::Error>> {
        // Extract transaction_id as connector_transaction_id
        let connector_transaction_id = value
            .transaction_id
            .and_then(|id| id.id_type)
            .and_then(|id_type| match id_type {
                grpc_api_types::payments::identifier::IdType::Id(id) => Some(id),
                _ => None,
            })
            .unwrap_or_default();

        Ok(RefundSyncData {
            browser_info: value
                .browser_info
                .map(BrowserInformation::foreign_try_from)
                .transpose()?,
            connector_transaction_id,
            connector_refund_id: value.refund_id.clone(),
            reason: value.refund_reason.clone(),
            refund_status: common_enums::RefundStatus::Pending,
            refund_connector_metadata: (!value.refund_metadata.is_empty()).then(|| {
                Secret::new(serde_json::Value::Object(
                    value
                        .refund_metadata
                        .into_iter()
                        .map(|(k, v)| (k, serde_json::Value::String(v)))
                        .collect(),
                ))
            }),
            all_keys_required: None, // Field not available in new proto structure
            integrity_object: None,
            split_refunds: None,
        })
    }
}

impl
    ForeignTryFrom<(
        grpc_api_types::payments::RefundServiceGetRequest,
        Connectors,
    )> for RefundFlowData
{
    type Error = ApplicationErrorResponse;

    fn foreign_try_from(
        (value, connectors): (
            grpc_api_types::payments::RefundServiceGetRequest,
            Connectors,
        ),
    ) -> Result<Self, error_stack::Report<Self::Error>> {
        let access_token = value
            .state
            .as_ref()
            .and_then(|state| state.access_token.as_ref())
            .map(AccessTokenResponseData::from);
        Ok(RefundFlowData {
            status: common_enums::RefundStatus::Pending,
            refund_id: None,
            connectors,
            connector_request_reference_id: extract_connector_request_reference_id(
                &value.request_ref_id,
            ),
            raw_connector_response: None,
            raw_connector_request: None,
            connector_response_headers: None,
            access_token,
        })
    }
}

impl
    ForeignTryFrom<(
        grpc_api_types::payments::RefundServiceGetRequest,
        Connectors,
        &MaskedMetadata,
    )> for RefundFlowData
{
    type Error = ApplicationErrorResponse;

    fn foreign_try_from(
        (value, connectors, _metadata): (
            grpc_api_types::payments::RefundServiceGetRequest,
            Connectors,
            &MaskedMetadata,
        ),
    ) -> Result<Self, error_stack::Report<Self::Error>> {
        let access_token = value
            .state
            .as_ref()
            .and_then(|state| state.access_token.as_ref())
            .map(AccessTokenResponseData::from);
        Ok(RefundFlowData {
            connector_request_reference_id: extract_connector_request_reference_id(
                &value.request_ref_id,
            ),

            status: common_enums::RefundStatus::Pending,
            refund_id: None,
            connectors,
            raw_connector_response: None,
            raw_connector_request: None,
            connector_response_headers: None,
            access_token,
        })
    }
}

impl
    ForeignTryFrom<(
        grpc_api_types::payments::PaymentServiceRefundRequest,
        Connectors,
    )> for RefundFlowData
{
    type Error = ApplicationErrorResponse;

    fn foreign_try_from(
        (value, connectors): (
            grpc_api_types::payments::PaymentServiceRefundRequest,
            Connectors,
        ),
    ) -> Result<Self, error_stack::Report<Self::Error>> {
        let access_token = value
            .state
            .as_ref()
            .and_then(|state| state.access_token.as_ref())
            .map(AccessTokenResponseData::from);
        Ok(RefundFlowData {
            status: common_enums::RefundStatus::Pending,
            refund_id: Some(value.refund_id),
            connectors,
            connector_request_reference_id: extract_connector_request_reference_id(
                &value.request_ref_id,
            ),
            raw_connector_response: None,
            raw_connector_request: None,
            connector_response_headers: None,
            access_token,
        })
    }
}

impl
    ForeignTryFrom<(
        grpc_api_types::payments::PaymentServiceRefundRequest,
        Connectors,
        &MaskedMetadata,
    )> for RefundFlowData
{
    type Error = ApplicationErrorResponse;

    fn foreign_try_from(
        (value, connectors, _metadata): (
            grpc_api_types::payments::PaymentServiceRefundRequest,
            Connectors,
            &MaskedMetadata,
        ),
    ) -> Result<Self, error_stack::Report<Self::Error>> {
        let access_token = value
            .state
            .as_ref()
            .and_then(|state| state.access_token.as_ref())
            .map(AccessTokenResponseData::from);
        Ok(RefundFlowData {
            connector_request_reference_id: extract_connector_request_reference_id(
                &value.request_ref_id,
            ),

            status: common_enums::RefundStatus::Pending,
            refund_id: Some(value.refund_id),
            connectors,
            raw_connector_response: None,
            raw_connector_request: None,
            connector_response_headers: None,
            access_token,
        })
    }
}

impl ForeignFrom<common_enums::DisputeStatus> for grpc_api_types::payments::DisputeStatus {
    fn foreign_from(status: common_enums::DisputeStatus) -> Self {
        match status {
            common_enums::DisputeStatus::DisputeOpened => Self::DisputeOpened,
            common_enums::DisputeStatus::DisputeAccepted => Self::DisputeAccepted,
            common_enums::DisputeStatus::DisputeCancelled => Self::DisputeCancelled,
            common_enums::DisputeStatus::DisputeChallenged => Self::DisputeChallenged,
            common_enums::DisputeStatus::DisputeExpired => Self::DisputeExpired,
            common_enums::DisputeStatus::DisputeLost => Self::DisputeLost,
            common_enums::DisputeStatus::DisputeWon => Self::DisputeWon,
        }
    }
}

impl ForeignFrom<common_utils::Method> for grpc_api_types::payments::HttpMethod {
    fn foreign_from(method: common_utils::Method) -> Self {
        match method {
            common_utils::Method::Post => Self::Post,
            common_utils::Method::Get => Self::Get,
            common_utils::Method::Put => Self::Put,
            common_utils::Method::Delete => Self::Delete,
            common_utils::Method::Patch => Self::Post, // Patch is not defined in gRPC, using Post
                                                       // as a fallback
        }
    }
}

pub fn generate_accept_dispute_response(
    router_data_v2: RouterDataV2<Accept, DisputeFlowData, AcceptDisputeData, DisputeResponseData>,
) -> Result<AcceptDisputeResponse, error_stack::Report<ApplicationErrorResponse>> {
    let dispute_response = router_data_v2.response;
    let response_headers = router_data_v2
        .resource_common_data
        .get_connector_response_headers_as_map();

    let raw_connector_request = router_data_v2
        .resource_common_data
        .get_raw_connector_request();

    match dispute_response {
        Ok(response) => {
            let grpc_status =
                grpc_api_types::payments::DisputeStatus::foreign_from(response.dispute_status);

            Ok(AcceptDisputeResponse {
                dispute_status: grpc_status.into(),
                dispute_id: response.connector_dispute_id,
                connector_status_code: None,
                error_message: None,
                error_code: None,
                response_ref_id: None,
                status_code: response.status_code as u32,
                response_headers,
                raw_connector_request,
            })
        }
        Err(e) => {
            let grpc_dispute_status = grpc_api_types::payments::DisputeStatus::default();

            Ok(AcceptDisputeResponse {
                dispute_status: grpc_dispute_status as i32,
                dispute_id: e.connector_transaction_id.unwrap_or_default(),
                connector_status_code: None,
                error_message: Some(e.message),
                error_code: Some(e.code),
                response_ref_id: None,
                status_code: e.status_code as u32,
                response_headers,
                raw_connector_request,
            })
        }
    }
}

impl ForeignTryFrom<(grpc_api_types::payments::AcceptDisputeRequest, Connectors)>
    for DisputeFlowData
{
    type Error = ApplicationErrorResponse;

    fn foreign_try_from(
        (value, connectors): (grpc_api_types::payments::AcceptDisputeRequest, Connectors),
    ) -> Result<Self, error_stack::Report<Self::Error>> {
        Ok(DisputeFlowData {
            dispute_id: None,
            connectors,
            connector_dispute_id: value.dispute_id,
            defense_reason_code: None,
            connector_request_reference_id: extract_connector_request_reference_id(
                &value.request_ref_id,
            ),
            raw_connector_response: None,
            raw_connector_request: None,
            connector_response_headers: None,
        })
    }
}

impl
    ForeignTryFrom<(
        grpc_api_types::payments::AcceptDisputeRequest,
        Connectors,
        &MaskedMetadata,
    )> for DisputeFlowData
{
    type Error = ApplicationErrorResponse;

    fn foreign_try_from(
        (value, connectors, _metadata): (
            grpc_api_types::payments::AcceptDisputeRequest,
            Connectors,
            &MaskedMetadata,
        ),
    ) -> Result<Self, error_stack::Report<Self::Error>> {
        Ok(DisputeFlowData {
            connector_request_reference_id: extract_connector_request_reference_id(
                &value.request_ref_id,
            ),

            dispute_id: None,
            connectors,
            connector_dispute_id: value.dispute_id,
            defense_reason_code: None,
            raw_connector_response: None,
            raw_connector_request: None,
            connector_response_headers: None,
        })
    }
}

pub fn generate_submit_evidence_response(
    router_data_v2: RouterDataV2<
        SubmitEvidence,
        DisputeFlowData,
        SubmitEvidenceData,
        DisputeResponseData,
    >,
) -> Result<DisputeServiceSubmitEvidenceResponse, error_stack::Report<ApplicationErrorResponse>> {
    let dispute_response = router_data_v2.response;
    let response_headers = router_data_v2
        .resource_common_data
        .get_connector_response_headers_as_map();

    let raw_connector_request = router_data_v2
        .resource_common_data
        .get_raw_connector_request();

    match dispute_response {
        Ok(response) => {
            let grpc_status =
                grpc_api_types::payments::DisputeStatus::foreign_from(response.dispute_status);

            Ok(DisputeServiceSubmitEvidenceResponse {
                dispute_status: grpc_status.into(),
                dispute_id: Some(response.connector_dispute_id),
                submitted_evidence_ids: vec![],
                connector_status_code: None,
                error_message: None,
                error_code: None,
                response_ref_id: None,
                status_code: response.status_code as u32,
                response_headers,
                raw_connector_request,
            })
        }
        Err(e) => {
            let grpc_attempt_status = e
                .attempt_status
                .map(grpc_api_types::payments::PaymentStatus::foreign_from)
                .unwrap_or_default();

            Ok(DisputeServiceSubmitEvidenceResponse {
                dispute_status: grpc_attempt_status.into(),
                dispute_id: e.connector_transaction_id,
                submitted_evidence_ids: vec![],
                connector_status_code: None,
                error_message: Some(e.message),
                error_code: Some(e.code),
                response_ref_id: None,
                status_code: e.status_code as u32,
                response_headers,
                raw_connector_request,
            })
        }
    }
}

impl
    ForeignTryFrom<(
        grpc_api_types::payments::DisputeServiceSubmitEvidenceRequest,
        Connectors,
    )> for DisputeFlowData
{
    type Error = ApplicationErrorResponse;

    fn foreign_try_from(
        (value, connectors): (
            grpc_api_types::payments::DisputeServiceSubmitEvidenceRequest,
            Connectors,
        ),
    ) -> Result<Self, error_stack::Report<Self::Error>> {
        Ok(DisputeFlowData {
            dispute_id: None,
            connectors,
            connector_dispute_id: value.dispute_id,
            defense_reason_code: None,
            connector_request_reference_id: extract_connector_request_reference_id(
                &value.request_ref_id,
            ),
            raw_connector_response: None,
            raw_connector_request: None,
            connector_response_headers: None,
        })
    }
}

impl
    ForeignTryFrom<(
        grpc_api_types::payments::DisputeServiceSubmitEvidenceRequest,
        Connectors,
        &MaskedMetadata,
    )> for DisputeFlowData
{
    type Error = ApplicationErrorResponse;

    fn foreign_try_from(
        (value, connectors, _metadata): (
            grpc_api_types::payments::DisputeServiceSubmitEvidenceRequest,
            Connectors,
            &MaskedMetadata,
        ),
    ) -> Result<Self, error_stack::Report<Self::Error>> {
        Ok(DisputeFlowData {
            connector_request_reference_id: extract_connector_request_reference_id(
                &value.request_ref_id,
            ),

            dispute_id: None,
            connectors,
            connector_dispute_id: value.dispute_id,
            defense_reason_code: None,
            raw_connector_response: None,
            raw_connector_request: None,
            connector_response_headers: None,
        })
    }
}

pub fn generate_refund_sync_response(
    router_data_v2: RouterDataV2<RSync, RefundFlowData, RefundSyncData, RefundsResponseData>,
) -> Result<RefundResponse, error_stack::Report<ApplicationErrorResponse>> {
    let refunds_response = router_data_v2.response;
    let raw_connector_response = router_data_v2
        .resource_common_data
        .get_raw_connector_response();

    let raw_connector_request = router_data_v2
        .resource_common_data
        .get_raw_connector_request();

    match refunds_response {
        Ok(response) => {
            let status = response.refund_status;
            let grpc_status = grpc_api_types::payments::RefundStatus::foreign_from(status);
            let response_headers = router_data_v2
                .resource_common_data
                .get_connector_response_headers_as_map();
            Ok(RefundResponse {
                transaction_id: Some(grpc_api_types::payments::Identifier::default()),
                refund_id: response.connector_refund_id.clone(),
                status: grpc_status as i32,
                response_ref_id: Some(grpc_api_types::payments::Identifier {
                    id_type: Some(grpc_api_types::payments::identifier::IdType::Id(
                        response.connector_refund_id.clone(),
                    )),
                }),
                error_code: None,
                error_message: None,
                refund_amount: None,
                minor_refund_amount: None,
                refund_currency: None,
                payment_amount: None,
                minor_payment_amount: None,
                refund_reason: None,
                created_at: None,
                updated_at: None,
                processed_at: None,
                customer_name: None,
                email: None,
                merchant_order_reference_id: None,
                metadata: std::collections::HashMap::new(),
                refund_metadata: std::collections::HashMap::new(),
                raw_connector_response,
                status_code: response.status_code as u32,
                response_headers,
                state: None,
                raw_connector_request,
            })
        }
        Err(e) => {
            let status = e
                .attempt_status
                .map(grpc_api_types::payments::PaymentStatus::foreign_from)
                .unwrap_or_default();
            let response_headers = router_data_v2
                .resource_common_data
                .get_connector_response_headers_as_map();

            Ok(RefundResponse {
                transaction_id: Some(
                    e.connector_transaction_id
                        .as_ref()
                        .map(|id| grpc_api_types::payments::Identifier {
                            id_type: Some(grpc_api_types::payments::identifier::IdType::Id(
                                id.clone(),
                            )),
                        })
                        .unwrap_or_default(),
                ),
                refund_id: String::new(),
                status: status as i32,
                response_ref_id: e.connector_transaction_id.map(|id| {
                    grpc_api_types::payments::Identifier {
                        id_type: Some(grpc_api_types::payments::identifier::IdType::Id(id)),
                    }
                }),
                error_code: Some(e.code),
                error_message: Some(e.message),
                refund_amount: None,
                minor_refund_amount: None,
                refund_currency: None,
                payment_amount: None,
                minor_payment_amount: None,
                refund_reason: None,
                created_at: None,
                updated_at: None,
                processed_at: None,
                customer_name: None,
                email: None,
                raw_connector_response,
                merchant_order_reference_id: None,
                metadata: std::collections::HashMap::new(),
                refund_metadata: std::collections::HashMap::new(),
                status_code: e.status_code as u32,
                response_headers,
                state: None,
                raw_connector_request,
            })
        }
    }
}
impl ForeignTryFrom<WebhookDetailsResponse> for PaymentServiceGetResponse {
    type Error = ApplicationErrorResponse;

    fn foreign_try_from(
        value: WebhookDetailsResponse,
    ) -> Result<Self, error_stack::Report<Self::Error>> {
        let status = grpc_api_types::payments::PaymentStatus::foreign_from(value.status);
        let response_headers = value
            .response_headers
            .map(|headers| {
                headers
                    .iter()
                    .filter_map(|(name, value)| {
                        value
                            .to_str()
                            .ok()
                            .map(|v| (name.to_string(), v.to_string()))
                    })
                    .collect()
            })
            .unwrap_or_default();
        let mandate_reference_grpc =
            value
                .mandate_reference
                .map(|m| grpc_api_types::payments::MandateReference {
                    mandate_id: m.connector_mandate_id,
                    payment_method_id: m.payment_method_id,
                });
        Ok(Self {
            transaction_id: value
                .resource_id
                .map(|resource_id| {
                    grpc_api_types::payments::Identifier::foreign_try_from(resource_id)
                })
                .transpose()?,
            status: status as i32,
            mandate_reference: mandate_reference_grpc,
            error_code: value.error_code,
            error_message: value.error_message,
            network_txn_id: value.network_txn_id,
            response_ref_id: value.connector_response_reference_id.map(|id| {
                grpc_api_types::payments::Identifier {
                    id_type: Some(grpc_api_types::payments::identifier::IdType::Id(id)),
                }
            }),
            amount: None,
            minor_amount: None,
            currency: None,
            captured_amount: value.amount_captured,
            minor_captured_amount: value
                .minor_amount_captured
                .map(|amount_captured| amount_captured.get_amount_as_i64()),
            payment_method_type: None,
            capture_method: None,
            auth_type: None,
            created_at: None,
            updated_at: None,
            authorized_at: None,
            captured_at: None,
            customer_name: None,
            email: None,
            connector_customer_id: None,
            merchant_order_reference_id: None,
            metadata: std::collections::HashMap::new(),
            status_code: value.status_code as u32,
            raw_connector_response: None,
            response_headers,
            state: None,
            raw_connector_request: None,
            connector_response: None,
        })
    }
}

impl ForeignTryFrom<PaymentServiceVoidRequest> for PaymentVoidData {
    type Error = ApplicationErrorResponse;

    fn foreign_try_from(
        value: PaymentServiceVoidRequest,
    ) -> Result<Self, error_stack::Report<Self::Error>> {
        let amount = Some(common_utils::types::MinorUnit::new(value.amount()));
        let currency = Some(common_enums::Currency::foreign_try_from(value.currency())?);
        Ok(Self {
            browser_info: value
                .browser_info
                .map(BrowserInformation::foreign_try_from)
                .transpose()?,
            connector_transaction_id: value
                .transaction_id
                .and_then(|id| id.id_type)
                .and_then(|id_type| match id_type {
                    grpc_api_types::payments::identifier::IdType::Id(id) => Some(id),
                    _ => None,
                })
                .unwrap_or_default(),
            connector_metadata: (!value.connector_metadata.is_empty()).then(|| {
                Secret::new(serde_json::Value::Object(
                    value
                        .connector_metadata
                        .into_iter()
                        .map(|(k, v)| (k, serde_json::Value::String(v)))
                        .collect(),
                ))
            }),
            cancellation_reason: value.cancellation_reason,
            raw_connector_response: None,
            integrity_object: None,
            amount,
            currency,
        })
    }
}

impl ForeignTryFrom<grpc_api_types::payments::PaymentServiceVoidPostCaptureRequest>
    for crate::connector_types::PaymentsCancelPostCaptureData
{
    type Error = ApplicationErrorResponse;

    fn foreign_try_from(
        value: grpc_api_types::payments::PaymentServiceVoidPostCaptureRequest,
    ) -> Result<Self, error_stack::Report<Self::Error>> {
        Ok(Self {
            browser_info: value
                .browser_info
                .map(BrowserInformation::foreign_try_from)
                .transpose()?,
            connector_transaction_id: value
                .transaction_id
                .and_then(|id| id.id_type)
                .and_then(|id_type| match id_type {
                    grpc_api_types::payments::identifier::IdType::Id(id) => Some(id),
                    _ => None,
                })
                .unwrap_or_default(),
            cancellation_reason: value.cancellation_reason,
            raw_connector_response: None,
            integrity_object: None,
        })
    }
}

impl
    ForeignTryFrom<(
        grpc_api_types::payments::PaymentServiceVoidPostCaptureRequest,
        Connectors,
        &MaskedMetadata,
    )> for PaymentFlowData
{
    type Error = ApplicationErrorResponse;

    fn foreign_try_from(
        (value, connectors, metadata): (
            grpc_api_types::payments::PaymentServiceVoidPostCaptureRequest,
            Connectors,
            &MaskedMetadata,
        ),
    ) -> Result<Self, error_stack::Report<Self::Error>> {
        // For void post capture operations, address information is typically not available or required
        // Since this is a PaymentServiceVoidPostCaptureRequest, we use default address values
        let address: PaymentAddress = payment_address::PaymentAddress::new(
            None,        // shipping
            None,        // billing
            None,        // payment_method_billing
            Some(false), // should_unify_address = false for void post capture operations
        );

        let merchant_id_from_header = extract_merchant_id_from_metadata(metadata)?;

        Ok(Self {
            merchant_id: merchant_id_from_header,
            payment_id: "IRRELEVANT_PAYMENT_ID".to_string(),
            attempt_id: "IRRELEVANT_ATTEMPT_ID".to_string(),
            status: common_enums::AttemptStatus::Pending,
            payment_method: common_enums::PaymentMethod::Card, //TODO
            address,
            auth_type: common_enums::AuthenticationType::default(),
            connector_request_reference_id: extract_connector_request_reference_id(
                &value.request_ref_id,
            ),
            customer_id: None,
            connector_customer: None,
            description: None,
            return_url: None,
            connector_meta_data: None,
            amount_captured: None,
            minor_amount_captured: None,
            access_token: None,
            session_token: None,
            reference_id: None,
            payment_method_token: None,
            preprocessing_id: None,
            connector_api_version: None,
            test_mode: None,
            connector_http_status_code: None,
            external_latency: None,
            connectors,
            raw_connector_response: None,
            raw_connector_request: None,
            connector_response_headers: None,
            vault_headers: None,
            minor_amount_capturable: None,
            connector_response: None,
            recurring_mandate_payment_data: None,
        })
    }
}

impl ForeignTryFrom<RefundWebhookDetailsResponse> for RefundResponse {
    type Error = ApplicationErrorResponse;

    fn foreign_try_from(
        value: RefundWebhookDetailsResponse,
    ) -> Result<Self, error_stack::Report<Self::Error>> {
        let status = grpc_api_types::payments::RefundStatus::foreign_from(value.status);
        let response_headers = value
            .response_headers
            .map(|headers| {
                headers
                    .iter()
                    .filter_map(|(name, value)| {
                        value
                            .to_str()
                            .ok()
                            .map(|v| (name.to_string(), v.to_string()))
                    })
                    .collect()
            })
            .unwrap_or_default();

        Ok(Self {
            transaction_id: Some(grpc_api_types::payments::Identifier::default()),
            refund_id: value.connector_refund_id.unwrap_or_default(),
            status: status.into(),
            response_ref_id: value.connector_response_reference_id.map(|id| {
                grpc_api_types::payments::Identifier {
                    id_type: Some(grpc_api_types::payments::identifier::IdType::Id(id)),
                }
            }),
            error_code: value.error_code,
            error_message: value.error_message,
            raw_connector_response: None,
            refund_amount: None,
            minor_refund_amount: None,
            refund_currency: None,
            payment_amount: None,
            minor_payment_amount: None,
            refund_reason: None,
            created_at: None,
            updated_at: None,
            processed_at: None,
            customer_name: None,
            email: None,
            merchant_order_reference_id: None,
            metadata: std::collections::HashMap::new(),
            refund_metadata: std::collections::HashMap::new(),
            status_code: value.status_code as u32,
            response_headers,
            state: None,
            raw_connector_request: None,
        })
    }
}

impl ForeignTryFrom<DisputeWebhookDetailsResponse> for DisputeResponse {
    type Error = ApplicationErrorResponse;

    fn foreign_try_from(
        value: DisputeWebhookDetailsResponse,
    ) -> Result<Self, error_stack::Report<Self::Error>> {
        let grpc_status = grpc_api_types::payments::DisputeStatus::foreign_from(value.status);
        let grpc_stage = grpc_api_types::payments::DisputeStage::foreign_from(value.stage);
        let response_headers = value
            .response_headers
            .map(|headers| {
                headers
                    .iter()
                    .filter_map(|(name, value)| {
                        value
                            .to_str()
                            .ok()
                            .map(|v| (name.to_string(), v.to_string()))
                    })
                    .collect()
            })
            .unwrap_or_default();
        Ok(Self {
            dispute_id: Some(value.dispute_id),
            transaction_id: None,
            dispute_status: grpc_status.into(),
            dispute_stage: grpc_stage.into(),
            connector_status_code: None,
            error_code: None,
            error_message: None,
            dispute_amount: None,
            dispute_currency: None,
            dispute_date: None,
            service_date: None,
            shipping_date: None,
            due_date: None,
            evidence_documents: vec![],
            dispute_reason: None,
            dispute_message: value.dispute_message,
            response_ref_id: value.connector_response_reference_id.map(|id| {
                grpc_api_types::payments::Identifier {
                    id_type: Some(grpc_api_types::payments::identifier::IdType::Id(id)),
                }
            }),
            status_code: value.status_code as u32,
            response_headers,
            raw_connector_request: None,
        })
    }
}

impl ForeignTryFrom<grpc_api_types::payments::PaymentServiceRefundRequest> for RefundsData {
    type Error = ApplicationErrorResponse;

    fn foreign_try_from(
        value: grpc_api_types::payments::PaymentServiceRefundRequest,
    ) -> Result<Self, error_stack::Report<Self::Error>> {
        let minor_refund_amount = common_utils::types::MinorUnit::new(value.minor_refund_amount);

        let minor_payment_amount = common_utils::types::MinorUnit::new(value.minor_payment_amount);

        // Extract transaction_id as connector_transaction_id
        let connector_transaction_id = value
            .transaction_id
            .clone()
            .and_then(|id| id.id_type)
            .and_then(|id_type| match id_type {
                grpc_api_types::payments::identifier::IdType::Id(id) => Some(id),
                _ => None,
            })
            .unwrap_or_default();

        Ok(RefundsData {
            refund_id: value.refund_id.to_string(),
            connector_transaction_id,
            connector_refund_id: None, // refund_id field is used as refund_id, not connector_refund_id
            currency: common_enums::Currency::foreign_try_from(value.currency())?,
            payment_amount: value.payment_amount,
            reason: value.reason.clone(),
            webhook_url: value.webhook_url,
            refund_amount: value.refund_amount,
            connector_metadata: {
                value
                    .metadata
                    .get("connector_metadata")
                    .map(|json_string| {
                        Ok::<serde_json::Value, error_stack::Report<ApplicationErrorResponse>>(
                            serde_json::Value::String(json_string.clone()),
                        )
                    })
                    .transpose()? // Should be Option<serde_json::Value>, not Secret
            },
            refund_connector_metadata: {
                value.refund_metadata.get("refund_metadata").map(|json_string| {
                    Ok::<Secret<serde_json::Value>, error_stack::Report<ApplicationErrorResponse>>(Secret::new(serde_json::Value::String(json_string.clone())))
                }).transpose()?
            },
            minor_payment_amount,
            minor_refund_amount,
            refund_status: common_enums::RefundStatus::Pending,
            merchant_account_id: value.merchant_account_id,
            capture_method: value
                .capture_method
                .map(|cm| {
                    common_enums::CaptureMethod::foreign_try_from(
                        grpc_api_types::payments::CaptureMethod::try_from(cm).unwrap_or_default(),
                    )
                })
                .transpose()?,
            browser_info: value
                .browser_info
                .map(BrowserInformation::foreign_try_from)
                .transpose()?,
            integrity_object: None,
            split_refunds: None,
        })
    }
}

impl ForeignTryFrom<grpc_api_types::payments::AcceptDisputeRequest> for AcceptDisputeData {
    type Error = ApplicationErrorResponse;

    fn foreign_try_from(
        value: grpc_api_types::payments::AcceptDisputeRequest,
    ) -> Result<Self, error_stack::Report<Self::Error>> {
        Ok(AcceptDisputeData {
            connector_dispute_id: value.dispute_id,
            integrity_object: None,
        })
    }
}

impl ForeignTryFrom<grpc_api_types::payments::DisputeServiceSubmitEvidenceRequest>
    for SubmitEvidenceData
{
    type Error = ApplicationErrorResponse;

    fn foreign_try_from(
        value: grpc_api_types::payments::DisputeServiceSubmitEvidenceRequest,
    ) -> Result<Self, error_stack::Report<Self::Error>> {
        // Initialize all fields to None
        let mut result = SubmitEvidenceData {
            dispute_id: Some(value.dispute_id.clone()),
            connector_dispute_id: value.dispute_id,
            integrity_object: None,
            access_activity_log: None,
            billing_address: None,
            cancellation_policy: None,
            cancellation_policy_file_type: None,
            cancellation_policy_provider_file_id: None,
            cancellation_policy_disclosure: None,
            cancellation_rebuttal: None,
            customer_communication: None,
            customer_communication_file_type: None,
            customer_communication_provider_file_id: None,
            customer_email_address: None,
            customer_name: None,
            customer_purchase_ip: None,
            customer_signature: None,
            customer_signature_file_type: None,
            customer_signature_provider_file_id: None,
            product_description: None,
            receipt: None,
            receipt_file_type: None,
            receipt_provider_file_id: None,
            refund_policy: None,
            refund_policy_file_type: None,
            refund_policy_provider_file_id: None,
            refund_policy_disclosure: None,
            refund_refusal_explanation: None,
            service_date: value.service_date.map(|date| date.to_string()),
            service_documentation: None,
            service_documentation_file_type: None,
            service_documentation_provider_file_id: None,
            shipping_address: None,
            shipping_carrier: None,
            shipping_date: value.shipping_date.map(|date| date.to_string()),
            shipping_documentation: None,
            shipping_documentation_file_type: None,
            shipping_documentation_provider_file_id: None,
            shipping_tracking_number: None,
            invoice_showing_distinct_transactions: None,
            invoice_showing_distinct_transactions_file_type: None,
            invoice_showing_distinct_transactions_provider_file_id: None,
            recurring_transaction_agreement: None,
            recurring_transaction_agreement_file_type: None,
            recurring_transaction_agreement_provider_file_id: None,
            uncategorized_file: None,
            uncategorized_file_type: None,
            uncategorized_file_provider_file_id: None,
            uncategorized_text: None,
        };

        // Extract evidence from evidence_documents array
        for document in value.evidence_documents {
            let evidence_type =
                grpc_api_types::payments::EvidenceType::try_from(document.evidence_type)
                    .unwrap_or(grpc_api_types::payments::EvidenceType::Unspecified);

            match evidence_type {
                grpc_api_types::payments::EvidenceType::CancellationPolicy => {
                    result.cancellation_policy = document.file_content;
                    result.cancellation_policy_file_type = document.file_mime_type;
                    result.cancellation_policy_provider_file_id = document.provider_file_id;
                }
                grpc_api_types::payments::EvidenceType::CustomerCommunication => {
                    result.customer_communication = document.file_content;
                    result.customer_communication_file_type = document.file_mime_type;
                    result.customer_communication_provider_file_id = document.provider_file_id;
                }
                grpc_api_types::payments::EvidenceType::CustomerSignature => {
                    result.customer_signature = document.file_content;
                    result.customer_signature_file_type = document.file_mime_type;
                    result.customer_signature_provider_file_id = document.provider_file_id;
                }
                grpc_api_types::payments::EvidenceType::Receipt => {
                    result.receipt = document.file_content;
                    result.receipt_file_type = document.file_mime_type;
                    result.receipt_provider_file_id = document.provider_file_id;
                }
                grpc_api_types::payments::EvidenceType::RefundPolicy => {
                    result.refund_policy = document.file_content;
                    result.refund_policy_file_type = document.file_mime_type;
                    result.refund_policy_provider_file_id = document.provider_file_id;
                }
                grpc_api_types::payments::EvidenceType::ServiceDocumentation => {
                    result.service_documentation = document.file_content;
                    result.service_documentation_file_type = document.file_mime_type;
                    result.service_documentation_provider_file_id = document.provider_file_id;
                }
                grpc_api_types::payments::EvidenceType::ShippingDocumentation => {
                    result.shipping_documentation = document.file_content;
                    result.shipping_documentation_file_type = document.file_mime_type;
                    result.shipping_documentation_provider_file_id = document.provider_file_id;
                }
                grpc_api_types::payments::EvidenceType::InvoiceShowingDistinctTransactions => {
                    result.invoice_showing_distinct_transactions = document.file_content;
                    result.invoice_showing_distinct_transactions_file_type =
                        document.file_mime_type;
                    result.invoice_showing_distinct_transactions_provider_file_id =
                        document.provider_file_id;
                }
                grpc_api_types::payments::EvidenceType::RecurringTransactionAgreement => {
                    result.recurring_transaction_agreement = document.file_content;
                    result.recurring_transaction_agreement_file_type = document.file_mime_type;
                    result.recurring_transaction_agreement_provider_file_id =
                        document.provider_file_id;
                }
                grpc_api_types::payments::EvidenceType::UncategorizedFile => {
                    result.uncategorized_file = document.file_content;
                    result.uncategorized_file_type = document.file_mime_type;
                    result.uncategorized_file_provider_file_id = document.provider_file_id;
                    result.uncategorized_text = document.text_content;
                }
                grpc_api_types::payments::EvidenceType::Unspecified => {
                    // Skip unspecified evidence types
                }
            }
        }

        Ok(result)
    }
}

pub fn generate_refund_response(
    router_data_v2: RouterDataV2<Refund, RefundFlowData, RefundsData, RefundsResponseData>,
) -> Result<RefundResponse, error_stack::Report<ApplicationErrorResponse>> {
    let refund_response = router_data_v2.response;
    let raw_connector_response = router_data_v2
        .resource_common_data
        .get_raw_connector_response();

    // RefundFlowData doesn't have access_token field, so no state to return
    let state = None;

    let raw_connector_request = router_data_v2
        .resource_common_data
        .get_raw_connector_request();

    match refund_response {
        Ok(response) => {
            let status = response.refund_status;
            let grpc_status = grpc_api_types::payments::RefundStatus::foreign_from(status);

            Ok(RefundResponse {
                transaction_id: Some(grpc_api_types::payments::Identifier::default()),
                refund_id: response.connector_refund_id,
                status: grpc_status as i32,
                response_ref_id: None,
                error_code: None,
                error_message: None,
                refund_amount: None,
                minor_refund_amount: None,
                refund_currency: None,
                payment_amount: None,
                minor_payment_amount: None,
                refund_reason: None,
                created_at: None,
                updated_at: None,
                processed_at: None,
                customer_name: None,
                email: None,
                merchant_order_reference_id: None,
                raw_connector_response,
                metadata: std::collections::HashMap::new(),
                refund_metadata: std::collections::HashMap::new(),
                status_code: response.status_code as u32,
                response_headers: router_data_v2
                    .resource_common_data
                    .get_connector_response_headers_as_map(),
                state,
                raw_connector_request,
            })
        }
        Err(e) => {
            let status = e
                .attempt_status
                .map(grpc_api_types::payments::PaymentStatus::foreign_from)
                .unwrap_or_default();

            Ok(RefundResponse {
                transaction_id: Some(
                    e.connector_transaction_id
                        .map(|id| grpc_api_types::payments::Identifier {
                            id_type: Some(grpc_api_types::payments::identifier::IdType::Id(id)),
                        })
                        .unwrap_or_default(),
                ),
                refund_id: String::new(),
                status: status as i32,
                response_ref_id: None,
                error_code: Some(e.code),
                error_message: Some(e.message),
                refund_amount: None,
                minor_refund_amount: None,
                refund_currency: None,
                payment_amount: None,
                minor_payment_amount: None,
                refund_reason: None,
                created_at: None,
                updated_at: None,
                processed_at: None,
                customer_name: None,
                email: None,
                raw_connector_response,
                merchant_order_reference_id: None,
                metadata: std::collections::HashMap::new(),
                refund_metadata: std::collections::HashMap::new(),
                status_code: e.status_code as u32,
                response_headers: router_data_v2
                    .resource_common_data
                    .get_connector_response_headers_as_map(),
                state,
                raw_connector_request,
            })
        }
    }
}

impl ForeignTryFrom<grpc_api_types::payments::PaymentServiceCaptureRequest>
    for PaymentsCaptureData
{
    type Error = ApplicationErrorResponse;

    fn foreign_try_from(
        value: grpc_api_types::payments::PaymentServiceCaptureRequest,
    ) -> Result<Self, error_stack::Report<Self::Error>> {
        let capture_method = Some(common_enums::CaptureMethod::foreign_try_from(
            value.capture_method(),
        )?);

        let connector_transaction_id = ResponseId::ConnectorTransactionId(
            value
                .transaction_id
                .clone()
                .and_then(|id| id.id_type)
                .and_then(|id_type| match id_type {
                    grpc_api_types::payments::identifier::IdType::Id(id) => Some(id),
                    _ => None,
                })
                .unwrap_or_default(),
        );

        let multiple_capture_data =
            value
                .multiple_capture_data
                .clone()
                .map(|data| MultipleCaptureRequestData {
                    capture_sequence: data.capture_sequence,
                    capture_reference: data.capture_reference,
                });

        let minor_amount = common_utils::types::MinorUnit::new(value.amount_to_capture);

        Ok(Self {
            amount_to_capture: value.amount_to_capture,
            minor_amount_to_capture: minor_amount,
            currency: common_enums::Currency::foreign_try_from(value.currency())?,
            connector_transaction_id,
            multiple_capture_data,
            connector_metadata: (!value.connector_metadata.is_empty()).then(|| {
                serde_json::Value::Object(
                    value
                        .connector_metadata
                        .into_iter()
                        .map(|(k, v)| (k, serde_json::Value::String(v)))
                        .collect(),
                )
            }),
            browser_info: value
                .browser_info
                .map(BrowserInformation::foreign_try_from)
                .transpose()?,
            integrity_object: None,
            capture_method,
        })
    }
}

impl
    ForeignTryFrom<(
        grpc_api_types::payments::PaymentServiceCaptureRequest,
        Connectors,
    )> for PaymentFlowData
{
    type Error = ApplicationErrorResponse;

    fn foreign_try_from(
        (value, connectors): (
            grpc_api_types::payments::PaymentServiceCaptureRequest,
            Connectors,
        ),
    ) -> Result<Self, error_stack::Report<Self::Error>> {
        Ok(Self {
            raw_connector_response: None,
            merchant_id: common_utils::id_type::MerchantId::default(),
            payment_id: "PAYMENT_ID".to_string(),
            attempt_id: "ATTEMPT_ID".to_string(),
            status: common_enums::AttemptStatus::Pending,
            payment_method: common_enums::PaymentMethod::Card, // Default
            address: payment_address::PaymentAddress::default(),
            auth_type: common_enums::AuthenticationType::default(),
            connector_request_reference_id: extract_connector_request_reference_id(
                &value.request_ref_id,
            ),
            customer_id: None,
            connector_customer: None,
            description: None,
            return_url: None,
            connector_meta_data: None,
            amount_captured: None,
            minor_amount_captured: None,
            minor_amount_capturable: None,
            access_token: None,
            session_token: None,
            reference_id: None,
            payment_method_token: None,
            preprocessing_id: None,
            connector_api_version: None,
            test_mode: None,
            connector_http_status_code: None,
            external_latency: None,
            connectors,
            raw_connector_request: None,
            connector_response_headers: None,
            vault_headers: None,
            connector_response: None,
            recurring_mandate_payment_data: None,
        })
    }
}

impl
    ForeignTryFrom<(
        grpc_api_types::payments::PaymentServiceCaptureRequest,
        Connectors,
        &MaskedMetadata,
    )> for PaymentFlowData
{
    type Error = ApplicationErrorResponse;

    fn foreign_try_from(
        (value, connectors, metadata): (
            grpc_api_types::payments::PaymentServiceCaptureRequest,
            Connectors,
            &MaskedMetadata,
        ),
    ) -> Result<Self, error_stack::Report<Self::Error>> {
        let merchant_id_from_header = extract_merchant_id_from_metadata(metadata)?;
        let connector_meta_data = (!value.connector_metadata.is_empty()).then(|| {
            Secret::new(serde_json::Value::Object(
                value
                    .connector_metadata
                    .into_iter()
                    .map(|(k, v)| (k, serde_json::Value::String(v)))
                    .collect(),
            ))
        });

        let access_token = value
            .state
            .as_ref()
            .and_then(|state| state.access_token.as_ref())
            .map(AccessTokenResponseData::from);

        Ok(Self {
            merchant_id: merchant_id_from_header,
            payment_id: "PAYMENT_ID".to_string(),
            attempt_id: "ATTEMPT_ID".to_string(),
            status: common_enums::AttemptStatus::Pending,
            payment_method: common_enums::PaymentMethod::Card, // Default
            address: payment_address::PaymentAddress::default(),
            auth_type: common_enums::AuthenticationType::default(),
            connector_request_reference_id: extract_connector_request_reference_id(
                &value.request_ref_id,
            ),
            customer_id: None,
            connector_customer: None,
            description: None,
            return_url: None,
            connector_meta_data,
            amount_captured: None,
            minor_amount_captured: None,
            minor_amount_capturable: None,
            access_token,
            session_token: None,
            reference_id: None,
            payment_method_token: None,
            preprocessing_id: None,
            connector_api_version: None,
            test_mode: None,
            connector_http_status_code: None,
            external_latency: None,
            connectors,
            raw_connector_response: None,
            raw_connector_request: None,
            connector_response_headers: None,
            vault_headers: None,
            connector_response: None,
            recurring_mandate_payment_data: None,
        })
    }
}

pub fn generate_payment_capture_response(
    router_data_v2: RouterDataV2<
        Capture,
        PaymentFlowData,
        PaymentsCaptureData,
        PaymentsResponseData,
    >,
) -> Result<PaymentServiceCaptureResponse, error_stack::Report<ApplicationErrorResponse>> {
    let transaction_response = router_data_v2.response;

    // Create state if either access token or connector customer is available
    let state = if router_data_v2.resource_common_data.access_token.is_some()
        || router_data_v2
            .resource_common_data
            .connector_customer
            .is_some()
    {
        Some(ConnectorState {
            access_token: router_data_v2
                .resource_common_data
                .access_token
                .as_ref()
                .map(|token_data| grpc_api_types::payments::AccessToken {
                    token: token_data.access_token.clone(),
                    expires_in_seconds: token_data.expires_in,
                    token_type: token_data.token_type.clone(),
                }),
            connector_customer_id: router_data_v2
                .resource_common_data
                .connector_customer
                .clone(),
        })
    } else {
        None
    };

    let raw_connector_request = router_data_v2
        .resource_common_data
        .get_raw_connector_request();

    match transaction_response {
        Ok(response) => match response {
            PaymentsResponseData::TransactionResponse {
                resource_id,
                redirection_data: _,
                connector_metadata: _,
                network_txn_id: _,
                connector_response_reference_id,
                incremental_authorization_allowed,
                mandate_reference,
                status_code,
            } => {
                let status = router_data_v2.resource_common_data.status;
                let grpc_status = grpc_api_types::payments::PaymentStatus::foreign_from(status);
                let grpc_resource_id =
                    grpc_api_types::payments::Identifier::foreign_try_from(resource_id)?;

                let mandate_reference_grpc =
                    mandate_reference.map(|m| grpc_api_types::payments::MandateReference {
                        mandate_id: m.connector_mandate_id,
                        payment_method_id: m.payment_method_id,
                    });

                Ok(PaymentServiceCaptureResponse {
                    transaction_id: Some(grpc_resource_id),
                    response_ref_id: connector_response_reference_id.map(|id| {
                        grpc_api_types::payments::Identifier {
                            id_type: Some(grpc_api_types::payments::identifier::IdType::Id(id)),
                        }
                    }),
                    error_code: None,
                    error_message: None,
                    status: grpc_status.into(),
                    status_code: status_code as u32,
                    response_headers: router_data_v2
                        .resource_common_data
                        .get_connector_response_headers_as_map(),
                    state,
                    raw_connector_request,
                    incremental_authorization_allowed,
                    mandate_reference: mandate_reference_grpc,
                    captured_amount: router_data_v2.resource_common_data.amount_captured,
                    minor_captured_amount: router_data_v2
                        .resource_common_data
                        .minor_amount_captured
                        .map(|amount_captured| amount_captured.get_amount_as_i64()),
                })
            }
            _ => Err(report!(ApplicationErrorResponse::InternalServerError(
                ApiError {
                    sub_code: "INVALID_RESPONSE_TYPE".to_owned(),
                    error_identifier: 500,
                    error_message: "Invalid response type received from connector".to_owned(),
                    error_object: None,
                }
            ))),
        },
        Err(e) => {
            let status = e
                .attempt_status
                .map(grpc_api_types::payments::PaymentStatus::foreign_from)
                .unwrap_or_default();
            Ok(PaymentServiceCaptureResponse {
                transaction_id: Some(grpc_api_types::payments::Identifier {
                    id_type: Some(
                        grpc_api_types::payments::identifier::IdType::NoResponseIdMarker(()),
                    ),
                }),
                response_ref_id: e.connector_transaction_id.map(|id| {
                    grpc_api_types::payments::Identifier {
                        id_type: Some(grpc_api_types::payments::identifier::IdType::Id(id)),
                    }
                }),
                status: status.into(),
                error_message: Some(e.message),
                error_code: Some(e.code),
                status_code: e.status_code as u32,
                response_headers: router_data_v2
                    .resource_common_data
                    .get_connector_response_headers_as_map(),
                state,
                raw_connector_request,
                incremental_authorization_allowed: None,
                mandate_reference: None,
                captured_amount: None,
                minor_captured_amount: None,
            })
        }
    }
}

impl
    ForeignTryFrom<(
        PaymentServiceRegisterRequest,
        Connectors,
        consts::Env,
        &MaskedMetadata,
    )> for PaymentFlowData
{
    type Error = ApplicationErrorResponse;

    fn foreign_try_from(
        (value, connectors, environment, metadata): (
            PaymentServiceRegisterRequest,
            Connectors,
            consts::Env,
            &MaskedMetadata,
        ),
    ) -> Result<Self, error_stack::Report<Self::Error>> {
        let address = match value.address {
            Some(address) => payment_address::PaymentAddress::foreign_try_from(address)?,
            None => {
                return Err(ApplicationErrorResponse::BadRequest(ApiError {
                    sub_code: "INVALID_ADDRESS".to_owned(),
                    error_identifier: 400,
                    error_message: "Address is required".to_owned(),
                    error_object: None,
                }))?
            }
        };
        let test_mode = match environment {
            consts::Env::Development => Some(true),
            consts::Env::Production => Some(false),
            _ => Some(true),
        };

        let merchant_id_from_header = extract_merchant_id_from_metadata(metadata)?;

        Ok(Self {
            merchant_id: merchant_id_from_header,
            payment_id: "IRRELEVANT_PAYMENT_ID".to_string(),
            attempt_id: "IRRELEVANT_ATTEMPT_ID".to_string(),
            status: common_enums::AttemptStatus::Pending,
            payment_method: common_enums::PaymentMethod::Card, //TODO
            address,
            auth_type: common_enums::AuthenticationType::default(),
            connector_request_reference_id: extract_connector_request_reference_id(
                &value.request_ref_id,
            ),
            customer_id: value
                .customer_id
                .clone()
                .map(|customer_id| CustomerId::try_from(Cow::from(customer_id)))
                .transpose()
                .change_context(ApplicationErrorResponse::BadRequest(ApiError {
                    sub_code: "INVALID_CUSTOMER_ID".to_owned(),
                    error_identifier: 400,
                    error_message: "Failed to parse Customer Id".to_owned(),
                    error_object: None,
                }))?,
            connector_customer: value.connector_customer_id,
            description: value.metadata.get("description").cloned(),
            return_url: None,
            connector_meta_data: None,
            amount_captured: None,
            minor_amount_captured: None,
            minor_amount_capturable: None,
            access_token: None,
            session_token: None,
            reference_id: None,
            payment_method_token: None,
            preprocessing_id: None,
            connector_api_version: None,
            test_mode,
            connector_http_status_code: None,
            external_latency: None,
            connectors,
            raw_connector_response: None,
            raw_connector_request: None,
            connector_response_headers: None,
            vault_headers: None,
            connector_response: None,
            recurring_mandate_payment_data: None,
        })
    }
}

impl ForeignTryFrom<PaymentServiceRegisterRequest> for SetupMandateRequestData<DefaultPCIHolder> {
    type Error = ApplicationErrorResponse;

    fn foreign_try_from(
        value: PaymentServiceRegisterRequest,
    ) -> Result<Self, error_stack::Report<Self::Error>> {
        let email: Option<Email> = match value.email {
            Some(ref email_str) => {
                Some(Email::try_from(email_str.clone().expose()).map_err(|_| {
                    error_stack::Report::new(ApplicationErrorResponse::BadRequest(ApiError {
                        sub_code: "INVALID_EMAIL_FORMAT".to_owned(),
                        error_identifier: 400,

                        error_message: "Invalid email".to_owned(),
                        error_object: None,
                    }))
                })?)
            }
            None => None,
        };
        let customer_acceptance = value.customer_acceptance.clone().ok_or_else(|| {
            error_stack::Report::new(ApplicationErrorResponse::BadRequest(ApiError {
                sub_code: "MISSING_CUSTOMER_ACCEPTANCE".to_owned(),
                error_identifier: 400,
                error_message: "Customer acceptance is missing".to_owned(),
                error_object: None,
            }))
        })?;

        let setup_future_usage = value.setup_future_usage();

        let setup_mandate_details = MandateData {
            update_mandate_id: None,
            customer_acceptance: Some(mandates::CustomerAcceptance::foreign_try_from(
                customer_acceptance.clone(),
            )?),
            mandate_type: None,
        };

        Ok(Self {
            currency: common_enums::Currency::foreign_try_from(value.currency())?,
            payment_method_data: PaymentMethodData::foreign_try_from(
                value.payment_method.ok_or_else(|| {
                    ApplicationErrorResponse::BadRequest(ApiError {
                        sub_code: "INVALID_PAYMENT_METHOD_DATA".to_owned(),
                        error_identifier: 400,
                        error_message: "Payment method data is required".to_owned(),
                        error_object: None,
                    })
                })?,
            )?,
            amount: Some(0),
            confirm: true,
            statement_descriptor_suffix: None,
            customer_acceptance: Some(mandates::CustomerAcceptance::foreign_try_from(
                customer_acceptance.clone(),
            )?),
            mandate_id: None,
            setup_future_usage: Some(common_enums::FutureUsage::foreign_try_from(
                setup_future_usage,
            )?),
            off_session: value.off_session,
            setup_mandate_details: Some(setup_mandate_details),
            router_return_url: value.return_url.clone(),
            webhook_url: value.webhook_url,
            browser_info: value
                .browser_info
                .map(BrowserInformation::foreign_try_from)
                .transpose()?,
            email,
            customer_name: None,
            return_url: value.return_url.clone(),
            payment_method_type: None,
            request_incremental_authorization: false,
            metadata: if value.metadata.is_empty() {
                None
            } else {
                Some(serde_json::Value::Object(
                    value
                        .metadata
                        .into_iter()
                        .map(|(k, v)| (k, serde_json::Value::String(v)))
                        .collect(),
                ))
            },
            complete_authorize_url: None,
            capture_method: None,
            integrity_object: None,
            minor_amount: Some(common_utils::types::MinorUnit::new(0)),
            shipping_cost: None,
            customer_id: value
                .customer_id
                .clone()
                .map(|customer_id| CustomerId::try_from(Cow::from(customer_id)))
                .transpose()
                .change_context(ApplicationErrorResponse::BadRequest(ApiError {
                    sub_code: "INVALID_CUSTOMER_ID".to_owned(),
                    error_identifier: 400,
                    error_message: "Failed to parse Customer Id".to_owned(),
                    error_object: None,
                }))?,
            statement_descriptor: None,
            merchant_order_reference_id: None,
            merchant_account_metadata: (!value.merchant_account_metadata.is_empty())
                .then(|| {
                    serde_json::to_value(&value.merchant_account_metadata)
                        .map(common_utils::pii::SecretSerdeValue::new)
                        .map_err(|_| {
                            error_stack::Report::new(ApplicationErrorResponse::InternalServerError(
                                crate::errors::ApiError {
                                    sub_code: "SERDE_JSON_ERROR".to_owned(),
                                    error_identifier: 500,
                                    error_message: "Failed to serialize merchant_account_metadata"
                                        .to_owned(),
                                    error_object: None,
                                },
                            ))
                        })
                })
                .transpose()?,
        })
    }
}

impl ForeignTryFrom<grpc_api_types::payments::CustomerAcceptance> for mandates::CustomerAcceptance {
    type Error = ApplicationErrorResponse;
    fn foreign_try_from(
        _value: grpc_api_types::payments::CustomerAcceptance,
    ) -> Result<Self, error_stack::Report<Self::Error>> {
        Ok(mandates::CustomerAcceptance {
            acceptance_type: mandates::AcceptanceType::Offline,
            accepted_at: None,
            online: None,
        })
    }
}

impl ForeignTryFrom<grpc_api_types::payments::SetupMandateDetails> for mandates::MandateData {
    type Error = ApplicationErrorResponse;
    fn foreign_try_from(
        value: grpc_api_types::payments::SetupMandateDetails,
    ) -> Result<Self, error_stack::Report<Self::Error>> {
        Ok(Self {
            update_mandate_id: value.update_mandate_id,
            customer_acceptance: value
                .customer_acceptance
                .map(mandates::CustomerAcceptance::foreign_try_from)
                .transpose()?,
            mandate_type: None,
        })
    }
}

impl ForeignTryFrom<grpc_api_types::payments::FutureUsage> for common_enums::FutureUsage {
    type Error = ApplicationErrorResponse;
    fn foreign_try_from(
        value: grpc_api_types::payments::FutureUsage,
    ) -> Result<Self, error_stack::Report<Self::Error>> {
        match value {
            grpc_api_types::payments::FutureUsage::OffSession => {
                Ok(common_enums::FutureUsage::OffSession)
            }
            grpc_api_types::payments::FutureUsage::OnSession => {
                Ok(common_enums::FutureUsage::OnSession)
            }
            grpc_api_types::payments::FutureUsage::Unspecified => {
                Err(ApplicationErrorResponse::BadRequest(ApiError {
                    sub_code: "UNSPECIFIED_FUTURE_USAGE".to_owned(),
                    error_identifier: 401,
                    error_message: "Future usage must be specified".to_owned(),
                    error_object: None,
                })
                .into())
            }
        }
    }
}

pub fn generate_setup_mandate_response<T: PaymentMethodDataTypes>(
    router_data_v2: RouterDataV2<
        SetupMandate,
        PaymentFlowData,
        SetupMandateRequestData<T>,
        PaymentsResponseData,
    >,
) -> Result<PaymentServiceRegisterResponse, error_stack::Report<ApplicationErrorResponse>> {
    let transaction_response = router_data_v2.response;
    let status = router_data_v2.resource_common_data.status;
    let grpc_status = grpc_api_types::payments::PaymentStatus::foreign_from(status);

    // Create state if either access token or connector customer is available
    let state = if router_data_v2.resource_common_data.access_token.is_some()
        || router_data_v2
            .resource_common_data
            .connector_customer
            .is_some()
    {
        Some(ConnectorState {
            access_token: router_data_v2
                .resource_common_data
                .access_token
                .as_ref()
                .map(|token_data| grpc_api_types::payments::AccessToken {
                    token: token_data.access_token.clone(),
                    expires_in_seconds: token_data.expires_in,
                    token_type: token_data.token_type.clone(),
                }),
            connector_customer_id: router_data_v2
                .resource_common_data
                .connector_customer
                .clone(),
        })
    } else {
        None
    };

    let raw_connector_request = router_data_v2
        .resource_common_data
        .get_raw_connector_request();

    let connector_response = router_data_v2
        .resource_common_data
        .connector_response
        .as_ref()
        .map(|connector_response_data| {
            grpc_api_types::payments::ConnectorResponseData::foreign_try_from(
                connector_response_data.clone(),
            )
        })
        .transpose()?;

    let response = match transaction_response {
        Ok(response) => match response {
            PaymentsResponseData::TransactionResponse {
                resource_id,
                redirection_data,
                connector_metadata: _,
                network_txn_id,
                connector_response_reference_id,
                incremental_authorization_allowed,
                mandate_reference,
                status_code,
            } => {
                PaymentServiceRegisterResponse {
                    registration_id: Some(grpc_api_types::payments::Identifier::foreign_try_from(resource_id)?),
                    redirection_data: redirection_data.map(
                        |form| {
                            match *form {
                                router_response_types::RedirectForm::Form { endpoint, method, form_fields: _ } => {
                                    Ok::<grpc_api_types::payments::RedirectForm, ApplicationErrorResponse>(grpc_api_types::payments::RedirectForm {
                                        form_type: Some(grpc_api_types::payments::redirect_form::FormType::Form(
                                            grpc_api_types::payments::FormData {
                                                endpoint,
                                                method: match method {
                                                    Method::Get => 1,
                                                    Method::Post => 2,
                                                    Method::Put => 3,
                                                    Method::Delete => 4,
                                                    _ => 0,
                                                },
                                                form_fields: HashMap::default(), //TODO
                                            }
                                        ))
                                    })
                                },
                                router_response_types::RedirectForm::Html { html_data } => {
                                    Ok(grpc_api_types::payments::RedirectForm {
                                        form_type: Some(grpc_api_types::payments::redirect_form::FormType::Html(
                                            grpc_api_types::payments::HtmlData {
                                                html_data,
                                            }
                                        ))
                                    })
                                },
                                _ => Err(
                                    ApplicationErrorResponse::BadRequest(ApiError {
                                        sub_code: "INVALID_RESPONSE".to_owned(),
                                        error_identifier: 400,
                                        error_message: "Invalid response from connector".to_owned(),
                                        error_object: None,
                                    }))?,
                            }
                        }
                    ).transpose()?,
                    network_txn_id,
                    response_ref_id: connector_response_reference_id.map(|id| grpc_api_types::payments::Identifier {
                        id_type: Some(grpc_api_types::payments::identifier::IdType::Id(id)),
                    }),
                    status: grpc_status as i32,
                    mandate_reference: Some(grpc_api_types::payments::MandateReference {
                        mandate_id: mandate_reference.clone().and_then(|m| m.connector_mandate_id),
                        payment_method_id: mandate_reference.and_then(|m| m.payment_method_id),
                    }),
                    incremental_authorization_allowed,
                    error_message: None,
                    error_code: None,
                    status_code: status_code as u32,
                    response_headers: router_data_v2
                        .resource_common_data
                        .get_connector_response_headers_as_map(),
                    state,
                    raw_connector_request,
                    connector_response,
                }
            }
            _ => Err(ApplicationErrorResponse::BadRequest(ApiError {
                sub_code: "INVALID_RESPONSE".to_owned(),
                error_identifier: 400,
                error_message: "Invalid response from connector".to_owned(),
                error_object: None,
            }))?,
        },
        Err(err) => PaymentServiceRegisterResponse {
            registration_id: Some(grpc_api_types::payments::Identifier {
                id_type: Some(grpc_api_types::payments::identifier::IdType::NoResponseIdMarker(())),
            }),
            redirection_data: None,
            network_txn_id: None,
            response_ref_id: err.connector_transaction_id.map(|id| {
                grpc_api_types::payments::Identifier {
                    id_type: Some(grpc_api_types::payments::identifier::IdType::Id(id)),
                }
            }),
            status: grpc_status as i32,
            mandate_reference: None,
            incremental_authorization_allowed: None,
            error_message: Some(err.message),
            error_code: Some(err.code),
            status_code: err.status_code as u32,
            response_headers: router_data_v2
                .resource_common_data
                .get_connector_response_headers_as_map(),
            state,
            raw_connector_request,
            connector_response: None,
        },
    };
    Ok(response)
}

impl ForeignTryFrom<(DisputeDefendRequest, Connectors)> for DisputeFlowData {
    type Error = ApplicationErrorResponse;

    fn foreign_try_from(
        (value, connectors): (DisputeDefendRequest, Connectors),
    ) -> Result<Self, error_stack::Report<Self::Error>> {
        Ok(DisputeFlowData {
            dispute_id: Some(value.dispute_id.clone()),
            connectors,
            connector_dispute_id: value.dispute_id,
            defense_reason_code: Some(value.reason_code.unwrap_or_default()),
            connector_request_reference_id: extract_connector_request_reference_id(
                &value.request_ref_id,
            ),
            raw_connector_response: None,
            raw_connector_request: None,
            connector_response_headers: None,
        })
    }
}

impl ForeignTryFrom<(DisputeDefendRequest, Connectors, &MaskedMetadata)> for DisputeFlowData {
    type Error = ApplicationErrorResponse;

    fn foreign_try_from(
        (value, connectors, _metadata): (DisputeDefendRequest, Connectors, &MaskedMetadata),
    ) -> Result<Self, error_stack::Report<Self::Error>> {
        Ok(DisputeFlowData {
            connector_request_reference_id: extract_connector_request_reference_id(
                &value.request_ref_id,
            ),

            dispute_id: Some(value.dispute_id.clone()),
            connectors,
            connector_dispute_id: value.dispute_id,
            defense_reason_code: Some(value.reason_code.unwrap_or_default()),
            raw_connector_response: None,
            raw_connector_request: None,
            connector_response_headers: None,
        })
    }
}
impl ForeignTryFrom<DisputeDefendRequest> for DisputeDefendData {
    type Error = ApplicationErrorResponse;
    fn foreign_try_from(
        value: DisputeDefendRequest,
    ) -> Result<Self, error_stack::Report<Self::Error>> {
        let connector_dispute_id = value.dispute_id;
        Ok(Self {
            dispute_id: connector_dispute_id.clone(),
            connector_dispute_id,
            defense_reason_code: value.reason_code.unwrap_or_default(),
            integrity_object: None,
        })
    }
}

pub fn generate_defend_dispute_response(
    router_data_v2: RouterDataV2<
        DefendDispute,
        DisputeFlowData,
        DisputeDefendData,
        DisputeResponseData,
    >,
) -> Result<DisputeDefendResponse, error_stack::Report<ApplicationErrorResponse>> {
    let defend_dispute_response = router_data_v2.response;

    let raw_connector_request = router_data_v2
        .resource_common_data
        .get_raw_connector_request();

    match defend_dispute_response {
        Ok(response) => Ok(DisputeDefendResponse {
            dispute_id: response.connector_dispute_id,
            dispute_status: response.dispute_status as i32,
            connector_status_code: None,
            error_message: None,
            error_code: None,
            response_ref_id: None,
            status_code: response.status_code as u32,
            response_headers: router_data_v2
                .resource_common_data
                .get_connector_response_headers_as_map(),
            raw_connector_request,
        }),
        Err(e) => Ok(DisputeDefendResponse {
            dispute_id: e
                .connector_transaction_id
                .unwrap_or_else(|| NO_ERROR_CODE.to_string()),
            dispute_status: common_enums::DisputeStatus::DisputeLost as i32,
            connector_status_code: None,
            error_message: Some(e.message),
            error_code: Some(e.code),
            response_ref_id: None,
            status_code: e.status_code as u32,
            response_headers: router_data_v2
                .resource_common_data
                .get_connector_response_headers_as_map(),
            raw_connector_request,
        }),
    }
}

pub fn generate_session_token_response(
    router_data_v2: RouterDataV2<
        CreateSessionToken,
        PaymentFlowData,
        SessionTokenRequestData,
        SessionTokenResponseData,
    >,
) -> Result<String, error_stack::Report<ApplicationErrorResponse>> {
    let session_token_response = router_data_v2.response;

    match session_token_response {
        Ok(response) => Ok(response.session_token),
        Err(e) => Err(report!(ApplicationErrorResponse::InternalServerError(
            ApiError {
                sub_code: "SESSION_TOKEN_ERROR".to_string(),
                error_identifier: 500,
                error_message: format!("Session token creation failed: {}", e.message),
                error_object: None,
            }
        ))),
    }
}

pub fn generate_payment_method_token_response<T: PaymentMethodDataTypes>(
    router_data_v2: RouterDataV2<
        PaymentMethodToken,
        PaymentFlowData,
        PaymentMethodTokenizationData<T>,
        PaymentMethodTokenResponse,
    >,
) -> Result<String, error_stack::Report<ApplicationErrorResponse>> {
    let payment_method_token_response = router_data_v2.response;

    match payment_method_token_response {
        Ok(response) => Ok(response.token),
        Err(e) => Err(report!(ApplicationErrorResponse::InternalServerError(
            ApiError {
                sub_code: "PAYMENT_METHOD_TOKEN_ERROR".to_string(),
                error_identifier: 500,
                error_message: format!("Payment method token creation failed: {}", e.message),
                error_object: None,
            }
        ))),
    }
}
#[derive(Debug, Clone, ToSchema, Serialize)]
pub struct CardSpecificFeatures {
    /// Indicates whether three_ds card payments are supported
    // #[schema(value_type = FeatureStatus)]
    pub three_ds: FeatureStatus,
    /// Indicates whether non three_ds card payments are supported
    // #[schema(value_type = FeatureStatus)]
    pub no_three_ds: FeatureStatus,
    /// List of supported card networks
    // #[schema(value_type = Vec<CardNetwork>)]
    pub supported_card_networks: Vec<CardNetwork>,
}

#[derive(Debug, Clone, ToSchema, Serialize)]
#[serde(untagged)]
pub enum PaymentMethodSpecificFeatures {
    /// Card specific features
    Card(CardSpecificFeatures),
}
/// Represents details of a payment method.
#[derive(Debug, Clone)]
pub struct PaymentMethodDetails {
    /// Indicates whether mandates are supported by this payment method.
    pub mandates: FeatureStatus,
    /// Indicates whether refund is supported by this payment method.
    pub refunds: FeatureStatus,
    /// List of supported capture methods
    pub supported_capture_methods: Vec<CaptureMethod>,
    /// Payment method specific features
    pub specific_features: Option<PaymentMethodSpecificFeatures>,
}
/// The status of the feature
#[derive(
    Clone,
    Copy,
    Debug,
    Eq,
    PartialEq,
    serde::Deserialize,
    serde::Serialize,
    strum::Display,
    ToSchema,
)]
#[strum(serialize_all = "snake_case")]
#[serde(rename_all = "snake_case")]
pub enum FeatureStatus {
    NotSupported,
    Supported,
}
pub type PaymentMethodTypeMetadata = HashMap<PaymentMethodType, PaymentMethodDetails>;
pub type SupportedPaymentMethods = HashMap<PaymentMethod, PaymentMethodTypeMetadata>;

#[derive(Debug, Clone)]
pub struct ConnectorInfo {
    /// Display name of the Connector
    pub display_name: &'static str,
    /// Description of the connector.
    pub description: &'static str,
    /// Connector Type
    pub connector_type: PaymentConnectorCategory,
}

/// Connector Access Method
#[derive(
    Clone,
    Copy,
    Debug,
    Eq,
    Hash,
    PartialEq,
    serde::Deserialize,
    serde::Serialize,
    strum::Display,
    ToSchema,
)]
#[strum(serialize_all = "snake_case")]
#[serde(rename_all = "snake_case")]
pub enum PaymentConnectorCategory {
    PaymentGateway,
    AlternativePaymentMethod,
    BankAcquirer,
}

#[derive(Debug, strum::Display, Eq, PartialEq, Hash)]
pub enum PaymentMethodDataType {
    Card,
    Bluecode,
    Knet,
    Benefit,
    MomoAtm,
    CardRedirect,
    AliPayQr,
    AliPayRedirect,
    AliPayHkRedirect,
    AmazonPayRedirect,
    MomoRedirect,
    KakaoPayRedirect,
    GoPayRedirect,
    GcashRedirect,
    ApplePay,
    ApplePayRedirect,
    ApplePayThirdPartySdk,
    DanaRedirect,
    DuitNow,
    GooglePay,
    GooglePayRedirect,
    GooglePayThirdPartySdk,
    MbWayRedirect,
    MobilePayRedirect,
    PaypalRedirect,
    PaypalSdk,
    Paze,
    SamsungPay,
    TwintRedirect,
    VippsRedirect,
    TouchNGoRedirect,
    WeChatPayRedirect,
    WeChatPayQr,
    CashappQr,
    SwishQr,
    KlarnaRedirect,
    KlarnaSdk,
    AffirmRedirect,
    AfterpayClearpayRedirect,
    PayBrightRedirect,
    WalleyRedirect,
    AlmaRedirect,
    AtomeRedirect,
    BancontactCard,
    Bizum,
    Blik,
    Eft,
    Eps,
    Giropay,
    Ideal,
    Interac,
    LocalBankRedirect,
    OnlineBankingCzechRepublic,
    OnlineBankingFinland,
    OnlineBankingPoland,
    OnlineBankingSlovakia,
    OpenBankingUk,
    Przelewy24,
    Sofort,
    Trustly,
    OnlineBankingFpx,
    OnlineBankingThailand,
    AchBankDebit,
    SepaBankDebit,
    BecsBankDebit,
    BacsBankDebit,
    AchBankTransfer,
    SepaBankTransfer,
    BacsBankTransfer,
    MultibancoBankTransfer,
    PermataBankTransfer,
    BcaBankTransfer,
    BniVaBankTransfer,
    BriVaBankTransfer,
    CimbVaBankTransfer,
    DanamonVaBankTransfer,
    MandiriVaBankTransfer,
    Pix,
    Pse,
    Crypto,
    MandatePayment,
    Reward,
    Upi,
    Boleto,
    Efecty,
    PagoEfectivo,
    RedCompra,
    RedPagos,
    Alfamart,
    Indomaret,
    Oxxo,
    SevenEleven,
    Lawson,
    MiniStop,
    FamilyMart,
    Seicomart,
    PayEasy,
    Givex,
    PaySafeCar,
    CardToken,
    LocalBankTransfer,
    Mifinity,
    Fps,
    PromptPay,
    VietQr,
    OpenBanking,
    NetworkToken,
    NetworkTransactionIdAndCardDetails,
    DirectCarrierBilling,
    InstantBankTransfer,
    InstantBankTransferPoland,
    InstantBankTransferFinland,
    CardDetailsForNetworkTransactionId,
    RevolutPay,
}

impl ForeignTryFrom<String> for hyperswitch_masking::Secret<time::Date> {
    type Error = ApplicationErrorResponse;

    fn foreign_try_from(date_string: String) -> Result<Self, error_stack::Report<Self::Error>> {
        let date = time::Date::parse(
            &date_string,
            &time::format_description::well_known::Iso8601::DATE,
        )
        .map_err(|err| {
            tracing::error!("Failed to parse date string: {}", err);
            ApplicationErrorResponse::BadRequest(ApiError {
                sub_code: "INVALID_DATE_FORMAT".to_owned(),
                error_identifier: 400,
                error_message: "Invalid date format".to_owned(),
                error_object: None,
            })
        })?;
        Ok(hyperswitch_masking::Secret::new(date))
    }
}

impl ForeignTryFrom<grpc_api_types::payments::BrowserInformation> for BrowserInformation {
    type Error = ApplicationErrorResponse;

    fn foreign_try_from(
        value: grpc_api_types::payments::BrowserInformation,
    ) -> Result<Self, error_stack::Report<Self::Error>> {
        Ok(Self {
            color_depth: value.color_depth.map(|cd| cd as u8),
            java_enabled: value.java_enabled,
            java_script_enabled: value.java_script_enabled,
            language: value.language,
            screen_height: value.screen_height,
            screen_width: value.screen_width,
            time_zone: value.time_zone_offset_minutes,
            ip_address: value.ip_address.and_then(|ip| ip.parse().ok()),
            accept_header: value.accept_header,
            user_agent: value.user_agent,
            os_type: value.os_type,
            os_version: value.os_version,
            device_model: value.device_model,
            accept_language: value.accept_language,
            referer: value.referer,
        })
    }
}

impl ForeignTryFrom<grpc_api_types::payments::PaymentServiceAuthorizeRequest>
    for SessionTokenRequestData
{
    type Error = ApplicationErrorResponse;

    fn foreign_try_from(
        value: grpc_api_types::payments::PaymentServiceAuthorizeRequest,
    ) -> Result<Self, error_stack::Report<Self::Error>> {
        let currency = common_enums::Currency::foreign_try_from(value.currency())?;

        Ok(Self {
            amount: common_utils::types::MinorUnit::new(value.minor_amount),
            currency,
        })
    }
}

impl ForeignTryFrom<grpc_api_types::payments::PaymentServiceAuthorizeRequest>
    for AccessTokenRequestData
{
    type Error = ApplicationErrorResponse;

    fn foreign_try_from(
        _value: grpc_api_types::payments::PaymentServiceAuthorizeRequest,
    ) -> Result<Self, error_stack::Report<Self::Error>> {
        Ok(Self {
            grant_type: "client_credentials".to_string(),
        })
    }
}

// Generic implementation for access token request from connector auth
impl ForeignTryFrom<&ConnectorAuthType> for AccessTokenRequestData {
    type Error = ApplicationErrorResponse;

    fn foreign_try_from(
        _auth_type: &ConnectorAuthType,
    ) -> Result<Self, error_stack::Report<Self::Error>> {
        // Default to client_credentials grant type for OAuth
        // Connectors can override this with their own specific implementations
        Ok(Self {
            grant_type: "client_credentials".to_string(),
        })
    }
}

impl ForeignTryFrom<grpc_api_types::payments::PaymentServiceAuthorizeRequest>
    for ConnectorCustomerData
{
    type Error = ApplicationErrorResponse;

    fn foreign_try_from(
        value: grpc_api_types::payments::PaymentServiceAuthorizeRequest,
    ) -> Result<Self, error_stack::Report<Self::Error>> {
        let email = value
            .email
            .and_then(|email_str| Email::try_from(email_str.expose()).ok());

        Ok(Self {
            customer_id: value.customer_id.map(Secret::new),
            email: email.map(Secret::new),
            name: value.customer_name.map(Secret::new),
            description: None,
            split_payments: None,
            phone: None,
            preprocessing_id: None,
        })
    }
}

impl ForeignTryFrom<grpc_api_types::payments::PaymentServiceRegisterRequest>
    for ConnectorCustomerData
{
    type Error = ApplicationErrorResponse;

    fn foreign_try_from(
        value: grpc_api_types::payments::PaymentServiceRegisterRequest,
    ) -> Result<Self, error_stack::Report<Self::Error>> {
        let email = value
            .email
            .and_then(|email_str| Email::try_from(email_str.expose()).ok());

        Ok(Self {
            customer_id: value.customer_id.map(Secret::new),
            email: email.map(Secret::new),
            name: value.customer_name.map(Secret::new),
            description: None,
            split_payments: None,
            phone: None,
            preprocessing_id: None,
        })
    }
}

impl<
        T: PaymentMethodDataTypes
            + Default
            + Debug
            + Send
            + Eq
            + PartialEq
            + serde::Serialize
            + serde::de::DeserializeOwned
            + Clone
            + CardConversionHelper<T>,
    > ForeignTryFrom<grpc_api_types::payments::PaymentServiceAuthorizeRequest>
    for PaymentMethodTokenizationData<T>
{
    type Error = ApplicationErrorResponse;

    fn foreign_try_from(
        value: grpc_api_types::payments::PaymentServiceAuthorizeRequest,
    ) -> Result<Self, error_stack::Report<Self::Error>> {
        let currency = common_enums::Currency::foreign_try_from(value.currency())?;
        let customer_acceptance = value.customer_acceptance.clone();

        Ok(Self {
            amount: common_utils::types::MinorUnit::new(value.amount),
            currency,
            payment_method_data: PaymentMethodData::<T>::foreign_try_from(
                value.payment_method.ok_or_else(|| {
                    ApplicationErrorResponse::BadRequest(ApiError {
                        sub_code: "INVALID_PAYMENT_METHOD_DATA".to_owned(),
                        error_identifier: 400,
                        error_message: "Payment method data is required".to_owned(),
                        error_object: None,
                    })
                })?,
            )?,
            browser_info: value
                .browser_info
                .map(BrowserInformation::foreign_try_from)
                .transpose()?,
            customer_acceptance: customer_acceptance
                .map(mandates::CustomerAcceptance::foreign_try_from)
                .transpose()?,
            setup_future_usage: value
                .setup_future_usage
                .map(|fu| {
                    common_enums::FutureUsage::foreign_try_from(
                        grpc_api_types::payments::FutureUsage::try_from(fu).unwrap_or_default(),
                    )
                })
                .transpose()?,
            mandate_id: None,
            setup_mandate_details: None,
            integrity_object: None,
        })
    }
}

impl ForeignTryFrom<grpc_api_types::payments::PaymentServiceRepeatEverythingRequest>
    for RepeatPaymentData
{
    type Error = ApplicationErrorResponse;

    fn foreign_try_from(
        value: grpc_api_types::payments::PaymentServiceRepeatEverythingRequest,
    ) -> Result<Self, error_stack::Report<Self::Error>> {
        // Extract values first to avoid partial move
        let amount = value.amount;
        let minor_amount = value.minor_amount;
        let currency = value.currency();
        let payment_method_type =
            <Option<PaymentMethodType>>::foreign_try_from(value.payment_method_type())?;
        let capture_method = value.capture_method();
        let merchant_order_reference_id = value.merchant_order_reference_id;
        let webhook_url = value.webhook_url;

        // Extract mandate reference
        let mandate_reference = value.mandate_reference.clone().ok_or_else(|| {
            ApplicationErrorResponse::BadRequest(ApiError {
                sub_code: "MISSING_MANDATE_REFERENCE".to_owned(),
                error_identifier: 400,
                error_message: "Mandate reference is required for repeat payments".to_owned(),
                error_object: None,
            })
        })?;

        let email: Option<Email> = match value.email {
            Some(ref email_str) => {
                Some(Email::try_from(email_str.clone().expose()).map_err(|_| {
                    error_stack::Report::new(ApplicationErrorResponse::BadRequest(ApiError {
                        sub_code: "INVALID_EMAIL_FORMAT".to_owned(),
                        error_identifier: 400,

                        error_message: "Invalid email".to_owned(),
                        error_object: None,
                    }))
                })?)
            }
            None => None,
        };

        // Convert mandate reference to domain type
        let mandate_ref = match mandate_reference.mandate_id {
            Some(id) => MandateReferenceId::ConnectorMandateId(ConnectorMandateReferenceId::new(
                Some(id),
                mandate_reference.payment_method_id,
                None,
                None,
            )),
            None => {
                return Err(ApplicationErrorResponse::BadRequest(ApiError {
                    sub_code: "INVALID_MANDATE_REFERENCE".to_owned(),
                    error_identifier: 400,
                    error_message: "Mandate ID is required".to_owned(),
                    error_object: None,
                })
                .into())
            }
        };

        Ok(Self {
            mandate_reference: mandate_ref,
            amount,
            minor_amount: common_utils::types::MinorUnit::new(minor_amount),
            currency: common_enums::Currency::foreign_try_from(currency)?,
            merchant_order_reference_id,
            metadata: (!value.metadata.is_empty()).then(|| {
                Secret::new(serde_json::Value::Object(
                    value
                        .metadata
                        .into_iter()
                        .map(|(k, v)| (k, serde_json::Value::String(v)))
                        .collect(),
                ))
            }),
            webhook_url,
            router_return_url: value.return_url,
            integrity_object: None,
            capture_method: Some(common_enums::CaptureMethod::foreign_try_from(
                capture_method,
            )?),
            email,
            browser_info: value
                .browser_info
                .map(BrowserInformation::foreign_try_from)
                .transpose()?,
            payment_method_type,
            merchant_account_metadata: (!value.merchant_account_metadata.is_empty())
                .then(|| {
                    serde_json::to_value(&value.merchant_account_metadata)
                        .map(common_utils::pii::SecretSerdeValue::new)
                        .map_err(|_| {
                            error_stack::Report::new(ApplicationErrorResponse::InternalServerError(
                                crate::errors::ApiError {
                                    sub_code: "SERDE_JSON_ERROR".to_owned(),
                                    error_identifier: 500,
                                    error_message: "Failed to serialize merchant_account_metadata"
                                        .to_owned(),
                                    error_object: None,
                                },
                            ))
                        })
                })
                .transpose()?,
            off_session: value.off_session,
            split_payments: None,
            recurring_mandate_payment_data: value.recurring_mandate_payment_data.map(|v| {
                RecurringMandatePaymentData {
                    payment_method_type: None,
                    original_payment_authorized_amount: v.original_payment_authorized_amount,
                    original_payment_authorized_currency: Some(
                        common_enums::Currency::foreign_try_from(
                            v.original_payment_authorized_currency(),
                        )
                        .unwrap_or_default(),
                    ),
                    mandate_metadata: None,
                }
            }),
        })
    }
}

impl
    ForeignTryFrom<(
        grpc_api_types::payments::PaymentServiceRepeatEverythingRequest,
        Connectors,
    )> for PaymentFlowData
{
    type Error = ApplicationErrorResponse;

    fn foreign_try_from(
        (value, connectors): (
            grpc_api_types::payments::PaymentServiceRepeatEverythingRequest,
            Connectors,
        ),
    ) -> Result<Self, error_stack::Report<Self::Error>> {
        // For MIT, address is optional
        let address = payment_address::PaymentAddress::default();
        Ok(Self {
            merchant_id: common_utils::id_type::MerchantId::default(),
            payment_id: "REPEAT_PAYMENT_ID".to_string(),
            attempt_id: "REPEAT_ATTEMPT_ID".to_string(),
            status: common_enums::AttemptStatus::Pending,
            payment_method: common_enums::PaymentMethod::Card, // Default, actual method depends on mandate
            address,
            auth_type: common_enums::AuthenticationType::NoThreeDs, // MIT typically doesn't use 3DS
            connector_request_reference_id: extract_connector_request_reference_id(
                &value.request_ref_id,
            ),
            customer_id: None,
            connector_customer: None,
            description: Some("Repeat payment transaction".to_string()),
            return_url: None,
            connector_meta_data: None,
            amount_captured: None,
            minor_amount_captured: None,
            minor_amount_capturable: None,
            access_token: None,
            session_token: None,
            reference_id: value.merchant_order_reference_id,
            payment_method_token: None,
            preprocessing_id: None,
            connector_api_version: None,
            test_mode: value.test_mode,
            connector_http_status_code: None,
            external_latency: None,
            connectors,
            raw_connector_response: None,
            raw_connector_request: None,
            connector_response_headers: None,
            vault_headers: None,
            connector_response: None,
            recurring_mandate_payment_data: None,
        })
    }
}

pub fn generate_repeat_payment_response(
    router_data_v2: RouterDataV2<
        RepeatPayment,
        PaymentFlowData,
        RepeatPaymentData,
        PaymentsResponseData,
    >,
) -> Result<
    grpc_api_types::payments::PaymentServiceRepeatEverythingResponse,
    error_stack::Report<ApplicationErrorResponse>,
> {
    let transaction_response = router_data_v2.response;
    let status = router_data_v2.resource_common_data.status;
    let grpc_status = grpc_api_types::payments::PaymentStatus::foreign_from(status);

    // Create state if either access token or connector customer is available
    let state = if router_data_v2.resource_common_data.access_token.is_some()
        || router_data_v2
            .resource_common_data
            .connector_customer
            .is_some()
    {
        Some(ConnectorState {
            access_token: router_data_v2
                .resource_common_data
                .access_token
                .as_ref()
                .map(|token_data| grpc_api_types::payments::AccessToken {
                    token: token_data.access_token.clone(),
                    expires_in_seconds: token_data.expires_in,
                    token_type: token_data.token_type.clone(),
                }),
            connector_customer_id: router_data_v2
                .resource_common_data
                .connector_customer
                .clone(),
        })
    } else {
        None
    };
    let raw_connector_response = router_data_v2
        .resource_common_data
        .get_raw_connector_response();

    let raw_connector_request = router_data_v2
        .resource_common_data
        .get_raw_connector_request();

    match transaction_response {
        Ok(response) => match response {
            PaymentsResponseData::TransactionResponse {
                resource_id,
                network_txn_id,
                connector_response_reference_id,
                connector_metadata,
                mandate_reference,
                status_code,
                ..
            } => Ok(
                grpc_api_types::payments::PaymentServiceRepeatEverythingResponse {
                    transaction_id: Some(grpc_api_types::payments::Identifier::foreign_try_from(
                        resource_id,
                    )?),
                    status: grpc_status as i32,
                    error_code: None,
                    error_message: None,
                    network_txn_id,
                    response_ref_id: connector_response_reference_id.map(|id| {
                        grpc_api_types::payments::Identifier {
                            id_type: Some(grpc_api_types::payments::identifier::IdType::Id(id)),
                        }
                    }),
                    connector_metadata: connector_metadata
                        .and_then(|value| value.as_object().cloned())
                        .map(|map| {
                            map.into_iter()
                                .filter_map(|(k, v)| v.as_str().map(|s| (k, s.to_string())))
                                .collect::<HashMap<_, _>>()
                        })
                        .unwrap_or_default(),
                    mandate_reference: mandate_reference.map(|m| {
                        grpc_api_types::payments::MandateReference {
                            mandate_id: m.connector_mandate_id,
                            payment_method_id: m.payment_method_id,
                        }
                    }),
                    status_code: status_code as u32,
                    raw_connector_response,
                    response_headers: router_data_v2
                        .resource_common_data
                        .get_connector_response_headers_as_map(),
                    state,
                    raw_connector_request,
                    connector_response: router_data_v2
                        .resource_common_data
                        .connector_response
                        .and_then(|data| {
                            grpc_api_types::payments::ConnectorResponseData::foreign_try_from(data)
                                .ok()
                        }),
                    captured_amount: router_data_v2.resource_common_data.amount_captured,
                    minor_captured_amount: router_data_v2
                        .resource_common_data
                        .minor_amount_captured
                        .map(|amount_captured| amount_captured.get_amount_as_i64()),
                },
            ),
            _ => Err(ApplicationErrorResponse::BadRequest(ApiError {
                sub_code: "INVALID_RESPONSE".to_owned(),
                error_identifier: 400,
                error_message: "Invalid response from connector".to_owned(),
                error_object: None,
            }))?,
        },
        Err(err) => {
            let status = err
                .attempt_status
                .map(grpc_api_types::payments::PaymentStatus::foreign_from)
                .unwrap_or_default();
            Ok(
                grpc_api_types::payments::PaymentServiceRepeatEverythingResponse {
                    transaction_id: Some(grpc_api_types::payments::Identifier {
                        id_type: Some(
                            grpc_api_types::payments::identifier::IdType::NoResponseIdMarker(()),
                        ),
                    }),
                    status: status as i32,
                    error_code: Some(err.code),
                    error_message: Some(err.message),
                    network_txn_id: None,
                    response_ref_id: err.connector_transaction_id.map(|id| {
                        grpc_api_types::payments::Identifier {
                            id_type: Some(grpc_api_types::payments::identifier::IdType::Id(id)),
                        }
                    }),
                    connector_metadata: HashMap::new(),
                    raw_connector_response: None,
                    status_code: err.status_code as u32,
                    response_headers: router_data_v2
                        .resource_common_data
                        .get_connector_response_headers_as_map(),
                    state,
                    mandate_reference: None,
                    raw_connector_request,
                    connector_response: None,
                    captured_amount: None,
                    minor_captured_amount: None,
                },
            )
        }
    }
}

impl From<&grpc_api_types::payments::AccessToken> for AccessTokenResponseData {
    fn from(token: &grpc_api_types::payments::AccessToken) -> Self {
        Self {
            access_token: token.token.clone(),
            token_type: token.token_type.clone(),
            expires_in: token.expires_in_seconds,
        }
    }
}

impl ForeignTryFrom<grpc_api_types::payments::BankNames> for common_enums::BankNames {
    type Error = ApplicationErrorResponse;

    fn foreign_try_from(
        value: grpc_api_types::payments::BankNames,
    ) -> Result<Self, error_stack::Report<Self::Error>> {
        match value {
            grpc_api_types::payments::BankNames::Unspecified => {
                Err(report!(ApplicationErrorResponse::BadRequest(ApiError {
                    sub_code: "UNSPECIFIED_BANK_NAME".to_owned(),
                    error_identifier: 401,
                    error_message: "Bank name must be specified".to_owned(),
                    error_object: None,
                })))
            }
            grpc_api_types::payments::BankNames::AmericanExpress => Ok(Self::AmericanExpress),
            grpc_api_types::payments::BankNames::AffinBank => Ok(Self::AffinBank),
            grpc_api_types::payments::BankNames::AgroBank => Ok(Self::AgroBank),
            grpc_api_types::payments::BankNames::AllianceBank => Ok(Self::AllianceBank),
            grpc_api_types::payments::BankNames::AmBank => Ok(Self::AmBank),
            grpc_api_types::payments::BankNames::BankOfAmerica => Ok(Self::BankOfAmerica),
            grpc_api_types::payments::BankNames::BankOfChina => Ok(Self::BankOfChina),
            grpc_api_types::payments::BankNames::BankIslam => Ok(Self::BankIslam),
            grpc_api_types::payments::BankNames::BankMuamalat => Ok(Self::BankMuamalat),
            grpc_api_types::payments::BankNames::BankRakyat => Ok(Self::BankRakyat),
            grpc_api_types::payments::BankNames::BankSimpananNasional => {
                Ok(Self::BankSimpananNasional)
            }
            grpc_api_types::payments::BankNames::Barclays => Ok(Self::Barclays),
            grpc_api_types::payments::BankNames::BlikPsp => Ok(Self::BlikPSP),
            grpc_api_types::payments::BankNames::CapitalOne => Ok(Self::CapitalOne),
            grpc_api_types::payments::BankNames::Chase => Ok(Self::Chase),
            grpc_api_types::payments::BankNames::Citi => Ok(Self::Citi),
            grpc_api_types::payments::BankNames::CimbBank => Ok(Self::CimbBank),
            grpc_api_types::payments::BankNames::Discover => Ok(Self::Discover),
            grpc_api_types::payments::BankNames::NavyFederalCreditUnion => {
                Ok(Self::NavyFederalCreditUnion)
            }
            grpc_api_types::payments::BankNames::PentagonFederalCreditUnion => {
                Ok(Self::PentagonFederalCreditUnion)
            }
            grpc_api_types::payments::BankNames::SynchronyBank => Ok(Self::SynchronyBank),
            grpc_api_types::payments::BankNames::WellsFargo => Ok(Self::WellsFargo),
            grpc_api_types::payments::BankNames::AbnAmro => Ok(Self::AbnAmro),
            grpc_api_types::payments::BankNames::AsnBank => Ok(Self::AsnBank),
            grpc_api_types::payments::BankNames::Bunq => Ok(Self::Bunq),
            grpc_api_types::payments::BankNames::Handelsbanken => Ok(Self::Handelsbanken),
            grpc_api_types::payments::BankNames::HongLeongBank => Ok(Self::HongLeongBank),
            grpc_api_types::payments::BankNames::HsbcBank => Ok(Self::HsbcBank),
            grpc_api_types::payments::BankNames::Ing => Ok(Self::Ing),
            grpc_api_types::payments::BankNames::Knab => Ok(Self::Knab),
            grpc_api_types::payments::BankNames::KuwaitFinanceHouse => Ok(Self::KuwaitFinanceHouse),
            grpc_api_types::payments::BankNames::Moneyou => Ok(Self::Moneyou),
            grpc_api_types::payments::BankNames::Rabobank => Ok(Self::Rabobank),
            grpc_api_types::payments::BankNames::Regiobank => Ok(Self::Regiobank),
            grpc_api_types::payments::BankNames::Revolut => Ok(Self::Revolut),
            grpc_api_types::payments::BankNames::SnsBank => Ok(Self::SnsBank),
            grpc_api_types::payments::BankNames::TriodosBank => Ok(Self::TriodosBank),
            grpc_api_types::payments::BankNames::VanLanschot => Ok(Self::VanLanschot),
            grpc_api_types::payments::BankNames::ArzteUndApothekerBank => {
                Ok(Self::ArzteUndApothekerBank)
            }
            grpc_api_types::payments::BankNames::AustrianAnadiBankAg => {
                Ok(Self::AustrianAnadiBankAg)
            }
            grpc_api_types::payments::BankNames::BankAustria => Ok(Self::BankAustria),
            grpc_api_types::payments::BankNames::Bank99Ag => Ok(Self::Bank99Ag),
            grpc_api_types::payments::BankNames::BankhausCarlSpangler => {
                Ok(Self::BankhausCarlSpangler)
            }
            grpc_api_types::payments::BankNames::BankhausSchelhammerUndSchatteraAg => {
                Ok(Self::BankhausSchelhammerUndSchatteraAg)
            }
            grpc_api_types::payments::BankNames::BankMillennium => Ok(Self::BankMillennium),
            grpc_api_types::payments::BankNames::BawagPskAg => Ok(Self::BawagPskAg),
            grpc_api_types::payments::BankNames::BksBankAg => Ok(Self::BksBankAg),
            grpc_api_types::payments::BankNames::BrullKallmusBankAg => Ok(Self::BrullKallmusBankAg),
            grpc_api_types::payments::BankNames::BtvVierLanderBank => Ok(Self::BtvVierLanderBank),
            grpc_api_types::payments::BankNames::CapitalBankGraweGruppeAg => {
                Ok(Self::CapitalBankGraweGruppeAg)
            }
            grpc_api_types::payments::BankNames::CeskaSporitelna => Ok(Self::CeskaSporitelna),
            grpc_api_types::payments::BankNames::Dolomitenbank => Ok(Self::Dolomitenbank),
            grpc_api_types::payments::BankNames::EasybankAg => Ok(Self::EasybankAg),
            grpc_api_types::payments::BankNames::EPlatbyVub => Ok(Self::EPlatbyVUB),
            grpc_api_types::payments::BankNames::ErsteBankUndSparkassen => {
                Ok(Self::ErsteBankUndSparkassen)
            }
            grpc_api_types::payments::BankNames::FrieslandBank => Ok(Self::FrieslandBank),
            grpc_api_types::payments::BankNames::HypoAlpeadriabankInternationalAg => {
                Ok(Self::HypoAlpeadriabankInternationalAg)
            }
            grpc_api_types::payments::BankNames::HypoNoeLbFurNiederosterreichUWien => {
                Ok(Self::HypoNoeLbFurNiederosterreichUWien)
            }
            grpc_api_types::payments::BankNames::HypoOberosterreichSalzburgSteiermark => {
                Ok(Self::HypoOberosterreichSalzburgSteiermark)
            }
            grpc_api_types::payments::BankNames::HypoTirolBankAg => Ok(Self::HypoTirolBankAg),
            grpc_api_types::payments::BankNames::HypoVorarlbergBankAg => {
                Ok(Self::HypoVorarlbergBankAg)
            }
            grpc_api_types::payments::BankNames::HypoBankBurgenlandAktiengesellschaft => {
                Ok(Self::HypoBankBurgenlandAktiengesellschaft)
            }
            grpc_api_types::payments::BankNames::KomercniBanka => Ok(Self::KomercniBanka),
            grpc_api_types::payments::BankNames::MBank => Ok(Self::MBank),
            grpc_api_types::payments::BankNames::MarchfelderBank => Ok(Self::MarchfelderBank),
            grpc_api_types::payments::BankNames::Maybank => Ok(Self::Maybank),
            grpc_api_types::payments::BankNames::OberbankAg => Ok(Self::OberbankAg),
            grpc_api_types::payments::BankNames::OsterreichischeArzteUndApothekerbank => {
                Ok(Self::OsterreichischeArzteUndApothekerbank)
            }
            grpc_api_types::payments::BankNames::OcbcBank => Ok(Self::OcbcBank),
            grpc_api_types::payments::BankNames::PayWithIng => Ok(Self::PayWithING),
            grpc_api_types::payments::BankNames::PlaceZipko => Ok(Self::PlaceZIPKO),
            grpc_api_types::payments::BankNames::PlatnoscOnlineKartaPlatnicza => {
                Ok(Self::PlatnoscOnlineKartaPlatnicza)
            }
            grpc_api_types::payments::BankNames::PosojilnicaBankEGen => {
                Ok(Self::PosojilnicaBankEGen)
            }
            grpc_api_types::payments::BankNames::PostovaBanka => Ok(Self::PostovaBanka),
            grpc_api_types::payments::BankNames::PublicBank => Ok(Self::PublicBank),
            grpc_api_types::payments::BankNames::RaiffeisenBankengruppeOsterreich => {
                Ok(Self::RaiffeisenBankengruppeOsterreich)
            }
            grpc_api_types::payments::BankNames::RhbBank => Ok(Self::RhbBank),
            grpc_api_types::payments::BankNames::SchelhammerCapitalBankAg => {
                Ok(Self::SchelhammerCapitalBankAg)
            }
            grpc_api_types::payments::BankNames::StandardCharteredBank => {
                Ok(Self::StandardCharteredBank)
            }
            grpc_api_types::payments::BankNames::SchoellerbankAg => Ok(Self::SchoellerbankAg),
            grpc_api_types::payments::BankNames::SpardaBankWien => Ok(Self::SpardaBankWien),
            grpc_api_types::payments::BankNames::SporoPay => Ok(Self::SporoPay),
            grpc_api_types::payments::BankNames::SantanderPrzelew24 => Ok(Self::SantanderPrzelew24),
            grpc_api_types::payments::BankNames::TatraPay => Ok(Self::TatraPay),
            grpc_api_types::payments::BankNames::Viamo => Ok(Self::Viamo),
            grpc_api_types::payments::BankNames::VolksbankGruppe => Ok(Self::VolksbankGruppe),
            grpc_api_types::payments::BankNames::VolkskreditbankAg => Ok(Self::VolkskreditbankAg),
            grpc_api_types::payments::BankNames::VrBankBraunau => Ok(Self::VrBankBraunau),
            grpc_api_types::payments::BankNames::UobBank => Ok(Self::UobBank),
            grpc_api_types::payments::BankNames::PayWithAliorBank => Ok(Self::PayWithAliorBank),
            grpc_api_types::payments::BankNames::BankiSpoldzielcze => Ok(Self::BankiSpoldzielcze),
            grpc_api_types::payments::BankNames::PayWithInteligo => Ok(Self::PayWithInteligo),
            grpc_api_types::payments::BankNames::BnpParibasPoland => Ok(Self::BNPParibasPoland),
            grpc_api_types::payments::BankNames::BankNowySa => Ok(Self::BankNowySA),
            grpc_api_types::payments::BankNames::CreditAgricole => Ok(Self::CreditAgricole),
            grpc_api_types::payments::BankNames::PayWithBos => Ok(Self::PayWithBOS),
            grpc_api_types::payments::BankNames::PayWithCitiHandlowy => {
                Ok(Self::PayWithCitiHandlowy)
            }
            grpc_api_types::payments::BankNames::PayWithPlusBank => Ok(Self::PayWithPlusBank),
            grpc_api_types::payments::BankNames::ToyotaBank => Ok(Self::ToyotaBank),
            grpc_api_types::payments::BankNames::VeloBank => Ok(Self::VeloBank),
            grpc_api_types::payments::BankNames::ETransferPocztowy24 => {
                Ok(Self::ETransferPocztowy24)
            }
            grpc_api_types::payments::BankNames::PlusBank => Ok(Self::PlusBank),
            grpc_api_types::payments::BankNames::BankiSpbdzielcze => Ok(Self::BankiSpbdzielcze),
            grpc_api_types::payments::BankNames::BankNowyBfgSa => Ok(Self::BankNowyBfgSa),
            grpc_api_types::payments::BankNames::GetinBank => Ok(Self::GetinBank),
            grpc_api_types::payments::BankNames::BlikPoland => Ok(Self::Blik),
            grpc_api_types::payments::BankNames::NoblePay => Ok(Self::NoblePay),
            grpc_api_types::payments::BankNames::IdeaBank => Ok(Self::IdeaBank),
            grpc_api_types::payments::BankNames::EnveloBank => Ok(Self::EnveloBank),
            grpc_api_types::payments::BankNames::NestPrzelew => Ok(Self::NestPrzelew),
            grpc_api_types::payments::BankNames::MbankMtransfer => Ok(Self::MbankMtransfer),
            grpc_api_types::payments::BankNames::Inteligo => Ok(Self::Inteligo),
            grpc_api_types::payments::BankNames::PbacZIpko => Ok(Self::PbacZIpko),
            grpc_api_types::payments::BankNames::BnpParibas => Ok(Self::BnpParibas),
            grpc_api_types::payments::BankNames::BankPekaoSa => Ok(Self::BankPekaoSa),
            grpc_api_types::payments::BankNames::VolkswagenBank => Ok(Self::VolkswagenBank),
            grpc_api_types::payments::BankNames::AliorBank => Ok(Self::AliorBank),
            grpc_api_types::payments::BankNames::Boz => Ok(Self::Boz),
            grpc_api_types::payments::BankNames::BangkokBank => Ok(Self::BangkokBank),
            grpc_api_types::payments::BankNames::KrungsriBank => Ok(Self::KrungsriBank),
            grpc_api_types::payments::BankNames::KrungThaiBank => Ok(Self::KrungThaiBank),
            grpc_api_types::payments::BankNames::TheSiamCommercialBank => {
                Ok(Self::TheSiamCommercialBank)
            }
            grpc_api_types::payments::BankNames::KasikornBank => Ok(Self::KasikornBank),
            grpc_api_types::payments::BankNames::OpenBankSuccess => Ok(Self::OpenBankSuccess),
            grpc_api_types::payments::BankNames::OpenBankFailure => Ok(Self::OpenBankFailure),
            grpc_api_types::payments::BankNames::OpenBankCancelled => Ok(Self::OpenBankCancelled),
            grpc_api_types::payments::BankNames::Aib => Ok(Self::Aib),
            grpc_api_types::payments::BankNames::BankOfScotland => Ok(Self::BankOfScotland),
            grpc_api_types::payments::BankNames::DanskeBank => Ok(Self::DanskeBank),
            grpc_api_types::payments::BankNames::FirstDirect => Ok(Self::FirstDirect),
            grpc_api_types::payments::BankNames::FirstTrust => Ok(Self::FirstTrust),
            grpc_api_types::payments::BankNames::Halifax => Ok(Self::Halifax),
            grpc_api_types::payments::BankNames::Lloyds => Ok(Self::Lloyds),
            grpc_api_types::payments::BankNames::Monzo => Ok(Self::Monzo),
            grpc_api_types::payments::BankNames::NatWest => Ok(Self::NatWest),
            grpc_api_types::payments::BankNames::NationwideBank => Ok(Self::NationwideBank),
            grpc_api_types::payments::BankNames::RoyalBankOfScotland => {
                Ok(Self::RoyalBankOfScotland)
            }
            grpc_api_types::payments::BankNames::Starling => Ok(Self::Starling),
            grpc_api_types::payments::BankNames::TsbBank => Ok(Self::TsbBank),
            grpc_api_types::payments::BankNames::TescoBank => Ok(Self::TescoBank),
            grpc_api_types::payments::BankNames::UlsterBank => Ok(Self::UlsterBank),
            grpc_api_types::payments::BankNames::Yoursafe => Ok(Self::Yoursafe),
            grpc_api_types::payments::BankNames::N26 => Ok(Self::N26),
            grpc_api_types::payments::BankNames::NationaleNederlanden => {
                Ok(Self::NationaleNederlanden)
            }
        }
    }
}

// New ForeignTryFrom implementations for individual 3DS authentication flow proto definitions

impl<
        T: PaymentMethodDataTypes
            + Default
            + Debug
            + Send
            + Eq
            + PartialEq
            + serde::Serialize
            + serde::de::DeserializeOwned
            + Clone
            + CardConversionHelper<T>,
    > ForeignTryFrom<grpc_api_types::payments::PaymentServicePreAuthenticateRequest>
    for PaymentsPreAuthenticateData<T>
{
    type Error = ApplicationErrorResponse;

    fn foreign_try_from(
        value: grpc_api_types::payments::PaymentServicePreAuthenticateRequest,
    ) -> Result<Self, error_stack::Report<Self::Error>> {
        let email: Option<Email> = match value.email {
            Some(ref email_str) => {
                Some(Email::try_from(email_str.clone().expose()).map_err(|_| {
                    error_stack::Report::new(ApplicationErrorResponse::BadRequest(ApiError {
                        sub_code: "INVALID_EMAIL_FORMAT".to_owned(),
                        error_identifier: 400,
                        error_message: "Invalid email".to_owned(),
                        error_object: None,
                    }))
                })?)
            }
            None => None,
        };

        let minor_amount = common_utils::types::MinorUnit::new(value.minor_amount);
        let currency = common_enums::Currency::foreign_try_from(value.currency())?;
        let return_url = value.return_url;
        let enrolled_for_3ds = value.enrolled_for_3ds;

        // Clone payment_method to avoid ownership issues
        let payment_method_clone = value.payment_method.clone();

        // Create redirect response from metadata if present
        // This is used to pass connector-specific data (e.g., collectionReference for Worldpay)
        let redirect_response = if !value.metadata.is_empty() {
            let params_string = serde_urlencoded::to_string(&value.metadata).change_context(
                ApplicationErrorResponse::BadRequest(ApiError {
                    sub_code: "INVALID_METADATA".to_owned(),
                    error_identifier: 400,
                    error_message: "Failed to serialize metadata".to_owned(),
                    error_object: None,
                }),
            )?;
            Some(ContinueRedirectionResponse {
                params: Some(Secret::new(params_string)),
                payload: None,
            })
        } else {
            None
        };

        Ok(Self {
            payment_method_data: value
                .payment_method
                .map(PaymentMethodData::<T>::foreign_try_from)
                .transpose()
                .change_context(ApplicationErrorResponse::BadRequest(ApiError {
                    sub_code: "INVALID_PAYMENT_METHOD_DATA".to_owned(),
                    error_identifier: 400,
                    error_message: "Payment method data construction failed".to_owned(),
                    error_object: None,
                }))?,
            amount: minor_amount,
            email,
            currency: Some(currency),
            payment_method_type: <Option<PaymentMethodType>>::foreign_try_from(
                payment_method_clone.unwrap_or_default(),
            )?,
            continue_redirection_url: value
                .continue_redirection_url
                .map(|url_str| {
                    url::Url::parse(&url_str).change_context(ApplicationErrorResponse::BadRequest(
                        ApiError {
                            sub_code: "INVALID_URL".to_owned(),
                            error_identifier: 400,
                            error_message: "Invalid continue redirection URL".to_owned(),
                            error_object: None,
                        },
                    ))
                })
                .transpose()?,
            router_return_url: return_url
                .map(|url_str| {
                    url::Url::parse(&url_str).change_context(ApplicationErrorResponse::BadRequest(
                        ApiError {
                            sub_code: "INVALID_URL".to_owned(),
                            error_identifier: 400,
                            error_message: "Invalid router return URL".to_owned(),
                            error_object: None,
                        },
                    ))
                })
                .transpose()?,
            browser_info: value
                .browser_info
                .map(BrowserInformation::foreign_try_from)
                .transpose()?,
            enrolled_for_3ds,
            redirect_response,
        })
    }
}

impl<
        T: PaymentMethodDataTypes
            + Default
            + Debug
            + Send
            + Eq
            + PartialEq
            + serde::Serialize
            + serde::de::DeserializeOwned
            + Clone
            + CardConversionHelper<T>,
    > ForeignTryFrom<grpc_api_types::payments::PaymentServiceAuthenticateRequest>
    for PaymentsAuthenticateData<T>
{
    type Error = ApplicationErrorResponse;

    fn foreign_try_from(
        value: grpc_api_types::payments::PaymentServiceAuthenticateRequest,
    ) -> Result<Self, error_stack::Report<Self::Error>> {
        let email: Option<Email> = match value.email {
            Some(ref email_str) => {
                Some(Email::try_from(email_str.clone().expose()).map_err(|_| {
                    error_stack::Report::new(ApplicationErrorResponse::BadRequest(ApiError {
                        sub_code: "INVALID_EMAIL_FORMAT".to_owned(),
                        error_identifier: 400,
                        error_message: "Invalid email".to_owned(),
                        error_object: None,
                    }))
                })?)
            }
            None => None,
        };

        let minor_amount = common_utils::types::MinorUnit::new(value.minor_amount);
        let currency = common_enums::Currency::foreign_try_from(value.currency())?;
        let return_url = value.return_url;

        // Clone payment_method to avoid ownership issues
        let payment_method_clone = value.payment_method.clone();

        let redirect_response =
            value
                .redirection_response
                .map(|redirection_response| ContinueRedirectionResponse {
                    params: redirection_response.params.map(Secret::new),
                    payload: Some(Secret::new(serde_json::Value::Object(
                        redirection_response
                            .payload
                            .into_iter()
                            .map(|(k, v)| (k, serde_json::Value::String(v)))
                            .collect(),
                    ))),
                });

        Ok(Self {
            payment_method_data: value
                .payment_method
                .map(PaymentMethodData::<T>::foreign_try_from)
                .transpose()
                .change_context(ApplicationErrorResponse::BadRequest(ApiError {
                    sub_code: "INVALID_PAYMENT_METHOD_DATA".to_owned(),
                    error_identifier: 400,
                    error_message: "Payment method data construction failed".to_owned(),
                    error_object: None,
                }))?,
            amount: minor_amount,
            email,
            currency: Some(currency),
            payment_method_type: <Option<PaymentMethodType>>::foreign_try_from(
                payment_method_clone.unwrap_or_default(),
            )?,
            router_return_url: return_url
                .map(|url_str| {
                    url::Url::parse(&url_str).change_context(ApplicationErrorResponse::BadRequest(
                        ApiError {
                            sub_code: "INVALID_URL".to_owned(),
                            error_identifier: 400,
                            error_message: "Invalid router return URL".to_owned(),
                            error_object: None,
                        },
                    ))
                })
                .transpose()?,
            continue_redirection_url: value
                .continue_redirection_url
                .map(|url_str| {
                    url::Url::parse(&url_str).change_context(ApplicationErrorResponse::BadRequest(
                        ApiError {
                            sub_code: "INVALID_URL".to_owned(),
                            error_identifier: 400,
                            error_message: "Invalid continue redirection URL".to_owned(),
                            error_object: None,
                        },
                    ))
                })
                .transpose()?,
            browser_info: value
                .browser_info
                .map(BrowserInformation::foreign_try_from)
                .transpose()?,
            enrolled_for_3ds: false,
            redirect_response,
        })
    }
}

impl<
        T: PaymentMethodDataTypes
            + Default
            + Debug
            + Send
            + Eq
            + PartialEq
            + serde::Serialize
            + serde::de::DeserializeOwned
            + Clone
            + CardConversionHelper<T>,
    > ForeignTryFrom<grpc_api_types::payments::PaymentServicePostAuthenticateRequest>
    for PaymentsPostAuthenticateData<T>
{
    type Error = ApplicationErrorResponse;

    fn foreign_try_from(
        value: grpc_api_types::payments::PaymentServicePostAuthenticateRequest,
    ) -> Result<Self, error_stack::Report<Self::Error>> {
        let email: Option<Email> = match value.email {
            Some(ref email_str) => {
                Some(Email::try_from(email_str.clone().expose()).map_err(|_| {
                    error_stack::Report::new(ApplicationErrorResponse::BadRequest(ApiError {
                        sub_code: "INVALID_EMAIL_FORMAT".to_owned(),
                        error_identifier: 400,
                        error_message: "Invalid email".to_owned(),
                        error_object: None,
                    }))
                })?)
            }
            None => None,
        };

        let minor_amount = common_utils::types::MinorUnit::new(value.minor_amount);
        let currency = common_enums::Currency::foreign_try_from(value.currency())?;
        let return_url = value.return_url;

        // Clone payment_method to avoid ownership issues
        let payment_method_clone = value.payment_method.clone();

        let redirect_response =
            value
                .redirection_response
                .map(|redirection_response| ContinueRedirectionResponse {
                    params: redirection_response.params.map(Secret::new),
                    payload: Some(Secret::new(serde_json::Value::Object(
                        redirection_response
                            .payload
                            .into_iter()
                            .map(|(k, v)| (k, serde_json::Value::String(v)))
                            .collect(),
                    ))),
                });
        Ok(Self {
            payment_method_data: value
                .payment_method
                .map(PaymentMethodData::<T>::foreign_try_from)
                .transpose()
                .change_context(ApplicationErrorResponse::BadRequest(ApiError {
                    sub_code: "INVALID_PAYMENT_METHOD_DATA".to_owned(),
                    error_identifier: 400,
                    error_message: "Payment method data construction failed".to_owned(),
                    error_object: None,
                }))?,
            amount: minor_amount,
            email,
            currency: Some(currency),
            payment_method_type: <Option<PaymentMethodType>>::foreign_try_from(
                payment_method_clone.unwrap_or_default(),
            )?,
            router_return_url: return_url
                .map(|url_str| {
                    url::Url::parse(&url_str).change_context(ApplicationErrorResponse::BadRequest(
                        ApiError {
                            sub_code: "INVALID_URL".to_owned(),
                            error_identifier: 400,
                            error_message: "Invalid router return URL".to_owned(),
                            error_object: None,
                        },
                    ))
                })
                .transpose()?,
            continue_redirection_url: value
                .continue_redirection_url
                .map(|url_str| {
                    url::Url::parse(&url_str).change_context(ApplicationErrorResponse::BadRequest(
                        ApiError {
                            sub_code: "INVALID_URL".to_owned(),
                            error_identifier: 400,
                            error_message: "Invalid continue redirection URL".to_owned(),
                            error_object: None,
                        },
                    ))
                })
                .transpose()?,
            browser_info: value
                .browser_info
                .map(BrowserInformation::foreign_try_from)
                .transpose()?,
            enrolled_for_3ds: false,
            redirect_response,
        })
    }
}

// PaymentFlowData implementations for new proto definitions

impl
    ForeignTryFrom<(
        grpc_api_types::payments::PaymentServicePreAuthenticateRequest,
        Connectors,
        &common_utils::metadata::MaskedMetadata,
    )> for PaymentFlowData
{
    type Error = ApplicationErrorResponse;

    fn foreign_try_from(
        (value, connectors, metadata): (
            grpc_api_types::payments::PaymentServicePreAuthenticateRequest,
            Connectors,
            &common_utils::metadata::MaskedMetadata,
        ),
    ) -> Result<Self, error_stack::Report<Self::Error>> {
        let address = match value.address {
            Some(address) => payment_address::PaymentAddress::foreign_try_from(address)?,
            None => {
                return Err(ApplicationErrorResponse::BadRequest(ApiError {
                    sub_code: "INVALID_ADDRESS".to_owned(),
                    error_identifier: 400,
                    error_message: "Address is required".to_owned(),
                    error_object: None,
                }))?
            }
        };

        let merchant_id_from_header = extract_merchant_id_from_metadata(metadata)?;
        let vault_headers = extract_headers_from_metadata(metadata);

        Ok(Self {
            merchant_id: merchant_id_from_header,
            payment_id: "IRRELEVANT_PAYMENT_ID".to_string(),
            attempt_id: "IRRELEVANT_ATTEMPT_ID".to_string(),
            status: common_enums::AttemptStatus::Pending,
            payment_method: common_enums::PaymentMethod::foreign_try_from(
                value.payment_method.unwrap_or_default(),
            )?,
            address,
            auth_type: common_enums::AuthenticationType::ThreeDs, // Pre-auth typically uses 3DS
            connector_request_reference_id: extract_connector_request_reference_id(
                &value.request_ref_id,
            ),
            customer_id: None,
            connector_customer: None,
            description: None,
            return_url: value.return_url.clone(),
            connector_meta_data: {
                (!value.merchant_account_metadata.is_empty())
                    .then(|| {
                        serde_json::to_value(&value.merchant_account_metadata)
                            .map(common_utils::pii::SecretSerdeValue::new)
                            .map_err(|_| {
                                error_stack::Report::new(
                                    ApplicationErrorResponse::InternalServerError(
                                        crate::errors::ApiError {
                                            sub_code: "SERDE_JSON_ERROR".to_owned(),
                                            error_identifier: 500,
                                            error_message:
                                                "Failed to serialize merchant_account_metadata"
                                                    .to_owned(),
                                            error_object: None,
                                        },
                                    ),
                                )
                            })
                    })
                    .transpose()?
            },
            amount_captured: None,
            minor_amount_captured: None,
            minor_amount_capturable: None,
            access_token: None,
            session_token: None,
            reference_id: None,
            payment_method_token: None,
            preprocessing_id: None,
            connector_api_version: None,
            test_mode: None,
            connector_http_status_code: None,
            external_latency: None,
            connectors,
            raw_connector_response: None,
            connector_response_headers: None,
            vault_headers,
            raw_connector_request: None,
            connector_response: None,
            recurring_mandate_payment_data: None,
        })
    }
}

impl
    ForeignTryFrom<(
        grpc_api_types::payments::PaymentServiceAuthenticateRequest,
        Connectors,
        &common_utils::metadata::MaskedMetadata,
    )> for PaymentFlowData
{
    type Error = ApplicationErrorResponse;

    fn foreign_try_from(
        (value, connectors, metadata): (
            grpc_api_types::payments::PaymentServiceAuthenticateRequest,
            Connectors,
            &common_utils::metadata::MaskedMetadata,
        ),
    ) -> Result<Self, error_stack::Report<Self::Error>> {
        let address = match &value.address {
            Some(address_value) => {
                payment_address::PaymentAddress::foreign_try_from((*address_value).clone())?
            }
            None => {
                return Err(ApplicationErrorResponse::BadRequest(ApiError {
                    sub_code: "INVALID_ADDRESS".to_owned(),
                    error_identifier: 400,
                    error_message: "Address is required".to_owned(),
                    error_object: None,
                }))?
            }
        };

        let merchant_id_from_header = extract_merchant_id_from_metadata(metadata)?;
        let vault_headers = extract_headers_from_metadata(metadata);

        Ok(Self {
            merchant_id: merchant_id_from_header,
            payment_id: "IRRELEVANT_PAYMENT_ID".to_string(),
            attempt_id: "IRRELEVANT_ATTEMPT_ID".to_string(),
            status: common_enums::AttemptStatus::Pending,
            payment_method: common_enums::PaymentMethod::foreign_try_from(
                value.payment_method.unwrap_or_default(),
            )?,
            address,
            auth_type: common_enums::AuthenticationType::ThreeDs, // Auth step uses 3DS
            connector_request_reference_id: extract_connector_request_reference_id(
                &value.request_ref_id,
            ),
            customer_id: None,
            connector_customer: None,
            description: value.metadata.get("description").cloned(),
            return_url: value.return_url.clone(),
            connector_meta_data: {
                (!value.merchant_account_metadata.is_empty())
                    .then(|| {
                        serde_json::to_value(&value.merchant_account_metadata)
                            .map(common_utils::pii::SecretSerdeValue::new)
                            .map_err(|_| {
                                error_stack::Report::new(
                                    ApplicationErrorResponse::InternalServerError(
                                        crate::errors::ApiError {
                                            sub_code: "SERDE_JSON_ERROR".to_owned(),
                                            error_identifier: 500,
                                            error_message:
                                                "Failed to serialize merchant_account_metadata"
                                                    .to_owned(),
                                            error_object: None,
                                        },
                                    ),
                                )
                            })
                    })
                    .transpose()?
            },
            amount_captured: None,
            minor_amount_captured: None,
            access_token: None,
            session_token: None,
            reference_id: None,
            payment_method_token: None,
            preprocessing_id: None,
            connector_api_version: None,
            test_mode: None,
            connector_http_status_code: None,
            external_latency: None,
            connectors,
            raw_connector_response: None,
            connector_response_headers: None,
            vault_headers,
            raw_connector_request: None,
            minor_amount_capturable: None,
            connector_response: None,
            recurring_mandate_payment_data: None,
        })
    }
}

impl
    ForeignTryFrom<(
        grpc_api_types::payments::PaymentServicePostAuthenticateRequest,
        Connectors,
        &common_utils::metadata::MaskedMetadata,
    )> for PaymentFlowData
{
    type Error = ApplicationErrorResponse;

    fn foreign_try_from(
        (value, connectors, metadata): (
            grpc_api_types::payments::PaymentServicePostAuthenticateRequest,
            Connectors,
            &common_utils::metadata::MaskedMetadata,
        ),
    ) -> Result<Self, error_stack::Report<Self::Error>> {
        let address = match &value.address {
            Some(address_value) => {
                payment_address::PaymentAddress::foreign_try_from((*address_value).clone())?
            }
            None => {
                return Err(ApplicationErrorResponse::BadRequest(ApiError {
                    sub_code: "INVALID_ADDRESS".to_owned(),
                    error_identifier: 400,
                    error_message: "Address is required".to_owned(),
                    error_object: None,
                }))?
            }
        };

        let merchant_id_from_header = extract_merchant_id_from_metadata(metadata)?;
        let vault_headers = extract_headers_from_metadata(metadata);

        Ok(Self {
            merchant_id: merchant_id_from_header,
            payment_id: "IRRELEVANT_PAYMENT_ID".to_string(),
            attempt_id: "IRRELEVANT_ATTEMPT_ID".to_string(),
            status: common_enums::AttemptStatus::Pending,
            payment_method: common_enums::PaymentMethod::foreign_try_from(
                value.payment_method.unwrap_or_default(),
            )?,
            address,
            auth_type: common_enums::AuthenticationType::ThreeDs, // Post-auth uses 3DS
            connector_request_reference_id: extract_connector_request_reference_id(
                &value.request_ref_id,
            ),
            customer_id: None,
            connector_customer: None,
            description: value.metadata.get("description").cloned(),
            return_url: value.return_url.clone(),
            connector_meta_data: {
                (!value.merchant_account_metadata.is_empty())
                    .then(|| {
                        serde_json::to_value(&value.merchant_account_metadata)
                            .map(common_utils::pii::SecretSerdeValue::new)
                            .map_err(|_| {
                                error_stack::Report::new(
                                    ApplicationErrorResponse::InternalServerError(
                                        crate::errors::ApiError {
                                            sub_code: "SERDE_JSON_ERROR".to_owned(),
                                            error_identifier: 500,
                                            error_message:
                                                "Failed to serialize merchant_account_metadata"
                                                    .to_owned(),
                                            error_object: None,
                                        },
                                    ),
                                )
                            })
                    })
                    .transpose()?
            },
            amount_captured: None,
            minor_amount_captured: None,
            access_token: None,
            session_token: None,
            reference_id: None,
            payment_method_token: None,
            preprocessing_id: None,
            connector_api_version: None,
            test_mode: None,
            connector_http_status_code: None,
            external_latency: None,
            connectors,
            raw_connector_response: None,
            connector_response_headers: None,
            vault_headers,
            raw_connector_request: None,
            minor_amount_capturable: None,
            connector_response: None,
            recurring_mandate_payment_data: None,
        })
    }
}<|MERGE_RESOLUTION|>--- conflicted
+++ resolved
@@ -117,11 +117,8 @@
     pub cybersource: ConnectorParams,
     pub worldpay: ConnectorParams,
     pub worldpayvantiv: ConnectorParams,
-<<<<<<< HEAD
+    pub payload: ConnectorParams,
     pub paypal: ConnectorParams,
-=======
-    pub payload: ConnectorParams,
->>>>>>> 58e4b93c
 }
 
 #[derive(Clone, serde::Deserialize, Debug, Default)]
