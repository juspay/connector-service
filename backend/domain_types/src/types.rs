use core::result::Result;
use std::{borrow::Cow, collections::HashMap, fmt::Debug, str::FromStr};

use crate::utils::extract_connector_request_reference_id;
use common_enums::{CaptureMethod, CardNetwork, CountryAlpha2, PaymentMethod, PaymentMethodType};
use common_utils::{
    consts::{self, NO_ERROR_CODE, X_EXTERNAL_VAULT_METADATA},
    id_type::CustomerId,
    metadata::MaskedMetadata,
    pii::Email,
    Method,
};
use error_stack::{report, ResultExt};
use grpc_api_types::payments::{
    self as grpc_payment_types, AcceptDisputeResponse, ConnectorState, DisputeDefendRequest,
    DisputeDefendResponse, DisputeResponse, DisputeServiceSubmitEvidenceResponse,
    PaymentServiceAuthorizeRequest, PaymentServiceAuthorizeResponse, PaymentServiceCaptureResponse,
    PaymentServiceGetResponse, PaymentServiceRegisterRequest, PaymentServiceRegisterResponse,
    PaymentServiceVoidPostCaptureResponse, PaymentServiceVoidRequest, PaymentServiceVoidResponse,
    RefundResponse,
};
use hyperswitch_masking::{ExposeInterface, Secret};
use serde::{Deserialize, Serialize};
use tracing::info;
use utoipa::ToSchema;

/// Extract vault-related headers from gRPC metadata
fn extract_headers_from_metadata(
    metadata: &MaskedMetadata,
) -> Option<HashMap<String, Secret<String>>> {
    let mut vault_headers = HashMap::new();

    if let Some(vault_creds) = metadata.get(X_EXTERNAL_VAULT_METADATA) {
        vault_headers.insert(X_EXTERNAL_VAULT_METADATA.to_string(), vault_creds);
    }

    if vault_headers.is_empty() {
        None
    } else {
        Some(vault_headers)
    }
}

/// Convert merchant_account_metadata HashMap to JSON Value, deserializing string values that contain JSON
fn convert_merchant_metadata_to_json(metadata: &HashMap<String, String>) -> serde_json::Value {
    let metadata_map = metadata
        .iter()
        .fold(serde_json::Map::new(), |mut map, (key, value)| {
            // Try to parse the value as JSON first, if it fails, treat it as a plain string
            let json_value = serde_json::from_str::<serde_json::Value>(value)
                .unwrap_or_else(|_| serde_json::Value::String(value.clone()));
            map.insert(key.clone(), json_value);
            map
        });
    serde_json::Value::Object(metadata_map)
}

// For decoding connector_meta_data and Engine trait - base64 crate no longer needed here
use crate::{
    connector_flow::{
        Accept, Authorize, Capture, CreateConnectorCustomer, CreateOrder, CreateSessionToken,
        DefendDispute, PSync, PaymentMethodToken, RSync, Refund, RepeatPayment, SetupMandate,
        SubmitEvidence, Void, VoidPC,
    },
    connector_types::{
        AcceptDisputeData, AccessTokenRequestData, AccessTokenResponseData, ConnectorCustomerData,
        ConnectorMandateReferenceId, ConnectorResponseHeaders, ContinueRedirectionResponse,
        DisputeDefendData, DisputeFlowData, DisputeResponseData, DisputeWebhookDetailsResponse,
        MandateReferenceId, MultipleCaptureRequestData, PaymentCreateOrderData,
        PaymentCreateOrderResponse, PaymentFlowData, PaymentMethodTokenResponse,
        PaymentMethodTokenizationData, PaymentVoidData, PaymentsAuthenticateData,
        PaymentsAuthorizeData, PaymentsCaptureData, PaymentsPostAuthenticateData,
        PaymentsPreAuthenticateData, PaymentsResponseData, PaymentsSyncData,
        RawConnectorRequestResponse, RefundFlowData, RefundSyncData, RefundWebhookDetailsResponse,
        RefundsData, RefundsResponseData, RepeatPaymentData, ResponseId, SessionTokenRequestData,
        SessionTokenResponseData, SetupMandateRequestData, SubmitEvidenceData,
        WebhookDetailsResponse,
    },
    errors::{ApiError, ApplicationErrorResponse},
    mandates::{self, MandateData},
    payment_address,
    payment_address::{
        Address, AddressDetails, OrderDetailsWithAmount, PaymentAddress, PhoneDetails,
    },
    payment_method_data,
    payment_method_data::{
        DefaultPCIHolder, PaymentMethodData, PaymentMethodDataTypes, RawCardNumber,
        VaultTokenHolder,
    },
    router_data::{
        self, AdditionalPaymentMethodConnectorResponse, ConnectorAuthType, ConnectorResponseData,
        RecurringMandatePaymentData,
    },
    router_data_v2::RouterDataV2,
    router_request_types,
    router_request_types::BrowserInformation,
    router_response_types,
    utils::{extract_merchant_id_from_metadata, ForeignFrom, ForeignTryFrom},
};

#[derive(Clone, serde::Deserialize, serde::Serialize, Debug, Default)]
pub struct Connectors {
    // Added pub
    pub adyen: ConnectorParams,
    pub forte: ConnectorParams,
    pub razorpay: ConnectorParams,
    pub razorpayv2: ConnectorParams,
    pub fiserv: ConnectorParams,
    pub elavon: ConnectorParams, // Add your connector params
    pub xendit: ConnectorParams,
    pub checkout: ConnectorParams,
    pub authorizedotnet: ConnectorParams, // Add your connector params
    pub mifinity: ConnectorParams,
    pub phonepe: ConnectorParams,
    pub cashfree: ConnectorParams,
    pub paytm: ConnectorParams,
    pub fiuu: ConnectorParams,
    pub payu: ConnectorParams,
    pub cashtocode: ConnectorParams,
    pub novalnet: ConnectorParams,
    pub nexinets: ConnectorParams,
    pub noon: ConnectorParams,
    pub braintree: ConnectorParams,
    pub volt: ConnectorParams,
    pub bluecode: ConnectorParams,
    pub cryptopay: ConnectorParams,
    pub helcim: ConnectorParams,
    pub dlocal: ConnectorParams,
    pub placetopay: ConnectorParams,
    pub rapyd: ConnectorParams,
    pub aci: ConnectorParams,
    pub trustpay: ConnectorParamsWithMoreUrls,
    pub stripe: ConnectorParams,
    pub cybersource: ConnectorParams,
    pub worldpay: ConnectorParams,
    pub worldpayvantiv: ConnectorParams,
    pub multisafepay: ConnectorParams,
    pub payload: ConnectorParams,
    pub fiservemea: ConnectorParams,
    pub paysafe: ConnectorParams,
    pub datatrans: ConnectorParams,
    pub bluesnap: ConnectorParams,
    pub authipay: ConnectorParams,
    pub bamboraapac: ConnectorParams,
    pub silverflow: ConnectorParams,
    pub celero: ConnectorParams,
    pub paypal: ConnectorParams,
    pub stax: ConnectorParams,
    pub billwerk: ConnectorParams,
    pub hipay: ConnectorParams,
    pub trustpayments: ConnectorParams,
    pub globalpay: ConnectorParams,
    pub iatapay: ConnectorParams,
    pub nmi: ConnectorParams,
    pub shift4: ConnectorParams,
<<<<<<< HEAD
    pub barclaycard: ConnectorParams,
=======
    pub nexixpay: ConnectorParams,
>>>>>>> 136f32f3
}

#[derive(Clone, Deserialize, Serialize, Debug, Default)]
pub struct ConnectorParams {
    /// base url
    #[serde(default)]
    pub base_url: String,
    #[serde(default)]
    pub dispute_base_url: Option<String>,
    #[serde(default)]
    pub secondary_base_url: Option<String>,
    #[serde(default)]
    pub third_base_url: Option<String>,
}

impl ConnectorParams {
    pub fn new(base_url: String, dispute_base_url: Option<String>) -> Self {
        Self {
            base_url,
            dispute_base_url,
            secondary_base_url: None,
            third_base_url: None,
        }
    }
}

#[derive(Debug, Deserialize, Serialize, Clone, Default)]
pub struct ConnectorParamsWithMoreUrls {
    /// base url
    pub base_url: String,
    /// base url for bank redirects
    pub base_url_bank_redirects: String,
}

// Trait to provide access to connectors field
pub trait HasConnectors {
    fn connectors(&self) -> &Connectors;
}

impl HasConnectors for PaymentFlowData {
    fn connectors(&self) -> &Connectors {
        &self.connectors
    }
}

impl HasConnectors for RefundFlowData {
    fn connectors(&self) -> &Connectors {
        &self.connectors
    }
}

impl HasConnectors for DisputeFlowData {
    fn connectors(&self) -> &Connectors {
        &self.connectors
    }
}

#[derive(Debug, Deserialize, Serialize, Clone, PartialEq, Eq, Hash)]
pub struct Proxy {
    pub http_url: Option<String>,
    pub https_url: Option<String>,
    pub idle_pool_connection_timeout: Option<u64>,
    pub bypass_proxy_urls: Vec<String>,
    pub mitm_proxy_enabled: bool,
    pub mitm_ca_cert: Option<String>,
}

impl Proxy {
    pub fn cache_key(&self, should_bypass_proxy: bool) -> Option<Self> {
        // Return Some(self) if there's an actual proxy configuration
        // let sbp = self.bypass_proxy_urls.contains(&url.to_string());
        if should_bypass_proxy || (self.http_url.is_none() && self.https_url.is_none()) {
            None
        } else {
            Some(self.clone())
        }
    }

    pub fn is_proxy_configured(&self, should_bypass_proxy: bool) -> bool {
        should_bypass_proxy || (self.http_url.is_none() && self.https_url.is_none())
    }
}

impl ForeignTryFrom<grpc_api_types::payments::CaptureMethod> for common_enums::CaptureMethod {
    type Error = ApplicationErrorResponse;

    fn foreign_try_from(
        value: grpc_api_types::payments::CaptureMethod,
    ) -> Result<Self, error_stack::Report<Self::Error>> {
        match value {
            grpc_api_types::payments::CaptureMethod::Automatic => Ok(Self::Automatic),
            grpc_api_types::payments::CaptureMethod::Manual => Ok(Self::Manual),
            grpc_api_types::payments::CaptureMethod::ManualMultiple => Ok(Self::ManualMultiple),
            grpc_api_types::payments::CaptureMethod::Scheduled => Ok(Self::Scheduled),
            _ => Ok(Self::Automatic),
        }
    }
}

impl ForeignTryFrom<grpc_api_types::payments::CardNetwork> for common_enums::CardNetwork {
    type Error = ApplicationErrorResponse;

    fn foreign_try_from(
        network: grpc_api_types::payments::CardNetwork,
    ) -> Result<Self, error_stack::Report<Self::Error>> {
        match network {
            grpc_api_types::payments::CardNetwork::Visa => Ok(Self::Visa),
            grpc_api_types::payments::CardNetwork::Mastercard => Ok(Self::Mastercard),
            grpc_api_types::payments::CardNetwork::Amex => Ok(Self::AmericanExpress),
            grpc_api_types::payments::CardNetwork::Jcb => Ok(Self::JCB),
            grpc_api_types::payments::CardNetwork::Diners => Ok(Self::DinersClub),
            grpc_api_types::payments::CardNetwork::Discover => Ok(Self::Discover),
            grpc_api_types::payments::CardNetwork::CartesBancaires => Ok(Self::CartesBancaires),
            grpc_api_types::payments::CardNetwork::Unionpay => Ok(Self::UnionPay),
            grpc_api_types::payments::CardNetwork::Rupay => Ok(Self::RuPay),
            grpc_api_types::payments::CardNetwork::Maestro => Ok(Self::Maestro),
            grpc_api_types::payments::CardNetwork::Unspecified => {
                Err(ApplicationErrorResponse::BadRequest(ApiError {
                    sub_code: "UNSPECIFIED_CARD_NETWORK".to_owned(),
                    error_identifier: 401,
                    error_message: "Card network must be specified".to_owned(),
                    error_object: None,
                })
                .into())
            }
        }
    }
}

impl<
        T: PaymentMethodDataTypes
            + Default
            + Debug
            + Send
            + Eq
            + PartialEq
            + serde::Serialize
            + serde::de::DeserializeOwned
            + Clone
            + CardConversionHelper<T>,
    > ForeignTryFrom<grpc_api_types::payments::PaymentMethod> for PaymentMethodData<T>
{
    type Error = ApplicationErrorResponse;

    fn foreign_try_from(
        value: grpc_api_types::payments::PaymentMethod,
    ) -> Result<Self, error_stack::Report<Self::Error>> {
        tracing::info!("PaymentMethod data received: {:?}", value);

        match value.payment_method {
            Some(data) => match data {
                // ============================================================================
                // CARD METHODS
                // ============================================================================
                grpc_api_types::payments::payment_method::PaymentMethod::Card(card_details) => {
                    let card = payment_method_data::Card::<T>::foreign_try_from(card_details)?;
                    Ok(PaymentMethodData::Card(card))
                }
                grpc_api_types::payments::payment_method::PaymentMethod::CardProxy(
                    card_details,
                ) => {
                    let card = payment_method_data::Card::<T>::foreign_try_from(card_details)?;
                    Ok(PaymentMethodData::Card(card))
                }
                grpc_api_types::payments::payment_method::PaymentMethod::CardRedirect(
                    _card_redirect,
                ) => Err(report!(ApplicationErrorResponse::BadRequest(ApiError {
                    sub_code: "UNSUPPORTED_PAYMENT_METHOD".to_owned(),
                    error_identifier: 400,
                    error_message: "Card redirect payments are not yet supported".to_owned(),
                    error_object: None,
                }))),
                grpc_api_types::payments::payment_method::PaymentMethod::Token(_token) => Ok(
                    PaymentMethodData::CardToken(payment_method_data::CardToken {
                        card_holder_name: None,
                        card_cvc: None,
                    }),
                ),
                grpc_api_types::payments::payment_method::PaymentMethod::UpiCollect(
                    upi_collect,
                ) => Ok(PaymentMethodData::Upi(
                    payment_method_data::UpiData::UpiCollect(payment_method_data::UpiCollectData {
                        vpa_id: upi_collect.vpa_id.map(|vpa| vpa.expose().into()),
                    }),
                )),
                grpc_api_types::payments::payment_method::PaymentMethod::UpiIntent(_upi_intent) => {
                    Ok(PaymentMethodData::Upi(
                        payment_method_data::UpiData::UpiIntent(
                            payment_method_data::UpiIntentData {},
                        ),
                    ))
                }
                grpc_api_types::payments::payment_method::PaymentMethod::UpiQr(_upi_qr) => Ok(
                    PaymentMethodData::Upi(crate::payment_method_data::UpiData::UpiQr(
                        crate::payment_method_data::UpiQrData {},
                    )),
                ),
                // ============================================================================
                // REWARD METHODS - Flattened direct variants
                // ============================================================================
                grpc_api_types::payments::payment_method::PaymentMethod::ClassicReward(_) => {
                    Ok(PaymentMethodData::Reward)
                }
                grpc_api_types::payments::payment_method::PaymentMethod::EVoucher(_) => {
                    Ok(PaymentMethodData::Reward)
                }
                // ============================================================================
                // DIGITAL WALLETS - Direct conversions
                // ============================================================================
                grpc_api_types::payments::payment_method::PaymentMethod::Bluecode(_) => Ok(
                    PaymentMethodData::Wallet(payment_method_data::WalletData::BluecodeRedirect {}),
                ),
                grpc_api_types::payments::payment_method::PaymentMethod::RevolutPay(_) => Ok(
                    PaymentMethodData::Wallet(payment_method_data::WalletData::RevolutPay(
                        payment_method_data::RevolutPayData {},
                    )),
                ),
                grpc_api_types::payments::payment_method::PaymentMethod::AliPayRedirect(_) => Ok(
                    PaymentMethodData::Wallet(payment_method_data::WalletData::AliPayRedirect(
                        payment_method_data::AliPayRedirection {},
                    )),
                ),
                grpc_api_types::payments::payment_method::PaymentMethod::AmazonPayRedirect(_) => {
                    Ok(PaymentMethodData::Wallet(
                        payment_method_data::WalletData::AmazonPayRedirect(Box::new(
                            payment_method_data::AmazonPayRedirectData {},
                        )),
                    ))
                }
                grpc_api_types::payments::payment_method::PaymentMethod::CashappQr(_) => Ok(
                    PaymentMethodData::Wallet(payment_method_data::WalletData::CashappQr(
                        Box::new(payment_method_data::CashappQr {}),
                    )),
                ),
                grpc_api_types::payments::payment_method::PaymentMethod::WeChatPayQr(_) => Ok(
                    PaymentMethodData::Wallet(payment_method_data::WalletData::WeChatPayQr(
                        Box::new(payment_method_data::WeChatPayQr {}),
                    )),
                ),
                grpc_api_types::payments::payment_method::PaymentMethod::Mifinity(
                    mifinity_data,
                ) => Ok(PaymentMethodData::Wallet(
                    payment_method_data::WalletData::Mifinity(payment_method_data::MifinityData {
                        date_of_birth: hyperswitch_masking::Secret::<time::Date>::foreign_try_from(
                            mifinity_data
                                .date_of_birth
                                .ok_or(ApplicationErrorResponse::BadRequest(ApiError {
                                    sub_code: "MISSING_DATE_OF_BIRTH".to_owned(),
                                    error_identifier: 400,
                                    error_message: "Missing Date of Birth".to_owned(),
                                    error_object: None,
                                }))?
                                .expose(),
                        )?,
                        language_preference: mifinity_data.language_preference,
                    }),
                )),
                grpc_api_types::payments::payment_method::PaymentMethod::ApplePay(apple_wallet) => {
                    let payment_data = apple_wallet.payment_data.ok_or_else(|| {
                        ApplicationErrorResponse::BadRequest(ApiError {
                            sub_code: "MISSING_APPLE_PAY_PAYMENT_DATA".to_owned(),
                            error_identifier: 400,
                            error_message: "Apple Pay payment data is required".to_owned(),
                            error_object: None,
                        })
                    })?;

                    let applepay_payment_data = match payment_data.payment_data {
                                Some(grpc_api_types::payments::apple_wallet::payment_data::PaymentData::EncryptedData(encrypted_data)) => {
                                    Ok(payment_method_data::ApplePayPaymentData::Encrypted(encrypted_data))
                                },
                                Some(grpc_api_types::payments::apple_wallet::payment_data::PaymentData::DecryptedData(decrypted_data)) => {
                                    let decrypted_payment_data = decrypted_data.payment_data.ok_or(
                                        ApplicationErrorResponse::BadRequest(ApiError {
                                            sub_code: "MISSING_DECRYPTED_PAYMENT_DATA".to_owned(),
                                            error_identifier: 400,
                                            error_message: "Apple Pay decrypted payment data is required".to_owned(),
                                            error_object: None,
                                        })
                                    )?;

                                    Ok(payment_method_data::ApplePayPaymentData::Decrypted(
                                        payment_method_data::ApplePayPredecryptData {
                                            application_primary_account_number: decrypted_data.application_primary_account_number.ok_or(
                                                ApplicationErrorResponse::BadRequest(ApiError {
                                                    sub_code: "MISSING_APPLICATION_PRIMARY_ACCOUNT_NUMBER".to_owned(),
                                                    error_identifier: 400,
                                                    error_message: "Apple Pay payment data application primary account number is required".to_owned(),
                                                    error_object: None,
                                                })
                                            )?,
                                            application_expiration_month: decrypted_data.application_expiration_month.ok_or(
                                                ApplicationErrorResponse::BadRequest(ApiError {
                                                    sub_code: "MISSING_APPLICATION_EXPIRATION_MONTH".to_owned(),
                                                    error_identifier: 400,
                                                    error_message: "Apple Pay payment data application expiration month is required".to_owned(),
                                                    error_object: None,
                                                })
                                            )?,
                                            application_expiration_year: decrypted_data.application_expiration_year.ok_or(
                                                ApplicationErrorResponse::BadRequest(ApiError {
                                                    sub_code: "MISSING_APPLICATION_EXPIRATION_YEAR".to_owned(),
                                                    error_identifier: 400,
                                                    error_message: "Apple Pay payment data application expiration year is required".to_owned(),
                                                    error_object: None,
                                                })
                                            )?,
                                            payment_data: payment_method_data::ApplePayCryptogramData {
                                                online_payment_cryptogram: decrypted_payment_data.online_payment_cryptogram.ok_or(
                                                    ApplicationErrorResponse::BadRequest(ApiError {
                                                        sub_code: "MISSING_ONLINE_PAYMENT_CRYPTOGRAM".to_owned(),
                                                        error_identifier: 400,
                                                        error_message: "Apple Pay payment data online payment cryptogram is required".to_owned(),
                                                        error_object: None,
                                                    })
                                                )?,
                                                eci_indicator: decrypted_payment_data.eci_indicator,
                                            },
                                        }
                                    ))
                                },
                                None => Err(report!(ApplicationErrorResponse::BadRequest(ApiError {
                                        sub_code: "MISSING_APPLE_PAY_DATA".to_owned(),
                                        error_identifier: 400,
                                        error_message: "Apple Pay payment data is required".to_owned(),
                                        error_object: None,
                                    })))
                            }?;

                    let payment_method = apple_wallet.payment_method.ok_or_else(|| {
                        ApplicationErrorResponse::BadRequest(ApiError {
                            sub_code: "MISSING_APPLE_PAY_PAYMENT_METHOD".to_owned(),
                            error_identifier: 400,
                            error_message: "Apple Pay payment method is required".to_owned(),
                            error_object: None,
                        })
                    })?;

                    let wallet_data = payment_method_data::ApplePayWalletData {
                        payment_data: applepay_payment_data,
                        payment_method: payment_method_data::ApplepayPaymentMethod {
                            display_name: payment_method.display_name,
                            network: payment_method.network,
                            pm_type: payment_method.r#type,
                        },
                        transaction_identifier: apple_wallet.transaction_identifier,
                    };
                    Ok(PaymentMethodData::Wallet(
                        payment_method_data::WalletData::ApplePay(wallet_data),
                    ))
                }
                grpc_api_types::payments::payment_method::PaymentMethod::GooglePay(
                    google_wallet,
                ) => {
                    let info = google_wallet.info.ok_or_else(|| {
                        ApplicationErrorResponse::BadRequest(ApiError {
                            sub_code: "MISSING_GOOGLE_PAY_INFO".to_owned(),
                            error_identifier: 400,
                            error_message: "Google Pay payment method info is required".to_owned(),
                            error_object: None,
                        })
                    })?;

                    let tokenization_data = google_wallet.tokenization_data.ok_or_else(|| {
                        ApplicationErrorResponse::BadRequest(ApiError {
                            sub_code: "MISSING_GOOGLE_PAY_TOKENIZATION_DATA".to_owned(),
                            error_identifier: 400,
                            error_message: "Google Pay tokenization data is required".to_owned(),
                            error_object: None,
                        })
                    })?;

                    // Handle the new oneof tokenization_data structure
                    let gpay_tokenization_data = match tokenization_data.tokenization_data {
                                Some(grpc_api_types::payments::google_wallet::tokenization_data::TokenizationData::DecryptedData(predecrypt_data)) => {
                                    Ok(payment_method_data::GpayTokenizationData::Decrypted(
                                        payment_method_data::GPayPredecryptData {
                                            card_exp_month: predecrypt_data.card_exp_month.ok_or(
                                                ApplicationErrorResponse::BadRequest(ApiError {
                                                    sub_code: "MISSING_CARD_EXP_MONTH".to_owned(),
                                                    error_identifier: 400,
                                                    error_message: "Google Pay tokenization data card exp month is required".to_owned(),
                                                    error_object: None,
                                                })
                                            )?,
                                            card_exp_year: predecrypt_data.card_exp_year.ok_or(
                                                ApplicationErrorResponse::BadRequest(ApiError {
                                                    sub_code: "MISSING_CARD_EXP_YEAR".to_owned(),
                                                    error_identifier: 400,
                                                    error_message: "Google Pay tokenization data card exp year is required".to_owned(),
                                                    error_object: None,
                                                })
                                            )?,
                                            application_primary_account_number: predecrypt_data.application_primary_account_number.ok_or(
                                                ApplicationErrorResponse::BadRequest(ApiError {
                                                    sub_code: "MISSING_APPLICATION_PRIMARY_ACCOUNT_NUMBER".to_owned(),
                                                    error_identifier: 400,
                                                    error_message: "Google Pay tokenization data application primary account number is required".to_owned(),
                                                    error_object: None,
                                                })
                                            )?,
                                            cryptogram: predecrypt_data.cryptogram,
                                            eci_indicator: predecrypt_data.eci_indicator,
                                        }
                                    ))
                                },
                                Some(grpc_api_types::payments::google_wallet::tokenization_data::TokenizationData::EncryptedData(encrypted_data)) => {
                                    Ok(payment_method_data::GpayTokenizationData::Encrypted(
                                        payment_method_data::GpayEcryptedTokenizationData {
                                            token_type: encrypted_data.token_type,
                                            token: encrypted_data.token,
                                        }
                                    ))
                                },
                                None => Err(report!(ApplicationErrorResponse::BadRequest(ApiError {
                                        sub_code: "MISSING_GOOGLE_PAY_TOKENIZATION_DATA".to_owned(),
                                        error_identifier: 400,
                                        error_message: "Google Pay tokenization data variant is required".to_owned(),
                                        error_object: None,
                                    })))
                            }?;

                    let wallet_data = payment_method_data::GooglePayWalletData {
                        pm_type: google_wallet.r#type,
                        description: google_wallet.description,
                        info: payment_method_data::GooglePayPaymentMethodInfo {
                            card_network: info.card_network,
                            card_details: info.card_details,
                            assurance_details: info.assurance_details.map(|details| {
                                payment_method_data::GooglePayAssuranceDetails {
                                    card_holder_authenticated: details.card_holder_authenticated,
                                    account_verified: details.account_verified,
                                }
                            }),
                        },
                        tokenization_data: gpay_tokenization_data,
                    };
                    Ok(PaymentMethodData::Wallet(
                        payment_method_data::WalletData::GooglePay(wallet_data),
                    ))
                }
                grpc_api_types::payments::payment_method::PaymentMethod::PaypalRedirect(
                    paypal_redirect,
                ) => Ok(PaymentMethodData::Wallet(
                    payment_method_data::WalletData::PaypalRedirect(
                        payment_method_data::PaypalRedirection {
                            email: match paypal_redirect.email {
                                Some(ref email_str) => Some(
                                    Email::try_from(email_str.clone().expose()).change_context(
                                        ApplicationErrorResponse::BadRequest(ApiError {
                                            sub_code: "INVALID_EMAIL_FORMAT".to_owned(),
                                            error_identifier: 400,
                                            error_message: "Invalid email".to_owned(),
                                            error_object: None,
                                        }),
                                    )?,
                                ),
                                None => None,
                            },
                        },
                    ),
                )),

                // ============================================================================
                // BANK TRANSFERS - Direct variants
                // ============================================================================
                grpc_api_types::payments::payment_method::PaymentMethod::InstantBankTransfer(_) => {
                    Ok(PaymentMethodData::BankTransfer(Box::new(
                        payment_method_data::BankTransferData::InstantBankTransfer {},
                    )))
                }
                // ============================================================================
                // ONLINE BANKING - Direct variants
                // ============================================================================
                grpc_api_types::payments::payment_method::PaymentMethod::OpenBankingUk(
                    open_banking_uk,
                ) => Ok(PaymentMethodData::BankRedirect(
                    payment_method_data::BankRedirectData::OpenBankingUk {
                        issuer: open_banking_uk
                            .issuer
                            .and_then(|i| common_enums::BankNames::from_str(&i).ok()),
                        country: open_banking_uk
                            .country
                            .and_then(|c| CountryAlpha2::from_str(&c).ok()),
                    },
                )),
                grpc_api_types::payments::payment_method::PaymentMethod::OnlineBankingFpx(fpx) => {
                    Ok(PaymentMethodData::BankRedirect(
                        payment_method_data::BankRedirectData::OnlineBankingFpx {
                            issuer: common_enums::BankNames::foreign_try_from(fpx.issuer())?,
                        },
                    ))
                }
                // ============================================================================
                // MOBILE PAYMENTS - Direct variants
                // ============================================================================
                grpc_api_types::payments::payment_method::PaymentMethod::DuitNow(_) => {
                    Ok(PaymentMethodData::RealTimePayment(Box::new(
                        payment_method_data::RealTimePaymentData::DuitNow {},
                    )))
                }
                // ============================================================================
                // CRYPTOCURRENCY - Direct variant
                // ============================================================================
                grpc_api_types::payments::payment_method::PaymentMethod::Crypto(
                    crypto_currency,
                ) => Ok(PaymentMethodData::Crypto(payment_method_data::CryptoData {
                    pay_currency: crypto_currency.pay_currency,
                    network: crypto_currency.network,
                })),

                // Catch-all for unsupported variants
                _ => Err(report!(ApplicationErrorResponse::BadRequest(ApiError {
                    sub_code: "UNSUPPORTED_PAYMENT_METHOD".to_owned(),
                    error_identifier: 400,
                    error_message: "This payment method type is not yet supported".to_owned(),
                    error_object: None,
                }))),
            },
            None => Err(ApplicationErrorResponse::BadRequest(ApiError {
                sub_code: "INVALID_PAYMENT_METHOD_DATA".to_owned(),
                error_identifier: 400,
                error_message: "Payment method data is required".to_owned(),
                error_object: None,
            })
            .into()),
        }
    }
}

impl ForeignTryFrom<grpc_api_types::payments::PaymentMethodType> for Option<PaymentMethodType> {
    type Error = ApplicationErrorResponse;

    fn foreign_try_from(
        value: grpc_api_types::payments::PaymentMethodType,
    ) -> Result<Self, error_stack::Report<Self::Error>> {
        match value {
            grpc_api_types::payments::PaymentMethodType::Unspecified => Ok(None),
            grpc_api_types::payments::PaymentMethodType::Credit => {
                Ok(Some(PaymentMethodType::Card))
            }
            grpc_api_types::payments::PaymentMethodType::Debit => Ok(Some(PaymentMethodType::Card)),
            grpc_api_types::payments::PaymentMethodType::UpiCollect => {
                Ok(Some(PaymentMethodType::UpiCollect))
            }
            grpc_api_types::payments::PaymentMethodType::UpiIntent => {
                Ok(Some(PaymentMethodType::UpiIntent))
            }
            grpc_api_types::payments::PaymentMethodType::UpiQr => {
                Ok(Some(PaymentMethodType::UpiIntent))
            } // UpiQr not yet implemented, fallback to UpiIntent
            grpc_api_types::payments::PaymentMethodType::ClassicReward => {
                Ok(Some(PaymentMethodType::ClassicReward))
            }
            grpc_api_types::payments::PaymentMethodType::Evoucher => {
                Ok(Some(PaymentMethodType::Evoucher))
            }
            grpc_api_types::payments::PaymentMethodType::ApplePay => {
                Ok(Some(PaymentMethodType::ApplePay))
            }
            grpc_api_types::payments::PaymentMethodType::GooglePay => {
                Ok(Some(PaymentMethodType::GooglePay))
            }
            grpc_api_types::payments::PaymentMethodType::AmazonPay => {
                Ok(Some(PaymentMethodType::AmazonPay))
            }
            grpc_api_types::payments::PaymentMethodType::RevolutPay => {
                Ok(Some(PaymentMethodType::RevolutPay))
            }
            grpc_api_types::payments::PaymentMethodType::PayPal => {
                Ok(Some(PaymentMethodType::Paypal))
            }
            grpc_api_types::payments::PaymentMethodType::WeChatPay => {
                Ok(Some(PaymentMethodType::WeChatPay))
            }
            grpc_api_types::payments::PaymentMethodType::AliPay => {
                Ok(Some(PaymentMethodType::AliPay))
            }
            grpc_api_types::payments::PaymentMethodType::Cashapp => {
                Ok(Some(PaymentMethodType::Cashapp))
            }
            _ => Err(ApplicationErrorResponse::BadRequest(ApiError {
                sub_code: "INVALID_PAYMENT_METHOD_TYPE".to_owned(),
                error_identifier: 400,
                error_message: "This payment method type is not yet supported".to_owned(),
                error_object: None,
            })
            .into()),
        }
    }
}

impl ForeignTryFrom<grpc_api_types::payments::PaymentMethod> for Option<PaymentMethodType> {
    type Error = ApplicationErrorResponse;

    fn foreign_try_from(
        value: grpc_api_types::payments::PaymentMethod,
    ) -> Result<Self, error_stack::Report<Self::Error>> {
        match value.payment_method {
            Some(data) => match data {
                // ============================================================================
                // CARD METHODS
                // ============================================================================
                grpc_api_types::payments::payment_method::PaymentMethod::Card(_) => {
                    Ok(None)
                }
                grpc_api_types::payments::payment_method::PaymentMethod::CardProxy(_) => {
                    Ok(None)
                }
                grpc_api_types::payments::payment_method::PaymentMethod::CardRedirect(_) => {
                    Err(report!(ApplicationErrorResponse::BadRequest(ApiError {
                        sub_code: "UNSUPPORTED_PAYMENT_METHOD".to_owned(),
                        error_identifier: 400,
                        error_message: "Card redirect payments are not yet supported".to_owned(),
                        error_object: None,
                    })))
                }
                grpc_api_types::payments::payment_method::PaymentMethod::Token(_) => {
                    Ok(None)
                },
                grpc_api_types::payments::payment_method::PaymentMethod::UpiCollect(_) => Ok(Some(PaymentMethodType::UpiCollect)),
                grpc_api_types::payments::payment_method::PaymentMethod::UpiIntent(_) => Ok(Some(PaymentMethodType::UpiIntent)),
                grpc_api_types::payments::payment_method::PaymentMethod::UpiQr(_) => Ok(Some(PaymentMethodType::UpiIntent)), // UpiQr not yet implemented, fallback to UpiIntent
                // ============================================================================
                // REWARD METHODS - Flattened direct variants
                // ============================================================================
                grpc_api_types::payments::payment_method::PaymentMethod::ClassicReward(_) => {
                    Ok(Some(PaymentMethodType::ClassicReward))
                },
                grpc_api_types::payments::payment_method::PaymentMethod::EVoucher(_) => {
                    Ok(Some(PaymentMethodType::Evoucher))
                },
                // ============================================================================
                // DIGITAL WALLETS - PaymentMethodType mappings
                // ============================================================================
                grpc_api_types::payments::payment_method::PaymentMethod::ApplePay(_) => Ok(Some(PaymentMethodType::ApplePay)),
                grpc_api_types::payments::payment_method::PaymentMethod::GooglePay(_) => Ok(Some(PaymentMethodType::GooglePay)),
                grpc_api_types::payments::payment_method::PaymentMethod::AmazonPayRedirect(_) => Ok(Some(PaymentMethodType::AmazonPay)),
                grpc_api_types::payments::payment_method::PaymentMethod::CashappQr(_) => Ok(Some(PaymentMethodType::Cashapp)),
                grpc_api_types::payments::payment_method::PaymentMethod::PaypalRedirect(_) => Ok(Some(PaymentMethodType::Paypal)),
                grpc_api_types::payments::payment_method::PaymentMethod::WeChatPayQr(_) => Ok(Some(PaymentMethodType::WeChatPay)),
                grpc_api_types::payments::payment_method::PaymentMethod::AliPayRedirect(_) => Ok(Some(PaymentMethodType::AliPay)),
                grpc_api_types::payments::payment_method::PaymentMethod::RevolutPay(_) => Ok(Some(PaymentMethodType::RevolutPay)),
                grpc_api_types::payments::payment_method::PaymentMethod::Mifinity(_) => Ok(Some(PaymentMethodType::Mifinity)),
                grpc_api_types::payments::payment_method::PaymentMethod::Bluecode(_) => Ok(Some(PaymentMethodType::Bluecode)),
                // ============================================================================
                // BANK TRANSFERS - PaymentMethodType mappings
                // ============================================================================
                grpc_api_types::payments::payment_method::PaymentMethod::InstantBankTransfer(_) => Ok(Some(PaymentMethodType::InstantBankTransfer)),
                // ============================================================================
                // ONLINE BANKING - PaymentMethodType mappings
                // ============================================================================
                grpc_api_types::payments::payment_method::PaymentMethod::OpenBankingUk(_) => Ok(Some(PaymentMethodType::OpenBankingUk)),
                grpc_api_types::payments::payment_method::PaymentMethod::OnlineBankingFpx(_) => Ok(Some(PaymentMethodType::OnlineBankingFpx)),
                // ============================================================================
                // MOBILE & CRYPTO PAYMENTS - PaymentMethodType mappings
                // ============================================================================
                grpc_api_types::payments::payment_method::PaymentMethod::DuitNow(_) => Ok(Some(PaymentMethodType::DuitNow)),
                grpc_api_types::payments::payment_method::PaymentMethod::Crypto(_) => Ok(Some(PaymentMethodType::CryptoCurrency)),
                // ============================================================================
                // UNSUPPORTED ONLINE BANKING - Direct error generation
                // ============================================================================
                grpc_api_types::payments::payment_method::PaymentMethod::OnlineBankingThailand(_) => {
                    Err(report!(ApplicationErrorResponse::BadRequest(ApiError {
                        sub_code: "UNSUPPORTED_PAYMENT_METHOD".to_owned(),
                        error_identifier: 400,
                        error_message: "Thai online banking is not yet supported".to_owned(),
                        error_object: None,
                    })))
                }
                grpc_api_types::payments::payment_method::PaymentMethod::OnlineBankingCzechRepublic(_) => {
                    Err(report!(ApplicationErrorResponse::BadRequest(ApiError {
                        sub_code: "UNSUPPORTED_PAYMENT_METHOD".to_owned(),
                        error_identifier: 400,
                        error_message: "Czech online banking is not yet supported".to_owned(),
                        error_object: None,
                    })))
                }
                grpc_api_types::payments::payment_method::PaymentMethod::OnlineBankingFinland(_) => {
                    Err(report!(ApplicationErrorResponse::BadRequest(ApiError {
                        sub_code: "UNSUPPORTED_PAYMENT_METHOD".to_owned(),
                        error_identifier: 400,
                        error_message: "Finnish online banking is not yet supported".to_owned(),
                        error_object: None,
                    })))
                }
                grpc_api_types::payments::payment_method::PaymentMethod::OnlineBankingPoland(_) => {
                    Err(report!(ApplicationErrorResponse::BadRequest(ApiError {
                        sub_code: "UNSUPPORTED_PAYMENT_METHOD".to_owned(),
                        error_identifier: 400,
                        error_message: "Polish online banking is not yet supported".to_owned(),
                        error_object: None,
                    })))
                }
                grpc_api_types::payments::payment_method::PaymentMethod::OnlineBankingSlovakia(_) => {
                    Err(report!(ApplicationErrorResponse::BadRequest(ApiError {
                        sub_code: "UNSUPPORTED_PAYMENT_METHOD".to_owned(),
                        error_identifier: 400,
                        error_message: "Slovak online banking is not yet supported".to_owned(),
                        error_object: None,
                    })))
                }
                grpc_api_types::payments::payment_method::PaymentMethod::OpenBankingPis(_) => {
                    Err(report!(ApplicationErrorResponse::BadRequest(ApiError {
                        sub_code: "UNSUPPORTED_PAYMENT_METHOD".to_owned(),
                        error_identifier: 400,
                        error_message: "Open Banking PIS is not yet supported".to_owned(),
                        error_object: None,
                    })))
                }
                grpc_api_types::payments::payment_method::PaymentMethod::LocalBankRedirect(_) => {
                    Err(report!(ApplicationErrorResponse::BadRequest(ApiError {
                        sub_code: "UNSUPPORTED_PAYMENT_METHOD".to_owned(),
                        error_identifier: 400,
                        error_message: "Local bank redirect is not yet supported".to_owned(),
                        error_object: None,
                    })))
                }
                grpc_api_types::payments::payment_method::PaymentMethod::Ideal(_) => {
                    Err(report!(ApplicationErrorResponse::BadRequest(ApiError {
                        sub_code: "UNSUPPORTED_PAYMENT_METHOD".to_owned(),
                        error_identifier: 400,
                        error_message: "iDEAL is not yet supported".to_owned(),
                        error_object: None,
                    })))
                }
                grpc_api_types::payments::payment_method::PaymentMethod::Sofort(_) => {
                    Err(report!(ApplicationErrorResponse::BadRequest(ApiError {
                        sub_code: "UNSUPPORTED_PAYMENT_METHOD".to_owned(),
                        error_identifier: 400,
                        error_message: "Sofort is not yet supported".to_owned(),
                        error_object: None,
                    })))
                }
                grpc_api_types::payments::payment_method::PaymentMethod::Trustly(_) => {
                    Err(report!(ApplicationErrorResponse::BadRequest(ApiError {
                        sub_code: "UNSUPPORTED_PAYMENT_METHOD".to_owned(),
                        error_identifier: 400,
                        error_message: "Trustly is not yet supported".to_owned(),
                        error_object: None,
                    })))
                }
                grpc_api_types::payments::payment_method::PaymentMethod::Giropay(_) => {
                    Err(report!(ApplicationErrorResponse::BadRequest(ApiError {
                        sub_code: "UNSUPPORTED_PAYMENT_METHOD".to_owned(),
                        error_identifier: 400,
                        error_message: "Giropay is not yet supported".to_owned(),
                        error_object: None,
                    })))
                }
                grpc_api_types::payments::payment_method::PaymentMethod::Eps(_) => {
                    Err(report!(ApplicationErrorResponse::BadRequest(ApiError {
                        sub_code: "UNSUPPORTED_PAYMENT_METHOD".to_owned(),
                        error_identifier: 400,
                        error_message: "EPS is not yet supported".to_owned(),
                        error_object: None,
                    })))
                }
                grpc_api_types::payments::payment_method::PaymentMethod::Przelewy24(_) => {
                    Err(report!(ApplicationErrorResponse::BadRequest(ApiError {
                        sub_code: "UNSUPPORTED_PAYMENT_METHOD".to_owned(),
                        error_identifier: 400,
                        error_message: "Przelewy24 is not yet supported".to_owned(),
                        error_object: None,
                    })))
                }
                grpc_api_types::payments::payment_method::PaymentMethod::Pse(_) => {
                    Err(report!(ApplicationErrorResponse::BadRequest(ApiError {
                        sub_code: "UNSUPPORTED_PAYMENT_METHOD".to_owned(),
                        error_identifier: 400,
                        error_message: "PSE is not yet supported".to_owned(),
                        error_object: None,
                    })))
                }
            },
            None => Err(ApplicationErrorResponse::BadRequest(ApiError {
                sub_code: "INVALID_PAYMENT_METHOD_DATA".to_owned(),
                error_identifier: 400,
                error_message: "Payment method data is required".to_owned(),
                error_object: None,
            })
            .into()),
        }
    }
}

// Helper trait for generic card conversion
pub trait CardConversionHelper<T: PaymentMethodDataTypes> {
    fn convert_card_details(
        card: grpc_api_types::payments::CardDetails,
    ) -> Result<payment_method_data::Card<T>, error_stack::Report<ApplicationErrorResponse>>;
}

// Implementation for DefaultPCIHolder
impl CardConversionHelper<DefaultPCIHolder> for DefaultPCIHolder {
    fn convert_card_details(
        card: grpc_api_types::payments::CardDetails,
    ) -> Result<
        payment_method_data::Card<DefaultPCIHolder>,
        error_stack::Report<ApplicationErrorResponse>,
    > {
        let card_network = match card.card_network() {
            grpc_api_types::payments::CardNetwork::Unspecified => None,
            _ => Some(common_enums::CardNetwork::foreign_try_from(
                card.card_network(),
            )?),
        };
        Ok(payment_method_data::Card {
            card_number: RawCardNumber::<DefaultPCIHolder>(card.card_number.ok_or(
                ApplicationErrorResponse::BadRequest(ApiError {
                    sub_code: "MISSING_CARD_NUMBER".to_owned(),
                    error_identifier: 400,
                    error_message: "Missing card number".to_owned(),
                    error_object: None,
                }),
            )?),
            card_exp_month: card
                .card_exp_month
                .ok_or(ApplicationErrorResponse::BadRequest(ApiError {
                    sub_code: "MISSING_EXP_MONTH".to_owned(),
                    error_identifier: 400,
                    error_message: "Missing Card Expiry Month".to_owned(),
                    error_object: None,
                }))?,
            card_exp_year: card
                .card_exp_year
                .ok_or(ApplicationErrorResponse::BadRequest(ApiError {
                    sub_code: "MISSING_EXP_YEAR".to_owned(),
                    error_identifier: 400,
                    error_message: "Missing Card Expiry Year".to_owned(),
                    error_object: None,
                }))?,
            card_cvc: card
                .card_cvc
                .ok_or(ApplicationErrorResponse::BadRequest(ApiError {
                    sub_code: "MISSING_CVC".to_owned(),
                    error_identifier: 400,
                    error_message: "Missing CVC".to_owned(),
                    error_object: None,
                }))?,
            card_issuer: card.card_issuer,
            card_network,
            card_type: card.card_type,
            card_issuing_country: card.card_issuing_country_alpha2,
            bank_code: card.bank_code,
            nick_name: card.nick_name.map(|name| name.into()),
            card_holder_name: card.card_holder_name,
            co_badged_card_data: None,
        })
    }
}

// Implementation for VaultTokenHolder
impl CardConversionHelper<VaultTokenHolder> for VaultTokenHolder {
    fn convert_card_details(
        card: grpc_api_types::payments::CardDetails,
    ) -> Result<
        payment_method_data::Card<VaultTokenHolder>,
        error_stack::Report<ApplicationErrorResponse>,
    > {
        Ok(payment_method_data::Card {
            card_number: RawCardNumber(
                card.card_number
                    .ok_or(ApplicationErrorResponse::BadRequest(ApiError {
                        sub_code: "MISSING_CARD_NUMBER".to_owned(),
                        error_identifier: 400,
                        error_message: "Missing card number".to_owned(),
                        error_object: None,
                    }))
                    .map(|cn| cn.get_card_no())?,
            ),
            card_exp_month: card
                .card_exp_month
                .ok_or(ApplicationErrorResponse::BadRequest(ApiError {
                    sub_code: "MISSING_EXP_MONTH".to_owned(),
                    error_identifier: 400,
                    error_message: "Missing Card Expiry Month".to_owned(),
                    error_object: None,
                }))?,
            card_exp_year: card
                .card_exp_year
                .ok_or(ApplicationErrorResponse::BadRequest(ApiError {
                    sub_code: "MISSING_EXP_YEAR".to_owned(),
                    error_identifier: 400,
                    error_message: "Missing Card Expiry Year".to_owned(),
                    error_object: None,
                }))?,
            card_cvc: card
                .card_cvc
                .ok_or(ApplicationErrorResponse::BadRequest(ApiError {
                    sub_code: "MISSING_CVC".to_owned(),
                    error_identifier: 400,
                    error_message: "Missing CVC".to_owned(),
                    error_object: None,
                }))?,
            card_issuer: card.card_issuer,
            card_network: None,
            card_type: card.card_type,
            card_issuing_country: card.card_issuing_country_alpha2,
            bank_code: card.bank_code,
            nick_name: card.nick_name.map(|name| name.into()),
            card_holder_name: card.card_holder_name,
            co_badged_card_data: None,
        })
    }
}

// Generic ForeignTryFrom implementation using the helper trait
impl<T> ForeignTryFrom<grpc_api_types::payments::CardDetails> for payment_method_data::Card<T>
where
    T: PaymentMethodDataTypes
        + Default
        + Debug
        + Send
        + Eq
        + PartialEq
        + serde::Serialize
        + serde::de::DeserializeOwned
        + Clone
        + CardConversionHelper<T>,
{
    type Error = ApplicationErrorResponse;
    fn foreign_try_from(
        card: grpc_api_types::payments::CardDetails,
    ) -> Result<Self, error_stack::Report<Self::Error>> {
        T::convert_card_details(card)
    }
}

impl ForeignTryFrom<grpc_api_types::payments::Currency> for common_enums::Currency {
    type Error = ApplicationErrorResponse;
    fn foreign_try_from(
        value: grpc_api_types::payments::Currency,
    ) -> Result<Self, error_stack::Report<Self::Error>> {
        match value {
            grpc_api_types::payments::Currency::Aed => Ok(Self::AED),
            grpc_api_types::payments::Currency::All => Ok(Self::ALL),
            grpc_api_types::payments::Currency::Amd => Ok(Self::AMD),
            grpc_api_types::payments::Currency::Ang => Ok(Self::ANG),
            grpc_api_types::payments::Currency::Aoa => Ok(Self::AOA),
            grpc_api_types::payments::Currency::Ars => Ok(Self::ARS),
            grpc_api_types::payments::Currency::Aud => Ok(Self::AUD),
            grpc_api_types::payments::Currency::Awg => Ok(Self::AWG),
            grpc_api_types::payments::Currency::Azn => Ok(Self::AZN),
            grpc_api_types::payments::Currency::Bam => Ok(Self::BAM),
            grpc_api_types::payments::Currency::Bbd => Ok(Self::BBD),
            grpc_api_types::payments::Currency::Bdt => Ok(Self::BDT),
            grpc_api_types::payments::Currency::Bgn => Ok(Self::BGN),
            grpc_api_types::payments::Currency::Bhd => Ok(Self::BHD),
            grpc_api_types::payments::Currency::Bif => Ok(Self::BIF),
            grpc_api_types::payments::Currency::Bmd => Ok(Self::BMD),
            grpc_api_types::payments::Currency::Bnd => Ok(Self::BND),
            grpc_api_types::payments::Currency::Bob => Ok(Self::BOB),
            grpc_api_types::payments::Currency::Brl => Ok(Self::BRL),
            grpc_api_types::payments::Currency::Bsd => Ok(Self::BSD),
            grpc_api_types::payments::Currency::Bwp => Ok(Self::BWP),
            grpc_api_types::payments::Currency::Byn => Ok(Self::BYN),
            grpc_api_types::payments::Currency::Bzd => Ok(Self::BZD),
            grpc_api_types::payments::Currency::Cad => Ok(Self::CAD),
            grpc_api_types::payments::Currency::Chf => Ok(Self::CHF),
            grpc_api_types::payments::Currency::Clp => Ok(Self::CLP),
            grpc_api_types::payments::Currency::Cny => Ok(Self::CNY),
            grpc_api_types::payments::Currency::Cop => Ok(Self::COP),
            grpc_api_types::payments::Currency::Crc => Ok(Self::CRC),
            grpc_api_types::payments::Currency::Cup => Ok(Self::CUP),
            grpc_api_types::payments::Currency::Cve => Ok(Self::CVE),
            grpc_api_types::payments::Currency::Czk => Ok(Self::CZK),
            grpc_api_types::payments::Currency::Djf => Ok(Self::DJF),
            grpc_api_types::payments::Currency::Dkk => Ok(Self::DKK),
            grpc_api_types::payments::Currency::Dop => Ok(Self::DOP),
            grpc_api_types::payments::Currency::Dzd => Ok(Self::DZD),
            grpc_api_types::payments::Currency::Egp => Ok(Self::EGP),
            grpc_api_types::payments::Currency::Etb => Ok(Self::ETB),
            grpc_api_types::payments::Currency::Eur => Ok(Self::EUR),
            grpc_api_types::payments::Currency::Fjd => Ok(Self::FJD),
            grpc_api_types::payments::Currency::Fkp => Ok(Self::FKP),
            grpc_api_types::payments::Currency::Gbp => Ok(Self::GBP),
            grpc_api_types::payments::Currency::Gel => Ok(Self::GEL),
            grpc_api_types::payments::Currency::Ghs => Ok(Self::GHS),
            grpc_api_types::payments::Currency::Gip => Ok(Self::GIP),
            grpc_api_types::payments::Currency::Gmd => Ok(Self::GMD),
            grpc_api_types::payments::Currency::Gnf => Ok(Self::GNF),
            grpc_api_types::payments::Currency::Gtq => Ok(Self::GTQ),
            grpc_api_types::payments::Currency::Gyd => Ok(Self::GYD),
            grpc_api_types::payments::Currency::Hkd => Ok(Self::HKD),
            grpc_api_types::payments::Currency::Hnl => Ok(Self::HNL),
            grpc_api_types::payments::Currency::Hrk => Ok(Self::HRK),
            grpc_api_types::payments::Currency::Htg => Ok(Self::HTG),
            grpc_api_types::payments::Currency::Huf => Ok(Self::HUF),
            grpc_api_types::payments::Currency::Idr => Ok(Self::IDR),
            grpc_api_types::payments::Currency::Ils => Ok(Self::ILS),
            grpc_api_types::payments::Currency::Inr => Ok(Self::INR),
            grpc_api_types::payments::Currency::Iqd => Ok(Self::IQD),
            grpc_api_types::payments::Currency::Jmd => Ok(Self::JMD),
            grpc_api_types::payments::Currency::Jod => Ok(Self::JOD),
            grpc_api_types::payments::Currency::Jpy => Ok(Self::JPY),
            grpc_api_types::payments::Currency::Kes => Ok(Self::KES),
            grpc_api_types::payments::Currency::Kgs => Ok(Self::KGS),
            grpc_api_types::payments::Currency::Khr => Ok(Self::KHR),
            grpc_api_types::payments::Currency::Kmf => Ok(Self::KMF),
            grpc_api_types::payments::Currency::Krw => Ok(Self::KRW),
            grpc_api_types::payments::Currency::Kwd => Ok(Self::KWD),
            grpc_api_types::payments::Currency::Kyd => Ok(Self::KYD),
            grpc_api_types::payments::Currency::Kzt => Ok(Self::KZT),
            grpc_api_types::payments::Currency::Lak => Ok(Self::LAK),
            grpc_api_types::payments::Currency::Lbp => Ok(Self::LBP),
            grpc_api_types::payments::Currency::Lkr => Ok(Self::LKR),
            grpc_api_types::payments::Currency::Lrd => Ok(Self::LRD),
            grpc_api_types::payments::Currency::Lsl => Ok(Self::LSL),
            grpc_api_types::payments::Currency::Lyd => Ok(Self::LYD),
            grpc_api_types::payments::Currency::Mad => Ok(Self::MAD),
            grpc_api_types::payments::Currency::Mdl => Ok(Self::MDL),
            grpc_api_types::payments::Currency::Mga => Ok(Self::MGA),
            grpc_api_types::payments::Currency::Mkd => Ok(Self::MKD),
            grpc_api_types::payments::Currency::Mmk => Ok(Self::MMK),
            grpc_api_types::payments::Currency::Mnt => Ok(Self::MNT),
            grpc_api_types::payments::Currency::Mop => Ok(Self::MOP),
            grpc_api_types::payments::Currency::Mru => Ok(Self::MRU),
            grpc_api_types::payments::Currency::Mur => Ok(Self::MUR),
            grpc_api_types::payments::Currency::Mvr => Ok(Self::MVR),
            grpc_api_types::payments::Currency::Mwk => Ok(Self::MWK),
            grpc_api_types::payments::Currency::Mxn => Ok(Self::MXN),
            grpc_api_types::payments::Currency::Myr => Ok(Self::MYR),
            grpc_api_types::payments::Currency::Mzn => Ok(Self::MZN),
            grpc_api_types::payments::Currency::Nad => Ok(Self::NAD),
            grpc_api_types::payments::Currency::Ngn => Ok(Self::NGN),
            grpc_api_types::payments::Currency::Nio => Ok(Self::NIO),
            grpc_api_types::payments::Currency::Nok => Ok(Self::NOK),
            grpc_api_types::payments::Currency::Npr => Ok(Self::NPR),
            grpc_api_types::payments::Currency::Nzd => Ok(Self::NZD),
            grpc_api_types::payments::Currency::Omr => Ok(Self::OMR),
            grpc_api_types::payments::Currency::Pab => Ok(Self::PAB),
            grpc_api_types::payments::Currency::Pen => Ok(Self::PEN),
            grpc_api_types::payments::Currency::Pgk => Ok(Self::PGK),
            grpc_api_types::payments::Currency::Php => Ok(Self::PHP),
            grpc_api_types::payments::Currency::Pkr => Ok(Self::PKR),
            grpc_api_types::payments::Currency::Pln => Ok(Self::PLN),
            grpc_api_types::payments::Currency::Pyg => Ok(Self::PYG),
            grpc_api_types::payments::Currency::Qar => Ok(Self::QAR),
            grpc_api_types::payments::Currency::Ron => Ok(Self::RON),
            grpc_api_types::payments::Currency::Rsd => Ok(Self::RSD),
            grpc_api_types::payments::Currency::Rub => Ok(Self::RUB),
            grpc_api_types::payments::Currency::Rwf => Ok(Self::RWF),
            grpc_api_types::payments::Currency::Sar => Ok(Self::SAR),
            grpc_api_types::payments::Currency::Sbd => Ok(Self::SBD),
            grpc_api_types::payments::Currency::Scr => Ok(Self::SCR),
            grpc_api_types::payments::Currency::Sek => Ok(Self::SEK),
            grpc_api_types::payments::Currency::Sgd => Ok(Self::SGD),
            grpc_api_types::payments::Currency::Shp => Ok(Self::SHP),
            grpc_api_types::payments::Currency::Sle => Ok(Self::SLE),
            grpc_api_types::payments::Currency::Sll => Ok(Self::SLL),
            grpc_api_types::payments::Currency::Sos => Ok(Self::SOS),
            grpc_api_types::payments::Currency::Srd => Ok(Self::SRD),
            grpc_api_types::payments::Currency::Ssp => Ok(Self::SSP),
            grpc_api_types::payments::Currency::Stn => Ok(Self::STN),
            grpc_api_types::payments::Currency::Svc => Ok(Self::SVC),
            grpc_api_types::payments::Currency::Szl => Ok(Self::SZL),
            grpc_api_types::payments::Currency::Thb => Ok(Self::THB),
            grpc_api_types::payments::Currency::Tnd => Ok(Self::TND),
            grpc_api_types::payments::Currency::Top => Ok(Self::TOP),
            grpc_api_types::payments::Currency::Try => Ok(Self::TRY),
            grpc_api_types::payments::Currency::Ttd => Ok(Self::TTD),
            grpc_api_types::payments::Currency::Twd => Ok(Self::TWD),
            grpc_api_types::payments::Currency::Tzs => Ok(Self::TZS),
            grpc_api_types::payments::Currency::Uah => Ok(Self::UAH),
            grpc_api_types::payments::Currency::Ugx => Ok(Self::UGX),
            grpc_api_types::payments::Currency::Usd => Ok(Self::USD),
            grpc_api_types::payments::Currency::Uyu => Ok(Self::UYU),
            grpc_api_types::payments::Currency::Uzs => Ok(Self::UZS),
            grpc_api_types::payments::Currency::Ves => Ok(Self::VES),
            grpc_api_types::payments::Currency::Vnd => Ok(Self::VND),
            grpc_api_types::payments::Currency::Vuv => Ok(Self::VUV),
            grpc_api_types::payments::Currency::Wst => Ok(Self::WST),
            grpc_api_types::payments::Currency::Xaf => Ok(Self::XAF),
            grpc_api_types::payments::Currency::Xcd => Ok(Self::XCD),
            grpc_api_types::payments::Currency::Xof => Ok(Self::XOF),
            grpc_api_types::payments::Currency::Xpf => Ok(Self::XPF),
            grpc_api_types::payments::Currency::Yer => Ok(Self::YER),
            grpc_api_types::payments::Currency::Zar => Ok(Self::ZAR),
            grpc_api_types::payments::Currency::Zmw => Ok(Self::ZMW),
            _ => Err(report!(ApplicationErrorResponse::BadRequest(ApiError {
                sub_code: "unsupported_currency".to_string(),
                error_identifier: 4001,
                error_message: format!("Currency {value:?} is not supported"),
                error_object: None,
            }))),
        }
    }
}

impl<
        T: PaymentMethodDataTypes
            + Default
            + Debug
            + Send
            + Eq
            + PartialEq
            + serde::Serialize
            + serde::de::DeserializeOwned
            + Clone
            + CardConversionHelper<T>,
    > ForeignTryFrom<PaymentServiceAuthorizeRequest> for PaymentsAuthorizeData<T>
{
    type Error = ApplicationErrorResponse;

    fn foreign_try_from(
        value: PaymentServiceAuthorizeRequest,
    ) -> Result<Self, error_stack::Report<Self::Error>> {
        let email: Option<Email> = match value.email {
            Some(ref email_str) => {
                Some(Email::try_from(email_str.clone().expose()).map_err(|_| {
                    error_stack::Report::new(ApplicationErrorResponse::BadRequest(ApiError {
                        sub_code: "INVALID_EMAIL_FORMAT".to_owned(),
                        error_identifier: 400,

                        error_message: "Invalid email".to_owned(),
                        error_object: None,
                    }))
                })?)
            }
            None => None,
        };
        let merchant_config_currency = common_enums::Currency::foreign_try_from(value.currency())?;

        // Extract merchant_account_id from metadata before moving it
        let merchant_account_id = value.metadata.get("merchant_account_id").cloned();

        // Store merchant_account_metadata for connector use
        let merchant_account_metadata = (!value.merchant_account_metadata.is_empty()).then(|| {
            common_utils::pii::SecretSerdeValue::new(convert_merchant_metadata_to_json(
                &value.merchant_account_metadata,
            ))
        });

        let setup_future_usage = value
            .setup_future_usage
            .map(|usage| {
                grpc_api_types::payments::FutureUsage::try_from(usage)
                    .map_err(|_| {
                        error_stack::Report::new(ApplicationErrorResponse::BadRequest(ApiError {
                            sub_code: "INVALID_SETUP_FUTURE_USAGE".to_owned(),
                            error_identifier: 400,
                            error_message: "Invalid setup future usage value".to_owned(),
                            error_object: None,
                        }))
                    })
                    .and_then(|proto_usage| {
                        common_enums::FutureUsage::foreign_try_from(proto_usage)
                    })
            })
            .transpose()?;

        let customer_acceptance = value.customer_acceptance.clone();
        let authentication_data = value
            .authentication_data
            .clone()
            .map(router_request_types::AuthenticationData::try_from)
            .transpose()?;

        let access_token = value
            .state
            .as_ref()
            .and_then(|state| state.access_token.as_ref())
            .map(AccessTokenResponseData::from);
        let shipping_cost = Some(common_utils::types::MinorUnit::new(value.shipping_cost()));
        // Connector testing data should be sent as a separate field (for adyen) (to be implemented)
        // For now, set to None as Hyperswitch needs to be updated to send this data properly
        let connector_testing_data: Option<Secret<serde_json::Value>> = None;

        Ok(Self {
            authentication_data,
            capture_method: Some(common_enums::CaptureMethod::foreign_try_from(
                value.capture_method(),
            )?),
            payment_method_data: PaymentMethodData::<T>::foreign_try_from(
                value.payment_method.clone().ok_or_else(|| {
                    ApplicationErrorResponse::BadRequest(ApiError {
                        sub_code: "INVALID_PAYMENT_METHOD_DATA".to_owned(),
                        error_identifier: 400,
                        error_message: "Payment method data is required".to_owned(),
                        error_object: None,
                    })
                })?,
            )
            .change_context(ApplicationErrorResponse::BadRequest(ApiError {
                sub_code: "INVALID_PAYMENT_METHOD_DATA".to_owned(),
                error_identifier: 400,
                error_message: "Payment method data construction failed".to_owned(),
                error_object: None,
            }))?,
            amount: common_utils::types::MinorUnit::new(value.amount),
            currency: common_enums::Currency::foreign_try_from(value.currency())?,
            confirm: true,
            webhook_url: value.webhook_url.clone(),
            browser_info: value
                .browser_info
                .as_ref()
                .cloned()
                .map(BrowserInformation::foreign_try_from)
                .transpose()?,
            payment_method_type: <Option<PaymentMethodType>>::foreign_try_from(
                value.payment_method.clone().ok_or_else(|| {
                    ApplicationErrorResponse::BadRequest(ApiError {
                        sub_code: "INVALID_PAYMENT_METHOD_DATA".to_owned(),
                        error_identifier: 400,
                        error_message: "Payment method data is required".to_owned(),
                        error_object: None,
                    })
                })?,
            )?,
            minor_amount: common_utils::types::MinorUnit::new(value.minor_amount),
            email,
            customer_name: None,
            statement_descriptor_suffix: value.statement_descriptor_suffix,
            statement_descriptor: value.statement_descriptor_name,

            router_return_url: value.return_url.clone(),
            complete_authorize_url: value.complete_authorize_url,
            setup_future_usage,
            mandate_id: None,
            off_session: value.off_session,
            order_category: value.order_category,
            session_token: None,
            access_token,
            customer_acceptance: customer_acceptance
                .map(mandates::CustomerAcceptance::foreign_try_from)
                .transpose()?,
            enrolled_for_3ds: false,
            related_transaction_id: None,
            payment_experience: None,
            customer_id: value
                .customer_id
                .clone()
                .map(|customer_id| CustomerId::try_from(Cow::from(customer_id)))
                .transpose()
                .change_context(ApplicationErrorResponse::BadRequest(ApiError {
                    sub_code: "INVALID_CUSTOMER_ID".to_owned(),
                    error_identifier: 400,
                    error_message: "Failed to parse Customer Id".to_owned(),
                    error_object: None,
                }))?,
            request_incremental_authorization: false,
            metadata: if value.metadata.is_empty() {
                None
            } else {
                Some(serde_json::Value::Object(
                    value
                        .metadata
                        .into_iter()
                        .map(|(k, v)| (k, serde_json::Value::String(v)))
                        .collect(),
                ))
            },
            merchant_order_reference_id: value.merchant_order_reference_id,
            order_tax_amount: None,
            shipping_cost,
            merchant_account_id,
            integrity_object: None,
            merchant_config_currency: Some(merchant_config_currency),
            all_keys_required: None, // Field not available in new proto structure
            split_payments: None,
            enable_overcapture: None,
            setup_mandate_details: value
                .setup_mandate_details
                .map(mandates::MandateData::foreign_try_from)
                .transpose()?,
            request_extended_authorization: value.request_extended_authorization,
            merchant_account_metadata,
            connector_testing_data,
        })
    }
}

impl<
        T: PaymentMethodDataTypes
            + Default
            + Debug
            + Send
            + Eq
            + PartialEq
            + serde::Serialize
            + serde::de::DeserializeOwned
            + Clone
            + CardConversionHelper<T>,
    > ForeignTryFrom<grpc_api_types::payments::PaymentServiceAuthorizeOnlyRequest>
    for PaymentsAuthorizeData<T>
{
    type Error = ApplicationErrorResponse;

    fn foreign_try_from(
        value: grpc_api_types::payments::PaymentServiceAuthorizeOnlyRequest,
    ) -> Result<Self, error_stack::Report<Self::Error>> {
        let email: Option<Email> = match value.email {
            Some(ref email_str) => {
                Some(Email::try_from(email_str.clone().expose()).map_err(|_| {
                    error_stack::Report::new(ApplicationErrorResponse::BadRequest(ApiError {
                        sub_code: "INVALID_EMAIL_FORMAT".to_owned(),
                        error_identifier: 400,

                        error_message: "Invalid email".to_owned(),
                        error_object: None,
                    }))
                })?)
            }
            None => None,
        };
        let merchant_config_currency = common_enums::Currency::foreign_try_from(value.currency())?;

        // Extract merchant_account_id from metadata before moving it
        let merchant_account_id = value.metadata.get("merchant_account_id").cloned();

        // Store merchant_account_metadata for connector use
        let merchant_account_metadata = (!value.merchant_account_metadata.is_empty()).then(|| {
            common_utils::pii::SecretSerdeValue::new(convert_merchant_metadata_to_json(
                &value.merchant_account_metadata,
            ))
        });

        let setup_future_usage = value
            .setup_future_usage
            .map(|usage| {
                grpc_api_types::payments::FutureUsage::try_from(usage)
                    .map_err(|_| {
                        error_stack::Report::new(ApplicationErrorResponse::BadRequest(ApiError {
                            sub_code: "INVALID_SETUP_FUTURE_USAGE".to_owned(),
                            error_identifier: 400,
                            error_message: "Invalid setup future usage value".to_owned(),
                            error_object: None,
                        }))
                    })
                    .and_then(|proto_usage| {
                        common_enums::FutureUsage::foreign_try_from(proto_usage)
                    })
            })
            .transpose()?;

        let customer_acceptance = value.customer_acceptance.clone();
        let authentication_data = value
            .authentication_data
            .clone()
            .map(router_request_types::AuthenticationData::try_from)
            .transpose()?;

        let access_token = value
            .state
            .as_ref()
            .and_then(|state| state.access_token.as_ref())
            .map(AccessTokenResponseData::from);
        let shipping_cost = Some(common_utils::types::MinorUnit::new(value.shipping_cost()));
        // Connector testing data should be sent as a separate field (for adyen) (to be implemented)
        // For now, set to None as Hyperswitch needs to be updated to send this data properly
        let connector_testing_data: Option<Secret<serde_json::Value>> = None;

        Ok(Self {
            authentication_data,
            capture_method: Some(common_enums::CaptureMethod::foreign_try_from(
                value.capture_method(),
            )?),
            payment_method_data: PaymentMethodData::<T>::foreign_try_from(
                value.payment_method.clone().ok_or_else(|| {
                    ApplicationErrorResponse::BadRequest(ApiError {
                        sub_code: "INVALID_PAYMENT_METHOD_DATA".to_owned(),
                        error_identifier: 400,
                        error_message: "Payment method data is required".to_owned(),
                        error_object: None,
                    })
                })?,
            )
            .change_context(ApplicationErrorResponse::BadRequest(ApiError {
                sub_code: "INVALID_PAYMENT_METHOD_DATA".to_owned(),
                error_identifier: 400,
                error_message: "Payment method data construction failed".to_owned(),
                error_object: None,
            }))?,
            amount: common_utils::types::MinorUnit::new(value.amount),
            currency: common_enums::Currency::foreign_try_from(value.currency())?,
            confirm: true,
            webhook_url: value.webhook_url.clone(),
            browser_info: value
                .browser_info
                .as_ref()
                .cloned()
                .map(BrowserInformation::foreign_try_from)
                .transpose()?,
            payment_method_type: <Option<PaymentMethodType>>::foreign_try_from(
                value.payment_method.clone().ok_or_else(|| {
                    ApplicationErrorResponse::BadRequest(ApiError {
                        sub_code: "INVALID_PAYMENT_METHOD_DATA".to_owned(),
                        error_identifier: 400,
                        error_message: "Payment method data is required".to_owned(),
                        error_object: None,
                    })
                })?,
            )?,
            minor_amount: common_utils::types::MinorUnit::new(value.minor_amount),
            email,
            customer_name: None,
            statement_descriptor_suffix: value.statement_descriptor_suffix,
            statement_descriptor: value.statement_descriptor_name,

            router_return_url: value.return_url.clone(),
            complete_authorize_url: value.complete_authorize_url,
            setup_future_usage,
            mandate_id: None,
            off_session: value.off_session,
            order_category: value.order_category,
            session_token: None,
            access_token,
            customer_acceptance: customer_acceptance
                .map(mandates::CustomerAcceptance::foreign_try_from)
                .transpose()?,
            enrolled_for_3ds: false,
            related_transaction_id: None,
            payment_experience: None,
            customer_id: value
                .customer_id
                .clone()
                .map(|customer_id| CustomerId::try_from(Cow::from(customer_id)))
                .transpose()
                .change_context(ApplicationErrorResponse::BadRequest(ApiError {
                    sub_code: "INVALID_CUSTOMER_ID".to_owned(),
                    error_identifier: 400,
                    error_message: "Failed to parse Customer Id".to_owned(),
                    error_object: None,
                }))?,
            request_incremental_authorization: false,
            metadata: if value.metadata.is_empty() {
                None
            } else {
                Some(serde_json::Value::Object(
                    value
                        .metadata
                        .into_iter()
                        .map(|(k, v)| (k, serde_json::Value::String(v)))
                        .collect(),
                ))
            },
            merchant_order_reference_id: value.merchant_order_reference_id,
            order_tax_amount: None,
            shipping_cost,
            merchant_account_id,
            integrity_object: None,
            merchant_config_currency: Some(merchant_config_currency),
            all_keys_required: None, // Field not available in new proto structure
            split_payments: None,
            enable_overcapture: None,
            setup_mandate_details: value
                .setup_mandate_details
                .map(mandates::MandateData::foreign_try_from)
                .transpose()?,
            request_extended_authorization: value.request_extended_authorization,
            merchant_account_metadata,
            connector_testing_data,
        })
    }
}

impl ForeignTryFrom<grpc_api_types::payments::PaymentAddress> for payment_address::PaymentAddress {
    type Error = ApplicationErrorResponse;
    fn foreign_try_from(
        value: grpc_api_types::payments::PaymentAddress,
    ) -> Result<Self, error_stack::Report<Self::Error>> {
        let shipping = match value.shipping_address {
            Some(address) => Some(Address::foreign_try_from(address)?),
            None => None,
        };

        let billing = match value.billing_address.clone() {
            Some(address) => Some(Address::foreign_try_from(address)?),
            None => None,
        };

        let payment_method_billing = match value.billing_address {
            Some(address) => Some(Address::foreign_try_from(address)?),
            None => None,
        };

        Ok(Self::new(
            shipping,
            billing,
            payment_method_billing,
            Some(false), // should_unify_address set to false
        ))
    }
}

impl ForeignTryFrom<grpc_api_types::payments::Address> for Address {
    type Error = ApplicationErrorResponse;
    fn foreign_try_from(
        value: grpc_api_types::payments::Address,
    ) -> Result<Self, error_stack::Report<Self::Error>> {
        let email = match value.email.clone() {
            Some(email) => Some(
                common_utils::pii::Email::from_str(&email.expose()).change_context(
                    ApplicationErrorResponse::BadRequest(ApiError {
                        sub_code: "INVALID_EMAIL".to_owned(),
                        error_identifier: 400,
                        error_message: "Invalid email".to_owned(),
                        error_object: None,
                    }),
                )?,
            ),
            None => None,
        };
        Ok(Self {
            address: Some(AddressDetails::foreign_try_from(value.clone())?),
            phone: value.phone_number.map(|phone_number| PhoneDetails {
                number: Some(phone_number),
                country_code: value.phone_country_code,
            }),
            email,
        })
    }
}

impl ForeignTryFrom<grpc_api_types::payments::CountryAlpha2> for common_enums::CountryAlpha2 {
    type Error = ApplicationErrorResponse;

    fn foreign_try_from(
        value: grpc_api_types::payments::CountryAlpha2,
    ) -> Result<Self, error_stack::Report<Self::Error>> {
        match value {
            grpc_api_types::payments::CountryAlpha2::Us => Ok(Self::US),
            grpc_api_types::payments::CountryAlpha2::Af => Ok(Self::AF),
            grpc_api_types::payments::CountryAlpha2::Ax => Ok(Self::AX),
            grpc_api_types::payments::CountryAlpha2::Al => Ok(Self::AL),
            grpc_api_types::payments::CountryAlpha2::Dz => Ok(Self::DZ),
            grpc_api_types::payments::CountryAlpha2::As => Ok(Self::AS),
            grpc_api_types::payments::CountryAlpha2::Ad => Ok(Self::AD),
            grpc_api_types::payments::CountryAlpha2::Ao => Ok(Self::AO),
            grpc_api_types::payments::CountryAlpha2::Ai => Ok(Self::AI),
            grpc_api_types::payments::CountryAlpha2::Aq => Ok(Self::AQ),
            grpc_api_types::payments::CountryAlpha2::Ag => Ok(Self::AG),
            grpc_api_types::payments::CountryAlpha2::Ar => Ok(Self::AR),
            grpc_api_types::payments::CountryAlpha2::Am => Ok(Self::AM),
            grpc_api_types::payments::CountryAlpha2::Aw => Ok(Self::AW),
            grpc_api_types::payments::CountryAlpha2::Au => Ok(Self::AU),
            grpc_api_types::payments::CountryAlpha2::At => Ok(Self::AT),
            grpc_api_types::payments::CountryAlpha2::Az => Ok(Self::AZ),
            grpc_api_types::payments::CountryAlpha2::Bs => Ok(Self::BS),
            grpc_api_types::payments::CountryAlpha2::Bh => Ok(Self::BH),
            grpc_api_types::payments::CountryAlpha2::Bd => Ok(Self::BD),
            grpc_api_types::payments::CountryAlpha2::Bb => Ok(Self::BB),
            grpc_api_types::payments::CountryAlpha2::By => Ok(Self::BY),
            grpc_api_types::payments::CountryAlpha2::Be => Ok(Self::BE),
            grpc_api_types::payments::CountryAlpha2::Bz => Ok(Self::BZ),
            grpc_api_types::payments::CountryAlpha2::Bj => Ok(Self::BJ),
            grpc_api_types::payments::CountryAlpha2::Bm => Ok(Self::BM),
            grpc_api_types::payments::CountryAlpha2::Bt => Ok(Self::BT),
            grpc_api_types::payments::CountryAlpha2::Bo => Ok(Self::BO),
            grpc_api_types::payments::CountryAlpha2::Bq => Ok(Self::BQ),
            grpc_api_types::payments::CountryAlpha2::Ba => Ok(Self::BA),
            grpc_api_types::payments::CountryAlpha2::Bw => Ok(Self::BW),
            grpc_api_types::payments::CountryAlpha2::Bv => Ok(Self::BV),
            grpc_api_types::payments::CountryAlpha2::Br => Ok(Self::BR),
            grpc_api_types::payments::CountryAlpha2::Io => Ok(Self::IO),
            grpc_api_types::payments::CountryAlpha2::Bn => Ok(Self::BN),
            grpc_api_types::payments::CountryAlpha2::Bg => Ok(Self::BG),
            grpc_api_types::payments::CountryAlpha2::Bf => Ok(Self::BF),
            grpc_api_types::payments::CountryAlpha2::Bi => Ok(Self::BI),
            grpc_api_types::payments::CountryAlpha2::Kh => Ok(Self::KH),
            grpc_api_types::payments::CountryAlpha2::Cm => Ok(Self::CM),
            grpc_api_types::payments::CountryAlpha2::Ca => Ok(Self::CA),
            grpc_api_types::payments::CountryAlpha2::Cv => Ok(Self::CV),
            grpc_api_types::payments::CountryAlpha2::Ky => Ok(Self::KY),
            grpc_api_types::payments::CountryAlpha2::Cf => Ok(Self::CF),
            grpc_api_types::payments::CountryAlpha2::Td => Ok(Self::TD),
            grpc_api_types::payments::CountryAlpha2::Cl => Ok(Self::CL),
            grpc_api_types::payments::CountryAlpha2::Cn => Ok(Self::CN),
            grpc_api_types::payments::CountryAlpha2::Cx => Ok(Self::CX),
            grpc_api_types::payments::CountryAlpha2::Cc => Ok(Self::CC),
            grpc_api_types::payments::CountryAlpha2::Co => Ok(Self::CO),
            grpc_api_types::payments::CountryAlpha2::Km => Ok(Self::KM),
            grpc_api_types::payments::CountryAlpha2::Cg => Ok(Self::CG),
            grpc_api_types::payments::CountryAlpha2::Cd => Ok(Self::CD),
            grpc_api_types::payments::CountryAlpha2::Ck => Ok(Self::CK),
            grpc_api_types::payments::CountryAlpha2::Cr => Ok(Self::CR),
            grpc_api_types::payments::CountryAlpha2::Ci => Ok(Self::CI),
            grpc_api_types::payments::CountryAlpha2::Hr => Ok(Self::HR),
            grpc_api_types::payments::CountryAlpha2::Cu => Ok(Self::CU),
            grpc_api_types::payments::CountryAlpha2::Cw => Ok(Self::CW),
            grpc_api_types::payments::CountryAlpha2::Cy => Ok(Self::CY),
            grpc_api_types::payments::CountryAlpha2::Cz => Ok(Self::CZ),
            grpc_api_types::payments::CountryAlpha2::Dk => Ok(Self::DK),
            grpc_api_types::payments::CountryAlpha2::Dj => Ok(Self::DJ),
            grpc_api_types::payments::CountryAlpha2::Dm => Ok(Self::DM),
            grpc_api_types::payments::CountryAlpha2::Do => Ok(Self::DO),
            grpc_api_types::payments::CountryAlpha2::Ec => Ok(Self::EC),
            grpc_api_types::payments::CountryAlpha2::Eg => Ok(Self::EG),
            grpc_api_types::payments::CountryAlpha2::Sv => Ok(Self::SV),
            grpc_api_types::payments::CountryAlpha2::Gq => Ok(Self::GQ),
            grpc_api_types::payments::CountryAlpha2::Er => Ok(Self::ER),
            grpc_api_types::payments::CountryAlpha2::Ee => Ok(Self::EE),
            grpc_api_types::payments::CountryAlpha2::Et => Ok(Self::ET),
            grpc_api_types::payments::CountryAlpha2::Fk => Ok(Self::FK),
            grpc_api_types::payments::CountryAlpha2::Fo => Ok(Self::FO),
            grpc_api_types::payments::CountryAlpha2::Fj => Ok(Self::FJ),
            grpc_api_types::payments::CountryAlpha2::Fi => Ok(Self::FI),
            grpc_api_types::payments::CountryAlpha2::Fr => Ok(Self::FR),
            grpc_api_types::payments::CountryAlpha2::Gf => Ok(Self::GF),
            grpc_api_types::payments::CountryAlpha2::Pf => Ok(Self::PF),
            grpc_api_types::payments::CountryAlpha2::Tf => Ok(Self::TF),
            grpc_api_types::payments::CountryAlpha2::Ga => Ok(Self::GA),
            grpc_api_types::payments::CountryAlpha2::Gm => Ok(Self::GM),
            grpc_api_types::payments::CountryAlpha2::Ge => Ok(Self::GE),
            grpc_api_types::payments::CountryAlpha2::De => Ok(Self::DE),
            grpc_api_types::payments::CountryAlpha2::Gh => Ok(Self::GH),
            grpc_api_types::payments::CountryAlpha2::Gi => Ok(Self::GI),
            grpc_api_types::payments::CountryAlpha2::Gr => Ok(Self::GR),
            grpc_api_types::payments::CountryAlpha2::Gl => Ok(Self::GL),
            grpc_api_types::payments::CountryAlpha2::Gd => Ok(Self::GD),
            grpc_api_types::payments::CountryAlpha2::Gp => Ok(Self::GP),
            grpc_api_types::payments::CountryAlpha2::Gu => Ok(Self::GU),
            grpc_api_types::payments::CountryAlpha2::Gt => Ok(Self::GT),
            grpc_api_types::payments::CountryAlpha2::Gg => Ok(Self::GG),
            grpc_api_types::payments::CountryAlpha2::Gn => Ok(Self::GN),
            grpc_api_types::payments::CountryAlpha2::Gw => Ok(Self::GW),
            grpc_api_types::payments::CountryAlpha2::Gy => Ok(Self::GY),
            grpc_api_types::payments::CountryAlpha2::Ht => Ok(Self::HT),
            grpc_api_types::payments::CountryAlpha2::Hm => Ok(Self::HM),
            grpc_api_types::payments::CountryAlpha2::Va => Ok(Self::VA),
            grpc_api_types::payments::CountryAlpha2::Hn => Ok(Self::HN),
            grpc_api_types::payments::CountryAlpha2::Hk => Ok(Self::HK),
            grpc_api_types::payments::CountryAlpha2::Hu => Ok(Self::HU),
            grpc_api_types::payments::CountryAlpha2::Is => Ok(Self::IS),
            grpc_api_types::payments::CountryAlpha2::In => Ok(Self::IN),
            grpc_api_types::payments::CountryAlpha2::Id => Ok(Self::ID),
            grpc_api_types::payments::CountryAlpha2::Ir => Ok(Self::IR),
            grpc_api_types::payments::CountryAlpha2::Iq => Ok(Self::IQ),
            grpc_api_types::payments::CountryAlpha2::Ie => Ok(Self::IE),
            grpc_api_types::payments::CountryAlpha2::Im => Ok(Self::IM),
            grpc_api_types::payments::CountryAlpha2::Il => Ok(Self::IL),
            grpc_api_types::payments::CountryAlpha2::It => Ok(Self::IT),
            grpc_api_types::payments::CountryAlpha2::Jm => Ok(Self::JM),
            grpc_api_types::payments::CountryAlpha2::Jp => Ok(Self::JP),
            grpc_api_types::payments::CountryAlpha2::Je => Ok(Self::JE),
            grpc_api_types::payments::CountryAlpha2::Jo => Ok(Self::JO),
            grpc_api_types::payments::CountryAlpha2::Kz => Ok(Self::KZ),
            grpc_api_types::payments::CountryAlpha2::Ke => Ok(Self::KE),
            grpc_api_types::payments::CountryAlpha2::Ki => Ok(Self::KI),
            grpc_api_types::payments::CountryAlpha2::Kp => Ok(Self::KP),
            grpc_api_types::payments::CountryAlpha2::Kr => Ok(Self::KR),
            grpc_api_types::payments::CountryAlpha2::Kw => Ok(Self::KW),
            grpc_api_types::payments::CountryAlpha2::Kg => Ok(Self::KG),
            grpc_api_types::payments::CountryAlpha2::La => Ok(Self::LA),
            grpc_api_types::payments::CountryAlpha2::Lv => Ok(Self::LV),
            grpc_api_types::payments::CountryAlpha2::Lb => Ok(Self::LB),
            grpc_api_types::payments::CountryAlpha2::Ls => Ok(Self::LS),
            grpc_api_types::payments::CountryAlpha2::Lr => Ok(Self::LR),
            grpc_api_types::payments::CountryAlpha2::Ly => Ok(Self::LY),
            grpc_api_types::payments::CountryAlpha2::Li => Ok(Self::LI),
            grpc_api_types::payments::CountryAlpha2::Lt => Ok(Self::LT),
            grpc_api_types::payments::CountryAlpha2::Lu => Ok(Self::LU),
            grpc_api_types::payments::CountryAlpha2::Mo => Ok(Self::MO),
            grpc_api_types::payments::CountryAlpha2::Mk => Ok(Self::MK),
            grpc_api_types::payments::CountryAlpha2::Mg => Ok(Self::MG),
            grpc_api_types::payments::CountryAlpha2::Mw => Ok(Self::MW),
            grpc_api_types::payments::CountryAlpha2::My => Ok(Self::MY),
            grpc_api_types::payments::CountryAlpha2::Mv => Ok(Self::MV),
            grpc_api_types::payments::CountryAlpha2::Ml => Ok(Self::ML),
            grpc_api_types::payments::CountryAlpha2::Mt => Ok(Self::MT),
            grpc_api_types::payments::CountryAlpha2::Mh => Ok(Self::MH),
            grpc_api_types::payments::CountryAlpha2::Mq => Ok(Self::MQ),
            grpc_api_types::payments::CountryAlpha2::Mr => Ok(Self::MR),
            grpc_api_types::payments::CountryAlpha2::Mu => Ok(Self::MU),
            grpc_api_types::payments::CountryAlpha2::Yt => Ok(Self::YT),
            grpc_api_types::payments::CountryAlpha2::Mx => Ok(Self::MX),
            grpc_api_types::payments::CountryAlpha2::Fm => Ok(Self::FM),
            grpc_api_types::payments::CountryAlpha2::Md => Ok(Self::MD),
            grpc_api_types::payments::CountryAlpha2::Mc => Ok(Self::MC),
            grpc_api_types::payments::CountryAlpha2::Mn => Ok(Self::MN),
            grpc_api_types::payments::CountryAlpha2::Me => Ok(Self::ME),
            grpc_api_types::payments::CountryAlpha2::Ms => Ok(Self::MS),
            grpc_api_types::payments::CountryAlpha2::Ma => Ok(Self::MA),
            grpc_api_types::payments::CountryAlpha2::Mz => Ok(Self::MZ),
            grpc_api_types::payments::CountryAlpha2::Mm => Ok(Self::MM),
            grpc_api_types::payments::CountryAlpha2::Na => Ok(Self::NA),
            grpc_api_types::payments::CountryAlpha2::Nr => Ok(Self::NR),
            grpc_api_types::payments::CountryAlpha2::Np => Ok(Self::NP),
            grpc_api_types::payments::CountryAlpha2::Nl => Ok(Self::NL),
            grpc_api_types::payments::CountryAlpha2::Nc => Ok(Self::NC),
            grpc_api_types::payments::CountryAlpha2::Nz => Ok(Self::NZ),
            grpc_api_types::payments::CountryAlpha2::Ni => Ok(Self::NI),
            grpc_api_types::payments::CountryAlpha2::Ne => Ok(Self::NE),
            grpc_api_types::payments::CountryAlpha2::Ng => Ok(Self::NG),
            grpc_api_types::payments::CountryAlpha2::Nu => Ok(Self::NU),
            grpc_api_types::payments::CountryAlpha2::Nf => Ok(Self::NF),
            grpc_api_types::payments::CountryAlpha2::Mp => Ok(Self::MP),
            grpc_api_types::payments::CountryAlpha2::No => Ok(Self::NO),
            grpc_api_types::payments::CountryAlpha2::Om => Ok(Self::OM),
            grpc_api_types::payments::CountryAlpha2::Pk => Ok(Self::PK),
            grpc_api_types::payments::CountryAlpha2::Pw => Ok(Self::PW),
            grpc_api_types::payments::CountryAlpha2::Ps => Ok(Self::PS),
            grpc_api_types::payments::CountryAlpha2::Pa => Ok(Self::PA),
            grpc_api_types::payments::CountryAlpha2::Pg => Ok(Self::PG),
            grpc_api_types::payments::CountryAlpha2::Py => Ok(Self::PY),
            grpc_api_types::payments::CountryAlpha2::Pe => Ok(Self::PE),
            grpc_api_types::payments::CountryAlpha2::Ph => Ok(Self::PH),
            grpc_api_types::payments::CountryAlpha2::Pn => Ok(Self::PN),
            grpc_api_types::payments::CountryAlpha2::Pl => Ok(Self::PL),
            grpc_api_types::payments::CountryAlpha2::Pt => Ok(Self::PT),
            grpc_api_types::payments::CountryAlpha2::Pr => Ok(Self::PR),
            grpc_api_types::payments::CountryAlpha2::Qa => Ok(Self::QA),
            grpc_api_types::payments::CountryAlpha2::Re => Ok(Self::RE),
            grpc_api_types::payments::CountryAlpha2::Ro => Ok(Self::RO),
            grpc_api_types::payments::CountryAlpha2::Ru => Ok(Self::RU),
            grpc_api_types::payments::CountryAlpha2::Rw => Ok(Self::RW),
            grpc_api_types::payments::CountryAlpha2::Bl => Ok(Self::BL),
            grpc_api_types::payments::CountryAlpha2::Sh => Ok(Self::SH),
            grpc_api_types::payments::CountryAlpha2::Kn => Ok(Self::KN),
            grpc_api_types::payments::CountryAlpha2::Lc => Ok(Self::LC),
            grpc_api_types::payments::CountryAlpha2::Mf => Ok(Self::MF),
            grpc_api_types::payments::CountryAlpha2::Pm => Ok(Self::PM),
            grpc_api_types::payments::CountryAlpha2::Vc => Ok(Self::VC),
            grpc_api_types::payments::CountryAlpha2::Ws => Ok(Self::WS),
            grpc_api_types::payments::CountryAlpha2::Sm => Ok(Self::SM),
            grpc_api_types::payments::CountryAlpha2::St => Ok(Self::ST),
            grpc_api_types::payments::CountryAlpha2::Sa => Ok(Self::SA),
            grpc_api_types::payments::CountryAlpha2::Sn => Ok(Self::SN),
            grpc_api_types::payments::CountryAlpha2::Rs => Ok(Self::RS),
            grpc_api_types::payments::CountryAlpha2::Sc => Ok(Self::SC),
            grpc_api_types::payments::CountryAlpha2::Sl => Ok(Self::SL),
            grpc_api_types::payments::CountryAlpha2::Sg => Ok(Self::SG),
            grpc_api_types::payments::CountryAlpha2::Sx => Ok(Self::SX),
            grpc_api_types::payments::CountryAlpha2::Sk => Ok(Self::SK),
            grpc_api_types::payments::CountryAlpha2::Si => Ok(Self::SI),
            grpc_api_types::payments::CountryAlpha2::Sb => Ok(Self::SB),
            grpc_api_types::payments::CountryAlpha2::So => Ok(Self::SO),
            grpc_api_types::payments::CountryAlpha2::Za => Ok(Self::ZA),
            grpc_api_types::payments::CountryAlpha2::Gs => Ok(Self::GS),
            grpc_api_types::payments::CountryAlpha2::Ss => Ok(Self::SS),
            grpc_api_types::payments::CountryAlpha2::Es => Ok(Self::ES),
            grpc_api_types::payments::CountryAlpha2::Lk => Ok(Self::LK),
            grpc_api_types::payments::CountryAlpha2::Sd => Ok(Self::SD),
            grpc_api_types::payments::CountryAlpha2::Sr => Ok(Self::SR),
            grpc_api_types::payments::CountryAlpha2::Sj => Ok(Self::SJ),
            grpc_api_types::payments::CountryAlpha2::Sz => Ok(Self::SZ),
            grpc_api_types::payments::CountryAlpha2::Se => Ok(Self::SE),
            grpc_api_types::payments::CountryAlpha2::Ch => Ok(Self::CH),
            grpc_api_types::payments::CountryAlpha2::Sy => Ok(Self::SY),
            grpc_api_types::payments::CountryAlpha2::Tw => Ok(Self::TW),
            grpc_api_types::payments::CountryAlpha2::Tj => Ok(Self::TJ),
            grpc_api_types::payments::CountryAlpha2::Tz => Ok(Self::TZ),
            grpc_api_types::payments::CountryAlpha2::Th => Ok(Self::TH),
            grpc_api_types::payments::CountryAlpha2::Tl => Ok(Self::TL),
            grpc_api_types::payments::CountryAlpha2::Tg => Ok(Self::TG),
            grpc_api_types::payments::CountryAlpha2::Tk => Ok(Self::TK),
            grpc_api_types::payments::CountryAlpha2::To => Ok(Self::TO),
            grpc_api_types::payments::CountryAlpha2::Tt => Ok(Self::TT),
            grpc_api_types::payments::CountryAlpha2::Tn => Ok(Self::TN),
            grpc_api_types::payments::CountryAlpha2::Tr => Ok(Self::TR),
            grpc_api_types::payments::CountryAlpha2::Tm => Ok(Self::TM),
            grpc_api_types::payments::CountryAlpha2::Tc => Ok(Self::TC),
            grpc_api_types::payments::CountryAlpha2::Tv => Ok(Self::TV),
            grpc_api_types::payments::CountryAlpha2::Ug => Ok(Self::UG),
            grpc_api_types::payments::CountryAlpha2::Ua => Ok(Self::UA),
            grpc_api_types::payments::CountryAlpha2::Ae => Ok(Self::AE),
            grpc_api_types::payments::CountryAlpha2::Gb => Ok(Self::GB),
            grpc_api_types::payments::CountryAlpha2::Um => Ok(Self::UM),
            grpc_api_types::payments::CountryAlpha2::Uy => Ok(Self::UY),
            grpc_api_types::payments::CountryAlpha2::Uz => Ok(Self::UZ),
            grpc_api_types::payments::CountryAlpha2::Vu => Ok(Self::VU),
            grpc_api_types::payments::CountryAlpha2::Ve => Ok(Self::VE),
            grpc_api_types::payments::CountryAlpha2::Vn => Ok(Self::VN),
            grpc_api_types::payments::CountryAlpha2::Vg => Ok(Self::VG),
            grpc_api_types::payments::CountryAlpha2::Vi => Ok(Self::VI),
            grpc_api_types::payments::CountryAlpha2::Wf => Ok(Self::WF),
            grpc_api_types::payments::CountryAlpha2::Eh => Ok(Self::EH),
            grpc_api_types::payments::CountryAlpha2::Ye => Ok(Self::YE),
            grpc_api_types::payments::CountryAlpha2::Zm => Ok(Self::ZM),
            grpc_api_types::payments::CountryAlpha2::Zw => Ok(Self::ZW),
            grpc_api_types::payments::CountryAlpha2::Unspecified => Ok(Self::US), // Default to US if unspecified
        }
    }
}

impl ForeignTryFrom<grpc_api_types::payments::Address> for AddressDetails {
    type Error = ApplicationErrorResponse;
    fn foreign_try_from(
        value: grpc_api_types::payments::Address,
    ) -> Result<Self, error_stack::Report<Self::Error>> {
        Ok(Self {
            country: Some(common_enums::CountryAlpha2::foreign_try_from(
                value.country_alpha2_code(),
            )?),
            city: value.city,
            line1: value.line1,
            line2: value.line2,
            line3: value.line3,
            zip: value.zip_code,
            state: value.state,
            first_name: value.first_name,
            last_name: value.last_name,
        })
    }
}

impl ForeignTryFrom<grpc_api_types::payments::OrderDetailsWithAmount> for OrderDetailsWithAmount {
    type Error = ApplicationErrorResponse;

    fn foreign_try_from(
        item: grpc_api_types::payments::OrderDetailsWithAmount,
    ) -> Result<Self, error_stack::Report<Self::Error>> {
        Ok(Self {
            product_name: item.product_name,
            quantity: u16::try_from(item.quantity).change_context(
                ApplicationErrorResponse::BadRequest(ApiError {
                    sub_code: "INVALID_QUANTITY".to_owned(),
                    error_identifier: 400,
                    error_message: "Quantity value is out of range for u16".to_owned(),
                    error_object: None,
                }),
            )?,
            amount: common_utils::types::MinorUnit::new(item.amount),
            tax_rate: item.tax_rate,
            total_tax_amount: item
                .total_tax_amount
                .map(common_utils::types::MinorUnit::new),
            requires_shipping: item.requires_shipping,
            product_img_link: item.product_img_link,
            product_id: item.product_id,
            category: item.category,
            sub_category: item.sub_category,
            brand: item.brand,
            description: item.description,
            unit_of_measure: item.unit_of_measure,
            product_type: item
                .product_type
                .and_then(|pt| grpc_api_types::payments::ProductType::try_from(pt).ok())
                .map(|grpc_product_type| {
                    common_enums::ProductType::foreign_from(grpc_product_type)
                }),
            product_tax_code: item.product_tax_code,
        })
    }
}

impl
    ForeignTryFrom<(
        grpc_payment_types::PaymentServiceCreateAccessTokenRequest,
        Connectors,
        &MaskedMetadata,
    )> for PaymentFlowData
{
    type Error = ApplicationErrorResponse;

    fn foreign_try_from(
        (value, connectors, metadata): (
            grpc_payment_types::PaymentServiceCreateAccessTokenRequest,
            Connectors,
            &MaskedMetadata,
        ),
    ) -> Result<Self, error_stack::Report<Self::Error>> {
        // For access token creation operations, address information is typically not available or required
        let address: PaymentAddress = payment_address::PaymentAddress::new(
            None,        // shipping
            None,        // billing
            None,        // payment_method_billing
            Some(false), // should_unify_address = false for access token operations
        );

        let merchant_id_from_header = extract_merchant_id_from_metadata(metadata)?;

        Ok(Self {
            merchant_id: merchant_id_from_header,
            payment_id: "IRRELEVANT_PAYMENT_ID".to_string(),
            attempt_id: "IRRELEVANT_ATTEMPT_ID".to_string(),
            status: common_enums::AttemptStatus::Pending,
            payment_method: common_enums::PaymentMethod::Card, // Default for access token operations
            address,
            auth_type: common_enums::AuthenticationType::default(),
            connector_request_reference_id: extract_connector_request_reference_id(
                &value.request_ref_id,
            ), // No request_ref_id available for access token requests
            customer_id: None,
            connector_customer: None,
            description: None,
            return_url: None,
            connector_meta_data: None,
            amount_captured: None,
            minor_amount_captured: None,
            minor_amount_capturable: None,
            access_token: None,
            session_token: None,
            reference_id: None,
            payment_method_token: None,
            preprocessing_id: None,
            connector_api_version: None,
            test_mode: None,
            connector_http_status_code: None,
            external_latency: None,
            connectors,
            raw_connector_response: None,
            raw_connector_request: None,
            connector_response_headers: None,
            vault_headers: None,
            connector_response: None,
            recurring_mandate_payment_data: None,
            order_details: None,
        })
    }
}

// PhoneDetails conversion removed - phone info is now embedded in Address

impl ForeignTryFrom<(PaymentServiceAuthorizeRequest, Connectors, &MaskedMetadata)>
    for PaymentFlowData
{
    type Error = ApplicationErrorResponse;

    fn foreign_try_from(
        (value, connectors, metadata): (
            PaymentServiceAuthorizeRequest,
            Connectors,
            &MaskedMetadata,
        ),
    ) -> Result<Self, error_stack::Report<Self::Error>> {
        let address = match &value.address {
            // Borrow value.address
            Some(address_value) => {
                // address_value is &grpc_api_types::payments::PaymentAddress
                payment_address::PaymentAddress::foreign_try_from(
                    (*address_value).clone(), // Clone the grpc_api_types::payments::PaymentAddress
                )?
            }
            None => {
                return Err(ApplicationErrorResponse::BadRequest(ApiError {
                    sub_code: "INVALID_ADDRESS".to_owned(),
                    error_identifier: 400,
                    error_message: "Address is required".to_owned(),
                    error_object: None,
                }))?
            }
        };

        let merchant_id_from_header = extract_merchant_id_from_metadata(metadata)?;

        // Extract specific headers for vault and other integrations
        let vault_headers = extract_headers_from_metadata(metadata);

        let connector_meta_data = common_utils::pii::SecretSerdeValue::new(
            convert_merchant_metadata_to_json(&value.merchant_account_metadata),
        );

        let order_details = (!value.order_details.is_empty())
            .then(|| {
                value
                    .order_details
                    .into_iter()
                    .map(OrderDetailsWithAmount::foreign_try_from)
                    .collect::<Result<Vec<_>, _>>()
            })
            .transpose()?;

        Ok(Self {
            merchant_id: merchant_id_from_header,
            payment_id: "IRRELEVANT_PAYMENT_ID".to_string(),
            attempt_id: "IRRELEVANT_ATTEMPT_ID".to_string(),
            status: common_enums::AttemptStatus::Pending,
            payment_method: common_enums::PaymentMethod::foreign_try_from(
                value.payment_method.unwrap_or_default(),
            )?, // Use direct enum
            address,
            auth_type: common_enums::AuthenticationType::foreign_try_from(
                grpc_api_types::payments::AuthenticationType::try_from(value.auth_type)
                    .unwrap_or_default(),
            )?, // Use direct enum
            connector_request_reference_id: extract_connector_request_reference_id(
                &value.request_ref_id,
            ),
            customer_id: value
                .customer_id
                .clone()
                .map(|customer_id| CustomerId::try_from(Cow::from(customer_id)))
                .transpose()
                .change_context(ApplicationErrorResponse::BadRequest(ApiError {
                    sub_code: "INVALID_CUSTOMER_ID".to_owned(),
                    error_identifier: 400,
                    error_message: "Failed to parse Customer Id".to_owned(),
                    error_object: None,
                }))?,
            connector_customer: value.connector_customer_id,
            description: value.description,
            return_url: value.return_url.clone(),
            connector_meta_data: {
                value.metadata.get("connector_meta_data").map(|json_string| {
                    Ok::<Secret<serde_json::Value>, error_stack::Report<ApplicationErrorResponse>>(Secret::new(serde_json::Value::String(json_string.clone())))
                }).transpose()?
                .or(Some(connector_meta_data)) // Converts Option<Result<T, E>> to Result<Option<T>, E> and propagates E if it's an Err
            },
            amount_captured: None,
            minor_amount_captured: None,
            minor_amount_capturable: None,
            access_token: None,
            session_token: None,
            reference_id: None,
            payment_method_token: None,
            preprocessing_id: None,
            connector_api_version: None,
            test_mode: value.test_mode,
            connector_http_status_code: None,
            external_latency: None,
            connectors,
            raw_connector_response: None,
            raw_connector_request: None,
            connector_response_headers: None,
            connector_response: None,
            vault_headers,
            recurring_mandate_payment_data: None,
            order_details,
        })
    }
}

impl
    ForeignTryFrom<(
        grpc_api_types::payments::PaymentServiceAuthorizeOnlyRequest,
        Connectors,
        &MaskedMetadata,
    )> for PaymentFlowData
{
    type Error = ApplicationErrorResponse;

    fn foreign_try_from(
        (value, connectors, metadata): (
            grpc_api_types::payments::PaymentServiceAuthorizeOnlyRequest,
            Connectors,
            &MaskedMetadata,
        ),
    ) -> Result<Self, error_stack::Report<Self::Error>> {
        let address = match &value.address {
            // Borrow value.address
            Some(address_value) => {
                // address_value is &grpc_api_types::payments::PaymentAddress
                payment_address::PaymentAddress::foreign_try_from(
                    (*address_value).clone(), // Clone the grpc_api_types::payments::PaymentAddress
                )?
            }
            None => {
                return Err(ApplicationErrorResponse::BadRequest(ApiError {
                    sub_code: "INVALID_ADDRESS".to_owned(),
                    error_identifier: 400,
                    error_message: "Address is required".to_owned(),
                    error_object: None,
                }))?
            }
        };

        let merchant_id_from_header = extract_merchant_id_from_metadata(metadata)?;

        // Extract specific headers for vault and other integrations
        let vault_headers = extract_headers_from_metadata(metadata);

        let connector_meta_data = common_utils::pii::SecretSerdeValue::new(
            convert_merchant_metadata_to_json(&value.merchant_account_metadata),
        );

        let order_details = (!value.order_details.is_empty())
            .then(|| {
                value
                    .order_details
                    .into_iter()
                    .map(OrderDetailsWithAmount::foreign_try_from)
                    .collect::<Result<Vec<_>, _>>()
            })
            .transpose()?;
        let access_token = value
            .state
            .as_ref()
            .and_then(|state| state.access_token.as_ref())
            .map(AccessTokenResponseData::from);
        Ok(Self {
            merchant_id: merchant_id_from_header,
            payment_id: "IRRELEVANT_PAYMENT_ID".to_string(),
            attempt_id: "IRRELEVANT_ATTEMPT_ID".to_string(),
            status: common_enums::AttemptStatus::Pending,
            payment_method: common_enums::PaymentMethod::foreign_try_from(
                value.payment_method.unwrap_or_default(),
            )?, // Use direct enum
            address,
            auth_type: common_enums::AuthenticationType::foreign_try_from(
                grpc_api_types::payments::AuthenticationType::try_from(value.auth_type)
                    .unwrap_or_default(),
            )?, // Use direct enum
            connector_request_reference_id: extract_connector_request_reference_id(
                &value.request_ref_id,
            ),
            customer_id: value
                .customer_id
                .clone()
                .map(|customer_id| CustomerId::try_from(Cow::from(customer_id)))
                .transpose()
                .change_context(ApplicationErrorResponse::BadRequest(ApiError {
                    sub_code: "INVALID_CUSTOMER_ID".to_owned(),
                    error_identifier: 400,
                    error_message: "Failed to parse Customer Id".to_owned(),
                    error_object: None,
                }))?,
            connector_customer: value.connector_customer_id,
            description: value.description,
            return_url: value.return_url.clone(),
            connector_meta_data: {
                value.metadata.get("connector_meta_data").map(|json_string| {
                    Ok::<Secret<serde_json::Value>, error_stack::Report<ApplicationErrorResponse>>(Secret::new(serde_json::Value::String(json_string.clone())))
                }).transpose()?
                .or(Some(connector_meta_data)) // Converts Option<Result<T, E>> to Result<Option<T>, E> and propagates E if it's an Err
            },
            amount_captured: None,
            minor_amount_captured: None,
            minor_amount_capturable: None,
            access_token,
            session_token: value.session_token,
            reference_id: value.order_id,
            payment_method_token: value
                .payment_method_token
                .map(|pmt| router_data::PaymentMethodToken::Token(Secret::new(pmt))),
            preprocessing_id: None,
            connector_api_version: None,
            test_mode: value.test_mode,
            connector_http_status_code: None,
            external_latency: None,
            connectors,
            raw_connector_response: None,
            raw_connector_request: None,
            connector_response_headers: None,
            connector_response: None,
            vault_headers,
            recurring_mandate_payment_data: None,
            order_details,
        })
    }
}

impl
    ForeignTryFrom<(
        grpc_api_types::payments::PaymentServiceRepeatEverythingRequest,
        Connectors,
        &MaskedMetadata,
    )> for PaymentFlowData
{
    type Error = ApplicationErrorResponse;

    fn foreign_try_from(
        (value, connectors, metadata): (
            grpc_api_types::payments::PaymentServiceRepeatEverythingRequest,
            Connectors,
            &MaskedMetadata,
        ),
    ) -> Result<Self, error_stack::Report<Self::Error>> {
        let address = match &value.address {
            // Borrow value.address
            Some(address_value) => {
                // address_value is &grpc_api_types::payments::PaymentAddress
                payment_address::PaymentAddress::foreign_try_from(
                    (*address_value).clone(), // Clone the grpc_api_types::payments::PaymentAddress
                )?
            }
            None => {
                // For repeat payment operations, address information is typically not available or required
                payment_address::PaymentAddress::new(
                    None,        // shipping
                    None,        // billing
                    None,        // payment_method_billing
                    Some(false), // should_unify_address = false for repeat operations
                )
            }
        };

        let merchant_id_from_header = extract_merchant_id_from_metadata(metadata)?;

        Ok(Self {
            merchant_id: merchant_id_from_header,
            payment_id: "IRRELEVANT_PAYMENT_ID".to_string(),
            attempt_id: "IRRELEVANT_ATTEMPT_ID".to_string(),
            status: common_enums::AttemptStatus::Pending,
            payment_method: common_enums::PaymentMethod::Card, //TODO
            address,
            auth_type: common_enums::AuthenticationType::default(),
            connector_request_reference_id: extract_connector_request_reference_id(
                &value.request_ref_id,
            ),
            customer_id: None,
            connector_customer: value.connector_customer_id,
            description: value.description,
            return_url: None,
            connector_meta_data: None,
            amount_captured: None,
            minor_amount_captured: None,
            minor_amount_capturable: None,
            access_token: None,
            session_token: None,
            reference_id: None,
            payment_method_token: None,
            preprocessing_id: None,
            connector_api_version: None,
            test_mode: value.test_mode,
            connector_http_status_code: None,
            external_latency: None,
            connectors,
            raw_connector_response: None,
            raw_connector_request: None,
            connector_response_headers: None,
            connector_response: None,
            vault_headers: None,
            recurring_mandate_payment_data: None,
            order_details: None,
        })
    }
}

impl
    ForeignTryFrom<(
        grpc_api_types::payments::PaymentServiceGetRequest,
        Connectors,
        &MaskedMetadata,
    )> for PaymentFlowData
{
    type Error = ApplicationErrorResponse;

    fn foreign_try_from(
        (value, connectors, metadata): (
            grpc_api_types::payments::PaymentServiceGetRequest,
            Connectors,
            &MaskedMetadata,
        ),
    ) -> Result<Self, error_stack::Report<Self::Error>> {
        // For sync operations, address information is typically not available or required
        let address: PaymentAddress = crate::payment_address::PaymentAddress::new(
            None,        // shipping
            None,        // billing
            None,        // payment_method_billing
            Some(false), // should_unify_address = false for sync operations
        );

        let merchant_id_from_header = extract_merchant_id_from_metadata(metadata)?;

        let access_token = value
            .state
            .as_ref()
            .and_then(|state| state.access_token.as_ref())
            .map(AccessTokenResponseData::from);

        Ok(Self {
            merchant_id: merchant_id_from_header,
            payment_id: "IRRELEVANT_PAYMENT_ID".to_string(),
            attempt_id: "IRRELEVANT_ATTEMPT_ID".to_string(),
            status: common_enums::AttemptStatus::Pending,
            payment_method: common_enums::PaymentMethod::Card, //TODO
            address,
            auth_type: common_enums::AuthenticationType::default(),
            connector_request_reference_id: extract_connector_request_reference_id(
                &value.request_ref_id,
            ),
            customer_id: None,
            connector_customer: None,
            description: None,
            return_url: None,
            connector_meta_data: None,
            amount_captured: None,
            minor_amount_captured: None,
            minor_amount_capturable: None,
            access_token,
            session_token: None,
            reference_id: None,
            payment_method_token: None,
            preprocessing_id: None,
            connector_api_version: None,
            test_mode: None,
            connector_http_status_code: None,
            external_latency: None,
            connectors,
            raw_connector_response: None,
            raw_connector_request: None,
            connector_response_headers: None,
            vault_headers: None,
            connector_response: None,
            recurring_mandate_payment_data: None,
            order_details: None,
        })
    }
}

impl ForeignTryFrom<(PaymentServiceVoidRequest, Connectors, &MaskedMetadata)> for PaymentFlowData {
    type Error = ApplicationErrorResponse;

    fn foreign_try_from(
        (value, connectors, metadata): (PaymentServiceVoidRequest, Connectors, &MaskedMetadata),
    ) -> Result<Self, error_stack::Report<Self::Error>> {
        // For void operations, address information is typically not available or required
        // Since this is a PaymentServiceVoidRequest, we use default address values
        let address: PaymentAddress = payment_address::PaymentAddress::new(
            None,        // shipping
            None,        // billing
            None,        // payment_method_billing
            Some(false), // should_unify_address = false for void operations
        );

        let merchant_id_from_header = extract_merchant_id_from_metadata(metadata)?;
        let access_token = value
            .state
            .as_ref()
            .and_then(|state| state.access_token.as_ref())
            .map(AccessTokenResponseData::from);
        let connector_meta_data = common_utils::pii::SecretSerdeValue::new(
            convert_merchant_metadata_to_json(&value.merchant_account_metadata),
        );

        Ok(Self {
            merchant_id: merchant_id_from_header,
            payment_id: "IRRELEVANT_PAYMENT_ID".to_string(),
            attempt_id: "IRRELEVANT_ATTEMPT_ID".to_string(),
            status: common_enums::AttemptStatus::Pending,
            payment_method: common_enums::PaymentMethod::Card, //TODO
            address,
            auth_type: common_enums::AuthenticationType::default(),
            connector_request_reference_id: extract_connector_request_reference_id(
                &value.request_ref_id,
            ),
            customer_id: None,
            connector_customer: None,
            description: None,
            return_url: None,
            connector_meta_data: Some(connector_meta_data),
            amount_captured: None,
            minor_amount_captured: None,
            minor_amount_capturable: None,
            access_token,
            session_token: None,
            reference_id: None,
            payment_method_token: None,
            preprocessing_id: None,
            connector_api_version: None,
            test_mode: None,
            connector_http_status_code: None,
            external_latency: None,
            connectors,
            raw_connector_response: None,
            raw_connector_request: None,
            connector_response_headers: None,
            vault_headers: None,
            connector_response: None,
            recurring_mandate_payment_data: None,
            order_details: None,
        })
    }
}

impl ForeignTryFrom<ResponseId> for grpc_api_types::payments::Identifier {
    type Error = ApplicationErrorResponse;
    fn foreign_try_from(value: ResponseId) -> Result<Self, error_stack::Report<Self::Error>> {
        Ok(match value {
            ResponseId::ConnectorTransactionId(id) => Self {
                id_type: Some(grpc_api_types::payments::identifier::IdType::Id(id)),
            },
            ResponseId::EncodedData(data) => Self {
                id_type: Some(grpc_api_types::payments::identifier::IdType::EncodedData(
                    data,
                )),
            },
            ResponseId::NoResponseId => Self {
                id_type: Some(grpc_api_types::payments::identifier::IdType::NoResponseIdMarker(())),
            },
        })
    }
}

impl ForeignTryFrom<router_request_types::AuthenticationData>
    for grpc_api_types::payments::AuthenticationData
{
    type Error = ApplicationErrorResponse;
    fn foreign_try_from(
        value: router_request_types::AuthenticationData,
    ) -> error_stack::Result<Self, Self::Error> {
        use hyperswitch_masking::ExposeInterface;
        let trans_status = value
            .trans_status
            .map(|ts| grpc_api_types::payments::TransactionStatus::foreign_from(ts).into());
        Ok(Self {
            ucaf_collection_indicator: value.ucaf_collection_indicator,
            eci: value.eci,
            cavv: value.cavv.map(|cavv| cavv.expose()),
            threeds_server_transaction_id: value.threeds_server_transaction_id.map(|id| {
                grpc_api_types::payments::Identifier {
                    id_type: Some(grpc_api_types::payments::identifier::IdType::Id(id)),
                }
            }),
            message_version: value.message_version.map(|v| v.to_string()),
            ds_transaction_id: value.ds_trans_id,
            trans_status,
            acs_transaction_id: value.acs_transaction_id,
            transaction_id: value.transaction_id,
        })
    }
}

impl ForeignFrom<common_enums::TransactionStatus> for grpc_api_types::payments::TransactionStatus {
    fn foreign_from(from: common_enums::TransactionStatus) -> Self {
        match from {
            common_enums::TransactionStatus::Success => grpc_api_types::payments::TransactionStatus::Success,
            common_enums::TransactionStatus::Failure => grpc_api_types::payments::TransactionStatus::Failure,
            common_enums::TransactionStatus::VerificationNotPerformed => grpc_api_types::payments::TransactionStatus::VerificationNotPerformed,
            common_enums::TransactionStatus::NotVerified => grpc_api_types::payments::TransactionStatus::NotVerified,
            common_enums::TransactionStatus::Rejected => grpc_api_types::payments::TransactionStatus::Rejected,
            common_enums::TransactionStatus::ChallengeRequired => grpc_api_types::payments::TransactionStatus::ChallengeRequired,
            common_enums::TransactionStatus::ChallengeRequiredDecoupledAuthentication => grpc_api_types::payments::TransactionStatus::ChallengeRequiredDecoupledAuthentication,
            common_enums::TransactionStatus::InformationOnly => grpc_api_types::payments::TransactionStatus::InformationOnly,
        }
    }
}

impl ForeignFrom<grpc_api_types::payments::TransactionStatus> for common_enums::TransactionStatus {
    fn foreign_from(value: grpc_api_types::payments::TransactionStatus) -> Self {
        match value {
            grpc_api_types::payments::TransactionStatus::Success => common_enums::TransactionStatus::Success,
            grpc_api_types::payments::TransactionStatus::Failure => common_enums::TransactionStatus::Failure,
            grpc_api_types::payments::TransactionStatus::VerificationNotPerformed => common_enums::TransactionStatus::VerificationNotPerformed,
            grpc_api_types::payments::TransactionStatus::NotVerified => common_enums::TransactionStatus::NotVerified,
            grpc_api_types::payments::TransactionStatus::Rejected => common_enums::TransactionStatus::Rejected,
            grpc_api_types::payments::TransactionStatus::ChallengeRequired => common_enums::TransactionStatus::ChallengeRequired,
            grpc_api_types::payments::TransactionStatus::ChallengeRequiredDecoupledAuthentication => common_enums::TransactionStatus::ChallengeRequiredDecoupledAuthentication,
            grpc_api_types::payments::TransactionStatus::InformationOnly => common_enums::TransactionStatus::InformationOnly,
        }
    }
}

impl ForeignTryFrom<ConnectorResponseData> for grpc_api_types::payments::ConnectorResponseData {
    type Error = ApplicationErrorResponse;
    fn foreign_try_from(
        value: ConnectorResponseData,
    ) -> Result<Self, error_stack::Report<Self::Error>> {
        Ok(Self {
            additional_payment_method_data: value.additional_payment_method_data.as_ref().map(
                |additional_payment_method_connector_response| {
                    match additional_payment_method_connector_response {
                        AdditionalPaymentMethodConnectorResponse::Card {
                            authentication_data,
                            payment_checks,
                            card_network,
                            domestic_network,
                        } => grpc_api_types::payments::AdditionalPaymentMethodConnectorResponse {
                            card: Some(grpc_api_types::payments::CardConnectorResponse {
                                authentication_data: authentication_data
                                    .as_ref()
                                    .and_then(|data| serde_json::to_vec(data).ok()),
                                payment_checks: payment_checks
                                    .as_ref()
                                    .and_then(|checks| serde_json::to_vec(checks).ok()),
                                card_network: card_network.clone(),
                                domestic_network: domestic_network.clone(),
                            }),
                        },
                    }
                },
            ),
            extended_authorization_response_data: value
                .get_extended_authorization_response_data()
                .map(|extended_authorization_response_data| {
                    grpc_api_types::payments::ExtendedAuthorizationResponseData {
                        extended_authentication_applied: extended_authorization_response_data
                            .extended_authentication_applied,
                        extended_authorization_last_applied_at:
                            extended_authorization_response_data
                                .extended_authorization_last_applied_at
                                .map(|dt| dt.assume_utc().unix_timestamp()),
                        capture_before: extended_authorization_response_data
                            .capture_before
                            .map(|dt| dt.assume_utc().unix_timestamp()),
                    }
                }),
            is_overcapture_enabled: value.is_overcapture_enabled(),
        })
    }
}

pub fn generate_create_order_response(
    router_data_v2: RouterDataV2<
        CreateOrder,
        PaymentFlowData,
        PaymentCreateOrderData,
        PaymentCreateOrderResponse,
    >,
) -> Result<PaymentServiceAuthorizeResponse, error_stack::Report<ApplicationErrorResponse>> {
    let transaction_response = router_data_v2.response;
    let status = router_data_v2.resource_common_data.status;
    let grpc_status = grpc_api_types::payments::PaymentStatus::foreign_from(status);
    let raw_connector_response = router_data_v2
        .resource_common_data
        .get_raw_connector_response();
    let raw_connector_request = router_data_v2
        .resource_common_data
        .get_raw_connector_request();
    let response = match transaction_response {
        Ok(response) => {
            // For successful order creation, return basic success response
            PaymentServiceAuthorizeResponse {
                transaction_id: Some(grpc_api_types::payments::Identifier {
                    id_type: Some(grpc_api_types::payments::identifier::IdType::Id(
                        response.order_id,
                    )),
                }),
                redirection_data: None,
                network_txn_id: None,
                response_ref_id: None,
                incremental_authorization_allowed: None,
                status: grpc_status as i32,
                error_message: None,
                error_code: None,
                error_reason: None,
                status_code: 200,
                raw_connector_response,
                raw_connector_request,
                response_headers: router_data_v2
                    .resource_common_data
                    .get_connector_response_headers_as_map(),
                connector_metadata: std::collections::HashMap::new(),
                state: None,
                captured_amount: None,
                minor_captured_amount: None,
                minor_amount_capturable: None,
                mandate_reference: None,
                connector_response: None,
            }
        }
        Err(err) => {
            let status = err
                .attempt_status
                .map(grpc_api_types::payments::PaymentStatus::foreign_from)
                .unwrap_or_default();
            PaymentServiceAuthorizeResponse {
                transaction_id: Some(grpc_api_types::payments::Identifier {
                    id_type: Some(
                        grpc_api_types::payments::identifier::IdType::NoResponseIdMarker(()),
                    ),
                }),
                redirection_data: None,
                network_txn_id: None,
                response_ref_id: err.connector_transaction_id.map(|id| {
                    grpc_api_types::payments::Identifier {
                        id_type: Some(grpc_api_types::payments::identifier::IdType::Id(id)),
                    }
                }),
                incremental_authorization_allowed: None,
                status: status as i32,
                error_message: Some(err.message),
                error_code: Some(err.code),
                error_reason: err.reason,
                status_code: err.status_code as u32,
                response_headers: router_data_v2
                    .resource_common_data
                    .get_connector_response_headers_as_map(),
                connector_metadata: std::collections::HashMap::new(),
                raw_connector_response,
                raw_connector_request,
                state: None,
                captured_amount: None,
                minor_captured_amount: None,
                minor_amount_capturable: None,
                mandate_reference: None,
                connector_response: None,
            }
        }
    };
    Ok(response)
}

/// Helper function to convert connector_metadata from serde_json::Value to HashMap<String, String>
/// Properly handles different JSON value types (String, Number, Bool)
fn convert_connector_metadata_to_hashmap(
    connector_metadata: Option<serde_json::Value>,
) -> std::collections::HashMap<String, String> {
    connector_metadata
        .and_then(|value| value.as_object().cloned())
        .map(|map| {
            map.into_iter()
                .map(|(k, v)| {
                    let value_str = match v {
                        serde_json::Value::String(s) => s,
                        serde_json::Value::Number(n) => n.to_string(),
                        serde_json::Value::Bool(b) => b.to_string(),
                        _ => v.to_string(),
                    };
                    (k, value_str)
                })
                .collect()
        })
        .unwrap_or_default()
}

pub fn generate_payment_authorize_response<T: PaymentMethodDataTypes>(
    router_data_v2: RouterDataV2<
        Authorize,
        PaymentFlowData,
        PaymentsAuthorizeData<T>,
        PaymentsResponseData,
    >,
) -> Result<PaymentServiceAuthorizeResponse, error_stack::Report<ApplicationErrorResponse>> {
    let transaction_response = router_data_v2.response;
    let status = router_data_v2.resource_common_data.status;
    info!("Payment authorize response status: {:?}", status);
    let order_id = router_data_v2.resource_common_data.reference_id.clone();
    let response_headers = router_data_v2
        .resource_common_data
        .get_connector_response_headers_as_map();
    let grpc_status = grpc_api_types::payments::PaymentStatus::foreign_from(status);
    let raw_connector_response = router_data_v2
        .resource_common_data
        .get_raw_connector_response();
    let raw_connector_request = router_data_v2
        .resource_common_data
        .get_raw_connector_request();

    // Create state if either access token or connector customer is available
    let state = if router_data_v2.resource_common_data.access_token.is_some()
        || router_data_v2
            .resource_common_data
            .connector_customer
            .is_some()
    {
        Some(ConnectorState {
            access_token: router_data_v2
                .resource_common_data
                .access_token
                .as_ref()
                .map(|token_data| grpc_api_types::payments::AccessToken {
                    token: token_data.access_token.clone(),
                    expires_in_seconds: token_data.expires_in,
                    token_type: token_data.token_type.clone(),
                }),
            connector_customer_id: router_data_v2
                .resource_common_data
                .connector_customer
                .clone(),
        })
    } else {
        None
    };

    let connector_response = router_data_v2
        .resource_common_data
        .connector_response
        .as_ref()
        .map(|connector_response_data| {
            grpc_api_types::payments::ConnectorResponseData::foreign_try_from(
                connector_response_data.clone(),
            )
        })
        .transpose()?;

    let response = match transaction_response {
        Ok(response) => match response {
            PaymentsResponseData::TransactionResponse {
                resource_id,
                redirection_data,
                connector_metadata,
                network_txn_id,
                connector_response_reference_id,
                incremental_authorization_allowed,
                mandate_reference,
                status_code,
            } => {
                let mandate_reference_grpc =
                    mandate_reference.map(|m| grpc_api_types::payments::MandateReference {
                        mandate_id: m.connector_mandate_id,
                        payment_method_id: m.payment_method_id,
                    });

                PaymentServiceAuthorizeResponse {
                    transaction_id: Some(grpc_api_types::payments::Identifier::foreign_try_from(resource_id)?),
                    redirection_data: redirection_data.map(
                        |form| {
                            match *form {
                                crate::router_response_types::RedirectForm::Form { endpoint, method, form_fields } => {
                                    Ok::<grpc_api_types::payments::RedirectForm, ApplicationErrorResponse>(grpc_api_types::payments::RedirectForm {
                                        form_type: Some(grpc_api_types::payments::redirect_form::FormType::Form(
                                            grpc_api_types::payments::FormData {
                                                endpoint,
                                                method: grpc_api_types::payments::HttpMethod::foreign_from(method) as i32,
                                                form_fields, //TODO
                                            }
                                        ))
                                    })
                                },
                                router_response_types::RedirectForm::Html { html_data } => {
                                    Ok(grpc_api_types::payments::RedirectForm {
                                        form_type: Some(grpc_api_types::payments::redirect_form::FormType::Html(
                                            grpc_api_types::payments::HtmlData {
                                                html_data,
                                            }
                                        ))
                                    })
                                },
                                router_response_types::RedirectForm::Uri { uri } => {
                                    Ok(grpc_api_types::payments::RedirectForm {
                                        form_type: Some(grpc_api_types::payments::redirect_form::FormType::Uri(
                                            grpc_api_types::payments::UriData {
                                                uri,
                                            }
                                        ))
                                    })
                                },
                                crate::router_response_types::RedirectForm::Mifinity { initialization_token } => {
                                    Ok(grpc_api_types::payments::RedirectForm {
                                        form_type: Some(grpc_api_types::payments::redirect_form::FormType::Uri(
                                            grpc_api_types::payments::UriData {
                                                uri: initialization_token,
                                            }
                                        ))
                                    })
                                },
                                _ => Err(
                                    ApplicationErrorResponse::BadRequest(ApiError {
                                        sub_code: "INVALID_RESPONSE".to_owned(),
                                        error_identifier: 400,
                                        error_message: "Invalid response from connector".to_owned(),
                                        error_object: None,
                                    }))?,
                            }
                        }
                    ).transpose()?,
                    connector_metadata: convert_connector_metadata_to_hashmap(connector_metadata),
                    network_txn_id,
                    response_ref_id: connector_response_reference_id.map(|id| grpc_api_types::payments::Identifier {
                        id_type: Some(grpc_api_types::payments::identifier::IdType::Id(id)),
                    }),
                    mandate_reference: mandate_reference_grpc,
                    incremental_authorization_allowed,
                    status: grpc_status as i32,
                    error_message: None,
                    error_code: None,
                    error_reason: None,
                    raw_connector_response,
                    raw_connector_request,
                    status_code: status_code as u32,
                    response_headers,
                    state,
                    captured_amount: router_data_v2.resource_common_data.amount_captured,
                    minor_captured_amount: router_data_v2
                        .resource_common_data
                        .minor_amount_captured
                        .map(|amount_captured| amount_captured.get_amount_as_i64()),
                    minor_amount_capturable: router_data_v2
                        .resource_common_data
                        .minor_amount_capturable
                        .map(|amount_capturable| amount_capturable.get_amount_as_i64()),
                    connector_response,
                }
            }
            _ => Err(ApplicationErrorResponse::BadRequest(ApiError {
                sub_code: "INVALID_RESPONSE".to_owned(),
                error_identifier: 400,
                error_message: "Invalid response from connector".to_owned(),
                error_object: None,
            }))?,
        },
        Err(err) => {
            let status = err
                .attempt_status
                .map(grpc_api_types::payments::PaymentStatus::foreign_from)
                .unwrap_or_default();
            PaymentServiceAuthorizeResponse {
                transaction_id: Some(grpc_api_types::payments::Identifier {
                    id_type: Some(
                        grpc_api_types::payments::identifier::IdType::NoResponseIdMarker(()),
                    ),
                }),
                redirection_data: None,
                network_txn_id: None,
                response_ref_id: order_id.map(|id| grpc_api_types::payments::Identifier {
                    id_type: Some(grpc_api_types::payments::identifier::IdType::Id(id)),
                }),
                mandate_reference: None,
                incremental_authorization_allowed: None,
                status: status as i32,
                error_message: Some(err.message),
                error_code: Some(err.code),
                error_reason: err.reason,
                status_code: err.status_code as u32,
                response_headers,
                raw_connector_response,
                raw_connector_request,
                connector_metadata: std::collections::HashMap::new(),
                state,
                captured_amount: None,
                minor_captured_amount: None,
                minor_amount_capturable: None,
                connector_response: None,
            }
        }
    };
    Ok(response)
}

// ForeignTryFrom for PaymentMethod gRPC enum to internal enum
impl ForeignTryFrom<grpc_api_types::payments::PaymentMethod> for common_enums::PaymentMethod {
    type Error = ApplicationErrorResponse;
    fn foreign_try_from(
        item: grpc_api_types::payments::PaymentMethod,
    ) -> Result<Self, error_stack::Report<Self::Error>> {
        match item {
            grpc_api_types::payments::PaymentMethod {
                payment_method:
                    Some(grpc_api_types::payments::payment_method::PaymentMethod::Card(_)),
            } => Ok(Self::Card),
            grpc_api_types::payments::PaymentMethod {
                payment_method:
                    Some(grpc_api_types::payments::payment_method::PaymentMethod::CardProxy(_)),
            } => Ok(Self::Card),
            grpc_api_types::payments::PaymentMethod {
                payment_method:
                    Some(grpc_api_types::payments::payment_method::PaymentMethod::CardRedirect(_)),
            } => Ok(Self::Card),
            grpc_api_types::payments::PaymentMethod {
                payment_method:
                    Some(grpc_api_types::payments::payment_method::PaymentMethod::Token(_)),
            } => Ok(Self::Wallet),
            grpc_api_types::payments::PaymentMethod {
                payment_method:
                    Some(grpc_api_types::payments::payment_method::PaymentMethod::UpiCollect(_)),
            } => Ok(Self::Upi),
            grpc_api_types::payments::PaymentMethod {
                payment_method:
                    Some(grpc_api_types::payments::payment_method::PaymentMethod::UpiIntent(_)),
            } => Ok(Self::Upi),
            grpc_api_types::payments::PaymentMethod {
                payment_method:
                    Some(grpc_api_types::payments::payment_method::PaymentMethod::UpiQr(_)),
            } => Ok(Self::Upi),
            grpc_api_types::payments::PaymentMethod {
                payment_method:
                    Some(grpc_api_types::payments::payment_method::PaymentMethod::ClassicReward(_)),
            } => Ok(Self::Reward),
            grpc_api_types::payments::PaymentMethod {
                payment_method:
                    Some(grpc_api_types::payments::payment_method::PaymentMethod::EVoucher(_)),
            } => Ok(Self::Reward),
            grpc_api_types::payments::PaymentMethod {
                payment_method:
                    Some(grpc_api_types::payments::payment_method::PaymentMethod::ApplePay(_)),
            } => Ok(Self::Wallet),
            grpc_api_types::payments::PaymentMethod {
                payment_method:
                    Some(grpc_api_types::payments::payment_method::PaymentMethod::GooglePay(_)),
            } => Ok(Self::Wallet),
            grpc_api_types::payments::PaymentMethod {
                payment_method:
                    Some(grpc_api_types::payments::payment_method::PaymentMethod::AmazonPayRedirect(_)),
            } => Ok(Self::Wallet),
            grpc_api_types::payments::PaymentMethod {
                payment_method:
                    Some(grpc_api_types::payments::payment_method::PaymentMethod::PaypalRedirect(_)),
            } => Ok(Self::Wallet),
            grpc_api_types::payments::PaymentMethod {
                payment_method:
                    Some(grpc_api_types::payments::payment_method::PaymentMethod::RevolutPay(_)),
            } => Ok(Self::Wallet),
            grpc_api_types::payments::PaymentMethod {
                payment_method:
                    Some(grpc_api_types::payments::payment_method::PaymentMethod::Mifinity(_)),
            } => Ok(Self::Wallet),
            grpc_api_types::payments::PaymentMethod {
                payment_method:
                    Some(grpc_api_types::payments::payment_method::PaymentMethod::Bluecode(_)),
            } => Ok(Self::Wallet),
            grpc_api_types::payments::PaymentMethod {
                payment_method:
                    Some(grpc_api_types::payments::payment_method::PaymentMethod::CashappQr(_)),
            } => Ok(Self::Wallet),
            grpc_api_types::payments::PaymentMethod {
                payment_method:
                    Some(grpc_api_types::payments::payment_method::PaymentMethod::WeChatPayQr(_)),
            } => Ok(Self::Wallet),
            grpc_api_types::payments::PaymentMethod {
                payment_method:
                    Some(grpc_api_types::payments::payment_method::PaymentMethod::AliPayRedirect(_)),
            } => Ok(Self::Wallet),
            grpc_api_types::payments::PaymentMethod {
                payment_method:
                    Some(grpc_api_types::payments::payment_method::PaymentMethod::InstantBankTransfer(
                        _,
                    )),
            } => Ok(Self::BankTransfer),
            _ => Ok(Self::Card), // Default fallback
        }
    }
}

// ForeignTryFrom for AuthenticationType gRPC enum to internal enum
impl ForeignTryFrom<grpc_api_types::payments::AuthenticationType>
    for common_enums::AuthenticationType
{
    type Error = ApplicationErrorResponse;
    fn foreign_try_from(
        item: grpc_api_types::payments::AuthenticationType,
    ) -> Result<Self, error_stack::Report<Self::Error>> {
        match item {
            grpc_api_types::payments::AuthenticationType::Unspecified => Ok(Self::NoThreeDs), // Default to NoThreeDs for unspecified
            grpc_api_types::payments::AuthenticationType::ThreeDs => Ok(Self::ThreeDs),
            grpc_api_types::payments::AuthenticationType::NoThreeDs => Ok(Self::NoThreeDs),
        }
    }
}

impl ForeignTryFrom<grpc_api_types::payments::PaymentServiceGetRequest> for PaymentsSyncData {
    type Error = ApplicationErrorResponse;

    fn foreign_try_from(
        value: grpc_api_types::payments::PaymentServiceGetRequest,
    ) -> Result<Self, error_stack::Report<Self::Error>> {
        let capture_method = Some(common_enums::CaptureMethod::foreign_try_from(
            value.capture_method(),
        )?);
        let currency = common_enums::Currency::foreign_try_from(value.currency())?;
        let amount = common_utils::types::MinorUnit::new(value.amount);
        // Create ResponseId from resource_id
        let connector_transaction_id = ResponseId::ConnectorTransactionId(
            value
                .transaction_id
                .clone()
                .and_then(|id| id.id_type)
                .and_then(|id_type| match id_type {
                    grpc_api_types::payments::identifier::IdType::Id(id) => Some(id),
                    _ => None,
                })
                .unwrap_or_default(),
        );

        let encoded_data = value.encoded_data;

        Ok(Self {
            connector_transaction_id,
            encoded_data,
            capture_method,
            connector_meta: None,
            sync_type: router_request_types::SyncRequestType::SinglePaymentSync,
            mandate_id: None,
            payment_method_type: None,
            currency,
            payment_experience: None,
            amount,
            integrity_object: None,
            all_keys_required: None, // Field not available in new proto structure
            split_payments: None,
        })
    }
}

impl
    ForeignTryFrom<(
        grpc_api_types::payments::PaymentServiceGetRequest,
        Connectors,
    )> for PaymentFlowData
{
    type Error = ApplicationErrorResponse;

    fn foreign_try_from(
        (value, connectors): (
            grpc_api_types::payments::PaymentServiceGetRequest,
            Connectors,
        ),
    ) -> Result<Self, error_stack::Report<Self::Error>> {
        Ok(Self {
            merchant_id: common_utils::id_type::MerchantId::default(),
            payment_id: "PAYMENT_ID".to_string(),
            attempt_id: "ATTEMPT_ID".to_string(),
            status: common_enums::AttemptStatus::Pending,
            payment_method: common_enums::PaymentMethod::Card, // Default
            address: payment_address::PaymentAddress::default(),
            auth_type: common_enums::AuthenticationType::default(),
            connector_request_reference_id: extract_connector_request_reference_id(
                &value.request_ref_id,
            ),
            customer_id: None,
            connector_customer: None,
            description: None,
            return_url: None,
            connector_meta_data: None,
            amount_captured: None,
            minor_amount_captured: None,
            minor_amount_capturable: None,
            access_token: None,
            session_token: None,
            reference_id: None,
            payment_method_token: None,
            preprocessing_id: None,
            connector_api_version: None,
            test_mode: None,
            connector_http_status_code: None,
            external_latency: None,
            connectors,
            raw_connector_response: None,
            raw_connector_request: None,
            connector_response_headers: None,
            vault_headers: None,
            connector_response: None,
            recurring_mandate_payment_data: None,
            order_details: None,
        })
    }
}

impl ForeignFrom<common_enums::AttemptStatus> for grpc_api_types::payments::PaymentStatus {
    fn foreign_from(status: common_enums::AttemptStatus) -> Self {
        match status {
            common_enums::AttemptStatus::Charged => Self::Charged,
            common_enums::AttemptStatus::Pending => Self::Pending,
            common_enums::AttemptStatus::Failure => Self::Failure,
            common_enums::AttemptStatus::Authorized => Self::Authorized,
            common_enums::AttemptStatus::PartiallyAuthorized => Self::PartiallyAuthorized,
            common_enums::AttemptStatus::Started => Self::Started,
            common_enums::AttemptStatus::Expired => Self::Expired,
            common_enums::AttemptStatus::AuthenticationFailed => Self::AuthenticationFailed,
            common_enums::AttemptStatus::AuthenticationPending => Self::AuthenticationPending,
            common_enums::AttemptStatus::AuthenticationSuccessful => Self::AuthenticationSuccessful,
            common_enums::AttemptStatus::Authorizing => Self::Authorizing,
            common_enums::AttemptStatus::CaptureInitiated => Self::CaptureInitiated,
            common_enums::AttemptStatus::CaptureFailed => Self::CaptureFailed,
            common_enums::AttemptStatus::VoidInitiated => Self::VoidInitiated,
            common_enums::AttemptStatus::VoidPostCaptureInitiated => Self::VoidInitiated,
            common_enums::AttemptStatus::VoidFailed => Self::VoidFailed,
            common_enums::AttemptStatus::Voided => Self::Voided,
            common_enums::AttemptStatus::VoidedPostCapture => Self::VoidedPostCapture,
            common_enums::AttemptStatus::Unresolved => Self::Unresolved,
            common_enums::AttemptStatus::PaymentMethodAwaited => Self::PaymentMethodAwaited,
            common_enums::AttemptStatus::ConfirmationAwaited => Self::ConfirmationAwaited,
            common_enums::AttemptStatus::DeviceDataCollectionPending => {
                Self::DeviceDataCollectionPending
            }
            common_enums::AttemptStatus::RouterDeclined => Self::RouterDeclined,
            common_enums::AttemptStatus::AuthorizationFailed => Self::AuthorizationFailed,
            common_enums::AttemptStatus::CodInitiated => Self::CodInitiated,
            common_enums::AttemptStatus::AutoRefunded => Self::AutoRefunded,
            common_enums::AttemptStatus::PartialCharged => Self::PartialCharged,
            common_enums::AttemptStatus::PartialChargedAndChargeable => {
                Self::PartialChargedAndChargeable
            }
            common_enums::AttemptStatus::IntegrityFailure => Self::Failure,
            common_enums::AttemptStatus::Unknown => Self::AttemptStatusUnspecified,
        }
    }
}

impl ForeignTryFrom<grpc_api_types::payments::PaymentStatus> for common_enums::AttemptStatus {
    type Error = ApplicationErrorResponse;

    fn foreign_try_from(
        status: grpc_api_types::payments::PaymentStatus,
    ) -> Result<Self, error_stack::Report<Self::Error>> {
        match status {
            grpc_api_types::payments::PaymentStatus::Charged => Ok(Self::Charged),
            grpc_api_types::payments::PaymentStatus::Pending => Ok(Self::Pending),
            grpc_api_types::payments::PaymentStatus::Failure => Ok(Self::Failure),
            grpc_api_types::payments::PaymentStatus::Authorized => Ok(Self::Authorized),
            grpc_api_types::payments::PaymentStatus::Started => Ok(Self::Started),
            grpc_api_types::payments::PaymentStatus::AuthenticationFailed => {
                Ok(Self::AuthenticationFailed)
            }
            grpc_api_types::payments::PaymentStatus::AuthenticationPending => {
                Ok(Self::AuthenticationPending)
            }
            grpc_api_types::payments::PaymentStatus::AuthenticationSuccessful => {
                Ok(Self::AuthenticationSuccessful)
            }
            grpc_api_types::payments::PaymentStatus::Authorizing => Ok(Self::Authorizing),
            grpc_api_types::payments::PaymentStatus::PartiallyAuthorized => {
                Ok(Self::PartiallyAuthorized)
            }
            grpc_api_types::payments::PaymentStatus::CaptureInitiated => Ok(Self::CaptureInitiated),
            grpc_api_types::payments::PaymentStatus::CaptureFailed => Ok(Self::CaptureFailed),
            grpc_api_types::payments::PaymentStatus::VoidInitiated => Ok(Self::VoidInitiated),
            grpc_api_types::payments::PaymentStatus::VoidFailed => Ok(Self::VoidFailed),
            grpc_api_types::payments::PaymentStatus::Voided => Ok(Self::Voided),
            grpc_api_types::payments::PaymentStatus::VoidedPostCapture => {
                Ok(Self::VoidedPostCapture)
            }
            grpc_api_types::payments::PaymentStatus::Expired => Ok(Self::Expired),
            grpc_api_types::payments::PaymentStatus::Unresolved => Ok(Self::Unresolved),
            grpc_api_types::payments::PaymentStatus::PaymentMethodAwaited => {
                Ok(Self::PaymentMethodAwaited)
            }
            grpc_api_types::payments::PaymentStatus::ConfirmationAwaited => {
                Ok(Self::ConfirmationAwaited)
            }
            grpc_api_types::payments::PaymentStatus::DeviceDataCollectionPending => {
                Ok(Self::DeviceDataCollectionPending)
            }
            grpc_api_types::payments::PaymentStatus::RouterDeclined => Ok(Self::RouterDeclined),
            grpc_api_types::payments::PaymentStatus::AuthorizationFailed => {
                Ok(Self::AuthorizationFailed)
            }
            grpc_api_types::payments::PaymentStatus::CodInitiated => Ok(Self::CodInitiated),
            grpc_api_types::payments::PaymentStatus::AutoRefunded => Ok(Self::AutoRefunded),
            grpc_api_types::payments::PaymentStatus::PartialCharged => Ok(Self::PartialCharged),
            grpc_api_types::payments::PaymentStatus::PartialChargedAndChargeable => {
                Ok(Self::PartialChargedAndChargeable)
            }
            grpc_api_types::payments::PaymentStatus::AttemptStatusUnspecified => Ok(Self::Unknown),
        }
    }
}

impl ForeignFrom<common_enums::RefundStatus> for grpc_api_types::payments::RefundStatus {
    fn foreign_from(status: common_enums::RefundStatus) -> Self {
        match status {
            common_enums::RefundStatus::Failure => Self::RefundFailure,
            common_enums::RefundStatus::ManualReview => Self::RefundManualReview,
            common_enums::RefundStatus::Pending => Self::RefundPending,
            common_enums::RefundStatus::Success => Self::RefundSuccess,
            common_enums::RefundStatus::TransactionFailure => Self::RefundTransactionFailure,
        }
    }
}

pub fn generate_payment_void_response(
    router_data_v2: RouterDataV2<Void, PaymentFlowData, PaymentVoidData, PaymentsResponseData>,
) -> Result<PaymentServiceVoidResponse, error_stack::Report<ApplicationErrorResponse>> {
    let transaction_response = router_data_v2.response;

    // Create state if either access token or connector customer is available
    let state = if router_data_v2.resource_common_data.access_token.is_some()
        || router_data_v2
            .resource_common_data
            .connector_customer
            .is_some()
    {
        Some(ConnectorState {
            access_token: router_data_v2
                .resource_common_data
                .access_token
                .as_ref()
                .map(|token_data| grpc_api_types::payments::AccessToken {
                    token: token_data.access_token.clone(),
                    expires_in_seconds: token_data.expires_in,
                    token_type: token_data.token_type.clone(),
                }),
            connector_customer_id: router_data_v2
                .resource_common_data
                .connector_customer
                .clone(),
        })
    } else {
        None
    };

    let raw_connector_request = router_data_v2
        .resource_common_data
        .get_raw_connector_request();

    match transaction_response {
        Ok(response) => match response {
            PaymentsResponseData::TransactionResponse {
                resource_id,
                redirection_data: _,
                connector_metadata,
                network_txn_id: _,
                connector_response_reference_id,
                incremental_authorization_allowed,
                mandate_reference,
                status_code,
            } => {
                let status = router_data_v2.resource_common_data.status;
                let grpc_status = grpc_api_types::payments::PaymentStatus::foreign_from(status);

                let grpc_resource_id =
                    grpc_api_types::payments::Identifier::foreign_try_from(resource_id)?;

                let mandate_reference_grpc =
                    mandate_reference.map(|m| grpc_api_types::payments::MandateReference {
                        mandate_id: m.connector_mandate_id,
                        payment_method_id: m.payment_method_id,
                    });

                Ok(PaymentServiceVoidResponse {
                    transaction_id: Some(grpc_resource_id),
                    status: grpc_status.into(),
                    response_ref_id: connector_response_reference_id.map(|id| {
                        grpc_api_types::payments::Identifier {
                            id_type: Some(grpc_api_types::payments::identifier::IdType::Id(id)),
                        }
                    }),
                    error_code: None,
                    error_message: None,
                    error_reason: None,
                    status_code: u32::from(status_code),
                    response_headers: router_data_v2
                        .resource_common_data
                        .get_connector_response_headers_as_map(),
                    raw_connector_request,
                    state,
                    mandate_reference: mandate_reference_grpc,
                    incremental_authorization_allowed,
                    connector_metadata: convert_connector_metadata_to_hashmap(connector_metadata),
                })
            }
            _ => Err(report!(ApplicationErrorResponse::InternalServerError(
                ApiError {
                    sub_code: "INVALID_RESPONSE_TYPE".to_owned(),
                    error_identifier: 500,
                    error_message: "Invalid response type received from connector".to_owned(),
                    error_object: None,
                }
            ))),
        },
        Err(e) => {
            let status = e
                .attempt_status
                .map(grpc_api_types::payments::PaymentStatus::foreign_from)
                .unwrap_or_default();
            Ok(PaymentServiceVoidResponse {
                transaction_id: Some(grpc_api_types::payments::Identifier {
                    id_type: Some(
                        grpc_api_types::payments::identifier::IdType::NoResponseIdMarker(()),
                    ),
                }),
                response_ref_id: e.connector_transaction_id.map(|id| {
                    grpc_api_types::payments::Identifier {
                        id_type: Some(grpc_api_types::payments::identifier::IdType::Id(id)),
                    }
                }),
                status: status as i32,
                error_message: Some(e.message),
                error_code: Some(e.code),
                error_reason: e.reason,
                status_code: e.status_code as u32,
                response_headers: router_data_v2
                    .resource_common_data
                    .get_connector_response_headers_as_map(),
                state: None,
                raw_connector_request,
                mandate_reference: None,
                incremental_authorization_allowed: None,
                connector_metadata: std::collections::HashMap::new(),
            })
        }
    }
}

pub fn generate_payment_void_post_capture_response(
    router_data_v2: RouterDataV2<
        VoidPC,
        PaymentFlowData,
        crate::connector_types::PaymentsCancelPostCaptureData,
        PaymentsResponseData,
    >,
) -> Result<PaymentServiceVoidPostCaptureResponse, error_stack::Report<ApplicationErrorResponse>> {
    let transaction_response = router_data_v2.response;

    // If there's an access token in PaymentFlowData, it must be newly generated (needs caching)
    let _state = router_data_v2
        .resource_common_data
        .access_token
        .as_ref()
        .map(|token_data| ConnectorState {
            access_token: Some(grpc_api_types::payments::AccessToken {
                token: token_data.access_token.clone(),
                expires_in_seconds: token_data.expires_in,
                token_type: token_data.token_type.clone(),
            }),
            connector_customer_id: router_data_v2
                .resource_common_data
                .connector_customer
                .clone(),
        });

    match transaction_response {
        Ok(response) => match response {
            PaymentsResponseData::TransactionResponse {
                resource_id,
                redirection_data: _,
                connector_metadata: _,
                network_txn_id: _,
                connector_response_reference_id,
                incremental_authorization_allowed: _,
                mandate_reference: _,
                status_code,
            } => {
                let status = router_data_v2.resource_common_data.status;
                let grpc_status = grpc_api_types::payments::PaymentStatus::foreign_from(status);

                let grpc_resource_id =
                    grpc_api_types::payments::Identifier::foreign_try_from(resource_id)?;

                Ok(PaymentServiceVoidPostCaptureResponse {
                    transaction_id: Some(grpc_resource_id),
                    status: grpc_status.into(),
                    response_ref_id: connector_response_reference_id.map(|id| {
                        grpc_api_types::payments::Identifier {
                            id_type: Some(grpc_api_types::payments::identifier::IdType::Id(id)),
                        }
                    }),
                    error_code: None,
                    error_message: None,
                    error_reason: None,
                    status_code: u32::from(status_code),
                    response_headers: router_data_v2
                        .resource_common_data
                        .get_connector_response_headers_as_map(),
                })
            }
            _ => Err(report!(ApplicationErrorResponse::InternalServerError(
                ApiError {
                    sub_code: "INVALID_RESPONSE_TYPE".to_owned(),
                    error_identifier: 500,
                    error_message: "Invalid response type received from connector".to_owned(),
                    error_object: None,
                }
            ))),
        },
        Err(e) => {
            let status = e
                .attempt_status
                .map(grpc_api_types::payments::PaymentStatus::foreign_from)
                .unwrap_or_default();
            Ok(PaymentServiceVoidPostCaptureResponse {
                transaction_id: Some(grpc_api_types::payments::Identifier {
                    id_type: Some(
                        grpc_api_types::payments::identifier::IdType::NoResponseIdMarker(()),
                    ),
                }),
                status: status.into(),
                response_ref_id: e.connector_transaction_id.map(|id| {
                    grpc_api_types::payments::Identifier {
                        id_type: Some(grpc_api_types::payments::identifier::IdType::Id(id)),
                    }
                }),
                error_code: Some(e.code),
                error_message: Some(e.message),
                error_reason: e.reason,
                status_code: u32::from(e.status_code),
                response_headers: router_data_v2
                    .resource_common_data
                    .get_connector_response_headers_as_map(),
            })
        }
    }
}

impl ForeignFrom<common_enums::DisputeStage> for grpc_api_types::payments::DisputeStage {
    fn foreign_from(status: common_enums::DisputeStage) -> Self {
        match status {
            common_enums::DisputeStage::PreDispute => Self::PreDispute,
            common_enums::DisputeStage::Dispute => Self::ActiveDispute,
            common_enums::DisputeStage::PreArbitration => Self::PreArbitration,
        }
    }
}

impl ForeignFrom<grpc_api_types::payments::ProductType> for common_enums::ProductType {
    fn foreign_from(value: grpc_api_types::payments::ProductType) -> Self {
        match value {
            grpc_api_types::payments::ProductType::Physical => Self::Physical,
            grpc_api_types::payments::ProductType::Digital => Self::Digital,
            grpc_api_types::payments::ProductType::Travel => Self::Travel,
            grpc_api_types::payments::ProductType::Ride => Self::Ride,
            grpc_api_types::payments::ProductType::Event => Self::Event,
            grpc_api_types::payments::ProductType::Accommodation => Self::Accommodation,
        }
    }
}

pub fn generate_payment_sync_response(
    router_data_v2: RouterDataV2<PSync, PaymentFlowData, PaymentsSyncData, PaymentsResponseData>,
) -> Result<PaymentServiceGetResponse, error_stack::Report<ApplicationErrorResponse>> {
    let transaction_response = router_data_v2.response;
    let raw_connector_response = router_data_v2
        .resource_common_data
        .get_raw_connector_response();

    // Create state if either access token or connector customer is available
    let state = if router_data_v2.resource_common_data.access_token.is_some()
        || router_data_v2
            .resource_common_data
            .connector_customer
            .is_some()
    {
        Some(ConnectorState {
            access_token: router_data_v2
                .resource_common_data
                .access_token
                .as_ref()
                .map(|token_data| grpc_api_types::payments::AccessToken {
                    token: token_data.access_token.clone(),
                    expires_in_seconds: token_data.expires_in,
                    token_type: token_data.token_type.clone(),
                }),
            connector_customer_id: router_data_v2
                .resource_common_data
                .connector_customer
                .clone(),
        })
    } else {
        None
    };

    let raw_connector_request = router_data_v2
        .resource_common_data
        .get_raw_connector_request();

    let connector_response = router_data_v2
        .resource_common_data
        .connector_response
        .as_ref()
        .map(|connector_response_data| {
            grpc_api_types::payments::ConnectorResponseData::foreign_try_from(
                connector_response_data.clone(),
            )
        })
        .transpose()?;

    match transaction_response {
        Ok(response) => match response {
            PaymentsResponseData::TransactionResponse {
                resource_id,
                redirection_data: _,
                connector_metadata: _,
                network_txn_id,
                connector_response_reference_id,
                incremental_authorization_allowed: _,
                mandate_reference,
                status_code,
            } => {
                let status = router_data_v2.resource_common_data.status;
                let grpc_status = grpc_api_types::payments::PaymentStatus::foreign_from(status);

                let grpc_resource_id =
                    grpc_api_types::payments::Identifier::foreign_try_from(resource_id)?;

                let mandate_reference_grpc =
                    mandate_reference.map(|m| grpc_api_types::payments::MandateReference {
                        mandate_id: m.connector_mandate_id,
                        payment_method_id: m.payment_method_id,
                    });

                Ok(PaymentServiceGetResponse {
                    transaction_id: Some(grpc_resource_id),
                    status: grpc_status as i32,
                    mandate_reference: mandate_reference_grpc,
                    error_code: None,
                    error_message: None,
                    error_reason: None,
                    network_txn_id,
                    response_ref_id: connector_response_reference_id.map(|id| {
                        grpc_api_types::payments::Identifier {
                            id_type: Some(grpc_api_types::payments::identifier::IdType::Id(id)),
                        }
                    }),
                    amount: None,
                    minor_amount: None,
                    currency: None,
                    captured_amount: router_data_v2.resource_common_data.amount_captured,
                    minor_captured_amount: router_data_v2
                        .resource_common_data
                        .minor_amount_captured
                        .map(|amount_captured| amount_captured.get_amount_as_i64()),
                    payment_method_type: None,
                    capture_method: None,
                    auth_type: None,
                    created_at: None,
                    updated_at: None,
                    authorized_at: None,
                    captured_at: None,
                    customer_name: None,
                    email: None,
                    connector_customer_id: None,
                    merchant_order_reference_id: None,
                    metadata: std::collections::HashMap::new(),
                    status_code: status_code as u32,
                    raw_connector_response,
                    response_headers: router_data_v2
                        .resource_common_data
                        .get_connector_response_headers_as_map(),
                    state,
                    raw_connector_request,
                    connector_response,
                })
            }
            _ => Err(report!(ApplicationErrorResponse::InternalServerError(
                ApiError {
                    sub_code: "INVALID_RESPONSE_TYPE".to_owned(),
                    error_identifier: 500,
                    error_message: "Invalid response type received from connector".to_owned(),
                    error_object: None,
                }
            ))),
        },
        Err(e) => {
            let status = e
                .attempt_status
                .map(grpc_api_types::payments::PaymentStatus::foreign_from)
                .unwrap_or_default();
            Ok(PaymentServiceGetResponse {
                transaction_id: Some(grpc_api_types::payments::Identifier {
                    id_type: Some(if let Some(txn_id) = e.connector_transaction_id {
                        grpc_api_types::payments::identifier::IdType::Id(txn_id)
                    } else {
                        grpc_api_types::payments::identifier::IdType::NoResponseIdMarker(())
                    }),
                }),
                mandate_reference: None,
                status: status as i32,
                error_message: Some(e.message),
                error_code: Some(e.code),
                error_reason: e.reason,
                network_txn_id: None,
                response_ref_id: None,
                amount: None,
                minor_amount: None,
                currency: None,
                captured_amount: None,
                minor_captured_amount: None,
                payment_method_type: None,
                capture_method: None,
                auth_type: None,
                created_at: None,
                updated_at: None,
                authorized_at: None,
                captured_at: None,
                customer_name: None,
                email: None,
                connector_customer_id: None,
                merchant_order_reference_id: None,
                metadata: std::collections::HashMap::new(),
                raw_connector_response,
                status_code: e.status_code as u32,
                response_headers: router_data_v2
                    .resource_common_data
                    .get_connector_response_headers_as_map(),
                state,
                raw_connector_request,
                connector_response: None,
            })
        }
    }
}

impl ForeignTryFrom<grpc_api_types::payments::RefundServiceGetRequest> for RefundSyncData {
    type Error = ApplicationErrorResponse;

    fn foreign_try_from(
        value: grpc_api_types::payments::RefundServiceGetRequest,
    ) -> Result<Self, error_stack::Report<Self::Error>> {
        // Extract transaction_id as connector_transaction_id
        let connector_transaction_id = value
            .transaction_id
            .and_then(|id| id.id_type)
            .and_then(|id_type| match id_type {
                grpc_api_types::payments::identifier::IdType::Id(id) => Some(id),
                _ => None,
            })
            .unwrap_or_default();

        Ok(RefundSyncData {
            browser_info: value
                .browser_info
                .map(BrowserInformation::foreign_try_from)
                .transpose()?,
            connector_transaction_id,
            connector_refund_id: value.refund_id.clone(),
            reason: value.refund_reason.clone(),
            refund_status: common_enums::RefundStatus::Pending,
            refund_connector_metadata: (!value.refund_metadata.is_empty()).then(|| {
                Secret::new(serde_json::Value::Object(
                    value
                        .refund_metadata
                        .into_iter()
                        .map(|(k, v)| (k, serde_json::Value::String(v)))
                        .collect(),
                ))
            }),
            all_keys_required: None, // Field not available in new proto structure
            integrity_object: None,
            split_refunds: None,
            merchant_account_metadata: (!value.merchant_account_metadata.is_empty())
                .then(|| {
                    serde_json::to_value(&value.merchant_account_metadata)
                        .map(common_utils::pii::SecretSerdeValue::new)
                        .map_err(|_| {
                            error_stack::Report::new(ApplicationErrorResponse::InternalServerError(
                                crate::errors::ApiError {
                                    sub_code: "SERDE_JSON_ERROR".to_owned(),
                                    error_identifier: 500,
                                    error_message: "Failed to serialize merchant_account_metadata"
                                        .to_owned(),
                                    error_object: None,
                                },
                            ))
                        })
                })
                .transpose()?,
        })
    }
}

impl
    ForeignTryFrom<(
        grpc_api_types::payments::RefundServiceGetRequest,
        Connectors,
    )> for RefundFlowData
{
    type Error = ApplicationErrorResponse;

    fn foreign_try_from(
        (value, connectors): (
            grpc_api_types::payments::RefundServiceGetRequest,
            Connectors,
        ),
    ) -> Result<Self, error_stack::Report<Self::Error>> {
        let access_token = value
            .state
            .as_ref()
            .and_then(|state| state.access_token.as_ref())
            .map(AccessTokenResponseData::from);
        Ok(RefundFlowData {
            status: common_enums::RefundStatus::Pending,
            refund_id: None,
            connectors,
            connector_request_reference_id: extract_connector_request_reference_id(
                &value.request_ref_id,
            ),
            raw_connector_response: None,
            raw_connector_request: None,
            connector_response_headers: None,
            access_token,
        })
    }
}

impl
    ForeignTryFrom<(
        grpc_api_types::payments::RefundServiceGetRequest,
        Connectors,
        &MaskedMetadata,
    )> for RefundFlowData
{
    type Error = ApplicationErrorResponse;

    fn foreign_try_from(
        (value, connectors, _metadata): (
            grpc_api_types::payments::RefundServiceGetRequest,
            Connectors,
            &MaskedMetadata,
        ),
    ) -> Result<Self, error_stack::Report<Self::Error>> {
        let access_token = value
            .state
            .as_ref()
            .and_then(|state| state.access_token.as_ref())
            .map(AccessTokenResponseData::from);

        Ok(RefundFlowData {
            connector_request_reference_id: extract_connector_request_reference_id(
                &value.request_ref_id,
            ),

            status: common_enums::RefundStatus::Pending,
            refund_id: None,
            connectors,
            raw_connector_response: None,
            raw_connector_request: None,
            connector_response_headers: None,
            access_token,
        })
    }
}

impl
    ForeignTryFrom<(
        grpc_api_types::payments::PaymentServiceRefundRequest,
        Connectors,
    )> for RefundFlowData
{
    type Error = ApplicationErrorResponse;

    fn foreign_try_from(
        (value, connectors): (
            grpc_api_types::payments::PaymentServiceRefundRequest,
            Connectors,
        ),
    ) -> Result<Self, error_stack::Report<Self::Error>> {
        let access_token = value
            .state
            .as_ref()
            .and_then(|state| state.access_token.as_ref())
            .map(AccessTokenResponseData::from);
        Ok(RefundFlowData {
            status: common_enums::RefundStatus::Pending,
            refund_id: Some(value.refund_id),
            connectors,
            connector_request_reference_id: extract_connector_request_reference_id(
                &value.request_ref_id,
            ),
            raw_connector_response: None,
            raw_connector_request: None,
            connector_response_headers: None,
            access_token,
        })
    }
}

impl
    ForeignTryFrom<(
        grpc_api_types::payments::PaymentServiceRefundRequest,
        Connectors,
        &MaskedMetadata,
    )> for RefundFlowData
{
    type Error = ApplicationErrorResponse;

    fn foreign_try_from(
        (value, connectors, _metadata): (
            grpc_api_types::payments::PaymentServiceRefundRequest,
            Connectors,
            &MaskedMetadata,
        ),
    ) -> Result<Self, error_stack::Report<Self::Error>> {
        let access_token = value
            .state
            .as_ref()
            .and_then(|state| state.access_token.as_ref())
            .map(AccessTokenResponseData::from);

        Ok(RefundFlowData {
            connector_request_reference_id: extract_connector_request_reference_id(
                &value.request_ref_id,
            ),

            status: common_enums::RefundStatus::Pending,
            refund_id: Some(value.refund_id),
            connectors,
            raw_connector_response: None,
            raw_connector_request: None,
            connector_response_headers: None,
            access_token,
        })
    }
}

impl ForeignFrom<common_enums::DisputeStatus> for grpc_api_types::payments::DisputeStatus {
    fn foreign_from(status: common_enums::DisputeStatus) -> Self {
        match status {
            common_enums::DisputeStatus::DisputeOpened => Self::DisputeOpened,
            common_enums::DisputeStatus::DisputeAccepted => Self::DisputeAccepted,
            common_enums::DisputeStatus::DisputeCancelled => Self::DisputeCancelled,
            common_enums::DisputeStatus::DisputeChallenged => Self::DisputeChallenged,
            common_enums::DisputeStatus::DisputeExpired => Self::DisputeExpired,
            common_enums::DisputeStatus::DisputeLost => Self::DisputeLost,
            common_enums::DisputeStatus::DisputeWon => Self::DisputeWon,
        }
    }
}

impl ForeignFrom<common_utils::Method> for grpc_api_types::payments::HttpMethod {
    fn foreign_from(method: common_utils::Method) -> Self {
        match method {
            common_utils::Method::Post => Self::Post,
            common_utils::Method::Get => Self::Get,
            common_utils::Method::Put => Self::Put,
            common_utils::Method::Delete => Self::Delete,
            common_utils::Method::Patch => Self::Post, // Patch is not defined in gRPC, using Post
                                                       // as a fallback
        }
    }
}

pub fn generate_accept_dispute_response(
    router_data_v2: RouterDataV2<Accept, DisputeFlowData, AcceptDisputeData, DisputeResponseData>,
) -> Result<AcceptDisputeResponse, error_stack::Report<ApplicationErrorResponse>> {
    let dispute_response = router_data_v2.response;
    let response_headers = router_data_v2
        .resource_common_data
        .get_connector_response_headers_as_map();

    let raw_connector_request = router_data_v2
        .resource_common_data
        .get_raw_connector_request();

    match dispute_response {
        Ok(response) => {
            let grpc_status =
                grpc_api_types::payments::DisputeStatus::foreign_from(response.dispute_status);

            Ok(AcceptDisputeResponse {
                dispute_status: grpc_status.into(),
                dispute_id: response.connector_dispute_id,
                connector_status_code: None,
                error_message: None,
                error_code: None,
                error_reason: None,
                response_ref_id: None,
                status_code: response.status_code as u32,
                response_headers,
                raw_connector_request,
            })
        }
        Err(e) => {
            let grpc_dispute_status = grpc_api_types::payments::DisputeStatus::default();

            Ok(AcceptDisputeResponse {
                dispute_status: grpc_dispute_status as i32,
                dispute_id: e.connector_transaction_id.unwrap_or_default(),
                connector_status_code: None,
                error_message: Some(e.message),
                error_code: Some(e.code),
                error_reason: e.reason,
                response_ref_id: None,
                status_code: e.status_code as u32,
                response_headers,
                raw_connector_request,
            })
        }
    }
}

impl ForeignTryFrom<(grpc_api_types::payments::AcceptDisputeRequest, Connectors)>
    for DisputeFlowData
{
    type Error = ApplicationErrorResponse;

    fn foreign_try_from(
        (value, connectors): (grpc_api_types::payments::AcceptDisputeRequest, Connectors),
    ) -> Result<Self, error_stack::Report<Self::Error>> {
        Ok(DisputeFlowData {
            dispute_id: None,
            connectors,
            connector_dispute_id: value.dispute_id,
            defense_reason_code: None,
            connector_request_reference_id: extract_connector_request_reference_id(
                &value.request_ref_id,
            ),
            raw_connector_response: None,
            raw_connector_request: None,
            connector_response_headers: None,
        })
    }
}

impl
    ForeignTryFrom<(
        grpc_api_types::payments::AcceptDisputeRequest,
        Connectors,
        &MaskedMetadata,
    )> for DisputeFlowData
{
    type Error = ApplicationErrorResponse;

    fn foreign_try_from(
        (value, connectors, _metadata): (
            grpc_api_types::payments::AcceptDisputeRequest,
            Connectors,
            &MaskedMetadata,
        ),
    ) -> Result<Self, error_stack::Report<Self::Error>> {
        Ok(DisputeFlowData {
            connector_request_reference_id: extract_connector_request_reference_id(
                &value.request_ref_id,
            ),

            dispute_id: None,
            connectors,
            connector_dispute_id: value.dispute_id,
            defense_reason_code: None,
            raw_connector_response: None,
            raw_connector_request: None,
            connector_response_headers: None,
        })
    }
}

pub fn generate_submit_evidence_response(
    router_data_v2: RouterDataV2<
        SubmitEvidence,
        DisputeFlowData,
        SubmitEvidenceData,
        DisputeResponseData,
    >,
) -> Result<DisputeServiceSubmitEvidenceResponse, error_stack::Report<ApplicationErrorResponse>> {
    let dispute_response = router_data_v2.response;
    let response_headers = router_data_v2
        .resource_common_data
        .get_connector_response_headers_as_map();

    let raw_connector_request = router_data_v2
        .resource_common_data
        .get_raw_connector_request();

    match dispute_response {
        Ok(response) => {
            let grpc_status =
                grpc_api_types::payments::DisputeStatus::foreign_from(response.dispute_status);

            Ok(DisputeServiceSubmitEvidenceResponse {
                dispute_status: grpc_status.into(),
                dispute_id: Some(response.connector_dispute_id),
                submitted_evidence_ids: vec![],
                connector_status_code: None,
                error_message: None,
                error_code: None,
                error_reason: None,
                response_ref_id: None,
                status_code: response.status_code as u32,
                response_headers,
                raw_connector_request,
            })
        }
        Err(e) => {
            let grpc_attempt_status = e
                .attempt_status
                .map(grpc_api_types::payments::PaymentStatus::foreign_from)
                .unwrap_or_default();

            Ok(DisputeServiceSubmitEvidenceResponse {
                dispute_status: grpc_attempt_status.into(),
                dispute_id: e.connector_transaction_id,
                submitted_evidence_ids: vec![],
                connector_status_code: None,
                error_message: Some(e.message),
                error_code: Some(e.code),
                error_reason: e.reason,
                response_ref_id: None,
                status_code: e.status_code as u32,
                response_headers,
                raw_connector_request,
            })
        }
    }
}

impl
    ForeignTryFrom<(
        grpc_api_types::payments::DisputeServiceSubmitEvidenceRequest,
        Connectors,
    )> for DisputeFlowData
{
    type Error = ApplicationErrorResponse;

    fn foreign_try_from(
        (value, connectors): (
            grpc_api_types::payments::DisputeServiceSubmitEvidenceRequest,
            Connectors,
        ),
    ) -> Result<Self, error_stack::Report<Self::Error>> {
        Ok(DisputeFlowData {
            dispute_id: None,
            connectors,
            connector_dispute_id: value.dispute_id,
            defense_reason_code: None,
            connector_request_reference_id: extract_connector_request_reference_id(
                &value.request_ref_id,
            ),
            raw_connector_response: None,
            raw_connector_request: None,
            connector_response_headers: None,
        })
    }
}

impl
    ForeignTryFrom<(
        grpc_api_types::payments::DisputeServiceSubmitEvidenceRequest,
        Connectors,
        &MaskedMetadata,
    )> for DisputeFlowData
{
    type Error = ApplicationErrorResponse;

    fn foreign_try_from(
        (value, connectors, _metadata): (
            grpc_api_types::payments::DisputeServiceSubmitEvidenceRequest,
            Connectors,
            &MaskedMetadata,
        ),
    ) -> Result<Self, error_stack::Report<Self::Error>> {
        Ok(DisputeFlowData {
            connector_request_reference_id: extract_connector_request_reference_id(
                &value.request_ref_id,
            ),

            dispute_id: None,
            connectors,
            connector_dispute_id: value.dispute_id,
            defense_reason_code: None,
            raw_connector_response: None,
            raw_connector_request: None,
            connector_response_headers: None,
        })
    }
}

pub fn generate_refund_sync_response(
    router_data_v2: RouterDataV2<RSync, RefundFlowData, RefundSyncData, RefundsResponseData>,
) -> Result<RefundResponse, error_stack::Report<ApplicationErrorResponse>> {
    let refunds_response = router_data_v2.response;
    let raw_connector_response = router_data_v2
        .resource_common_data
        .get_raw_connector_response();

    let raw_connector_request = router_data_v2
        .resource_common_data
        .get_raw_connector_request();

    match refunds_response {
        Ok(response) => {
            let status = response.refund_status;
            let grpc_status = grpc_api_types::payments::RefundStatus::foreign_from(status);
            let response_headers = router_data_v2
                .resource_common_data
                .get_connector_response_headers_as_map();
            Ok(RefundResponse {
                transaction_id: Some(grpc_api_types::payments::Identifier::default()),
                refund_id: response.connector_refund_id.clone(),
                status: grpc_status as i32,
                response_ref_id: Some(grpc_api_types::payments::Identifier {
                    id_type: Some(grpc_api_types::payments::identifier::IdType::Id(
                        response.connector_refund_id.clone(),
                    )),
                }),
                error_code: None,
                error_message: None,
                error_reason: None,
                refund_amount: None,
                minor_refund_amount: None,
                refund_currency: None,
                payment_amount: None,
                minor_payment_amount: None,
                refund_reason: None,
                created_at: None,
                updated_at: None,
                processed_at: None,
                customer_name: None,
                email: None,
                merchant_order_reference_id: None,
                metadata: std::collections::HashMap::new(),
                refund_metadata: std::collections::HashMap::new(),
                raw_connector_response,
                status_code: response.status_code as u32,
                response_headers,
                state: None,
                raw_connector_request,
            })
        }
        Err(e) => {
            let status = e
                .attempt_status
                .map(grpc_api_types::payments::PaymentStatus::foreign_from)
                .unwrap_or_default();
            let response_headers = router_data_v2
                .resource_common_data
                .get_connector_response_headers_as_map();

            Ok(RefundResponse {
                transaction_id: Some(
                    e.connector_transaction_id
                        .as_ref()
                        .map(|id| grpc_api_types::payments::Identifier {
                            id_type: Some(grpc_api_types::payments::identifier::IdType::Id(
                                id.clone(),
                            )),
                        })
                        .unwrap_or_default(),
                ),
                refund_id: String::new(),
                status: status as i32,
                response_ref_id: e.connector_transaction_id.map(|id| {
                    grpc_api_types::payments::Identifier {
                        id_type: Some(grpc_api_types::payments::identifier::IdType::Id(id)),
                    }
                }),
                error_code: Some(e.code),
                error_message: Some(e.message),
                error_reason: e.reason,
                refund_amount: None,
                minor_refund_amount: None,
                refund_currency: None,
                payment_amount: None,
                minor_payment_amount: None,
                refund_reason: None,
                created_at: None,
                updated_at: None,
                processed_at: None,
                customer_name: None,
                email: None,
                raw_connector_response,
                merchant_order_reference_id: None,
                metadata: std::collections::HashMap::new(),
                refund_metadata: std::collections::HashMap::new(),
                status_code: e.status_code as u32,
                response_headers,
                state: None,
                raw_connector_request,
            })
        }
    }
}
impl ForeignTryFrom<WebhookDetailsResponse> for PaymentServiceGetResponse {
    type Error = ApplicationErrorResponse;

    fn foreign_try_from(
        value: WebhookDetailsResponse,
    ) -> Result<Self, error_stack::Report<Self::Error>> {
        let status = grpc_api_types::payments::PaymentStatus::foreign_from(value.status);
        let response_headers = value
            .response_headers
            .map(|headers| {
                headers
                    .iter()
                    .filter_map(|(name, value)| {
                        value
                            .to_str()
                            .ok()
                            .map(|v| (name.to_string(), v.to_string()))
                    })
                    .collect()
            })
            .unwrap_or_default();
        let mandate_reference_grpc =
            value
                .mandate_reference
                .map(|m| grpc_api_types::payments::MandateReference {
                    mandate_id: m.connector_mandate_id,
                    payment_method_id: m.payment_method_id,
                });
        Ok(Self {
            transaction_id: value
                .resource_id
                .map(|resource_id| {
                    grpc_api_types::payments::Identifier::foreign_try_from(resource_id)
                })
                .transpose()?,
            status: status as i32,
            mandate_reference: mandate_reference_grpc,
            error_code: value.error_code,
            error_message: value.error_message,
            error_reason: None,
            network_txn_id: value.network_txn_id,
            response_ref_id: value.connector_response_reference_id.map(|id| {
                grpc_api_types::payments::Identifier {
                    id_type: Some(grpc_api_types::payments::identifier::IdType::Id(id)),
                }
            }),
            amount: None,
            minor_amount: None,
            currency: None,
            captured_amount: value.amount_captured,
            minor_captured_amount: value
                .minor_amount_captured
                .map(|amount_captured| amount_captured.get_amount_as_i64()),
            payment_method_type: None,
            capture_method: None,
            auth_type: None,
            created_at: None,
            updated_at: None,
            authorized_at: None,
            captured_at: None,
            customer_name: None,
            email: None,
            connector_customer_id: None,
            merchant_order_reference_id: None,
            metadata: std::collections::HashMap::new(),
            status_code: value.status_code as u32,
            raw_connector_response: None,
            response_headers,
            state: None,
            raw_connector_request: None,
            connector_response: None,
        })
    }
}

impl ForeignTryFrom<PaymentServiceVoidRequest> for PaymentVoidData {
    type Error = ApplicationErrorResponse;

    fn foreign_try_from(
        value: PaymentServiceVoidRequest,
    ) -> Result<Self, error_stack::Report<Self::Error>> {
        let amount = Some(common_utils::types::MinorUnit::new(value.amount()));
        // If currency is unspecified, send None, otherwise try to convert it
        let currency = if value.currency() == grpc_api_types::payments::Currency::Unspecified {
            None
        } else {
            Some(common_enums::Currency::foreign_try_from(value.currency())?)
        };
        Ok(Self {
            browser_info: value
                .browser_info
                .map(BrowserInformation::foreign_try_from)
                .transpose()?,
            connector_transaction_id: value
                .transaction_id
                .and_then(|id| id.id_type)
                .and_then(|id_type| match id_type {
                    grpc_api_types::payments::identifier::IdType::Id(id) => Some(id),
                    _ => None,
                })
                .unwrap_or_default(),
            connector_metadata: (!value.connector_metadata.is_empty()).then(|| {
                Secret::new(serde_json::Value::Object(
                    value
                        .connector_metadata
                        .into_iter()
                        .map(|(k, v)| (k, serde_json::Value::String(v)))
                        .collect(),
                ))
            }),
            cancellation_reason: value.cancellation_reason,
            raw_connector_response: None,
            integrity_object: None,
            amount,
            currency,
        })
    }
}

impl ForeignTryFrom<grpc_api_types::payments::PaymentServiceVoidPostCaptureRequest>
    for crate::connector_types::PaymentsCancelPostCaptureData
{
    type Error = ApplicationErrorResponse;

    fn foreign_try_from(
        value: grpc_api_types::payments::PaymentServiceVoidPostCaptureRequest,
    ) -> Result<Self, error_stack::Report<Self::Error>> {
        Ok(Self {
            browser_info: value
                .browser_info
                .map(BrowserInformation::foreign_try_from)
                .transpose()?,
            connector_transaction_id: value
                .transaction_id
                .and_then(|id| id.id_type)
                .and_then(|id_type| match id_type {
                    grpc_api_types::payments::identifier::IdType::Id(id) => Some(id),
                    _ => None,
                })
                .unwrap_or_default(),
            cancellation_reason: value.cancellation_reason,
            raw_connector_response: None,
            integrity_object: None,
        })
    }
}

impl
    ForeignTryFrom<(
        grpc_api_types::payments::PaymentServiceVoidPostCaptureRequest,
        Connectors,
        &MaskedMetadata,
    )> for PaymentFlowData
{
    type Error = ApplicationErrorResponse;

    fn foreign_try_from(
        (value, connectors, metadata): (
            grpc_api_types::payments::PaymentServiceVoidPostCaptureRequest,
            Connectors,
            &MaskedMetadata,
        ),
    ) -> Result<Self, error_stack::Report<Self::Error>> {
        // For void post capture operations, address information is typically not available or required
        // Since this is a PaymentServiceVoidPostCaptureRequest, we use default address values
        let address: PaymentAddress = payment_address::PaymentAddress::new(
            None,        // shipping
            None,        // billing
            None,        // payment_method_billing
            Some(false), // should_unify_address = false for void post capture operations
        );

        let merchant_id_from_header = extract_merchant_id_from_metadata(metadata)?;

        Ok(Self {
            merchant_id: merchant_id_from_header,
            payment_id: "IRRELEVANT_PAYMENT_ID".to_string(),
            attempt_id: "IRRELEVANT_ATTEMPT_ID".to_string(),
            status: common_enums::AttemptStatus::Pending,
            payment_method: common_enums::PaymentMethod::Card, //TODO
            address,
            auth_type: common_enums::AuthenticationType::default(),
            connector_request_reference_id: extract_connector_request_reference_id(
                &value.request_ref_id,
            ),
            customer_id: None,
            connector_customer: None,
            description: None,
            return_url: None,
            connector_meta_data: None,
            amount_captured: None,
            minor_amount_captured: None,
            access_token: None,
            session_token: None,
            reference_id: None,
            payment_method_token: None,
            preprocessing_id: None,
            connector_api_version: None,
            test_mode: None,
            connector_http_status_code: None,
            external_latency: None,
            connectors,
            raw_connector_response: None,
            raw_connector_request: None,
            connector_response_headers: None,
            vault_headers: None,
            minor_amount_capturable: None,
            connector_response: None,
            recurring_mandate_payment_data: None,
            order_details: None,
        })
    }
}

impl ForeignTryFrom<RefundWebhookDetailsResponse> for RefundResponse {
    type Error = ApplicationErrorResponse;

    fn foreign_try_from(
        value: RefundWebhookDetailsResponse,
    ) -> Result<Self, error_stack::Report<Self::Error>> {
        let status = grpc_api_types::payments::RefundStatus::foreign_from(value.status);
        let response_headers = value
            .response_headers
            .map(|headers| {
                headers
                    .iter()
                    .filter_map(|(name, value)| {
                        value
                            .to_str()
                            .ok()
                            .map(|v| (name.to_string(), v.to_string()))
                    })
                    .collect()
            })
            .unwrap_or_default();

        Ok(Self {
            transaction_id: Some(grpc_api_types::payments::Identifier::default()),
            refund_id: value.connector_refund_id.unwrap_or_default(),
            status: status.into(),
            response_ref_id: value.connector_response_reference_id.map(|id| {
                grpc_api_types::payments::Identifier {
                    id_type: Some(grpc_api_types::payments::identifier::IdType::Id(id)),
                }
            }),
            error_code: value.error_code,
            error_message: value.error_message,
            error_reason: None,
            raw_connector_response: None,
            refund_amount: None,
            minor_refund_amount: None,
            refund_currency: None,
            payment_amount: None,
            minor_payment_amount: None,
            refund_reason: None,
            created_at: None,
            updated_at: None,
            processed_at: None,
            customer_name: None,
            email: None,
            merchant_order_reference_id: None,
            metadata: std::collections::HashMap::new(),
            refund_metadata: std::collections::HashMap::new(),
            status_code: value.status_code as u32,
            response_headers,
            state: None,
            raw_connector_request: None,
        })
    }
}

impl ForeignTryFrom<DisputeWebhookDetailsResponse> for DisputeResponse {
    type Error = ApplicationErrorResponse;

    fn foreign_try_from(
        value: DisputeWebhookDetailsResponse,
    ) -> Result<Self, error_stack::Report<Self::Error>> {
        let grpc_status = grpc_api_types::payments::DisputeStatus::foreign_from(value.status);
        let grpc_stage = grpc_api_types::payments::DisputeStage::foreign_from(value.stage);
        let response_headers = value
            .response_headers
            .map(|headers| {
                headers
                    .iter()
                    .filter_map(|(name, value)| {
                        value
                            .to_str()
                            .ok()
                            .map(|v| (name.to_string(), v.to_string()))
                    })
                    .collect()
            })
            .unwrap_or_default();
        Ok(Self {
            dispute_id: Some(value.dispute_id),
            transaction_id: None,
            dispute_status: grpc_status.into(),
            dispute_stage: grpc_stage.into(),
            connector_status_code: None,
            error_code: None,
            error_message: None,
            error_reason: None,
            dispute_amount: None,
            dispute_currency: None,
            dispute_date: None,
            service_date: None,
            shipping_date: None,
            due_date: None,
            evidence_documents: vec![],
            dispute_reason: None,
            dispute_message: value.dispute_message,
            response_ref_id: value.connector_response_reference_id.map(|id| {
                grpc_api_types::payments::Identifier {
                    id_type: Some(grpc_api_types::payments::identifier::IdType::Id(id)),
                }
            }),
            status_code: value.status_code as u32,
            response_headers,
            raw_connector_request: None,
        })
    }
}

impl ForeignTryFrom<grpc_api_types::payments::PaymentServiceRefundRequest> for RefundsData {
    type Error = ApplicationErrorResponse;

    fn foreign_try_from(
        value: grpc_api_types::payments::PaymentServiceRefundRequest,
    ) -> Result<Self, error_stack::Report<Self::Error>> {
        let minor_refund_amount = common_utils::types::MinorUnit::new(value.minor_refund_amount);

        let minor_payment_amount = common_utils::types::MinorUnit::new(value.minor_payment_amount);

        // Extract transaction_id as connector_transaction_id
        let connector_transaction_id = value
            .transaction_id
            .clone()
            .and_then(|id| id.id_type)
            .and_then(|id_type| match id_type {
                grpc_api_types::payments::identifier::IdType::Id(id) => Some(id),
                _ => None,
            })
            .unwrap_or_default();

        Ok(RefundsData {
            refund_id: value.refund_id.to_string(),
            connector_transaction_id,
            connector_refund_id: None, // refund_id field is used as refund_id, not connector_refund_id
            currency: common_enums::Currency::foreign_try_from(value.currency())?,
            payment_amount: value.payment_amount,
            reason: value.reason.clone(),
            webhook_url: value.webhook_url,
            refund_amount: value.refund_amount,
            connector_metadata: serde_json::to_value(&value.metadata)
                .inspect_err(|e| {
                    tracing::warn!(
                        error = %e,
                        "Failed to serialize connector_metadata from refund metadata"
                    );
                })
                .ok(),
            refund_connector_metadata: {
                value.refund_metadata.get("refund_metadata").map(|json_string| {
                    Ok::<Secret<serde_json::Value>, error_stack::Report<ApplicationErrorResponse>>(Secret::new(serde_json::Value::String(json_string.clone())))
                }).transpose()?
            },
            minor_payment_amount,
            minor_refund_amount,
            refund_status: common_enums::RefundStatus::Pending,
            merchant_account_id: value.merchant_account_id,
            capture_method: value
                .capture_method
                .map(|cm| {
                    common_enums::CaptureMethod::foreign_try_from(
                        grpc_api_types::payments::CaptureMethod::try_from(cm).unwrap_or_default(),
                    )
                })
                .transpose()?,
            browser_info: value
                .browser_info
                .map(BrowserInformation::foreign_try_from)
                .transpose()?,
            integrity_object: None,
            split_refunds: None,
            merchant_account_metadata: (!value.merchant_account_metadata.is_empty())
                .then(|| {
                    serde_json::to_value(&value.merchant_account_metadata)
                        .map(common_utils::pii::SecretSerdeValue::new)
                        .map_err(|_| {
                            error_stack::Report::new(ApplicationErrorResponse::InternalServerError(
                                crate::errors::ApiError {
                                    sub_code: "SERDE_JSON_ERROR".to_owned(),
                                    error_identifier: 500,
                                    error_message: "Failed to serialize merchant_account_metadata"
                                        .to_owned(),
                                    error_object: None,
                                },
                            ))
                        })
                })
                .transpose()?,
        })
    }
}

impl ForeignTryFrom<grpc_api_types::payments::AcceptDisputeRequest> for AcceptDisputeData {
    type Error = ApplicationErrorResponse;

    fn foreign_try_from(
        value: grpc_api_types::payments::AcceptDisputeRequest,
    ) -> Result<Self, error_stack::Report<Self::Error>> {
        Ok(AcceptDisputeData {
            connector_dispute_id: value.dispute_id,
            integrity_object: None,
        })
    }
}

impl ForeignTryFrom<grpc_api_types::payments::DisputeServiceSubmitEvidenceRequest>
    for SubmitEvidenceData
{
    type Error = ApplicationErrorResponse;

    fn foreign_try_from(
        value: grpc_api_types::payments::DisputeServiceSubmitEvidenceRequest,
    ) -> Result<Self, error_stack::Report<Self::Error>> {
        // Initialize all fields to None
        let mut result = SubmitEvidenceData {
            dispute_id: Some(value.dispute_id.clone()),
            connector_dispute_id: value.dispute_id,
            integrity_object: None,
            access_activity_log: None,
            billing_address: None,
            cancellation_policy: None,
            cancellation_policy_file_type: None,
            cancellation_policy_provider_file_id: None,
            cancellation_policy_disclosure: None,
            cancellation_rebuttal: None,
            customer_communication: None,
            customer_communication_file_type: None,
            customer_communication_provider_file_id: None,
            customer_email_address: None,
            customer_name: None,
            customer_purchase_ip: None,
            customer_signature: None,
            customer_signature_file_type: None,
            customer_signature_provider_file_id: None,
            product_description: None,
            receipt: None,
            receipt_file_type: None,
            receipt_provider_file_id: None,
            refund_policy: None,
            refund_policy_file_type: None,
            refund_policy_provider_file_id: None,
            refund_policy_disclosure: None,
            refund_refusal_explanation: None,
            service_date: value.service_date.map(|date| date.to_string()),
            service_documentation: None,
            service_documentation_file_type: None,
            service_documentation_provider_file_id: None,
            shipping_address: None,
            shipping_carrier: None,
            shipping_date: value.shipping_date.map(|date| date.to_string()),
            shipping_documentation: None,
            shipping_documentation_file_type: None,
            shipping_documentation_provider_file_id: None,
            shipping_tracking_number: None,
            invoice_showing_distinct_transactions: None,
            invoice_showing_distinct_transactions_file_type: None,
            invoice_showing_distinct_transactions_provider_file_id: None,
            recurring_transaction_agreement: None,
            recurring_transaction_agreement_file_type: None,
            recurring_transaction_agreement_provider_file_id: None,
            uncategorized_file: None,
            uncategorized_file_type: None,
            uncategorized_file_provider_file_id: None,
            uncategorized_text: None,
        };

        // Extract evidence from evidence_documents array
        for document in value.evidence_documents {
            let evidence_type =
                grpc_api_types::payments::EvidenceType::try_from(document.evidence_type)
                    .unwrap_or(grpc_api_types::payments::EvidenceType::Unspecified);

            match evidence_type {
                grpc_api_types::payments::EvidenceType::CancellationPolicy => {
                    result.cancellation_policy = document.file_content;
                    result.cancellation_policy_file_type = document.file_mime_type;
                    result.cancellation_policy_provider_file_id = document.provider_file_id;
                }
                grpc_api_types::payments::EvidenceType::CustomerCommunication => {
                    result.customer_communication = document.file_content;
                    result.customer_communication_file_type = document.file_mime_type;
                    result.customer_communication_provider_file_id = document.provider_file_id;
                }
                grpc_api_types::payments::EvidenceType::CustomerSignature => {
                    result.customer_signature = document.file_content;
                    result.customer_signature_file_type = document.file_mime_type;
                    result.customer_signature_provider_file_id = document.provider_file_id;
                }
                grpc_api_types::payments::EvidenceType::Receipt => {
                    result.receipt = document.file_content;
                    result.receipt_file_type = document.file_mime_type;
                    result.receipt_provider_file_id = document.provider_file_id;
                }
                grpc_api_types::payments::EvidenceType::RefundPolicy => {
                    result.refund_policy = document.file_content;
                    result.refund_policy_file_type = document.file_mime_type;
                    result.refund_policy_provider_file_id = document.provider_file_id;
                }
                grpc_api_types::payments::EvidenceType::ServiceDocumentation => {
                    result.service_documentation = document.file_content;
                    result.service_documentation_file_type = document.file_mime_type;
                    result.service_documentation_provider_file_id = document.provider_file_id;
                }
                grpc_api_types::payments::EvidenceType::ShippingDocumentation => {
                    result.shipping_documentation = document.file_content;
                    result.shipping_documentation_file_type = document.file_mime_type;
                    result.shipping_documentation_provider_file_id = document.provider_file_id;
                }
                grpc_api_types::payments::EvidenceType::InvoiceShowingDistinctTransactions => {
                    result.invoice_showing_distinct_transactions = document.file_content;
                    result.invoice_showing_distinct_transactions_file_type =
                        document.file_mime_type;
                    result.invoice_showing_distinct_transactions_provider_file_id =
                        document.provider_file_id;
                }
                grpc_api_types::payments::EvidenceType::RecurringTransactionAgreement => {
                    result.recurring_transaction_agreement = document.file_content;
                    result.recurring_transaction_agreement_file_type = document.file_mime_type;
                    result.recurring_transaction_agreement_provider_file_id =
                        document.provider_file_id;
                }
                grpc_api_types::payments::EvidenceType::UncategorizedFile => {
                    result.uncategorized_file = document.file_content;
                    result.uncategorized_file_type = document.file_mime_type;
                    result.uncategorized_file_provider_file_id = document.provider_file_id;
                    result.uncategorized_text = document.text_content;
                }
                grpc_api_types::payments::EvidenceType::Unspecified => {
                    // Skip unspecified evidence types
                }
            }
        }

        Ok(result)
    }
}

pub fn generate_refund_response(
    router_data_v2: RouterDataV2<Refund, RefundFlowData, RefundsData, RefundsResponseData>,
) -> Result<RefundResponse, error_stack::Report<ApplicationErrorResponse>> {
    let refund_response = router_data_v2.response;
    let raw_connector_response = router_data_v2
        .resource_common_data
        .get_raw_connector_response();

    // RefundFlowData doesn't have access_token field, so no state to return
    let state = None;

    let raw_connector_request = router_data_v2
        .resource_common_data
        .get_raw_connector_request();

    match refund_response {
        Ok(response) => {
            let status = response.refund_status;
            let grpc_status = grpc_api_types::payments::RefundStatus::foreign_from(status);

            Ok(RefundResponse {
                transaction_id: Some(grpc_api_types::payments::Identifier::default()),
                refund_id: response.connector_refund_id,
                status: grpc_status as i32,
                response_ref_id: None,
                error_code: None,
                error_message: None,
                error_reason: None,
                refund_amount: None,
                minor_refund_amount: None,
                refund_currency: None,
                payment_amount: None,
                minor_payment_amount: None,
                refund_reason: None,
                created_at: None,
                updated_at: None,
                processed_at: None,
                customer_name: None,
                email: None,
                merchant_order_reference_id: None,
                raw_connector_response,
                metadata: std::collections::HashMap::new(),
                refund_metadata: std::collections::HashMap::new(),
                status_code: response.status_code as u32,
                response_headers: router_data_v2
                    .resource_common_data
                    .get_connector_response_headers_as_map(),
                state,
                raw_connector_request,
            })
        }
        Err(e) => {
            let status = e
                .attempt_status
                .map(grpc_api_types::payments::PaymentStatus::foreign_from)
                .unwrap_or_default();

            Ok(RefundResponse {
                transaction_id: Some(
                    e.connector_transaction_id
                        .map(|id| grpc_api_types::payments::Identifier {
                            id_type: Some(grpc_api_types::payments::identifier::IdType::Id(id)),
                        })
                        .unwrap_or_default(),
                ),
                refund_id: String::new(),
                status: status as i32,
                response_ref_id: None,
                error_code: Some(e.code),
                error_message: Some(e.message),
                error_reason: e.reason,
                refund_amount: None,
                minor_refund_amount: None,
                refund_currency: None,
                payment_amount: None,
                minor_payment_amount: None,
                refund_reason: None,
                created_at: None,
                updated_at: None,
                processed_at: None,
                customer_name: None,
                email: None,
                raw_connector_response,
                merchant_order_reference_id: None,
                metadata: std::collections::HashMap::new(),
                refund_metadata: std::collections::HashMap::new(),
                status_code: e.status_code as u32,
                response_headers: router_data_v2
                    .resource_common_data
                    .get_connector_response_headers_as_map(),
                state,
                raw_connector_request,
            })
        }
    }
}

impl ForeignTryFrom<grpc_api_types::payments::PaymentServiceCaptureRequest>
    for PaymentsCaptureData
{
    type Error = ApplicationErrorResponse;

    fn foreign_try_from(
        value: grpc_api_types::payments::PaymentServiceCaptureRequest,
    ) -> Result<Self, error_stack::Report<Self::Error>> {
        let capture_method = Some(common_enums::CaptureMethod::foreign_try_from(
            value.capture_method(),
        )?);

        let connector_transaction_id = ResponseId::ConnectorTransactionId(
            value
                .transaction_id
                .clone()
                .and_then(|id| id.id_type)
                .and_then(|id_type| match id_type {
                    grpc_api_types::payments::identifier::IdType::Id(id) => Some(id),
                    _ => None,
                })
                .unwrap_or_default(),
        );

        let multiple_capture_data =
            value
                .multiple_capture_data
                .clone()
                .map(|data| MultipleCaptureRequestData {
                    capture_sequence: data.capture_sequence,
                    capture_reference: data.capture_reference,
                });

        let minor_amount = common_utils::types::MinorUnit::new(value.amount_to_capture);

        Ok(Self {
            amount_to_capture: value.amount_to_capture,
            minor_amount_to_capture: minor_amount,
            currency: common_enums::Currency::foreign_try_from(value.currency())?,
            connector_transaction_id,
            multiple_capture_data,
            connector_metadata: (!value.connector_metadata.is_empty()).then(|| {
                serde_json::Value::Object(
                    value
                        .connector_metadata
                        .into_iter()
                        .map(|(k, v)| (k, serde_json::Value::String(v)))
                        .collect(),
                )
            }),
            browser_info: value
                .browser_info
                .map(BrowserInformation::foreign_try_from)
                .transpose()?,
            integrity_object: None,
            capture_method,
        })
    }
}

impl
    ForeignTryFrom<(
        grpc_api_types::payments::PaymentServiceCaptureRequest,
        Connectors,
    )> for PaymentFlowData
{
    type Error = ApplicationErrorResponse;

    fn foreign_try_from(
        (value, connectors): (
            grpc_api_types::payments::PaymentServiceCaptureRequest,
            Connectors,
        ),
    ) -> Result<Self, error_stack::Report<Self::Error>> {
        Ok(Self {
            raw_connector_response: None,
            merchant_id: common_utils::id_type::MerchantId::default(),
            payment_id: "PAYMENT_ID".to_string(),
            attempt_id: "ATTEMPT_ID".to_string(),
            status: common_enums::AttemptStatus::Pending,
            payment_method: common_enums::PaymentMethod::Card, // Default
            address: payment_address::PaymentAddress::default(),
            auth_type: common_enums::AuthenticationType::default(),
            connector_request_reference_id: extract_connector_request_reference_id(
                &value.request_ref_id,
            ),
            customer_id: None,
            connector_customer: None,
            description: None,
            return_url: None,
            connector_meta_data: None,
            amount_captured: None,
            minor_amount_captured: None,
            minor_amount_capturable: None,
            access_token: None,
            session_token: None,
            reference_id: None,
            payment_method_token: None,
            preprocessing_id: None,
            connector_api_version: None,
            test_mode: None,
            connector_http_status_code: None,
            external_latency: None,
            connectors,
            raw_connector_request: None,
            connector_response_headers: None,
            vault_headers: None,
            connector_response: None,
            recurring_mandate_payment_data: None,
            order_details: None,
        })
    }
}

impl
    ForeignTryFrom<(
        grpc_api_types::payments::PaymentServiceCaptureRequest,
        Connectors,
        &MaskedMetadata,
    )> for PaymentFlowData
{
    type Error = ApplicationErrorResponse;

    fn foreign_try_from(
        (value, connectors, metadata): (
            grpc_api_types::payments::PaymentServiceCaptureRequest,
            Connectors,
            &MaskedMetadata,
        ),
    ) -> Result<Self, error_stack::Report<Self::Error>> {
        let merchant_id_from_header = extract_merchant_id_from_metadata(metadata)?;
        let access_token = value
            .state
            .as_ref()
            .and_then(|state| state.access_token.as_ref())
            .map(AccessTokenResponseData::from);
        let connector_meta_data = common_utils::pii::SecretSerdeValue::new(
            convert_merchant_metadata_to_json(&value.merchant_account_metadata),
        );
        Ok(Self {
            merchant_id: merchant_id_from_header,
            payment_id: "PAYMENT_ID".to_string(),
            attempt_id: "ATTEMPT_ID".to_string(),
            status: common_enums::AttemptStatus::Pending,
            payment_method: common_enums::PaymentMethod::Card, // Default
            address: payment_address::PaymentAddress::default(),
            auth_type: common_enums::AuthenticationType::default(),
            connector_request_reference_id: extract_connector_request_reference_id(
                &value.request_ref_id,
            ),
            customer_id: None,
            connector_customer: None,
            description: None,
            return_url: None,
            connector_meta_data: Some(connector_meta_data),
            amount_captured: None,
            minor_amount_captured: None,
            minor_amount_capturable: None,
            access_token,
            session_token: None,
            reference_id: None,
            payment_method_token: None,
            preprocessing_id: None,
            connector_api_version: None,
            test_mode: None,
            connector_http_status_code: None,
            external_latency: None,
            connectors,
            raw_connector_response: None,
            raw_connector_request: None,
            connector_response_headers: None,
            vault_headers: None,
            connector_response: None,
            recurring_mandate_payment_data: None,
            order_details: None,
        })
    }
}

pub fn generate_payment_capture_response(
    router_data_v2: RouterDataV2<
        Capture,
        PaymentFlowData,
        PaymentsCaptureData,
        PaymentsResponseData,
    >,
) -> Result<PaymentServiceCaptureResponse, error_stack::Report<ApplicationErrorResponse>> {
    let transaction_response = router_data_v2.response;

    // Create state if either access token or connector customer is available
    let state = if router_data_v2.resource_common_data.access_token.is_some()
        || router_data_v2
            .resource_common_data
            .connector_customer
            .is_some()
    {
        Some(ConnectorState {
            access_token: router_data_v2
                .resource_common_data
                .access_token
                .as_ref()
                .map(|token_data| grpc_api_types::payments::AccessToken {
                    token: token_data.access_token.clone(),
                    expires_in_seconds: token_data.expires_in,
                    token_type: token_data.token_type.clone(),
                }),
            connector_customer_id: router_data_v2
                .resource_common_data
                .connector_customer
                .clone(),
        })
    } else {
        None
    };

    let raw_connector_request = router_data_v2
        .resource_common_data
        .get_raw_connector_request();

    match transaction_response {
        Ok(response) => match response {
            PaymentsResponseData::TransactionResponse {
                resource_id,
                redirection_data: _,
                connector_metadata,
                network_txn_id: _,
                connector_response_reference_id,
                incremental_authorization_allowed,
                mandate_reference,
                status_code,
            } => {
                let status = router_data_v2.resource_common_data.status;
                let grpc_status = grpc_api_types::payments::PaymentStatus::foreign_from(status);
                let grpc_resource_id =
                    grpc_api_types::payments::Identifier::foreign_try_from(resource_id)?;

                let mandate_reference_grpc =
                    mandate_reference.map(|m| grpc_api_types::payments::MandateReference {
                        mandate_id: m.connector_mandate_id,
                        payment_method_id: m.payment_method_id,
                    });

                Ok(PaymentServiceCaptureResponse {
                    transaction_id: Some(grpc_resource_id),
                    response_ref_id: connector_response_reference_id.map(|id| {
                        grpc_api_types::payments::Identifier {
                            id_type: Some(grpc_api_types::payments::identifier::IdType::Id(id)),
                        }
                    }),
                    error_code: None,
                    error_message: None,
                    error_reason: None,
                    status: grpc_status.into(),
                    status_code: status_code as u32,
                    response_headers: router_data_v2
                        .resource_common_data
                        .get_connector_response_headers_as_map(),
                    state,
                    raw_connector_request,
                    incremental_authorization_allowed,
                    mandate_reference: mandate_reference_grpc,
                    captured_amount: router_data_v2.resource_common_data.amount_captured,
                    minor_captured_amount: router_data_v2
                        .resource_common_data
                        .minor_amount_captured
                        .map(|amount_captured| amount_captured.get_amount_as_i64()),
                    connector_metadata: convert_connector_metadata_to_hashmap(connector_metadata),
                })
            }
            _ => Err(report!(ApplicationErrorResponse::InternalServerError(
                ApiError {
                    sub_code: "INVALID_RESPONSE_TYPE".to_owned(),
                    error_identifier: 500,
                    error_message: "Invalid response type received from connector".to_owned(),
                    error_object: None,
                }
            ))),
        },
        Err(e) => {
            let status = e
                .attempt_status
                .map(grpc_api_types::payments::PaymentStatus::foreign_from)
                .unwrap_or_default();
            Ok(PaymentServiceCaptureResponse {
                transaction_id: Some(grpc_api_types::payments::Identifier {
                    id_type: Some(
                        grpc_api_types::payments::identifier::IdType::NoResponseIdMarker(()),
                    ),
                }),
                response_ref_id: e.connector_transaction_id.map(|id| {
                    grpc_api_types::payments::Identifier {
                        id_type: Some(grpc_api_types::payments::identifier::IdType::Id(id)),
                    }
                }),
                status: status.into(),
                error_message: Some(e.message),
                error_code: Some(e.code),
                error_reason: e.reason,
                status_code: e.status_code as u32,
                response_headers: router_data_v2
                    .resource_common_data
                    .get_connector_response_headers_as_map(),
                state,
                raw_connector_request,
                incremental_authorization_allowed: None,
                mandate_reference: None,
                captured_amount: None,
                minor_captured_amount: None,
                connector_metadata: std::collections::HashMap::new(),
            })
        }
    }
}

impl
    ForeignTryFrom<(
        PaymentServiceRegisterRequest,
        Connectors,
        consts::Env,
        &MaskedMetadata,
    )> for PaymentFlowData
{
    type Error = ApplicationErrorResponse;

    fn foreign_try_from(
        (value, connectors, environment, metadata): (
            PaymentServiceRegisterRequest,
            Connectors,
            consts::Env,
            &MaskedMetadata,
        ),
    ) -> Result<Self, error_stack::Report<Self::Error>> {
        let address = match value.address {
            Some(address) => payment_address::PaymentAddress::foreign_try_from(address)?,
            None => {
                return Err(ApplicationErrorResponse::BadRequest(ApiError {
                    sub_code: "INVALID_ADDRESS".to_owned(),
                    error_identifier: 400,
                    error_message: "Address is required".to_owned(),
                    error_object: None,
                }))?
            }
        };
        let test_mode = match environment {
            consts::Env::Development => Some(true),
            consts::Env::Production => Some(false),
            _ => Some(true),
        };

        let merchant_id_from_header = extract_merchant_id_from_metadata(metadata)?;
        let access_token = value
            .state
            .as_ref()
            .and_then(|state| state.access_token.as_ref())
            .map(AccessTokenResponseData::from);
        Ok(Self {
            merchant_id: merchant_id_from_header,
            payment_id: "IRRELEVANT_PAYMENT_ID".to_string(),
            attempt_id: "IRRELEVANT_ATTEMPT_ID".to_string(),
            status: common_enums::AttemptStatus::Pending,
            payment_method: common_enums::PaymentMethod::Card, //TODO
            address,
            auth_type: common_enums::AuthenticationType::default(),
            connector_request_reference_id: extract_connector_request_reference_id(
                &value.request_ref_id,
            ),
            customer_id: value
                .customer_id
                .clone()
                .map(|customer_id| CustomerId::try_from(Cow::from(customer_id)))
                .transpose()
                .change_context(ApplicationErrorResponse::BadRequest(ApiError {
                    sub_code: "INVALID_CUSTOMER_ID".to_owned(),
                    error_identifier: 400,
                    error_message: "Failed to parse Customer Id".to_owned(),
                    error_object: None,
                }))?,
            connector_customer: value.connector_customer_id,
            description: value.metadata.get("description").cloned(),
            return_url: None,
            connector_meta_data: None,
            amount_captured: None,
            minor_amount_captured: None,
            minor_amount_capturable: None,
            access_token,
            session_token: value.session_token,
            reference_id: None,
            payment_method_token: value
                .payment_method_token
                .map(|pmt| router_data::PaymentMethodToken::Token(Secret::new(pmt))),
            preprocessing_id: None,
            connector_api_version: None,
            test_mode,
            connector_http_status_code: None,
            external_latency: None,
            connectors,
            raw_connector_response: None,
            raw_connector_request: None,
            connector_response_headers: None,
            vault_headers: None,
            connector_response: None,
            recurring_mandate_payment_data: None,
            order_details: None,
        })
    }
}

impl ForeignTryFrom<PaymentServiceRegisterRequest> for SetupMandateRequestData<DefaultPCIHolder> {
    type Error = ApplicationErrorResponse;

    fn foreign_try_from(
        value: PaymentServiceRegisterRequest,
    ) -> Result<Self, error_stack::Report<Self::Error>> {
        let email: Option<Email> = match value.email {
            Some(ref email_str) => {
                Some(Email::try_from(email_str.clone().expose()).map_err(|_| {
                    error_stack::Report::new(ApplicationErrorResponse::BadRequest(ApiError {
                        sub_code: "INVALID_EMAIL_FORMAT".to_owned(),
                        error_identifier: 400,

                        error_message: "Invalid email".to_owned(),
                        error_object: None,
                    }))
                })?)
            }
            None => None,
        };
        let customer_acceptance = value.customer_acceptance.clone().ok_or_else(|| {
            error_stack::Report::new(ApplicationErrorResponse::BadRequest(ApiError {
                sub_code: "MISSING_CUSTOMER_ACCEPTANCE".to_owned(),
                error_identifier: 400,
                error_message: "Customer acceptance is missing".to_owned(),
                error_object: None,
            }))
        })?;

        let setup_future_usage = value.setup_future_usage();

        let setup_mandate_details = MandateData {
            update_mandate_id: None,
            customer_acceptance: Some(mandates::CustomerAcceptance::foreign_try_from(
                customer_acceptance.clone(),
            )?),
            mandate_type: None,
        };

        Ok(Self {
            currency: common_enums::Currency::foreign_try_from(value.currency())?,
            payment_method_data: PaymentMethodData::foreign_try_from(
                value.payment_method.ok_or_else(|| {
                    ApplicationErrorResponse::BadRequest(ApiError {
                        sub_code: "INVALID_PAYMENT_METHOD_DATA".to_owned(),
                        error_identifier: 400,
                        error_message: "Payment method data is required".to_owned(),
                        error_object: None,
                    })
                })?,
            )?,
            amount: Some(0),
            confirm: true,
            statement_descriptor_suffix: None,
            customer_acceptance: Some(mandates::CustomerAcceptance::foreign_try_from(
                customer_acceptance.clone(),
            )?),
            mandate_id: None,
            setup_future_usage: Some(common_enums::FutureUsage::foreign_try_from(
                setup_future_usage,
            )?),
            off_session: value.off_session,
            setup_mandate_details: Some(setup_mandate_details),
            router_return_url: value.return_url.clone(),
            webhook_url: value.webhook_url,
            browser_info: value
                .browser_info
                .map(BrowserInformation::foreign_try_from)
                .transpose()?,
            email,
            customer_name: None,
            return_url: value.return_url.clone(),
            payment_method_type: None,
            request_incremental_authorization: false,
            metadata: if value.metadata.is_empty() {
                None
            } else {
                Some(serde_json::Value::Object(
                    value
                        .metadata
                        .into_iter()
                        .map(|(k, v)| (k, serde_json::Value::String(v)))
                        .collect(),
                ))
            },
            complete_authorize_url: None,
            capture_method: None,
            integrity_object: None,
            minor_amount: Some(common_utils::types::MinorUnit::new(0)),
            shipping_cost: None,
            customer_id: value
                .customer_id
                .clone()
                .map(|customer_id| CustomerId::try_from(Cow::from(customer_id)))
                .transpose()
                .change_context(ApplicationErrorResponse::BadRequest(ApiError {
                    sub_code: "INVALID_CUSTOMER_ID".to_owned(),
                    error_identifier: 400,
                    error_message: "Failed to parse Customer Id".to_owned(),
                    error_object: None,
                }))?,
            statement_descriptor: None,
            merchant_order_reference_id: value.merchant_order_reference_id,
            merchant_account_metadata: (!value.merchant_account_metadata.is_empty()).then(|| {
                common_utils::pii::SecretSerdeValue::new(convert_merchant_metadata_to_json(
                    &value.merchant_account_metadata,
                ))
            }),
        })
    }
}

impl ForeignTryFrom<grpc_api_types::payments::CustomerAcceptance> for mandates::CustomerAcceptance {
    type Error = ApplicationErrorResponse;
    fn foreign_try_from(
        value: grpc_api_types::payments::CustomerAcceptance,
    ) -> Result<Self, error_stack::Report<Self::Error>> {
        Ok(mandates::CustomerAcceptance {
            acceptance_type: mandates::AcceptanceType::foreign_try_from(value.acceptance_type())?,
            accepted_at: time::OffsetDateTime::from_unix_timestamp(value.accepted_at)
                .ok()
                .map(|offset_dt| time::PrimitiveDateTime::new(offset_dt.date(), offset_dt.time())),
            online: value
                .online_mandate_details
                .map(mandates::OnlineMandate::foreign_try_from)
                .transpose()?,
        })
    }
}

impl ForeignTryFrom<grpc_api_types::payments::OnlineMandate> for mandates::OnlineMandate {
    type Error = ApplicationErrorResponse;
    fn foreign_try_from(
        value: grpc_api_types::payments::OnlineMandate,
    ) -> Result<Self, error_stack::Report<Self::Error>> {
        Ok(mandates::OnlineMandate {
            ip_address: value.ip_address.map(Secret::new),
            user_agent: value.user_agent,
        })
    }
}

impl ForeignTryFrom<grpc_api_types::payments::AcceptanceType> for mandates::AcceptanceType {
    type Error = ApplicationErrorResponse;
    fn foreign_try_from(
        value: grpc_api_types::payments::AcceptanceType,
    ) -> Result<Self, error_stack::Report<Self::Error>> {
        match value {
            grpc_payment_types::AcceptanceType::Offline => Ok(mandates::AcceptanceType::Offline),
            grpc_payment_types::AcceptanceType::Online => Ok(mandates::AcceptanceType::Online),
            grpc_payment_types::AcceptanceType::Unspecified => {
                Err(ApplicationErrorResponse::BadRequest(ApiError {
                    sub_code: "UNSPECIFIED_ACCEPTANCE_TYPE".to_owned(),
                    error_identifier: 400,
                    error_message: "Acceptance type must be specified".to_owned(),
                    error_object: None,
                })
                .into())
            }
        }
    }
}

impl ForeignTryFrom<grpc_api_types::payments::SetupMandateDetails> for mandates::MandateData {
    type Error = ApplicationErrorResponse;
    fn foreign_try_from(
        value: grpc_api_types::payments::SetupMandateDetails,
    ) -> Result<Self, error_stack::Report<Self::Error>> {
        Ok(Self {
            update_mandate_id: value.update_mandate_id,
            customer_acceptance: value
                .customer_acceptance
                .map(mandates::CustomerAcceptance::foreign_try_from)
                .transpose()?,
            mandate_type: None,
        })
    }
}

impl ForeignTryFrom<grpc_api_types::payments::FutureUsage> for common_enums::FutureUsage {
    type Error = ApplicationErrorResponse;
    fn foreign_try_from(
        value: grpc_api_types::payments::FutureUsage,
    ) -> Result<Self, error_stack::Report<Self::Error>> {
        match value {
            grpc_api_types::payments::FutureUsage::OffSession => {
                Ok(common_enums::FutureUsage::OffSession)
            }
            grpc_api_types::payments::FutureUsage::OnSession => {
                Ok(common_enums::FutureUsage::OnSession)
            }
            grpc_api_types::payments::FutureUsage::Unspecified => {
                Err(ApplicationErrorResponse::BadRequest(ApiError {
                    sub_code: "UNSPECIFIED_FUTURE_USAGE".to_owned(),
                    error_identifier: 401,
                    error_message: "Future usage must be specified".to_owned(),
                    error_object: None,
                })
                .into())
            }
        }
    }
}

pub fn generate_setup_mandate_response<T: PaymentMethodDataTypes>(
    router_data_v2: RouterDataV2<
        SetupMandate,
        PaymentFlowData,
        SetupMandateRequestData<T>,
        PaymentsResponseData,
    >,
) -> Result<PaymentServiceRegisterResponse, error_stack::Report<ApplicationErrorResponse>> {
    let transaction_response = router_data_v2.response;
    let status = router_data_v2.resource_common_data.status;
    let grpc_status = grpc_api_types::payments::PaymentStatus::foreign_from(status);

    // Create state if either access token or connector customer is available
    let state = if router_data_v2.resource_common_data.access_token.is_some()
        || router_data_v2
            .resource_common_data
            .connector_customer
            .is_some()
    {
        Some(ConnectorState {
            access_token: router_data_v2
                .resource_common_data
                .access_token
                .as_ref()
                .map(|token_data| grpc_api_types::payments::AccessToken {
                    token: token_data.access_token.clone(),
                    expires_in_seconds: token_data.expires_in,
                    token_type: token_data.token_type.clone(),
                }),
            connector_customer_id: router_data_v2
                .resource_common_data
                .connector_customer
                .clone(),
        })
    } else {
        None
    };

    let raw_connector_request = router_data_v2
        .resource_common_data
        .get_raw_connector_request();

    let connector_response = router_data_v2
        .resource_common_data
        .connector_response
        .as_ref()
        .map(|connector_response_data| {
            grpc_api_types::payments::ConnectorResponseData::foreign_try_from(
                connector_response_data.clone(),
            )
        })
        .transpose()?;

    let response = match transaction_response {
        Ok(response) => match response {
            PaymentsResponseData::TransactionResponse {
                resource_id,
                redirection_data,
                connector_metadata: _,
                network_txn_id,
                connector_response_reference_id,
                incremental_authorization_allowed,
                mandate_reference,
                status_code,
            } => {
                PaymentServiceRegisterResponse {
                    registration_id: Some(grpc_api_types::payments::Identifier::foreign_try_from(resource_id)?),
                    redirection_data: redirection_data.map(
                        |form| {
                            match *form {
                                router_response_types::RedirectForm::Form { endpoint, method, form_fields: _ } => {
                                    Ok::<grpc_api_types::payments::RedirectForm, ApplicationErrorResponse>(grpc_api_types::payments::RedirectForm {
                                        form_type: Some(grpc_api_types::payments::redirect_form::FormType::Form(
                                            grpc_api_types::payments::FormData {
                                                endpoint,
                                                method: match method {
                                                    Method::Get => 1,
                                                    Method::Post => 2,
                                                    Method::Put => 3,
                                                    Method::Delete => 4,
                                                    _ => 0,
                                                },
                                                form_fields: HashMap::default(), //TODO
                                            }
                                        ))
                                    })
                                },
                                router_response_types::RedirectForm::Html { html_data } => {
                                    Ok(grpc_api_types::payments::RedirectForm {
                                        form_type: Some(grpc_api_types::payments::redirect_form::FormType::Html(
                                            grpc_api_types::payments::HtmlData {
                                                html_data,
                                            }
                                        ))
                                    })
                                },
                                _ => Err(
                                    ApplicationErrorResponse::BadRequest(ApiError {
                                        sub_code: "INVALID_RESPONSE".to_owned(),
                                        error_identifier: 400,
                                        error_message: "Invalid response from connector".to_owned(),
                                        error_object: None,
                                    }))?,
                            }
                        }
                    ).transpose()?,
                    network_txn_id,
                    response_ref_id: connector_response_reference_id.map(|id| grpc_api_types::payments::Identifier {
                        id_type: Some(grpc_api_types::payments::identifier::IdType::Id(id)),
                    }),
                    status: grpc_status as i32,
                    mandate_reference: Some(grpc_api_types::payments::MandateReference {
                        mandate_id: mandate_reference.clone().and_then(|m| m.connector_mandate_id),
                        payment_method_id: mandate_reference.and_then(|m| m.payment_method_id),
                    }),
                    incremental_authorization_allowed,
                    error_message: None,
                    error_code: None,
                    error_reason: None,
                    status_code: status_code as u32,
                    response_headers: router_data_v2
                        .resource_common_data
                        .get_connector_response_headers_as_map(),
                    state,
                    raw_connector_request,
                    connector_response,
                }
            }
            _ => Err(ApplicationErrorResponse::BadRequest(ApiError {
                sub_code: "INVALID_RESPONSE".to_owned(),
                error_identifier: 400,
                error_message: "Invalid response from connector".to_owned(),
                error_object: None,
            }))?,
        },
        Err(err) => PaymentServiceRegisterResponse {
            registration_id: Some(grpc_api_types::payments::Identifier {
                id_type: Some(grpc_api_types::payments::identifier::IdType::NoResponseIdMarker(())),
            }),
            redirection_data: None,
            network_txn_id: None,
            response_ref_id: err.connector_transaction_id.map(|id| {
                grpc_api_types::payments::Identifier {
                    id_type: Some(grpc_api_types::payments::identifier::IdType::Id(id)),
                }
            }),
            status: grpc_status as i32,
            mandate_reference: None,
            incremental_authorization_allowed: None,
            error_message: Some(err.message),
            error_code: Some(err.code),
            error_reason: err.reason,
            status_code: err.status_code as u32,
            response_headers: router_data_v2
                .resource_common_data
                .get_connector_response_headers_as_map(),
            state,
            raw_connector_request,
            connector_response: None,
        },
    };
    Ok(response)
}

impl ForeignTryFrom<(DisputeDefendRequest, Connectors)> for DisputeFlowData {
    type Error = ApplicationErrorResponse;

    fn foreign_try_from(
        (value, connectors): (DisputeDefendRequest, Connectors),
    ) -> Result<Self, error_stack::Report<Self::Error>> {
        Ok(DisputeFlowData {
            dispute_id: Some(value.dispute_id.clone()),
            connectors,
            connector_dispute_id: value.dispute_id,
            defense_reason_code: Some(value.reason_code.unwrap_or_default()),
            connector_request_reference_id: extract_connector_request_reference_id(
                &value.request_ref_id,
            ),
            raw_connector_response: None,
            raw_connector_request: None,
            connector_response_headers: None,
        })
    }
}

impl ForeignTryFrom<(DisputeDefendRequest, Connectors, &MaskedMetadata)> for DisputeFlowData {
    type Error = ApplicationErrorResponse;

    fn foreign_try_from(
        (value, connectors, _metadata): (DisputeDefendRequest, Connectors, &MaskedMetadata),
    ) -> Result<Self, error_stack::Report<Self::Error>> {
        Ok(DisputeFlowData {
            connector_request_reference_id: extract_connector_request_reference_id(
                &value.request_ref_id,
            ),

            dispute_id: Some(value.dispute_id.clone()),
            connectors,
            connector_dispute_id: value.dispute_id,
            defense_reason_code: Some(value.reason_code.unwrap_or_default()),
            raw_connector_response: None,
            raw_connector_request: None,
            connector_response_headers: None,
        })
    }
}
impl ForeignTryFrom<DisputeDefendRequest> for DisputeDefendData {
    type Error = ApplicationErrorResponse;
    fn foreign_try_from(
        value: DisputeDefendRequest,
    ) -> Result<Self, error_stack::Report<Self::Error>> {
        let connector_dispute_id = value.dispute_id;
        Ok(Self {
            dispute_id: connector_dispute_id.clone(),
            connector_dispute_id,
            defense_reason_code: value.reason_code.unwrap_or_default(),
            integrity_object: None,
        })
    }
}

pub fn generate_defend_dispute_response(
    router_data_v2: RouterDataV2<
        DefendDispute,
        DisputeFlowData,
        DisputeDefendData,
        DisputeResponseData,
    >,
) -> Result<DisputeDefendResponse, error_stack::Report<ApplicationErrorResponse>> {
    let defend_dispute_response = router_data_v2.response;

    let raw_connector_request = router_data_v2
        .resource_common_data
        .get_raw_connector_request();

    match defend_dispute_response {
        Ok(response) => Ok(DisputeDefendResponse {
            dispute_id: response.connector_dispute_id,
            dispute_status: response.dispute_status as i32,
            connector_status_code: None,
            error_message: None,
            error_code: None,
            error_reason: None,
            response_ref_id: None,
            status_code: response.status_code as u32,
            response_headers: router_data_v2
                .resource_common_data
                .get_connector_response_headers_as_map(),
            raw_connector_request,
        }),
        Err(e) => Ok(DisputeDefendResponse {
            dispute_id: e
                .connector_transaction_id
                .unwrap_or_else(|| NO_ERROR_CODE.to_string()),
            dispute_status: common_enums::DisputeStatus::DisputeLost as i32,
            connector_status_code: None,
            error_message: Some(e.message),
            error_code: Some(e.code),
            error_reason: e.reason,
            response_ref_id: None,
            status_code: e.status_code as u32,
            response_headers: router_data_v2
                .resource_common_data
                .get_connector_response_headers_as_map(),
            raw_connector_request,
        }),
    }
}

pub fn generate_session_token_response(
    router_data_v2: RouterDataV2<
        CreateSessionToken,
        PaymentFlowData,
        SessionTokenRequestData,
        SessionTokenResponseData,
    >,
) -> Result<String, error_stack::Report<ApplicationErrorResponse>> {
    let session_token_response = router_data_v2.response;

    match session_token_response {
        Ok(response) => Ok(response.session_token),
        Err(e) => Err(report!(ApplicationErrorResponse::InternalServerError(
            ApiError {
                sub_code: "SESSION_TOKEN_ERROR".to_string(),
                error_identifier: 500,
                error_message: format!("Session token creation failed: {}", e.message),
                error_object: None,
            }
        ))),
    }
}

impl ForeignTryFrom<grpc_api_types::payments::PaymentServiceCreateOrderRequest>
    for PaymentCreateOrderData
{
    type Error = ApplicationErrorResponse;

    fn foreign_try_from(
        value: grpc_api_types::payments::PaymentServiceCreateOrderRequest,
    ) -> Result<Self, error_stack::Report<Self::Error>> {
        let currency = common_enums::Currency::foreign_try_from(value.currency())?;

        Ok(Self {
            amount: common_utils::types::MinorUnit::new(value.amount),
            currency,
            integrity_object: None,
            metadata: (!value.metadata.is_empty())
                .then(|| serde_json::to_value(value.metadata.clone()).unwrap_or_default()),
            webhook_url: value.webhook_url,
        })
    }
}

impl
    ForeignTryFrom<(
        grpc_api_types::payments::PaymentServiceCreateOrderRequest,
        Connectors,
        &MaskedMetadata,
    )> for PaymentFlowData
{
    type Error = ApplicationErrorResponse;

    fn foreign_try_from(
        (value, connectors, metadata): (
            grpc_api_types::payments::PaymentServiceCreateOrderRequest,
            Connectors,
            &MaskedMetadata,
        ),
    ) -> Result<Self, error_stack::Report<Self::Error>> {
        let merchant_id_from_header = extract_merchant_id_from_metadata(metadata)?;
        let vault_headers = extract_headers_from_metadata(metadata);

        // For order creation, create a default address
        let address = payment_address::PaymentAddress::new(
            None,        // shipping
            None,        // billing
            None,        // payment_method_billing
            Some(false), // should_unify_address
        );

        // Create connector metadata from the metadata field if present
        let connector_meta_data = (!value.metadata.is_empty())
            .then(|| {
                serde_json::to_value(&value.metadata)
                    .map(common_utils::pii::SecretSerdeValue::new)
                    .map_err(|_| {
                        error_stack::Report::new(ApplicationErrorResponse::InternalServerError(
                            crate::errors::ApiError {
                                sub_code: "SERDE_JSON_ERROR".to_owned(),
                                error_identifier: 500,
                                error_message: "Failed to serialize metadata".to_owned(),
                                error_object: None,
                            },
                        ))
                    })
            })
            .transpose()?;

        Ok(Self {
            merchant_id: merchant_id_from_header,
            payment_id: "IRRELEVANT_PAYMENT_ID".to_string(),
            attempt_id: "IRRELEVANT_ATTEMPT_ID".to_string(),
            status: common_enums::AttemptStatus::Pending,
            payment_method: common_enums::PaymentMethod::Card,
            address,
            auth_type: common_enums::AuthenticationType::default(),
            connector_request_reference_id: extract_connector_request_reference_id(
                &value.request_ref_id,
            ),
            customer_id: None, // PaymentServiceCreateOrderRequest doesn't have customer_id field
            connector_customer: None,
            description: None,
            return_url: None,
            connector_meta_data,
            amount_captured: None,
            minor_amount_captured: None,
            minor_amount_capturable: None,
            access_token: None,
            session_token: None,
            reference_id: None,
            payment_method_token: None,
            preprocessing_id: None,
            connector_api_version: None,
            test_mode: None,
            connector_http_status_code: None,
            external_latency: None,
            connectors,
            raw_connector_response: None,
            raw_connector_request: None,
            connector_response_headers: None,
            vault_headers,
            connector_response: None,
            recurring_mandate_payment_data: None,
            order_details: None,
        })
    }
}
#[derive(Debug, Clone, ToSchema, Serialize)]
pub struct CardSpecificFeatures {
    /// Indicates whether three_ds card payments are supported
    // #[schema(value_type = FeatureStatus)]
    pub three_ds: FeatureStatus,
    /// Indicates whether non three_ds card payments are supported
    // #[schema(value_type = FeatureStatus)]
    pub no_three_ds: FeatureStatus,
    /// List of supported card networks
    // #[schema(value_type = Vec<CardNetwork>)]
    pub supported_card_networks: Vec<CardNetwork>,
}

#[derive(Debug, Clone, ToSchema, Serialize)]
#[serde(untagged)]
pub enum PaymentMethodSpecificFeatures {
    /// Card specific features
    Card(CardSpecificFeatures),
}
/// Represents details of a payment method.
#[derive(Debug, Clone)]
pub struct PaymentMethodDetails {
    /// Indicates whether mandates are supported by this payment method.
    pub mandates: FeatureStatus,
    /// Indicates whether refund is supported by this payment method.
    pub refunds: FeatureStatus,
    /// List of supported capture methods
    pub supported_capture_methods: Vec<CaptureMethod>,
    /// Payment method specific features
    pub specific_features: Option<PaymentMethodSpecificFeatures>,
}
/// The status of the feature
#[derive(
    Clone,
    Copy,
    Debug,
    Eq,
    PartialEq,
    serde::Deserialize,
    serde::Serialize,
    strum::Display,
    ToSchema,
)]
#[strum(serialize_all = "snake_case")]
#[serde(rename_all = "snake_case")]
pub enum FeatureStatus {
    NotSupported,
    Supported,
}
pub type PaymentMethodTypeMetadata = HashMap<PaymentMethodType, PaymentMethodDetails>;
pub type SupportedPaymentMethods = HashMap<PaymentMethod, PaymentMethodTypeMetadata>;

#[derive(Debug, Clone)]
pub struct ConnectorInfo {
    /// Display name of the Connector
    pub display_name: &'static str,
    /// Description of the connector.
    pub description: &'static str,
    /// Connector Type
    pub connector_type: PaymentConnectorCategory,
}

/// Connector Access Method
#[derive(
    Clone,
    Copy,
    Debug,
    Eq,
    Hash,
    PartialEq,
    serde::Deserialize,
    serde::Serialize,
    strum::Display,
    ToSchema,
)]
#[strum(serialize_all = "snake_case")]
#[serde(rename_all = "snake_case")]
pub enum PaymentConnectorCategory {
    PaymentGateway,
    AlternativePaymentMethod,
    BankAcquirer,
}

#[derive(Debug, strum::Display, Eq, PartialEq, Hash)]
pub enum PaymentMethodDataType {
    Card,
    Bluecode,
    Knet,
    Benefit,
    MomoAtm,
    CardRedirect,
    AliPayQr,
    AliPayRedirect,
    AliPayHkRedirect,
    AmazonPayRedirect,
    MomoRedirect,
    KakaoPayRedirect,
    GoPayRedirect,
    GcashRedirect,
    ApplePay,
    ApplePayRedirect,
    ApplePayThirdPartySdk,
    DanaRedirect,
    DuitNow,
    GooglePay,
    GooglePayRedirect,
    GooglePayThirdPartySdk,
    MbWayRedirect,
    MobilePayRedirect,
    PaypalRedirect,
    PaypalSdk,
    Paze,
    SamsungPay,
    TwintRedirect,
    VippsRedirect,
    TouchNGoRedirect,
    WeChatPayRedirect,
    WeChatPayQr,
    CashappQr,
    SwishQr,
    KlarnaRedirect,
    KlarnaSdk,
    AffirmRedirect,
    AfterpayClearpayRedirect,
    PayBrightRedirect,
    WalleyRedirect,
    AlmaRedirect,
    AtomeRedirect,
    BancontactCard,
    Bizum,
    Blik,
    Eft,
    Eps,
    Giropay,
    Ideal,
    Interac,
    LocalBankRedirect,
    OnlineBankingCzechRepublic,
    OnlineBankingFinland,
    OnlineBankingPoland,
    OnlineBankingSlovakia,
    OpenBankingUk,
    Przelewy24,
    Sofort,
    Trustly,
    OnlineBankingFpx,
    OnlineBankingThailand,
    AchBankDebit,
    SepaBankDebit,
    BecsBankDebit,
    BacsBankDebit,
    AchBankTransfer,
    SepaBankTransfer,
    BacsBankTransfer,
    MultibancoBankTransfer,
    PermataBankTransfer,
    BcaBankTransfer,
    BniVaBankTransfer,
    BriVaBankTransfer,
    CimbVaBankTransfer,
    DanamonVaBankTransfer,
    MandiriVaBankTransfer,
    Pix,
    Pse,
    Crypto,
    MandatePayment,
    Reward,
    Upi,
    Boleto,
    Efecty,
    PagoEfectivo,
    RedCompra,
    RedPagos,
    Alfamart,
    Indomaret,
    Oxxo,
    SevenEleven,
    Lawson,
    MiniStop,
    FamilyMart,
    Seicomart,
    PayEasy,
    Givex,
    PaySafeCar,
    CardToken,
    LocalBankTransfer,
    Mifinity,
    Fps,
    PromptPay,
    VietQr,
    OpenBanking,
    NetworkToken,
    NetworkTransactionIdAndCardDetails,
    DirectCarrierBilling,
    InstantBankTransfer,
    InstantBankTransferPoland,
    InstantBankTransferFinland,
    CardDetailsForNetworkTransactionId,
    RevolutPay,
}

impl ForeignTryFrom<String> for hyperswitch_masking::Secret<time::Date> {
    type Error = ApplicationErrorResponse;

    fn foreign_try_from(date_string: String) -> Result<Self, error_stack::Report<Self::Error>> {
        let date = time::Date::parse(
            &date_string,
            &time::format_description::well_known::Iso8601::DATE,
        )
        .map_err(|err| {
            tracing::error!("Failed to parse date string: {}", err);
            ApplicationErrorResponse::BadRequest(ApiError {
                sub_code: "INVALID_DATE_FORMAT".to_owned(),
                error_identifier: 400,
                error_message: "Invalid date format".to_owned(),
                error_object: None,
            })
        })?;
        Ok(hyperswitch_masking::Secret::new(date))
    }
}

impl ForeignTryFrom<grpc_api_types::payments::BrowserInformation> for BrowserInformation {
    type Error = ApplicationErrorResponse;

    fn foreign_try_from(
        value: grpc_api_types::payments::BrowserInformation,
    ) -> Result<Self, error_stack::Report<Self::Error>> {
        Ok(Self {
            color_depth: value.color_depth.map(|cd| cd as u8),
            java_enabled: value.java_enabled,
            java_script_enabled: value.java_script_enabled,
            language: value.language,
            screen_height: value.screen_height,
            screen_width: value.screen_width,
            time_zone: value.time_zone_offset_minutes,
            ip_address: value.ip_address.and_then(|ip| ip.parse().ok()),
            accept_header: value.accept_header,
            user_agent: value.user_agent,
            os_type: value.os_type,
            os_version: value.os_version,
            device_model: value.device_model,
            accept_language: value.accept_language,
            referer: value.referer,
        })
    }
}

impl ForeignTryFrom<grpc_api_types::payments::PaymentServiceAuthorizeRequest>
    for SessionTokenRequestData
{
    type Error = ApplicationErrorResponse;

    fn foreign_try_from(
        value: grpc_api_types::payments::PaymentServiceAuthorizeRequest,
    ) -> Result<Self, error_stack::Report<Self::Error>> {
        let currency = common_enums::Currency::foreign_try_from(value.currency())?;

        Ok(Self {
            amount: common_utils::types::MinorUnit::new(value.minor_amount),
            currency,
            browser_info: value
                .browser_info
                .map(BrowserInformation::foreign_try_from)
                .transpose()?,
        })
    }
}

impl ForeignTryFrom<grpc_api_types::payments::PaymentServiceAuthorizeRequest>
    for AccessTokenRequestData
{
    type Error = ApplicationErrorResponse;

    fn foreign_try_from(
        _value: grpc_api_types::payments::PaymentServiceAuthorizeRequest,
    ) -> Result<Self, error_stack::Report<Self::Error>> {
        Ok(Self {
            grant_type: "client_credentials".to_string(),
        })
    }
}

impl ForeignTryFrom<grpc_api_types::payments::PaymentServiceCreateAccessTokenRequest>
    for AccessTokenRequestData
{
    type Error = ApplicationErrorResponse;

    fn foreign_try_from(
        _value: grpc_api_types::payments::PaymentServiceCreateAccessTokenRequest,
    ) -> Result<Self, error_stack::Report<Self::Error>> {
        Ok(Self {
            grant_type: "client_credentials".to_string(),
        })
    }
}

// Generic implementation for access token request from connector auth
impl ForeignTryFrom<&ConnectorAuthType> for AccessTokenRequestData {
    type Error = ApplicationErrorResponse;

    fn foreign_try_from(
        _auth_type: &ConnectorAuthType,
    ) -> Result<Self, error_stack::Report<Self::Error>> {
        // Default to client_credentials grant type for OAuth
        // Connectors can override this with their own specific implementations
        Ok(Self {
            grant_type: "client_credentials".to_string(),
        })
    }
}

impl ForeignTryFrom<grpc_api_types::payments::PaymentServiceAuthorizeRequest>
    for ConnectorCustomerData
{
    type Error = ApplicationErrorResponse;

    fn foreign_try_from(
        value: grpc_api_types::payments::PaymentServiceAuthorizeRequest,
    ) -> Result<Self, error_stack::Report<Self::Error>> {
        // Try to get email from top level first, fallback to billing address
        let email_string = value.email.or_else(|| {
            value
                .address
                .as_ref()
                .and_then(|addr| addr.billing_address.as_ref())
                .and_then(|billing| billing.email.clone())
        });

        let email = email_string.and_then(|email_str| Email::try_from(email_str.expose()).ok());

        // Try to get name from top level customer_name first, fallback to billing address first_name
        let name_string = value.customer_name.map(Secret::new).or_else(|| {
            value
                .address
                .as_ref()
                .and_then(|addr| addr.billing_address.as_ref())
                .and_then(|billing| billing.first_name.clone())
        });

        Ok(Self {
            customer_id: value.customer_id.map(Secret::new),
            email: email.map(Secret::new),
            name: name_string,
            description: None,
            split_payments: None,
            phone: None,
            preprocessing_id: None,
        })
    }
}

impl<T: PaymentMethodDataTypes> From<&PaymentsAuthorizeData<T>>
    for PaymentMethodTokenizationData<T>
{
    fn from(data: &PaymentsAuthorizeData<T>) -> Self {
        Self {
            payment_method_data: data.payment_method_data.clone(),
            browser_info: data.browser_info.clone(),
            currency: data.currency,
            amount: data.amount,
            capture_method: data.capture_method,
            split_payments: data.split_payments.clone(),
            customer_acceptance: data.customer_acceptance.clone(),
            setup_future_usage: data.setup_future_usage,
            setup_mandate_details: data.setup_mandate_details.clone(),
            mandate_id: data.mandate_id.clone(),
            integrity_object: None,
        }
    }
}

impl ForeignTryFrom<grpc_api_types::payments::PaymentServiceCreateSessionTokenRequest>
    for SessionTokenRequestData
{
    type Error = ApplicationErrorResponse;

    fn foreign_try_from(
        value: grpc_api_types::payments::PaymentServiceCreateSessionTokenRequest,
    ) -> Result<Self, error_stack::Report<Self::Error>> {
        let currency = common_enums::Currency::foreign_try_from(value.currency())?;

        Ok(Self {
            amount: common_utils::types::MinorUnit::new(value.minor_amount),
            currency,
            browser_info: value
                .browser_info
                .map(BrowserInformation::foreign_try_from)
                .transpose()?,
        })
    }
}

impl
    ForeignTryFrom<(
        grpc_api_types::payments::PaymentServiceCreateSessionTokenRequest,
        Connectors,
        &MaskedMetadata,
    )> for PaymentFlowData
{
    type Error = ApplicationErrorResponse;

    fn foreign_try_from(
        (value, connectors, metadata): (
            grpc_api_types::payments::PaymentServiceCreateSessionTokenRequest,
            Connectors,
            &MaskedMetadata,
        ),
    ) -> Result<Self, error_stack::Report<Self::Error>> {
        // For session token operations, address information is typically not available or required
        let address: PaymentAddress = payment_address::PaymentAddress::new(
            None,        // shipping
            None,        // billing
            None,        // payment_method_billing
            Some(false), // should_unify_address = false for session token operations
        );

        let merchant_id_from_header = extract_merchant_id_from_metadata(metadata)?;

        Ok(Self {
            merchant_id: merchant_id_from_header,
            payment_id: "IRRELEVANT_PAYMENT_ID".to_string(),
            attempt_id: "IRRELEVANT_ATTEMPT_ID".to_string(),
            status: common_enums::AttemptStatus::Pending,
            payment_method: common_enums::PaymentMethod::Card, // Default
            address,
            auth_type: common_enums::AuthenticationType::default(),
            connector_request_reference_id: extract_connector_request_reference_id(
                &value.request_ref_id,
            ),
            customer_id: None,
            connector_customer: None,
            description: None,
            return_url: None,
            connector_meta_data: None,
            amount_captured: None,
            minor_amount_captured: None,
            minor_amount_capturable: None,
            access_token: None,
            session_token: None,
            reference_id: None,
            payment_method_token: None,
            preprocessing_id: None,
            connector_api_version: None,
            test_mode: None,
            connector_http_status_code: None,
            external_latency: None,
            connectors,
            raw_connector_response: None,
            raw_connector_request: None,
            connector_response_headers: None,
            vault_headers: None,
            connector_response: None,
            recurring_mandate_payment_data: None,
            order_details: None,
        })
    }
}

impl ForeignTryFrom<grpc_api_types::payments::PaymentServiceRegisterRequest>
    for ConnectorCustomerData
{
    type Error = ApplicationErrorResponse;

    fn foreign_try_from(
        value: grpc_api_types::payments::PaymentServiceRegisterRequest,
    ) -> Result<Self, error_stack::Report<Self::Error>> {
        let email = value
            .email
            .and_then(|email_str| Email::try_from(email_str.expose()).ok());

        Ok(Self {
            customer_id: value.customer_id.map(Secret::new),
            email: email.map(Secret::new),
            name: value.customer_name.map(Secret::new),
            description: None,
            split_payments: None,
            phone: None,
            preprocessing_id: None,
        })
    }
}

impl ForeignTryFrom<grpc_api_types::payments::PaymentServiceCreatePaymentMethodTokenRequest>
    for PaymentMethodTokenizationData<DefaultPCIHolder>
{
    type Error = ApplicationErrorResponse;

    fn foreign_try_from(
        value: grpc_api_types::payments::PaymentServiceCreatePaymentMethodTokenRequest,
    ) -> Result<Self, error_stack::Report<Self::Error>> {
        let currency = common_enums::Currency::foreign_try_from(value.currency())?;

        Ok(Self {
            amount: common_utils::types::MinorUnit::new(value.amount),
            currency,
            payment_method_data: PaymentMethodData::<DefaultPCIHolder>::foreign_try_from(
                value.payment_method.ok_or_else(|| {
                    ApplicationErrorResponse::BadRequest(ApiError {
                        sub_code: "INVALID_PAYMENT_METHOD_DATA".to_owned(),
                        error_identifier: 400,
                        error_message: "Payment method data is required".to_owned(),
                        error_object: None,
                    })
                })?,
            )?,
            browser_info: None,        // browser_info not available in this proto
            capture_method: None,      // capture_method not available in this proto
            customer_acceptance: None, // customer_acceptance not available in this proto
            setup_future_usage: None,  // setup_future_usage not available in this proto
            mandate_id: None,
            setup_mandate_details: None,
            integrity_object: None,
            split_payments: None,
        })
    }
}

impl
    ForeignTryFrom<(
        grpc_api_types::payments::PaymentServiceCreatePaymentMethodTokenRequest,
        Connectors,
        &MaskedMetadata,
    )> for PaymentFlowData
{
    type Error = ApplicationErrorResponse;

    fn foreign_try_from(
        (value, connectors, metadata): (
            grpc_api_types::payments::PaymentServiceCreatePaymentMethodTokenRequest,
            Connectors,
            &MaskedMetadata,
        ),
    ) -> Result<Self, error_stack::Report<Self::Error>> {
        let merchant_id_from_header = extract_merchant_id_from_metadata(metadata)?;

        // For payment method token creation, address is optional
        let address = value
            .address
            .map(|addr| {
                // Then create PaymentAddress
                payment_address::PaymentAddress::foreign_try_from(addr)
            })
            .transpose()?
            .unwrap_or_else(payment_address::PaymentAddress::default);

        Ok(Self {
            merchant_id: merchant_id_from_header,
            payment_id: "IRRELEVANT_PAYMENT_ID".to_string(),
            attempt_id: "IRRELEVANT_ATTEMPT_ID".to_string(),
            status: common_enums::AttemptStatus::Pending,
            payment_method: common_enums::PaymentMethod::foreign_try_from(
                value.payment_method.unwrap_or_default(),
            )?,
            address,
            auth_type: common_enums::AuthenticationType::default(),
            connector_request_reference_id: extract_connector_request_reference_id(
                &value.request_ref_id,
            ),
            customer_id: value
                .customer_id
                .clone()
                .map(|customer_id| CustomerId::try_from(Cow::from(customer_id)))
                .transpose()
                .change_context(ApplicationErrorResponse::BadRequest(ApiError {
                    sub_code: "INVALID_CUSTOMER_ID".to_owned(),
                    error_identifier: 400,
                    error_message: "Failed to parse Customer Id".to_owned(),
                    error_object: None,
                }))?,
            connector_customer: None,
            description: None,
            return_url: None,
            connector_meta_data: None,
            amount_captured: None,
            minor_amount_captured: None,
            minor_amount_capturable: None,
            access_token: None,
            session_token: None,
            reference_id: None,
            payment_method_token: None,
            preprocessing_id: None,
            connector_api_version: None,
            test_mode: None,
            connector_http_status_code: None,
            external_latency: None,
            connectors,
            raw_connector_response: None,
            raw_connector_request: None,
            connector_response_headers: None,
            vault_headers: None,
            connector_response: None,
            recurring_mandate_payment_data: None,
            order_details: None,
        })
    }
}

pub fn generate_create_payment_method_token_response(
    router_data_v2: RouterDataV2<
        PaymentMethodToken,
        PaymentFlowData,
        PaymentMethodTokenizationData<DefaultPCIHolder>,
        PaymentMethodTokenResponse,
    >,
) -> Result<
    grpc_api_types::payments::PaymentServiceCreatePaymentMethodTokenResponse,
    error_stack::Report<ApplicationErrorResponse>,
> {
    let token_response = router_data_v2.response;

    match token_response {
        Ok(response) => {
            let token_clone = response.token.clone();
            Ok(
                grpc_api_types::payments::PaymentServiceCreatePaymentMethodTokenResponse {
                    payment_method_token: response.token,
                    error_code: None,
                    error_message: None,
                    error_reason: None,
                    status_code: 200,
                    response_headers: router_data_v2
                        .resource_common_data
                        .get_connector_response_headers_as_map(),
                    response_ref_id: Some(grpc_api_types::payments::Identifier {
                        id_type: Some(grpc_api_types::payments::identifier::IdType::Id(
                            token_clone,
                        )),
                    }),
                    state: None,
                },
            )
        }
        Err(e) => Ok(
            grpc_api_types::payments::PaymentServiceCreatePaymentMethodTokenResponse {
                payment_method_token: String::new(),
                error_code: Some(e.code),
                error_message: Some(e.message),
                error_reason: e.reason,
                status_code: e.status_code as u32,
                response_headers: router_data_v2
                    .resource_common_data
                    .get_connector_response_headers_as_map(),
                response_ref_id: e.connector_transaction_id.map(|id| {
                    grpc_api_types::payments::Identifier {
                        id_type: Some(grpc_api_types::payments::identifier::IdType::Id(id)),
                    }
                }),
                state: None,
            },
        ),
    }
}

impl ForeignTryFrom<grpc_api_types::payments::PaymentServiceCreateConnectorCustomerRequest>
    for ConnectorCustomerData
{
    type Error = ApplicationErrorResponse;

    fn foreign_try_from(
        value: grpc_api_types::payments::PaymentServiceCreateConnectorCustomerRequest,
    ) -> Result<Self, error_stack::Report<Self::Error>> {
        let email = value
            .email
            .and_then(|email_str| Email::try_from(email_str.expose()).ok());

        Ok(Self {
            customer_id: value.customer_id.map(Secret::new),
            email: email.map(Secret::new),
            name: value.customer_name.map(Secret::new),
            description: None, // description field not available in this proto
            split_payments: None,
            phone: None,
            preprocessing_id: None,
        })
    }
}

impl
    ForeignTryFrom<(
        grpc_api_types::payments::PaymentServiceCreateConnectorCustomerRequest,
        Connectors,
        &MaskedMetadata,
    )> for PaymentFlowData
{
    type Error = ApplicationErrorResponse;

    fn foreign_try_from(
        (value, connectors, metadata): (
            grpc_api_types::payments::PaymentServiceCreateConnectorCustomerRequest,
            Connectors,
            &MaskedMetadata,
        ),
    ) -> Result<Self, error_stack::Report<Self::Error>> {
        let merchant_id_from_header = extract_merchant_id_from_metadata(metadata)?;
        let address = value
            .address
            .map(|addr| {
                // Then create PaymentAddress
                payment_address::PaymentAddress::foreign_try_from(addr)
            })
            .transpose()?
            .unwrap_or_else(payment_address::PaymentAddress::default);
        Ok(Self {
            merchant_id: merchant_id_from_header,
            payment_id: "IRRELEVANT_PAYMENT_ID".to_string(),
            attempt_id: "IRRELEVANT_ATTEMPT_ID".to_string(),
            status: common_enums::AttemptStatus::Pending,
            payment_method: common_enums::PaymentMethod::Card, // Default for connector customer creation
            address,                                           // Default address
            auth_type: common_enums::AuthenticationType::default(),
            connector_request_reference_id: extract_connector_request_reference_id(
                &value.request_ref_id,
            ), // request_ref_id field not available in this proto
            customer_id: None,
            connector_customer: None,
            description: None, // description field not available in this proto
            return_url: None,
            connector_meta_data: None,
            amount_captured: None,
            minor_amount_captured: None,
            minor_amount_capturable: None,
            access_token: None,
            session_token: None,
            reference_id: None,
            payment_method_token: None,
            preprocessing_id: None,
            connector_api_version: None,
            test_mode: None,
            connector_http_status_code: None,
            external_latency: None,
            connectors,
            raw_connector_response: None,
            raw_connector_request: None,
            connector_response_headers: None,
            vault_headers: None,
            connector_response: None,
            recurring_mandate_payment_data: None,
            order_details: None,
        })
    }
}

pub fn generate_create_connector_customer_response(
    router_data_v2: RouterDataV2<
        CreateConnectorCustomer,
        PaymentFlowData,
        ConnectorCustomerData,
        crate::connector_types::ConnectorCustomerResponse,
    >,
) -> Result<
    grpc_payment_types::PaymentServiceCreateConnectorCustomerResponse,
    error_stack::Report<ApplicationErrorResponse>,
> {
    let customer_response = router_data_v2.response;

    match customer_response {
        Ok(response) => Ok(
            grpc_payment_types::PaymentServiceCreateConnectorCustomerResponse {
                connector_customer_id: response.connector_customer_id.clone(),
                error_code: None,
                error_message: None,
                status_code: 200,
                response_headers: router_data_v2
                    .resource_common_data
                    .get_connector_response_headers_as_map(),
                response_ref_id: Some(grpc_api_types::payments::Identifier {
                    id_type: Some(grpc_api_types::payments::identifier::IdType::Id(
                        response.connector_customer_id.clone(),
                    )),
                }),
                error_reason: None,
            },
        ),
        Err(e) => Ok(
            grpc_payment_types::PaymentServiceCreateConnectorCustomerResponse {
                connector_customer_id: String::new(),
                error_code: Some(e.code),
                error_message: Some(e.message),
                status_code: e.status_code as u32,
                response_headers: router_data_v2
                    .resource_common_data
                    .get_connector_response_headers_as_map(),
                response_ref_id: e.connector_transaction_id.map(|id| {
                    grpc_api_types::payments::Identifier {
                        id_type: Some(grpc_api_types::payments::identifier::IdType::Id(id)),
                    }
                }),
                error_reason: e.reason,
            },
        ),
    }
}

impl ForeignTryFrom<grpc_api_types::payments::PaymentServiceRepeatEverythingRequest>
    for RepeatPaymentData
{
    type Error = ApplicationErrorResponse;

    fn foreign_try_from(
        value: grpc_api_types::payments::PaymentServiceRepeatEverythingRequest,
    ) -> Result<Self, error_stack::Report<Self::Error>> {
        // Extract values first to avoid partial move
        let amount = value.amount;
        let minor_amount = value.minor_amount;
        let currency = value.currency();
        let payment_method_type =
            <Option<PaymentMethodType>>::foreign_try_from(value.payment_method_type())?;
        let capture_method = value.capture_method();
        let merchant_order_reference_id = value.merchant_order_reference_id;
        let webhook_url = value.webhook_url;

        // Extract mandate reference
        let mandate_reference = value.mandate_reference.clone().ok_or_else(|| {
            ApplicationErrorResponse::BadRequest(ApiError {
                sub_code: "MISSING_MANDATE_REFERENCE".to_owned(),
                error_identifier: 400,
                error_message: "Mandate reference is required for repeat payments".to_owned(),
                error_object: None,
            })
        })?;

        let email: Option<Email> = match value.email {
            Some(ref email_str) => {
                Some(Email::try_from(email_str.clone().expose()).map_err(|_| {
                    error_stack::Report::new(ApplicationErrorResponse::BadRequest(ApiError {
                        sub_code: "INVALID_EMAIL_FORMAT".to_owned(),
                        error_identifier: 400,

                        error_message: "Invalid email".to_owned(),
                        error_object: None,
                    }))
                })?)
            }
            None => None,
        };

        // Convert mandate reference to domain type
        let mandate_ref = match mandate_reference.mandate_id {
            Some(id) => MandateReferenceId::ConnectorMandateId(ConnectorMandateReferenceId::new(
                Some(id),
                mandate_reference.payment_method_id,
                None,
                None,
            )),
            None => {
                return Err(ApplicationErrorResponse::BadRequest(ApiError {
                    sub_code: "INVALID_MANDATE_REFERENCE".to_owned(),
                    error_identifier: 400,
                    error_message: "Mandate ID is required".to_owned(),
                    error_object: None,
                })
                .into())
            }
        };

        Ok(Self {
            mandate_reference: mandate_ref,
            amount,
            minor_amount: common_utils::types::MinorUnit::new(minor_amount),
            currency: common_enums::Currency::foreign_try_from(currency)?,
            merchant_order_reference_id,
            metadata: (!value.metadata.is_empty()).then(|| {
                Secret::new(serde_json::Value::Object(
                    value
                        .metadata
                        .into_iter()
                        .map(|(k, v)| (k, serde_json::Value::String(v)))
                        .collect(),
                ))
            }),
            webhook_url,
            router_return_url: value.return_url,
            integrity_object: None,
            capture_method: Some(common_enums::CaptureMethod::foreign_try_from(
                capture_method,
            )?),
            email,
            browser_info: value
                .browser_info
                .map(BrowserInformation::foreign_try_from)
                .transpose()?,
            payment_method_type,
            merchant_account_metadata: (!value.merchant_account_metadata.is_empty()).then(|| {
                common_utils::pii::SecretSerdeValue::new(convert_merchant_metadata_to_json(
                    &value.merchant_account_metadata,
                ))
            }),
            off_session: value.off_session,
            split_payments: None,
            recurring_mandate_payment_data: value.recurring_mandate_payment_data.map(|v| {
                RecurringMandatePaymentData {
                    payment_method_type: None,
                    original_payment_authorized_amount: v.original_payment_authorized_amount,
                    original_payment_authorized_currency: Some(
                        common_enums::Currency::foreign_try_from(
                            v.original_payment_authorized_currency(),
                        )
                        .unwrap_or_default(),
                    ),
                    mandate_metadata: None,
                }
            }),
        })
    }
}

impl
    ForeignTryFrom<(
        grpc_api_types::payments::PaymentServiceRepeatEverythingRequest,
        Connectors,
    )> for PaymentFlowData
{
    type Error = ApplicationErrorResponse;

    fn foreign_try_from(
        (value, connectors): (
            grpc_api_types::payments::PaymentServiceRepeatEverythingRequest,
            Connectors,
        ),
    ) -> Result<Self, error_stack::Report<Self::Error>> {
        // For MIT, address is optional
        let address = payment_address::PaymentAddress::default();
        Ok(Self {
            merchant_id: common_utils::id_type::MerchantId::default(),
            payment_id: "REPEAT_PAYMENT_ID".to_string(),
            attempt_id: "REPEAT_ATTEMPT_ID".to_string(),
            status: common_enums::AttemptStatus::Pending,
            payment_method: common_enums::PaymentMethod::Card, // Default, actual method depends on mandate
            address,
            auth_type: common_enums::AuthenticationType::NoThreeDs, // MIT typically doesn't use 3DS
            connector_request_reference_id: extract_connector_request_reference_id(
                &value.request_ref_id,
            ),
            customer_id: None,
            connector_customer: None,
            description: Some("Repeat payment transaction".to_string()),
            return_url: None,
            connector_meta_data: None,
            amount_captured: None,
            minor_amount_captured: None,
            minor_amount_capturable: None,
            access_token: None,
            session_token: None,
            reference_id: value.merchant_order_reference_id,
            payment_method_token: None,
            preprocessing_id: None,
            connector_api_version: None,
            test_mode: value.test_mode,
            connector_http_status_code: None,
            external_latency: None,
            connectors,
            raw_connector_response: None,
            raw_connector_request: None,
            connector_response_headers: None,
            vault_headers: None,
            connector_response: None,
            recurring_mandate_payment_data: None,
            order_details: None,
        })
    }
}

pub fn generate_repeat_payment_response(
    router_data_v2: RouterDataV2<
        RepeatPayment,
        PaymentFlowData,
        RepeatPaymentData,
        PaymentsResponseData,
    >,
) -> Result<
    grpc_api_types::payments::PaymentServiceRepeatEverythingResponse,
    error_stack::Report<ApplicationErrorResponse>,
> {
    let transaction_response = router_data_v2.response;
    let status = router_data_v2.resource_common_data.status;
    let grpc_status = grpc_api_types::payments::PaymentStatus::foreign_from(status);

    // Create state if either access token or connector customer is available
    let state = if router_data_v2.resource_common_data.access_token.is_some()
        || router_data_v2
            .resource_common_data
            .connector_customer
            .is_some()
    {
        Some(ConnectorState {
            access_token: router_data_v2
                .resource_common_data
                .access_token
                .as_ref()
                .map(|token_data| grpc_api_types::payments::AccessToken {
                    token: token_data.access_token.clone(),
                    expires_in_seconds: token_data.expires_in,
                    token_type: token_data.token_type.clone(),
                }),
            connector_customer_id: router_data_v2
                .resource_common_data
                .connector_customer
                .clone(),
        })
    } else {
        None
    };
    let raw_connector_response = router_data_v2
        .resource_common_data
        .get_raw_connector_response();

    let raw_connector_request = router_data_v2
        .resource_common_data
        .get_raw_connector_request();

    match transaction_response {
        Ok(response) => match response {
            PaymentsResponseData::TransactionResponse {
                resource_id,
                network_txn_id,
                connector_response_reference_id,
                connector_metadata,
                mandate_reference,
                status_code,
                ..
            } => Ok(
                grpc_api_types::payments::PaymentServiceRepeatEverythingResponse {
                    transaction_id: Some(grpc_api_types::payments::Identifier::foreign_try_from(
                        resource_id,
                    )?),
                    status: grpc_status as i32,
                    error_code: None,
                    error_message: None,
                    error_reason: None,
                    network_txn_id,
                    response_ref_id: connector_response_reference_id.map(|id| {
                        grpc_api_types::payments::Identifier {
                            id_type: Some(grpc_api_types::payments::identifier::IdType::Id(id)),
                        }
                    }),
                    connector_metadata: convert_connector_metadata_to_hashmap(connector_metadata),
                    mandate_reference: mandate_reference.map(|m| {
                        grpc_api_types::payments::MandateReference {
                            mandate_id: m.connector_mandate_id,
                            payment_method_id: m.payment_method_id,
                        }
                    }),
                    status_code: status_code as u32,
                    raw_connector_response,
                    response_headers: router_data_v2
                        .resource_common_data
                        .get_connector_response_headers_as_map(),
                    state,
                    raw_connector_request,
                    connector_response: router_data_v2
                        .resource_common_data
                        .connector_response
                        .and_then(|data| {
                            grpc_api_types::payments::ConnectorResponseData::foreign_try_from(data)
                                .ok()
                        }),
                    captured_amount: router_data_v2.resource_common_data.amount_captured,
                    minor_captured_amount: router_data_v2
                        .resource_common_data
                        .minor_amount_captured
                        .map(|amount_captured| amount_captured.get_amount_as_i64()),
                },
            ),
            _ => Err(ApplicationErrorResponse::BadRequest(ApiError {
                sub_code: "INVALID_RESPONSE".to_owned(),
                error_identifier: 400,
                error_message: "Invalid response from connector".to_owned(),
                error_object: None,
            }))?,
        },
        Err(err) => {
            let status = err
                .attempt_status
                .map(grpc_api_types::payments::PaymentStatus::foreign_from)
                .unwrap_or_default();
            Ok(
                grpc_api_types::payments::PaymentServiceRepeatEverythingResponse {
                    transaction_id: Some(grpc_api_types::payments::Identifier {
                        id_type: Some(
                            grpc_api_types::payments::identifier::IdType::NoResponseIdMarker(()),
                        ),
                    }),
                    status: status as i32,
                    error_code: Some(err.code),
                    error_message: Some(err.message),
                    error_reason: err.reason,
                    network_txn_id: None,
                    response_ref_id: err.connector_transaction_id.map(|id| {
                        grpc_api_types::payments::Identifier {
                            id_type: Some(grpc_api_types::payments::identifier::IdType::Id(id)),
                        }
                    }),
                    connector_metadata: HashMap::new(),
                    raw_connector_response: None,
                    status_code: err.status_code as u32,
                    response_headers: router_data_v2
                        .resource_common_data
                        .get_connector_response_headers_as_map(),
                    state,
                    mandate_reference: None,
                    raw_connector_request,
                    connector_response: None,
                    captured_amount: None,
                    minor_captured_amount: None,
                },
            )
        }
    }
}

impl From<&grpc_api_types::payments::AccessToken> for AccessTokenResponseData {
    fn from(token: &grpc_api_types::payments::AccessToken) -> Self {
        Self {
            access_token: token.token.clone(),
            token_type: token.token_type.clone(),
            expires_in: token.expires_in_seconds,
        }
    }
}

impl ForeignTryFrom<grpc_api_types::payments::BankNames> for common_enums::BankNames {
    type Error = ApplicationErrorResponse;

    fn foreign_try_from(
        value: grpc_api_types::payments::BankNames,
    ) -> Result<Self, error_stack::Report<Self::Error>> {
        match value {
            grpc_api_types::payments::BankNames::Unspecified => {
                Err(report!(ApplicationErrorResponse::BadRequest(ApiError {
                    sub_code: "UNSPECIFIED_BANK_NAME".to_owned(),
                    error_identifier: 401,
                    error_message: "Bank name must be specified".to_owned(),
                    error_object: None,
                })))
            }
            grpc_api_types::payments::BankNames::AmericanExpress => Ok(Self::AmericanExpress),
            grpc_api_types::payments::BankNames::AffinBank => Ok(Self::AffinBank),
            grpc_api_types::payments::BankNames::AgroBank => Ok(Self::AgroBank),
            grpc_api_types::payments::BankNames::AllianceBank => Ok(Self::AllianceBank),
            grpc_api_types::payments::BankNames::AmBank => Ok(Self::AmBank),
            grpc_api_types::payments::BankNames::BankOfAmerica => Ok(Self::BankOfAmerica),
            grpc_api_types::payments::BankNames::BankOfChina => Ok(Self::BankOfChina),
            grpc_api_types::payments::BankNames::BankIslam => Ok(Self::BankIslam),
            grpc_api_types::payments::BankNames::BankMuamalat => Ok(Self::BankMuamalat),
            grpc_api_types::payments::BankNames::BankRakyat => Ok(Self::BankRakyat),
            grpc_api_types::payments::BankNames::BankSimpananNasional => {
                Ok(Self::BankSimpananNasional)
            }
            grpc_api_types::payments::BankNames::Barclays => Ok(Self::Barclays),
            grpc_api_types::payments::BankNames::BlikPsp => Ok(Self::BlikPSP),
            grpc_api_types::payments::BankNames::CapitalOne => Ok(Self::CapitalOne),
            grpc_api_types::payments::BankNames::Chase => Ok(Self::Chase),
            grpc_api_types::payments::BankNames::Citi => Ok(Self::Citi),
            grpc_api_types::payments::BankNames::CimbBank => Ok(Self::CimbBank),
            grpc_api_types::payments::BankNames::Discover => Ok(Self::Discover),
            grpc_api_types::payments::BankNames::NavyFederalCreditUnion => {
                Ok(Self::NavyFederalCreditUnion)
            }
            grpc_api_types::payments::BankNames::PentagonFederalCreditUnion => {
                Ok(Self::PentagonFederalCreditUnion)
            }
            grpc_api_types::payments::BankNames::SynchronyBank => Ok(Self::SynchronyBank),
            grpc_api_types::payments::BankNames::WellsFargo => Ok(Self::WellsFargo),
            grpc_api_types::payments::BankNames::AbnAmro => Ok(Self::AbnAmro),
            grpc_api_types::payments::BankNames::AsnBank => Ok(Self::AsnBank),
            grpc_api_types::payments::BankNames::Bunq => Ok(Self::Bunq),
            grpc_api_types::payments::BankNames::Handelsbanken => Ok(Self::Handelsbanken),
            grpc_api_types::payments::BankNames::HongLeongBank => Ok(Self::HongLeongBank),
            grpc_api_types::payments::BankNames::HsbcBank => Ok(Self::HsbcBank),
            grpc_api_types::payments::BankNames::Ing => Ok(Self::Ing),
            grpc_api_types::payments::BankNames::Knab => Ok(Self::Knab),
            grpc_api_types::payments::BankNames::KuwaitFinanceHouse => Ok(Self::KuwaitFinanceHouse),
            grpc_api_types::payments::BankNames::Moneyou => Ok(Self::Moneyou),
            grpc_api_types::payments::BankNames::Rabobank => Ok(Self::Rabobank),
            grpc_api_types::payments::BankNames::Regiobank => Ok(Self::Regiobank),
            grpc_api_types::payments::BankNames::Revolut => Ok(Self::Revolut),
            grpc_api_types::payments::BankNames::SnsBank => Ok(Self::SnsBank),
            grpc_api_types::payments::BankNames::TriodosBank => Ok(Self::TriodosBank),
            grpc_api_types::payments::BankNames::VanLanschot => Ok(Self::VanLanschot),
            grpc_api_types::payments::BankNames::ArzteUndApothekerBank => {
                Ok(Self::ArzteUndApothekerBank)
            }
            grpc_api_types::payments::BankNames::AustrianAnadiBankAg => {
                Ok(Self::AustrianAnadiBankAg)
            }
            grpc_api_types::payments::BankNames::BankAustria => Ok(Self::BankAustria),
            grpc_api_types::payments::BankNames::Bank99Ag => Ok(Self::Bank99Ag),
            grpc_api_types::payments::BankNames::BankhausCarlSpangler => {
                Ok(Self::BankhausCarlSpangler)
            }
            grpc_api_types::payments::BankNames::BankhausSchelhammerUndSchatteraAg => {
                Ok(Self::BankhausSchelhammerUndSchatteraAg)
            }
            grpc_api_types::payments::BankNames::BankMillennium => Ok(Self::BankMillennium),
            grpc_api_types::payments::BankNames::BawagPskAg => Ok(Self::BawagPskAg),
            grpc_api_types::payments::BankNames::BksBankAg => Ok(Self::BksBankAg),
            grpc_api_types::payments::BankNames::BrullKallmusBankAg => Ok(Self::BrullKallmusBankAg),
            grpc_api_types::payments::BankNames::BtvVierLanderBank => Ok(Self::BtvVierLanderBank),
            grpc_api_types::payments::BankNames::CapitalBankGraweGruppeAg => {
                Ok(Self::CapitalBankGraweGruppeAg)
            }
            grpc_api_types::payments::BankNames::CeskaSporitelna => Ok(Self::CeskaSporitelna),
            grpc_api_types::payments::BankNames::Dolomitenbank => Ok(Self::Dolomitenbank),
            grpc_api_types::payments::BankNames::EasybankAg => Ok(Self::EasybankAg),
            grpc_api_types::payments::BankNames::EPlatbyVub => Ok(Self::EPlatbyVUB),
            grpc_api_types::payments::BankNames::ErsteBankUndSparkassen => {
                Ok(Self::ErsteBankUndSparkassen)
            }
            grpc_api_types::payments::BankNames::FrieslandBank => Ok(Self::FrieslandBank),
            grpc_api_types::payments::BankNames::HypoAlpeadriabankInternationalAg => {
                Ok(Self::HypoAlpeadriabankInternationalAg)
            }
            grpc_api_types::payments::BankNames::HypoNoeLbFurNiederosterreichUWien => {
                Ok(Self::HypoNoeLbFurNiederosterreichUWien)
            }
            grpc_api_types::payments::BankNames::HypoOberosterreichSalzburgSteiermark => {
                Ok(Self::HypoOberosterreichSalzburgSteiermark)
            }
            grpc_api_types::payments::BankNames::HypoTirolBankAg => Ok(Self::HypoTirolBankAg),
            grpc_api_types::payments::BankNames::HypoVorarlbergBankAg => {
                Ok(Self::HypoVorarlbergBankAg)
            }
            grpc_api_types::payments::BankNames::HypoBankBurgenlandAktiengesellschaft => {
                Ok(Self::HypoBankBurgenlandAktiengesellschaft)
            }
            grpc_api_types::payments::BankNames::KomercniBanka => Ok(Self::KomercniBanka),
            grpc_api_types::payments::BankNames::MBank => Ok(Self::MBank),
            grpc_api_types::payments::BankNames::MarchfelderBank => Ok(Self::MarchfelderBank),
            grpc_api_types::payments::BankNames::Maybank => Ok(Self::Maybank),
            grpc_api_types::payments::BankNames::OberbankAg => Ok(Self::OberbankAg),
            grpc_api_types::payments::BankNames::OsterreichischeArzteUndApothekerbank => {
                Ok(Self::OsterreichischeArzteUndApothekerbank)
            }
            grpc_api_types::payments::BankNames::OcbcBank => Ok(Self::OcbcBank),
            grpc_api_types::payments::BankNames::PayWithIng => Ok(Self::PayWithING),
            grpc_api_types::payments::BankNames::PlaceZipko => Ok(Self::PlaceZIPKO),
            grpc_api_types::payments::BankNames::PlatnoscOnlineKartaPlatnicza => {
                Ok(Self::PlatnoscOnlineKartaPlatnicza)
            }
            grpc_api_types::payments::BankNames::PosojilnicaBankEGen => {
                Ok(Self::PosojilnicaBankEGen)
            }
            grpc_api_types::payments::BankNames::PostovaBanka => Ok(Self::PostovaBanka),
            grpc_api_types::payments::BankNames::PublicBank => Ok(Self::PublicBank),
            grpc_api_types::payments::BankNames::RaiffeisenBankengruppeOsterreich => {
                Ok(Self::RaiffeisenBankengruppeOsterreich)
            }
            grpc_api_types::payments::BankNames::RhbBank => Ok(Self::RhbBank),
            grpc_api_types::payments::BankNames::SchelhammerCapitalBankAg => {
                Ok(Self::SchelhammerCapitalBankAg)
            }
            grpc_api_types::payments::BankNames::StandardCharteredBank => {
                Ok(Self::StandardCharteredBank)
            }
            grpc_api_types::payments::BankNames::SchoellerbankAg => Ok(Self::SchoellerbankAg),
            grpc_api_types::payments::BankNames::SpardaBankWien => Ok(Self::SpardaBankWien),
            grpc_api_types::payments::BankNames::SporoPay => Ok(Self::SporoPay),
            grpc_api_types::payments::BankNames::SantanderPrzelew24 => Ok(Self::SantanderPrzelew24),
            grpc_api_types::payments::BankNames::TatraPay => Ok(Self::TatraPay),
            grpc_api_types::payments::BankNames::Viamo => Ok(Self::Viamo),
            grpc_api_types::payments::BankNames::VolksbankGruppe => Ok(Self::VolksbankGruppe),
            grpc_api_types::payments::BankNames::VolkskreditbankAg => Ok(Self::VolkskreditbankAg),
            grpc_api_types::payments::BankNames::VrBankBraunau => Ok(Self::VrBankBraunau),
            grpc_api_types::payments::BankNames::UobBank => Ok(Self::UobBank),
            grpc_api_types::payments::BankNames::PayWithAliorBank => Ok(Self::PayWithAliorBank),
            grpc_api_types::payments::BankNames::BankiSpoldzielcze => Ok(Self::BankiSpoldzielcze),
            grpc_api_types::payments::BankNames::PayWithInteligo => Ok(Self::PayWithInteligo),
            grpc_api_types::payments::BankNames::BnpParibasPoland => Ok(Self::BNPParibasPoland),
            grpc_api_types::payments::BankNames::BankNowySa => Ok(Self::BankNowySA),
            grpc_api_types::payments::BankNames::CreditAgricole => Ok(Self::CreditAgricole),
            grpc_api_types::payments::BankNames::PayWithBos => Ok(Self::PayWithBOS),
            grpc_api_types::payments::BankNames::PayWithCitiHandlowy => {
                Ok(Self::PayWithCitiHandlowy)
            }
            grpc_api_types::payments::BankNames::PayWithPlusBank => Ok(Self::PayWithPlusBank),
            grpc_api_types::payments::BankNames::ToyotaBank => Ok(Self::ToyotaBank),
            grpc_api_types::payments::BankNames::VeloBank => Ok(Self::VeloBank),
            grpc_api_types::payments::BankNames::ETransferPocztowy24 => {
                Ok(Self::ETransferPocztowy24)
            }
            grpc_api_types::payments::BankNames::PlusBank => Ok(Self::PlusBank),
            grpc_api_types::payments::BankNames::BankiSpbdzielcze => Ok(Self::BankiSpbdzielcze),
            grpc_api_types::payments::BankNames::BankNowyBfgSa => Ok(Self::BankNowyBfgSa),
            grpc_api_types::payments::BankNames::GetinBank => Ok(Self::GetinBank),
            grpc_api_types::payments::BankNames::BlikPoland => Ok(Self::Blik),
            grpc_api_types::payments::BankNames::NoblePay => Ok(Self::NoblePay),
            grpc_api_types::payments::BankNames::IdeaBank => Ok(Self::IdeaBank),
            grpc_api_types::payments::BankNames::EnveloBank => Ok(Self::EnveloBank),
            grpc_api_types::payments::BankNames::NestPrzelew => Ok(Self::NestPrzelew),
            grpc_api_types::payments::BankNames::MbankMtransfer => Ok(Self::MbankMtransfer),
            grpc_api_types::payments::BankNames::Inteligo => Ok(Self::Inteligo),
            grpc_api_types::payments::BankNames::PbacZIpko => Ok(Self::PbacZIpko),
            grpc_api_types::payments::BankNames::BnpParibas => Ok(Self::BnpParibas),
            grpc_api_types::payments::BankNames::BankPekaoSa => Ok(Self::BankPekaoSa),
            grpc_api_types::payments::BankNames::VolkswagenBank => Ok(Self::VolkswagenBank),
            grpc_api_types::payments::BankNames::AliorBank => Ok(Self::AliorBank),
            grpc_api_types::payments::BankNames::Boz => Ok(Self::Boz),
            grpc_api_types::payments::BankNames::BangkokBank => Ok(Self::BangkokBank),
            grpc_api_types::payments::BankNames::KrungsriBank => Ok(Self::KrungsriBank),
            grpc_api_types::payments::BankNames::KrungThaiBank => Ok(Self::KrungThaiBank),
            grpc_api_types::payments::BankNames::TheSiamCommercialBank => {
                Ok(Self::TheSiamCommercialBank)
            }
            grpc_api_types::payments::BankNames::KasikornBank => Ok(Self::KasikornBank),
            grpc_api_types::payments::BankNames::OpenBankSuccess => Ok(Self::OpenBankSuccess),
            grpc_api_types::payments::BankNames::OpenBankFailure => Ok(Self::OpenBankFailure),
            grpc_api_types::payments::BankNames::OpenBankCancelled => Ok(Self::OpenBankCancelled),
            grpc_api_types::payments::BankNames::Aib => Ok(Self::Aib),
            grpc_api_types::payments::BankNames::BankOfScotland => Ok(Self::BankOfScotland),
            grpc_api_types::payments::BankNames::DanskeBank => Ok(Self::DanskeBank),
            grpc_api_types::payments::BankNames::FirstDirect => Ok(Self::FirstDirect),
            grpc_api_types::payments::BankNames::FirstTrust => Ok(Self::FirstTrust),
            grpc_api_types::payments::BankNames::Halifax => Ok(Self::Halifax),
            grpc_api_types::payments::BankNames::Lloyds => Ok(Self::Lloyds),
            grpc_api_types::payments::BankNames::Monzo => Ok(Self::Monzo),
            grpc_api_types::payments::BankNames::NatWest => Ok(Self::NatWest),
            grpc_api_types::payments::BankNames::NationwideBank => Ok(Self::NationwideBank),
            grpc_api_types::payments::BankNames::RoyalBankOfScotland => {
                Ok(Self::RoyalBankOfScotland)
            }
            grpc_api_types::payments::BankNames::Starling => Ok(Self::Starling),
            grpc_api_types::payments::BankNames::TsbBank => Ok(Self::TsbBank),
            grpc_api_types::payments::BankNames::TescoBank => Ok(Self::TescoBank),
            grpc_api_types::payments::BankNames::UlsterBank => Ok(Self::UlsterBank),
            grpc_api_types::payments::BankNames::Yoursafe => Ok(Self::Yoursafe),
            grpc_api_types::payments::BankNames::N26 => Ok(Self::N26),
            grpc_api_types::payments::BankNames::NationaleNederlanden => {
                Ok(Self::NationaleNederlanden)
            }
        }
    }
}

// New ForeignTryFrom implementations for individual 3DS authentication flow proto definitions

impl<
        T: PaymentMethodDataTypes
            + Default
            + Debug
            + Send
            + Eq
            + PartialEq
            + serde::Serialize
            + serde::de::DeserializeOwned
            + Clone
            + CardConversionHelper<T>,
    > ForeignTryFrom<grpc_api_types::payments::PaymentServicePreAuthenticateRequest>
    for PaymentsPreAuthenticateData<T>
{
    type Error = ApplicationErrorResponse;

    fn foreign_try_from(
        value: grpc_api_types::payments::PaymentServicePreAuthenticateRequest,
    ) -> Result<Self, error_stack::Report<Self::Error>> {
        let email: Option<Email> = match value.email {
            Some(ref email_str) => {
                Some(Email::try_from(email_str.clone().expose()).map_err(|_| {
                    error_stack::Report::new(ApplicationErrorResponse::BadRequest(ApiError {
                        sub_code: "INVALID_EMAIL_FORMAT".to_owned(),
                        error_identifier: 400,
                        error_message: "Invalid email".to_owned(),
                        error_object: None,
                    }))
                })?)
            }
            None => None,
        };

        let minor_amount = common_utils::types::MinorUnit::new(value.minor_amount);
        let currency = common_enums::Currency::foreign_try_from(value.currency())?;
        let return_url = value.return_url;
        let enrolled_for_3ds = value.enrolled_for_3ds;

        // Clone payment_method to avoid ownership issues
        let payment_method_clone = value.payment_method.clone();

        // Create redirect response from metadata if present
        // This is used to pass connector-specific data (e.g., collectionReference for Worldpay)
        let redirect_response = if !value.metadata.is_empty() {
            let params_string = serde_urlencoded::to_string(&value.metadata).change_context(
                ApplicationErrorResponse::BadRequest(ApiError {
                    sub_code: "INVALID_METADATA".to_owned(),
                    error_identifier: 400,
                    error_message: "Failed to serialize metadata".to_owned(),
                    error_object: None,
                }),
            )?;
            Some(ContinueRedirectionResponse {
                params: Some(Secret::new(params_string)),
                payload: None,
            })
        } else {
            None
        };

        Ok(Self {
            payment_method_data: value
                .payment_method
                .map(PaymentMethodData::<T>::foreign_try_from)
                .transpose()
                .change_context(ApplicationErrorResponse::BadRequest(ApiError {
                    sub_code: "INVALID_PAYMENT_METHOD_DATA".to_owned(),
                    error_identifier: 400,
                    error_message: "Payment method data construction failed".to_owned(),
                    error_object: None,
                }))?,
            amount: minor_amount,
            email,
            currency: Some(currency),
            payment_method_type: <Option<PaymentMethodType>>::foreign_try_from(
                payment_method_clone.unwrap_or_default(),
            )?,
            continue_redirection_url: value
                .continue_redirection_url
                .map(|url_str| {
                    url::Url::parse(&url_str).change_context(ApplicationErrorResponse::BadRequest(
                        ApiError {
                            sub_code: "INVALID_URL".to_owned(),
                            error_identifier: 400,
                            error_message: "Invalid continue redirection URL".to_owned(),
                            error_object: None,
                        },
                    ))
                })
                .transpose()?,
            router_return_url: return_url
                .map(|url_str| {
                    url::Url::parse(&url_str).change_context(ApplicationErrorResponse::BadRequest(
                        ApiError {
                            sub_code: "INVALID_URL".to_owned(),
                            error_identifier: 400,
                            error_message: "Invalid router return URL".to_owned(),
                            error_object: None,
                        },
                    ))
                })
                .transpose()?,
            browser_info: value
                .browser_info
                .map(BrowserInformation::foreign_try_from)
                .transpose()?,
            enrolled_for_3ds,
            redirect_response,
        })
    }
}

impl<
        T: PaymentMethodDataTypes
            + Default
            + Debug
            + Send
            + Eq
            + PartialEq
            + serde::Serialize
            + serde::de::DeserializeOwned
            + Clone
            + CardConversionHelper<T>,
    > ForeignTryFrom<grpc_api_types::payments::PaymentServiceAuthenticateRequest>
    for PaymentsAuthenticateData<T>
{
    type Error = ApplicationErrorResponse;

    fn foreign_try_from(
        value: grpc_api_types::payments::PaymentServiceAuthenticateRequest,
    ) -> Result<Self, error_stack::Report<Self::Error>> {
        let email: Option<Email> = match value.email {
            Some(ref email_str) => {
                Some(Email::try_from(email_str.clone().expose()).map_err(|_| {
                    error_stack::Report::new(ApplicationErrorResponse::BadRequest(ApiError {
                        sub_code: "INVALID_EMAIL_FORMAT".to_owned(),
                        error_identifier: 400,
                        error_message: "Invalid email".to_owned(),
                        error_object: None,
                    }))
                })?)
            }
            None => None,
        };

        let minor_amount = common_utils::types::MinorUnit::new(value.minor_amount);
        let currency = common_enums::Currency::foreign_try_from(value.currency())?;
        let return_url = value.return_url;

        // Clone payment_method to avoid ownership issues
        let payment_method_clone = value.payment_method.clone();

        let redirect_response =
            value
                .redirection_response
                .map(|redirection_response| ContinueRedirectionResponse {
                    params: redirection_response.params.map(Secret::new),
                    payload: Some(Secret::new(serde_json::Value::Object(
                        redirection_response
                            .payload
                            .into_iter()
                            .map(|(k, v)| (k, serde_json::Value::String(v)))
                            .collect(),
                    ))),
                });

        Ok(Self {
            payment_method_data: value
                .payment_method
                .map(PaymentMethodData::<T>::foreign_try_from)
                .transpose()
                .change_context(ApplicationErrorResponse::BadRequest(ApiError {
                    sub_code: "INVALID_PAYMENT_METHOD_DATA".to_owned(),
                    error_identifier: 400,
                    error_message: "Payment method data construction failed".to_owned(),
                    error_object: None,
                }))?,
            amount: minor_amount,
            email,
            currency: Some(currency),
            payment_method_type: <Option<PaymentMethodType>>::foreign_try_from(
                payment_method_clone.unwrap_or_default(),
            )?,
            router_return_url: return_url
                .map(|url_str| {
                    url::Url::parse(&url_str).change_context(ApplicationErrorResponse::BadRequest(
                        ApiError {
                            sub_code: "INVALID_URL".to_owned(),
                            error_identifier: 400,
                            error_message: "Invalid router return URL".to_owned(),
                            error_object: None,
                        },
                    ))
                })
                .transpose()?,
            continue_redirection_url: value
                .continue_redirection_url
                .map(|url_str| {
                    url::Url::parse(&url_str).change_context(ApplicationErrorResponse::BadRequest(
                        ApiError {
                            sub_code: "INVALID_URL".to_owned(),
                            error_identifier: 400,
                            error_message: "Invalid continue redirection URL".to_owned(),
                            error_object: None,
                        },
                    ))
                })
                .transpose()?,
            browser_info: value
                .browser_info
                .map(BrowserInformation::foreign_try_from)
                .transpose()?,
            enrolled_for_3ds: false,
            redirect_response,
        })
    }
}

impl<
        T: PaymentMethodDataTypes
            + Default
            + Debug
            + Send
            + Eq
            + PartialEq
            + serde::Serialize
            + serde::de::DeserializeOwned
            + Clone
            + CardConversionHelper<T>,
    > ForeignTryFrom<grpc_api_types::payments::PaymentServicePostAuthenticateRequest>
    for PaymentsPostAuthenticateData<T>
{
    type Error = ApplicationErrorResponse;

    fn foreign_try_from(
        value: grpc_api_types::payments::PaymentServicePostAuthenticateRequest,
    ) -> Result<Self, error_stack::Report<Self::Error>> {
        let email: Option<Email> = match value.email {
            Some(ref email_str) => {
                Some(Email::try_from(email_str.clone().expose()).map_err(|_| {
                    error_stack::Report::new(ApplicationErrorResponse::BadRequest(ApiError {
                        sub_code: "INVALID_EMAIL_FORMAT".to_owned(),
                        error_identifier: 400,
                        error_message: "Invalid email".to_owned(),
                        error_object: None,
                    }))
                })?)
            }
            None => None,
        };

        let minor_amount = common_utils::types::MinorUnit::new(value.minor_amount);
        let currency = common_enums::Currency::foreign_try_from(value.currency())?;
        let return_url = value.return_url;

        // Clone payment_method to avoid ownership issues
        let payment_method_clone = value.payment_method.clone();

        let redirect_response =
            value
                .redirection_response
                .map(|redirection_response| ContinueRedirectionResponse {
                    params: redirection_response.params.map(Secret::new),
                    payload: Some(Secret::new(serde_json::Value::Object(
                        redirection_response
                            .payload
                            .into_iter()
                            .map(|(k, v)| (k, serde_json::Value::String(v)))
                            .collect(),
                    ))),
                });
        Ok(Self {
            payment_method_data: value
                .payment_method
                .map(PaymentMethodData::<T>::foreign_try_from)
                .transpose()
                .change_context(ApplicationErrorResponse::BadRequest(ApiError {
                    sub_code: "INVALID_PAYMENT_METHOD_DATA".to_owned(),
                    error_identifier: 400,
                    error_message: "Payment method data construction failed".to_owned(),
                    error_object: None,
                }))?,
            amount: minor_amount,
            email,
            currency: Some(currency),
            payment_method_type: <Option<PaymentMethodType>>::foreign_try_from(
                payment_method_clone.unwrap_or_default(),
            )?,
            router_return_url: return_url
                .map(|url_str| {
                    url::Url::parse(&url_str).change_context(ApplicationErrorResponse::BadRequest(
                        ApiError {
                            sub_code: "INVALID_URL".to_owned(),
                            error_identifier: 400,
                            error_message: "Invalid router return URL".to_owned(),
                            error_object: None,
                        },
                    ))
                })
                .transpose()?,
            continue_redirection_url: value
                .continue_redirection_url
                .map(|url_str| {
                    url::Url::parse(&url_str).change_context(ApplicationErrorResponse::BadRequest(
                        ApiError {
                            sub_code: "INVALID_URL".to_owned(),
                            error_identifier: 400,
                            error_message: "Invalid continue redirection URL".to_owned(),
                            error_object: None,
                        },
                    ))
                })
                .transpose()?,
            browser_info: value
                .browser_info
                .map(BrowserInformation::foreign_try_from)
                .transpose()?,
            enrolled_for_3ds: false,
            redirect_response,
        })
    }
}

// PaymentFlowData implementations for new proto definitions

impl
    ForeignTryFrom<(
        grpc_api_types::payments::PaymentServicePreAuthenticateRequest,
        Connectors,
        &common_utils::metadata::MaskedMetadata,
    )> for PaymentFlowData
{
    type Error = ApplicationErrorResponse;

    fn foreign_try_from(
        (value, connectors, metadata): (
            grpc_api_types::payments::PaymentServicePreAuthenticateRequest,
            Connectors,
            &common_utils::metadata::MaskedMetadata,
        ),
    ) -> Result<Self, error_stack::Report<Self::Error>> {
        let address = match value.address {
            Some(address) => payment_address::PaymentAddress::foreign_try_from(address)?,
            None => {
                return Err(ApplicationErrorResponse::BadRequest(ApiError {
                    sub_code: "INVALID_ADDRESS".to_owned(),
                    error_identifier: 400,
                    error_message: "Address is required".to_owned(),
                    error_object: None,
                }))?
            }
        };

        let merchant_id_from_header = extract_merchant_id_from_metadata(metadata)?;
        let vault_headers = extract_headers_from_metadata(metadata);

        Ok(Self {
            merchant_id: merchant_id_from_header,
            payment_id: "IRRELEVANT_PAYMENT_ID".to_string(),
            attempt_id: "IRRELEVANT_ATTEMPT_ID".to_string(),
            status: common_enums::AttemptStatus::Pending,
            payment_method: common_enums::PaymentMethod::foreign_try_from(
                value.payment_method.unwrap_or_default(),
            )?,
            address,
            auth_type: common_enums::AuthenticationType::ThreeDs, // Pre-auth typically uses 3DS
            connector_request_reference_id: extract_connector_request_reference_id(
                &value.request_ref_id,
            ),
            customer_id: None,
            connector_customer: None,
            description: None,
            return_url: value.return_url.clone(),
            connector_meta_data: {
                (!value.merchant_account_metadata.is_empty()).then(|| {
                    common_utils::pii::SecretSerdeValue::new(convert_merchant_metadata_to_json(
                        &value.merchant_account_metadata,
                    ))
                })
            },
            amount_captured: None,
            minor_amount_captured: None,
            minor_amount_capturable: None,
            access_token: None,
            session_token: None,
            reference_id: None,
            payment_method_token: None,
            preprocessing_id: None,
            connector_api_version: None,
            test_mode: None,
            connector_http_status_code: None,
            external_latency: None,
            connectors,
            raw_connector_response: None,
            connector_response_headers: None,
            vault_headers,
            raw_connector_request: None,
            connector_response: None,
            recurring_mandate_payment_data: None,
            order_details: None,
        })
    }
}

impl
    ForeignTryFrom<(
        grpc_api_types::payments::PaymentServiceAuthenticateRequest,
        Connectors,
        &common_utils::metadata::MaskedMetadata,
    )> for PaymentFlowData
{
    type Error = ApplicationErrorResponse;

    fn foreign_try_from(
        (value, connectors, metadata): (
            grpc_api_types::payments::PaymentServiceAuthenticateRequest,
            Connectors,
            &common_utils::metadata::MaskedMetadata,
        ),
    ) -> Result<Self, error_stack::Report<Self::Error>> {
        let address = match &value.address {
            Some(address_value) => {
                payment_address::PaymentAddress::foreign_try_from((*address_value).clone())?
            }
            None => {
                return Err(ApplicationErrorResponse::BadRequest(ApiError {
                    sub_code: "INVALID_ADDRESS".to_owned(),
                    error_identifier: 400,
                    error_message: "Address is required".to_owned(),
                    error_object: None,
                }))?
            }
        };

        let merchant_id_from_header = extract_merchant_id_from_metadata(metadata)?;
        let vault_headers = extract_headers_from_metadata(metadata);

        Ok(Self {
            merchant_id: merchant_id_from_header,
            payment_id: "IRRELEVANT_PAYMENT_ID".to_string(),
            attempt_id: "IRRELEVANT_ATTEMPT_ID".to_string(),
            status: common_enums::AttemptStatus::Pending,
            payment_method: common_enums::PaymentMethod::foreign_try_from(
                value.payment_method.unwrap_or_default(),
            )?,
            address,
            auth_type: common_enums::AuthenticationType::ThreeDs, // Auth step uses 3DS
            connector_request_reference_id: extract_connector_request_reference_id(
                &value.request_ref_id,
            ),
            customer_id: None,
            connector_customer: None,
            description: value.metadata.get("description").cloned(),
            return_url: value.return_url.clone(),
            connector_meta_data: {
                (!value.merchant_account_metadata.is_empty()).then(|| {
                    common_utils::pii::SecretSerdeValue::new(convert_merchant_metadata_to_json(
                        &value.merchant_account_metadata,
                    ))
                })
            },
            amount_captured: None,
            minor_amount_captured: None,
            access_token: None,
            session_token: None,
            reference_id: None,
            payment_method_token: None,
            preprocessing_id: None,
            connector_api_version: None,
            test_mode: None,
            connector_http_status_code: None,
            external_latency: None,
            connectors,
            raw_connector_response: None,
            connector_response_headers: None,
            vault_headers,
            raw_connector_request: None,
            minor_amount_capturable: None,
            connector_response: None,
            recurring_mandate_payment_data: None,
            order_details: None,
        })
    }
}

impl
    ForeignTryFrom<(
        grpc_api_types::payments::PaymentServicePostAuthenticateRequest,
        Connectors,
        &common_utils::metadata::MaskedMetadata,
    )> for PaymentFlowData
{
    type Error = ApplicationErrorResponse;

    fn foreign_try_from(
        (value, connectors, metadata): (
            grpc_api_types::payments::PaymentServicePostAuthenticateRequest,
            Connectors,
            &common_utils::metadata::MaskedMetadata,
        ),
    ) -> Result<Self, error_stack::Report<Self::Error>> {
        let address = match &value.address {
            Some(address_value) => {
                payment_address::PaymentAddress::foreign_try_from((*address_value).clone())?
            }
            None => {
                return Err(ApplicationErrorResponse::BadRequest(ApiError {
                    sub_code: "INVALID_ADDRESS".to_owned(),
                    error_identifier: 400,
                    error_message: "Address is required".to_owned(),
                    error_object: None,
                }))?
            }
        };

        let merchant_id_from_header = extract_merchant_id_from_metadata(metadata)?;
        let vault_headers = extract_headers_from_metadata(metadata);

        Ok(Self {
            merchant_id: merchant_id_from_header,
            payment_id: "IRRELEVANT_PAYMENT_ID".to_string(),
            attempt_id: "IRRELEVANT_ATTEMPT_ID".to_string(),
            status: common_enums::AttemptStatus::Pending,
            payment_method: common_enums::PaymentMethod::foreign_try_from(
                value.payment_method.unwrap_or_default(),
            )?,
            address,
            auth_type: common_enums::AuthenticationType::ThreeDs, // Post-auth uses 3DS
            connector_request_reference_id: extract_connector_request_reference_id(
                &value.request_ref_id,
            ),
            customer_id: None,
            connector_customer: None,
            description: value.metadata.get("description").cloned(),
            return_url: value.return_url.clone(),
            connector_meta_data: {
                (!value.merchant_account_metadata.is_empty()).then(|| {
                    common_utils::pii::SecretSerdeValue::new(convert_merchant_metadata_to_json(
                        &value.merchant_account_metadata,
                    ))
                })
            },
            amount_captured: None,
            minor_amount_captured: None,
            access_token: None,
            session_token: None,
            reference_id: None,
            payment_method_token: None,
            preprocessing_id: None,
            connector_api_version: None,
            test_mode: None,
            connector_http_status_code: None,
            external_latency: None,
            connectors,
            raw_connector_response: None,
            connector_response_headers: None,
            vault_headers,
            raw_connector_request: None,
            minor_amount_capturable: None,
            connector_response: None,
            recurring_mandate_payment_data: None,
            order_details: None,
        })
    }
}<|MERGE_RESOLUTION|>--- conflicted
+++ resolved
@@ -153,11 +153,8 @@
     pub iatapay: ConnectorParams,
     pub nmi: ConnectorParams,
     pub shift4: ConnectorParams,
-<<<<<<< HEAD
     pub barclaycard: ConnectorParams,
-=======
     pub nexixpay: ConnectorParams,
->>>>>>> 136f32f3
 }
 
 #[derive(Clone, Deserialize, Serialize, Debug, Default)]
