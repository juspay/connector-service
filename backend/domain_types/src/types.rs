use core::result::Result;
use std::{borrow::Cow, collections::HashMap, fmt::Debug, str::FromStr};

use common_enums::{CaptureMethod, CardNetwork, CountryAlpha2, PaymentMethod, PaymentMethodType};
use common_utils::{
    consts::{self, NO_ERROR_CODE, X_EXTERNAL_VAULT_METADATA},
    id_type::CustomerId,
    metadata::MaskedMetadata,
    pii::Email,
    Method,
};
use error_stack::{report, ResultExt};
use grpc_api_types::payments::{
    AcceptDisputeResponse, ConnectorState, DisputeDefendRequest, DisputeDefendResponse,
    DisputeResponse, DisputeServiceSubmitEvidenceResponse, PaymentServiceAuthorizeRequest,
    PaymentServiceAuthorizeResponse, PaymentServiceCaptureResponse, PaymentServiceGetResponse,
    PaymentServiceRegisterRequest, PaymentServiceRegisterResponse,
    PaymentServiceVoidPostCaptureResponse, PaymentServiceVoidRequest, PaymentServiceVoidResponse,
    RefundResponse,
};
use hyperswitch_masking::{ExposeInterface, Secret};
use serde::Serialize;
use tracing::info;
use utoipa::ToSchema;
// Helper function for extracting connector request reference ID
fn extract_connector_request_reference_id(
    identifier: &Option<grpc_api_types::payments::Identifier>,
) -> String {
    identifier
        .as_ref()
        .and_then(|id| id.id_type.as_ref())
        .and_then(|id_type| match id_type {
            grpc_api_types::payments::identifier::IdType::Id(id) => Some(id.clone()),
            _ => None,
        })
        .unwrap_or_default()
}

/// Extract vault-related headers from gRPC metadata
fn extract_headers_from_metadata(
    metadata: &MaskedMetadata,
) -> Option<HashMap<String, Secret<String>>> {
    let mut vault_headers = HashMap::new();

    if let Some(vault_creds) = metadata.get(X_EXTERNAL_VAULT_METADATA) {
        vault_headers.insert(X_EXTERNAL_VAULT_METADATA.to_string(), vault_creds);
    }

    if vault_headers.is_empty() {
        None
    } else {
        Some(vault_headers)
    }
}

// For decoding connector_meta_data and Engine trait - base64 crate no longer needed here
use crate::{
    connector_flow::{
        Accept, Authorize, Capture, CreateOrder, CreateSessionToken, DefendDispute, PSync,
        PaymentMethodToken, RSync, Refund, RepeatPayment, SetupMandate, SubmitEvidence, Void,
        VoidPC,
    },
    connector_types::{
        AcceptDisputeData, AccessTokenRequestData, ConnectorCustomerData,
        ConnectorMandateReferenceId, ConnectorResponseHeaders, ContinueRedirectionResponse,
        DisputeDefendData, DisputeFlowData, DisputeResponseData, DisputeWebhookDetailsResponse,
        MandateReferenceId, MultipleCaptureRequestData, PaymentCreateOrderData,
        PaymentCreateOrderResponse, PaymentFlowData, PaymentMethodTokenResponse,
        PaymentMethodTokenizationData, PaymentVoidData, PaymentsAuthenticateData,
        PaymentsAuthorizeData, PaymentsCaptureData, PaymentsPostAuthenticateData,
        PaymentsPreAuthenticateData, PaymentsResponseData, PaymentsSyncData,
        RawConnectorRequestResponse, RefundFlowData, RefundSyncData, RefundWebhookDetailsResponse,
        RefundsData, RefundsResponseData, RepeatPaymentData, ResponseId, SessionTokenRequestData,
        SessionTokenResponseData, SetupMandateRequestData, SubmitEvidenceData,
        WebhookDetailsResponse,
    },
    errors::{ApiError, ApplicationErrorResponse},
    mandates::{self, MandateData},
    payment_address,
    payment_address::{Address, AddressDetails, PaymentAddress, PhoneDetails},
    payment_method_data,
    payment_method_data::{
        DefaultPCIHolder, PaymentMethodData, PaymentMethodDataTypes, RawCardNumber,
        VaultTokenHolder,
    },
    router_data::{
        AdditionalPaymentMethodConnectorResponse, ConnectorAuthType, ConnectorResponseData,
    },
    router_data_v2::RouterDataV2,
    router_request_types,
    router_request_types::BrowserInformation,
    router_response_types,
    utils::{extract_merchant_id_from_metadata, ForeignFrom, ForeignTryFrom},
};

#[derive(Clone, serde::Deserialize, Debug, Default)]
pub struct Connectors {
    // Added pub
    pub adyen: ConnectorParams,
    pub razorpay: ConnectorParams,
    pub razorpayv2: ConnectorParams,
    pub fiserv: ConnectorParams,
    pub elavon: ConnectorParams, // Add your connector params
    pub xendit: ConnectorParams,
    pub checkout: ConnectorParams,
    pub authorizedotnet: ConnectorParams, // Add your connector params
    pub mifinity: ConnectorParams,
    pub phonepe: ConnectorParams,
    pub cashfree: ConnectorParams,
    pub paytm: ConnectorParams,
    pub fiuu: ConnectorParams,
    pub payu: ConnectorParams,
    pub cashtocode: ConnectorParams,
    pub novalnet: ConnectorParams,
    pub nexinets: ConnectorParams,
    pub noon: ConnectorParams,
    pub braintree: ConnectorParams,
    pub volt: ConnectorParams,
    pub bluecode: ConnectorParams,
    pub cryptopay: ConnectorParams,
    pub helcim: ConnectorParams,
    pub dlocal: ConnectorParams,
    pub placetopay: ConnectorParams,
    pub rapyd: ConnectorParams,
    pub aci: ConnectorParams,
    pub trustpay: ConnectorParamsWithMoreUrls,
    pub stripe: ConnectorParams,
    pub cybersource: ConnectorParams,
<<<<<<< HEAD
    pub worldpayvantiv: ConnectorParams,
=======
    pub worldpay: ConnectorParams,
>>>>>>> 61945b24
}

#[derive(Clone, serde::Deserialize, Debug, Default)]
pub struct ConnectorParams {
    /// base url
    #[serde(default)]
    pub base_url: String,
    #[serde(default)]
    pub dispute_base_url: Option<String>,
    #[serde(default)]
    pub secondary_base_url: Option<String>,
}

impl ConnectorParams {
    pub fn new(base_url: String, dispute_base_url: Option<String>) -> Self {
        Self {
            base_url,
            dispute_base_url,
            secondary_base_url: None,
        }
    }
}

#[derive(Debug, serde::Deserialize, Clone, Default)]
pub struct ConnectorParamsWithMoreUrls {
    /// base url
    pub base_url: String,
    /// base url for bank redirects
    pub base_url_bank_redirects: String,
}

// Trait to provide access to connectors field
pub trait HasConnectors {
    fn connectors(&self) -> &Connectors;
}

impl HasConnectors for PaymentFlowData {
    fn connectors(&self) -> &Connectors {
        &self.connectors
    }
}

impl HasConnectors for RefundFlowData {
    fn connectors(&self) -> &Connectors {
        &self.connectors
    }
}

impl HasConnectors for DisputeFlowData {
    fn connectors(&self) -> &Connectors {
        &self.connectors
    }
}

#[derive(Debug, serde::Deserialize, Clone)]
pub struct Proxy {
    pub http_url: Option<String>,
    pub https_url: Option<String>,
    pub idle_pool_connection_timeout: Option<u64>,
    pub bypass_proxy_urls: Vec<String>,
    pub mitm_proxy_enabled: bool,
    pub mitm_ca_cert: Option<String>,
}

impl ForeignTryFrom<grpc_api_types::payments::CaptureMethod> for common_enums::CaptureMethod {
    type Error = ApplicationErrorResponse;

    fn foreign_try_from(
        value: grpc_api_types::payments::CaptureMethod,
    ) -> Result<Self, error_stack::Report<Self::Error>> {
        match value {
            grpc_api_types::payments::CaptureMethod::Automatic => Ok(Self::Automatic),
            grpc_api_types::payments::CaptureMethod::Manual => Ok(Self::Manual),
            grpc_api_types::payments::CaptureMethod::ManualMultiple => Ok(Self::ManualMultiple),
            grpc_api_types::payments::CaptureMethod::Scheduled => Ok(Self::Scheduled),
            _ => Ok(Self::Automatic),
        }
    }
}

impl ForeignTryFrom<grpc_api_types::payments::CardNetwork> for common_enums::CardNetwork {
    type Error = ApplicationErrorResponse;

    fn foreign_try_from(
        network: grpc_api_types::payments::CardNetwork,
    ) -> Result<Self, error_stack::Report<Self::Error>> {
        match network {
            grpc_api_types::payments::CardNetwork::Visa => Ok(Self::Visa),
            grpc_api_types::payments::CardNetwork::Mastercard => Ok(Self::Mastercard),
            grpc_api_types::payments::CardNetwork::Amex => Ok(Self::AmericanExpress),
            grpc_api_types::payments::CardNetwork::Jcb => Ok(Self::JCB),
            grpc_api_types::payments::CardNetwork::Diners => Ok(Self::DinersClub),
            grpc_api_types::payments::CardNetwork::Discover => Ok(Self::Discover),
            grpc_api_types::payments::CardNetwork::CartesBancaires => Ok(Self::CartesBancaires),
            grpc_api_types::payments::CardNetwork::Unionpay => Ok(Self::UnionPay),
            grpc_api_types::payments::CardNetwork::Rupay => Ok(Self::RuPay),
            grpc_api_types::payments::CardNetwork::Maestro => Ok(Self::Maestro),
            grpc_api_types::payments::CardNetwork::Unspecified => {
                Err(ApplicationErrorResponse::BadRequest(ApiError {
                    sub_code: "UNSPECIFIED_CARD_NETWORK".to_owned(),
                    error_identifier: 401,
                    error_message: "Card network must be specified".to_owned(),
                    error_object: None,
                })
                .into())
            }
        }
    }
}

impl<
        T: PaymentMethodDataTypes
            + Default
            + Debug
            + Send
            + Eq
            + PartialEq
            + serde::Serialize
            + serde::de::DeserializeOwned
            + Clone
            + CardConversionHelper<T>,
    > ForeignTryFrom<grpc_api_types::payments::PaymentMethod> for PaymentMethodData<T>
{
    type Error = ApplicationErrorResponse;

    fn foreign_try_from(
        value: grpc_api_types::payments::PaymentMethod,
    ) -> Result<Self, error_stack::Report<Self::Error>> {
        tracing::info!("PaymentMethod data received: {:?}", value);
        match value.payment_method {
            Some(data) => match data {
                grpc_api_types::payments::payment_method::PaymentMethod::Card(card_type) => {
                    match card_type.card_type {
                        Some(grpc_api_types::payments::card_payment_method_type::CardType::Credit(card)) => {
                            let card = payment_method_data::Card::<T>::foreign_try_from(card)?;
                            Ok(PaymentMethodData::Card(card))
                        },
                        Some(grpc_api_types::payments::card_payment_method_type::CardType::Debit(card)) => {
                                                    let card = payment_method_data::Card::<T>::foreign_try_from(card)?;
                            Ok(PaymentMethodData::Card(card))},
                        Some(grpc_api_types::payments::card_payment_method_type::CardType::CardRedirect(_card_redirect)) => {
                            Err(report!(ApplicationErrorResponse::BadRequest(ApiError {
                                sub_code: "UNSUPPORTED_PAYMENT_METHOD".to_owned(),
                                error_identifier: 400,
                                error_message: "Card redirect payments are not yet supported".to_owned(),
                                error_object: None,
                            })))
                        },
                        Some(grpc_api_types::payments::card_payment_method_type::CardType::CreditProxy(card)) => {
                            let x = payment_method_data::Card::<T>::foreign_try_from(card)?;
                            Ok(PaymentMethodData::Card(x))
                        },
                        Some(grpc_api_types::payments::card_payment_method_type::CardType::DebitProxy(card)) => {
                            let x = payment_method_data::Card::<T>::foreign_try_from(card)?;
                            Ok(PaymentMethodData::Card(x))
                        },
                        None => Err(report!(ApplicationErrorResponse::BadRequest(ApiError {
                            sub_code: "INVALID_PAYMENT_METHOD".to_owned(),
                            error_identifier: 400,
                            error_message: "Card type is required".to_owned(),
                            error_object: None,
                        })))
                    }
                }
                grpc_api_types::payments::payment_method::PaymentMethod::Token(_token) => Ok(
                    PaymentMethodData::CardToken(payment_method_data::CardToken {
                        card_holder_name: None,
                        card_cvc: None,
                    }),
                ),
                grpc_api_types::payments::payment_method::PaymentMethod::UpiCollect(
                    upi_collect,
                ) => Ok(PaymentMethodData::Upi(
                    payment_method_data::UpiData::UpiCollect(payment_method_data::UpiCollectData {
                        vpa_id: upi_collect.vpa_id.map(|vpa| vpa.expose().into()),
                    }),
                )),
                grpc_api_types::payments::payment_method::PaymentMethod::UpiIntent(_upi_intent) => {
                    Ok(PaymentMethodData::Upi(
                        payment_method_data::UpiData::UpiIntent(
                            payment_method_data::UpiIntentData {},
                        ),
                    ))
                }
                grpc_api_types::payments::payment_method::PaymentMethod::UpiQr(_upi_qr) => {
                    Ok(PaymentMethodData::Upi(
                        crate::payment_method_data::UpiData::UpiQr(
                            crate::payment_method_data::UpiQrData {},
                        ),
                    ))
                }
                grpc_api_types::payments::payment_method::PaymentMethod::Reward(_) => {
                    Ok(PaymentMethodData::Reward)
                },
                grpc_api_types::payments::payment_method::PaymentMethod::Wallet(wallet_type) => {
                    match wallet_type.wallet_type {
                                                Some(grpc_api_types::payments::wallet_payment_method_type::WalletType::Bluecode(_)) => {
                            Ok(PaymentMethodData::Wallet(payment_method_data::WalletData::BluecodeRedirect{}
                        ))},
                        Some(grpc_api_types::payments::wallet_payment_method_type::WalletType::Mifinity(mifinity_data)) => {
                            Ok(PaymentMethodData::Wallet(payment_method_data::WalletData::Mifinity(
                                payment_method_data::MifinityData {
                                    date_of_birth: hyperswitch_masking::Secret::<time::Date>::foreign_try_from(mifinity_data.date_of_birth.ok_or(
                                        ApplicationErrorResponse::BadRequest(ApiError {
                                            sub_code: "MISSING_DATE_OF_BIRTH".to_owned(),
                                            error_identifier: 400,
                                            error_message: "Missing Date of Birth".to_owned(),
                                            error_object: None,
                                        })
                                    )?.expose())?,
                                    language_preference: mifinity_data.language_preference,
                                }
                            )))
                        },
                        Some(grpc_api_types::payments::wallet_payment_method_type::WalletType::ApplePay(apple_wallet)) => {
                            let payment_data = apple_wallet.payment_data.ok_or_else(|| {
                                ApplicationErrorResponse::BadRequest(ApiError {
                                    sub_code: "MISSING_APPLE_PAY_PAYMENT_DATA".to_owned(),
                                    error_identifier: 400,
                                    error_message: "Apple Pay payment data is required".to_owned(),
                                    error_object: None,
                                })
                            })?;

                            let applepay_payment_data = match payment_data.payment_data {
                                Some(grpc_api_types::payments::apple_wallet::payment_data::PaymentData::EncryptedData(encrypted_data)) => {
                                    Ok(payment_method_data::ApplePayPaymentData::Encrypted(encrypted_data))
                                },
                                Some(grpc_api_types::payments::apple_wallet::payment_data::PaymentData::DecryptedData(decrypted_data)) => {
                                    Ok(payment_method_data::ApplePayPaymentData::Decrypted(
                                        payment_method_data::ApplePayPredecryptData {
                                            application_primary_account_number: cards::CardNumber::from_str(&decrypted_data.application_primary_account_number).change_context(
                                                ApplicationErrorResponse::BadRequest(ApiError {
                                                    sub_code: "INVALID_CARD_NUMBER".to_owned(),
                                                    error_identifier: 400,
                                                    error_message: "Invalid card number in Apple Pay data".to_owned(),
                                                    error_object: None,
                                                })
                                            )?,
                                            application_expiration_month: Secret::new(decrypted_data.application_expiration_month),
                                            application_expiration_year: Secret::new(decrypted_data.application_expiration_year),
                                            payment_data: payment_method_data::ApplePayCryptogramData {
                                                online_payment_cryptogram: Secret::new(decrypted_data.payment_data.clone().map(|pd| pd.online_payment_cryptogram).unwrap_or_default()),
                                                eci_indicator: decrypted_data.payment_data.map(|pd| pd.eci_indicator),
                                            },
                                        }
                                    ))
                                },
                                None => Err(report!(ApplicationErrorResponse::BadRequest(ApiError {
                                        sub_code: "MISSING_APPLE_PAY_DATA".to_owned(),
                                        error_identifier: 400,
                                        error_message: "Apple Pay payment data is required".to_owned(),
                                        error_object: None,
                                    })))
                            }?;

                            let payment_method = apple_wallet.payment_method.ok_or_else(|| {
                                ApplicationErrorResponse::BadRequest(ApiError {
                                    sub_code: "MISSING_APPLE_PAY_PAYMENT_METHOD".to_owned(),
                                    error_identifier: 400,
                                    error_message: "Apple Pay payment method is required".to_owned(),
                                    error_object: None,
                                })
                            })?;

                            let wallet_data = payment_method_data::ApplePayWalletData {
                                payment_data: applepay_payment_data,
                                payment_method: payment_method_data::ApplepayPaymentMethod {
                                    display_name: payment_method.display_name,
                                    network: payment_method.network,
                                    pm_type: payment_method.r#type,
                                },
                                transaction_identifier: apple_wallet.transaction_identifier,
                            };
                            Ok(PaymentMethodData::Wallet(payment_method_data::WalletData::ApplePay(wallet_data)))
                        }
                        Some(grpc_api_types::payments::wallet_payment_method_type::WalletType::GooglePay(google_wallet)) => {
                            let info = google_wallet.info.ok_or_else(|| {
                                ApplicationErrorResponse::BadRequest(ApiError {
                                    sub_code: "MISSING_GOOGLE_PAY_INFO".to_owned(),
                                    error_identifier: 400,
                                    error_message: "Google Pay payment method info is required".to_owned(),
                                    error_object: None,
                                })
                            })?;

                            let tokenization_data = google_wallet.tokenization_data.ok_or_else(|| {
                                ApplicationErrorResponse::BadRequest(ApiError {
                                    sub_code: "MISSING_GOOGLE_PAY_TOKENIZATION_DATA".to_owned(),
                                    error_identifier: 400,
                                    error_message: "Google Pay tokenization data is required".to_owned(),
                                    error_object: None,
                                })
                            })?;

                            // Handle the new oneof tokenization_data structure
                            let gpay_tokenization_data = match tokenization_data.tokenization_data {
                                Some(grpc_api_types::payments::google_wallet::tokenization_data::TokenizationData::DecryptedData(predecrypt_data)) => {
                                    Ok(payment_method_data::GpayTokenizationData::Decrypted(
                                        payment_method_data::GPayPredecryptData {
                                            card_exp_month: Secret::new(predecrypt_data.card_exp_month),
                                            card_exp_year: Secret::new(predecrypt_data.card_exp_year),
                                            application_primary_account_number: cards::CardNumber::from_str(&predecrypt_data.application_primary_account_number).change_context(
                                                ApplicationErrorResponse::BadRequest(ApiError {
                                                    sub_code: "INVALID_CARD_NUMBER".to_owned(),
                                                    error_identifier: 400,
                                                    error_message: "Invalid card number in Google Pay predecrypted data".to_owned(),
                                                    error_object: None,
                                                })
                                            )?,
                                            cryptogram: Some(Secret::new(predecrypt_data.cryptogram)),
                                            eci_indicator: predecrypt_data.eci_indicator,
                                        }
                                    ))
                                },
                                Some(grpc_api_types::payments::google_wallet::tokenization_data::TokenizationData::EncryptedData(encrypted_data)) => {
                                    Ok(payment_method_data::GpayTokenizationData::Encrypted(
                                        payment_method_data::GpayEcryptedTokenizationData {
                                            token_type: encrypted_data.token_type,
                                            token: encrypted_data.token,
                                        }
                                    ))
                                },
                                None => Err(report!(ApplicationErrorResponse::BadRequest(ApiError {
                                        sub_code: "MISSING_GOOGLE_PAY_TOKENIZATION_DATA".to_owned(),
                                        error_identifier: 400,
                                        error_message: "Google Pay tokenization data variant is required".to_owned(),
                                        error_object: None,
                                    })))
                            }?;

                            let wallet_data = payment_method_data::GooglePayWalletData {
                                pm_type: google_wallet.r#type,
                                description: google_wallet.description,
                                info: payment_method_data::GooglePayPaymentMethodInfo {
                                    card_network: info.card_network,
                                    card_details: info.card_details,
                                    assurance_details: info.assurance_details.map(|details| {
                                        payment_method_data::GooglePayAssuranceDetails {
                                            card_holder_authenticated: details.card_holder_authenticated,
                                            account_verified: details.account_verified,
                                        }
                                    }),
                                },
                                tokenization_data: gpay_tokenization_data,
                            };
                            Ok(PaymentMethodData::Wallet(payment_method_data::WalletData::GooglePay(wallet_data)))
                        }
                        Some(grpc_api_types::payments::wallet_payment_method_type::WalletType::AmazonPayRedirect(_)) => {
                            Ok(PaymentMethodData::Wallet(payment_method_data::WalletData::AmazonPayRedirect(Box::new(payment_method_data::AmazonPayRedirectData {}))))
                        }
                        Some(grpc_api_types::payments::wallet_payment_method_type::WalletType::CashappQr(_)) => {
                            Ok(PaymentMethodData::Wallet(payment_method_data::WalletData::CashappQr(Box::new(payment_method_data::CashappQr {}))))
                        }
                        Some(grpc_api_types::payments::wallet_payment_method_type::WalletType::RevolutPay(_)) => {
                            Ok(PaymentMethodData::Wallet(payment_method_data::WalletData::RevolutPay(payment_method_data::RevolutPayData {})))
                        }
                        Some(grpc_api_types::payments::wallet_payment_method_type::WalletType::AliPayRedirect(_)) => {
                            Ok(PaymentMethodData::Wallet(payment_method_data::WalletData::AliPayRedirect(payment_method_data::AliPayRedirection {})))
                        }
                        Some(grpc_api_types::payments::wallet_payment_method_type::WalletType::WeChatPayQr(_)) => {
                            Ok(PaymentMethodData::Wallet(payment_method_data::WalletData::WeChatPayQr(Box::new(payment_method_data::WeChatPayQr {}))))
                        }
                        Some(grpc_api_types::payments::wallet_payment_method_type::WalletType::PaypalRedirect(paypal_redirect)) => {
                            Ok(PaymentMethodData::Wallet(payment_method_data::WalletData::PaypalRedirect(payment_method_data::PaypalRedirection {
                                email: match paypal_redirect.email {
                                    Some(ref email_str) => Some(Email::try_from(email_str.clone()).change_context(
                                        ApplicationErrorResponse::BadRequest(ApiError {
                                            sub_code: "INVALID_EMAIL_FORMAT".to_owned(),
                                            error_identifier: 400,
                                            error_message: "Invalid email".to_owned(),
                                            error_object: None,
                                        })
                                    )?),
                                    None => None,
                                },
                            })))
                        }
                        _ => {
                            Err(report!(ApplicationErrorResponse::BadRequest(ApiError {
                                sub_code: "UNSUPPORTED_PAYMENT_METHOD".to_owned(),
                                error_identifier: 400,
                                error_message: "This Wallet type is not yet supported".to_owned(),
                                error_object: None,
                            })))
                        },
                    }
                },
                grpc_api_types::payments::payment_method::PaymentMethod::OnlineBanking(online_banking_type) => {
                    match online_banking_type.online_banking_type {
                        Some(grpc_api_types::payments::online_banking_payment_method_type::OnlineBankingType::OpenBankingUk(open_banking_uk)) => {
                            Ok(PaymentMethodData::BankRedirect(payment_method_data::BankRedirectData::OpenBankingUk {
                                issuer: open_banking_uk.issuer.and_then(|i| common_enums::BankNames::from_str(&i).ok()),
                                country: open_banking_uk.country.and_then(|c| CountryAlpha2::from_str(&c).ok()),
                            }))
                        }
                        Some(grpc_api_types::payments::online_banking_payment_method_type::OnlineBankingType::OnlineBankingFpx(fpx)) => {
                            Ok(PaymentMethodData::BankRedirect(payment_method_data::BankRedirectData::OnlineBankingFpx{
                                issuer: common_enums::BankNames::foreign_try_from(
                                    fpx.issuer(),
                                )?,
                            }))
                        }
                        _ => {
                            Err(report!(ApplicationErrorResponse::BadRequest(ApiError {
                                sub_code: "UNSUPPORTED_PAYMENT_METHOD".to_owned(),
                                error_identifier: 400,
                                error_message: "This online banking type is not yet supported".to_owned(),
                                error_object: None,
                            })))
                        },
                    }
                }
                grpc_api_types::payments::payment_method::PaymentMethod::MobilePayment(mobile_payment_type) => {
                    match mobile_payment_type.mobile_payment_type {
                        Some(grpc_api_types::payments::mobile_payment_method_type::MobilePaymentType::DuitNow(_)) => {
                            Ok(PaymentMethodData::RealTimePayment(Box::new(payment_method_data::RealTimePaymentData::DuitNow {  })))
                        }
                        _ => Err(report!(ApplicationErrorResponse::BadRequest(ApiError {
                            sub_code: "UNSUPPORTED_PAYMENT_METHOD".to_owned(),
                            error_identifier: 400,
                            error_message: "This mobile payment type is not yet supported".to_owned(),
                            error_object: None,
                        })))
                    }
                }
                grpc_api_types::payments::payment_method::PaymentMethod::Crypto(crypto) => {
                    let crypto_currency = crypto.crypto_currency.ok_or_else( || {
                        ApplicationErrorResponse::BadRequest(ApiError {
                            sub_code: "INVALID_PAYMENT_METHOD".to_owned(),
                            error_identifier: 400,
                            error_message: "crypto_currency is required".to_owned(),
                            error_object: None,
                        })
                    })?;

                    Ok(PaymentMethodData::Crypto(
                        payment_method_data::CryptoData {
                            pay_currency: crypto_currency.pay_currency,
                            network: crypto_currency.network,
                        },
                    ))
                }
            },
            None => Err(ApplicationErrorResponse::BadRequest(ApiError {
                sub_code: "INVALID_PAYMENT_METHOD_DATA".to_owned(),
                error_identifier: 400,
                error_message: "Payment method data is required".to_owned(),
                error_object: None,
            })
            .into()),
        }
    }
}

impl ForeignTryFrom<grpc_api_types::payments::PaymentMethodType> for Option<PaymentMethodType> {
    type Error = ApplicationErrorResponse;

    fn foreign_try_from(
        value: grpc_api_types::payments::PaymentMethodType,
    ) -> Result<Self, error_stack::Report<Self::Error>> {
        match value {
            grpc_api_types::payments::PaymentMethodType::Unspecified => Ok(None),
            grpc_api_types::payments::PaymentMethodType::Credit => {
                Ok(Some(PaymentMethodType::Credit))
            }
            grpc_api_types::payments::PaymentMethodType::Debit => {
                Ok(Some(PaymentMethodType::Debit))
            }
            grpc_api_types::payments::PaymentMethodType::UpiCollect => {
                Ok(Some(PaymentMethodType::UpiCollect))
            }
            grpc_api_types::payments::PaymentMethodType::UpiIntent => {
                Ok(Some(PaymentMethodType::UpiIntent))
            }
            grpc_api_types::payments::PaymentMethodType::UpiQr => {
                Ok(Some(PaymentMethodType::UpiIntent))
            } // UpiQr not yet implemented, fallback to UpiIntent
            grpc_api_types::payments::PaymentMethodType::ClassicReward => {
                Ok(Some(PaymentMethodType::ClassicReward))
            }
            grpc_api_types::payments::PaymentMethodType::Evoucher => {
                Ok(Some(PaymentMethodType::Evoucher))
            }
            grpc_api_types::payments::PaymentMethodType::ApplePay => {
                Ok(Some(PaymentMethodType::ApplePay))
            }
            grpc_api_types::payments::PaymentMethodType::GooglePay => {
                Ok(Some(PaymentMethodType::GooglePay))
            }
            grpc_api_types::payments::PaymentMethodType::AmazonPay => {
                Ok(Some(PaymentMethodType::AmazonPay))
            }
            grpc_api_types::payments::PaymentMethodType::RevolutPay => {
                Ok(Some(PaymentMethodType::RevolutPay))
            }
            grpc_api_types::payments::PaymentMethodType::PayPal => {
                Ok(Some(PaymentMethodType::Paypal))
            }
            grpc_api_types::payments::PaymentMethodType::WeChatPay => {
                Ok(Some(PaymentMethodType::WeChatPay))
            }
            grpc_api_types::payments::PaymentMethodType::AliPay => {
                Ok(Some(PaymentMethodType::AliPay))
            }
            grpc_api_types::payments::PaymentMethodType::Cashapp => {
                Ok(Some(PaymentMethodType::Cashapp))
            }
            _ => Err(ApplicationErrorResponse::BadRequest(ApiError {
                sub_code: "INVALID_PAYMENT_METHOD_TYPE".to_owned(),
                error_identifier: 400,
                error_message: "This payment method type is not yet supported".to_owned(),
                error_object: None,
            })
            .into()),
        }
    }
}

impl ForeignTryFrom<grpc_api_types::payments::PaymentMethod> for Option<PaymentMethodType> {
    type Error = ApplicationErrorResponse;

    fn foreign_try_from(
        value: grpc_api_types::payments::PaymentMethod,
    ) -> Result<Self, error_stack::Report<Self::Error>> {
        match value.payment_method {
            Some(data) => match data {
                grpc_api_types::payments::payment_method::PaymentMethod::Card(card_type) => {
                    match card_type.card_type {
                        Some(grpc_api_types::payments::card_payment_method_type::CardType::Credit(_)) => {
                            Ok(Some(PaymentMethodType::Credit))
                        },
                        Some(grpc_api_types::payments::card_payment_method_type::CardType::Debit(_)) => {
                            Ok(Some(PaymentMethodType::Debit))
                        },
                        Some(grpc_api_types::payments::card_payment_method_type::CardType::CardRedirect(_)) =>
                            Err(report!(ApplicationErrorResponse::BadRequest(ApiError {
                                sub_code: "UNSUPPORTED_PAYMENT_METHOD".to_owned(),
                                error_identifier: 400,
                                error_message: "Card redirect payments are not yet supported".to_owned(),
                                error_object: None,
                            }))),
                        Some(grpc_api_types::payments::card_payment_method_type::CardType::CreditProxy(_)) => {
                            Ok(Some(PaymentMethodType::Credit))
                        },
                        Some(grpc_api_types::payments::card_payment_method_type::CardType::DebitProxy(_)) => {
                            Ok(Some(PaymentMethodType::Debit))
                        },
                        None =>
                            Err(report!(ApplicationErrorResponse::BadRequest(ApiError {
                                sub_code: "INVALID_PAYMENT_METHOD".to_owned(),
                                error_identifier: 400,
                                error_message: "Card type is required".to_owned(),
                                error_object: None,
                            })))
                    }
                }
                grpc_api_types::payments::payment_method::PaymentMethod::Token(_) => {
                    Ok(None)
                },
                grpc_api_types::payments::payment_method::PaymentMethod::UpiCollect(_) => Ok(Some(PaymentMethodType::UpiCollect)),
                grpc_api_types::payments::payment_method::PaymentMethod::UpiIntent(_) => Ok(Some(PaymentMethodType::UpiIntent)),
                grpc_api_types::payments::payment_method::PaymentMethod::UpiQr(_) => Ok(Some(PaymentMethodType::UpiIntent)), // UpiQr not yet implemented, fallback to UpiIntent
                grpc_api_types::payments::payment_method::PaymentMethod::Reward(reward) => {
                    match reward.reward_type() {
                        grpc_api_types::payments::RewardType::Classicreward => Ok(Some(PaymentMethodType::ClassicReward)),
                        grpc_api_types::payments::RewardType::EVoucher => Ok(Some(PaymentMethodType::Evoucher)),
                        _ => Err(report!(ApplicationErrorResponse::BadRequest(ApiError {
                            sub_code: "UNSUPPORTED_REWARD_TYPE".to_owned(),
                            error_identifier: 400,
                            error_message: "Unsupported reward type".to_owned(),
                            error_object: None,
                        })))
                    }
                },
                grpc_api_types::payments::payment_method::PaymentMethod::Wallet(wallet_type) => {
                    match wallet_type.wallet_type {
                        Some(grpc_api_types::payments::wallet_payment_method_type::WalletType::Bluecode(_)) => {
                                        Ok(Some(PaymentMethodType::Bluecode))
                                    },
                        Some(grpc_api_types::payments::wallet_payment_method_type::WalletType::Mifinity(_mifinity_data)) => {
                            // For PaymentMethodType conversion, we just need to return the type, not the full data
                            Ok(Some(PaymentMethodType::Mifinity))
                        },
                        Some(grpc_api_types::payments::wallet_payment_method_type::WalletType::ApplePay(_)) => {
                            Ok(Some(PaymentMethodType::ApplePay))
                        }
                        Some(grpc_api_types::payments::wallet_payment_method_type::WalletType::GooglePay(_)) => {
                            Ok(Some(PaymentMethodType::GooglePay))
                        }
                        Some(grpc_api_types::payments::wallet_payment_method_type::WalletType::AmazonPayRedirect(_)) => {
                            Ok(Some(PaymentMethodType::AmazonPay))
                        }
                        Some(grpc_api_types::payments::wallet_payment_method_type::WalletType::RevolutPay(_)) => {
                            Ok(Some(PaymentMethodType::RevolutPay))
                        }
                        Some(grpc_api_types::payments::wallet_payment_method_type::WalletType::PaypalRedirect(_)) => {
                            Ok(Some(PaymentMethodType::Paypal))
                        }
                        Some(grpc_api_types::payments::wallet_payment_method_type::WalletType::WeChatPayQr(_)) => {
                            Ok(Some(PaymentMethodType::WeChatPay))
                        }
                        Some(grpc_api_types::payments::wallet_payment_method_type::WalletType::AliPayRedirect(_)) => {
                            Ok(Some(PaymentMethodType::AliPay))
                        }
                        Some(grpc_api_types::payments::wallet_payment_method_type::WalletType::CashappQr(_)) => {
                            Ok(Some(PaymentMethodType::Cashapp))
                        }
                        _ => {
                            Err(report!(ApplicationErrorResponse::BadRequest(ApiError {
                                sub_code: "UNSUPPORTED_PAYMENT_METHOD".to_owned(),
                                error_identifier: 400,
                                error_message: "This Wallet type is not yet supported".to_owned(),
                                error_object: None,
                            })))
                        },
                    }
                },
                grpc_api_types::payments::payment_method::PaymentMethod::OnlineBanking(online_banking) => {
                    match online_banking.online_banking_type {
                        Some(grpc_api_types::payments::online_banking_payment_method_type::OnlineBankingType::OpenBankingUk(_)) => {
                            Ok(Some(PaymentMethodType::OpenBankingUk))
                        },
                        Some(grpc_api_types::payments::online_banking_payment_method_type::OnlineBankingType::OnlineBankingFpx(_))=>{
                            Ok(Some(PaymentMethodType::OnlineBankingFpx))
                        }
                        _ => {
                            Err(report!(ApplicationErrorResponse::BadRequest(ApiError {
                                sub_code: "UNSUPPORTED_PAYMENT_METHOD".to_owned(),
                                error_identifier: 400,
                                error_message: "This online banking type is not yet supported".to_owned(),
                                error_object: None,
                            })))
                        },
                    }
                }
                grpc_api_types::payments::payment_method::PaymentMethod::MobilePayment(mobile_payment_type) => {
                    match mobile_payment_type.mobile_payment_type {
                        Some(grpc_api_types::payments::mobile_payment_method_type::MobilePaymentType::DuitNow(_)) =>{
                            Ok(Some(PaymentMethodType::DuitNow))
                        }
                        _ => Err(report!(ApplicationErrorResponse::BadRequest(ApiError {
                            sub_code: "UNSUPPORTED_PAYMENT_METHOD".to_owned(),
                            error_identifier: 400,
                            error_message: "This mobile payment type is not yet supported".to_owned(),
                            error_object: None,
                        })))
                    }
                }
                grpc_api_types::payments::payment_method::PaymentMethod::Crypto(_) => Ok(Some(PaymentMethodType::CryptoCurrency)),
            },
            None => Err(ApplicationErrorResponse::BadRequest(ApiError {
                sub_code: "INVALID_PAYMENT_METHOD_DATA".to_owned(),
                error_identifier: 400,
                error_message: "Payment method data is required".to_owned(),
                error_object: None,
            })
            .into()),
        }
    }
}

// Helper trait for generic card conversion
pub trait CardConversionHelper<T: PaymentMethodDataTypes> {
    fn convert_card_details(
        card: grpc_api_types::payments::CardDetails,
    ) -> Result<payment_method_data::Card<T>, error_stack::Report<ApplicationErrorResponse>>;
}

// Implementation for DefaultPCIHolder
impl CardConversionHelper<DefaultPCIHolder> for DefaultPCIHolder {
    fn convert_card_details(
        card: grpc_api_types::payments::CardDetails,
    ) -> Result<
        payment_method_data::Card<DefaultPCIHolder>,
        error_stack::Report<ApplicationErrorResponse>,
    > {
        let card_network = Some(common_enums::CardNetwork::foreign_try_from(
            card.card_network(),
        )?);
        Ok(payment_method_data::Card {
            card_number: RawCardNumber::<DefaultPCIHolder>(card.card_number.ok_or(
                ApplicationErrorResponse::BadRequest(ApiError {
                    sub_code: "MISSING_CARD_NUMBER".to_owned(),
                    error_identifier: 400,
                    error_message: "Missing card number".to_owned(),
                    error_object: None,
                }),
            )?),
            card_exp_month: card
                .card_exp_month
                .ok_or(ApplicationErrorResponse::BadRequest(ApiError {
                    sub_code: "MISSING_EXP_MONTH".to_owned(),
                    error_identifier: 400,
                    error_message: "Missing Card Expiry Month".to_owned(),
                    error_object: None,
                }))?,
            card_exp_year: card
                .card_exp_year
                .ok_or(ApplicationErrorResponse::BadRequest(ApiError {
                    sub_code: "MISSING_EXP_YEAR".to_owned(),
                    error_identifier: 400,
                    error_message: "Missing Card Expiry Year".to_owned(),
                    error_object: None,
                }))?,
            card_cvc: card
                .card_cvc
                .ok_or(ApplicationErrorResponse::BadRequest(ApiError {
                    sub_code: "MISSING_CVC".to_owned(),
                    error_identifier: 400,
                    error_message: "Missing CVC".to_owned(),
                    error_object: None,
                }))?,
            card_issuer: card.card_issuer,
            card_network,
            card_type: card.card_type,
            card_issuing_country: card.card_issuing_country_alpha2,
            bank_code: card.bank_code,
            nick_name: card.nick_name.map(|name| name.into()),
            card_holder_name: card.card_holder_name,
            co_badged_card_data: None,
        })
    }
}

// Implementation for VaultTokenHolder
impl CardConversionHelper<VaultTokenHolder> for VaultTokenHolder {
    fn convert_card_details(
        card: grpc_api_types::payments::CardDetails,
    ) -> Result<
        payment_method_data::Card<VaultTokenHolder>,
        error_stack::Report<ApplicationErrorResponse>,
    > {
        Ok(payment_method_data::Card {
            card_number: RawCardNumber(
                card.card_number
                    .ok_or(ApplicationErrorResponse::BadRequest(ApiError {
                        sub_code: "MISSING_CARD_NUMBER".to_owned(),
                        error_identifier: 400,
                        error_message: "Missing card number".to_owned(),
                        error_object: None,
                    }))
                    .map(|cn| cn.get_card_no())?,
            ),
            card_exp_month: card
                .card_exp_month
                .ok_or(ApplicationErrorResponse::BadRequest(ApiError {
                    sub_code: "MISSING_EXP_MONTH".to_owned(),
                    error_identifier: 400,
                    error_message: "Missing Card Expiry Month".to_owned(),
                    error_object: None,
                }))?,
            card_exp_year: card
                .card_exp_year
                .ok_or(ApplicationErrorResponse::BadRequest(ApiError {
                    sub_code: "MISSING_EXP_YEAR".to_owned(),
                    error_identifier: 400,
                    error_message: "Missing Card Expiry Year".to_owned(),
                    error_object: None,
                }))?,
            card_cvc: card
                .card_cvc
                .ok_or(ApplicationErrorResponse::BadRequest(ApiError {
                    sub_code: "MISSING_CVC".to_owned(),
                    error_identifier: 400,
                    error_message: "Missing CVC".to_owned(),
                    error_object: None,
                }))?,
            card_issuer: card.card_issuer,
            card_network: None,
            card_type: card.card_type,
            card_issuing_country: card.card_issuing_country_alpha2,
            bank_code: card.bank_code,
            nick_name: card.nick_name.map(|name| name.into()),
            card_holder_name: card.card_holder_name,
            co_badged_card_data: None,
        })
    }
}

// Generic ForeignTryFrom implementation using the helper trait
impl<T> ForeignTryFrom<grpc_api_types::payments::CardDetails> for payment_method_data::Card<T>
where
    T: PaymentMethodDataTypes
        + Default
        + Debug
        + Send
        + Eq
        + PartialEq
        + serde::Serialize
        + serde::de::DeserializeOwned
        + Clone
        + CardConversionHelper<T>,
{
    type Error = ApplicationErrorResponse;
    fn foreign_try_from(
        card: grpc_api_types::payments::CardDetails,
    ) -> Result<Self, error_stack::Report<Self::Error>> {
        T::convert_card_details(card)
    }
}

impl ForeignTryFrom<grpc_api_types::payments::Currency> for common_enums::Currency {
    type Error = ApplicationErrorResponse;
    fn foreign_try_from(
        value: grpc_api_types::payments::Currency,
    ) -> Result<Self, error_stack::Report<Self::Error>> {
        match value {
            grpc_api_types::payments::Currency::Aed => Ok(Self::AED),
            grpc_api_types::payments::Currency::All => Ok(Self::ALL),
            grpc_api_types::payments::Currency::Amd => Ok(Self::AMD),
            grpc_api_types::payments::Currency::Ang => Ok(Self::ANG),
            grpc_api_types::payments::Currency::Aoa => Ok(Self::AOA),
            grpc_api_types::payments::Currency::Ars => Ok(Self::ARS),
            grpc_api_types::payments::Currency::Aud => Ok(Self::AUD),
            grpc_api_types::payments::Currency::Awg => Ok(Self::AWG),
            grpc_api_types::payments::Currency::Azn => Ok(Self::AZN),
            grpc_api_types::payments::Currency::Bam => Ok(Self::BAM),
            grpc_api_types::payments::Currency::Bbd => Ok(Self::BBD),
            grpc_api_types::payments::Currency::Bdt => Ok(Self::BDT),
            grpc_api_types::payments::Currency::Bgn => Ok(Self::BGN),
            grpc_api_types::payments::Currency::Bhd => Ok(Self::BHD),
            grpc_api_types::payments::Currency::Bif => Ok(Self::BIF),
            grpc_api_types::payments::Currency::Bmd => Ok(Self::BMD),
            grpc_api_types::payments::Currency::Bnd => Ok(Self::BND),
            grpc_api_types::payments::Currency::Bob => Ok(Self::BOB),
            grpc_api_types::payments::Currency::Brl => Ok(Self::BRL),
            grpc_api_types::payments::Currency::Bsd => Ok(Self::BSD),
            grpc_api_types::payments::Currency::Bwp => Ok(Self::BWP),
            grpc_api_types::payments::Currency::Byn => Ok(Self::BYN),
            grpc_api_types::payments::Currency::Bzd => Ok(Self::BZD),
            grpc_api_types::payments::Currency::Cad => Ok(Self::CAD),
            grpc_api_types::payments::Currency::Chf => Ok(Self::CHF),
            grpc_api_types::payments::Currency::Clp => Ok(Self::CLP),
            grpc_api_types::payments::Currency::Cny => Ok(Self::CNY),
            grpc_api_types::payments::Currency::Cop => Ok(Self::COP),
            grpc_api_types::payments::Currency::Crc => Ok(Self::CRC),
            grpc_api_types::payments::Currency::Cup => Ok(Self::CUP),
            grpc_api_types::payments::Currency::Cve => Ok(Self::CVE),
            grpc_api_types::payments::Currency::Czk => Ok(Self::CZK),
            grpc_api_types::payments::Currency::Djf => Ok(Self::DJF),
            grpc_api_types::payments::Currency::Dkk => Ok(Self::DKK),
            grpc_api_types::payments::Currency::Dop => Ok(Self::DOP),
            grpc_api_types::payments::Currency::Dzd => Ok(Self::DZD),
            grpc_api_types::payments::Currency::Egp => Ok(Self::EGP),
            grpc_api_types::payments::Currency::Etb => Ok(Self::ETB),
            grpc_api_types::payments::Currency::Eur => Ok(Self::EUR),
            grpc_api_types::payments::Currency::Fjd => Ok(Self::FJD),
            grpc_api_types::payments::Currency::Fkp => Ok(Self::FKP),
            grpc_api_types::payments::Currency::Gbp => Ok(Self::GBP),
            grpc_api_types::payments::Currency::Gel => Ok(Self::GEL),
            grpc_api_types::payments::Currency::Ghs => Ok(Self::GHS),
            grpc_api_types::payments::Currency::Gip => Ok(Self::GIP),
            grpc_api_types::payments::Currency::Gmd => Ok(Self::GMD),
            grpc_api_types::payments::Currency::Gnf => Ok(Self::GNF),
            grpc_api_types::payments::Currency::Gtq => Ok(Self::GTQ),
            grpc_api_types::payments::Currency::Gyd => Ok(Self::GYD),
            grpc_api_types::payments::Currency::Hkd => Ok(Self::HKD),
            grpc_api_types::payments::Currency::Hnl => Ok(Self::HNL),
            grpc_api_types::payments::Currency::Hrk => Ok(Self::HRK),
            grpc_api_types::payments::Currency::Htg => Ok(Self::HTG),
            grpc_api_types::payments::Currency::Huf => Ok(Self::HUF),
            grpc_api_types::payments::Currency::Idr => Ok(Self::IDR),
            grpc_api_types::payments::Currency::Ils => Ok(Self::ILS),
            grpc_api_types::payments::Currency::Inr => Ok(Self::INR),
            grpc_api_types::payments::Currency::Iqd => Ok(Self::IQD),
            grpc_api_types::payments::Currency::Jmd => Ok(Self::JMD),
            grpc_api_types::payments::Currency::Jod => Ok(Self::JOD),
            grpc_api_types::payments::Currency::Jpy => Ok(Self::JPY),
            grpc_api_types::payments::Currency::Kes => Ok(Self::KES),
            grpc_api_types::payments::Currency::Kgs => Ok(Self::KGS),
            grpc_api_types::payments::Currency::Khr => Ok(Self::KHR),
            grpc_api_types::payments::Currency::Kmf => Ok(Self::KMF),
            grpc_api_types::payments::Currency::Krw => Ok(Self::KRW),
            grpc_api_types::payments::Currency::Kwd => Ok(Self::KWD),
            grpc_api_types::payments::Currency::Kyd => Ok(Self::KYD),
            grpc_api_types::payments::Currency::Kzt => Ok(Self::KZT),
            grpc_api_types::payments::Currency::Lak => Ok(Self::LAK),
            grpc_api_types::payments::Currency::Lbp => Ok(Self::LBP),
            grpc_api_types::payments::Currency::Lkr => Ok(Self::LKR),
            grpc_api_types::payments::Currency::Lrd => Ok(Self::LRD),
            grpc_api_types::payments::Currency::Lsl => Ok(Self::LSL),
            grpc_api_types::payments::Currency::Lyd => Ok(Self::LYD),
            grpc_api_types::payments::Currency::Mad => Ok(Self::MAD),
            grpc_api_types::payments::Currency::Mdl => Ok(Self::MDL),
            grpc_api_types::payments::Currency::Mga => Ok(Self::MGA),
            grpc_api_types::payments::Currency::Mkd => Ok(Self::MKD),
            grpc_api_types::payments::Currency::Mmk => Ok(Self::MMK),
            grpc_api_types::payments::Currency::Mnt => Ok(Self::MNT),
            grpc_api_types::payments::Currency::Mop => Ok(Self::MOP),
            grpc_api_types::payments::Currency::Mru => Ok(Self::MRU),
            grpc_api_types::payments::Currency::Mur => Ok(Self::MUR),
            grpc_api_types::payments::Currency::Mvr => Ok(Self::MVR),
            grpc_api_types::payments::Currency::Mwk => Ok(Self::MWK),
            grpc_api_types::payments::Currency::Mxn => Ok(Self::MXN),
            grpc_api_types::payments::Currency::Myr => Ok(Self::MYR),
            grpc_api_types::payments::Currency::Mzn => Ok(Self::MZN),
            grpc_api_types::payments::Currency::Nad => Ok(Self::NAD),
            grpc_api_types::payments::Currency::Ngn => Ok(Self::NGN),
            grpc_api_types::payments::Currency::Nio => Ok(Self::NIO),
            grpc_api_types::payments::Currency::Nok => Ok(Self::NOK),
            grpc_api_types::payments::Currency::Npr => Ok(Self::NPR),
            grpc_api_types::payments::Currency::Nzd => Ok(Self::NZD),
            grpc_api_types::payments::Currency::Omr => Ok(Self::OMR),
            grpc_api_types::payments::Currency::Pab => Ok(Self::PAB),
            grpc_api_types::payments::Currency::Pen => Ok(Self::PEN),
            grpc_api_types::payments::Currency::Pgk => Ok(Self::PGK),
            grpc_api_types::payments::Currency::Php => Ok(Self::PHP),
            grpc_api_types::payments::Currency::Pkr => Ok(Self::PKR),
            grpc_api_types::payments::Currency::Pln => Ok(Self::PLN),
            grpc_api_types::payments::Currency::Pyg => Ok(Self::PYG),
            grpc_api_types::payments::Currency::Qar => Ok(Self::QAR),
            grpc_api_types::payments::Currency::Ron => Ok(Self::RON),
            grpc_api_types::payments::Currency::Rsd => Ok(Self::RSD),
            grpc_api_types::payments::Currency::Rub => Ok(Self::RUB),
            grpc_api_types::payments::Currency::Rwf => Ok(Self::RWF),
            grpc_api_types::payments::Currency::Sar => Ok(Self::SAR),
            grpc_api_types::payments::Currency::Sbd => Ok(Self::SBD),
            grpc_api_types::payments::Currency::Scr => Ok(Self::SCR),
            grpc_api_types::payments::Currency::Sek => Ok(Self::SEK),
            grpc_api_types::payments::Currency::Sgd => Ok(Self::SGD),
            grpc_api_types::payments::Currency::Shp => Ok(Self::SHP),
            grpc_api_types::payments::Currency::Sle => Ok(Self::SLE),
            grpc_api_types::payments::Currency::Sll => Ok(Self::SLL),
            grpc_api_types::payments::Currency::Sos => Ok(Self::SOS),
            grpc_api_types::payments::Currency::Srd => Ok(Self::SRD),
            grpc_api_types::payments::Currency::Ssp => Ok(Self::SSP),
            grpc_api_types::payments::Currency::Stn => Ok(Self::STN),
            grpc_api_types::payments::Currency::Svc => Ok(Self::SVC),
            grpc_api_types::payments::Currency::Szl => Ok(Self::SZL),
            grpc_api_types::payments::Currency::Thb => Ok(Self::THB),
            grpc_api_types::payments::Currency::Tnd => Ok(Self::TND),
            grpc_api_types::payments::Currency::Top => Ok(Self::TOP),
            grpc_api_types::payments::Currency::Try => Ok(Self::TRY),
            grpc_api_types::payments::Currency::Ttd => Ok(Self::TTD),
            grpc_api_types::payments::Currency::Twd => Ok(Self::TWD),
            grpc_api_types::payments::Currency::Tzs => Ok(Self::TZS),
            grpc_api_types::payments::Currency::Uah => Ok(Self::UAH),
            grpc_api_types::payments::Currency::Ugx => Ok(Self::UGX),
            grpc_api_types::payments::Currency::Usd => Ok(Self::USD),
            grpc_api_types::payments::Currency::Uyu => Ok(Self::UYU),
            grpc_api_types::payments::Currency::Uzs => Ok(Self::UZS),
            grpc_api_types::payments::Currency::Ves => Ok(Self::VES),
            grpc_api_types::payments::Currency::Vnd => Ok(Self::VND),
            grpc_api_types::payments::Currency::Vuv => Ok(Self::VUV),
            grpc_api_types::payments::Currency::Wst => Ok(Self::WST),
            grpc_api_types::payments::Currency::Xaf => Ok(Self::XAF),
            grpc_api_types::payments::Currency::Xcd => Ok(Self::XCD),
            grpc_api_types::payments::Currency::Xof => Ok(Self::XOF),
            grpc_api_types::payments::Currency::Xpf => Ok(Self::XPF),
            grpc_api_types::payments::Currency::Yer => Ok(Self::YER),
            grpc_api_types::payments::Currency::Zar => Ok(Self::ZAR),
            grpc_api_types::payments::Currency::Zmw => Ok(Self::ZMW),
            _ => Err(report!(ApplicationErrorResponse::BadRequest(ApiError {
                sub_code: "unsupported_currency".to_string(),
                error_identifier: 4001,
                error_message: format!("Currency {value:?} is not supported"),
                error_object: None,
            }))),
        }
    }
}

impl<
        T: PaymentMethodDataTypes
            + Default
            + Debug
            + Send
            + Eq
            + PartialEq
            + serde::Serialize
            + serde::de::DeserializeOwned
            + Clone
            + CardConversionHelper<T>,
    > ForeignTryFrom<PaymentServiceAuthorizeRequest> for PaymentsAuthorizeData<T>
{
    type Error = ApplicationErrorResponse;

    fn foreign_try_from(
        value: PaymentServiceAuthorizeRequest,
    ) -> Result<Self, error_stack::Report<Self::Error>> {
        let email: Option<Email> = match value.email {
            Some(ref email_str) => {
                Some(Email::try_from(email_str.clone().expose()).map_err(|_| {
                    error_stack::Report::new(ApplicationErrorResponse::BadRequest(ApiError {
                        sub_code: "INVALID_EMAIL_FORMAT".to_owned(),
                        error_identifier: 400,

                        error_message: "Invalid email".to_owned(),
                        error_object: None,
                    }))
                })?)
            }
            None => None,
        };
        let merchant_config_currency = common_enums::Currency::foreign_try_from(value.currency())?;

        // Extract merchant_account_id from metadata before moving it
        let merchant_account_id = value.metadata.get("merchant_account_id").cloned();

        // Store merchant_account_metadata for connector use
        let merchant_account_metadata = (!value.merchant_account_metadata.is_empty())
            .then(|| {
                serde_json::to_value(&value.merchant_account_metadata)
                    .map(common_utils::pii::SecretSerdeValue::new)
                    .map_err(|_| {
                        error_stack::Report::new(ApplicationErrorResponse::InternalServerError(
                            crate::errors::ApiError {
                                sub_code: "SERDE_JSON_ERROR".to_owned(),
                                error_identifier: 500,
                                error_message: "Failed to serialize merchant_account_metadata"
                                    .to_owned(),
                                error_object: None,
                            },
                        ))
                    })
            })
            .transpose()?;

        let setup_future_usage = value
            .setup_future_usage
            .map(|usage| {
                grpc_api_types::payments::FutureUsage::try_from(usage)
                    .map_err(|_| {
                        error_stack::Report::new(ApplicationErrorResponse::BadRequest(ApiError {
                            sub_code: "INVALID_SETUP_FUTURE_USAGE".to_owned(),
                            error_identifier: 400,
                            error_message: "Invalid setup future usage value".to_owned(),
                            error_object: None,
                        }))
                    })
                    .and_then(|proto_usage| {
                        common_enums::FutureUsage::foreign_try_from(proto_usage)
                    })
            })
            .transpose()?;

        let customer_acceptance = value.customer_acceptance.clone();

        let access_token = value
            .state
            .as_ref()
            .and_then(|state| state.access_token.as_ref())
            .map(|token| crate::connector_types::AccessTokenResponseData {
                access_token: token.token.clone(),
                token_type: None,
                expires_in: token.expires_in_seconds,
            });
        Ok(Self {
            capture_method: Some(common_enums::CaptureMethod::foreign_try_from(
                value.capture_method(),
            )?),
            payment_method_data: PaymentMethodData::<T>::foreign_try_from(
                value.payment_method.clone().ok_or_else(|| {
                    ApplicationErrorResponse::BadRequest(ApiError {
                        sub_code: "INVALID_PAYMENT_METHOD_DATA".to_owned(),
                        error_identifier: 400,
                        error_message: "Payment method data is required".to_owned(),
                        error_object: None,
                    })
                })?,
            )
            .change_context(ApplicationErrorResponse::BadRequest(ApiError {
                sub_code: "INVALID_PAYMENT_METHOD_DATA".to_owned(),
                error_identifier: 400,
                error_message: "Payment method data construction failed".to_owned(),
                error_object: None,
            }))?,
            amount: value.amount,
            currency: common_enums::Currency::foreign_try_from(value.currency())?,
            confirm: true,
            webhook_url: value.webhook_url.clone(),
            browser_info: value
                .browser_info
                .as_ref()
                .cloned()
                .map(BrowserInformation::foreign_try_from)
                .transpose()?,
            payment_method_type: <Option<PaymentMethodType>>::foreign_try_from(
                value.payment_method.clone().ok_or_else(|| {
                    ApplicationErrorResponse::BadRequest(ApiError {
                        sub_code: "INVALID_PAYMENT_METHOD_DATA".to_owned(),
                        error_identifier: 400,
                        error_message: "Payment method data is required".to_owned(),
                        error_object: None,
                    })
                })?,
            )?,
            minor_amount: common_utils::types::MinorUnit::new(value.minor_amount),
            email,
            customer_name: None,
            statement_descriptor_suffix: None,
            statement_descriptor: None,
            router_return_url: value.return_url.clone(),
            complete_authorize_url: value.complete_authorize_url,
            setup_future_usage,
            mandate_id: None,
            off_session: value.off_session,
            order_category: value.order_category,
            session_token: None,
            access_token,
            customer_acceptance: customer_acceptance
                .map(mandates::CustomerAcceptance::foreign_try_from)
                .transpose()?,
            enrolled_for_3ds: false,
            related_transaction_id: None,
            payment_experience: None,
            customer_id: value
                .customer_id
                .clone()
                .map(|customer_id| CustomerId::try_from(Cow::from(customer_id)))
                .transpose()
                .change_context(ApplicationErrorResponse::BadRequest(ApiError {
                    sub_code: "INVALID_CUSTOMER_ID".to_owned(),
                    error_identifier: 400,
                    error_message: "Failed to parse Customer Id".to_owned(),
                    error_object: None,
                }))?,
            request_incremental_authorization: false,
            metadata: if value.metadata.is_empty() {
                None
            } else {
                Some(serde_json::Value::Object(
                    value
                        .metadata
                        .into_iter()
                        .map(|(k, v)| (k, serde_json::Value::String(v)))
                        .collect(),
                ))
            },
            merchant_order_reference_id: value.merchant_order_reference_id,
            order_tax_amount: None,
            shipping_cost: None,
            merchant_account_id,
            integrity_object: None,
            merchant_config_currency: Some(merchant_config_currency),
            all_keys_required: None, // Field not available in new proto structure
            split_payments: None,
            enable_overcapture: None,
            setup_mandate_details: None,
            request_extended_authorization: value.request_extended_authorization,
            merchant_account_metadata,
        })
    }
}

impl ForeignTryFrom<grpc_api_types::payments::PaymentAddress> for payment_address::PaymentAddress {
    type Error = ApplicationErrorResponse;
    fn foreign_try_from(
        value: grpc_api_types::payments::PaymentAddress,
    ) -> Result<Self, error_stack::Report<Self::Error>> {
        let shipping = match value.shipping_address {
            Some(address) => Some(Address::foreign_try_from(address)?),
            None => None,
        };

        let billing = match value.billing_address.clone() {
            Some(address) => Some(Address::foreign_try_from(address)?),
            None => None,
        };

        let payment_method_billing = match value.billing_address {
            Some(address) => Some(Address::foreign_try_from(address)?),
            None => None,
        };

        Ok(Self::new(
            shipping,
            billing,
            payment_method_billing,
            Some(false), // should_unify_address set to false
        ))
    }
}

impl ForeignTryFrom<grpc_api_types::payments::Address> for Address {
    type Error = ApplicationErrorResponse;
    fn foreign_try_from(
        value: grpc_api_types::payments::Address,
    ) -> Result<Self, error_stack::Report<Self::Error>> {
        let email = match value.email.clone() {
            Some(email) => Some(
                common_utils::pii::Email::from_str(&email.expose()).change_context(
                    ApplicationErrorResponse::BadRequest(ApiError {
                        sub_code: "INVALID_EMAIL".to_owned(),
                        error_identifier: 400,
                        error_message: "Invalid email".to_owned(),
                        error_object: None,
                    }),
                )?,
            ),
            None => None,
        };
        Ok(Self {
            address: Some(AddressDetails::foreign_try_from(value.clone())?),
            phone: value.phone_number.map(|phone_number| PhoneDetails {
                number: Some(phone_number),
                country_code: value.phone_country_code,
            }),
            email,
        })
    }
}

impl ForeignTryFrom<grpc_api_types::payments::CountryAlpha2> for common_enums::CountryAlpha2 {
    type Error = ApplicationErrorResponse;

    fn foreign_try_from(
        value: grpc_api_types::payments::CountryAlpha2,
    ) -> Result<Self, error_stack::Report<Self::Error>> {
        match value {
            grpc_api_types::payments::CountryAlpha2::Us => Ok(Self::US),
            grpc_api_types::payments::CountryAlpha2::Af => Ok(Self::AF),
            grpc_api_types::payments::CountryAlpha2::Ax => Ok(Self::AX),
            grpc_api_types::payments::CountryAlpha2::Al => Ok(Self::AL),
            grpc_api_types::payments::CountryAlpha2::Dz => Ok(Self::DZ),
            grpc_api_types::payments::CountryAlpha2::As => Ok(Self::AS),
            grpc_api_types::payments::CountryAlpha2::Ad => Ok(Self::AD),
            grpc_api_types::payments::CountryAlpha2::Ao => Ok(Self::AO),
            grpc_api_types::payments::CountryAlpha2::Ai => Ok(Self::AI),
            grpc_api_types::payments::CountryAlpha2::Aq => Ok(Self::AQ),
            grpc_api_types::payments::CountryAlpha2::Ag => Ok(Self::AG),
            grpc_api_types::payments::CountryAlpha2::Ar => Ok(Self::AR),
            grpc_api_types::payments::CountryAlpha2::Am => Ok(Self::AM),
            grpc_api_types::payments::CountryAlpha2::Aw => Ok(Self::AW),
            grpc_api_types::payments::CountryAlpha2::Au => Ok(Self::AU),
            grpc_api_types::payments::CountryAlpha2::At => Ok(Self::AT),
            grpc_api_types::payments::CountryAlpha2::Az => Ok(Self::AZ),
            grpc_api_types::payments::CountryAlpha2::Bs => Ok(Self::BS),
            grpc_api_types::payments::CountryAlpha2::Bh => Ok(Self::BH),
            grpc_api_types::payments::CountryAlpha2::Bd => Ok(Self::BD),
            grpc_api_types::payments::CountryAlpha2::Bb => Ok(Self::BB),
            grpc_api_types::payments::CountryAlpha2::By => Ok(Self::BY),
            grpc_api_types::payments::CountryAlpha2::Be => Ok(Self::BE),
            grpc_api_types::payments::CountryAlpha2::Bz => Ok(Self::BZ),
            grpc_api_types::payments::CountryAlpha2::Bj => Ok(Self::BJ),
            grpc_api_types::payments::CountryAlpha2::Bm => Ok(Self::BM),
            grpc_api_types::payments::CountryAlpha2::Bt => Ok(Self::BT),
            grpc_api_types::payments::CountryAlpha2::Bo => Ok(Self::BO),
            grpc_api_types::payments::CountryAlpha2::Bq => Ok(Self::BQ),
            grpc_api_types::payments::CountryAlpha2::Ba => Ok(Self::BA),
            grpc_api_types::payments::CountryAlpha2::Bw => Ok(Self::BW),
            grpc_api_types::payments::CountryAlpha2::Bv => Ok(Self::BV),
            grpc_api_types::payments::CountryAlpha2::Br => Ok(Self::BR),
            grpc_api_types::payments::CountryAlpha2::Io => Ok(Self::IO),
            grpc_api_types::payments::CountryAlpha2::Bn => Ok(Self::BN),
            grpc_api_types::payments::CountryAlpha2::Bg => Ok(Self::BG),
            grpc_api_types::payments::CountryAlpha2::Bf => Ok(Self::BF),
            grpc_api_types::payments::CountryAlpha2::Bi => Ok(Self::BI),
            grpc_api_types::payments::CountryAlpha2::Kh => Ok(Self::KH),
            grpc_api_types::payments::CountryAlpha2::Cm => Ok(Self::CM),
            grpc_api_types::payments::CountryAlpha2::Ca => Ok(Self::CA),
            grpc_api_types::payments::CountryAlpha2::Cv => Ok(Self::CV),
            grpc_api_types::payments::CountryAlpha2::Ky => Ok(Self::KY),
            grpc_api_types::payments::CountryAlpha2::Cf => Ok(Self::CF),
            grpc_api_types::payments::CountryAlpha2::Td => Ok(Self::TD),
            grpc_api_types::payments::CountryAlpha2::Cl => Ok(Self::CL),
            grpc_api_types::payments::CountryAlpha2::Cn => Ok(Self::CN),
            grpc_api_types::payments::CountryAlpha2::Cx => Ok(Self::CX),
            grpc_api_types::payments::CountryAlpha2::Cc => Ok(Self::CC),
            grpc_api_types::payments::CountryAlpha2::Co => Ok(Self::CO),
            grpc_api_types::payments::CountryAlpha2::Km => Ok(Self::KM),
            grpc_api_types::payments::CountryAlpha2::Cg => Ok(Self::CG),
            grpc_api_types::payments::CountryAlpha2::Cd => Ok(Self::CD),
            grpc_api_types::payments::CountryAlpha2::Ck => Ok(Self::CK),
            grpc_api_types::payments::CountryAlpha2::Cr => Ok(Self::CR),
            grpc_api_types::payments::CountryAlpha2::Ci => Ok(Self::CI),
            grpc_api_types::payments::CountryAlpha2::Hr => Ok(Self::HR),
            grpc_api_types::payments::CountryAlpha2::Cu => Ok(Self::CU),
            grpc_api_types::payments::CountryAlpha2::Cw => Ok(Self::CW),
            grpc_api_types::payments::CountryAlpha2::Cy => Ok(Self::CY),
            grpc_api_types::payments::CountryAlpha2::Cz => Ok(Self::CZ),
            grpc_api_types::payments::CountryAlpha2::Dk => Ok(Self::DK),
            grpc_api_types::payments::CountryAlpha2::Dj => Ok(Self::DJ),
            grpc_api_types::payments::CountryAlpha2::Dm => Ok(Self::DM),
            grpc_api_types::payments::CountryAlpha2::Do => Ok(Self::DO),
            grpc_api_types::payments::CountryAlpha2::Ec => Ok(Self::EC),
            grpc_api_types::payments::CountryAlpha2::Eg => Ok(Self::EG),
            grpc_api_types::payments::CountryAlpha2::Sv => Ok(Self::SV),
            grpc_api_types::payments::CountryAlpha2::Gq => Ok(Self::GQ),
            grpc_api_types::payments::CountryAlpha2::Er => Ok(Self::ER),
            grpc_api_types::payments::CountryAlpha2::Ee => Ok(Self::EE),
            grpc_api_types::payments::CountryAlpha2::Et => Ok(Self::ET),
            grpc_api_types::payments::CountryAlpha2::Fk => Ok(Self::FK),
            grpc_api_types::payments::CountryAlpha2::Fo => Ok(Self::FO),
            grpc_api_types::payments::CountryAlpha2::Fj => Ok(Self::FJ),
            grpc_api_types::payments::CountryAlpha2::Fi => Ok(Self::FI),
            grpc_api_types::payments::CountryAlpha2::Fr => Ok(Self::FR),
            grpc_api_types::payments::CountryAlpha2::Gf => Ok(Self::GF),
            grpc_api_types::payments::CountryAlpha2::Pf => Ok(Self::PF),
            grpc_api_types::payments::CountryAlpha2::Tf => Ok(Self::TF),
            grpc_api_types::payments::CountryAlpha2::Ga => Ok(Self::GA),
            grpc_api_types::payments::CountryAlpha2::Gm => Ok(Self::GM),
            grpc_api_types::payments::CountryAlpha2::Ge => Ok(Self::GE),
            grpc_api_types::payments::CountryAlpha2::De => Ok(Self::DE),
            grpc_api_types::payments::CountryAlpha2::Gh => Ok(Self::GH),
            grpc_api_types::payments::CountryAlpha2::Gi => Ok(Self::GI),
            grpc_api_types::payments::CountryAlpha2::Gr => Ok(Self::GR),
            grpc_api_types::payments::CountryAlpha2::Gl => Ok(Self::GL),
            grpc_api_types::payments::CountryAlpha2::Gd => Ok(Self::GD),
            grpc_api_types::payments::CountryAlpha2::Gp => Ok(Self::GP),
            grpc_api_types::payments::CountryAlpha2::Gu => Ok(Self::GU),
            grpc_api_types::payments::CountryAlpha2::Gt => Ok(Self::GT),
            grpc_api_types::payments::CountryAlpha2::Gg => Ok(Self::GG),
            grpc_api_types::payments::CountryAlpha2::Gn => Ok(Self::GN),
            grpc_api_types::payments::CountryAlpha2::Gw => Ok(Self::GW),
            grpc_api_types::payments::CountryAlpha2::Gy => Ok(Self::GY),
            grpc_api_types::payments::CountryAlpha2::Ht => Ok(Self::HT),
            grpc_api_types::payments::CountryAlpha2::Hm => Ok(Self::HM),
            grpc_api_types::payments::CountryAlpha2::Va => Ok(Self::VA),
            grpc_api_types::payments::CountryAlpha2::Hn => Ok(Self::HN),
            grpc_api_types::payments::CountryAlpha2::Hk => Ok(Self::HK),
            grpc_api_types::payments::CountryAlpha2::Hu => Ok(Self::HU),
            grpc_api_types::payments::CountryAlpha2::Is => Ok(Self::IS),
            grpc_api_types::payments::CountryAlpha2::In => Ok(Self::IN),
            grpc_api_types::payments::CountryAlpha2::Id => Ok(Self::ID),
            grpc_api_types::payments::CountryAlpha2::Ir => Ok(Self::IR),
            grpc_api_types::payments::CountryAlpha2::Iq => Ok(Self::IQ),
            grpc_api_types::payments::CountryAlpha2::Ie => Ok(Self::IE),
            grpc_api_types::payments::CountryAlpha2::Im => Ok(Self::IM),
            grpc_api_types::payments::CountryAlpha2::Il => Ok(Self::IL),
            grpc_api_types::payments::CountryAlpha2::It => Ok(Self::IT),
            grpc_api_types::payments::CountryAlpha2::Jm => Ok(Self::JM),
            grpc_api_types::payments::CountryAlpha2::Jp => Ok(Self::JP),
            grpc_api_types::payments::CountryAlpha2::Je => Ok(Self::JE),
            grpc_api_types::payments::CountryAlpha2::Jo => Ok(Self::JO),
            grpc_api_types::payments::CountryAlpha2::Kz => Ok(Self::KZ),
            grpc_api_types::payments::CountryAlpha2::Ke => Ok(Self::KE),
            grpc_api_types::payments::CountryAlpha2::Ki => Ok(Self::KI),
            grpc_api_types::payments::CountryAlpha2::Kp => Ok(Self::KP),
            grpc_api_types::payments::CountryAlpha2::Kr => Ok(Self::KR),
            grpc_api_types::payments::CountryAlpha2::Kw => Ok(Self::KW),
            grpc_api_types::payments::CountryAlpha2::Kg => Ok(Self::KG),
            grpc_api_types::payments::CountryAlpha2::La => Ok(Self::LA),
            grpc_api_types::payments::CountryAlpha2::Lv => Ok(Self::LV),
            grpc_api_types::payments::CountryAlpha2::Lb => Ok(Self::LB),
            grpc_api_types::payments::CountryAlpha2::Ls => Ok(Self::LS),
            grpc_api_types::payments::CountryAlpha2::Lr => Ok(Self::LR),
            grpc_api_types::payments::CountryAlpha2::Ly => Ok(Self::LY),
            grpc_api_types::payments::CountryAlpha2::Li => Ok(Self::LI),
            grpc_api_types::payments::CountryAlpha2::Lt => Ok(Self::LT),
            grpc_api_types::payments::CountryAlpha2::Lu => Ok(Self::LU),
            grpc_api_types::payments::CountryAlpha2::Mo => Ok(Self::MO),
            grpc_api_types::payments::CountryAlpha2::Mk => Ok(Self::MK),
            grpc_api_types::payments::CountryAlpha2::Mg => Ok(Self::MG),
            grpc_api_types::payments::CountryAlpha2::Mw => Ok(Self::MW),
            grpc_api_types::payments::CountryAlpha2::My => Ok(Self::MY),
            grpc_api_types::payments::CountryAlpha2::Mv => Ok(Self::MV),
            grpc_api_types::payments::CountryAlpha2::Ml => Ok(Self::ML),
            grpc_api_types::payments::CountryAlpha2::Mt => Ok(Self::MT),
            grpc_api_types::payments::CountryAlpha2::Mh => Ok(Self::MH),
            grpc_api_types::payments::CountryAlpha2::Mq => Ok(Self::MQ),
            grpc_api_types::payments::CountryAlpha2::Mr => Ok(Self::MR),
            grpc_api_types::payments::CountryAlpha2::Mu => Ok(Self::MU),
            grpc_api_types::payments::CountryAlpha2::Yt => Ok(Self::YT),
            grpc_api_types::payments::CountryAlpha2::Mx => Ok(Self::MX),
            grpc_api_types::payments::CountryAlpha2::Fm => Ok(Self::FM),
            grpc_api_types::payments::CountryAlpha2::Md => Ok(Self::MD),
            grpc_api_types::payments::CountryAlpha2::Mc => Ok(Self::MC),
            grpc_api_types::payments::CountryAlpha2::Mn => Ok(Self::MN),
            grpc_api_types::payments::CountryAlpha2::Me => Ok(Self::ME),
            grpc_api_types::payments::CountryAlpha2::Ms => Ok(Self::MS),
            grpc_api_types::payments::CountryAlpha2::Ma => Ok(Self::MA),
            grpc_api_types::payments::CountryAlpha2::Mz => Ok(Self::MZ),
            grpc_api_types::payments::CountryAlpha2::Mm => Ok(Self::MM),
            grpc_api_types::payments::CountryAlpha2::Na => Ok(Self::NA),
            grpc_api_types::payments::CountryAlpha2::Nr => Ok(Self::NR),
            grpc_api_types::payments::CountryAlpha2::Np => Ok(Self::NP),
            grpc_api_types::payments::CountryAlpha2::Nl => Ok(Self::NL),
            grpc_api_types::payments::CountryAlpha2::Nc => Ok(Self::NC),
            grpc_api_types::payments::CountryAlpha2::Nz => Ok(Self::NZ),
            grpc_api_types::payments::CountryAlpha2::Ni => Ok(Self::NI),
            grpc_api_types::payments::CountryAlpha2::Ne => Ok(Self::NE),
            grpc_api_types::payments::CountryAlpha2::Ng => Ok(Self::NG),
            grpc_api_types::payments::CountryAlpha2::Nu => Ok(Self::NU),
            grpc_api_types::payments::CountryAlpha2::Nf => Ok(Self::NF),
            grpc_api_types::payments::CountryAlpha2::Mp => Ok(Self::MP),
            grpc_api_types::payments::CountryAlpha2::No => Ok(Self::NO),
            grpc_api_types::payments::CountryAlpha2::Om => Ok(Self::OM),
            grpc_api_types::payments::CountryAlpha2::Pk => Ok(Self::PK),
            grpc_api_types::payments::CountryAlpha2::Pw => Ok(Self::PW),
            grpc_api_types::payments::CountryAlpha2::Ps => Ok(Self::PS),
            grpc_api_types::payments::CountryAlpha2::Pa => Ok(Self::PA),
            grpc_api_types::payments::CountryAlpha2::Pg => Ok(Self::PG),
            grpc_api_types::payments::CountryAlpha2::Py => Ok(Self::PY),
            grpc_api_types::payments::CountryAlpha2::Pe => Ok(Self::PE),
            grpc_api_types::payments::CountryAlpha2::Ph => Ok(Self::PH),
            grpc_api_types::payments::CountryAlpha2::Pn => Ok(Self::PN),
            grpc_api_types::payments::CountryAlpha2::Pl => Ok(Self::PL),
            grpc_api_types::payments::CountryAlpha2::Pt => Ok(Self::PT),
            grpc_api_types::payments::CountryAlpha2::Pr => Ok(Self::PR),
            grpc_api_types::payments::CountryAlpha2::Qa => Ok(Self::QA),
            grpc_api_types::payments::CountryAlpha2::Re => Ok(Self::RE),
            grpc_api_types::payments::CountryAlpha2::Ro => Ok(Self::RO),
            grpc_api_types::payments::CountryAlpha2::Ru => Ok(Self::RU),
            grpc_api_types::payments::CountryAlpha2::Rw => Ok(Self::RW),
            grpc_api_types::payments::CountryAlpha2::Bl => Ok(Self::BL),
            grpc_api_types::payments::CountryAlpha2::Sh => Ok(Self::SH),
            grpc_api_types::payments::CountryAlpha2::Kn => Ok(Self::KN),
            grpc_api_types::payments::CountryAlpha2::Lc => Ok(Self::LC),
            grpc_api_types::payments::CountryAlpha2::Mf => Ok(Self::MF),
            grpc_api_types::payments::CountryAlpha2::Pm => Ok(Self::PM),
            grpc_api_types::payments::CountryAlpha2::Vc => Ok(Self::VC),
            grpc_api_types::payments::CountryAlpha2::Ws => Ok(Self::WS),
            grpc_api_types::payments::CountryAlpha2::Sm => Ok(Self::SM),
            grpc_api_types::payments::CountryAlpha2::St => Ok(Self::ST),
            grpc_api_types::payments::CountryAlpha2::Sa => Ok(Self::SA),
            grpc_api_types::payments::CountryAlpha2::Sn => Ok(Self::SN),
            grpc_api_types::payments::CountryAlpha2::Rs => Ok(Self::RS),
            grpc_api_types::payments::CountryAlpha2::Sc => Ok(Self::SC),
            grpc_api_types::payments::CountryAlpha2::Sl => Ok(Self::SL),
            grpc_api_types::payments::CountryAlpha2::Sg => Ok(Self::SG),
            grpc_api_types::payments::CountryAlpha2::Sx => Ok(Self::SX),
            grpc_api_types::payments::CountryAlpha2::Sk => Ok(Self::SK),
            grpc_api_types::payments::CountryAlpha2::Si => Ok(Self::SI),
            grpc_api_types::payments::CountryAlpha2::Sb => Ok(Self::SB),
            grpc_api_types::payments::CountryAlpha2::So => Ok(Self::SO),
            grpc_api_types::payments::CountryAlpha2::Za => Ok(Self::ZA),
            grpc_api_types::payments::CountryAlpha2::Gs => Ok(Self::GS),
            grpc_api_types::payments::CountryAlpha2::Ss => Ok(Self::SS),
            grpc_api_types::payments::CountryAlpha2::Es => Ok(Self::ES),
            grpc_api_types::payments::CountryAlpha2::Lk => Ok(Self::LK),
            grpc_api_types::payments::CountryAlpha2::Sd => Ok(Self::SD),
            grpc_api_types::payments::CountryAlpha2::Sr => Ok(Self::SR),
            grpc_api_types::payments::CountryAlpha2::Sj => Ok(Self::SJ),
            grpc_api_types::payments::CountryAlpha2::Sz => Ok(Self::SZ),
            grpc_api_types::payments::CountryAlpha2::Se => Ok(Self::SE),
            grpc_api_types::payments::CountryAlpha2::Ch => Ok(Self::CH),
            grpc_api_types::payments::CountryAlpha2::Sy => Ok(Self::SY),
            grpc_api_types::payments::CountryAlpha2::Tw => Ok(Self::TW),
            grpc_api_types::payments::CountryAlpha2::Tj => Ok(Self::TJ),
            grpc_api_types::payments::CountryAlpha2::Tz => Ok(Self::TZ),
            grpc_api_types::payments::CountryAlpha2::Th => Ok(Self::TH),
            grpc_api_types::payments::CountryAlpha2::Tl => Ok(Self::TL),
            grpc_api_types::payments::CountryAlpha2::Tg => Ok(Self::TG),
            grpc_api_types::payments::CountryAlpha2::Tk => Ok(Self::TK),
            grpc_api_types::payments::CountryAlpha2::To => Ok(Self::TO),
            grpc_api_types::payments::CountryAlpha2::Tt => Ok(Self::TT),
            grpc_api_types::payments::CountryAlpha2::Tn => Ok(Self::TN),
            grpc_api_types::payments::CountryAlpha2::Tr => Ok(Self::TR),
            grpc_api_types::payments::CountryAlpha2::Tm => Ok(Self::TM),
            grpc_api_types::payments::CountryAlpha2::Tc => Ok(Self::TC),
            grpc_api_types::payments::CountryAlpha2::Tv => Ok(Self::TV),
            grpc_api_types::payments::CountryAlpha2::Ug => Ok(Self::UG),
            grpc_api_types::payments::CountryAlpha2::Ua => Ok(Self::UA),
            grpc_api_types::payments::CountryAlpha2::Ae => Ok(Self::AE),
            grpc_api_types::payments::CountryAlpha2::Gb => Ok(Self::GB),
            grpc_api_types::payments::CountryAlpha2::Um => Ok(Self::UM),
            grpc_api_types::payments::CountryAlpha2::Uy => Ok(Self::UY),
            grpc_api_types::payments::CountryAlpha2::Uz => Ok(Self::UZ),
            grpc_api_types::payments::CountryAlpha2::Vu => Ok(Self::VU),
            grpc_api_types::payments::CountryAlpha2::Ve => Ok(Self::VE),
            grpc_api_types::payments::CountryAlpha2::Vn => Ok(Self::VN),
            grpc_api_types::payments::CountryAlpha2::Vg => Ok(Self::VG),
            grpc_api_types::payments::CountryAlpha2::Vi => Ok(Self::VI),
            grpc_api_types::payments::CountryAlpha2::Wf => Ok(Self::WF),
            grpc_api_types::payments::CountryAlpha2::Eh => Ok(Self::EH),
            grpc_api_types::payments::CountryAlpha2::Ye => Ok(Self::YE),
            grpc_api_types::payments::CountryAlpha2::Zm => Ok(Self::ZM),
            grpc_api_types::payments::CountryAlpha2::Zw => Ok(Self::ZW),
            grpc_api_types::payments::CountryAlpha2::Unspecified => Ok(Self::US), // Default to US if unspecified
        }
    }
}

impl ForeignTryFrom<grpc_api_types::payments::Address> for AddressDetails {
    type Error = ApplicationErrorResponse;
    fn foreign_try_from(
        value: grpc_api_types::payments::Address,
    ) -> Result<Self, error_stack::Report<Self::Error>> {
        Ok(Self {
            city: value.city.clone().map(|city| city.expose()),
            country: Some(common_enums::CountryAlpha2::foreign_try_from(
                value.country_alpha2_code(),
            )?),
            line1: value.line1,
            line2: value.line2,
            line3: value.line3,
            zip: value.zip_code,
            state: value.state,
            first_name: value.first_name,
            last_name: value.last_name,
        })
    }
}

// PhoneDetails conversion removed - phone info is now embedded in Address

impl ForeignTryFrom<(PaymentServiceAuthorizeRequest, Connectors, &MaskedMetadata)>
    for PaymentFlowData
{
    type Error = ApplicationErrorResponse;

    fn foreign_try_from(
        (value, connectors, metadata): (
            PaymentServiceAuthorizeRequest,
            Connectors,
            &MaskedMetadata,
        ),
    ) -> Result<Self, error_stack::Report<Self::Error>> {
        let address = match &value.address {
            // Borrow value.address
            Some(address_value) => {
                // address_value is &grpc_api_types::payments::PaymentAddress
                payment_address::PaymentAddress::foreign_try_from(
                    (*address_value).clone(), // Clone the grpc_api_types::payments::PaymentAddress
                )?
            }
            None => {
                return Err(ApplicationErrorResponse::BadRequest(ApiError {
                    sub_code: "INVALID_ADDRESS".to_owned(),
                    error_identifier: 400,
                    error_message: "Address is required".to_owned(),
                    error_object: None,
                }))?
            }
        };

        let merchant_id_from_header = extract_merchant_id_from_metadata(metadata)?;

        // Extract specific headers for vault and other integrations
        let vault_headers = extract_headers_from_metadata(metadata);

        Ok(Self {
            merchant_id: merchant_id_from_header,
            payment_id: "IRRELEVANT_PAYMENT_ID".to_string(),
            attempt_id: "IRRELEVANT_ATTEMPT_ID".to_string(),
            status: common_enums::AttemptStatus::Pending,
            payment_method: common_enums::PaymentMethod::foreign_try_from(
                value.payment_method.unwrap_or_default(),
            )?, // Use direct enum
            address,
            auth_type: common_enums::AuthenticationType::foreign_try_from(
                grpc_api_types::payments::AuthenticationType::try_from(value.auth_type)
                    .unwrap_or_default(),
            )?, // Use direct enum
            connector_request_reference_id: extract_connector_request_reference_id(
                &value.request_ref_id,
            ),
            customer_id: value
                .customer_id
                .clone()
                .map(|customer_id| CustomerId::try_from(Cow::from(customer_id)))
                .transpose()
                .change_context(ApplicationErrorResponse::BadRequest(ApiError {
                    sub_code: "INVALID_CUSTOMER_ID".to_owned(),
                    error_identifier: 400,
                    error_message: "Failed to parse Customer Id".to_owned(),
                    error_object: None,
                }))?,
            connector_customer: value.connector_customer_id,
            description: value.metadata.get("description").cloned(),
            return_url: value.return_url.clone(),
            connector_meta_data: {
                value.metadata.get("connector_meta_data").map(|json_string| {
                    Ok::<Secret<serde_json::Value>, error_stack::Report<ApplicationErrorResponse>>(Secret::new(serde_json::Value::String(json_string.clone())))
                }).transpose()? // Converts Option<Result<T, E>> to Result<Option<T>, E> and propagates E if it's an Err
            },
            amount_captured: None,
            minor_amount_captured: None,
            minor_amount_capturable: None,
            access_token: None,
            session_token: None,
            reference_id: None,
            payment_method_token: None,
            preprocessing_id: None,
            connector_api_version: None,
            test_mode: value.test_mode,
            connector_http_status_code: None,
            external_latency: None,
            connectors,
            raw_connector_response: None,
            raw_connector_request: None,
            connector_response_headers: None,
            connector_response: None,
            vault_headers,
        })
    }
}

impl
    ForeignTryFrom<(
        grpc_api_types::payments::PaymentServiceRepeatEverythingRequest,
        Connectors,
        &MaskedMetadata,
    )> for PaymentFlowData
{
    type Error = ApplicationErrorResponse;

    fn foreign_try_from(
        (value, connectors, metadata): (
            grpc_api_types::payments::PaymentServiceRepeatEverythingRequest,
            Connectors,
            &MaskedMetadata,
        ),
    ) -> Result<Self, error_stack::Report<Self::Error>> {
        // For repeat payment operations, address information is typically not available or required
        let address: PaymentAddress = crate::payment_address::PaymentAddress::new(
            None,        // shipping
            None,        // billing
            None,        // payment_method_billing
            Some(false), // should_unify_address = false for repeat operations
        );

        let merchant_id_from_header = extract_merchant_id_from_metadata(metadata)?;

        Ok(Self {
            merchant_id: merchant_id_from_header,
            payment_id: "IRRELEVANT_PAYMENT_ID".to_string(),
            attempt_id: "IRRELEVANT_ATTEMPT_ID".to_string(),
            status: common_enums::AttemptStatus::Pending,
            payment_method: common_enums::PaymentMethod::Card, //TODO
            address,
            auth_type: common_enums::AuthenticationType::default(),
            connector_request_reference_id: extract_connector_request_reference_id(
                &value.request_ref_id,
            ),
            customer_id: None,
            connector_customer: None,
            description: None,
            return_url: None,
            connector_meta_data: None,
            amount_captured: None,
            minor_amount_captured: None,
            minor_amount_capturable: None,
            access_token: None,
            session_token: None,
            reference_id: None,
            payment_method_token: None,
            preprocessing_id: None,
            connector_api_version: None,
            test_mode: value.test_mode,
            connector_http_status_code: None,
            external_latency: None,
            connectors,
            raw_connector_response: None,
            raw_connector_request: None,
            connector_response_headers: None,
            connector_response: None,
            vault_headers: None,
        })
    }
}

impl
    ForeignTryFrom<(
        grpc_api_types::payments::PaymentServiceGetRequest,
        Connectors,
        &MaskedMetadata,
    )> for PaymentFlowData
{
    type Error = ApplicationErrorResponse;

    fn foreign_try_from(
        (value, connectors, metadata): (
            grpc_api_types::payments::PaymentServiceGetRequest,
            Connectors,
            &MaskedMetadata,
        ),
    ) -> Result<Self, error_stack::Report<Self::Error>> {
        // For sync operations, address information is typically not available or required
        let address: PaymentAddress = crate::payment_address::PaymentAddress::new(
            None,        // shipping
            None,        // billing
            None,        // payment_method_billing
            Some(false), // should_unify_address = false for sync operations
        );

        let merchant_id_from_header = extract_merchant_id_from_metadata(metadata)?;

        let access_token = value
            .state
            .as_ref()
            .and_then(|state| state.access_token.as_ref())
            .map(|token| crate::connector_types::AccessTokenResponseData {
                access_token: token.token.clone(),
                token_type: None,
                expires_in: token.expires_in_seconds,
            });

        Ok(Self {
            merchant_id: merchant_id_from_header,
            payment_id: "IRRELEVANT_PAYMENT_ID".to_string(),
            attempt_id: "IRRELEVANT_ATTEMPT_ID".to_string(),
            status: common_enums::AttemptStatus::Pending,
            payment_method: common_enums::PaymentMethod::Card, //TODO
            address,
            auth_type: common_enums::AuthenticationType::default(),
            connector_request_reference_id: extract_connector_request_reference_id(
                &value.request_ref_id,
            ),
            customer_id: None,
            connector_customer: None,
            description: None,
            return_url: None,
            connector_meta_data: None,
            amount_captured: None,
            minor_amount_captured: None,
            minor_amount_capturable: None,
            access_token,
            session_token: None,
            reference_id: None,
            payment_method_token: None,
            preprocessing_id: None,
            connector_api_version: None,
            test_mode: None,
            connector_http_status_code: None,
            external_latency: None,
            connectors,
            raw_connector_response: None,
            raw_connector_request: None,
            connector_response_headers: None,
            vault_headers: None,
            connector_response: None,
        })
    }
}

impl ForeignTryFrom<(PaymentServiceVoidRequest, Connectors, &MaskedMetadata)> for PaymentFlowData {
    type Error = ApplicationErrorResponse;

    fn foreign_try_from(
        (value, connectors, metadata): (PaymentServiceVoidRequest, Connectors, &MaskedMetadata),
    ) -> Result<Self, error_stack::Report<Self::Error>> {
        // For void operations, address information is typically not available or required
        // Since this is a PaymentServiceVoidRequest, we use default address values
        let address: PaymentAddress = payment_address::PaymentAddress::new(
            None,        // shipping
            None,        // billing
            None,        // payment_method_billing
            Some(false), // should_unify_address = false for void operations
        );

        let merchant_id_from_header = extract_merchant_id_from_metadata(metadata)?;

        Ok(Self {
            merchant_id: merchant_id_from_header,
            payment_id: "IRRELEVANT_PAYMENT_ID".to_string(),
            attempt_id: "IRRELEVANT_ATTEMPT_ID".to_string(),
            status: common_enums::AttemptStatus::Pending,
            payment_method: common_enums::PaymentMethod::Card, //TODO
            address,
            auth_type: common_enums::AuthenticationType::default(),
            connector_request_reference_id: extract_connector_request_reference_id(
                &value.request_ref_id,
            ),
            customer_id: None,
            connector_customer: None,
            description: None,
            return_url: None,
            connector_meta_data: None,
            amount_captured: None,
            minor_amount_captured: None,
            minor_amount_capturable: None,
            access_token: None,
            session_token: None,
            reference_id: None,
            payment_method_token: None,
            preprocessing_id: None,
            connector_api_version: None,
            test_mode: None,
            connector_http_status_code: None,
            external_latency: None,
            connectors,
            raw_connector_response: None,
            raw_connector_request: None,
            connector_response_headers: None,
            vault_headers: None,
            connector_response: None,
        })
    }
}

impl ForeignTryFrom<ResponseId> for grpc_api_types::payments::Identifier {
    type Error = ApplicationErrorResponse;
    fn foreign_try_from(value: ResponseId) -> Result<Self, error_stack::Report<Self::Error>> {
        Ok(match value {
            ResponseId::ConnectorTransactionId(id) => Self {
                id_type: Some(grpc_api_types::payments::identifier::IdType::Id(id)),
            },
            ResponseId::EncodedData(data) => Self {
                id_type: Some(grpc_api_types::payments::identifier::IdType::EncodedData(
                    data,
                )),
            },
            ResponseId::NoResponseId => Self {
                id_type: Some(grpc_api_types::payments::identifier::IdType::NoResponseIdMarker(())),
            },
        })
    }
}

impl ForeignTryFrom<ConnectorResponseData> for grpc_api_types::payments::ConnectorResponseData {
    type Error = ApplicationErrorResponse;
    fn foreign_try_from(
        value: ConnectorResponseData,
    ) -> Result<Self, error_stack::Report<Self::Error>> {
        Ok(Self {
            additional_payment_method_data: value.additional_payment_method_data.as_ref().map(
                |additional_payment_method_connector_response| {
                    match additional_payment_method_connector_response {
                        AdditionalPaymentMethodConnectorResponse::Card {
                            authentication_data,
                            payment_checks,
                            card_network,
                            domestic_network,
                        } => grpc_api_types::payments::AdditionalPaymentMethodConnectorResponse {
                            card: Some(grpc_api_types::payments::CardConnectorResponse {
                                authentication_data: authentication_data
                                    .as_ref()
                                    .and_then(|data| serde_json::to_vec(data).ok()),
                                payment_checks: payment_checks
                                    .as_ref()
                                    .and_then(|checks| serde_json::to_vec(checks).ok()),
                                card_network: card_network.clone(),
                                domestic_network: domestic_network.clone(),
                            }),
                        },
                    }
                },
            ),
            extended_authorization_response_data: value
                .get_extended_authorization_response_data()
                .map(|extended_authorization_response_data| {
                    grpc_api_types::payments::ExtendedAuthorizationResponseData {
                        extended_authentication_applied: extended_authorization_response_data
                            .extended_authentication_applied,
                        capture_before: extended_authorization_response_data
                            .capture_before
                            .map(|dt| dt.assume_utc().unix_timestamp()),
                    }
                }),
            is_overcapture_enabled: value.is_overcapture_enabled(),
        })
    }
}

pub fn generate_create_order_response(
    router_data_v2: RouterDataV2<
        CreateOrder,
        PaymentFlowData,
        PaymentCreateOrderData,
        PaymentCreateOrderResponse,
    >,
) -> Result<PaymentServiceAuthorizeResponse, error_stack::Report<ApplicationErrorResponse>> {
    let transaction_response = router_data_v2.response;
    let status = router_data_v2.resource_common_data.status;
    let grpc_status = grpc_api_types::payments::PaymentStatus::foreign_from(status);
    let raw_connector_response = router_data_v2
        .resource_common_data
        .get_raw_connector_response();
    let raw_connector_request = router_data_v2
        .resource_common_data
        .get_raw_connector_request();
    let response = match transaction_response {
        Ok(response) => {
            // For successful order creation, return basic success response
            PaymentServiceAuthorizeResponse {
                transaction_id: Some(grpc_api_types::payments::Identifier {
                    id_type: Some(grpc_api_types::payments::identifier::IdType::Id(
                        response.order_id,
                    )),
                }),
                redirection_data: None,
                network_txn_id: None,
                response_ref_id: None,
                incremental_authorization_allowed: None,
                status: grpc_status as i32,
                error_message: None,
                error_code: None,
                status_code: 200,
                raw_connector_response,
                raw_connector_request,
                response_headers: router_data_v2
                    .resource_common_data
                    .get_connector_response_headers_as_map(),
                connector_metadata: std::collections::HashMap::new(),
                state: None,
                captured_amount: None,
                minor_captured_amount: None,
                minor_amount_capturable: None,
                mandate_reference: None,
                connector_response: None,
            }
        }
        Err(err) => {
            let status = err
                .attempt_status
                .map(grpc_api_types::payments::PaymentStatus::foreign_from)
                .unwrap_or_default();
            PaymentServiceAuthorizeResponse {
                transaction_id: Some(grpc_api_types::payments::Identifier {
                    id_type: Some(
                        grpc_api_types::payments::identifier::IdType::NoResponseIdMarker(()),
                    ),
                }),
                redirection_data: None,
                network_txn_id: None,
                response_ref_id: err.connector_transaction_id.map(|id| {
                    grpc_api_types::payments::Identifier {
                        id_type: Some(grpc_api_types::payments::identifier::IdType::Id(id)),
                    }
                }),
                incremental_authorization_allowed: None,
                status: status as i32,
                error_message: Some(err.message),
                error_code: Some(err.code),
                status_code: err.status_code as u32,
                response_headers: router_data_v2
                    .resource_common_data
                    .get_connector_response_headers_as_map(),
                connector_metadata: std::collections::HashMap::new(),
                raw_connector_response,
                raw_connector_request,
                state: None,
                captured_amount: None,
                minor_captured_amount: None,
                minor_amount_capturable: None,
                mandate_reference: None,
                connector_response: None,
            }
        }
    };
    Ok(response)
}

pub fn generate_payment_authorize_response<T: PaymentMethodDataTypes>(
    router_data_v2: RouterDataV2<
        Authorize,
        PaymentFlowData,
        PaymentsAuthorizeData<T>,
        PaymentsResponseData,
    >,
) -> Result<PaymentServiceAuthorizeResponse, error_stack::Report<ApplicationErrorResponse>> {
    let transaction_response = router_data_v2.response;
    let status = router_data_v2.resource_common_data.status;
    info!("Payment authorize response status: {:?}", status);
    let order_id = router_data_v2.resource_common_data.reference_id.clone();
    let response_headers = router_data_v2
        .resource_common_data
        .get_connector_response_headers_as_map();
    let grpc_status = grpc_api_types::payments::PaymentStatus::foreign_from(status);
    let raw_connector_response = router_data_v2
        .resource_common_data
        .get_raw_connector_response();
    let raw_connector_request = router_data_v2
        .resource_common_data
        .get_raw_connector_request();

    // Create state if either access token or connector customer is available
    let state = if router_data_v2.resource_common_data.access_token.is_some()
        || router_data_v2
            .resource_common_data
            .connector_customer
            .is_some()
    {
        Some(ConnectorState {
            access_token: router_data_v2
                .resource_common_data
                .access_token
                .as_ref()
                .map(|token_data| grpc_api_types::payments::AccessToken {
                    token: token_data.access_token.clone(),
                    expires_in_seconds: token_data.expires_in,
                    token_type: token_data.token_type.clone(),
                }),
            connector_customer_id: router_data_v2
                .resource_common_data
                .connector_customer
                .clone(),
        })
    } else {
        None
    };

    let connector_response = router_data_v2
        .resource_common_data
        .connector_response
        .as_ref()
        .map(|connector_response_data| {
            grpc_api_types::payments::ConnectorResponseData::foreign_try_from(
                connector_response_data.clone(),
            )
        })
        .transpose()?;

    let response = match transaction_response {
        Ok(response) => match response {
            PaymentsResponseData::TransactionResponse {
                resource_id,
                redirection_data,
                connector_metadata,
                network_txn_id,
                connector_response_reference_id,
                incremental_authorization_allowed,
                mandate_reference,
                status_code,
            } => {
                let mandate_reference_grpc =
                    mandate_reference.map(|m| grpc_api_types::payments::MandateReference {
                        mandate_id: m.connector_mandate_id,
                        payment_method_id: m.payment_method_id,
                    });

                PaymentServiceAuthorizeResponse {
                    transaction_id: Some(grpc_api_types::payments::Identifier::foreign_try_from(resource_id)?),
                    redirection_data: redirection_data.map(
                        |form| {
                            match *form {
                                crate::router_response_types::RedirectForm::Form { endpoint, method, form_fields } => {
                                    Ok::<grpc_api_types::payments::RedirectForm, ApplicationErrorResponse>(grpc_api_types::payments::RedirectForm {
                                        form_type: Some(grpc_api_types::payments::redirect_form::FormType::Form(
                                            grpc_api_types::payments::FormData {
                                                endpoint,
                                                method: grpc_api_types::payments::HttpMethod::foreign_from(method) as i32,
                                                form_fields, //TODO
                                            }
                                        ))
                                    })
                                },
                                router_response_types::RedirectForm::Html { html_data } => {
                                    Ok(grpc_api_types::payments::RedirectForm {
                                        form_type: Some(grpc_api_types::payments::redirect_form::FormType::Html(
                                            grpc_api_types::payments::HtmlData {
                                                html_data,
                                            }
                                        ))
                                    })
                                },
                                router_response_types::RedirectForm::Uri { uri } => {
                                    Ok(grpc_api_types::payments::RedirectForm {
                                        form_type: Some(grpc_api_types::payments::redirect_form::FormType::Uri(
                                            grpc_api_types::payments::UriData {
                                                uri,
                                            }
                                        ))
                                    })
                                },
                                crate::router_response_types::RedirectForm::Mifinity { initialization_token } => {
                                    Ok(grpc_api_types::payments::RedirectForm {
                                        form_type: Some(grpc_api_types::payments::redirect_form::FormType::Uri(
                                            grpc_api_types::payments::UriData {
                                                uri: initialization_token,
                                            }
                                        ))
                                    })
                                },
                                _ => Err(
                                    ApplicationErrorResponse::BadRequest(ApiError {
                                        sub_code: "INVALID_RESPONSE".to_owned(),
                                        error_identifier: 400,
                                        error_message: "Invalid response from connector".to_owned(),
                                        error_object: None,
                                    }))?,
                            }
                        }
                    ).transpose()?,
                    connector_metadata: connector_metadata
                        .and_then(|value| value.as_object().cloned())
                        .map(|map| {map.into_iter().filter_map(|(k, v)| v.as_str()
                            .map(|s| (k, s.to_string())))
                            .collect::<HashMap<_, _>>()}).unwrap_or_default(),
                    network_txn_id,
                    response_ref_id: connector_response_reference_id.map(|id| grpc_api_types::payments::Identifier {
                        id_type: Some(grpc_api_types::payments::identifier::IdType::Id(id)),
                    }),
                    mandate_reference: mandate_reference_grpc,
                    incremental_authorization_allowed,
                    status: grpc_status as i32,
                    error_message: None,
                    error_code: None,
                    raw_connector_response,
                    raw_connector_request,
                    status_code: status_code as u32,
                    response_headers,
                    state,
                    captured_amount: router_data_v2.resource_common_data.amount_captured,
                    minor_captured_amount: router_data_v2
                        .resource_common_data
                        .minor_amount_captured
                        .map(|amount_captured| amount_captured.get_amount_as_i64()),
                    minor_amount_capturable: router_data_v2
                        .resource_common_data
                        .minor_amount_capturable
                        .map(|amount_capturable| amount_capturable.get_amount_as_i64()),
                    connector_response,
                }
            }
            _ => Err(ApplicationErrorResponse::BadRequest(ApiError {
                sub_code: "INVALID_RESPONSE".to_owned(),
                error_identifier: 400,
                error_message: "Invalid response from connector".to_owned(),
                error_object: None,
            }))?,
        },
        Err(err) => {
            let status = err
                .attempt_status
                .map(grpc_api_types::payments::PaymentStatus::foreign_from)
                .unwrap_or_default();
            PaymentServiceAuthorizeResponse {
                transaction_id: Some(grpc_api_types::payments::Identifier {
                    id_type: Some(
                        grpc_api_types::payments::identifier::IdType::NoResponseIdMarker(()),
                    ),
                }),
                redirection_data: None,
                network_txn_id: None,
                response_ref_id: order_id.map(|id| grpc_api_types::payments::Identifier {
                    id_type: Some(grpc_api_types::payments::identifier::IdType::Id(id)),
                }),
                mandate_reference: None,
                incremental_authorization_allowed: None,
                status: status as i32,
                error_message: Some(err.message),
                error_code: Some(err.code),
                status_code: err.status_code as u32,
                response_headers,
                raw_connector_response,
                raw_connector_request,
                connector_metadata: std::collections::HashMap::new(),
                state,
                captured_amount: None,
                minor_captured_amount: None,
                minor_amount_capturable: None,
                connector_response: None,
            }
        }
    };
    Ok(response)
}

// ForeignTryFrom for PaymentMethod gRPC enum to internal enum
impl ForeignTryFrom<grpc_api_types::payments::PaymentMethod> for common_enums::PaymentMethod {
    type Error = ApplicationErrorResponse;
    fn foreign_try_from(
        item: grpc_api_types::payments::PaymentMethod,
    ) -> Result<Self, error_stack::Report<Self::Error>> {
        match item {
            grpc_api_types::payments::PaymentMethod {
                payment_method:
                    Some(grpc_api_types::payments::payment_method::PaymentMethod::Card(_)),
            } => Ok(Self::Card),
            grpc_api_types::payments::PaymentMethod {
                payment_method:
                    Some(grpc_api_types::payments::payment_method::PaymentMethod::Token(_)),
            } => Ok(Self::Wallet),
            grpc_api_types::payments::PaymentMethod {
                payment_method:
                    Some(grpc_api_types::payments::payment_method::PaymentMethod::UpiCollect(_)),
            } => Ok(Self::Upi),
            grpc_api_types::payments::PaymentMethod {
                payment_method:
                    Some(grpc_api_types::payments::payment_method::PaymentMethod::UpiIntent(_)),
            } => Ok(Self::Upi),
            grpc_api_types::payments::PaymentMethod {
                payment_method:
                    Some(grpc_api_types::payments::payment_method::PaymentMethod::UpiQr(_)),
            } => Ok(Self::Upi),
            grpc_api_types::payments::PaymentMethod {
                payment_method:
                    Some(grpc_api_types::payments::payment_method::PaymentMethod::Reward(_)),
            } => Ok(Self::Reward),
            grpc_api_types::payments::PaymentMethod {
                payment_method:
                    Some(grpc_api_types::payments::payment_method::PaymentMethod::Wallet(_)),
            } => Ok(Self::Wallet),
            _ => Ok(Self::Card), // Default fallback
        }
    }
}

// ForeignTryFrom for AuthenticationType gRPC enum to internal enum
impl ForeignTryFrom<grpc_api_types::payments::AuthenticationType>
    for common_enums::AuthenticationType
{
    type Error = ApplicationErrorResponse;
    fn foreign_try_from(
        item: grpc_api_types::payments::AuthenticationType,
    ) -> Result<Self, error_stack::Report<Self::Error>> {
        match item {
            grpc_api_types::payments::AuthenticationType::Unspecified => Ok(Self::NoThreeDs), // Default to NoThreeDs for unspecified
            grpc_api_types::payments::AuthenticationType::ThreeDs => Ok(Self::ThreeDs),
            grpc_api_types::payments::AuthenticationType::NoThreeDs => Ok(Self::NoThreeDs),
        }
    }
}

impl ForeignTryFrom<grpc_api_types::payments::PaymentServiceGetRequest> for PaymentsSyncData {
    type Error = ApplicationErrorResponse;

    fn foreign_try_from(
        value: grpc_api_types::payments::PaymentServiceGetRequest,
    ) -> Result<Self, error_stack::Report<Self::Error>> {
        let capture_method = Some(common_enums::CaptureMethod::foreign_try_from(
            value.capture_method(),
        )?);
        let currency = common_enums::Currency::foreign_try_from(value.currency())?;
        let amount = common_utils::types::MinorUnit::new(value.amount);
        // Create ResponseId from resource_id
        let connector_transaction_id = ResponseId::ConnectorTransactionId(
            value
                .transaction_id
                .clone()
                .and_then(|id| id.id_type)
                .and_then(|id_type| match id_type {
                    grpc_api_types::payments::identifier::IdType::Id(id) => Some(id),
                    _ => None,
                })
                .unwrap_or_default(),
        );

        let encoded_data = value
            .transaction_id
            .and_then(|id| id.id_type)
            .and_then(|id_type| match id_type {
                grpc_api_types::payments::identifier::IdType::EncodedData(data) => Some(data),
                _ => None,
            });

        Ok(Self {
            connector_transaction_id,
            encoded_data,
            capture_method,
            connector_meta: None,
            sync_type: router_request_types::SyncRequestType::SinglePaymentSync,
            mandate_id: None,
            payment_method_type: None,
            currency,
            payment_experience: None,
            amount,
            integrity_object: None,
            all_keys_required: None, // Field not available in new proto structure
            split_payments: None,
        })
    }
}

impl
    ForeignTryFrom<(
        grpc_api_types::payments::PaymentServiceGetRequest,
        Connectors,
    )> for PaymentFlowData
{
    type Error = ApplicationErrorResponse;

    fn foreign_try_from(
        (value, connectors): (
            grpc_api_types::payments::PaymentServiceGetRequest,
            Connectors,
        ),
    ) -> Result<Self, error_stack::Report<Self::Error>> {
        Ok(Self {
            merchant_id: common_utils::id_type::MerchantId::default(),
            payment_id: "PAYMENT_ID".to_string(),
            attempt_id: "ATTEMPT_ID".to_string(),
            status: common_enums::AttemptStatus::Pending,
            payment_method: common_enums::PaymentMethod::Card, // Default
            address: payment_address::PaymentAddress::default(),
            auth_type: common_enums::AuthenticationType::default(),
            connector_request_reference_id: extract_connector_request_reference_id(
                &value.request_ref_id,
            ),
            customer_id: None,
            connector_customer: None,
            description: None,
            return_url: None,
            connector_meta_data: None,
            amount_captured: None,
            minor_amount_captured: None,
            minor_amount_capturable: None,
            access_token: None,
            session_token: None,
            reference_id: None,
            payment_method_token: None,
            preprocessing_id: None,
            connector_api_version: None,
            test_mode: None,
            connector_http_status_code: None,
            external_latency: None,
            connectors,
            raw_connector_response: None,
            raw_connector_request: None,
            connector_response_headers: None,
            vault_headers: None,
            connector_response: None,
        })
    }
}

impl ForeignFrom<common_enums::AttemptStatus> for grpc_api_types::payments::PaymentStatus {
    fn foreign_from(status: common_enums::AttemptStatus) -> Self {
        match status {
            common_enums::AttemptStatus::Charged => Self::Charged,
            common_enums::AttemptStatus::Pending => Self::Pending,
            common_enums::AttemptStatus::Failure => Self::Failure,
            common_enums::AttemptStatus::Authorized => Self::Authorized,
            common_enums::AttemptStatus::Started => Self::Started,
            common_enums::AttemptStatus::AuthenticationFailed => Self::AuthenticationFailed,
            common_enums::AttemptStatus::AuthenticationPending => Self::AuthenticationPending,
            common_enums::AttemptStatus::AuthenticationSuccessful => Self::AuthenticationSuccessful,
            common_enums::AttemptStatus::Authorizing => Self::Authorizing,
            common_enums::AttemptStatus::CaptureInitiated => Self::CaptureInitiated,
            common_enums::AttemptStatus::CaptureFailed => Self::CaptureFailed,
            common_enums::AttemptStatus::VoidInitiated => Self::VoidInitiated,
            common_enums::AttemptStatus::VoidPostCaptureInitiated => Self::VoidInitiated,
            common_enums::AttemptStatus::VoidFailed => Self::VoidFailed,
            common_enums::AttemptStatus::Voided => Self::Voided,
            common_enums::AttemptStatus::VoidedPostCapture => Self::VoidedPostCapture,
            common_enums::AttemptStatus::Unresolved => Self::Unresolved,
            common_enums::AttemptStatus::PaymentMethodAwaited => Self::PaymentMethodAwaited,
            common_enums::AttemptStatus::ConfirmationAwaited => Self::ConfirmationAwaited,
            common_enums::AttemptStatus::DeviceDataCollectionPending => {
                Self::DeviceDataCollectionPending
            }
            common_enums::AttemptStatus::RouterDeclined => Self::RouterDeclined,
            common_enums::AttemptStatus::AuthorizationFailed => Self::AuthorizationFailed,
            common_enums::AttemptStatus::CodInitiated => Self::CodInitiated,
            common_enums::AttemptStatus::AutoRefunded => Self::AutoRefunded,
            common_enums::AttemptStatus::PartialCharged => Self::PartialCharged,
            common_enums::AttemptStatus::PartialChargedAndChargeable => {
                Self::PartialChargedAndChargeable
            }
            common_enums::AttemptStatus::IntegrityFailure => Self::Failure,
            common_enums::AttemptStatus::Unknown => Self::AttemptStatusUnspecified,
        }
    }
}

impl ForeignTryFrom<grpc_api_types::payments::PaymentStatus> for common_enums::AttemptStatus {
    type Error = ApplicationErrorResponse;

    fn foreign_try_from(
        status: grpc_api_types::payments::PaymentStatus,
    ) -> Result<Self, error_stack::Report<Self::Error>> {
        match status {
            grpc_api_types::payments::PaymentStatus::Charged => Ok(Self::Charged),
            grpc_api_types::payments::PaymentStatus::Pending => Ok(Self::Pending),
            grpc_api_types::payments::PaymentStatus::Failure => Ok(Self::Failure),
            grpc_api_types::payments::PaymentStatus::Authorized => Ok(Self::Authorized),
            grpc_api_types::payments::PaymentStatus::Started => Ok(Self::Started),
            grpc_api_types::payments::PaymentStatus::AuthenticationFailed => {
                Ok(Self::AuthenticationFailed)
            }
            grpc_api_types::payments::PaymentStatus::AuthenticationPending => {
                Ok(Self::AuthenticationPending)
            }
            grpc_api_types::payments::PaymentStatus::AuthenticationSuccessful => {
                Ok(Self::AuthenticationSuccessful)
            }
            grpc_api_types::payments::PaymentStatus::Authorizing => Ok(Self::Authorizing),
            grpc_api_types::payments::PaymentStatus::CaptureInitiated => Ok(Self::CaptureInitiated),
            grpc_api_types::payments::PaymentStatus::CaptureFailed => Ok(Self::CaptureFailed),
            grpc_api_types::payments::PaymentStatus::VoidInitiated => Ok(Self::VoidInitiated),
            grpc_api_types::payments::PaymentStatus::VoidFailed => Ok(Self::VoidFailed),
            grpc_api_types::payments::PaymentStatus::Voided => Ok(Self::Voided),
            grpc_api_types::payments::PaymentStatus::VoidedPostCapture => {
                Ok(Self::VoidedPostCapture)
            }
            grpc_api_types::payments::PaymentStatus::Unresolved => Ok(Self::Unresolved),
            grpc_api_types::payments::PaymentStatus::PaymentMethodAwaited => {
                Ok(Self::PaymentMethodAwaited)
            }
            grpc_api_types::payments::PaymentStatus::ConfirmationAwaited => {
                Ok(Self::ConfirmationAwaited)
            }
            grpc_api_types::payments::PaymentStatus::DeviceDataCollectionPending => {
                Ok(Self::DeviceDataCollectionPending)
            }
            grpc_api_types::payments::PaymentStatus::RouterDeclined => Ok(Self::RouterDeclined),
            grpc_api_types::payments::PaymentStatus::AuthorizationFailed => {
                Ok(Self::AuthorizationFailed)
            }
            grpc_api_types::payments::PaymentStatus::CodInitiated => Ok(Self::CodInitiated),
            grpc_api_types::payments::PaymentStatus::AutoRefunded => Ok(Self::AutoRefunded),
            grpc_api_types::payments::PaymentStatus::PartialCharged => Ok(Self::PartialCharged),
            grpc_api_types::payments::PaymentStatus::PartialChargedAndChargeable => {
                Ok(Self::PartialChargedAndChargeable)
            }
            grpc_api_types::payments::PaymentStatus::AttemptStatusUnspecified => Ok(Self::Unknown),
        }
    }
}

impl ForeignFrom<common_enums::RefundStatus> for grpc_api_types::payments::RefundStatus {
    fn foreign_from(status: common_enums::RefundStatus) -> Self {
        match status {
            common_enums::RefundStatus::Failure => Self::RefundFailure,
            common_enums::RefundStatus::ManualReview => Self::RefundManualReview,
            common_enums::RefundStatus::Pending => Self::RefundPending,
            common_enums::RefundStatus::Success => Self::RefundSuccess,
            common_enums::RefundStatus::TransactionFailure => Self::RefundTransactionFailure,
        }
    }
}

pub fn generate_payment_void_response(
    router_data_v2: RouterDataV2<Void, PaymentFlowData, PaymentVoidData, PaymentsResponseData>,
) -> Result<PaymentServiceVoidResponse, error_stack::Report<ApplicationErrorResponse>> {
    let transaction_response = router_data_v2.response;

    // Create state if either access token or connector customer is available
    let state = if router_data_v2.resource_common_data.access_token.is_some()
        || router_data_v2
            .resource_common_data
            .connector_customer
            .is_some()
    {
        Some(ConnectorState {
            access_token: router_data_v2
                .resource_common_data
                .access_token
                .as_ref()
                .map(|token_data| grpc_api_types::payments::AccessToken {
                    token: token_data.access_token.clone(),
                    expires_in_seconds: token_data.expires_in,
                    token_type: token_data.token_type.clone(),
                }),
            connector_customer_id: router_data_v2
                .resource_common_data
                .connector_customer
                .clone(),
        })
    } else {
        None
    };

    let raw_connector_request = router_data_v2
        .resource_common_data
        .get_raw_connector_request();

    match transaction_response {
        Ok(response) => match response {
            PaymentsResponseData::TransactionResponse {
                resource_id,
                redirection_data: _,
                connector_metadata: _,
                network_txn_id: _,
                connector_response_reference_id,
                incremental_authorization_allowed,
                mandate_reference,
                status_code,
            } => {
                let status = router_data_v2.resource_common_data.status;
                let grpc_status = grpc_api_types::payments::PaymentStatus::foreign_from(status);

                let grpc_resource_id =
                    grpc_api_types::payments::Identifier::foreign_try_from(resource_id)?;

                let mandate_reference_grpc =
                    mandate_reference.map(|m| grpc_api_types::payments::MandateReference {
                        mandate_id: m.connector_mandate_id,
                        payment_method_id: m.payment_method_id,
                    });

                Ok(PaymentServiceVoidResponse {
                    transaction_id: Some(grpc_resource_id),
                    status: grpc_status.into(),
                    response_ref_id: connector_response_reference_id.map(|id| {
                        grpc_api_types::payments::Identifier {
                            id_type: Some(grpc_api_types::payments::identifier::IdType::Id(id)),
                        }
                    }),
                    error_code: None,
                    error_message: None,
                    status_code: u32::from(status_code),
                    response_headers: router_data_v2
                        .resource_common_data
                        .get_connector_response_headers_as_map(),
                    raw_connector_request,
                    state,
                    mandate_reference: mandate_reference_grpc,
                    incremental_authorization_allowed,
                })
            }
            _ => Err(report!(ApplicationErrorResponse::InternalServerError(
                ApiError {
                    sub_code: "INVALID_RESPONSE_TYPE".to_owned(),
                    error_identifier: 500,
                    error_message: "Invalid response type received from connector".to_owned(),
                    error_object: None,
                }
            ))),
        },
        Err(e) => {
            let status = e
                .attempt_status
                .map(grpc_api_types::payments::PaymentStatus::foreign_from)
                .unwrap_or_default();
            Ok(PaymentServiceVoidResponse {
                transaction_id: Some(grpc_api_types::payments::Identifier {
                    id_type: Some(
                        grpc_api_types::payments::identifier::IdType::NoResponseIdMarker(()),
                    ),
                }),
                response_ref_id: e.connector_transaction_id.map(|id| {
                    grpc_api_types::payments::Identifier {
                        id_type: Some(grpc_api_types::payments::identifier::IdType::Id(id)),
                    }
                }),
                status: status as i32,
                error_message: Some(e.message),
                error_code: Some(e.code),
                status_code: e.status_code as u32,
                response_headers: router_data_v2
                    .resource_common_data
                    .get_connector_response_headers_as_map(),
                state: None,
                raw_connector_request,
                mandate_reference: None,
                incremental_authorization_allowed: None,
            })
        }
    }
}

pub fn generate_payment_void_post_capture_response(
    router_data_v2: RouterDataV2<
        VoidPC,
        PaymentFlowData,
        crate::connector_types::PaymentsCancelPostCaptureData,
        PaymentsResponseData,
    >,
) -> Result<PaymentServiceVoidPostCaptureResponse, error_stack::Report<ApplicationErrorResponse>> {
    let transaction_response = router_data_v2.response;

    // If there's an access token in PaymentFlowData, it must be newly generated (needs caching)
    let _state = router_data_v2
        .resource_common_data
        .access_token
        .as_ref()
        .map(|token_data| ConnectorState {
            access_token: Some(grpc_api_types::payments::AccessToken {
                token: token_data.access_token.clone(),
                expires_in_seconds: token_data.expires_in,
                token_type: token_data.token_type.clone(),
            }),
            connector_customer_id: router_data_v2
                .resource_common_data
                .connector_customer
                .clone(),
        });

    match transaction_response {
        Ok(response) => match response {
            PaymentsResponseData::TransactionResponse {
                resource_id,
                redirection_data: _,
                connector_metadata: _,
                network_txn_id: _,
                connector_response_reference_id,
                incremental_authorization_allowed: _,
                mandate_reference: _,
                status_code,
            } => {
                let status = router_data_v2.resource_common_data.status;
                let grpc_status = grpc_api_types::payments::PaymentStatus::foreign_from(status);

                let grpc_resource_id =
                    grpc_api_types::payments::Identifier::foreign_try_from(resource_id)?;

                Ok(PaymentServiceVoidPostCaptureResponse {
                    transaction_id: Some(grpc_resource_id),
                    status: grpc_status.into(),
                    response_ref_id: connector_response_reference_id.map(|id| {
                        grpc_api_types::payments::Identifier {
                            id_type: Some(grpc_api_types::payments::identifier::IdType::Id(id)),
                        }
                    }),
                    error_code: None,
                    error_message: None,
                    status_code: u32::from(status_code),
                    response_headers: router_data_v2
                        .resource_common_data
                        .get_connector_response_headers_as_map(),
                })
            }
            _ => Err(report!(ApplicationErrorResponse::InternalServerError(
                ApiError {
                    sub_code: "INVALID_RESPONSE_TYPE".to_owned(),
                    error_identifier: 500,
                    error_message: "Invalid response type received from connector".to_owned(),
                    error_object: None,
                }
            ))),
        },
        Err(e) => {
            let status = e
                .attempt_status
                .map(grpc_api_types::payments::PaymentStatus::foreign_from)
                .unwrap_or_default();
            Ok(PaymentServiceVoidPostCaptureResponse {
                transaction_id: Some(grpc_api_types::payments::Identifier {
                    id_type: Some(
                        grpc_api_types::payments::identifier::IdType::NoResponseIdMarker(()),
                    ),
                }),
                status: status.into(),
                response_ref_id: e.connector_transaction_id.map(|id| {
                    grpc_api_types::payments::Identifier {
                        id_type: Some(grpc_api_types::payments::identifier::IdType::Id(id)),
                    }
                }),
                error_code: Some(e.code),
                error_message: Some(e.message),
                status_code: u32::from(e.status_code),
                response_headers: router_data_v2
                    .resource_common_data
                    .get_connector_response_headers_as_map(),
            })
        }
    }
}

impl ForeignFrom<common_enums::DisputeStage> for grpc_api_types::payments::DisputeStage {
    fn foreign_from(status: common_enums::DisputeStage) -> Self {
        match status {
            common_enums::DisputeStage::PreDispute => Self::PreDispute,
            common_enums::DisputeStage::Dispute => Self::ActiveDispute,
            common_enums::DisputeStage::PreArbitration => Self::PreArbitration,
        }
    }
}

pub fn generate_payment_sync_response(
    router_data_v2: RouterDataV2<PSync, PaymentFlowData, PaymentsSyncData, PaymentsResponseData>,
) -> Result<PaymentServiceGetResponse, error_stack::Report<ApplicationErrorResponse>> {
    let transaction_response = router_data_v2.response;
    let raw_connector_response = router_data_v2
        .resource_common_data
        .get_raw_connector_response();

    // Create state if either access token or connector customer is available
    let state = if router_data_v2.resource_common_data.access_token.is_some()
        || router_data_v2
            .resource_common_data
            .connector_customer
            .is_some()
    {
        Some(ConnectorState {
            access_token: router_data_v2
                .resource_common_data
                .access_token
                .as_ref()
                .map(|token_data| grpc_api_types::payments::AccessToken {
                    token: token_data.access_token.clone(),
                    expires_in_seconds: token_data.expires_in,
                    token_type: token_data.token_type.clone(),
                }),
            connector_customer_id: router_data_v2
                .resource_common_data
                .connector_customer
                .clone(),
        })
    } else {
        None
    };

    let raw_connector_request = router_data_v2
        .resource_common_data
        .get_raw_connector_request();

    let connector_response = router_data_v2
        .resource_common_data
        .connector_response
        .as_ref()
        .map(|connector_response_data| {
            grpc_api_types::payments::ConnectorResponseData::foreign_try_from(
                connector_response_data.clone(),
            )
        })
        .transpose()?;

    match transaction_response {
        Ok(response) => match response {
            PaymentsResponseData::TransactionResponse {
                resource_id,
                redirection_data: _,
                connector_metadata: _,
                network_txn_id,
                connector_response_reference_id,
                incremental_authorization_allowed: _,
                mandate_reference,
                status_code,
            } => {
                let status = router_data_v2.resource_common_data.status;
                let grpc_status = grpc_api_types::payments::PaymentStatus::foreign_from(status);

                let grpc_resource_id =
                    grpc_api_types::payments::Identifier::foreign_try_from(resource_id)?;

                let mandate_reference_grpc =
                    mandate_reference.map(|m| grpc_api_types::payments::MandateReference {
                        mandate_id: m.connector_mandate_id,
                        payment_method_id: m.payment_method_id,
                    });

                Ok(PaymentServiceGetResponse {
                    transaction_id: Some(grpc_resource_id),
                    status: grpc_status as i32,
                    mandate_reference: mandate_reference_grpc,
                    error_code: None,
                    error_message: None,
                    network_txn_id,
                    response_ref_id: connector_response_reference_id.map(|id| {
                        grpc_api_types::payments::Identifier {
                            id_type: Some(grpc_api_types::payments::identifier::IdType::Id(id)),
                        }
                    }),
                    amount: None,
                    minor_amount: None,
                    currency: None,
                    captured_amount: router_data_v2.resource_common_data.amount_captured,
                    minor_captured_amount: router_data_v2
                        .resource_common_data
                        .minor_amount_captured
                        .map(|amount_captured| amount_captured.get_amount_as_i64()),
                    payment_method_type: None,
                    capture_method: None,
                    auth_type: None,
                    created_at: None,
                    updated_at: None,
                    authorized_at: None,
                    captured_at: None,
                    customer_name: None,
                    email: None,
                    connector_customer_id: None,
                    merchant_order_reference_id: None,
                    metadata: std::collections::HashMap::new(),
                    status_code: status_code as u32,
                    raw_connector_response,
                    response_headers: router_data_v2
                        .resource_common_data
                        .get_connector_response_headers_as_map(),
                    state,
                    raw_connector_request,
                    connector_response,
                })
            }
            _ => Err(report!(ApplicationErrorResponse::InternalServerError(
                ApiError {
                    sub_code: "INVALID_RESPONSE_TYPE".to_owned(),
                    error_identifier: 500,
                    error_message: "Invalid response type received from connector".to_owned(),
                    error_object: None,
                }
            ))),
        },
        Err(e) => {
            let status = e
                .attempt_status
                .map(grpc_api_types::payments::PaymentStatus::foreign_from)
                .unwrap_or_default();
            Ok(PaymentServiceGetResponse {
                transaction_id: Some(grpc_api_types::payments::Identifier {
                    id_type: Some(if let Some(txn_id) = e.connector_transaction_id {
                        grpc_api_types::payments::identifier::IdType::Id(txn_id)
                    } else {
                        grpc_api_types::payments::identifier::IdType::NoResponseIdMarker(())
                    }),
                }),
                mandate_reference: None,
                status: status as i32,
                error_message: Some(e.message),
                error_code: Some(e.code),
                network_txn_id: None,
                response_ref_id: None,
                amount: None,
                minor_amount: None,
                currency: None,
                captured_amount: None,
                minor_captured_amount: None,
                payment_method_type: None,
                capture_method: None,
                auth_type: None,
                created_at: None,
                updated_at: None,
                authorized_at: None,
                captured_at: None,
                customer_name: None,
                email: None,
                connector_customer_id: None,
                merchant_order_reference_id: None,
                metadata: std::collections::HashMap::new(),
                raw_connector_response,
                status_code: e.status_code as u32,
                response_headers: router_data_v2
                    .resource_common_data
                    .get_connector_response_headers_as_map(),
                state,
                raw_connector_request,
                connector_response: None,
            })
        }
    }
}

impl ForeignTryFrom<grpc_api_types::payments::RefundServiceGetRequest> for RefundSyncData {
    type Error = ApplicationErrorResponse;

    fn foreign_try_from(
        value: grpc_api_types::payments::RefundServiceGetRequest,
    ) -> Result<Self, error_stack::Report<Self::Error>> {
        // Extract transaction_id as connector_transaction_id
        let connector_transaction_id = value
            .transaction_id
            .and_then(|id| id.id_type)
            .and_then(|id_type| match id_type {
                grpc_api_types::payments::identifier::IdType::Id(id) => Some(id),
                _ => None,
            })
            .unwrap_or_default();

        Ok(RefundSyncData {
            browser_info: value
                .browser_info
                .map(BrowserInformation::foreign_try_from)
                .transpose()?,
            connector_transaction_id,
            connector_refund_id: value.refund_id.clone(),
            reason: value.refund_reason.clone(),
            refund_status: common_enums::RefundStatus::Pending,
            refund_connector_metadata: (!value.refund_metadata.is_empty()).then(|| {
                Secret::new(serde_json::Value::Object(
                    value
                        .refund_metadata
                        .into_iter()
                        .map(|(k, v)| (k, serde_json::Value::String(v)))
                        .collect(),
                ))
            }),
            all_keys_required: None, // Field not available in new proto structure
            integrity_object: None,
            split_refunds: None,
        })
    }
}

impl
    ForeignTryFrom<(
        grpc_api_types::payments::RefundServiceGetRequest,
        Connectors,
    )> for RefundFlowData
{
    type Error = ApplicationErrorResponse;

    fn foreign_try_from(
        (value, connectors): (
            grpc_api_types::payments::RefundServiceGetRequest,
            Connectors,
        ),
    ) -> Result<Self, error_stack::Report<Self::Error>> {
        Ok(RefundFlowData {
            status: common_enums::RefundStatus::Pending,
            refund_id: None,
            connectors,
            connector_request_reference_id: extract_connector_request_reference_id(
                &value.request_ref_id,
            ),
            raw_connector_response: None,
            raw_connector_request: None,
            connector_response_headers: None,
        })
    }
}

impl
    ForeignTryFrom<(
        grpc_api_types::payments::RefundServiceGetRequest,
        Connectors,
        &MaskedMetadata,
    )> for RefundFlowData
{
    type Error = ApplicationErrorResponse;

    fn foreign_try_from(
        (value, connectors, _metadata): (
            grpc_api_types::payments::RefundServiceGetRequest,
            Connectors,
            &MaskedMetadata,
        ),
    ) -> Result<Self, error_stack::Report<Self::Error>> {
        Ok(RefundFlowData {
            connector_request_reference_id: extract_connector_request_reference_id(
                &value.request_ref_id,
            ),

            status: common_enums::RefundStatus::Pending,
            refund_id: None,
            connectors,
            raw_connector_response: None,
            raw_connector_request: None,
            connector_response_headers: None,
        })
    }
}

impl
    ForeignTryFrom<(
        grpc_api_types::payments::PaymentServiceRefundRequest,
        Connectors,
    )> for RefundFlowData
{
    type Error = ApplicationErrorResponse;

    fn foreign_try_from(
        (value, connectors): (
            grpc_api_types::payments::PaymentServiceRefundRequest,
            Connectors,
        ),
    ) -> Result<Self, error_stack::Report<Self::Error>> {
        Ok(RefundFlowData {
            status: common_enums::RefundStatus::Pending,
            refund_id: Some(value.refund_id),
            connectors,
            connector_request_reference_id: extract_connector_request_reference_id(
                &value.request_ref_id,
            ),
            raw_connector_response: None,
            raw_connector_request: None,
            connector_response_headers: None,
        })
    }
}

impl
    ForeignTryFrom<(
        grpc_api_types::payments::PaymentServiceRefundRequest,
        Connectors,
        &MaskedMetadata,
    )> for RefundFlowData
{
    type Error = ApplicationErrorResponse;

    fn foreign_try_from(
        (value, connectors, _metadata): (
            grpc_api_types::payments::PaymentServiceRefundRequest,
            Connectors,
            &MaskedMetadata,
        ),
    ) -> Result<Self, error_stack::Report<Self::Error>> {
        Ok(RefundFlowData {
            connector_request_reference_id: extract_connector_request_reference_id(
                &value.request_ref_id,
            ),

            status: common_enums::RefundStatus::Pending,
            refund_id: Some(value.refund_id),
            connectors,
            raw_connector_response: None,
            raw_connector_request: None,
            connector_response_headers: None,
        })
    }
}

impl ForeignFrom<common_enums::DisputeStatus> for grpc_api_types::payments::DisputeStatus {
    fn foreign_from(status: common_enums::DisputeStatus) -> Self {
        match status {
            common_enums::DisputeStatus::DisputeOpened => Self::DisputeOpened,
            common_enums::DisputeStatus::DisputeAccepted => Self::DisputeAccepted,
            common_enums::DisputeStatus::DisputeCancelled => Self::DisputeCancelled,
            common_enums::DisputeStatus::DisputeChallenged => Self::DisputeChallenged,
            common_enums::DisputeStatus::DisputeExpired => Self::DisputeExpired,
            common_enums::DisputeStatus::DisputeLost => Self::DisputeLost,
            common_enums::DisputeStatus::DisputeWon => Self::DisputeWon,
        }
    }
}

impl ForeignFrom<common_utils::Method> for grpc_api_types::payments::HttpMethod {
    fn foreign_from(method: common_utils::Method) -> Self {
        match method {
            common_utils::Method::Post => Self::Post,
            common_utils::Method::Get => Self::Get,
            common_utils::Method::Put => Self::Put,
            common_utils::Method::Delete => Self::Delete,
            common_utils::Method::Patch => Self::Post, // Patch is not defined in gRPC, using Post
                                                       // as a fallback
        }
    }
}

pub fn generate_accept_dispute_response(
    router_data_v2: RouterDataV2<Accept, DisputeFlowData, AcceptDisputeData, DisputeResponseData>,
) -> Result<AcceptDisputeResponse, error_stack::Report<ApplicationErrorResponse>> {
    let dispute_response = router_data_v2.response;
    let response_headers = router_data_v2
        .resource_common_data
        .get_connector_response_headers_as_map();

    let raw_connector_request = router_data_v2
        .resource_common_data
        .get_raw_connector_request();

    match dispute_response {
        Ok(response) => {
            let grpc_status =
                grpc_api_types::payments::DisputeStatus::foreign_from(response.dispute_status);

            Ok(AcceptDisputeResponse {
                dispute_status: grpc_status.into(),
                dispute_id: response.connector_dispute_id,
                connector_status_code: None,
                error_message: None,
                error_code: None,
                response_ref_id: None,
                status_code: response.status_code as u32,
                response_headers,
                raw_connector_request,
            })
        }
        Err(e) => {
            let grpc_dispute_status = grpc_api_types::payments::DisputeStatus::default();

            Ok(AcceptDisputeResponse {
                dispute_status: grpc_dispute_status as i32,
                dispute_id: e.connector_transaction_id.unwrap_or_default(),
                connector_status_code: None,
                error_message: Some(e.message),
                error_code: Some(e.code),
                response_ref_id: None,
                status_code: e.status_code as u32,
                response_headers,
                raw_connector_request,
            })
        }
    }
}

impl ForeignTryFrom<(grpc_api_types::payments::AcceptDisputeRequest, Connectors)>
    for DisputeFlowData
{
    type Error = ApplicationErrorResponse;

    fn foreign_try_from(
        (value, connectors): (grpc_api_types::payments::AcceptDisputeRequest, Connectors),
    ) -> Result<Self, error_stack::Report<Self::Error>> {
        Ok(DisputeFlowData {
            dispute_id: None,
            connectors,
            connector_dispute_id: value.dispute_id,
            defense_reason_code: None,
            connector_request_reference_id: extract_connector_request_reference_id(
                &value.request_ref_id,
            ),
            raw_connector_response: None,
            raw_connector_request: None,
            connector_response_headers: None,
        })
    }
}

impl
    ForeignTryFrom<(
        grpc_api_types::payments::AcceptDisputeRequest,
        Connectors,
        &MaskedMetadata,
    )> for DisputeFlowData
{
    type Error = ApplicationErrorResponse;

    fn foreign_try_from(
        (value, connectors, _metadata): (
            grpc_api_types::payments::AcceptDisputeRequest,
            Connectors,
            &MaskedMetadata,
        ),
    ) -> Result<Self, error_stack::Report<Self::Error>> {
        Ok(DisputeFlowData {
            connector_request_reference_id: extract_connector_request_reference_id(
                &value.request_ref_id,
            ),

            dispute_id: None,
            connectors,
            connector_dispute_id: value.dispute_id,
            defense_reason_code: None,
            raw_connector_response: None,
            raw_connector_request: None,
            connector_response_headers: None,
        })
    }
}

pub fn generate_submit_evidence_response(
    router_data_v2: RouterDataV2<
        SubmitEvidence,
        DisputeFlowData,
        SubmitEvidenceData,
        DisputeResponseData,
    >,
) -> Result<DisputeServiceSubmitEvidenceResponse, error_stack::Report<ApplicationErrorResponse>> {
    let dispute_response = router_data_v2.response;
    let response_headers = router_data_v2
        .resource_common_data
        .get_connector_response_headers_as_map();

    let raw_connector_request = router_data_v2
        .resource_common_data
        .get_raw_connector_request();

    match dispute_response {
        Ok(response) => {
            let grpc_status =
                grpc_api_types::payments::DisputeStatus::foreign_from(response.dispute_status);

            Ok(DisputeServiceSubmitEvidenceResponse {
                dispute_status: grpc_status.into(),
                dispute_id: Some(response.connector_dispute_id),
                submitted_evidence_ids: vec![],
                connector_status_code: None,
                error_message: None,
                error_code: None,
                response_ref_id: None,
                status_code: response.status_code as u32,
                response_headers,
                raw_connector_request,
            })
        }
        Err(e) => {
            let grpc_attempt_status = e
                .attempt_status
                .map(grpc_api_types::payments::PaymentStatus::foreign_from)
                .unwrap_or_default();

            Ok(DisputeServiceSubmitEvidenceResponse {
                dispute_status: grpc_attempt_status.into(),
                dispute_id: e.connector_transaction_id,
                submitted_evidence_ids: vec![],
                connector_status_code: None,
                error_message: Some(e.message),
                error_code: Some(e.code),
                response_ref_id: None,
                status_code: e.status_code as u32,
                response_headers,
                raw_connector_request,
            })
        }
    }
}

impl
    ForeignTryFrom<(
        grpc_api_types::payments::DisputeServiceSubmitEvidenceRequest,
        Connectors,
    )> for DisputeFlowData
{
    type Error = ApplicationErrorResponse;

    fn foreign_try_from(
        (value, connectors): (
            grpc_api_types::payments::DisputeServiceSubmitEvidenceRequest,
            Connectors,
        ),
    ) -> Result<Self, error_stack::Report<Self::Error>> {
        Ok(DisputeFlowData {
            dispute_id: None,
            connectors,
            connector_dispute_id: value.dispute_id,
            defense_reason_code: None,
            connector_request_reference_id: extract_connector_request_reference_id(
                &value.request_ref_id,
            ),
            raw_connector_response: None,
            raw_connector_request: None,
            connector_response_headers: None,
        })
    }
}

impl
    ForeignTryFrom<(
        grpc_api_types::payments::DisputeServiceSubmitEvidenceRequest,
        Connectors,
        &MaskedMetadata,
    )> for DisputeFlowData
{
    type Error = ApplicationErrorResponse;

    fn foreign_try_from(
        (value, connectors, _metadata): (
            grpc_api_types::payments::DisputeServiceSubmitEvidenceRequest,
            Connectors,
            &MaskedMetadata,
        ),
    ) -> Result<Self, error_stack::Report<Self::Error>> {
        Ok(DisputeFlowData {
            connector_request_reference_id: extract_connector_request_reference_id(
                &value.request_ref_id,
            ),

            dispute_id: None,
            connectors,
            connector_dispute_id: value.dispute_id,
            defense_reason_code: None,
            raw_connector_response: None,
            raw_connector_request: None,
            connector_response_headers: None,
        })
    }
}

pub fn generate_refund_sync_response(
    router_data_v2: RouterDataV2<RSync, RefundFlowData, RefundSyncData, RefundsResponseData>,
) -> Result<RefundResponse, error_stack::Report<ApplicationErrorResponse>> {
    let refunds_response = router_data_v2.response;
    let raw_connector_response = router_data_v2
        .resource_common_data
        .get_raw_connector_response();

    let raw_connector_request = router_data_v2
        .resource_common_data
        .get_raw_connector_request();

    match refunds_response {
        Ok(response) => {
            let status = response.refund_status;
            let grpc_status = grpc_api_types::payments::RefundStatus::foreign_from(status);
            let response_headers = router_data_v2
                .resource_common_data
                .get_connector_response_headers_as_map();
            Ok(RefundResponse {
                transaction_id: Some(grpc_api_types::payments::Identifier::default()),
                refund_id: response.connector_refund_id.clone(),
                status: grpc_status as i32,
                response_ref_id: Some(grpc_api_types::payments::Identifier {
                    id_type: Some(grpc_api_types::payments::identifier::IdType::Id(
                        response.connector_refund_id.clone(),
                    )),
                }),
                error_code: None,
                error_message: None,
                refund_amount: None,
                minor_refund_amount: None,
                refund_currency: None,
                payment_amount: None,
                minor_payment_amount: None,
                refund_reason: None,
                created_at: None,
                updated_at: None,
                processed_at: None,
                customer_name: None,
                email: None,
                merchant_order_reference_id: None,
                metadata: std::collections::HashMap::new(),
                refund_metadata: std::collections::HashMap::new(),
                raw_connector_response,
                status_code: response.status_code as u32,
                response_headers,
                state: None,
                raw_connector_request,
            })
        }
        Err(e) => {
            let status = e
                .attempt_status
                .map(grpc_api_types::payments::PaymentStatus::foreign_from)
                .unwrap_or_default();
            let response_headers = router_data_v2
                .resource_common_data
                .get_connector_response_headers_as_map();

            Ok(RefundResponse {
                transaction_id: Some(
                    e.connector_transaction_id
                        .as_ref()
                        .map(|id| grpc_api_types::payments::Identifier {
                            id_type: Some(grpc_api_types::payments::identifier::IdType::Id(
                                id.clone(),
                            )),
                        })
                        .unwrap_or_default(),
                ),
                refund_id: String::new(),
                status: status as i32,
                response_ref_id: e.connector_transaction_id.map(|id| {
                    grpc_api_types::payments::Identifier {
                        id_type: Some(grpc_api_types::payments::identifier::IdType::Id(id)),
                    }
                }),
                error_code: Some(e.code),
                error_message: Some(e.message),
                refund_amount: None,
                minor_refund_amount: None,
                refund_currency: None,
                payment_amount: None,
                minor_payment_amount: None,
                refund_reason: None,
                created_at: None,
                updated_at: None,
                processed_at: None,
                customer_name: None,
                email: None,
                raw_connector_response,
                merchant_order_reference_id: None,
                metadata: std::collections::HashMap::new(),
                refund_metadata: std::collections::HashMap::new(),
                status_code: e.status_code as u32,
                response_headers,
                state: None,
                raw_connector_request,
            })
        }
    }
}
impl ForeignTryFrom<WebhookDetailsResponse> for PaymentServiceGetResponse {
    type Error = ApplicationErrorResponse;

    fn foreign_try_from(
        value: WebhookDetailsResponse,
    ) -> Result<Self, error_stack::Report<Self::Error>> {
        let status = grpc_api_types::payments::PaymentStatus::foreign_from(value.status);
        let response_headers = value
            .response_headers
            .map(|headers| {
                headers
                    .iter()
                    .filter_map(|(name, value)| {
                        value
                            .to_str()
                            .ok()
                            .map(|v| (name.to_string(), v.to_string()))
                    })
                    .collect()
            })
            .unwrap_or_default();
        let mandate_reference_grpc =
            value
                .mandate_reference
                .map(|m| grpc_api_types::payments::MandateReference {
                    mandate_id: m.connector_mandate_id,
                    payment_method_id: m.payment_method_id,
                });
        Ok(Self {
            transaction_id: value
                .resource_id
                .map(|resource_id| {
                    grpc_api_types::payments::Identifier::foreign_try_from(resource_id)
                })
                .transpose()?,
            status: status as i32,
            mandate_reference: mandate_reference_grpc,
            error_code: value.error_code,
            error_message: value.error_message,
            network_txn_id: value.network_txn_id,
            response_ref_id: value.connector_response_reference_id.map(|id| {
                grpc_api_types::payments::Identifier {
                    id_type: Some(grpc_api_types::payments::identifier::IdType::Id(id)),
                }
            }),
            amount: None,
            minor_amount: None,
            currency: None,
            captured_amount: value.amount_captured,
            minor_captured_amount: value
                .minor_amount_captured
                .map(|amount_captured| amount_captured.get_amount_as_i64()),
            payment_method_type: None,
            capture_method: None,
            auth_type: None,
            created_at: None,
            updated_at: None,
            authorized_at: None,
            captured_at: None,
            customer_name: None,
            email: None,
            connector_customer_id: None,
            merchant_order_reference_id: None,
            metadata: std::collections::HashMap::new(),
            status_code: value.status_code as u32,
            raw_connector_response: None,
            response_headers,
            state: None,
            raw_connector_request: None,
            connector_response: None,
        })
    }
}

impl ForeignTryFrom<PaymentServiceVoidRequest> for PaymentVoidData {
    type Error = ApplicationErrorResponse;

    fn foreign_try_from(
        value: PaymentServiceVoidRequest,
    ) -> Result<Self, error_stack::Report<Self::Error>> {
        let amount = Some(common_utils::types::MinorUnit::new(value.amount()));
        let currency = Some(common_enums::Currency::foreign_try_from(value.currency())?);
        Ok(Self {
            browser_info: value
                .browser_info
                .map(BrowserInformation::foreign_try_from)
                .transpose()?,
            connector_transaction_id: value
                .transaction_id
                .and_then(|id| id.id_type)
                .and_then(|id_type| match id_type {
                    grpc_api_types::payments::identifier::IdType::Id(id) => Some(id),
                    _ => None,
                })
                .unwrap_or_default(),
            connector_metadata: (!value.connector_metadata.is_empty()).then(|| {
                Secret::new(serde_json::Value::Object(
                    value
                        .connector_metadata
                        .into_iter()
                        .map(|(k, v)| (k, serde_json::Value::String(v)))
                        .collect(),
                ))
            }),
            cancellation_reason: value.cancellation_reason,
            raw_connector_response: None,
            integrity_object: None,
            amount,
            currency,
        })
    }
}

impl ForeignTryFrom<grpc_api_types::payments::PaymentServiceVoidPostCaptureRequest>
    for crate::connector_types::PaymentsCancelPostCaptureData
{
    type Error = ApplicationErrorResponse;

    fn foreign_try_from(
        value: grpc_api_types::payments::PaymentServiceVoidPostCaptureRequest,
    ) -> Result<Self, error_stack::Report<Self::Error>> {
        Ok(Self {
            browser_info: value
                .browser_info
                .map(BrowserInformation::foreign_try_from)
                .transpose()?,
            connector_transaction_id: value
                .transaction_id
                .and_then(|id| id.id_type)
                .and_then(|id_type| match id_type {
                    grpc_api_types::payments::identifier::IdType::Id(id) => Some(id),
                    _ => None,
                })
                .unwrap_or_default(),
            cancellation_reason: value.cancellation_reason,
            raw_connector_response: None,
            integrity_object: None,
        })
    }
}

impl
    ForeignTryFrom<(
        grpc_api_types::payments::PaymentServiceVoidPostCaptureRequest,
        Connectors,
        &MaskedMetadata,
    )> for PaymentFlowData
{
    type Error = ApplicationErrorResponse;

    fn foreign_try_from(
        (value, connectors, metadata): (
            grpc_api_types::payments::PaymentServiceVoidPostCaptureRequest,
            Connectors,
            &MaskedMetadata,
        ),
    ) -> Result<Self, error_stack::Report<Self::Error>> {
        // For void post capture operations, address information is typically not available or required
        // Since this is a PaymentServiceVoidPostCaptureRequest, we use default address values
        let address: PaymentAddress = payment_address::PaymentAddress::new(
            None,        // shipping
            None,        // billing
            None,        // payment_method_billing
            Some(false), // should_unify_address = false for void post capture operations
        );

        let merchant_id_from_header = extract_merchant_id_from_metadata(metadata)?;

        Ok(Self {
            merchant_id: merchant_id_from_header,
            payment_id: "IRRELEVANT_PAYMENT_ID".to_string(),
            attempt_id: "IRRELEVANT_ATTEMPT_ID".to_string(),
            status: common_enums::AttemptStatus::Pending,
            payment_method: common_enums::PaymentMethod::Card, //TODO
            address,
            auth_type: common_enums::AuthenticationType::default(),
            connector_request_reference_id: extract_connector_request_reference_id(
                &value.request_ref_id,
            ),
            customer_id: None,
            connector_customer: None,
            description: None,
            return_url: None,
            connector_meta_data: None,
            amount_captured: None,
            minor_amount_captured: None,
            access_token: None,
            session_token: None,
            reference_id: None,
            payment_method_token: None,
            preprocessing_id: None,
            connector_api_version: None,
            test_mode: None,
            connector_http_status_code: None,
            external_latency: None,
            connectors,
            raw_connector_response: None,
            raw_connector_request: None,
            connector_response_headers: None,
            vault_headers: None,
            minor_amount_capturable: None,
            connector_response: None,
        })
    }
}

impl ForeignTryFrom<RefundWebhookDetailsResponse> for RefundResponse {
    type Error = ApplicationErrorResponse;

    fn foreign_try_from(
        value: RefundWebhookDetailsResponse,
    ) -> Result<Self, error_stack::Report<Self::Error>> {
        let status = grpc_api_types::payments::RefundStatus::foreign_from(value.status);
        let response_headers = value
            .response_headers
            .map(|headers| {
                headers
                    .iter()
                    .filter_map(|(name, value)| {
                        value
                            .to_str()
                            .ok()
                            .map(|v| (name.to_string(), v.to_string()))
                    })
                    .collect()
            })
            .unwrap_or_default();

        Ok(Self {
            transaction_id: Some(grpc_api_types::payments::Identifier::default()),
            refund_id: value.connector_refund_id.unwrap_or_default(),
            status: status.into(),
            response_ref_id: value.connector_response_reference_id.map(|id| {
                grpc_api_types::payments::Identifier {
                    id_type: Some(grpc_api_types::payments::identifier::IdType::Id(id)),
                }
            }),
            error_code: value.error_code,
            error_message: value.error_message,
            raw_connector_response: None,
            refund_amount: None,
            minor_refund_amount: None,
            refund_currency: None,
            payment_amount: None,
            minor_payment_amount: None,
            refund_reason: None,
            created_at: None,
            updated_at: None,
            processed_at: None,
            customer_name: None,
            email: None,
            merchant_order_reference_id: None,
            metadata: std::collections::HashMap::new(),
            refund_metadata: std::collections::HashMap::new(),
            status_code: value.status_code as u32,
            response_headers,
            state: None,
            raw_connector_request: None,
        })
    }
}

impl ForeignTryFrom<DisputeWebhookDetailsResponse> for DisputeResponse {
    type Error = ApplicationErrorResponse;

    fn foreign_try_from(
        value: DisputeWebhookDetailsResponse,
    ) -> Result<Self, error_stack::Report<Self::Error>> {
        let grpc_status = grpc_api_types::payments::DisputeStatus::foreign_from(value.status);
        let grpc_stage = grpc_api_types::payments::DisputeStage::foreign_from(value.stage);
        let response_headers = value
            .response_headers
            .map(|headers| {
                headers
                    .iter()
                    .filter_map(|(name, value)| {
                        value
                            .to_str()
                            .ok()
                            .map(|v| (name.to_string(), v.to_string()))
                    })
                    .collect()
            })
            .unwrap_or_default();
        Ok(Self {
            dispute_id: Some(value.dispute_id),
            transaction_id: None,
            dispute_status: grpc_status.into(),
            dispute_stage: grpc_stage.into(),
            connector_status_code: None,
            error_code: None,
            error_message: None,
            dispute_amount: None,
            dispute_currency: None,
            dispute_date: None,
            service_date: None,
            shipping_date: None,
            due_date: None,
            evidence_documents: vec![],
            dispute_reason: None,
            dispute_message: value.dispute_message,
            response_ref_id: value.connector_response_reference_id.map(|id| {
                grpc_api_types::payments::Identifier {
                    id_type: Some(grpc_api_types::payments::identifier::IdType::Id(id)),
                }
            }),
            status_code: value.status_code as u32,
            response_headers,
            raw_connector_request: None,
        })
    }
}

impl ForeignTryFrom<grpc_api_types::payments::PaymentServiceRefundRequest> for RefundsData {
    type Error = ApplicationErrorResponse;

    fn foreign_try_from(
        value: grpc_api_types::payments::PaymentServiceRefundRequest,
    ) -> Result<Self, error_stack::Report<Self::Error>> {
        let minor_refund_amount = common_utils::types::MinorUnit::new(value.minor_refund_amount);

        let minor_payment_amount = common_utils::types::MinorUnit::new(value.minor_payment_amount);

        // Extract transaction_id as connector_transaction_id
        let connector_transaction_id = value
            .transaction_id
            .clone()
            .and_then(|id| id.id_type)
            .and_then(|id_type| match id_type {
                grpc_api_types::payments::identifier::IdType::Id(id) => Some(id),
                _ => None,
            })
            .unwrap_or_default();

        Ok(RefundsData {
            refund_id: value.refund_id.to_string(),
            connector_transaction_id,
            connector_refund_id: None, // refund_id field is used as refund_id, not connector_refund_id
            currency: common_enums::Currency::foreign_try_from(value.currency())?,
            payment_amount: value.payment_amount,
            reason: value.reason.clone(),
            webhook_url: value.webhook_url,
            refund_amount: value.refund_amount,
            connector_metadata: {
                value
                    .metadata
                    .get("connector_metadata")
                    .map(|json_string| {
                        Ok::<serde_json::Value, error_stack::Report<ApplicationErrorResponse>>(
                            serde_json::Value::String(json_string.clone()),
                        )
                    })
                    .transpose()? // Should be Option<serde_json::Value>, not Secret
            },
            refund_connector_metadata: {
                value.refund_metadata.get("refund_metadata").map(|json_string| {
                    Ok::<Secret<serde_json::Value>, error_stack::Report<ApplicationErrorResponse>>(Secret::new(serde_json::Value::String(json_string.clone())))
                }).transpose()?
            },
            minor_payment_amount,
            minor_refund_amount,
            refund_status: common_enums::RefundStatus::Pending,
            merchant_account_id: value.merchant_account_id,
            capture_method: value
                .capture_method
                .map(|cm| {
                    common_enums::CaptureMethod::foreign_try_from(
                        grpc_api_types::payments::CaptureMethod::try_from(cm).unwrap_or_default(),
                    )
                })
                .transpose()?,
            browser_info: value
                .browser_info
                .map(BrowserInformation::foreign_try_from)
                .transpose()?,
            integrity_object: None,
            split_refunds: None,
        })
    }
}

impl ForeignTryFrom<grpc_api_types::payments::AcceptDisputeRequest> for AcceptDisputeData {
    type Error = ApplicationErrorResponse;

    fn foreign_try_from(
        value: grpc_api_types::payments::AcceptDisputeRequest,
    ) -> Result<Self, error_stack::Report<Self::Error>> {
        Ok(AcceptDisputeData {
            connector_dispute_id: value.dispute_id,
            integrity_object: None,
        })
    }
}

impl ForeignTryFrom<grpc_api_types::payments::DisputeServiceSubmitEvidenceRequest>
    for SubmitEvidenceData
{
    type Error = ApplicationErrorResponse;

    fn foreign_try_from(
        value: grpc_api_types::payments::DisputeServiceSubmitEvidenceRequest,
    ) -> Result<Self, error_stack::Report<Self::Error>> {
        // Initialize all fields to None
        let mut result = SubmitEvidenceData {
            dispute_id: Some(value.dispute_id.clone()),
            connector_dispute_id: value.dispute_id,
            integrity_object: None,
            access_activity_log: None,
            billing_address: None,
            cancellation_policy: None,
            cancellation_policy_file_type: None,
            cancellation_policy_provider_file_id: None,
            cancellation_policy_disclosure: None,
            cancellation_rebuttal: None,
            customer_communication: None,
            customer_communication_file_type: None,
            customer_communication_provider_file_id: None,
            customer_email_address: None,
            customer_name: None,
            customer_purchase_ip: None,
            customer_signature: None,
            customer_signature_file_type: None,
            customer_signature_provider_file_id: None,
            product_description: None,
            receipt: None,
            receipt_file_type: None,
            receipt_provider_file_id: None,
            refund_policy: None,
            refund_policy_file_type: None,
            refund_policy_provider_file_id: None,
            refund_policy_disclosure: None,
            refund_refusal_explanation: None,
            service_date: value.service_date.map(|date| date.to_string()),
            service_documentation: None,
            service_documentation_file_type: None,
            service_documentation_provider_file_id: None,
            shipping_address: None,
            shipping_carrier: None,
            shipping_date: value.shipping_date.map(|date| date.to_string()),
            shipping_documentation: None,
            shipping_documentation_file_type: None,
            shipping_documentation_provider_file_id: None,
            shipping_tracking_number: None,
            invoice_showing_distinct_transactions: None,
            invoice_showing_distinct_transactions_file_type: None,
            invoice_showing_distinct_transactions_provider_file_id: None,
            recurring_transaction_agreement: None,
            recurring_transaction_agreement_file_type: None,
            recurring_transaction_agreement_provider_file_id: None,
            uncategorized_file: None,
            uncategorized_file_type: None,
            uncategorized_file_provider_file_id: None,
            uncategorized_text: None,
        };

        // Extract evidence from evidence_documents array
        for document in value.evidence_documents {
            let evidence_type =
                grpc_api_types::payments::EvidenceType::try_from(document.evidence_type)
                    .unwrap_or(grpc_api_types::payments::EvidenceType::Unspecified);

            match evidence_type {
                grpc_api_types::payments::EvidenceType::CancellationPolicy => {
                    result.cancellation_policy = document.file_content;
                    result.cancellation_policy_file_type = document.file_mime_type;
                    result.cancellation_policy_provider_file_id = document.provider_file_id;
                }
                grpc_api_types::payments::EvidenceType::CustomerCommunication => {
                    result.customer_communication = document.file_content;
                    result.customer_communication_file_type = document.file_mime_type;
                    result.customer_communication_provider_file_id = document.provider_file_id;
                }
                grpc_api_types::payments::EvidenceType::CustomerSignature => {
                    result.customer_signature = document.file_content;
                    result.customer_signature_file_type = document.file_mime_type;
                    result.customer_signature_provider_file_id = document.provider_file_id;
                }
                grpc_api_types::payments::EvidenceType::Receipt => {
                    result.receipt = document.file_content;
                    result.receipt_file_type = document.file_mime_type;
                    result.receipt_provider_file_id = document.provider_file_id;
                }
                grpc_api_types::payments::EvidenceType::RefundPolicy => {
                    result.refund_policy = document.file_content;
                    result.refund_policy_file_type = document.file_mime_type;
                    result.refund_policy_provider_file_id = document.provider_file_id;
                }
                grpc_api_types::payments::EvidenceType::ServiceDocumentation => {
                    result.service_documentation = document.file_content;
                    result.service_documentation_file_type = document.file_mime_type;
                    result.service_documentation_provider_file_id = document.provider_file_id;
                }
                grpc_api_types::payments::EvidenceType::ShippingDocumentation => {
                    result.shipping_documentation = document.file_content;
                    result.shipping_documentation_file_type = document.file_mime_type;
                    result.shipping_documentation_provider_file_id = document.provider_file_id;
                }
                grpc_api_types::payments::EvidenceType::InvoiceShowingDistinctTransactions => {
                    result.invoice_showing_distinct_transactions = document.file_content;
                    result.invoice_showing_distinct_transactions_file_type =
                        document.file_mime_type;
                    result.invoice_showing_distinct_transactions_provider_file_id =
                        document.provider_file_id;
                }
                grpc_api_types::payments::EvidenceType::RecurringTransactionAgreement => {
                    result.recurring_transaction_agreement = document.file_content;
                    result.recurring_transaction_agreement_file_type = document.file_mime_type;
                    result.recurring_transaction_agreement_provider_file_id =
                        document.provider_file_id;
                }
                grpc_api_types::payments::EvidenceType::UncategorizedFile => {
                    result.uncategorized_file = document.file_content;
                    result.uncategorized_file_type = document.file_mime_type;
                    result.uncategorized_file_provider_file_id = document.provider_file_id;
                    result.uncategorized_text = document.text_content;
                }
                grpc_api_types::payments::EvidenceType::Unspecified => {
                    // Skip unspecified evidence types
                }
            }
        }

        Ok(result)
    }
}

pub fn generate_refund_response(
    router_data_v2: RouterDataV2<Refund, RefundFlowData, RefundsData, RefundsResponseData>,
) -> Result<RefundResponse, error_stack::Report<ApplicationErrorResponse>> {
    let refund_response = router_data_v2.response;
    let raw_connector_response = router_data_v2
        .resource_common_data
        .get_raw_connector_response();

    // RefundFlowData doesn't have access_token field, so no state to return
    let state = None;

    let raw_connector_request = router_data_v2
        .resource_common_data
        .get_raw_connector_request();

    match refund_response {
        Ok(response) => {
            let status = response.refund_status;
            let grpc_status = grpc_api_types::payments::RefundStatus::foreign_from(status);

            Ok(RefundResponse {
                transaction_id: Some(grpc_api_types::payments::Identifier::default()),
                refund_id: response.connector_refund_id,
                status: grpc_status as i32,
                response_ref_id: None,
                error_code: None,
                error_message: None,
                refund_amount: None,
                minor_refund_amount: None,
                refund_currency: None,
                payment_amount: None,
                minor_payment_amount: None,
                refund_reason: None,
                created_at: None,
                updated_at: None,
                processed_at: None,
                customer_name: None,
                email: None,
                merchant_order_reference_id: None,
                raw_connector_response,
                metadata: std::collections::HashMap::new(),
                refund_metadata: std::collections::HashMap::new(),
                status_code: response.status_code as u32,
                response_headers: router_data_v2
                    .resource_common_data
                    .get_connector_response_headers_as_map(),
                state,
                raw_connector_request,
            })
        }
        Err(e) => {
            let status = e
                .attempt_status
                .map(grpc_api_types::payments::PaymentStatus::foreign_from)
                .unwrap_or_default();

            Ok(RefundResponse {
                transaction_id: Some(
                    e.connector_transaction_id
                        .map(|id| grpc_api_types::payments::Identifier {
                            id_type: Some(grpc_api_types::payments::identifier::IdType::Id(id)),
                        })
                        .unwrap_or_default(),
                ),
                refund_id: String::new(),
                status: status as i32,
                response_ref_id: None,
                error_code: Some(e.code),
                error_message: Some(e.message),
                refund_amount: None,
                minor_refund_amount: None,
                refund_currency: None,
                payment_amount: None,
                minor_payment_amount: None,
                refund_reason: None,
                created_at: None,
                updated_at: None,
                processed_at: None,
                customer_name: None,
                email: None,
                raw_connector_response,
                merchant_order_reference_id: None,
                metadata: std::collections::HashMap::new(),
                refund_metadata: std::collections::HashMap::new(),
                status_code: e.status_code as u32,
                response_headers: router_data_v2
                    .resource_common_data
                    .get_connector_response_headers_as_map(),
                state,
                raw_connector_request,
            })
        }
    }
}

impl ForeignTryFrom<grpc_api_types::payments::PaymentServiceCaptureRequest>
    for PaymentsCaptureData
{
    type Error = ApplicationErrorResponse;

    fn foreign_try_from(
        value: grpc_api_types::payments::PaymentServiceCaptureRequest,
    ) -> Result<Self, error_stack::Report<Self::Error>> {
        let capture_method = Some(common_enums::CaptureMethod::foreign_try_from(
            value.capture_method(),
        )?);

        let connector_transaction_id = ResponseId::ConnectorTransactionId(
            value
                .transaction_id
                .clone()
                .and_then(|id| id.id_type)
                .and_then(|id_type| match id_type {
                    grpc_api_types::payments::identifier::IdType::Id(id) => Some(id),
                    _ => None,
                })
                .unwrap_or_default(),
        );

        let multiple_capture_data =
            value
                .multiple_capture_data
                .clone()
                .map(|data| MultipleCaptureRequestData {
                    capture_sequence: data.capture_sequence,
                    capture_reference: data.capture_reference,
                });

        let minor_amount = common_utils::types::MinorUnit::new(value.amount_to_capture);

        Ok(Self {
            amount_to_capture: value.amount_to_capture,
            minor_amount_to_capture: minor_amount,
            currency: common_enums::Currency::foreign_try_from(value.currency())?,
            connector_transaction_id,
            multiple_capture_data,
            connector_metadata: (!value.connector_metadata.is_empty()).then(|| {
                serde_json::Value::Object(
                    value
                        .connector_metadata
                        .into_iter()
                        .map(|(k, v)| (k, serde_json::Value::String(v)))
                        .collect(),
                )
            }),
            browser_info: value
                .browser_info
                .map(BrowserInformation::foreign_try_from)
                .transpose()?,
            integrity_object: None,
            capture_method,
        })
    }
}

impl
    ForeignTryFrom<(
        grpc_api_types::payments::PaymentServiceCaptureRequest,
        Connectors,
    )> for PaymentFlowData
{
    type Error = ApplicationErrorResponse;

    fn foreign_try_from(
        (value, connectors): (
            grpc_api_types::payments::PaymentServiceCaptureRequest,
            Connectors,
        ),
    ) -> Result<Self, error_stack::Report<Self::Error>> {
        Ok(Self {
            raw_connector_response: None,
            merchant_id: common_utils::id_type::MerchantId::default(),
            payment_id: "PAYMENT_ID".to_string(),
            attempt_id: "ATTEMPT_ID".to_string(),
            status: common_enums::AttemptStatus::Pending,
            payment_method: common_enums::PaymentMethod::Card, // Default
            address: payment_address::PaymentAddress::default(),
            auth_type: common_enums::AuthenticationType::default(),
            connector_request_reference_id: extract_connector_request_reference_id(
                &value.request_ref_id,
            ),
            customer_id: None,
            connector_customer: None,
            description: None,
            return_url: None,
            connector_meta_data: None,
            amount_captured: None,
            minor_amount_captured: None,
            minor_amount_capturable: None,
            access_token: None,
            session_token: None,
            reference_id: None,
            payment_method_token: None,
            preprocessing_id: None,
            connector_api_version: None,
            test_mode: None,
            connector_http_status_code: None,
            external_latency: None,
            connectors,
            raw_connector_request: None,
            connector_response_headers: None,
            vault_headers: None,
            connector_response: None,
        })
    }
}

impl
    ForeignTryFrom<(
        grpc_api_types::payments::PaymentServiceCaptureRequest,
        Connectors,
        &MaskedMetadata,
    )> for PaymentFlowData
{
    type Error = ApplicationErrorResponse;

    fn foreign_try_from(
        (value, connectors, metadata): (
            grpc_api_types::payments::PaymentServiceCaptureRequest,
            Connectors,
            &MaskedMetadata,
        ),
    ) -> Result<Self, error_stack::Report<Self::Error>> {
        let merchant_id_from_header = extract_merchant_id_from_metadata(metadata)?;

        Ok(Self {
            merchant_id: merchant_id_from_header,
            payment_id: "PAYMENT_ID".to_string(),
            attempt_id: "ATTEMPT_ID".to_string(),
            status: common_enums::AttemptStatus::Pending,
            payment_method: common_enums::PaymentMethod::Card, // Default
            address: payment_address::PaymentAddress::default(),
            auth_type: common_enums::AuthenticationType::default(),
            connector_request_reference_id: extract_connector_request_reference_id(
                &value.request_ref_id,
            ),
            customer_id: None,
            connector_customer: None,
            description: None,
            return_url: None,
            connector_meta_data: None,
            amount_captured: None,
            minor_amount_captured: None,
            minor_amount_capturable: None,
            access_token: None,
            session_token: None,
            reference_id: None,
            payment_method_token: None,
            preprocessing_id: None,
            connector_api_version: None,
            test_mode: None,
            connector_http_status_code: None,
            external_latency: None,
            connectors,
            raw_connector_response: None,
            raw_connector_request: None,
            connector_response_headers: None,
            vault_headers: None,
            connector_response: None,
        })
    }
}

pub fn generate_payment_capture_response(
    router_data_v2: RouterDataV2<
        Capture,
        PaymentFlowData,
        PaymentsCaptureData,
        PaymentsResponseData,
    >,
) -> Result<PaymentServiceCaptureResponse, error_stack::Report<ApplicationErrorResponse>> {
    let transaction_response = router_data_v2.response;

    // Create state if either access token or connector customer is available
    let state = if router_data_v2.resource_common_data.access_token.is_some()
        || router_data_v2
            .resource_common_data
            .connector_customer
            .is_some()
    {
        Some(ConnectorState {
            access_token: router_data_v2
                .resource_common_data
                .access_token
                .as_ref()
                .map(|token_data| grpc_api_types::payments::AccessToken {
                    token: token_data.access_token.clone(),
                    expires_in_seconds: token_data.expires_in,
                    token_type: token_data.token_type.clone(),
                }),
            connector_customer_id: router_data_v2
                .resource_common_data
                .connector_customer
                .clone(),
        })
    } else {
        None
    };

    let raw_connector_request = router_data_v2
        .resource_common_data
        .get_raw_connector_request();

    match transaction_response {
        Ok(response) => match response {
            PaymentsResponseData::TransactionResponse {
                resource_id,
                redirection_data: _,
                connector_metadata: _,
                network_txn_id: _,
                connector_response_reference_id,
                incremental_authorization_allowed,
                mandate_reference,
                status_code,
            } => {
                let status = router_data_v2.resource_common_data.status;
                let grpc_status = grpc_api_types::payments::PaymentStatus::foreign_from(status);
                let grpc_resource_id =
                    grpc_api_types::payments::Identifier::foreign_try_from(resource_id)?;

                let mandate_reference_grpc =
                    mandate_reference.map(|m| grpc_api_types::payments::MandateReference {
                        mandate_id: m.connector_mandate_id,
                        payment_method_id: m.payment_method_id,
                    });

                Ok(PaymentServiceCaptureResponse {
                    transaction_id: Some(grpc_resource_id),
                    response_ref_id: connector_response_reference_id.map(|id| {
                        grpc_api_types::payments::Identifier {
                            id_type: Some(grpc_api_types::payments::identifier::IdType::Id(id)),
                        }
                    }),
                    error_code: None,
                    error_message: None,
                    status: grpc_status.into(),
                    status_code: status_code as u32,
                    response_headers: router_data_v2
                        .resource_common_data
                        .get_connector_response_headers_as_map(),
                    state,
                    raw_connector_request,
                    incremental_authorization_allowed,
                    mandate_reference: mandate_reference_grpc,
                    captured_amount: router_data_v2.resource_common_data.amount_captured,
                    minor_captured_amount: router_data_v2
                        .resource_common_data
                        .minor_amount_captured
                        .map(|amount_captured| amount_captured.get_amount_as_i64()),
                })
            }
            _ => Err(report!(ApplicationErrorResponse::InternalServerError(
                ApiError {
                    sub_code: "INVALID_RESPONSE_TYPE".to_owned(),
                    error_identifier: 500,
                    error_message: "Invalid response type received from connector".to_owned(),
                    error_object: None,
                }
            ))),
        },
        Err(e) => {
            let status = e
                .attempt_status
                .map(grpc_api_types::payments::PaymentStatus::foreign_from)
                .unwrap_or_default();
            Ok(PaymentServiceCaptureResponse {
                transaction_id: Some(grpc_api_types::payments::Identifier {
                    id_type: Some(
                        grpc_api_types::payments::identifier::IdType::NoResponseIdMarker(()),
                    ),
                }),
                response_ref_id: e.connector_transaction_id.map(|id| {
                    grpc_api_types::payments::Identifier {
                        id_type: Some(grpc_api_types::payments::identifier::IdType::Id(id)),
                    }
                }),
                status: status.into(),
                error_message: Some(e.message),
                error_code: Some(e.code),
                status_code: e.status_code as u32,
                response_headers: router_data_v2
                    .resource_common_data
                    .get_connector_response_headers_as_map(),
                state,
                raw_connector_request,
                incremental_authorization_allowed: None,
                mandate_reference: None,
                captured_amount: None,
                minor_captured_amount: None,
            })
        }
    }
}

impl
    ForeignTryFrom<(
        PaymentServiceRegisterRequest,
        Connectors,
        consts::Env,
        &MaskedMetadata,
    )> for PaymentFlowData
{
    type Error = ApplicationErrorResponse;

    fn foreign_try_from(
        (value, connectors, environment, metadata): (
            PaymentServiceRegisterRequest,
            Connectors,
            consts::Env,
            &MaskedMetadata,
        ),
    ) -> Result<Self, error_stack::Report<Self::Error>> {
        let address = match value.address {
            Some(address) => payment_address::PaymentAddress::foreign_try_from(address)?,
            None => {
                return Err(ApplicationErrorResponse::BadRequest(ApiError {
                    sub_code: "INVALID_ADDRESS".to_owned(),
                    error_identifier: 400,
                    error_message: "Address is required".to_owned(),
                    error_object: None,
                }))?
            }
        };
        let test_mode = match environment {
            consts::Env::Development => Some(true),
            consts::Env::Production => Some(false),
            _ => Some(true),
        };

        let merchant_id_from_header = extract_merchant_id_from_metadata(metadata)?;

        Ok(Self {
            merchant_id: merchant_id_from_header,
            payment_id: "IRRELEVANT_PAYMENT_ID".to_string(),
            attempt_id: "IRRELEVANT_ATTEMPT_ID".to_string(),
            status: common_enums::AttemptStatus::Pending,
            payment_method: common_enums::PaymentMethod::Card, //TODO
            address,
            auth_type: common_enums::AuthenticationType::default(),
            connector_request_reference_id: extract_connector_request_reference_id(
                &value.request_ref_id,
            ),
            customer_id: None,
            connector_customer: value.connector_customer_id,
            description: value.metadata.get("description").cloned(),
            return_url: None,
            connector_meta_data: None,
            amount_captured: None,
            minor_amount_captured: None,
            minor_amount_capturable: None,
            access_token: None,
            session_token: None,
            reference_id: None,
            payment_method_token: None,
            preprocessing_id: None,
            connector_api_version: None,
            test_mode,
            connector_http_status_code: None,
            external_latency: None,
            connectors,
            raw_connector_response: None,
            raw_connector_request: None,
            connector_response_headers: None,
            vault_headers: None,
            connector_response: None,
        })
    }
}

impl ForeignTryFrom<PaymentServiceRegisterRequest> for SetupMandateRequestData<DefaultPCIHolder> {
    type Error = ApplicationErrorResponse;

    fn foreign_try_from(
        value: PaymentServiceRegisterRequest,
    ) -> Result<Self, error_stack::Report<Self::Error>> {
        let email: Option<Email> = match value.email {
            Some(ref email_str) => {
                Some(Email::try_from(email_str.clone().expose()).map_err(|_| {
                    error_stack::Report::new(ApplicationErrorResponse::BadRequest(ApiError {
                        sub_code: "INVALID_EMAIL_FORMAT".to_owned(),
                        error_identifier: 400,

                        error_message: "Invalid email".to_owned(),
                        error_object: None,
                    }))
                })?)
            }
            None => None,
        };
        let customer_acceptance = value.customer_acceptance.clone().ok_or_else(|| {
            error_stack::Report::new(ApplicationErrorResponse::BadRequest(ApiError {
                sub_code: "MISSING_CUSTOMER_ACCEPTANCE".to_owned(),
                error_identifier: 400,
                error_message: "Customer acceptance is missing".to_owned(),
                error_object: None,
            }))
        })?;

        let setup_future_usage = value.setup_future_usage();

        let setup_mandate_details = MandateData {
            update_mandate_id: None,
            customer_acceptance: Some(mandates::CustomerAcceptance::foreign_try_from(
                customer_acceptance.clone(),
            )?),
            mandate_type: None,
        };

        Ok(Self {
            currency: common_enums::Currency::foreign_try_from(value.currency())?,
            payment_method_data: PaymentMethodData::foreign_try_from(
                value.payment_method.ok_or_else(|| {
                    ApplicationErrorResponse::BadRequest(ApiError {
                        sub_code: "INVALID_PAYMENT_METHOD_DATA".to_owned(),
                        error_identifier: 400,
                        error_message: "Payment method data is required".to_owned(),
                        error_object: None,
                    })
                })?,
            )?,
            amount: Some(0),
            confirm: true,
            statement_descriptor_suffix: None,
            customer_acceptance: Some(mandates::CustomerAcceptance::foreign_try_from(
                customer_acceptance.clone(),
            )?),
            mandate_id: None,
            setup_future_usage: Some(common_enums::FutureUsage::foreign_try_from(
                setup_future_usage,
            )?),
            off_session: Some(false),
            setup_mandate_details: Some(setup_mandate_details),
            router_return_url: value.return_url.clone(),
            webhook_url: value.webhook_url,
            browser_info: value.browser_info.map(|info| BrowserInformation {
                color_depth: None,
                java_enabled: info.java_enabled,
                java_script_enabled: info.java_script_enabled,
                language: info.language,
                screen_height: info.screen_height,
                screen_width: info.screen_width,
                time_zone: None,
                ip_address: None,
                accept_header: info.accept_header,
                user_agent: info.user_agent,
                os_type: info.os_type,
                os_version: info.os_version,
                device_model: info.device_model,
                accept_language: info.accept_language,
                referer: info.referer,
            }),
            email,
            customer_name: None,
            return_url: value.return_url.clone(),
            payment_method_type: None,
            request_incremental_authorization: false,
            metadata: if value.metadata.is_empty() {
                None
            } else {
                Some(serde_json::Value::Object(
                    value
                        .metadata
                        .into_iter()
                        .map(|(k, v)| (k, serde_json::Value::String(v)))
                        .collect(),
                ))
            },
            complete_authorize_url: None,
            capture_method: None,
            integrity_object: None,
            minor_amount: Some(common_utils::types::MinorUnit::new(0)),
            shipping_cost: None,
            customer_id: value
                .connector_customer_id
                .clone()
                .map(|customer_id| CustomerId::try_from(Cow::from(customer_id)))
                .transpose()
                .change_context(ApplicationErrorResponse::BadRequest(ApiError {
                    sub_code: "INVALID_CUSTOMER_ID".to_owned(),
                    error_identifier: 400,
                    error_message: "Failed to parse Customer Id".to_owned(),
                    error_object: None,
                }))?,
            statement_descriptor: None,
            merchant_order_reference_id: None,
            merchant_account_metadata: (!value.merchant_account_metadata.is_empty())
                .then(|| {
                    serde_json::to_value(&value.merchant_account_metadata)
                        .map(common_utils::pii::SecretSerdeValue::new)
                        .map_err(|_| {
                            error_stack::Report::new(ApplicationErrorResponse::InternalServerError(
                                crate::errors::ApiError {
                                    sub_code: "SERDE_JSON_ERROR".to_owned(),
                                    error_identifier: 500,
                                    error_message: "Failed to serialize merchant_account_metadata"
                                        .to_owned(),
                                    error_object: None,
                                },
                            ))
                        })
                })
                .transpose()?,
        })
    }
}

impl ForeignTryFrom<grpc_api_types::payments::CustomerAcceptance> for mandates::CustomerAcceptance {
    type Error = ApplicationErrorResponse;
    fn foreign_try_from(
        _value: grpc_api_types::payments::CustomerAcceptance,
    ) -> Result<Self, error_stack::Report<Self::Error>> {
        Ok(mandates::CustomerAcceptance {
            acceptance_type: mandates::AcceptanceType::Offline,
            accepted_at: None,
            online: None,
        })
    }
}

impl ForeignTryFrom<grpc_api_types::payments::FutureUsage> for common_enums::FutureUsage {
    type Error = ApplicationErrorResponse;
    fn foreign_try_from(
        value: grpc_api_types::payments::FutureUsage,
    ) -> Result<Self, error_stack::Report<Self::Error>> {
        match value {
            grpc_api_types::payments::FutureUsage::OffSession => {
                Ok(common_enums::FutureUsage::OffSession)
            }
            grpc_api_types::payments::FutureUsage::OnSession => {
                Ok(common_enums::FutureUsage::OnSession)
            }
            grpc_api_types::payments::FutureUsage::Unspecified => {
                Err(ApplicationErrorResponse::BadRequest(ApiError {
                    sub_code: "UNSPECIFIED_FUTURE_USAGE".to_owned(),
                    error_identifier: 401,
                    error_message: "Future usage must be specified".to_owned(),
                    error_object: None,
                })
                .into())
            }
        }
    }
}

pub fn generate_setup_mandate_response<T: PaymentMethodDataTypes>(
    router_data_v2: RouterDataV2<
        SetupMandate,
        PaymentFlowData,
        SetupMandateRequestData<T>,
        PaymentsResponseData,
    >,
) -> Result<PaymentServiceRegisterResponse, error_stack::Report<ApplicationErrorResponse>> {
    let transaction_response = router_data_v2.response;
    let status = router_data_v2.resource_common_data.status;
    let grpc_status = grpc_api_types::payments::PaymentStatus::foreign_from(status);

    // Create state if either access token or connector customer is available
    let state = if router_data_v2.resource_common_data.access_token.is_some()
        || router_data_v2
            .resource_common_data
            .connector_customer
            .is_some()
    {
        Some(ConnectorState {
            access_token: router_data_v2
                .resource_common_data
                .access_token
                .as_ref()
                .map(|token_data| grpc_api_types::payments::AccessToken {
                    token: token_data.access_token.clone(),
                    expires_in_seconds: token_data.expires_in,
                    token_type: token_data.token_type.clone(),
                }),
            connector_customer_id: router_data_v2
                .resource_common_data
                .connector_customer
                .clone(),
        })
    } else {
        None
    };

    let raw_connector_request = router_data_v2
        .resource_common_data
        .get_raw_connector_request();

    let response = match transaction_response {
        Ok(response) => match response {
            PaymentsResponseData::TransactionResponse {
                resource_id,
                redirection_data,
                connector_metadata: _,
                network_txn_id,
                connector_response_reference_id,
                incremental_authorization_allowed,
                mandate_reference,
                status_code,
            } => {
                PaymentServiceRegisterResponse {
                    registration_id: Some(grpc_api_types::payments::Identifier::foreign_try_from(resource_id)?),
                    redirection_data: redirection_data.map(
                        |form| {
                            match *form {
                                router_response_types::RedirectForm::Form { endpoint, method, form_fields: _ } => {
                                    Ok::<grpc_api_types::payments::RedirectForm, ApplicationErrorResponse>(grpc_api_types::payments::RedirectForm {
                                        form_type: Some(grpc_api_types::payments::redirect_form::FormType::Form(
                                            grpc_api_types::payments::FormData {
                                                endpoint,
                                                method: match method {
                                                    Method::Get => 1,
                                                    Method::Post => 2,
                                                    Method::Put => 3,
                                                    Method::Delete => 4,
                                                    _ => 0,
                                                },
                                                form_fields: HashMap::default(), //TODO
                                            }
                                        ))
                                    })
                                },
                                router_response_types::RedirectForm::Html { html_data } => {
                                    Ok(grpc_api_types::payments::RedirectForm {
                                        form_type: Some(grpc_api_types::payments::redirect_form::FormType::Html(
                                            grpc_api_types::payments::HtmlData {
                                                html_data,
                                            }
                                        ))
                                    })
                                },
                                _ => Err(
                                    ApplicationErrorResponse::BadRequest(ApiError {
                                        sub_code: "INVALID_RESPONSE".to_owned(),
                                        error_identifier: 400,
                                        error_message: "Invalid response from connector".to_owned(),
                                        error_object: None,
                                    }))?,
                            }
                        }
                    ).transpose()?,
                    network_txn_id,
                    response_ref_id: connector_response_reference_id.map(|id| grpc_api_types::payments::Identifier {
                        id_type: Some(grpc_api_types::payments::identifier::IdType::Id(id)),
                    }),
                    status: grpc_status as i32,
                    mandate_reference: Some(grpc_api_types::payments::MandateReference {
                        mandate_id: mandate_reference.clone().and_then(|m| m.connector_mandate_id),
                        payment_method_id: mandate_reference.and_then(|m| m.payment_method_id),
                    }),
                    incremental_authorization_allowed,
                    error_message: None,
                    error_code: None,
                    status_code: status_code as u32,
                    response_headers: router_data_v2
                        .resource_common_data
                        .get_connector_response_headers_as_map(),
                    state,
                    raw_connector_request,
                }
            }
            _ => Err(ApplicationErrorResponse::BadRequest(ApiError {
                sub_code: "INVALID_RESPONSE".to_owned(),
                error_identifier: 400,
                error_message: "Invalid response from connector".to_owned(),
                error_object: None,
            }))?,
        },
        Err(err) => PaymentServiceRegisterResponse {
            registration_id: Some(grpc_api_types::payments::Identifier {
                id_type: Some(grpc_api_types::payments::identifier::IdType::NoResponseIdMarker(())),
            }),
            redirection_data: None,
            network_txn_id: None,
            response_ref_id: err.connector_transaction_id.map(|id| {
                grpc_api_types::payments::Identifier {
                    id_type: Some(grpc_api_types::payments::identifier::IdType::Id(id)),
                }
            }),
            status: grpc_status as i32,
            mandate_reference: None,
            incremental_authorization_allowed: None,
            error_message: Some(err.message),
            error_code: Some(err.code),
            status_code: err.status_code as u32,
            response_headers: router_data_v2
                .resource_common_data
                .get_connector_response_headers_as_map(),
            state,
            raw_connector_request,
        },
    };
    Ok(response)
}

impl ForeignTryFrom<(DisputeDefendRequest, Connectors)> for DisputeFlowData {
    type Error = ApplicationErrorResponse;

    fn foreign_try_from(
        (value, connectors): (DisputeDefendRequest, Connectors),
    ) -> Result<Self, error_stack::Report<Self::Error>> {
        Ok(DisputeFlowData {
            dispute_id: Some(value.dispute_id.clone()),
            connectors,
            connector_dispute_id: value.dispute_id,
            defense_reason_code: Some(value.reason_code.unwrap_or_default()),
            connector_request_reference_id: extract_connector_request_reference_id(
                &value.request_ref_id,
            ),
            raw_connector_response: None,
            raw_connector_request: None,
            connector_response_headers: None,
        })
    }
}

impl ForeignTryFrom<(DisputeDefendRequest, Connectors, &MaskedMetadata)> for DisputeFlowData {
    type Error = ApplicationErrorResponse;

    fn foreign_try_from(
        (value, connectors, _metadata): (DisputeDefendRequest, Connectors, &MaskedMetadata),
    ) -> Result<Self, error_stack::Report<Self::Error>> {
        Ok(DisputeFlowData {
            connector_request_reference_id: extract_connector_request_reference_id(
                &value.request_ref_id,
            ),

            dispute_id: Some(value.dispute_id.clone()),
            connectors,
            connector_dispute_id: value.dispute_id,
            defense_reason_code: Some(value.reason_code.unwrap_or_default()),
            raw_connector_response: None,
            raw_connector_request: None,
            connector_response_headers: None,
        })
    }
}
impl ForeignTryFrom<DisputeDefendRequest> for DisputeDefendData {
    type Error = ApplicationErrorResponse;
    fn foreign_try_from(
        value: DisputeDefendRequest,
    ) -> Result<Self, error_stack::Report<Self::Error>> {
        let connector_dispute_id = value.dispute_id;
        Ok(Self {
            dispute_id: connector_dispute_id.clone(),
            connector_dispute_id,
            defense_reason_code: value.reason_code.unwrap_or_default(),
            integrity_object: None,
        })
    }
}

pub fn generate_defend_dispute_response(
    router_data_v2: RouterDataV2<
        DefendDispute,
        DisputeFlowData,
        DisputeDefendData,
        DisputeResponseData,
    >,
) -> Result<DisputeDefendResponse, error_stack::Report<ApplicationErrorResponse>> {
    let defend_dispute_response = router_data_v2.response;

    let raw_connector_request = router_data_v2
        .resource_common_data
        .get_raw_connector_request();

    match defend_dispute_response {
        Ok(response) => Ok(DisputeDefendResponse {
            dispute_id: response.connector_dispute_id,
            dispute_status: response.dispute_status as i32,
            connector_status_code: None,
            error_message: None,
            error_code: None,
            response_ref_id: None,
            status_code: response.status_code as u32,
            response_headers: router_data_v2
                .resource_common_data
                .get_connector_response_headers_as_map(),
            raw_connector_request,
        }),
        Err(e) => Ok(DisputeDefendResponse {
            dispute_id: e
                .connector_transaction_id
                .unwrap_or_else(|| NO_ERROR_CODE.to_string()),
            dispute_status: common_enums::DisputeStatus::DisputeLost as i32,
            connector_status_code: None,
            error_message: Some(e.message),
            error_code: Some(e.code),
            response_ref_id: None,
            status_code: e.status_code as u32,
            response_headers: router_data_v2
                .resource_common_data
                .get_connector_response_headers_as_map(),
            raw_connector_request,
        }),
    }
}

pub fn generate_session_token_response(
    router_data_v2: RouterDataV2<
        CreateSessionToken,
        PaymentFlowData,
        SessionTokenRequestData,
        SessionTokenResponseData,
    >,
) -> Result<String, error_stack::Report<ApplicationErrorResponse>> {
    let session_token_response = router_data_v2.response;

    match session_token_response {
        Ok(response) => Ok(response.session_token),
        Err(e) => Err(report!(ApplicationErrorResponse::InternalServerError(
            ApiError {
                sub_code: "SESSION_TOKEN_ERROR".to_string(),
                error_identifier: 500,
                error_message: format!("Session token creation failed: {}", e.message),
                error_object: None,
            }
        ))),
    }
}

pub fn generate_payment_method_token_response<T: PaymentMethodDataTypes>(
    router_data_v2: RouterDataV2<
        PaymentMethodToken,
        PaymentFlowData,
        PaymentMethodTokenizationData<T>,
        PaymentMethodTokenResponse,
    >,
) -> Result<String, error_stack::Report<ApplicationErrorResponse>> {
    let payment_method_token_response = router_data_v2.response;

    match payment_method_token_response {
        Ok(response) => Ok(response.token),
        Err(e) => Err(report!(ApplicationErrorResponse::InternalServerError(
            ApiError {
                sub_code: "PAYMENT_METHOD_TOKEN_ERROR".to_string(),
                error_identifier: 500,
                error_message: format!("Payment method token creation failed: {}", e.message),
                error_object: None,
            }
        ))),
    }
}
#[derive(Debug, Clone, ToSchema, Serialize)]
pub struct CardSpecificFeatures {
    /// Indicates whether three_ds card payments are supported
    // #[schema(value_type = FeatureStatus)]
    pub three_ds: FeatureStatus,
    /// Indicates whether non three_ds card payments are supported
    // #[schema(value_type = FeatureStatus)]
    pub no_three_ds: FeatureStatus,
    /// List of supported card networks
    // #[schema(value_type = Vec<CardNetwork>)]
    pub supported_card_networks: Vec<CardNetwork>,
}

#[derive(Debug, Clone, ToSchema, Serialize)]
#[serde(untagged)]
pub enum PaymentMethodSpecificFeatures {
    /// Card specific features
    Card(CardSpecificFeatures),
}
/// Represents details of a payment method.
#[derive(Debug, Clone)]
pub struct PaymentMethodDetails {
    /// Indicates whether mandates are supported by this payment method.
    pub mandates: FeatureStatus,
    /// Indicates whether refund is supported by this payment method.
    pub refunds: FeatureStatus,
    /// List of supported capture methods
    pub supported_capture_methods: Vec<CaptureMethod>,
    /// Payment method specific features
    pub specific_features: Option<PaymentMethodSpecificFeatures>,
}
/// The status of the feature
#[derive(
    Clone,
    Copy,
    Debug,
    Eq,
    PartialEq,
    serde::Deserialize,
    serde::Serialize,
    strum::Display,
    ToSchema,
)]
#[strum(serialize_all = "snake_case")]
#[serde(rename_all = "snake_case")]
pub enum FeatureStatus {
    NotSupported,
    Supported,
}
pub type PaymentMethodTypeMetadata = HashMap<PaymentMethodType, PaymentMethodDetails>;
pub type SupportedPaymentMethods = HashMap<PaymentMethod, PaymentMethodTypeMetadata>;

#[derive(Debug, Clone)]
pub struct ConnectorInfo {
    /// Display name of the Connector
    pub display_name: &'static str,
    /// Description of the connector.
    pub description: &'static str,
    /// Connector Type
    pub connector_type: PaymentConnectorCategory,
}

/// Connector Access Method
#[derive(
    Clone,
    Copy,
    Debug,
    Eq,
    Hash,
    PartialEq,
    serde::Deserialize,
    serde::Serialize,
    strum::Display,
    ToSchema,
)]
#[strum(serialize_all = "snake_case")]
#[serde(rename_all = "snake_case")]
pub enum PaymentConnectorCategory {
    PaymentGateway,
    AlternativePaymentMethod,
    BankAcquirer,
}

#[derive(Debug, strum::Display, Eq, PartialEq, Hash)]
pub enum PaymentMethodDataType {
    Card,
    Bluecode,
    Knet,
    Benefit,
    MomoAtm,
    CardRedirect,
    AliPayQr,
    AliPayRedirect,
    AliPayHkRedirect,
    AmazonPayRedirect,
    MomoRedirect,
    KakaoPayRedirect,
    GoPayRedirect,
    GcashRedirect,
    ApplePay,
    ApplePayRedirect,
    ApplePayThirdPartySdk,
    DanaRedirect,
    DuitNow,
    GooglePay,
    GooglePayRedirect,
    GooglePayThirdPartySdk,
    MbWayRedirect,
    MobilePayRedirect,
    PaypalRedirect,
    PaypalSdk,
    Paze,
    SamsungPay,
    TwintRedirect,
    VippsRedirect,
    TouchNGoRedirect,
    WeChatPayRedirect,
    WeChatPayQr,
    CashappQr,
    SwishQr,
    KlarnaRedirect,
    KlarnaSdk,
    AffirmRedirect,
    AfterpayClearpayRedirect,
    PayBrightRedirect,
    WalleyRedirect,
    AlmaRedirect,
    AtomeRedirect,
    BancontactCard,
    Bizum,
    Blik,
    Eft,
    Eps,
    Giropay,
    Ideal,
    Interac,
    LocalBankRedirect,
    OnlineBankingCzechRepublic,
    OnlineBankingFinland,
    OnlineBankingPoland,
    OnlineBankingSlovakia,
    OpenBankingUk,
    Przelewy24,
    Sofort,
    Trustly,
    OnlineBankingFpx,
    OnlineBankingThailand,
    AchBankDebit,
    SepaBankDebit,
    BecsBankDebit,
    BacsBankDebit,
    AchBankTransfer,
    SepaBankTransfer,
    BacsBankTransfer,
    MultibancoBankTransfer,
    PermataBankTransfer,
    BcaBankTransfer,
    BniVaBankTransfer,
    BriVaBankTransfer,
    CimbVaBankTransfer,
    DanamonVaBankTransfer,
    MandiriVaBankTransfer,
    Pix,
    Pse,
    Crypto,
    MandatePayment,
    Reward,
    Upi,
    Boleto,
    Efecty,
    PagoEfectivo,
    RedCompra,
    RedPagos,
    Alfamart,
    Indomaret,
    Oxxo,
    SevenEleven,
    Lawson,
    MiniStop,
    FamilyMart,
    Seicomart,
    PayEasy,
    Givex,
    PaySafeCar,
    CardToken,
    LocalBankTransfer,
    Mifinity,
    Fps,
    PromptPay,
    VietQr,
    OpenBanking,
    NetworkToken,
    NetworkTransactionIdAndCardDetails,
    DirectCarrierBilling,
    InstantBankTransfer,
    InstantBankTransferPoland,
    InstantBankTransferFinland,
    CardDetailsForNetworkTransactionId,
    RevolutPay,
}

impl ForeignTryFrom<String> for hyperswitch_masking::Secret<time::Date> {
    type Error = ApplicationErrorResponse;

    fn foreign_try_from(date_string: String) -> Result<Self, error_stack::Report<Self::Error>> {
        let date = time::Date::parse(
            &date_string,
            &time::format_description::well_known::Iso8601::DATE,
        )
        .map_err(|err| {
            tracing::error!("Failed to parse date string: {}", err);
            ApplicationErrorResponse::BadRequest(ApiError {
                sub_code: "INVALID_DATE_FORMAT".to_owned(),
                error_identifier: 400,
                error_message: "Invalid date format".to_owned(),
                error_object: None,
            })
        })?;
        Ok(hyperswitch_masking::Secret::new(date))
    }
}

impl ForeignTryFrom<grpc_api_types::payments::BrowserInformation> for BrowserInformation {
    type Error = ApplicationErrorResponse;

    fn foreign_try_from(
        value: grpc_api_types::payments::BrowserInformation,
    ) -> Result<Self, error_stack::Report<Self::Error>> {
        Ok(Self {
            color_depth: value.color_depth.map(|cd| cd as u8),
            java_enabled: value.java_enabled,
            java_script_enabled: value.java_script_enabled,
            language: value.language,
            screen_height: value.screen_height,
            screen_width: value.screen_width,
            time_zone: value.time_zone_offset_minutes,
            ip_address: value.ip_address.and_then(|ip| ip.parse().ok()),
            accept_header: value.accept_header,
            user_agent: value.user_agent,
            os_type: value.os_type,
            os_version: value.os_version,
            device_model: value.device_model,
            accept_language: value.accept_language,
            referer: value.referer,
        })
    }
}

impl ForeignTryFrom<grpc_api_types::payments::PaymentServiceAuthorizeRequest>
    for SessionTokenRequestData
{
    type Error = ApplicationErrorResponse;

    fn foreign_try_from(
        value: grpc_api_types::payments::PaymentServiceAuthorizeRequest,
    ) -> Result<Self, error_stack::Report<Self::Error>> {
        let currency = common_enums::Currency::foreign_try_from(value.currency())?;

        Ok(Self {
            amount: common_utils::types::MinorUnit::new(value.minor_amount),
            currency,
        })
    }
}

impl ForeignTryFrom<grpc_api_types::payments::PaymentServiceAuthorizeRequest>
    for AccessTokenRequestData
{
    type Error = ApplicationErrorResponse;

    fn foreign_try_from(
        _value: grpc_api_types::payments::PaymentServiceAuthorizeRequest,
    ) -> Result<Self, error_stack::Report<Self::Error>> {
        Ok(Self {
            grant_type: "client_credentials".to_string(),
        })
    }
}

// Generic implementation for access token request from connector auth
impl ForeignTryFrom<&ConnectorAuthType> for AccessTokenRequestData {
    type Error = ApplicationErrorResponse;

    fn foreign_try_from(
        _auth_type: &ConnectorAuthType,
    ) -> Result<Self, error_stack::Report<Self::Error>> {
        // Default to client_credentials grant type for OAuth
        // Connectors can override this with their own specific implementations
        Ok(Self {
            grant_type: "client_credentials".to_string(),
        })
    }
}

impl ForeignTryFrom<grpc_api_types::payments::PaymentServiceAuthorizeRequest>
    for ConnectorCustomerData
{
    type Error = ApplicationErrorResponse;

    fn foreign_try_from(
        value: grpc_api_types::payments::PaymentServiceAuthorizeRequest,
    ) -> Result<Self, error_stack::Report<Self::Error>> {
        let email = value
            .email
            .and_then(|email_str| Email::try_from(email_str.expose()).ok());

        Ok(Self {
            customer_id: value.customer_id.map(Secret::new),
            email: email.map(Secret::new),
            name: value.customer_name.map(Secret::new),
            description: None,
        })
    }
}

impl ForeignTryFrom<grpc_api_types::payments::PaymentServiceRegisterRequest>
    for ConnectorCustomerData
{
    type Error = ApplicationErrorResponse;

    fn foreign_try_from(
        value: grpc_api_types::payments::PaymentServiceRegisterRequest,
    ) -> Result<Self, error_stack::Report<Self::Error>> {
        let email = value
            .email
            .and_then(|email_str| Email::try_from(email_str.expose()).ok());

        Ok(Self {
            customer_id: value.customer_id.map(Secret::new),
            email: email.map(Secret::new),
            name: value.customer_name.map(Secret::new),
            description: None,
        })
    }
}

impl<
        T: PaymentMethodDataTypes
            + Default
            + Debug
            + Send
            + Eq
            + PartialEq
            + serde::Serialize
            + serde::de::DeserializeOwned
            + Clone
            + CardConversionHelper<T>,
    > ForeignTryFrom<grpc_api_types::payments::PaymentServiceAuthorizeRequest>
    for PaymentMethodTokenizationData<T>
{
    type Error = ApplicationErrorResponse;

    fn foreign_try_from(
        value: grpc_api_types::payments::PaymentServiceAuthorizeRequest,
    ) -> Result<Self, error_stack::Report<Self::Error>> {
        let currency = common_enums::Currency::foreign_try_from(value.currency())?;
        let customer_acceptance = value.customer_acceptance.clone();

        Ok(Self {
            amount: common_utils::types::MinorUnit::new(value.amount),
            currency,
            payment_method_data: PaymentMethodData::<T>::foreign_try_from(
                value.payment_method.ok_or_else(|| {
                    ApplicationErrorResponse::BadRequest(ApiError {
                        sub_code: "INVALID_PAYMENT_METHOD_DATA".to_owned(),
                        error_identifier: 400,
                        error_message: "Payment method data is required".to_owned(),
                        error_object: None,
                    })
                })?,
            )?,
            browser_info: value
                .browser_info
                .map(BrowserInformation::foreign_try_from)
                .transpose()?,
            customer_acceptance: customer_acceptance
                .map(mandates::CustomerAcceptance::foreign_try_from)
                .transpose()?,
            setup_future_usage: value
                .setup_future_usage
                .map(|fu| {
                    common_enums::FutureUsage::foreign_try_from(
                        grpc_api_types::payments::FutureUsage::try_from(fu).unwrap_or_default(),
                    )
                })
                .transpose()?,
            mandate_id: None,
            setup_mandate_details: None,
            integrity_object: None,
        })
    }
}

impl ForeignTryFrom<grpc_api_types::payments::PaymentServiceRepeatEverythingRequest>
    for RepeatPaymentData
{
    type Error = ApplicationErrorResponse;

    fn foreign_try_from(
        value: grpc_api_types::payments::PaymentServiceRepeatEverythingRequest,
    ) -> Result<Self, error_stack::Report<Self::Error>> {
        // Extract values first to avoid partial move
        let amount = value.amount;
        let minor_amount = value.minor_amount;
        let currency = value.currency();
        let payment_method_type =
            <Option<PaymentMethodType>>::foreign_try_from(value.payment_method_type())?;
        let capture_method = value.capture_method();
        let merchant_order_reference_id = value.merchant_order_reference_id;
        let metadata = value.metadata;
        let webhook_url = value.webhook_url;

        // Extract mandate reference
        let mandate_reference = value.mandate_reference.clone().ok_or_else(|| {
            ApplicationErrorResponse::BadRequest(ApiError {
                sub_code: "MISSING_MANDATE_REFERENCE".to_owned(),
                error_identifier: 400,
                error_message: "Mandate reference is required for repeat payments".to_owned(),
                error_object: None,
            })
        })?;

        let email: Option<Email> = match value.email {
            Some(ref email_str) => {
                Some(Email::try_from(email_str.clone().expose()).map_err(|_| {
                    error_stack::Report::new(ApplicationErrorResponse::BadRequest(ApiError {
                        sub_code: "INVALID_EMAIL_FORMAT".to_owned(),
                        error_identifier: 400,

                        error_message: "Invalid email".to_owned(),
                        error_object: None,
                    }))
                })?)
            }
            None => None,
        };

        // Convert mandate reference to domain type
        let mandate_ref = match mandate_reference.mandate_id {
            Some(id) => MandateReferenceId::ConnectorMandateId(ConnectorMandateReferenceId::new(
                Some(id),
                mandate_reference.payment_method_id,
                None,
                None,
            )),
            None => {
                return Err(ApplicationErrorResponse::BadRequest(ApiError {
                    sub_code: "INVALID_MANDATE_REFERENCE".to_owned(),
                    error_identifier: 400,
                    error_message: "Mandate ID is required".to_owned(),
                    error_object: None,
                })
                .into())
            }
        };

        Ok(Self {
            mandate_reference: mandate_ref,
            amount,
            minor_amount: common_utils::types::MinorUnit::new(minor_amount),
            currency: common_enums::Currency::foreign_try_from(currency)?,
            merchant_order_reference_id,
            metadata: if metadata.is_empty() {
                None
            } else {
                Some(metadata)
            },
            webhook_url,
            integrity_object: None,
            capture_method: Some(common_enums::CaptureMethod::foreign_try_from(
                capture_method,
            )?),
            email,
            browser_info: value
                .browser_info
                .map(BrowserInformation::foreign_try_from)
                .transpose()?,
            payment_method_type,
            merchant_account_metadata: (!value.merchant_account_metadata.is_empty())
                .then(|| {
                    serde_json::to_value(&value.merchant_account_metadata)
                        .map(common_utils::pii::SecretSerdeValue::new)
                        .map_err(|_| {
                            error_stack::Report::new(ApplicationErrorResponse::InternalServerError(
                                crate::errors::ApiError {
                                    sub_code: "SERDE_JSON_ERROR".to_owned(),
                                    error_identifier: 500,
                                    error_message: "Failed to serialize merchant_account_metadata"
                                        .to_owned(),
                                    error_object: None,
                                },
                            ))
                        })
                })
                .transpose()?,
        })
    }
}

impl
    ForeignTryFrom<(
        grpc_api_types::payments::PaymentServiceRepeatEverythingRequest,
        Connectors,
    )> for PaymentFlowData
{
    type Error = ApplicationErrorResponse;

    fn foreign_try_from(
        (value, connectors): (
            grpc_api_types::payments::PaymentServiceRepeatEverythingRequest,
            Connectors,
        ),
    ) -> Result<Self, error_stack::Report<Self::Error>> {
        // For MIT, address is optional
        let address = payment_address::PaymentAddress::default();
        Ok(Self {
            merchant_id: common_utils::id_type::MerchantId::default(),
            payment_id: "REPEAT_PAYMENT_ID".to_string(),
            attempt_id: "REPEAT_ATTEMPT_ID".to_string(),
            status: common_enums::AttemptStatus::Pending,
            payment_method: common_enums::PaymentMethod::Card, // Default, actual method depends on mandate
            address,
            auth_type: common_enums::AuthenticationType::NoThreeDs, // MIT typically doesn't use 3DS
            connector_request_reference_id: extract_connector_request_reference_id(
                &value.request_ref_id,
            ),
            customer_id: None,
            connector_customer: None,
            description: Some("Repeat payment transaction".to_string()),
            return_url: None,
            connector_meta_data: None,
            amount_captured: None,
            minor_amount_captured: None,
            minor_amount_capturable: None,
            access_token: None,
            session_token: None,
            reference_id: value.merchant_order_reference_id,
            payment_method_token: None,
            preprocessing_id: None,
            connector_api_version: None,
            test_mode: value.test_mode,
            connector_http_status_code: None,
            external_latency: None,
            connectors,
            raw_connector_response: None,
            raw_connector_request: None,
            connector_response_headers: None,
            vault_headers: None,
            connector_response: None,
        })
    }
}

pub fn generate_repeat_payment_response(
    router_data_v2: RouterDataV2<
        RepeatPayment,
        PaymentFlowData,
        RepeatPaymentData,
        PaymentsResponseData,
    >,
) -> Result<
    grpc_api_types::payments::PaymentServiceRepeatEverythingResponse,
    error_stack::Report<ApplicationErrorResponse>,
> {
    let transaction_response = router_data_v2.response;
    let status = router_data_v2.resource_common_data.status;
    let grpc_status = grpc_api_types::payments::PaymentStatus::foreign_from(status);

    // Create state if either access token or connector customer is available
    let state = if router_data_v2.resource_common_data.access_token.is_some()
        || router_data_v2
            .resource_common_data
            .connector_customer
            .is_some()
    {
        Some(ConnectorState {
            access_token: router_data_v2
                .resource_common_data
                .access_token
                .as_ref()
                .map(|token_data| grpc_api_types::payments::AccessToken {
                    token: token_data.access_token.clone(),
                    expires_in_seconds: token_data.expires_in,
                    token_type: token_data.token_type.clone(),
                }),
            connector_customer_id: router_data_v2
                .resource_common_data
                .connector_customer
                .clone(),
        })
    } else {
        None
    };
    let raw_connector_response = router_data_v2
        .resource_common_data
        .get_raw_connector_response();

    let raw_connector_request = router_data_v2
        .resource_common_data
        .get_raw_connector_request();

    match transaction_response {
        Ok(response) => match response {
            PaymentsResponseData::TransactionResponse {
                resource_id,
                network_txn_id,
                connector_response_reference_id,
                connector_metadata,
                mandate_reference,
                status_code,
                ..
            } => Ok(
                grpc_api_types::payments::PaymentServiceRepeatEverythingResponse {
                    transaction_id: Some(grpc_api_types::payments::Identifier::foreign_try_from(
                        resource_id,
                    )?),
                    status: grpc_status as i32,
                    error_code: None,
                    error_message: None,
                    network_txn_id,
                    response_ref_id: connector_response_reference_id.map(|id| {
                        grpc_api_types::payments::Identifier {
                            id_type: Some(grpc_api_types::payments::identifier::IdType::Id(id)),
                        }
                    }),
                    connector_metadata: connector_metadata
                        .and_then(|value| value.as_object().cloned())
                        .map(|map| {
                            map.into_iter()
                                .filter_map(|(k, v)| v.as_str().map(|s| (k, s.to_string())))
                                .collect::<HashMap<_, _>>()
                        })
                        .unwrap_or_default(),
                    mandate_reference: mandate_reference.map(|m| {
                        grpc_api_types::payments::MandateReference {
                            mandate_id: m.connector_mandate_id,
                            payment_method_id: m.payment_method_id,
                        }
                    }),
                    status_code: status_code as u32,
                    raw_connector_response,
                    response_headers: router_data_v2
                        .resource_common_data
                        .get_connector_response_headers_as_map(),
                    state,
                    raw_connector_request,
                    connector_response: router_data_v2
                        .resource_common_data
                        .connector_response
                        .and_then(|data| {
                            grpc_api_types::payments::ConnectorResponseData::foreign_try_from(data)
                                .ok()
                        }),
                },
            ),
            _ => Err(ApplicationErrorResponse::BadRequest(ApiError {
                sub_code: "INVALID_RESPONSE".to_owned(),
                error_identifier: 400,
                error_message: "Invalid response from connector".to_owned(),
                error_object: None,
            }))?,
        },
        Err(err) => {
            let status = err
                .attempt_status
                .map(grpc_api_types::payments::PaymentStatus::foreign_from)
                .unwrap_or_default();
            Ok(
                grpc_api_types::payments::PaymentServiceRepeatEverythingResponse {
                    transaction_id: Some(grpc_api_types::payments::Identifier {
                        id_type: Some(
                            grpc_api_types::payments::identifier::IdType::NoResponseIdMarker(()),
                        ),
                    }),
                    status: status as i32,
                    error_code: Some(err.code),
                    error_message: Some(err.message),
                    network_txn_id: None,
                    response_ref_id: err.connector_transaction_id.map(|id| {
                        grpc_api_types::payments::Identifier {
                            id_type: Some(grpc_api_types::payments::identifier::IdType::Id(id)),
                        }
                    }),
                    connector_metadata: HashMap::new(),
                    raw_connector_response: None,
                    status_code: err.status_code as u32,
                    response_headers: router_data_v2
                        .resource_common_data
                        .get_connector_response_headers_as_map(),
                    state,
                    mandate_reference: None,
                    raw_connector_request,
                    connector_response: None,
                },
            )
        }
    }
}

impl ForeignTryFrom<grpc_api_types::payments::BankNames> for common_enums::BankNames {
    type Error = ApplicationErrorResponse;

    fn foreign_try_from(
        value: grpc_api_types::payments::BankNames,
    ) -> Result<Self, error_stack::Report<Self::Error>> {
        match value {
            grpc_api_types::payments::BankNames::Unspecified => {
                Err(report!(ApplicationErrorResponse::BadRequest(ApiError {
                    sub_code: "UNSPECIFIED_BANK_NAME".to_owned(),
                    error_identifier: 401,
                    error_message: "Bank name must be specified".to_owned(),
                    error_object: None,
                })))
            }
            grpc_api_types::payments::BankNames::AmericanExpress => Ok(Self::AmericanExpress),
            grpc_api_types::payments::BankNames::AffinBank => Ok(Self::AffinBank),
            grpc_api_types::payments::BankNames::AgroBank => Ok(Self::AgroBank),
            grpc_api_types::payments::BankNames::AllianceBank => Ok(Self::AllianceBank),
            grpc_api_types::payments::BankNames::AmBank => Ok(Self::AmBank),
            grpc_api_types::payments::BankNames::BankOfAmerica => Ok(Self::BankOfAmerica),
            grpc_api_types::payments::BankNames::BankOfChina => Ok(Self::BankOfChina),
            grpc_api_types::payments::BankNames::BankIslam => Ok(Self::BankIslam),
            grpc_api_types::payments::BankNames::BankMuamalat => Ok(Self::BankMuamalat),
            grpc_api_types::payments::BankNames::BankRakyat => Ok(Self::BankRakyat),
            grpc_api_types::payments::BankNames::BankSimpananNasional => {
                Ok(Self::BankSimpananNasional)
            }
            grpc_api_types::payments::BankNames::Barclays => Ok(Self::Barclays),
            grpc_api_types::payments::BankNames::BlikPsp => Ok(Self::BlikPSP),
            grpc_api_types::payments::BankNames::CapitalOne => Ok(Self::CapitalOne),
            grpc_api_types::payments::BankNames::Chase => Ok(Self::Chase),
            grpc_api_types::payments::BankNames::Citi => Ok(Self::Citi),
            grpc_api_types::payments::BankNames::CimbBank => Ok(Self::CimbBank),
            grpc_api_types::payments::BankNames::Discover => Ok(Self::Discover),
            grpc_api_types::payments::BankNames::NavyFederalCreditUnion => {
                Ok(Self::NavyFederalCreditUnion)
            }
            grpc_api_types::payments::BankNames::PentagonFederalCreditUnion => {
                Ok(Self::PentagonFederalCreditUnion)
            }
            grpc_api_types::payments::BankNames::SynchronyBank => Ok(Self::SynchronyBank),
            grpc_api_types::payments::BankNames::WellsFargo => Ok(Self::WellsFargo),
            grpc_api_types::payments::BankNames::AbnAmro => Ok(Self::AbnAmro),
            grpc_api_types::payments::BankNames::AsnBank => Ok(Self::AsnBank),
            grpc_api_types::payments::BankNames::Bunq => Ok(Self::Bunq),
            grpc_api_types::payments::BankNames::Handelsbanken => Ok(Self::Handelsbanken),
            grpc_api_types::payments::BankNames::HongLeongBank => Ok(Self::HongLeongBank),
            grpc_api_types::payments::BankNames::HsbcBank => Ok(Self::HsbcBank),
            grpc_api_types::payments::BankNames::Ing => Ok(Self::Ing),
            grpc_api_types::payments::BankNames::Knab => Ok(Self::Knab),
            grpc_api_types::payments::BankNames::KuwaitFinanceHouse => Ok(Self::KuwaitFinanceHouse),
            grpc_api_types::payments::BankNames::Moneyou => Ok(Self::Moneyou),
            grpc_api_types::payments::BankNames::Rabobank => Ok(Self::Rabobank),
            grpc_api_types::payments::BankNames::Regiobank => Ok(Self::Regiobank),
            grpc_api_types::payments::BankNames::Revolut => Ok(Self::Revolut),
            grpc_api_types::payments::BankNames::SnsBank => Ok(Self::SnsBank),
            grpc_api_types::payments::BankNames::TriodosBank => Ok(Self::TriodosBank),
            grpc_api_types::payments::BankNames::VanLanschot => Ok(Self::VanLanschot),
            grpc_api_types::payments::BankNames::ArzteUndApothekerBank => {
                Ok(Self::ArzteUndApothekerBank)
            }
            grpc_api_types::payments::BankNames::AustrianAnadiBankAg => {
                Ok(Self::AustrianAnadiBankAg)
            }
            grpc_api_types::payments::BankNames::BankAustria => Ok(Self::BankAustria),
            grpc_api_types::payments::BankNames::Bank99Ag => Ok(Self::Bank99Ag),
            grpc_api_types::payments::BankNames::BankhausCarlSpangler => {
                Ok(Self::BankhausCarlSpangler)
            }
            grpc_api_types::payments::BankNames::BankhausSchelhammerUndSchatteraAg => {
                Ok(Self::BankhausSchelhammerUndSchatteraAg)
            }
            grpc_api_types::payments::BankNames::BankMillennium => Ok(Self::BankMillennium),
            grpc_api_types::payments::BankNames::BawagPskAg => Ok(Self::BawagPskAg),
            grpc_api_types::payments::BankNames::BksBankAg => Ok(Self::BksBankAg),
            grpc_api_types::payments::BankNames::BrullKallmusBankAg => Ok(Self::BrullKallmusBankAg),
            grpc_api_types::payments::BankNames::BtvVierLanderBank => Ok(Self::BtvVierLanderBank),
            grpc_api_types::payments::BankNames::CapitalBankGraweGruppeAg => {
                Ok(Self::CapitalBankGraweGruppeAg)
            }
            grpc_api_types::payments::BankNames::CeskaSporitelna => Ok(Self::CeskaSporitelna),
            grpc_api_types::payments::BankNames::Dolomitenbank => Ok(Self::Dolomitenbank),
            grpc_api_types::payments::BankNames::EasybankAg => Ok(Self::EasybankAg),
            grpc_api_types::payments::BankNames::EPlatbyVub => Ok(Self::EPlatbyVUB),
            grpc_api_types::payments::BankNames::ErsteBankUndSparkassen => {
                Ok(Self::ErsteBankUndSparkassen)
            }
            grpc_api_types::payments::BankNames::FrieslandBank => Ok(Self::FrieslandBank),
            grpc_api_types::payments::BankNames::HypoAlpeadriabankInternationalAg => {
                Ok(Self::HypoAlpeadriabankInternationalAg)
            }
            grpc_api_types::payments::BankNames::HypoNoeLbFurNiederosterreichUWien => {
                Ok(Self::HypoNoeLbFurNiederosterreichUWien)
            }
            grpc_api_types::payments::BankNames::HypoOberosterreichSalzburgSteiermark => {
                Ok(Self::HypoOberosterreichSalzburgSteiermark)
            }
            grpc_api_types::payments::BankNames::HypoTirolBankAg => Ok(Self::HypoTirolBankAg),
            grpc_api_types::payments::BankNames::HypoVorarlbergBankAg => {
                Ok(Self::HypoVorarlbergBankAg)
            }
            grpc_api_types::payments::BankNames::HypoBankBurgenlandAktiengesellschaft => {
                Ok(Self::HypoBankBurgenlandAktiengesellschaft)
            }
            grpc_api_types::payments::BankNames::KomercniBanka => Ok(Self::KomercniBanka),
            grpc_api_types::payments::BankNames::MBank => Ok(Self::MBank),
            grpc_api_types::payments::BankNames::MarchfelderBank => Ok(Self::MarchfelderBank),
            grpc_api_types::payments::BankNames::Maybank => Ok(Self::Maybank),
            grpc_api_types::payments::BankNames::OberbankAg => Ok(Self::OberbankAg),
            grpc_api_types::payments::BankNames::OsterreichischeArzteUndApothekerbank => {
                Ok(Self::OsterreichischeArzteUndApothekerbank)
            }
            grpc_api_types::payments::BankNames::OcbcBank => Ok(Self::OcbcBank),
            grpc_api_types::payments::BankNames::PayWithIng => Ok(Self::PayWithING),
            grpc_api_types::payments::BankNames::PlaceZipko => Ok(Self::PlaceZIPKO),
            grpc_api_types::payments::BankNames::PlatnoscOnlineKartaPlatnicza => {
                Ok(Self::PlatnoscOnlineKartaPlatnicza)
            }
            grpc_api_types::payments::BankNames::PosojilnicaBankEGen => {
                Ok(Self::PosojilnicaBankEGen)
            }
            grpc_api_types::payments::BankNames::PostovaBanka => Ok(Self::PostovaBanka),
            grpc_api_types::payments::BankNames::PublicBank => Ok(Self::PublicBank),
            grpc_api_types::payments::BankNames::RaiffeisenBankengruppeOsterreich => {
                Ok(Self::RaiffeisenBankengruppeOsterreich)
            }
            grpc_api_types::payments::BankNames::RhbBank => Ok(Self::RhbBank),
            grpc_api_types::payments::BankNames::SchelhammerCapitalBankAg => {
                Ok(Self::SchelhammerCapitalBankAg)
            }
            grpc_api_types::payments::BankNames::StandardCharteredBank => {
                Ok(Self::StandardCharteredBank)
            }
            grpc_api_types::payments::BankNames::SchoellerbankAg => Ok(Self::SchoellerbankAg),
            grpc_api_types::payments::BankNames::SpardaBankWien => Ok(Self::SpardaBankWien),
            grpc_api_types::payments::BankNames::SporoPay => Ok(Self::SporoPay),
            grpc_api_types::payments::BankNames::SantanderPrzelew24 => Ok(Self::SantanderPrzelew24),
            grpc_api_types::payments::BankNames::TatraPay => Ok(Self::TatraPay),
            grpc_api_types::payments::BankNames::Viamo => Ok(Self::Viamo),
            grpc_api_types::payments::BankNames::VolksbankGruppe => Ok(Self::VolksbankGruppe),
            grpc_api_types::payments::BankNames::VolkskreditbankAg => Ok(Self::VolkskreditbankAg),
            grpc_api_types::payments::BankNames::VrBankBraunau => Ok(Self::VrBankBraunau),
            grpc_api_types::payments::BankNames::UobBank => Ok(Self::UobBank),
            grpc_api_types::payments::BankNames::PayWithAliorBank => Ok(Self::PayWithAliorBank),
            grpc_api_types::payments::BankNames::BankiSpoldzielcze => Ok(Self::BankiSpoldzielcze),
            grpc_api_types::payments::BankNames::PayWithInteligo => Ok(Self::PayWithInteligo),
            grpc_api_types::payments::BankNames::BnpParibasPoland => Ok(Self::BNPParibasPoland),
            grpc_api_types::payments::BankNames::BankNowySa => Ok(Self::BankNowySA),
            grpc_api_types::payments::BankNames::CreditAgricole => Ok(Self::CreditAgricole),
            grpc_api_types::payments::BankNames::PayWithBos => Ok(Self::PayWithBOS),
            grpc_api_types::payments::BankNames::PayWithCitiHandlowy => {
                Ok(Self::PayWithCitiHandlowy)
            }
            grpc_api_types::payments::BankNames::PayWithPlusBank => Ok(Self::PayWithPlusBank),
            grpc_api_types::payments::BankNames::ToyotaBank => Ok(Self::ToyotaBank),
            grpc_api_types::payments::BankNames::VeloBank => Ok(Self::VeloBank),
            grpc_api_types::payments::BankNames::ETransferPocztowy24 => {
                Ok(Self::ETransferPocztowy24)
            }
            grpc_api_types::payments::BankNames::PlusBank => Ok(Self::PlusBank),
            grpc_api_types::payments::BankNames::BankiSpbdzielcze => Ok(Self::BankiSpbdzielcze),
            grpc_api_types::payments::BankNames::BankNowyBfgSa => Ok(Self::BankNowyBfgSa),
            grpc_api_types::payments::BankNames::GetinBank => Ok(Self::GetinBank),
            grpc_api_types::payments::BankNames::BlikPoland => Ok(Self::Blik),
            grpc_api_types::payments::BankNames::NoblePay => Ok(Self::NoblePay),
            grpc_api_types::payments::BankNames::IdeaBank => Ok(Self::IdeaBank),
            grpc_api_types::payments::BankNames::EnveloBank => Ok(Self::EnveloBank),
            grpc_api_types::payments::BankNames::NestPrzelew => Ok(Self::NestPrzelew),
            grpc_api_types::payments::BankNames::MbankMtransfer => Ok(Self::MbankMtransfer),
            grpc_api_types::payments::BankNames::Inteligo => Ok(Self::Inteligo),
            grpc_api_types::payments::BankNames::PbacZIpko => Ok(Self::PbacZIpko),
            grpc_api_types::payments::BankNames::BnpParibas => Ok(Self::BnpParibas),
            grpc_api_types::payments::BankNames::BankPekaoSa => Ok(Self::BankPekaoSa),
            grpc_api_types::payments::BankNames::VolkswagenBank => Ok(Self::VolkswagenBank),
            grpc_api_types::payments::BankNames::AliorBank => Ok(Self::AliorBank),
            grpc_api_types::payments::BankNames::Boz => Ok(Self::Boz),
            grpc_api_types::payments::BankNames::BangkokBank => Ok(Self::BangkokBank),
            grpc_api_types::payments::BankNames::KrungsriBank => Ok(Self::KrungsriBank),
            grpc_api_types::payments::BankNames::KrungThaiBank => Ok(Self::KrungThaiBank),
            grpc_api_types::payments::BankNames::TheSiamCommercialBank => {
                Ok(Self::TheSiamCommercialBank)
            }
            grpc_api_types::payments::BankNames::KasikornBank => Ok(Self::KasikornBank),
            grpc_api_types::payments::BankNames::OpenBankSuccess => Ok(Self::OpenBankSuccess),
            grpc_api_types::payments::BankNames::OpenBankFailure => Ok(Self::OpenBankFailure),
            grpc_api_types::payments::BankNames::OpenBankCancelled => Ok(Self::OpenBankCancelled),
            grpc_api_types::payments::BankNames::Aib => Ok(Self::Aib),
            grpc_api_types::payments::BankNames::BankOfScotland => Ok(Self::BankOfScotland),
            grpc_api_types::payments::BankNames::DanskeBank => Ok(Self::DanskeBank),
            grpc_api_types::payments::BankNames::FirstDirect => Ok(Self::FirstDirect),
            grpc_api_types::payments::BankNames::FirstTrust => Ok(Self::FirstTrust),
            grpc_api_types::payments::BankNames::Halifax => Ok(Self::Halifax),
            grpc_api_types::payments::BankNames::Lloyds => Ok(Self::Lloyds),
            grpc_api_types::payments::BankNames::Monzo => Ok(Self::Monzo),
            grpc_api_types::payments::BankNames::NatWest => Ok(Self::NatWest),
            grpc_api_types::payments::BankNames::NationwideBank => Ok(Self::NationwideBank),
            grpc_api_types::payments::BankNames::RoyalBankOfScotland => {
                Ok(Self::RoyalBankOfScotland)
            }
            grpc_api_types::payments::BankNames::Starling => Ok(Self::Starling),
            grpc_api_types::payments::BankNames::TsbBank => Ok(Self::TsbBank),
            grpc_api_types::payments::BankNames::TescoBank => Ok(Self::TescoBank),
            grpc_api_types::payments::BankNames::UlsterBank => Ok(Self::UlsterBank),
            grpc_api_types::payments::BankNames::Yoursafe => Ok(Self::Yoursafe),
            grpc_api_types::payments::BankNames::N26 => Ok(Self::N26),
            grpc_api_types::payments::BankNames::NationaleNederlanden => {
                Ok(Self::NationaleNederlanden)
            }
        }
    }
}

// New ForeignTryFrom implementations for individual 3DS authentication flow proto definitions

impl<
        T: PaymentMethodDataTypes
            + Default
            + Debug
            + Send
            + Eq
            + PartialEq
            + serde::Serialize
            + serde::de::DeserializeOwned
            + Clone
            + CardConversionHelper<T>,
    > ForeignTryFrom<grpc_api_types::payments::PaymentServicePreAuthenticateRequest>
    for PaymentsPreAuthenticateData<T>
{
    type Error = ApplicationErrorResponse;

    fn foreign_try_from(
        value: grpc_api_types::payments::PaymentServicePreAuthenticateRequest,
    ) -> Result<Self, error_stack::Report<Self::Error>> {
        let email: Option<Email> = match value.email {
            Some(ref email_str) => {
                Some(Email::try_from(email_str.clone().expose()).map_err(|_| {
                    error_stack::Report::new(ApplicationErrorResponse::BadRequest(ApiError {
                        sub_code: "INVALID_EMAIL_FORMAT".to_owned(),
                        error_identifier: 400,
                        error_message: "Invalid email".to_owned(),
                        error_object: None,
                    }))
                })?)
            }
            None => None,
        };

        let minor_amount = common_utils::types::MinorUnit::new(value.minor_amount);
        let currency = common_enums::Currency::foreign_try_from(value.currency())?;
        let return_url = value.return_url;
        let enrolled_for_3ds = value.enrolled_for_3ds;

        // Clone payment_method to avoid ownership issues
        let payment_method_clone = value.payment_method.clone();

        // Create redirect response from metadata if present
        // This is used to pass connector-specific data (e.g., collectionReference for Worldpay)
        let redirect_response = if !value.metadata.is_empty() {
            let params_string = serde_urlencoded::to_string(&value.metadata).change_context(
                ApplicationErrorResponse::BadRequest(ApiError {
                    sub_code: "INVALID_METADATA".to_owned(),
                    error_identifier: 400,
                    error_message: "Failed to serialize metadata".to_owned(),
                    error_object: None,
                }),
            )?;
            Some(ContinueRedirectionResponse {
                params: Some(Secret::new(params_string)),
                payload: None,
            })
        } else {
            None
        };

        Ok(Self {
            payment_method_data: value
                .payment_method
                .map(PaymentMethodData::<T>::foreign_try_from)
                .transpose()
                .change_context(ApplicationErrorResponse::BadRequest(ApiError {
                    sub_code: "INVALID_PAYMENT_METHOD_DATA".to_owned(),
                    error_identifier: 400,
                    error_message: "Payment method data construction failed".to_owned(),
                    error_object: None,
                }))?,
            amount: minor_amount,
            email,
            currency: Some(currency),
            payment_method_type: <Option<PaymentMethodType>>::foreign_try_from(
                payment_method_clone.unwrap_or_default(),
            )?,
            continue_redirection_url: value
                .continue_redirection_url
                .map(|url_str| {
                    url::Url::parse(&url_str).change_context(ApplicationErrorResponse::BadRequest(
                        ApiError {
                            sub_code: "INVALID_URL".to_owned(),
                            error_identifier: 400,
                            error_message: "Invalid continue redirection URL".to_owned(),
                            error_object: None,
                        },
                    ))
                })
                .transpose()?,
            router_return_url: return_url
                .map(|url_str| {
                    url::Url::parse(&url_str).change_context(ApplicationErrorResponse::BadRequest(
                        ApiError {
                            sub_code: "INVALID_URL".to_owned(),
                            error_identifier: 400,
                            error_message: "Invalid router return URL".to_owned(),
                            error_object: None,
                        },
                    ))
                })
                .transpose()?,
            browser_info: value
                .browser_info
                .map(BrowserInformation::foreign_try_from)
                .transpose()?,
            enrolled_for_3ds,
            redirect_response,
        })
    }
}

impl<
        T: PaymentMethodDataTypes
            + Default
            + Debug
            + Send
            + Eq
            + PartialEq
            + serde::Serialize
            + serde::de::DeserializeOwned
            + Clone
            + CardConversionHelper<T>,
    > ForeignTryFrom<grpc_api_types::payments::PaymentServiceAuthenticateRequest>
    for PaymentsAuthenticateData<T>
{
    type Error = ApplicationErrorResponse;

    fn foreign_try_from(
        value: grpc_api_types::payments::PaymentServiceAuthenticateRequest,
    ) -> Result<Self, error_stack::Report<Self::Error>> {
        let email: Option<Email> = match value.email {
            Some(ref email_str) => {
                Some(Email::try_from(email_str.clone().expose()).map_err(|_| {
                    error_stack::Report::new(ApplicationErrorResponse::BadRequest(ApiError {
                        sub_code: "INVALID_EMAIL_FORMAT".to_owned(),
                        error_identifier: 400,
                        error_message: "Invalid email".to_owned(),
                        error_object: None,
                    }))
                })?)
            }
            None => None,
        };

        let minor_amount = common_utils::types::MinorUnit::new(value.minor_amount);
        let currency = common_enums::Currency::foreign_try_from(value.currency())?;
        let return_url = value.return_url;

        // Clone payment_method to avoid ownership issues
        let payment_method_clone = value.payment_method.clone();

        // Create redirect response from authentication data if present
        let redirect_response =
            value
                .authentication_data
                .map(|auth_data| ContinueRedirectionResponse {
                    params: auth_data.ds_transaction_id.clone().map(Secret::new),
                    payload: None,
                });
        Ok(Self {
            payment_method_data: value
                .payment_method
                .map(PaymentMethodData::<T>::foreign_try_from)
                .transpose()
                .change_context(ApplicationErrorResponse::BadRequest(ApiError {
                    sub_code: "INVALID_PAYMENT_METHOD_DATA".to_owned(),
                    error_identifier: 400,
                    error_message: "Payment method data construction failed".to_owned(),
                    error_object: None,
                }))?,
            amount: minor_amount,
            email,
            currency: Some(currency),
            payment_method_type: <Option<PaymentMethodType>>::foreign_try_from(
                payment_method_clone.unwrap_or_default(),
            )?,
            router_return_url: return_url
                .map(|url_str| {
                    url::Url::parse(&url_str).change_context(ApplicationErrorResponse::BadRequest(
                        ApiError {
                            sub_code: "INVALID_URL".to_owned(),
                            error_identifier: 400,
                            error_message: "Invalid router return URL".to_owned(),
                            error_object: None,
                        },
                    ))
                })
                .transpose()?,
            continue_redirection_url: value
                .continue_redirection_url
                .map(|url_str| {
                    url::Url::parse(&url_str).change_context(ApplicationErrorResponse::BadRequest(
                        ApiError {
                            sub_code: "INVALID_URL".to_owned(),
                            error_identifier: 400,
                            error_message: "Invalid continue redirection URL".to_owned(),
                            error_object: None,
                        },
                    ))
                })
                .transpose()?,
            browser_info: value
                .browser_info
                .map(BrowserInformation::foreign_try_from)
                .transpose()?,
            enrolled_for_3ds: false,
            redirect_response,
        })
    }
}

impl<
        T: PaymentMethodDataTypes
            + Default
            + Debug
            + Send
            + Eq
            + PartialEq
            + serde::Serialize
            + serde::de::DeserializeOwned
            + Clone
            + CardConversionHelper<T>,
    > ForeignTryFrom<grpc_api_types::payments::PaymentServicePostAuthenticateRequest>
    for PaymentsPostAuthenticateData<T>
{
    type Error = ApplicationErrorResponse;

    fn foreign_try_from(
        value: grpc_api_types::payments::PaymentServicePostAuthenticateRequest,
    ) -> Result<Self, error_stack::Report<Self::Error>> {
        let email: Option<Email> = match value.email {
            Some(ref email_str) => {
                Some(Email::try_from(email_str.clone().expose()).map_err(|_| {
                    error_stack::Report::new(ApplicationErrorResponse::BadRequest(ApiError {
                        sub_code: "INVALID_EMAIL_FORMAT".to_owned(),
                        error_identifier: 400,
                        error_message: "Invalid email".to_owned(),
                        error_object: None,
                    }))
                })?)
            }
            None => None,
        };

        let minor_amount = common_utils::types::MinorUnit::new(value.minor_amount);
        let currency = common_enums::Currency::foreign_try_from(value.currency())?;
        let return_url = value.return_url;

        // Clone payment_method to avoid ownership issues
        let payment_method_clone = value.payment_method.clone();

        // Create redirect response from metadata or authentication data
        // Priority: metadata first, then authentication_data for backward compatibility
        let redirect_response = if !value.metadata.is_empty() {
            // Use metadata for connector-specific data (e.g., collectionReference for Worldpay)
            let params_string = serde_urlencoded::to_string(&value.metadata).change_context(
                ApplicationErrorResponse::BadRequest(ApiError {
                    sub_code: "INVALID_METADATA".to_owned(),
                    error_identifier: 400,
                    error_message: "Failed to serialize metadata".to_owned(),
                    error_object: None,
                }),
            )?;
            Some(ContinueRedirectionResponse {
                params: Some(Secret::new(params_string)),
                payload: None,
            })
        } else {
            // Fallback to authentication_data for backward compatibility
            value
                .authentication_data
                .map(|auth_data| ContinueRedirectionResponse {
                    params: auth_data.ds_transaction_id.clone().map(Secret::new),
                    payload: None,
                })
        };
        Ok(Self {
            payment_method_data: value
                .payment_method
                .map(PaymentMethodData::<T>::foreign_try_from)
                .transpose()
                .change_context(ApplicationErrorResponse::BadRequest(ApiError {
                    sub_code: "INVALID_PAYMENT_METHOD_DATA".to_owned(),
                    error_identifier: 400,
                    error_message: "Payment method data construction failed".to_owned(),
                    error_object: None,
                }))?,
            amount: minor_amount,
            email,
            currency: Some(currency),
            payment_method_type: <Option<PaymentMethodType>>::foreign_try_from(
                payment_method_clone.unwrap_or_default(),
            )?,
            router_return_url: return_url
                .map(|url_str| {
                    url::Url::parse(&url_str).change_context(ApplicationErrorResponse::BadRequest(
                        ApiError {
                            sub_code: "INVALID_URL".to_owned(),
                            error_identifier: 400,
                            error_message: "Invalid router return URL".to_owned(),
                            error_object: None,
                        },
                    ))
                })
                .transpose()?,
            continue_redirection_url: value
                .continue_redirection_url
                .map(|url_str| {
                    url::Url::parse(&url_str).change_context(ApplicationErrorResponse::BadRequest(
                        ApiError {
                            sub_code: "INVALID_URL".to_owned(),
                            error_identifier: 400,
                            error_message: "Invalid continue redirection URL".to_owned(),
                            error_object: None,
                        },
                    ))
                })
                .transpose()?,
            browser_info: value
                .browser_info
                .map(BrowserInformation::foreign_try_from)
                .transpose()?,
            enrolled_for_3ds: false,
            redirect_response,
        })
    }
}

// PaymentFlowData implementations for new proto definitions

impl
    ForeignTryFrom<(
        grpc_api_types::payments::PaymentServicePreAuthenticateRequest,
        Connectors,
        &common_utils::metadata::MaskedMetadata,
    )> for PaymentFlowData
{
    type Error = ApplicationErrorResponse;

    fn foreign_try_from(
        (value, connectors, metadata): (
            grpc_api_types::payments::PaymentServicePreAuthenticateRequest,
            Connectors,
            &common_utils::metadata::MaskedMetadata,
        ),
    ) -> Result<Self, error_stack::Report<Self::Error>> {
        let address = match value.address {
            Some(address) => payment_address::PaymentAddress::foreign_try_from(address)?,
            None => {
                return Err(ApplicationErrorResponse::BadRequest(ApiError {
                    sub_code: "INVALID_ADDRESS".to_owned(),
                    error_identifier: 400,
                    error_message: "Address is required".to_owned(),
                    error_object: None,
                }))?
            }
        };

        let merchant_id_from_header = extract_merchant_id_from_metadata(metadata)?;
        let vault_headers = extract_headers_from_metadata(metadata);

        Ok(Self {
            merchant_id: merchant_id_from_header,
            payment_id: "IRRELEVANT_PAYMENT_ID".to_string(),
            attempt_id: "IRRELEVANT_ATTEMPT_ID".to_string(),
            status: common_enums::AttemptStatus::Pending,
            payment_method: common_enums::PaymentMethod::foreign_try_from(
                value.payment_method.unwrap_or_default(),
            )?,
            address,
            auth_type: common_enums::AuthenticationType::ThreeDs, // Pre-auth typically uses 3DS
            connector_request_reference_id: extract_connector_request_reference_id(
                &value.request_ref_id,
            ),
            customer_id: None,
            connector_customer: None,
            description: None,
            return_url: value.return_url.clone(),
            connector_meta_data: {
                value
                    .metadata
                    .get("connector_meta_data")
                    .map(|json_string| {
                        serde_json::from_str::<serde_json::Value>(json_string)
                            .map(Secret::new)
                            .map_err(|e| {
                                error_stack::Report::new(ApplicationErrorResponse::BadRequest(
                                    ApiError {
                                        sub_code: "INVALID_CONNECTOR_METADATA".to_owned(),
                                        error_identifier: 400,
                                        error_message: format!(
                                            "Failed to parse connector_meta_data: {}",
                                            e
                                        ),
                                        error_object: None,
                                    },
                                ))
                            })
                    })
                    .transpose()?
            },
            amount_captured: None,
            minor_amount_captured: None,
            minor_amount_capturable: None,
            access_token: None,
            session_token: None,
            reference_id: None,
            payment_method_token: None,
            preprocessing_id: None,
            connector_api_version: None,
            test_mode: None,
            connector_http_status_code: None,
            external_latency: None,
            connectors,
            raw_connector_response: None,
            connector_response_headers: None,
            vault_headers,
            raw_connector_request: None,
            connector_response: None,
        })
    }
}

impl
    ForeignTryFrom<(
        grpc_api_types::payments::PaymentServiceAuthenticateRequest,
        Connectors,
        &common_utils::metadata::MaskedMetadata,
    )> for PaymentFlowData
{
    type Error = ApplicationErrorResponse;

    fn foreign_try_from(
        (value, connectors, metadata): (
            grpc_api_types::payments::PaymentServiceAuthenticateRequest,
            Connectors,
            &common_utils::metadata::MaskedMetadata,
        ),
    ) -> Result<Self, error_stack::Report<Self::Error>> {
        let address = match &value.address {
            Some(address_value) => {
                payment_address::PaymentAddress::foreign_try_from((*address_value).clone())?
            }
            None => {
                return Err(ApplicationErrorResponse::BadRequest(ApiError {
                    sub_code: "INVALID_ADDRESS".to_owned(),
                    error_identifier: 400,
                    error_message: "Address is required".to_owned(),
                    error_object: None,
                }))?
            }
        };

        let merchant_id_from_header = extract_merchant_id_from_metadata(metadata)?;
        let vault_headers = extract_headers_from_metadata(metadata);

        Ok(Self {
            merchant_id: merchant_id_from_header,
            payment_id: "IRRELEVANT_PAYMENT_ID".to_string(),
            attempt_id: "IRRELEVANT_ATTEMPT_ID".to_string(),
            status: common_enums::AttemptStatus::Pending,
            payment_method: common_enums::PaymentMethod::foreign_try_from(
                value.payment_method.unwrap_or_default(),
            )?,
            address,
            auth_type: common_enums::AuthenticationType::ThreeDs, // Auth step uses 3DS
            connector_request_reference_id: extract_connector_request_reference_id(
                &value.request_ref_id,
            ),
            customer_id: None,
            connector_customer: None,
            description: value.metadata.get("description").cloned(),
            return_url: value.return_url.clone(),
            connector_meta_data: {
                value
                    .metadata
                    .get("connector_meta_data")
                    .map(|json_string| {
                        serde_json::from_str::<serde_json::Value>(json_string)
                            .map(Secret::new)
                            .map_err(|e| {
                                error_stack::Report::new(ApplicationErrorResponse::BadRequest(
                                    ApiError {
                                        sub_code: "INVALID_CONNECTOR_METADATA".to_owned(),
                                        error_identifier: 400,
                                        error_message: format!(
                                            "Failed to parse connector_meta_data: {}",
                                            e
                                        ),
                                        error_object: None,
                                    },
                                ))
                            })
                    })
                    .transpose()?
            },
            amount_captured: None,
            minor_amount_captured: None,
            access_token: None,
            session_token: None,
            reference_id: None,
            payment_method_token: None,
            preprocessing_id: None,
            connector_api_version: None,
            test_mode: None,
            connector_http_status_code: None,
            external_latency: None,
            connectors,
            raw_connector_response: None,
            connector_response_headers: None,
            vault_headers,
            raw_connector_request: None,
            minor_amount_capturable: None,
            connector_response: None,
        })
    }
}

impl
    ForeignTryFrom<(
        grpc_api_types::payments::PaymentServicePostAuthenticateRequest,
        Connectors,
        &common_utils::metadata::MaskedMetadata,
    )> for PaymentFlowData
{
    type Error = ApplicationErrorResponse;

    fn foreign_try_from(
        (value, connectors, metadata): (
            grpc_api_types::payments::PaymentServicePostAuthenticateRequest,
            Connectors,
            &common_utils::metadata::MaskedMetadata,
        ),
    ) -> Result<Self, error_stack::Report<Self::Error>> {
        let address = match &value.address {
            Some(address_value) => {
                payment_address::PaymentAddress::foreign_try_from((*address_value).clone())?
            }
            None => {
                return Err(ApplicationErrorResponse::BadRequest(ApiError {
                    sub_code: "INVALID_ADDRESS".to_owned(),
                    error_identifier: 400,
                    error_message: "Address is required".to_owned(),
                    error_object: None,
                }))?
            }
        };

        let merchant_id_from_header = extract_merchant_id_from_metadata(metadata)?;
        let vault_headers = extract_headers_from_metadata(metadata);

        Ok(Self {
            merchant_id: merchant_id_from_header,
            payment_id: "IRRELEVANT_PAYMENT_ID".to_string(),
            attempt_id: "IRRELEVANT_ATTEMPT_ID".to_string(),
            status: common_enums::AttemptStatus::Pending,
            payment_method: common_enums::PaymentMethod::foreign_try_from(
                value.payment_method.unwrap_or_default(),
            )?,
            address,
            auth_type: common_enums::AuthenticationType::ThreeDs, // Post-auth uses 3DS
            connector_request_reference_id: extract_connector_request_reference_id(
                &value.request_ref_id,
            ),
            customer_id: None,
            connector_customer: None,
            description: value.metadata.get("description").cloned(),
            return_url: value.return_url.clone(),
            connector_meta_data: {
                value
                    .metadata
                    .get("connector_meta_data")
                    .map(|json_string| {
                        serde_json::from_str::<serde_json::Value>(json_string)
                            .map(Secret::new)
                            .map_err(|e| {
                                error_stack::Report::new(ApplicationErrorResponse::BadRequest(
                                    ApiError {
                                        sub_code: "INVALID_CONNECTOR_METADATA".to_owned(),
                                        error_identifier: 400,
                                        error_message: format!(
                                            "Failed to parse connector_meta_data: {}",
                                            e
                                        ),
                                        error_object: None,
                                    },
                                ))
                            })
                    })
                    .transpose()?
            },
            amount_captured: None,
            minor_amount_captured: None,
            access_token: None,
            session_token: None,
            reference_id: None,
            payment_method_token: None,
            preprocessing_id: None,
            connector_api_version: None,
            test_mode: None,
            connector_http_status_code: None,
            external_latency: None,
            connectors,
            raw_connector_response: None,
            connector_response_headers: None,
            vault_headers,
            raw_connector_request: None,
            minor_amount_capturable: None,
            connector_response: None,
        })
    }
}<|MERGE_RESOLUTION|>--- conflicted
+++ resolved
@@ -126,11 +126,8 @@
     pub trustpay: ConnectorParamsWithMoreUrls,
     pub stripe: ConnectorParams,
     pub cybersource: ConnectorParams,
-<<<<<<< HEAD
+    pub worldpay: ConnectorParams,
     pub worldpayvantiv: ConnectorParams,
-=======
-    pub worldpay: ConnectorParams,
->>>>>>> 61945b24
 }
 
 #[derive(Clone, serde::Deserialize, Debug, Default)]
