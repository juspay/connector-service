--- conflicted
+++ resolved
@@ -116,11 +116,8 @@
     pub helcim: ConnectorParams,
     pub dlocal: ConnectorParams,
     pub placetopay: ConnectorParams,
-<<<<<<< HEAD
+    pub rapyd: ConnectorParams,
     pub trustpay: ConnectorParamsWithMoreUrls,
-=======
-    pub rapyd: ConnectorParams,
->>>>>>> 9051b406
 }
 
 #[derive(Clone, serde::Deserialize, Debug, Default)]
