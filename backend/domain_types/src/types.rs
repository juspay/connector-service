--- conflicted
+++ resolved
@@ -115,11 +115,8 @@
     pub noon: ConnectorParams,
     pub braintree: ConnectorParams,
     pub volt: ConnectorParams,
-<<<<<<< HEAD
+    pub bluecode: ConnectorParams,
     pub peachpayments: ConnectorParams,
-=======
-    pub bluecode: ConnectorParams,
->>>>>>> 316aa942
 }
 
 #[derive(Clone, serde::Deserialize, Debug, Default)]
