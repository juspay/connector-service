--- conflicted
+++ resolved
@@ -6090,7 +6090,30 @@
     }
 }
 
-<<<<<<< HEAD
+impl ForeignTryFrom<grpc_api_types::payments::PaymentServiceRegisterRequest>
+    for ConnectorCustomerData
+{
+    type Error = ApplicationErrorResponse;
+
+    fn foreign_try_from(
+        value: grpc_api_types::payments::PaymentServiceRegisterRequest,
+    ) -> Result<Self, error_stack::Report<Self::Error>> {
+        let email = value
+            .email
+            .and_then(|email_str| Email::try_from(email_str.expose()).ok());
+
+        Ok(Self {
+            customer_id: value.customer_id.map(Secret::new),
+            email: email.map(Secret::new),
+            name: value.customer_name.map(Secret::new),
+            description: None,
+            split_payments: None,
+            phone: None,
+            preprocessing_id: None,
+        })
+    }
+}
+
 impl ForeignTryFrom<grpc_api_types::payments::PaymentServiceCreatePaymentMethodTokenRequest>
     for PaymentMethodTokenizationData<DefaultPCIHolder>
 {
@@ -6278,28 +6301,46 @@
             + CardConversionHelper<T>,
     > ForeignTryFrom<grpc_api_types::payments::PaymentServiceAuthorizeRequest>
     for PaymentMethodTokenizationData<T>
-=======
-impl ForeignTryFrom<grpc_api_types::payments::PaymentServiceRegisterRequest>
-    for ConnectorCustomerData
->>>>>>> a97989e0
 {
     type Error = ApplicationErrorResponse;
 
     fn foreign_try_from(
-        value: grpc_api_types::payments::PaymentServiceRegisterRequest,
+        value: grpc_api_types::payments::PaymentServiceAuthorizeRequest,
     ) -> Result<Self, error_stack::Report<Self::Error>> {
-        let email = value
-            .email
-            .and_then(|email_str| Email::try_from(email_str.expose()).ok());
+        let currency = common_enums::Currency::foreign_try_from(value.currency())?;
+        let customer_acceptance = value.customer_acceptance.clone();
 
         Ok(Self {
-            customer_id: value.customer_id.map(Secret::new),
-            email: email.map(Secret::new),
-            name: value.customer_name.map(Secret::new),
-            description: None,
-            split_payments: None,
-            phone: None,
-            preprocessing_id: None,
+            amount: common_utils::types::MinorUnit::new(value.amount),
+            currency,
+            payment_method_data: PaymentMethodData::<T>::foreign_try_from(
+                value.payment_method.ok_or_else(|| {
+                    ApplicationErrorResponse::BadRequest(ApiError {
+                        sub_code: "INVALID_PAYMENT_METHOD_DATA".to_owned(),
+                        error_identifier: 400,
+                        error_message: "Payment method data is required".to_owned(),
+                        error_object: None,
+                    })
+                })?,
+            )?,
+            browser_info: value
+                .browser_info
+                .map(BrowserInformation::foreign_try_from)
+                .transpose()?,
+            customer_acceptance: customer_acceptance
+                .map(mandates::CustomerAcceptance::foreign_try_from)
+                .transpose()?,
+            setup_future_usage: value
+                .setup_future_usage
+                .map(|fu| {
+                    common_enums::FutureUsage::foreign_try_from(
+                        grpc_api_types::payments::FutureUsage::try_from(fu).unwrap_or_default(),
+                    )
+                })
+                .transpose()?,
+            mandate_id: None,
+            setup_mandate_details: None,
+            integrity_object: None,
         })
     }
 }
