use core::result::Result;
use std::{borrow::Cow, collections::HashMap, str::FromStr};

use common_enums::{CaptureMethod, CardNetwork, PaymentMethod, PaymentMethodType};
use common_utils::{consts::NO_ERROR_CODE, id_type::CustomerId, pii::Email, request::Method};
use error_stack::{report, ResultExt};
use grpc_api_types::payments::{
    AcceptDisputeResponse, DisputeDefendRequest, DisputeDefendResponse, DisputeResponse,
    DisputeServiceSubmitEvidenceResponse, PaymentServiceAuthorizeRequest,
    PaymentServiceAuthorizeResponse, PaymentServiceCaptureResponse, PaymentServiceGetResponse,
    PaymentServiceRegisterRequest, PaymentServiceRegisterResponse, PaymentServiceVoidRequest,
    PaymentServiceVoidResponse, RefundResponse,
};
use hyperswitch_masking::Secret;
use serde_json::json;

use serde::Serialize;
use utoipa::ToSchema;

// For decoding connector_meta_data and Engine trait - base64 crate no longer needed here
use crate::mandates::MandateData;
use crate::{
    connector_flow::{
        Accept, Authorize, Capture, CreateOrder, DefendDispute, PSync, RSync, Refund, SetupMandate,
        SubmitEvidence, Void,
    },
    connector_types::{
        AcceptDisputeData, DisputeDefendData, DisputeFlowData, DisputeResponseData,
        DisputeWebhookDetailsResponse, MultipleCaptureRequestData, PaymentCreateOrderData,
        PaymentCreateOrderResponse, PaymentFlowData, PaymentVoidData, PaymentsAuthorizeData,
        PaymentsCaptureData, PaymentsResponseData, PaymentsSyncData, RefundFlowData,
        RefundSyncData, RefundWebhookDetailsResponse, RefundsData, RefundsResponseData, ResponseId,
        SetupMandateRequestData, SubmitEvidenceData, WebhookDetailsResponse,
    },
    errors::{ApiError, ApplicationErrorResponse},
    payment_address::{Address, AddressDetails, PaymentAddress, PhoneDetails},
    payment_method_data::PaymentMethodData,
    router_data_v2::RouterDataV2,
    utils::{ForeignFrom, ForeignTryFrom},
};
#[derive(Clone, serde::Deserialize, Debug, Default)]
pub struct Connectors {
    // Added pub
    pub adyen: ConnectorParams,
    pub razorpay: ConnectorParams,
    pub razorpayv2: ConnectorParams,
    pub fiserv: ConnectorParams,
    pub elavon: ConnectorParams, // Add your connector params
    pub xendit: ConnectorParams,
    pub checkout: ConnectorParams,
    pub authorizedotnet: ConnectorParams, // Add your connector params
    pub phonepe: ConnectorParams,
    pub cashfree: ConnectorParams,
    pub fiuu: ConnectorParams,
    pub payu: ConnectorParams,
    pub cashtocode: ConnectorParams,
    pub nexinets: ConnectorParams,
}

#[derive(Clone, serde::Deserialize, Debug, Default)]
pub struct ConnectorParams {
    /// base url
    pub base_url: String,
    pub dispute_base_url: Option<String>,
}

#[derive(Debug, serde::Deserialize, Clone)]
pub struct Proxy {
    pub http_url: Option<String>,
    pub https_url: Option<String>,
    pub idle_pool_connection_timeout: Option<u64>,
    pub bypass_proxy_urls: Vec<String>,
}

impl ForeignTryFrom<grpc_api_types::payments::CaptureMethod> for common_enums::CaptureMethod {
    type Error = ApplicationErrorResponse;

    fn foreign_try_from(
        value: grpc_api_types::payments::CaptureMethod,
    ) -> Result<Self, error_stack::Report<Self::Error>> {
        match value {
            grpc_api_types::payments::CaptureMethod::Automatic => Ok(Self::Automatic),
            grpc_api_types::payments::CaptureMethod::Manual => Ok(Self::Manual),
            grpc_api_types::payments::CaptureMethod::ManualMultiple => Ok(Self::ManualMultiple),
            grpc_api_types::payments::CaptureMethod::Scheduled => Ok(Self::Scheduled),
            _ => Err(report!(ApplicationErrorResponse::BadRequest(ApiError {
                sub_code: "unsupported_capture_method".to_string(),
                error_identifier: 4001,
                error_message: format!("Capture method {value:?} is not supported"),
                error_object: None,
            }))),
        }
    }
}

impl ForeignTryFrom<grpc_api_types::payments::CardNetwork> for common_enums::CardNetwork {
    type Error = ApplicationErrorResponse;

    fn foreign_try_from(
        network: grpc_api_types::payments::CardNetwork,
    ) -> Result<Self, error_stack::Report<Self::Error>> {
        match network {
            grpc_api_types::payments::CardNetwork::Visa => Ok(Self::Visa),
            grpc_api_types::payments::CardNetwork::Mastercard => Ok(Self::Mastercard),
            grpc_api_types::payments::CardNetwork::Amex => Ok(Self::AmericanExpress),
            grpc_api_types::payments::CardNetwork::Jcb => Ok(Self::JCB),
            grpc_api_types::payments::CardNetwork::Diners => Ok(Self::DinersClub),
            grpc_api_types::payments::CardNetwork::Discover => Ok(Self::Discover),
            grpc_api_types::payments::CardNetwork::CartesBancaires => Ok(Self::CartesBancaires),
            grpc_api_types::payments::CardNetwork::Unionpay => Ok(Self::UnionPay),
            grpc_api_types::payments::CardNetwork::Rupay => Ok(Self::RuPay),
            grpc_api_types::payments::CardNetwork::Maestro => Ok(Self::Maestro),
            grpc_api_types::payments::CardNetwork::Unspecified => {
                Err(ApplicationErrorResponse::BadRequest(ApiError {
                    sub_code: "UNSPECIFIED_CARD_NETWORK".to_owned(),
                    error_identifier: 401,
                    error_message: "Card network must be specified".to_owned(),
                    error_object: None,
                })
                .into())
            }
        }
    }
}

impl ForeignTryFrom<grpc_api_types::payments::PaymentMethod> for PaymentMethodData {
    type Error = ApplicationErrorResponse;

    fn foreign_try_from(
        value: grpc_api_types::payments::PaymentMethod,
    ) -> Result<Self, error_stack::Report<Self::Error>> {
        tracing::info!("PaymentMethod data received: {:?}", value);
        match value.payment_method {
            Some(data) => match data {
                grpc_api_types::payments::payment_method::PaymentMethod::Card(card_type) => {
                    match card_type.card_type {
                        Some(grpc_api_types::payments::card_payment_method_type::CardType::Credit(card)) => {
                            let card_network = Some(common_enums::CardNetwork::foreign_try_from(card.card_network())?);
                            Ok(PaymentMethodData::Card(crate::payment_method_data::Card {
                                card_number: cards::CardNumber::from_str(&card.card_number)
                                    .change_context(ApplicationErrorResponse::BadRequest(ApiError {
                                        sub_code: "INVALID_CARD_NUMBER".to_owned(),
                                        error_identifier: 400,
                                        error_message: "Invalid card number".to_owned(),
                                        error_object: None,
                                    }))?,
                                card_exp_month: card.card_exp_month.into(),
                                card_exp_year: card.card_exp_year.into(),
                                card_cvc: card.card_cvc.into(),
                                card_issuer: card.card_issuer,
                                card_network,
                                card_type: card.card_type,
                                card_issuing_country: card.card_issuing_country_alpha2,
                                bank_code: card.bank_code,
                                nick_name: card.nick_name.map(|name| name.into()),
                                card_holder_name: card.card_holder_name.map(Secret::new),
                                co_badged_card_data: None, // TODO: Handle co-badged card data
                            }))
                        },
                        Some(grpc_api_types::payments::card_payment_method_type::CardType::Debit(card)) => {
                            let card_network = Some(common_enums::CardNetwork::foreign_try_from(card.card_network())?);
                            Ok(PaymentMethodData::Card(crate::payment_method_data::Card {
                                card_number: cards::CardNumber::from_str(&card.card_number)
                                    .change_context(ApplicationErrorResponse::BadRequest(ApiError {
                                        sub_code: "INVALID_CARD_NUMBER".to_owned(),
                                        error_identifier: 400,
                                        error_message: "Invalid card number".to_owned(),
                                        error_object: None,
                                    }))?,
                                card_exp_month: card.card_exp_month.into(),
                                card_exp_year: card.card_exp_year.into(),
                                card_cvc: card.card_cvc.into(),
                                card_issuer: card.card_issuer,
                                card_network,
                                card_type: card.card_type,
                                card_issuing_country: card.card_issuing_country_alpha2,
                                bank_code: card.bank_code,
                                nick_name: card.nick_name.map(|name| name.into()),
                                card_holder_name: card.card_holder_name.map(Secret::new),
                                co_badged_card_data: None, // TODO: Handle co-badged card data
                            }))
                        },
                        Some(grpc_api_types::payments::card_payment_method_type::CardType::CardRedirect(_card_redirect)) => {
                            Err(report!(ApplicationErrorResponse::BadRequest(ApiError {
                                sub_code: "UNSUPPORTED_PAYMENT_METHOD".to_owned(),
                                error_identifier: 400,
                                error_message: "Card redirect payments are not yet supported".to_owned(),
                                error_object: None,
                            })))
                        },
                        None => Err(report!(ApplicationErrorResponse::BadRequest(ApiError {
                            sub_code: "INVALID_PAYMENT_METHOD".to_owned(),
                            error_identifier: 400,
                            error_message: "Card type is required".to_owned(),
                            error_object: None,
                        })))
                    }
                }
                grpc_api_types::payments::payment_method::PaymentMethod::Token(_token) => Ok(
                    PaymentMethodData::CardToken(crate::payment_method_data::CardToken {
                        card_holder_name: None,
                        card_cvc: None,
                    }),
                ),
                grpc_api_types::payments::payment_method::PaymentMethod::UpiCollect(
                    upi_collect,
                ) => Ok(PaymentMethodData::Upi(
                    crate::payment_method_data::UpiData::UpiCollect(
                        crate::payment_method_data::UpiCollectData {
                            vpa_id: upi_collect.vpa_id.map(|vpa| vpa.into()),
                        },
                    ),
                )),
                grpc_api_types::payments::payment_method::PaymentMethod::UpiIntent(_upi_intent) => {
                    Ok(PaymentMethodData::Upi(
                        crate::payment_method_data::UpiData::UpiIntent(
                            crate::payment_method_data::UpiIntentData {},
                        ),
                    ))
                }
                grpc_api_types::payments::payment_method::PaymentMethod::Reward(_reward) => {
                    Ok(PaymentMethodData::Reward)
                }
            },
            None => Err(ApplicationErrorResponse::BadRequest(ApiError {
                sub_code: "INVALID_PAYMENT_METHOD_DATA".to_owned(),
                error_identifier: 400,
                error_message: "Payment method data is required".to_owned(),
                error_object: None,
            })
            .into()),
        }
    }
}

impl ForeignTryFrom<grpc_api_types::payments::PaymentMethod> for Option<PaymentMethodType> {
    type Error = ApplicationErrorResponse;

    fn foreign_try_from(
        value: grpc_api_types::payments::PaymentMethod,
    ) -> Result<Self, error_stack::Report<Self::Error>> {
        match value.payment_method {
            Some(data) => match data {
                grpc_api_types::payments::payment_method::PaymentMethod::Card(card_type) => {
                    match card_type.card_type {
                        Some(grpc_api_types::payments::card_payment_method_type::CardType::Credit(_)) => {
                            Ok(Some(PaymentMethodType::Credit))
                        },
                        Some(grpc_api_types::payments::card_payment_method_type::CardType::Debit(_)) => {
                            Ok(Some(PaymentMethodType::Debit))
                        },
                        Some(grpc_api_types::payments::card_payment_method_type::CardType::CardRedirect(_)) =>
                            Err(report!(ApplicationErrorResponse::BadRequest(ApiError {
                                sub_code: "UNSUPPORTED_PAYMENT_METHOD".to_owned(),
                                error_identifier: 400,
                                error_message: "Card redirect payments are not yet supported".to_owned(),
                                error_object: None,
                            }))),
                        None =>
                            Err(report!(ApplicationErrorResponse::BadRequest(ApiError {
                                sub_code: "INVALID_PAYMENT_METHOD".to_owned(),
                                error_identifier: 400,
                                error_message: "Card type is required".to_owned(),
                                error_object: None,
                            })))
                    }
                }
                grpc_api_types::payments::payment_method::PaymentMethod::Token(_) => {
                    Ok(None)
                },
                grpc_api_types::payments::payment_method::PaymentMethod::UpiCollect(_) => Ok(Some(PaymentMethodType::UpiCollect)),
                grpc_api_types::payments::payment_method::PaymentMethod::UpiIntent(_) => Ok(Some(PaymentMethodType::UpiIntent)),
                grpc_api_types::payments::payment_method::PaymentMethod::Reward(reward) => {
                    match reward.reward_type() {
                        grpc_api_types::payments::RewardType::Classicreward => Ok(Some(PaymentMethodType::ClassicReward)),
                        grpc_api_types::payments::RewardType::EVoucher => Ok(Some(PaymentMethodType::Evoucher)),
                        _ => Err(report!(ApplicationErrorResponse::BadRequest(ApiError {
                            sub_code: "UNSUPPORTED_REWARD_TYPE".to_owned(),
                            error_identifier: 400,
                            error_message: "Unsupported reward type".to_owned(),
                            error_object: None,
                        })))
                    }
                },
            },
            None => Err(ApplicationErrorResponse::BadRequest(ApiError {
                sub_code: "INVALID_PAYMENT_METHOD_DATA".to_owned(),
                error_identifier: 400,
                error_message: "Payment method data is required".to_owned(),
                error_object: None,
            })
            .into()),
        }
    }
}

impl ForeignTryFrom<grpc_api_types::payments::Currency> for common_enums::Currency {
    type Error = ApplicationErrorResponse;
    fn foreign_try_from(
        value: grpc_api_types::payments::Currency,
    ) -> Result<Self, error_stack::Report<Self::Error>> {
        match value {
            grpc_api_types::payments::Currency::Aed => Ok(Self::AED),
            grpc_api_types::payments::Currency::All => Ok(Self::ALL),
            grpc_api_types::payments::Currency::Amd => Ok(Self::AMD),
            grpc_api_types::payments::Currency::Ang => Ok(Self::ANG),
            grpc_api_types::payments::Currency::Aoa => Ok(Self::AOA),
            grpc_api_types::payments::Currency::Ars => Ok(Self::ARS),
            grpc_api_types::payments::Currency::Aud => Ok(Self::AUD),
            grpc_api_types::payments::Currency::Awg => Ok(Self::AWG),
            grpc_api_types::payments::Currency::Azn => Ok(Self::AZN),
            grpc_api_types::payments::Currency::Bam => Ok(Self::BAM),
            grpc_api_types::payments::Currency::Bbd => Ok(Self::BBD),
            grpc_api_types::payments::Currency::Bdt => Ok(Self::BDT),
            grpc_api_types::payments::Currency::Bgn => Ok(Self::BGN),
            grpc_api_types::payments::Currency::Bhd => Ok(Self::BHD),
            grpc_api_types::payments::Currency::Bif => Ok(Self::BIF),
            grpc_api_types::payments::Currency::Bmd => Ok(Self::BMD),
            grpc_api_types::payments::Currency::Bnd => Ok(Self::BND),
            grpc_api_types::payments::Currency::Bob => Ok(Self::BOB),
            grpc_api_types::payments::Currency::Brl => Ok(Self::BRL),
            grpc_api_types::payments::Currency::Bsd => Ok(Self::BSD),
            grpc_api_types::payments::Currency::Bwp => Ok(Self::BWP),
            grpc_api_types::payments::Currency::Byn => Ok(Self::BYN),
            grpc_api_types::payments::Currency::Bzd => Ok(Self::BZD),
            grpc_api_types::payments::Currency::Cad => Ok(Self::CAD),
            grpc_api_types::payments::Currency::Chf => Ok(Self::CHF),
            grpc_api_types::payments::Currency::Clp => Ok(Self::CLP),
            grpc_api_types::payments::Currency::Cny => Ok(Self::CNY),
            grpc_api_types::payments::Currency::Cop => Ok(Self::COP),
            grpc_api_types::payments::Currency::Crc => Ok(Self::CRC),
            grpc_api_types::payments::Currency::Cup => Ok(Self::CUP),
            grpc_api_types::payments::Currency::Cve => Ok(Self::CVE),
            grpc_api_types::payments::Currency::Czk => Ok(Self::CZK),
            grpc_api_types::payments::Currency::Djf => Ok(Self::DJF),
            grpc_api_types::payments::Currency::Dkk => Ok(Self::DKK),
            grpc_api_types::payments::Currency::Dop => Ok(Self::DOP),
            grpc_api_types::payments::Currency::Dzd => Ok(Self::DZD),
            grpc_api_types::payments::Currency::Egp => Ok(Self::EGP),
            grpc_api_types::payments::Currency::Etb => Ok(Self::ETB),
            grpc_api_types::payments::Currency::Eur => Ok(Self::EUR),
            grpc_api_types::payments::Currency::Fjd => Ok(Self::FJD),
            grpc_api_types::payments::Currency::Fkp => Ok(Self::FKP),
            grpc_api_types::payments::Currency::Gbp => Ok(Self::GBP),
            grpc_api_types::payments::Currency::Gel => Ok(Self::GEL),
            grpc_api_types::payments::Currency::Ghs => Ok(Self::GHS),
            grpc_api_types::payments::Currency::Gip => Ok(Self::GIP),
            grpc_api_types::payments::Currency::Gmd => Ok(Self::GMD),
            grpc_api_types::payments::Currency::Gnf => Ok(Self::GNF),
            grpc_api_types::payments::Currency::Gtq => Ok(Self::GTQ),
            grpc_api_types::payments::Currency::Gyd => Ok(Self::GYD),
            grpc_api_types::payments::Currency::Hkd => Ok(Self::HKD),
            grpc_api_types::payments::Currency::Hnl => Ok(Self::HNL),
            grpc_api_types::payments::Currency::Hrk => Ok(Self::HRK),
            grpc_api_types::payments::Currency::Htg => Ok(Self::HTG),
            grpc_api_types::payments::Currency::Huf => Ok(Self::HUF),
            grpc_api_types::payments::Currency::Idr => Ok(Self::IDR),
            grpc_api_types::payments::Currency::Ils => Ok(Self::ILS),
            grpc_api_types::payments::Currency::Inr => Ok(Self::INR),
            grpc_api_types::payments::Currency::Iqd => Ok(Self::IQD),
            grpc_api_types::payments::Currency::Jmd => Ok(Self::JMD),
            grpc_api_types::payments::Currency::Jod => Ok(Self::JOD),
            grpc_api_types::payments::Currency::Jpy => Ok(Self::JPY),
            grpc_api_types::payments::Currency::Kes => Ok(Self::KES),
            grpc_api_types::payments::Currency::Kgs => Ok(Self::KGS),
            grpc_api_types::payments::Currency::Khr => Ok(Self::KHR),
            grpc_api_types::payments::Currency::Kmf => Ok(Self::KMF),
            grpc_api_types::payments::Currency::Krw => Ok(Self::KRW),
            grpc_api_types::payments::Currency::Kwd => Ok(Self::KWD),
            grpc_api_types::payments::Currency::Kyd => Ok(Self::KYD),
            grpc_api_types::payments::Currency::Kzt => Ok(Self::KZT),
            grpc_api_types::payments::Currency::Lak => Ok(Self::LAK),
            grpc_api_types::payments::Currency::Lbp => Ok(Self::LBP),
            grpc_api_types::payments::Currency::Lkr => Ok(Self::LKR),
            grpc_api_types::payments::Currency::Lrd => Ok(Self::LRD),
            grpc_api_types::payments::Currency::Lsl => Ok(Self::LSL),
            grpc_api_types::payments::Currency::Lyd => Ok(Self::LYD),
            grpc_api_types::payments::Currency::Mad => Ok(Self::MAD),
            grpc_api_types::payments::Currency::Mdl => Ok(Self::MDL),
            grpc_api_types::payments::Currency::Mga => Ok(Self::MGA),
            grpc_api_types::payments::Currency::Mkd => Ok(Self::MKD),
            grpc_api_types::payments::Currency::Mmk => Ok(Self::MMK),
            grpc_api_types::payments::Currency::Mnt => Ok(Self::MNT),
            grpc_api_types::payments::Currency::Mop => Ok(Self::MOP),
            grpc_api_types::payments::Currency::Mru => Ok(Self::MRU),
            grpc_api_types::payments::Currency::Mur => Ok(Self::MUR),
            grpc_api_types::payments::Currency::Mvr => Ok(Self::MVR),
            grpc_api_types::payments::Currency::Mwk => Ok(Self::MWK),
            grpc_api_types::payments::Currency::Mxn => Ok(Self::MXN),
            grpc_api_types::payments::Currency::Myr => Ok(Self::MYR),
            grpc_api_types::payments::Currency::Mzn => Ok(Self::MZN),
            grpc_api_types::payments::Currency::Nad => Ok(Self::NAD),
            grpc_api_types::payments::Currency::Ngn => Ok(Self::NGN),
            grpc_api_types::payments::Currency::Nio => Ok(Self::NIO),
            grpc_api_types::payments::Currency::Nok => Ok(Self::NOK),
            grpc_api_types::payments::Currency::Npr => Ok(Self::NPR),
            grpc_api_types::payments::Currency::Nzd => Ok(Self::NZD),
            grpc_api_types::payments::Currency::Omr => Ok(Self::OMR),
            grpc_api_types::payments::Currency::Pab => Ok(Self::PAB),
            grpc_api_types::payments::Currency::Pen => Ok(Self::PEN),
            grpc_api_types::payments::Currency::Pgk => Ok(Self::PGK),
            grpc_api_types::payments::Currency::Php => Ok(Self::PHP),
            grpc_api_types::payments::Currency::Pkr => Ok(Self::PKR),
            grpc_api_types::payments::Currency::Pln => Ok(Self::PLN),
            grpc_api_types::payments::Currency::Pyg => Ok(Self::PYG),
            grpc_api_types::payments::Currency::Qar => Ok(Self::QAR),
            grpc_api_types::payments::Currency::Ron => Ok(Self::RON),
            grpc_api_types::payments::Currency::Rsd => Ok(Self::RSD),
            grpc_api_types::payments::Currency::Rub => Ok(Self::RUB),
            grpc_api_types::payments::Currency::Rwf => Ok(Self::RWF),
            grpc_api_types::payments::Currency::Sar => Ok(Self::SAR),
            grpc_api_types::payments::Currency::Sbd => Ok(Self::SBD),
            grpc_api_types::payments::Currency::Scr => Ok(Self::SCR),
            grpc_api_types::payments::Currency::Sek => Ok(Self::SEK),
            grpc_api_types::payments::Currency::Sgd => Ok(Self::SGD),
            grpc_api_types::payments::Currency::Shp => Ok(Self::SHP),
            grpc_api_types::payments::Currency::Sle => Ok(Self::SLE),
            grpc_api_types::payments::Currency::Sll => Ok(Self::SLL),
            grpc_api_types::payments::Currency::Sos => Ok(Self::SOS),
            grpc_api_types::payments::Currency::Srd => Ok(Self::SRD),
            grpc_api_types::payments::Currency::Ssp => Ok(Self::SSP),
            grpc_api_types::payments::Currency::Stn => Ok(Self::STN),
            grpc_api_types::payments::Currency::Svc => Ok(Self::SVC),
            grpc_api_types::payments::Currency::Szl => Ok(Self::SZL),
            grpc_api_types::payments::Currency::Thb => Ok(Self::THB),
            grpc_api_types::payments::Currency::Tnd => Ok(Self::TND),
            grpc_api_types::payments::Currency::Top => Ok(Self::TOP),
            grpc_api_types::payments::Currency::Try => Ok(Self::TRY),
            grpc_api_types::payments::Currency::Ttd => Ok(Self::TTD),
            grpc_api_types::payments::Currency::Twd => Ok(Self::TWD),
            grpc_api_types::payments::Currency::Tzs => Ok(Self::TZS),
            grpc_api_types::payments::Currency::Uah => Ok(Self::UAH),
            grpc_api_types::payments::Currency::Ugx => Ok(Self::UGX),
            grpc_api_types::payments::Currency::Usd => Ok(Self::USD),
            grpc_api_types::payments::Currency::Uyu => Ok(Self::UYU),
            grpc_api_types::payments::Currency::Uzs => Ok(Self::UZS),
            grpc_api_types::payments::Currency::Ves => Ok(Self::VES),
            grpc_api_types::payments::Currency::Vnd => Ok(Self::VND),
            grpc_api_types::payments::Currency::Vuv => Ok(Self::VUV),
            grpc_api_types::payments::Currency::Wst => Ok(Self::WST),
            grpc_api_types::payments::Currency::Xaf => Ok(Self::XAF),
            grpc_api_types::payments::Currency::Xcd => Ok(Self::XCD),
            grpc_api_types::payments::Currency::Xof => Ok(Self::XOF),
            grpc_api_types::payments::Currency::Xpf => Ok(Self::XPF),
            grpc_api_types::payments::Currency::Yer => Ok(Self::YER),
            grpc_api_types::payments::Currency::Zar => Ok(Self::ZAR),
            grpc_api_types::payments::Currency::Zmw => Ok(Self::ZMW),
            _ => Err(report!(ApplicationErrorResponse::BadRequest(ApiError {
                sub_code: "unsupported_currency".to_string(),
                error_identifier: 4001,
                error_message: format!("Currency {value:?} is not supported"),
                error_object: None,
            }))),
        }
    }
}

impl ForeignTryFrom<PaymentServiceAuthorizeRequest> for PaymentsAuthorizeData {
    type Error = ApplicationErrorResponse;

    fn foreign_try_from(
        value: PaymentServiceAuthorizeRequest,
    ) -> Result<Self, error_stack::Report<Self::Error>> {
        let email: Option<Email> = match value.email {
            Some(ref email_str) => Some(Email::try_from(email_str.clone()).map_err(|_| {
                error_stack::Report::new(ApplicationErrorResponse::BadRequest(ApiError {
                    sub_code: "INVALID_EMAIL_FORMAT".to_owned(),
                    error_identifier: 400,

                    error_message: "Invalid email".to_owned(),
                    error_object: None,
                }))
            })?),
            None => None,
        };

        Ok(Self {
            capture_method: Some(common_enums::CaptureMethod::foreign_try_from(
                value.capture_method(),
            )?),
            payment_method_data: PaymentMethodData::foreign_try_from(
                value.payment_method.clone().ok_or_else(|| {
                    ApplicationErrorResponse::BadRequest(ApiError {
                        sub_code: "INVALID_PAYMENT_METHOD_DATA".to_owned(),
                        error_identifier: 400,
                        error_message: "Payment method data is required".to_owned(),
                        error_object: None,
                    })
                })?,
            )?,
            amount: value.amount,
            currency: common_enums::Currency::foreign_try_from(value.currency())?,
            confirm: true,
            webhook_url: value.webhook_url,
            browser_info: value
                .browser_info
                .map(crate::router_request_types::BrowserInformation::foreign_try_from)
                .transpose()?,
            payment_method_type: <Option<PaymentMethodType>>::foreign_try_from(
                value.payment_method.clone().ok_or_else(|| {
                    ApplicationErrorResponse::BadRequest(ApiError {
                        sub_code: "INVALID_PAYMENT_METHOD_DATA".to_owned(),
                        error_identifier: 400,
                        error_message: "Payment method data is required".to_owned(),
                        error_object: None,
                    })
                })?,
            )?,
            minor_amount: common_utils::types::MinorUnit::new(value.minor_amount),
            email,
            customer_name: None,
            statement_descriptor_suffix: None,
            statement_descriptor: None,

            router_return_url: value.return_url,
            complete_authorize_url: None,
            setup_future_usage: None,
            mandate_id: None,
            off_session: None,
            order_category: None,
            session_token: None,
            enrolled_for_3ds: false,
            related_transaction_id: None,
            payment_experience: None,
            customer_id: value
                .connector_customer_id
                .clone()
                .map(|customer_id| CustomerId::try_from(Cow::from(customer_id)))
                .transpose()
                .change_context(ApplicationErrorResponse::BadRequest(ApiError {
                    sub_code: "INVALID_CUSTOMER_ID".to_owned(),
                    error_identifier: 400,
                    error_message: "Failed to parse Customer Id".to_owned(),
                    error_object: None,
                }))?,
            request_incremental_authorization: false,
            metadata: if value.metadata.is_empty() {
                None
            } else {
                Some(serde_json::Value::Object(
                    value
                        .metadata
                        .into_iter()
                        .map(|(k, v)| (k, serde_json::Value::String(v)))
                        .collect(),
                ))
            },
            merchant_order_reference_id: None,
            order_tax_amount: None,
            shipping_cost: None,
            merchant_account_id: None,
            integrity_object: None,
            merchant_config_currency: None,
            all_keys_required: None, // Field not available in new proto structure
        })
    }
}

impl ForeignTryFrom<grpc_api_types::payments::PaymentAddress>
    for crate::payment_address::PaymentAddress
{
    type Error = ApplicationErrorResponse;
    fn foreign_try_from(
        value: grpc_api_types::payments::PaymentAddress,
    ) -> Result<Self, error_stack::Report<Self::Error>> {
        let shipping = match value.shipping_address {
            Some(address) => Some(Address::foreign_try_from(address)?),
            None => None,
        };

        let billing = match value.billing_address.clone() {
            Some(address) => Some(Address::foreign_try_from(address)?),
            None => None,
        };

        let payment_method_billing = match value.billing_address {
            Some(address) => Some(Address::foreign_try_from(address)?),
            None => None,
        };

        Ok(Self::new(
            shipping,
            billing,
            payment_method_billing,
            Some(false), // should_unify_address set to false
        ))
    }
}

impl ForeignTryFrom<grpc_api_types::payments::Address> for Address {
    type Error = ApplicationErrorResponse;
    fn foreign_try_from(
        value: grpc_api_types::payments::Address,
    ) -> Result<Self, error_stack::Report<Self::Error>> {
        let email = match value.email.clone() {
            Some(email) => Some(common_utils::pii::Email::from_str(&email).change_context(
                ApplicationErrorResponse::BadRequest(ApiError {
                    sub_code: "INVALID_EMAIL".to_owned(),
                    error_identifier: 400,
                    error_message: "Invalid email".to_owned(),
                    error_object: None,
                }),
            )?),
            None => None,
        };
        Ok(Self {
            address: Some(AddressDetails::foreign_try_from(value.clone())?),
            phone: value.phone_number.map(|phone_number| PhoneDetails {
                number: Some(phone_number.into()),
                country_code: value.phone_country_code,
            }),
            email,
        })
    }
}

impl ForeignTryFrom<grpc_api_types::payments::CountryAlpha2> for common_enums::CountryAlpha2 {
    type Error = ApplicationErrorResponse;

    fn foreign_try_from(
        value: grpc_api_types::payments::CountryAlpha2,
    ) -> Result<Self, error_stack::Report<Self::Error>> {
        match value {
            grpc_api_types::payments::CountryAlpha2::Us => Ok(Self::US),
            grpc_api_types::payments::CountryAlpha2::Af => Ok(Self::AF),
            grpc_api_types::payments::CountryAlpha2::Ax => Ok(Self::AX),
            grpc_api_types::payments::CountryAlpha2::Al => Ok(Self::AL),
            grpc_api_types::payments::CountryAlpha2::Dz => Ok(Self::DZ),
            grpc_api_types::payments::CountryAlpha2::As => Ok(Self::AS),
            grpc_api_types::payments::CountryAlpha2::Ad => Ok(Self::AD),
            grpc_api_types::payments::CountryAlpha2::Ao => Ok(Self::AO),
            grpc_api_types::payments::CountryAlpha2::Ai => Ok(Self::AI),
            grpc_api_types::payments::CountryAlpha2::Aq => Ok(Self::AQ),
            grpc_api_types::payments::CountryAlpha2::Ag => Ok(Self::AG),
            grpc_api_types::payments::CountryAlpha2::Ar => Ok(Self::AR),
            grpc_api_types::payments::CountryAlpha2::Am => Ok(Self::AM),
            grpc_api_types::payments::CountryAlpha2::Aw => Ok(Self::AW),
            grpc_api_types::payments::CountryAlpha2::Au => Ok(Self::AU),
            grpc_api_types::payments::CountryAlpha2::At => Ok(Self::AT),
            grpc_api_types::payments::CountryAlpha2::Az => Ok(Self::AZ),
            grpc_api_types::payments::CountryAlpha2::Bs => Ok(Self::BS),
            grpc_api_types::payments::CountryAlpha2::Bh => Ok(Self::BH),
            grpc_api_types::payments::CountryAlpha2::Bd => Ok(Self::BD),
            grpc_api_types::payments::CountryAlpha2::Bb => Ok(Self::BB),
            grpc_api_types::payments::CountryAlpha2::By => Ok(Self::BY),
            grpc_api_types::payments::CountryAlpha2::Be => Ok(Self::BE),
            grpc_api_types::payments::CountryAlpha2::Bz => Ok(Self::BZ),
            grpc_api_types::payments::CountryAlpha2::Bj => Ok(Self::BJ),
            grpc_api_types::payments::CountryAlpha2::Bm => Ok(Self::BM),
            grpc_api_types::payments::CountryAlpha2::Bt => Ok(Self::BT),
            grpc_api_types::payments::CountryAlpha2::Bo => Ok(Self::BO),
            grpc_api_types::payments::CountryAlpha2::Bq => Ok(Self::BQ),
            grpc_api_types::payments::CountryAlpha2::Ba => Ok(Self::BA),
            grpc_api_types::payments::CountryAlpha2::Bw => Ok(Self::BW),
            grpc_api_types::payments::CountryAlpha2::Bv => Ok(Self::BV),
            grpc_api_types::payments::CountryAlpha2::Br => Ok(Self::BR),
            grpc_api_types::payments::CountryAlpha2::Io => Ok(Self::IO),
            grpc_api_types::payments::CountryAlpha2::Bn => Ok(Self::BN),
            grpc_api_types::payments::CountryAlpha2::Bg => Ok(Self::BG),
            grpc_api_types::payments::CountryAlpha2::Bf => Ok(Self::BF),
            grpc_api_types::payments::CountryAlpha2::Bi => Ok(Self::BI),
            grpc_api_types::payments::CountryAlpha2::Kh => Ok(Self::KH),
            grpc_api_types::payments::CountryAlpha2::Cm => Ok(Self::CM),
            grpc_api_types::payments::CountryAlpha2::Ca => Ok(Self::CA),
            grpc_api_types::payments::CountryAlpha2::Cv => Ok(Self::CV),
            grpc_api_types::payments::CountryAlpha2::Ky => Ok(Self::KY),
            grpc_api_types::payments::CountryAlpha2::Cf => Ok(Self::CF),
            grpc_api_types::payments::CountryAlpha2::Td => Ok(Self::TD),
            grpc_api_types::payments::CountryAlpha2::Cl => Ok(Self::CL),
            grpc_api_types::payments::CountryAlpha2::Cn => Ok(Self::CN),
            grpc_api_types::payments::CountryAlpha2::Cx => Ok(Self::CX),
            grpc_api_types::payments::CountryAlpha2::Cc => Ok(Self::CC),
            grpc_api_types::payments::CountryAlpha2::Co => Ok(Self::CO),
            grpc_api_types::payments::CountryAlpha2::Km => Ok(Self::KM),
            grpc_api_types::payments::CountryAlpha2::Cg => Ok(Self::CG),
            grpc_api_types::payments::CountryAlpha2::Cd => Ok(Self::CD),
            grpc_api_types::payments::CountryAlpha2::Ck => Ok(Self::CK),
            grpc_api_types::payments::CountryAlpha2::Cr => Ok(Self::CR),
            grpc_api_types::payments::CountryAlpha2::Ci => Ok(Self::CI),
            grpc_api_types::payments::CountryAlpha2::Hr => Ok(Self::HR),
            grpc_api_types::payments::CountryAlpha2::Cu => Ok(Self::CU),
            grpc_api_types::payments::CountryAlpha2::Cw => Ok(Self::CW),
            grpc_api_types::payments::CountryAlpha2::Cy => Ok(Self::CY),
            grpc_api_types::payments::CountryAlpha2::Cz => Ok(Self::CZ),
            grpc_api_types::payments::CountryAlpha2::Dk => Ok(Self::DK),
            grpc_api_types::payments::CountryAlpha2::Dj => Ok(Self::DJ),
            grpc_api_types::payments::CountryAlpha2::Dm => Ok(Self::DM),
            grpc_api_types::payments::CountryAlpha2::Do => Ok(Self::DO),
            grpc_api_types::payments::CountryAlpha2::Ec => Ok(Self::EC),
            grpc_api_types::payments::CountryAlpha2::Eg => Ok(Self::EG),
            grpc_api_types::payments::CountryAlpha2::Sv => Ok(Self::SV),
            grpc_api_types::payments::CountryAlpha2::Gq => Ok(Self::GQ),
            grpc_api_types::payments::CountryAlpha2::Er => Ok(Self::ER),
            grpc_api_types::payments::CountryAlpha2::Ee => Ok(Self::EE),
            grpc_api_types::payments::CountryAlpha2::Et => Ok(Self::ET),
            grpc_api_types::payments::CountryAlpha2::Fk => Ok(Self::FK),
            grpc_api_types::payments::CountryAlpha2::Fo => Ok(Self::FO),
            grpc_api_types::payments::CountryAlpha2::Fj => Ok(Self::FJ),
            grpc_api_types::payments::CountryAlpha2::Fi => Ok(Self::FI),
            grpc_api_types::payments::CountryAlpha2::Fr => Ok(Self::FR),
            grpc_api_types::payments::CountryAlpha2::Gf => Ok(Self::GF),
            grpc_api_types::payments::CountryAlpha2::Pf => Ok(Self::PF),
            grpc_api_types::payments::CountryAlpha2::Tf => Ok(Self::TF),
            grpc_api_types::payments::CountryAlpha2::Ga => Ok(Self::GA),
            grpc_api_types::payments::CountryAlpha2::Gm => Ok(Self::GM),
            grpc_api_types::payments::CountryAlpha2::Ge => Ok(Self::GE),
            grpc_api_types::payments::CountryAlpha2::De => Ok(Self::DE),
            grpc_api_types::payments::CountryAlpha2::Gh => Ok(Self::GH),
            grpc_api_types::payments::CountryAlpha2::Gi => Ok(Self::GI),
            grpc_api_types::payments::CountryAlpha2::Gr => Ok(Self::GR),
            grpc_api_types::payments::CountryAlpha2::Gl => Ok(Self::GL),
            grpc_api_types::payments::CountryAlpha2::Gd => Ok(Self::GD),
            grpc_api_types::payments::CountryAlpha2::Gp => Ok(Self::GP),
            grpc_api_types::payments::CountryAlpha2::Gu => Ok(Self::GU),
            grpc_api_types::payments::CountryAlpha2::Gt => Ok(Self::GT),
            grpc_api_types::payments::CountryAlpha2::Gg => Ok(Self::GG),
            grpc_api_types::payments::CountryAlpha2::Gn => Ok(Self::GN),
            grpc_api_types::payments::CountryAlpha2::Gw => Ok(Self::GW),
            grpc_api_types::payments::CountryAlpha2::Gy => Ok(Self::GY),
            grpc_api_types::payments::CountryAlpha2::Ht => Ok(Self::HT),
            grpc_api_types::payments::CountryAlpha2::Hm => Ok(Self::HM),
            grpc_api_types::payments::CountryAlpha2::Va => Ok(Self::VA),
            grpc_api_types::payments::CountryAlpha2::Hn => Ok(Self::HN),
            grpc_api_types::payments::CountryAlpha2::Hk => Ok(Self::HK),
            grpc_api_types::payments::CountryAlpha2::Hu => Ok(Self::HU),
            grpc_api_types::payments::CountryAlpha2::Is => Ok(Self::IS),
            grpc_api_types::payments::CountryAlpha2::In => Ok(Self::IN),
            grpc_api_types::payments::CountryAlpha2::Id => Ok(Self::ID),
            grpc_api_types::payments::CountryAlpha2::Ir => Ok(Self::IR),
            grpc_api_types::payments::CountryAlpha2::Iq => Ok(Self::IQ),
            grpc_api_types::payments::CountryAlpha2::Ie => Ok(Self::IE),
            grpc_api_types::payments::CountryAlpha2::Im => Ok(Self::IM),
            grpc_api_types::payments::CountryAlpha2::Il => Ok(Self::IL),
            grpc_api_types::payments::CountryAlpha2::It => Ok(Self::IT),
            grpc_api_types::payments::CountryAlpha2::Jm => Ok(Self::JM),
            grpc_api_types::payments::CountryAlpha2::Jp => Ok(Self::JP),
            grpc_api_types::payments::CountryAlpha2::Je => Ok(Self::JE),
            grpc_api_types::payments::CountryAlpha2::Jo => Ok(Self::JO),
            grpc_api_types::payments::CountryAlpha2::Kz => Ok(Self::KZ),
            grpc_api_types::payments::CountryAlpha2::Ke => Ok(Self::KE),
            grpc_api_types::payments::CountryAlpha2::Ki => Ok(Self::KI),
            grpc_api_types::payments::CountryAlpha2::Kp => Ok(Self::KP),
            grpc_api_types::payments::CountryAlpha2::Kr => Ok(Self::KR),
            grpc_api_types::payments::CountryAlpha2::Kw => Ok(Self::KW),
            grpc_api_types::payments::CountryAlpha2::Kg => Ok(Self::KG),
            grpc_api_types::payments::CountryAlpha2::La => Ok(Self::LA),
            grpc_api_types::payments::CountryAlpha2::Lv => Ok(Self::LV),
            grpc_api_types::payments::CountryAlpha2::Lb => Ok(Self::LB),
            grpc_api_types::payments::CountryAlpha2::Ls => Ok(Self::LS),
            grpc_api_types::payments::CountryAlpha2::Lr => Ok(Self::LR),
            grpc_api_types::payments::CountryAlpha2::Ly => Ok(Self::LY),
            grpc_api_types::payments::CountryAlpha2::Li => Ok(Self::LI),
            grpc_api_types::payments::CountryAlpha2::Lt => Ok(Self::LT),
            grpc_api_types::payments::CountryAlpha2::Lu => Ok(Self::LU),
            grpc_api_types::payments::CountryAlpha2::Mo => Ok(Self::MO),
            grpc_api_types::payments::CountryAlpha2::Mk => Ok(Self::MK),
            grpc_api_types::payments::CountryAlpha2::Mg => Ok(Self::MG),
            grpc_api_types::payments::CountryAlpha2::Mw => Ok(Self::MW),
            grpc_api_types::payments::CountryAlpha2::My => Ok(Self::MY),
            grpc_api_types::payments::CountryAlpha2::Mv => Ok(Self::MV),
            grpc_api_types::payments::CountryAlpha2::Ml => Ok(Self::ML),
            grpc_api_types::payments::CountryAlpha2::Mt => Ok(Self::MT),
            grpc_api_types::payments::CountryAlpha2::Mh => Ok(Self::MH),
            grpc_api_types::payments::CountryAlpha2::Mq => Ok(Self::MQ),
            grpc_api_types::payments::CountryAlpha2::Mr => Ok(Self::MR),
            grpc_api_types::payments::CountryAlpha2::Mu => Ok(Self::MU),
            grpc_api_types::payments::CountryAlpha2::Yt => Ok(Self::YT),
            grpc_api_types::payments::CountryAlpha2::Mx => Ok(Self::MX),
            grpc_api_types::payments::CountryAlpha2::Fm => Ok(Self::FM),
            grpc_api_types::payments::CountryAlpha2::Md => Ok(Self::MD),
            grpc_api_types::payments::CountryAlpha2::Mc => Ok(Self::MC),
            grpc_api_types::payments::CountryAlpha2::Mn => Ok(Self::MN),
            grpc_api_types::payments::CountryAlpha2::Me => Ok(Self::ME),
            grpc_api_types::payments::CountryAlpha2::Ms => Ok(Self::MS),
            grpc_api_types::payments::CountryAlpha2::Ma => Ok(Self::MA),
            grpc_api_types::payments::CountryAlpha2::Mz => Ok(Self::MZ),
            grpc_api_types::payments::CountryAlpha2::Mm => Ok(Self::MM),
            grpc_api_types::payments::CountryAlpha2::Na => Ok(Self::NA),
            grpc_api_types::payments::CountryAlpha2::Nr => Ok(Self::NR),
            grpc_api_types::payments::CountryAlpha2::Np => Ok(Self::NP),
            grpc_api_types::payments::CountryAlpha2::Nl => Ok(Self::NL),
            grpc_api_types::payments::CountryAlpha2::Nc => Ok(Self::NC),
            grpc_api_types::payments::CountryAlpha2::Nz => Ok(Self::NZ),
            grpc_api_types::payments::CountryAlpha2::Ni => Ok(Self::NI),
            grpc_api_types::payments::CountryAlpha2::Ne => Ok(Self::NE),
            grpc_api_types::payments::CountryAlpha2::Ng => Ok(Self::NG),
            grpc_api_types::payments::CountryAlpha2::Nu => Ok(Self::NU),
            grpc_api_types::payments::CountryAlpha2::Nf => Ok(Self::NF),
            grpc_api_types::payments::CountryAlpha2::Mp => Ok(Self::MP),
            grpc_api_types::payments::CountryAlpha2::No => Ok(Self::NO),
            grpc_api_types::payments::CountryAlpha2::Om => Ok(Self::OM),
            grpc_api_types::payments::CountryAlpha2::Pk => Ok(Self::PK),
            grpc_api_types::payments::CountryAlpha2::Pw => Ok(Self::PW),
            grpc_api_types::payments::CountryAlpha2::Ps => Ok(Self::PS),
            grpc_api_types::payments::CountryAlpha2::Pa => Ok(Self::PA),
            grpc_api_types::payments::CountryAlpha2::Pg => Ok(Self::PG),
            grpc_api_types::payments::CountryAlpha2::Py => Ok(Self::PY),
            grpc_api_types::payments::CountryAlpha2::Pe => Ok(Self::PE),
            grpc_api_types::payments::CountryAlpha2::Ph => Ok(Self::PH),
            grpc_api_types::payments::CountryAlpha2::Pn => Ok(Self::PN),
            grpc_api_types::payments::CountryAlpha2::Pl => Ok(Self::PL),
            grpc_api_types::payments::CountryAlpha2::Pt => Ok(Self::PT),
            grpc_api_types::payments::CountryAlpha2::Pr => Ok(Self::PR),
            grpc_api_types::payments::CountryAlpha2::Qa => Ok(Self::QA),
            grpc_api_types::payments::CountryAlpha2::Re => Ok(Self::RE),
            grpc_api_types::payments::CountryAlpha2::Ro => Ok(Self::RO),
            grpc_api_types::payments::CountryAlpha2::Ru => Ok(Self::RU),
            grpc_api_types::payments::CountryAlpha2::Rw => Ok(Self::RW),
            grpc_api_types::payments::CountryAlpha2::Bl => Ok(Self::BL),
            grpc_api_types::payments::CountryAlpha2::Sh => Ok(Self::SH),
            grpc_api_types::payments::CountryAlpha2::Kn => Ok(Self::KN),
            grpc_api_types::payments::CountryAlpha2::Lc => Ok(Self::LC),
            grpc_api_types::payments::CountryAlpha2::Mf => Ok(Self::MF),
            grpc_api_types::payments::CountryAlpha2::Pm => Ok(Self::PM),
            grpc_api_types::payments::CountryAlpha2::Vc => Ok(Self::VC),
            grpc_api_types::payments::CountryAlpha2::Ws => Ok(Self::WS),
            grpc_api_types::payments::CountryAlpha2::Sm => Ok(Self::SM),
            grpc_api_types::payments::CountryAlpha2::St => Ok(Self::ST),
            grpc_api_types::payments::CountryAlpha2::Sa => Ok(Self::SA),
            grpc_api_types::payments::CountryAlpha2::Sn => Ok(Self::SN),
            grpc_api_types::payments::CountryAlpha2::Rs => Ok(Self::RS),
            grpc_api_types::payments::CountryAlpha2::Sc => Ok(Self::SC),
            grpc_api_types::payments::CountryAlpha2::Sl => Ok(Self::SL),
            grpc_api_types::payments::CountryAlpha2::Sg => Ok(Self::SG),
            grpc_api_types::payments::CountryAlpha2::Sx => Ok(Self::SX),
            grpc_api_types::payments::CountryAlpha2::Sk => Ok(Self::SK),
            grpc_api_types::payments::CountryAlpha2::Si => Ok(Self::SI),
            grpc_api_types::payments::CountryAlpha2::Sb => Ok(Self::SB),
            grpc_api_types::payments::CountryAlpha2::So => Ok(Self::SO),
            grpc_api_types::payments::CountryAlpha2::Za => Ok(Self::ZA),
            grpc_api_types::payments::CountryAlpha2::Gs => Ok(Self::GS),
            grpc_api_types::payments::CountryAlpha2::Ss => Ok(Self::SS),
            grpc_api_types::payments::CountryAlpha2::Es => Ok(Self::ES),
            grpc_api_types::payments::CountryAlpha2::Lk => Ok(Self::LK),
            grpc_api_types::payments::CountryAlpha2::Sd => Ok(Self::SD),
            grpc_api_types::payments::CountryAlpha2::Sr => Ok(Self::SR),
            grpc_api_types::payments::CountryAlpha2::Sj => Ok(Self::SJ),
            grpc_api_types::payments::CountryAlpha2::Sz => Ok(Self::SZ),
            grpc_api_types::payments::CountryAlpha2::Se => Ok(Self::SE),
            grpc_api_types::payments::CountryAlpha2::Ch => Ok(Self::CH),
            grpc_api_types::payments::CountryAlpha2::Sy => Ok(Self::SY),
            grpc_api_types::payments::CountryAlpha2::Tw => Ok(Self::TW),
            grpc_api_types::payments::CountryAlpha2::Tj => Ok(Self::TJ),
            grpc_api_types::payments::CountryAlpha2::Tz => Ok(Self::TZ),
            grpc_api_types::payments::CountryAlpha2::Th => Ok(Self::TH),
            grpc_api_types::payments::CountryAlpha2::Tl => Ok(Self::TL),
            grpc_api_types::payments::CountryAlpha2::Tg => Ok(Self::TG),
            grpc_api_types::payments::CountryAlpha2::Tk => Ok(Self::TK),
            grpc_api_types::payments::CountryAlpha2::To => Ok(Self::TO),
            grpc_api_types::payments::CountryAlpha2::Tt => Ok(Self::TT),
            grpc_api_types::payments::CountryAlpha2::Tn => Ok(Self::TN),
            grpc_api_types::payments::CountryAlpha2::Tr => Ok(Self::TR),
            grpc_api_types::payments::CountryAlpha2::Tm => Ok(Self::TM),
            grpc_api_types::payments::CountryAlpha2::Tc => Ok(Self::TC),
            grpc_api_types::payments::CountryAlpha2::Tv => Ok(Self::TV),
            grpc_api_types::payments::CountryAlpha2::Ug => Ok(Self::UG),
            grpc_api_types::payments::CountryAlpha2::Ua => Ok(Self::UA),
            grpc_api_types::payments::CountryAlpha2::Ae => Ok(Self::AE),
            grpc_api_types::payments::CountryAlpha2::Gb => Ok(Self::GB),
            grpc_api_types::payments::CountryAlpha2::Um => Ok(Self::UM),
            grpc_api_types::payments::CountryAlpha2::Uy => Ok(Self::UY),
            grpc_api_types::payments::CountryAlpha2::Uz => Ok(Self::UZ),
            grpc_api_types::payments::CountryAlpha2::Vu => Ok(Self::VU),
            grpc_api_types::payments::CountryAlpha2::Ve => Ok(Self::VE),
            grpc_api_types::payments::CountryAlpha2::Vn => Ok(Self::VN),
            grpc_api_types::payments::CountryAlpha2::Vg => Ok(Self::VG),
            grpc_api_types::payments::CountryAlpha2::Vi => Ok(Self::VI),
            grpc_api_types::payments::CountryAlpha2::Wf => Ok(Self::WF),
            grpc_api_types::payments::CountryAlpha2::Eh => Ok(Self::EH),
            grpc_api_types::payments::CountryAlpha2::Ye => Ok(Self::YE),
            grpc_api_types::payments::CountryAlpha2::Zm => Ok(Self::ZM),
            grpc_api_types::payments::CountryAlpha2::Zw => Ok(Self::ZW),
            grpc_api_types::payments::CountryAlpha2::Unspecified => Ok(Self::US), // Default to US if unspecified
        }
    }
}

impl ForeignTryFrom<grpc_api_types::payments::Address> for AddressDetails {
    type Error = ApplicationErrorResponse;
    fn foreign_try_from(
        value: grpc_api_types::payments::Address,
    ) -> Result<Self, error_stack::Report<Self::Error>> {
        Ok(Self {
            city: value.city.clone(),
            country: Some(common_enums::CountryAlpha2::foreign_try_from(
                value.country_alpha2_code(),
            )?),
            line1: value.line1.map(|val| val.into()),
            line2: value.line2.map(|val| val.into()),
            line3: value.line3.map(|val| val.into()),
            zip: value.zip_code.map(|val| val.into()),
            state: value.state.map(|val| val.into()),
            first_name: value.first_name.map(|val| val.into()),
            last_name: value.last_name.map(|val| val.into()),
        })
    }
}

// PhoneDetails conversion removed - phone info is now embedded in Address

impl ForeignTryFrom<(PaymentServiceAuthorizeRequest, Connectors)> for PaymentFlowData {
    type Error = ApplicationErrorResponse;

    fn foreign_try_from(
        (value, connectors): (PaymentServiceAuthorizeRequest, Connectors),
    ) -> Result<Self, error_stack::Report<Self::Error>> {
        let address = match &value.address {
            // Borrow value.address
            Some(address_value) => {
                // address_value is &grpc_api_types::payments::PaymentAddress
                crate::payment_address::PaymentAddress::foreign_try_from(
                    (*address_value).clone(), // Clone the grpc_api_types::payments::PaymentAddress
                )?
            }
            None => {
                return Err(ApplicationErrorResponse::BadRequest(ApiError {
                    sub_code: "INVALID_ADDRESS".to_owned(),
                    error_identifier: 400,
                    error_message: "Address is required".to_owned(),
                    error_object: None,
                }))?
            }
        };
        Ok(Self {
            merchant_id: common_utils::id_type::MerchantId::default(),
            payment_id: "IRRELEVANT_PAYMENT_ID".to_string(),
            attempt_id: "IRRELEVANT_ATTEMPT_ID".to_string(),
            status: common_enums::AttemptStatus::Pending,
            payment_method: common_enums::PaymentMethod::foreign_try_from(
                value.payment_method.unwrap_or_default(),
            )?, // Use direct enum
            address,
            auth_type: common_enums::AuthenticationType::foreign_try_from(
                grpc_api_types::payments::AuthenticationType::try_from(value.auth_type)
                    .unwrap_or_default(),
            )?, // Use direct enum
            connector_request_reference_id: value
                .request_ref_id
                .and_then(|id| id.id_type)
                .and_then(|id_type| match id_type {
                    grpc_api_types::payments::identifier::IdType::Id(id) => Some(id),
                    _ => None,
                })
                .unwrap_or_default(),
            customer_id: value
                .connector_customer_id
                .clone()
                .map(|customer_id| CustomerId::try_from(Cow::from(customer_id)))
                .transpose()
                .change_context(ApplicationErrorResponse::BadRequest(ApiError {
                    sub_code: "INVALID_CUSTOMER_ID".to_owned(),
                    error_identifier: 400,
                    error_message: "Failed to parse Customer Id".to_owned(),
                    error_object: None,
                }))?,
            connector_customer: value.connector_customer_id,
            description: None,
            return_url: value.return_url.clone(),
            connector_meta_data: {
                value.metadata.get("connector_meta_data").map(|json_string| {
                    Ok::<Secret<serde_json::Value>, error_stack::Report<ApplicationErrorResponse>>(Secret::new(serde_json::Value::String(json_string.clone())))
                }).transpose()? // Converts Option<Result<T, E>> to Result<Option<T>, E> and propagates E if it's an Err
            },
            amount_captured: None,
            minor_amount_captured: None,
            access_token: None,
            session_token: None,
            reference_id: None,
            payment_method_token: None,
            preprocessing_id: None,
            connector_api_version: None,
            test_mode: None,
            connector_http_status_code: None,
            external_latency: None,
            connectors,
            raw_connector_response: None,
        })
    }
}
impl ForeignTryFrom<(PaymentServiceVoidRequest, Connectors)> for PaymentFlowData {
    type Error = ApplicationErrorResponse;

    fn foreign_try_from(
        (value, connectors): (PaymentServiceVoidRequest, Connectors),
    ) -> Result<Self, error_stack::Report<Self::Error>> {
        // For void operations, address information is typically not available or required
        // Since this is a PaymentServiceVoidRequest, we use default address values
        let address: PaymentAddress = crate::payment_address::PaymentAddress::new(
            None,        // shipping
            None,        // billing
            None,        // payment_method_billing
            Some(false), // should_unify_address = false for void operations
        );
        Ok(Self {
            merchant_id: common_utils::id_type::MerchantId::default(),
            payment_id: "IRRELEVANT_PAYMENT_ID".to_string(),
            attempt_id: "IRRELEVANT_ATTEMPT_ID".to_string(),
            status: common_enums::AttemptStatus::Pending,
            payment_method: common_enums::PaymentMethod::Card, //TODO
            address,
            auth_type: common_enums::AuthenticationType::default(),
            connector_request_reference_id: value
                .request_ref_id
                .and_then(|id| id.id_type)
                .and_then(|id_type| match id_type {
                    grpc_api_types::payments::identifier::IdType::Id(id) => Some(id),
                    _ => None,
                })
                .unwrap_or_default(),
            customer_id: None,
            connector_customer: None,
            description: None,
            return_url: None,
            connector_meta_data: None,
            amount_captured: None,
            minor_amount_captured: None,
            access_token: None,
            session_token: None,
            reference_id: None,
            payment_method_token: None,
            preprocessing_id: None,
            connector_api_version: None,
            test_mode: None,
            connector_http_status_code: None,
            external_latency: None,
            connectors,
            raw_connector_response: None,
        })
    }
}

impl ForeignTryFrom<ResponseId> for grpc_api_types::payments::Identifier {
    type Error = ApplicationErrorResponse;
    fn foreign_try_from(value: ResponseId) -> Result<Self, error_stack::Report<Self::Error>> {
        Ok(match value {
            ResponseId::ConnectorTransactionId(id) => Self {
                id_type: Some(grpc_api_types::payments::identifier::IdType::Id(id)),
            },
            ResponseId::EncodedData(data) => Self {
                id_type: Some(grpc_api_types::payments::identifier::IdType::EncodedData(
                    data,
                )),
            },
            ResponseId::NoResponseId => Self {
                id_type: Some(grpc_api_types::payments::identifier::IdType::NoResponseIdMarker(())),
            },
        })
    }
}

pub fn generate_create_order_response(
    router_data_v2: RouterDataV2<
        CreateOrder,
        PaymentFlowData,
        PaymentCreateOrderData,
        PaymentCreateOrderResponse,
    >,
) -> Result<PaymentServiceAuthorizeResponse, error_stack::Report<ApplicationErrorResponse>> {
    let transaction_response = router_data_v2.response;
    let status = router_data_v2.resource_common_data.status;
    let grpc_status = grpc_api_types::payments::PaymentStatus::foreign_from(status);

    let response = match transaction_response {
        Ok(response) => {
            // For successful order creation, return basic success response
            PaymentServiceAuthorizeResponse {
                transaction_id: Some(grpc_api_types::payments::Identifier {
                    id_type: Some(grpc_api_types::payments::identifier::IdType::Id(
                        response.order_id,
                    )),
                }),
                redirection_data: None,
                network_txn_id: None,
                response_ref_id: None,
                incremental_authorization_allowed: None,
                status: grpc_status as i32,
                error_message: None,
                error_code: None,
                raw_connector_response: None,
<<<<<<< HEAD
                status_code: Some(200),
                connector_metadata: std::collections::HashMap::new(),
=======
                status_code: 200,
>>>>>>> 4387a631
            }
        }
        Err(err) => {
            let status = err
                .attempt_status
                .map(grpc_api_types::payments::PaymentStatus::foreign_from)
                .unwrap_or_default();
            PaymentServiceAuthorizeResponse {
                transaction_id: Some(grpc_api_types::payments::Identifier {
                    id_type: Some(
                        grpc_api_types::payments::identifier::IdType::NoResponseIdMarker(()),
                    ),
                }),
                redirection_data: None,
                network_txn_id: None,
                response_ref_id: err.connector_transaction_id.map(|id| {
                    grpc_api_types::payments::Identifier {
                        id_type: Some(grpc_api_types::payments::identifier::IdType::Id(id)),
                    }
                }),
                incremental_authorization_allowed: None,
                status: status as i32,
                error_message: Some(err.message),
                error_code: Some(err.code),
                raw_connector_response: err.raw_connector_response,
<<<<<<< HEAD
                status_code: Some(err.status_code as u32),
                connector_metadata: std::collections::HashMap::new(),
=======
                status_code: err.status_code as u32,
>>>>>>> 4387a631
            }
        }
    };
    Ok(response)
}

pub fn generate_payment_authorize_response(
    router_data_v2: RouterDataV2<
        Authorize,
        PaymentFlowData,
        PaymentsAuthorizeData,
        PaymentsResponseData,
    >,
) -> Result<PaymentServiceAuthorizeResponse, error_stack::Report<ApplicationErrorResponse>> {
    let transaction_response = router_data_v2.response;
    let status = router_data_v2.resource_common_data.status;
    let order_id = router_data_v2.resource_common_data.reference_id;
    let grpc_status = grpc_api_types::payments::PaymentStatus::foreign_from(status);
    let response = match transaction_response {
        Ok(response) => match response {
            PaymentsResponseData::TransactionResponse {
                resource_id,
                redirection_data,
                connector_metadata,
                network_txn_id,
                connector_response_reference_id,
                incremental_authorization_allowed,
                mandate_reference: _,
                raw_connector_response,
                status_code,
            } => {
                PaymentServiceAuthorizeResponse {
                    transaction_id: Some(grpc_api_types::payments::Identifier::foreign_try_from(resource_id)?),
                    redirection_data: redirection_data.map(
                        |form| {
                            match *form {
                                crate::router_response_types::RedirectForm::Form { endpoint, method, form_fields: _ } => {
                                    Ok::<grpc_api_types::payments::RedirectForm, ApplicationErrorResponse>(grpc_api_types::payments::RedirectForm {
                                        form_type: Some(grpc_api_types::payments::redirect_form::FormType::Form(
                                            grpc_api_types::payments::FormData {
                                                endpoint,
                                                method: match method {
                                                    Method::Get => 1,
                                                    Method::Post => 2,
                                                    Method::Put => 3,
                                                    Method::Delete => 4,
                                                    _ => 0,
                                                },
                                                form_fields: HashMap::default(), //TODO
                                            }
                                        ))
                                    })
                                },
                                crate::router_response_types::RedirectForm::Html { html_data } => {
                                    Ok(grpc_api_types::payments::RedirectForm {
                                        form_type: Some(grpc_api_types::payments::redirect_form::FormType::Html(
                                            grpc_api_types::payments::HtmlData {
                                                html_data,
                                            }
                                        ))
                                    })
                                },
                                crate::router_response_types::RedirectForm::Uri { uri } => {
                                    Ok(grpc_api_types::payments::RedirectForm {
                                        form_type: Some(grpc_api_types::payments::redirect_form::FormType::Uri(
                                            grpc_api_types::payments::UriData {
                                                uri,
                                            }
                                        ))
                                    })
                                },
                                _ => Err(
                                    ApplicationErrorResponse::BadRequest(ApiError {
                                        sub_code: "INVALID_RESPONSE".to_owned(),
                                        error_identifier: 400,
                                        error_message: "Invalid response from connector".to_owned(),
                                        error_object: None,
                                    }))?,
                            }
                        }
                    ).transpose()?,
                    connector_metadata: connector_metadata
    .and_then(|value| value.as_object().cloned())
    .map(|map| {
        map.into_iter()
            .filter_map(|(k, v)| v.as_str().map(|s| (k, s.to_string())))
            .collect::<HashMap<_, _>>()
    })
    .unwrap_or_default(),
                    network_txn_id,
                    response_ref_id: connector_response_reference_id.map(|id| grpc_api_types::payments::Identifier {
                        id_type: Some(grpc_api_types::payments::identifier::IdType::Id(id)),
                    }),
                    incremental_authorization_allowed,
                    status: grpc_status as i32,
                    error_message: None,
                    error_code: None,
                    raw_connector_response,
                    status_code: status_code as u32,
                }
            }
            _ => Err(ApplicationErrorResponse::BadRequest(ApiError {
                sub_code: "INVALID_RESPONSE".to_owned(),
                error_identifier: 400,
                error_message: "Invalid response from connector".to_owned(),
                error_object: None,
            }))?,
        },
        Err(err) => {
            let status = err
                .attempt_status
                .map(grpc_api_types::payments::PaymentStatus::foreign_from)
                .unwrap_or_default();
            PaymentServiceAuthorizeResponse {
                transaction_id: Some(grpc_api_types::payments::Identifier {
                    id_type: Some(
                        grpc_api_types::payments::identifier::IdType::NoResponseIdMarker(()),
                    ),
                }),
                redirection_data: None,
                network_txn_id: None,
                response_ref_id: order_id.map(|id| grpc_api_types::payments::Identifier {
                    id_type: Some(grpc_api_types::payments::identifier::IdType::Id(id)),
                }),
                incremental_authorization_allowed: None,
                status: status as i32,
                error_message: Some(err.message),
                error_code: Some(err.code),
                raw_connector_response: err.raw_connector_response,
<<<<<<< HEAD
                status_code: Some(err.status_code as u32),
                connector_metadata: std::collections::HashMap::new(),
=======
                status_code: err.status_code as u32,
>>>>>>> 4387a631
            }
        }
    };
    Ok(response)
}

// ForeignTryFrom for PaymentMethod gRPC enum to internal enum
impl ForeignTryFrom<grpc_api_types::payments::PaymentMethod> for common_enums::PaymentMethod {
    type Error = ApplicationErrorResponse;
    fn foreign_try_from(
        item: grpc_api_types::payments::PaymentMethod,
    ) -> Result<Self, error_stack::Report<Self::Error>> {
        match item {
            grpc_api_types::payments::PaymentMethod {
                payment_method:
                    Some(grpc_api_types::payments::payment_method::PaymentMethod::Card(_)),
            } => Ok(Self::Card),
            grpc_api_types::payments::PaymentMethod {
                payment_method:
                    Some(grpc_api_types::payments::payment_method::PaymentMethod::Token(_)),
            } => Ok(Self::Wallet),
            grpc_api_types::payments::PaymentMethod {
                payment_method:
                    Some(grpc_api_types::payments::payment_method::PaymentMethod::UpiCollect(_)),
            } => Ok(Self::Upi),
            grpc_api_types::payments::PaymentMethod {
                payment_method:
                    Some(grpc_api_types::payments::payment_method::PaymentMethod::UpiIntent(_)),
            } => Ok(Self::Upi),
            grpc_api_types::payments::PaymentMethod {
                payment_method:
                    Some(grpc_api_types::payments::payment_method::PaymentMethod::Reward(_)),
            } => Ok(Self::Reward),
            _ => Ok(Self::Card), // Default fallback
        }
    }
}

// ForeignTryFrom for AuthenticationType gRPC enum to internal enum
impl ForeignTryFrom<grpc_api_types::payments::AuthenticationType>
    for common_enums::AuthenticationType
{
    type Error = ApplicationErrorResponse;
    fn foreign_try_from(
        item: grpc_api_types::payments::AuthenticationType,
    ) -> Result<Self, error_stack::Report<Self::Error>> {
        match item {
            grpc_api_types::payments::AuthenticationType::Unspecified => Ok(Self::NoThreeDs), // Default to NoThreeDs for unspecified
            grpc_api_types::payments::AuthenticationType::ThreeDs => Ok(Self::ThreeDs),
            grpc_api_types::payments::AuthenticationType::NoThreeDs => Ok(Self::NoThreeDs),
        }
    }
}

impl ForeignTryFrom<grpc_api_types::payments::PaymentServiceGetRequest> for PaymentsSyncData {
    type Error = ApplicationErrorResponse;

    fn foreign_try_from(
        value: grpc_api_types::payments::PaymentServiceGetRequest,
    ) -> Result<Self, error_stack::Report<Self::Error>> {
        // Create ResponseId from resource_id
        let connector_transaction_id = ResponseId::ConnectorTransactionId(
            value
                .transaction_id
                .and_then(|id| id.id_type)
                .and_then(|id_type| match id_type {
                    grpc_api_types::payments::identifier::IdType::Id(id) => Some(id),
                    _ => None,
                })
                .unwrap_or_default(),
        );

        // Default currency to USD for now (you might want to get this from somewhere else)
        let currency = common_enums::Currency::USD;

        // Default amount to 0
        let amount = common_utils::types::MinorUnit::new(0);

        Ok(Self {
            connector_transaction_id,
            encoded_data: None,
            capture_method: None,
            connector_meta: None,
            sync_type: crate::router_request_types::SyncRequestType::SinglePaymentSync,
            mandate_id: None,
            payment_method_type: None,
            currency,
            payment_experience: None,
            amount,
            integrity_object: None,
            all_keys_required: None, // Field not available in new proto structure
        })
    }
}

impl
    ForeignTryFrom<(
        grpc_api_types::payments::PaymentServiceGetRequest,
        Connectors,
    )> for PaymentFlowData
{
    type Error = ApplicationErrorResponse;

    fn foreign_try_from(
        (value, connectors): (
            grpc_api_types::payments::PaymentServiceGetRequest,
            Connectors,
        ),
    ) -> Result<Self, error_stack::Report<Self::Error>> {
        Ok(Self {
            merchant_id: common_utils::id_type::MerchantId::default(),
            payment_id: "PAYMENT_ID".to_string(),
            attempt_id: "ATTEMPT_ID".to_string(),
            status: common_enums::AttemptStatus::Pending,
            payment_method: common_enums::PaymentMethod::Card, // Default
            address: crate::payment_address::PaymentAddress::default(),
            auth_type: common_enums::AuthenticationType::default(),
            connector_request_reference_id: value
                .request_ref_id
                .and_then(|id| id.id_type)
                .and_then(|id_type| match id_type {
                    grpc_api_types::payments::identifier::IdType::Id(id) => Some(id),
                    _ => None,
                })
                .unwrap_or_else(|| "default_reference_id".to_string()),
            customer_id: None,
            connector_customer: None,
            description: None,
            return_url: None,
            connector_meta_data: None,
            amount_captured: None,
            minor_amount_captured: None,
            access_token: None,
            session_token: None,
            reference_id: None,
            payment_method_token: None,
            preprocessing_id: None,
            connector_api_version: None,
            test_mode: None,
            connector_http_status_code: None,
            external_latency: None,
            connectors,
            raw_connector_response: None,
        })
    }
}

impl ForeignFrom<common_enums::AttemptStatus> for grpc_api_types::payments::PaymentStatus {
    fn foreign_from(status: common_enums::AttemptStatus) -> Self {
        match status {
            common_enums::AttemptStatus::Charged => Self::Charged,
            common_enums::AttemptStatus::Pending => Self::Pending,
            common_enums::AttemptStatus::Failure => Self::Failure,
            common_enums::AttemptStatus::Authorized => Self::Authorized,
            common_enums::AttemptStatus::Started => Self::Started,
            common_enums::AttemptStatus::AuthenticationFailed => Self::AuthenticationFailed,
            common_enums::AttemptStatus::AuthenticationPending => Self::AuthenticationPending,
            common_enums::AttemptStatus::AuthenticationSuccessful => Self::AuthenticationSuccessful,
            common_enums::AttemptStatus::Authorizing => Self::Authorizing,
            common_enums::AttemptStatus::CaptureInitiated => Self::CaptureInitiated,
            common_enums::AttemptStatus::CaptureFailed => Self::CaptureFailed,
            common_enums::AttemptStatus::VoidInitiated => Self::VoidInitiated,
            common_enums::AttemptStatus::VoidFailed => Self::VoidFailed,
            common_enums::AttemptStatus::Voided => Self::Voided,
            common_enums::AttemptStatus::Unresolved => Self::Unresolved,
            common_enums::AttemptStatus::PaymentMethodAwaited => Self::PaymentMethodAwaited,
            common_enums::AttemptStatus::ConfirmationAwaited => Self::ConfirmationAwaited,
            common_enums::AttemptStatus::DeviceDataCollectionPending => {
                Self::DeviceDataCollectionPending
            }
            common_enums::AttemptStatus::RouterDeclined => Self::RouterDeclined,
            common_enums::AttemptStatus::AuthorizationFailed => Self::AuthorizationFailed,
            common_enums::AttemptStatus::CodInitiated => Self::CodInitiated,
            common_enums::AttemptStatus::AutoRefunded => Self::AutoRefunded,
            common_enums::AttemptStatus::PartialCharged => Self::PartialCharged,
            common_enums::AttemptStatus::PartialChargedAndChargeable => {
                Self::PartialChargedAndChargeable
            }
            common_enums::AttemptStatus::IntegrityFailure => Self::Failure,
            common_enums::AttemptStatus::Unknown => Self::AttemptStatusUnspecified,
        }
    }
}

impl ForeignTryFrom<grpc_api_types::payments::PaymentStatus> for common_enums::AttemptStatus {
    type Error = ApplicationErrorResponse;

    fn foreign_try_from(
        status: grpc_api_types::payments::PaymentStatus,
    ) -> Result<Self, error_stack::Report<Self::Error>> {
        match status {
            grpc_api_types::payments::PaymentStatus::Charged => Ok(Self::Charged),
            grpc_api_types::payments::PaymentStatus::Pending => Ok(Self::Pending),
            grpc_api_types::payments::PaymentStatus::Failure => Ok(Self::Failure),
            grpc_api_types::payments::PaymentStatus::Authorized => Ok(Self::Authorized),
            grpc_api_types::payments::PaymentStatus::Started => Ok(Self::Started),
            grpc_api_types::payments::PaymentStatus::AuthenticationFailed => {
                Ok(Self::AuthenticationFailed)
            }
            grpc_api_types::payments::PaymentStatus::AuthenticationPending => {
                Ok(Self::AuthenticationPending)
            }
            grpc_api_types::payments::PaymentStatus::AuthenticationSuccessful => {
                Ok(Self::AuthenticationSuccessful)
            }
            grpc_api_types::payments::PaymentStatus::Authorizing => Ok(Self::Authorizing),
            grpc_api_types::payments::PaymentStatus::CaptureInitiated => Ok(Self::CaptureInitiated),
            grpc_api_types::payments::PaymentStatus::CaptureFailed => Ok(Self::CaptureFailed),
            grpc_api_types::payments::PaymentStatus::VoidInitiated => Ok(Self::VoidInitiated),
            grpc_api_types::payments::PaymentStatus::VoidFailed => Ok(Self::VoidFailed),
            grpc_api_types::payments::PaymentStatus::Voided => Ok(Self::Voided),
            grpc_api_types::payments::PaymentStatus::Unresolved => Ok(Self::Unresolved),
            grpc_api_types::payments::PaymentStatus::PaymentMethodAwaited => {
                Ok(Self::PaymentMethodAwaited)
            }
            grpc_api_types::payments::PaymentStatus::ConfirmationAwaited => {
                Ok(Self::ConfirmationAwaited)
            }
            grpc_api_types::payments::PaymentStatus::DeviceDataCollectionPending => {
                Ok(Self::DeviceDataCollectionPending)
            }
            grpc_api_types::payments::PaymentStatus::RouterDeclined => Ok(Self::RouterDeclined),
            grpc_api_types::payments::PaymentStatus::AuthorizationFailed => {
                Ok(Self::AuthorizationFailed)
            }
            grpc_api_types::payments::PaymentStatus::CodInitiated => Ok(Self::CodInitiated),
            grpc_api_types::payments::PaymentStatus::AutoRefunded => Ok(Self::AutoRefunded),
            grpc_api_types::payments::PaymentStatus::PartialCharged => Ok(Self::PartialCharged),
            grpc_api_types::payments::PaymentStatus::PartialChargedAndChargeable => {
                Ok(Self::PartialChargedAndChargeable)
            }
            grpc_api_types::payments::PaymentStatus::AttemptStatusUnspecified => Ok(Self::Unknown),
        }
    }
}

impl ForeignFrom<common_enums::RefundStatus> for grpc_api_types::payments::RefundStatus {
    fn foreign_from(status: common_enums::RefundStatus) -> Self {
        match status {
            common_enums::RefundStatus::Failure => Self::RefundFailure,
            common_enums::RefundStatus::ManualReview => Self::RefundManualReview,
            common_enums::RefundStatus::Pending => Self::RefundPending,
            common_enums::RefundStatus::Success => Self::RefundSuccess,
            common_enums::RefundStatus::TransactionFailure => Self::RefundTransactionFailure,
        }
    }
}

pub fn generate_payment_void_response(
    router_data_v2: RouterDataV2<Void, PaymentFlowData, PaymentVoidData, PaymentsResponseData>,
) -> Result<PaymentServiceVoidResponse, error_stack::Report<ApplicationErrorResponse>> {
    let transaction_response = router_data_v2.response;

    match transaction_response {
        Ok(response) => match response {
            PaymentsResponseData::TransactionResponse {
                resource_id,
                redirection_data: _,
                connector_metadata: _,
                network_txn_id: _,
                connector_response_reference_id,
                incremental_authorization_allowed: _,
                mandate_reference: _,
                raw_connector_response: _,
                status_code,
            } => {
                let status = router_data_v2.resource_common_data.status;
                let grpc_status = grpc_api_types::payments::PaymentStatus::foreign_from(status);

                let grpc_resource_id =
                    grpc_api_types::payments::Identifier::foreign_try_from(resource_id)?;

                Ok(PaymentServiceVoidResponse {
                    transaction_id: Some(grpc_resource_id),
                    status: grpc_status.into(),
                    response_ref_id: connector_response_reference_id.map(|id| {
                        grpc_api_types::payments::Identifier {
                            id_type: Some(grpc_api_types::payments::identifier::IdType::Id(id)),
                        }
                    }),
                    error_code: None,
                    error_message: None,
                    status_code: status_code as u32,
                })
            }
            _ => Err(report!(ApplicationErrorResponse::InternalServerError(
                ApiError {
                    sub_code: "INVALID_RESPONSE_TYPE".to_owned(),
                    error_identifier: 500,
                    error_message: "Invalid response type received from connector".to_owned(),
                    error_object: None,
                }
            ))),
        },
        Err(e) => {
            let status = e
                .attempt_status
                .map(grpc_api_types::payments::PaymentStatus::foreign_from)
                .unwrap_or_default();
            Ok(PaymentServiceVoidResponse {
                transaction_id: Some(grpc_api_types::payments::Identifier {
                    id_type: Some(
                        grpc_api_types::payments::identifier::IdType::NoResponseIdMarker(()),
                    ),
                }),
                response_ref_id: e.connector_transaction_id.map(|id| {
                    grpc_api_types::payments::Identifier {
                        id_type: Some(grpc_api_types::payments::identifier::IdType::Id(id)),
                    }
                }),
                status: status as i32,
                error_message: Some(e.message),
                error_code: Some(e.code),
                status_code: e.status_code as u32,
            })
        }
    }
}

impl ForeignFrom<common_enums::DisputeStage> for grpc_api_types::payments::DisputeStage {
    fn foreign_from(status: common_enums::DisputeStage) -> Self {
        match status {
            common_enums::DisputeStage::PreDispute => Self::PreDispute,
            common_enums::DisputeStage::Dispute => Self::ActiveDispute,
            common_enums::DisputeStage::PreArbitration => Self::PreArbitration,
        }
    }
}

pub fn generate_payment_sync_response(
    router_data_v2: RouterDataV2<PSync, PaymentFlowData, PaymentsSyncData, PaymentsResponseData>,
) -> Result<PaymentServiceGetResponse, error_stack::Report<ApplicationErrorResponse>> {
    let transaction_response = router_data_v2.response;

    match transaction_response {
        Ok(response) => match response {
            PaymentsResponseData::TransactionResponse {
                resource_id,
                redirection_data: _,
                connector_metadata: _,
                network_txn_id: _,
                connector_response_reference_id: _,
                incremental_authorization_allowed: _,
                mandate_reference: _,
                raw_connector_response,
                status_code,
            } => {
                let status = router_data_v2.resource_common_data.status;
                let grpc_status = grpc_api_types::payments::PaymentStatus::foreign_from(status);

                let grpc_resource_id =
                    grpc_api_types::payments::Identifier::foreign_try_from(resource_id)?;

                let mandate_reference_grpc = None;

                Ok(PaymentServiceGetResponse {
                    transaction_id: Some(grpc_resource_id),
                    status: grpc_status as i32,
                    mandate_reference: mandate_reference_grpc,
                    error_code: None,
                    error_message: None,
                    network_txn_id: None,
                    response_ref_id: None,
                    amount: None,
                    minor_amount: None,
                    currency: None,
                    captured_amount: None,
                    minor_captured_amount: None,
                    payment_method_type: None,
                    capture_method: None,
                    auth_type: None,
                    created_at: None,
                    updated_at: None,
                    authorized_at: None,
                    captured_at: None,
                    customer_name: None,
                    email: None,
                    connector_customer_id: None,
                    merchant_order_reference_id: None,
                    metadata: std::collections::HashMap::new(),
                    raw_connector_response,
                    status_code: status_code as u32,
                })
            }
            _ => Err(report!(ApplicationErrorResponse::InternalServerError(
                ApiError {
                    sub_code: "INVALID_RESPONSE_TYPE".to_owned(),
                    error_identifier: 500,
                    error_message: "Invalid response type received from connector".to_owned(),
                    error_object: None,
                }
            ))),
        },
        Err(e) => {
            let status = e
                .attempt_status
                .map(grpc_api_types::payments::PaymentStatus::foreign_from)
                .unwrap_or_default();
            Ok(PaymentServiceGetResponse {
                transaction_id: Some(grpc_api_types::payments::Identifier {
                    id_type: Some(
                        grpc_api_types::payments::identifier::IdType::NoResponseIdMarker(()),
                    ),
                }),
                mandate_reference: None,
                status: status as i32,
                error_message: Some(e.message),
                error_code: Some(e.code),
                network_txn_id: None,
                response_ref_id: None,
                amount: None,
                minor_amount: None,
                currency: None,
                captured_amount: None,
                minor_captured_amount: None,
                payment_method_type: None,
                capture_method: None,
                auth_type: None,
                created_at: None,
                updated_at: None,
                authorized_at: None,
                captured_at: None,
                customer_name: None,
                email: None,
                connector_customer_id: None,
                merchant_order_reference_id: None,
                metadata: std::collections::HashMap::new(),
                raw_connector_response: None,
                status_code: e.status_code as u32,
            })
        }
    }
}

impl ForeignTryFrom<grpc_api_types::payments::RefundServiceGetRequest> for RefundSyncData {
    type Error = ApplicationErrorResponse;

    fn foreign_try_from(
        value: grpc_api_types::payments::RefundServiceGetRequest,
    ) -> Result<Self, error_stack::Report<Self::Error>> {
        // Extract transaction_id as connector_transaction_id
        let connector_transaction_id = value
            .transaction_id
            .and_then(|id| id.id_type)
            .and_then(|id_type| match id_type {
                grpc_api_types::payments::identifier::IdType::Id(id) => Some(id),
                _ => None,
            })
            .unwrap_or_default();

        Ok(RefundSyncData {
            connector_transaction_id,
            connector_refund_id: value.refund_id.clone(),
            reason: value.refund_reason.clone(),
            refund_status: common_enums::RefundStatus::Pending,
            refund_connector_metadata: value
                .request_ref_id
                .as_ref()
                .map(|id| Secret::new(json!({ "request_ref_id": id.clone() }))),
            all_keys_required: None, // Field not available in new proto structure
            integrity_object: None,
        })
    }
}

impl
    ForeignTryFrom<(
        grpc_api_types::payments::RefundServiceGetRequest,
        Connectors,
    )> for RefundFlowData
{
    type Error = ApplicationErrorResponse;

    fn foreign_try_from(
        (_value, connectors): (
            grpc_api_types::payments::RefundServiceGetRequest,
            Connectors,
        ),
    ) -> Result<Self, error_stack::Report<Self::Error>> {
        Ok(RefundFlowData {
            status: common_enums::RefundStatus::Pending,
            refund_id: None,
            connectors,
            raw_connector_response: None,
        })
    }
}

impl
    ForeignTryFrom<(
        grpc_api_types::payments::PaymentServiceRefundRequest,
        Connectors,
    )> for RefundFlowData
{
    type Error = ApplicationErrorResponse;

    fn foreign_try_from(
        (value, connectors): (
            grpc_api_types::payments::PaymentServiceRefundRequest,
            Connectors,
        ),
    ) -> Result<Self, error_stack::Report<Self::Error>> {
        Ok(RefundFlowData {
            status: common_enums::RefundStatus::Pending,
            refund_id: Some(value.refund_id),
            connectors,
            raw_connector_response: None,
        })
    }
}

impl ForeignFrom<common_enums::DisputeStatus> for grpc_api_types::payments::DisputeStatus {
    fn foreign_from(status: common_enums::DisputeStatus) -> Self {
        match status {
            common_enums::DisputeStatus::DisputeOpened => Self::DisputeOpened,
            common_enums::DisputeStatus::DisputeAccepted => Self::DisputeAccepted,
            common_enums::DisputeStatus::DisputeCancelled => Self::DisputeCancelled,
            common_enums::DisputeStatus::DisputeChallenged => Self::DisputeChallenged,
            common_enums::DisputeStatus::DisputeExpired => Self::DisputeExpired,
            common_enums::DisputeStatus::DisputeLost => Self::DisputeLost,
            common_enums::DisputeStatus::DisputeWon => Self::DisputeWon,
        }
    }
}

pub fn generate_accept_dispute_response(
    router_data_v2: RouterDataV2<Accept, DisputeFlowData, AcceptDisputeData, DisputeResponseData>,
) -> Result<AcceptDisputeResponse, error_stack::Report<ApplicationErrorResponse>> {
    let dispute_response = router_data_v2.response;

    match dispute_response {
        Ok(response) => {
            let grpc_status =
                grpc_api_types::payments::DisputeStatus::foreign_from(response.dispute_status);

            Ok(AcceptDisputeResponse {
                dispute_status: grpc_status.into(),
                dispute_id: response.connector_dispute_id,
                connector_status_code: None,
                error_message: None,
                error_code: None,
                response_ref_id: None,
                status_code: response.status_code as u32,
            })
        }
        Err(e) => {
            let grpc_dispute_status = grpc_api_types::payments::DisputeStatus::default();

            Ok(AcceptDisputeResponse {
                dispute_status: grpc_dispute_status as i32,
                dispute_id: e.connector_transaction_id.unwrap_or_default(),
                connector_status_code: None,
                error_message: Some(e.message),
                error_code: Some(e.code),
                response_ref_id: None,
                status_code: e.status_code as u32,
            })
        }
    }
}

impl ForeignTryFrom<(grpc_api_types::payments::AcceptDisputeRequest, Connectors)>
    for DisputeFlowData
{
    type Error = ApplicationErrorResponse;

    fn foreign_try_from(
        (value, connectors): (grpc_api_types::payments::AcceptDisputeRequest, Connectors),
    ) -> Result<Self, error_stack::Report<Self::Error>> {
        Ok(DisputeFlowData {
            dispute_id: None,
            connectors,
            connector_dispute_id: value.dispute_id,
            defense_reason_code: None,
            raw_connector_response: None,
        })
    }
}

pub fn generate_submit_evidence_response(
    router_data_v2: RouterDataV2<
        SubmitEvidence,
        DisputeFlowData,
        SubmitEvidenceData,
        DisputeResponseData,
    >,
) -> Result<DisputeServiceSubmitEvidenceResponse, error_stack::Report<ApplicationErrorResponse>> {
    let dispute_response = router_data_v2.response;

    match dispute_response {
        Ok(response) => {
            let grpc_status =
                grpc_api_types::payments::DisputeStatus::foreign_from(response.dispute_status);

            Ok(DisputeServiceSubmitEvidenceResponse {
                dispute_status: grpc_status.into(),
                dispute_id: Some(response.connector_dispute_id),
                submitted_evidence_ids: vec![],
                connector_status_code: None,
                error_message: None,
                error_code: None,
                response_ref_id: None,
                status_code: response.status_code as u32,
            })
        }
        Err(e) => {
            let grpc_attempt_status = e
                .attempt_status
                .map(grpc_api_types::payments::PaymentStatus::foreign_from)
                .unwrap_or_default();

            Ok(DisputeServiceSubmitEvidenceResponse {
                dispute_status: grpc_attempt_status.into(),
                dispute_id: e.connector_transaction_id,
                submitted_evidence_ids: vec![],
                connector_status_code: None,
                error_message: Some(e.message),
                error_code: Some(e.code),
                response_ref_id: None,
                status_code: e.status_code as u32,
            })
        }
    }
}

impl
    ForeignTryFrom<(
        grpc_api_types::payments::DisputeServiceSubmitEvidenceRequest,
        Connectors,
    )> for DisputeFlowData
{
    type Error = ApplicationErrorResponse;

    fn foreign_try_from(
        (value, connectors): (
            grpc_api_types::payments::DisputeServiceSubmitEvidenceRequest,
            Connectors,
        ),
    ) -> Result<Self, error_stack::Report<Self::Error>> {
        Ok(DisputeFlowData {
            dispute_id: None,
            connectors,
            connector_dispute_id: value.dispute_id,
            defense_reason_code: None,
            raw_connector_response: None,
        })
    }
}

pub fn generate_refund_sync_response(
    router_data_v2: RouterDataV2<RSync, RefundFlowData, RefundSyncData, RefundsResponseData>,
) -> Result<RefundResponse, error_stack::Report<ApplicationErrorResponse>> {
    let refunds_response = router_data_v2.response;

    match refunds_response {
        Ok(response) => {
            let status = response.refund_status;
            let grpc_status = grpc_api_types::payments::RefundStatus::foreign_from(status);

            Ok(RefundResponse {
                transaction_id: Some(grpc_api_types::payments::Identifier::default()),
                refund_id: response.connector_refund_id.clone(),
                status: grpc_status as i32,
                response_ref_id: Some(grpc_api_types::payments::Identifier {
                    id_type: Some(grpc_api_types::payments::identifier::IdType::Id(
                        response.connector_refund_id.clone(),
                    )),
                }),
                error_code: None,
                error_message: None,
                refund_amount: None,
                minor_refund_amount: None,
                refund_currency: None,
                payment_amount: None,
                minor_payment_amount: None,
                refund_reason: None,
                created_at: None,
                updated_at: None,
                processed_at: None,
                customer_name: None,
                email: None,
                merchant_order_reference_id: None,
                metadata: std::collections::HashMap::new(),
                refund_metadata: std::collections::HashMap::new(),
                raw_connector_response: response.raw_connector_response,
                status_code: response.status_code as u32,
            })
        }
        Err(e) => {
            let status = e
                .attempt_status
                .map(grpc_api_types::payments::PaymentStatus::foreign_from)
                .unwrap_or_default();

            Ok(RefundResponse {
                transaction_id: Some(
                    e.connector_transaction_id
                        .as_ref()
                        .map(|id| grpc_api_types::payments::Identifier {
                            id_type: Some(grpc_api_types::payments::identifier::IdType::Id(
                                id.clone(),
                            )),
                        })
                        .unwrap_or_default(),
                ),
                refund_id: String::new(),
                status: status as i32,
                response_ref_id: e.connector_transaction_id.map(|id| {
                    grpc_api_types::payments::Identifier {
                        id_type: Some(grpc_api_types::payments::identifier::IdType::Id(id)),
                    }
                }),
                error_code: Some(e.code),
                error_message: Some(e.message),
                refund_amount: None,
                minor_refund_amount: None,
                refund_currency: None,
                payment_amount: None,
                minor_payment_amount: None,
                refund_reason: None,
                created_at: None,
                updated_at: None,
                processed_at: None,
                customer_name: None,
                email: None,
                merchant_order_reference_id: None,
                metadata: std::collections::HashMap::new(),
                refund_metadata: std::collections::HashMap::new(),
                raw_connector_response: e.raw_connector_response,
                status_code: e.status_code as u32,
            })
        }
    }
}
impl ForeignTryFrom<WebhookDetailsResponse> for PaymentServiceGetResponse {
    type Error = ApplicationErrorResponse;

    fn foreign_try_from(
        value: WebhookDetailsResponse,
    ) -> Result<Self, error_stack::Report<Self::Error>> {
        let status = grpc_api_types::payments::PaymentStatus::foreign_from(value.status);
        Ok(Self {
            transaction_id: value
                .resource_id
                .map(|resource_id| {
                    grpc_api_types::payments::Identifier::foreign_try_from(resource_id)
                })
                .transpose()?,
            status: status as i32,
            mandate_reference: None,
            error_code: value.error_code,
            error_message: value.error_message,
            network_txn_id: None,
            response_ref_id: None,
            amount: None,
            minor_amount: None,
            currency: None,
            captured_amount: None,
            minor_captured_amount: None,
            payment_method_type: None,
            capture_method: None,
            auth_type: None,
            created_at: None,
            updated_at: None,
            authorized_at: None,
            captured_at: None,
            customer_name: None,
            email: None,
            connector_customer_id: None,
            merchant_order_reference_id: None,
            metadata: std::collections::HashMap::new(),
            raw_connector_response: value.raw_connector_response,
            status_code: value.status_code as u32,
        })
    }
}

impl ForeignTryFrom<PaymentServiceVoidRequest> for PaymentVoidData {
    type Error = ApplicationErrorResponse;

    fn foreign_try_from(
        value: PaymentServiceVoidRequest,
    ) -> Result<Self, error_stack::Report<Self::Error>> {
        Ok(Self {
            connector_transaction_id: value
                .transaction_id
                .and_then(|id| id.id_type)
                .and_then(|id_type| match id_type {
                    grpc_api_types::payments::identifier::IdType::Id(id) => Some(id),
                    _ => None,
                })
                .unwrap_or_default(),
            cancellation_reason: value.cancellation_reason,
            integrity_object: None,
            raw_connector_response: None,
        })
    }
}

impl ForeignTryFrom<RefundWebhookDetailsResponse> for RefundResponse {
    type Error = ApplicationErrorResponse;

    fn foreign_try_from(
        value: RefundWebhookDetailsResponse,
    ) -> Result<Self, error_stack::Report<Self::Error>> {
        let status = grpc_api_types::payments::RefundStatus::foreign_from(value.status);

        Ok(Self {
            transaction_id: Some(grpc_api_types::payments::Identifier::default()),
            refund_id: value.connector_refund_id.unwrap_or_default(),
            status: status.into(),
            response_ref_id: value.connector_response_reference_id.map(|id| {
                grpc_api_types::payments::Identifier {
                    id_type: Some(grpc_api_types::payments::identifier::IdType::Id(id)),
                }
            }),
            error_code: value.error_code,
            error_message: value.error_message,
            refund_amount: None,
            minor_refund_amount: None,
            refund_currency: None,
            payment_amount: None,
            minor_payment_amount: None,
            refund_reason: None,
            created_at: None,
            updated_at: None,
            processed_at: None,
            customer_name: None,
            email: None,
            merchant_order_reference_id: None,
            metadata: std::collections::HashMap::new(),
            refund_metadata: std::collections::HashMap::new(),
            raw_connector_response: value.raw_connector_response,
            status_code: value.status_code as u32,
        })
    }
}

impl ForeignTryFrom<DisputeWebhookDetailsResponse> for DisputeResponse {
    type Error = ApplicationErrorResponse;

    fn foreign_try_from(
        value: DisputeWebhookDetailsResponse,
    ) -> Result<Self, error_stack::Report<Self::Error>> {
        let grpc_status = grpc_api_types::payments::DisputeStatus::foreign_from(value.status);
        let grpc_stage = grpc_api_types::payments::DisputeStage::foreign_from(value.stage);
        Ok(Self {
            dispute_id: Some(value.dispute_id),
            transaction_id: None,
            dispute_status: grpc_status.into(),
            dispute_stage: grpc_stage.into(),
            connector_status_code: None,
            error_code: None,
            error_message: None,
            dispute_amount: None,
            dispute_currency: None,
            dispute_date: None,
            service_date: None,
            shipping_date: None,
            due_date: None,
            evidence_documents: vec![],
            dispute_reason: None,
            dispute_message: value.dispute_message,
            response_ref_id: value.connector_response_reference_id.map(|id| {
                grpc_api_types::payments::Identifier {
                    id_type: Some(grpc_api_types::payments::identifier::IdType::Id(id)),
                }
            }),
            status_code: value.status_code as u32,
        })
    }
}

impl ForeignTryFrom<grpc_api_types::payments::PaymentServiceRefundRequest> for RefundsData {
    type Error = ApplicationErrorResponse;

    fn foreign_try_from(
        value: grpc_api_types::payments::PaymentServiceRefundRequest,
    ) -> Result<Self, error_stack::Report<Self::Error>> {
        let minor_refund_amount = common_utils::types::MinorUnit::new(value.minor_refund_amount);

        let minor_payment_amount = common_utils::types::MinorUnit::new(value.minor_payment_amount);

        // Extract transaction_id as connector_transaction_id
        let connector_transaction_id = value
            .transaction_id
            .clone()
            .and_then(|id| id.id_type)
            .and_then(|id_type| match id_type {
                grpc_api_types::payments::identifier::IdType::Id(id) => Some(id),
                _ => None,
            })
            .unwrap_or_default();

        Ok(RefundsData {
            refund_id: value.refund_id.to_string(),
            connector_transaction_id,
            connector_refund_id: None, // refund_id field is used as refund_id, not connector_refund_id
            currency: common_enums::Currency::foreign_try_from(value.currency())?,
            payment_amount: value.payment_amount,
            reason: value.reason.clone(),
            webhook_url: value.webhook_url,
            refund_amount: value.refund_amount,
            connector_metadata: {
                value
                    .metadata
                    .get("connector_metadata")
                    .map(|json_string| {
                        Ok::<serde_json::Value, error_stack::Report<ApplicationErrorResponse>>(
                            serde_json::Value::String(json_string.clone()),
                        )
                    })
                    .transpose()? // Should be Option<serde_json::Value>, not Secret
            },
            refund_connector_metadata: {
                value.refund_metadata.get("refund_metadata").map(|json_string| {
                    Ok::<Secret<serde_json::Value>, error_stack::Report<ApplicationErrorResponse>>(Secret::new(serde_json::Value::String(json_string.clone())))
                }).transpose()?
            },
            minor_payment_amount,
            minor_refund_amount,
            refund_status: common_enums::RefundStatus::Pending,
            merchant_account_id: value.merchant_account_id,
            capture_method: value
                .capture_method
                .map(|cm| {
                    common_enums::CaptureMethod::foreign_try_from(
                        grpc_api_types::payments::CaptureMethod::try_from(cm).unwrap_or_default(),
                    )
                })
                .transpose()?,
            integrity_object: None,
        })
    }
}

impl ForeignTryFrom<grpc_api_types::payments::AcceptDisputeRequest> for AcceptDisputeData {
    type Error = ApplicationErrorResponse;

    fn foreign_try_from(
        value: grpc_api_types::payments::AcceptDisputeRequest,
    ) -> Result<Self, error_stack::Report<Self::Error>> {
        Ok(AcceptDisputeData {
            connector_dispute_id: value.dispute_id,
            integrity_object: None,
        })
    }
}

impl ForeignTryFrom<grpc_api_types::payments::DisputeServiceSubmitEvidenceRequest>
    for SubmitEvidenceData
{
    type Error = ApplicationErrorResponse;

    fn foreign_try_from(
        value: grpc_api_types::payments::DisputeServiceSubmitEvidenceRequest,
    ) -> Result<Self, error_stack::Report<Self::Error>> {
        // Initialize all fields to None
        let mut result = SubmitEvidenceData {
            dispute_id: Some(value.dispute_id.clone()),
            connector_dispute_id: value.dispute_id,
            integrity_object: None,
            access_activity_log: None,
            billing_address: None,
            cancellation_policy: None,
            cancellation_policy_file_type: None,
            cancellation_policy_provider_file_id: None,
            cancellation_policy_disclosure: None,
            cancellation_rebuttal: None,
            customer_communication: None,
            customer_communication_file_type: None,
            customer_communication_provider_file_id: None,
            customer_email_address: None,
            customer_name: None,
            customer_purchase_ip: None,
            customer_signature: None,
            customer_signature_file_type: None,
            customer_signature_provider_file_id: None,
            product_description: None,
            receipt: None,
            receipt_file_type: None,
            receipt_provider_file_id: None,
            refund_policy: None,
            refund_policy_file_type: None,
            refund_policy_provider_file_id: None,
            refund_policy_disclosure: None,
            refund_refusal_explanation: None,
            service_date: value.service_date.map(|date| date.to_string()),
            service_documentation: None,
            service_documentation_file_type: None,
            service_documentation_provider_file_id: None,
            shipping_address: None,
            shipping_carrier: None,
            shipping_date: value.shipping_date.map(|date| date.to_string()),
            shipping_documentation: None,
            shipping_documentation_file_type: None,
            shipping_documentation_provider_file_id: None,
            shipping_tracking_number: None,
            invoice_showing_distinct_transactions: None,
            invoice_showing_distinct_transactions_file_type: None,
            invoice_showing_distinct_transactions_provider_file_id: None,
            recurring_transaction_agreement: None,
            recurring_transaction_agreement_file_type: None,
            recurring_transaction_agreement_provider_file_id: None,
            uncategorized_file: None,
            uncategorized_file_type: None,
            uncategorized_file_provider_file_id: None,
            uncategorized_text: None,
        };

        // Extract evidence from evidence_documents array
        for document in value.evidence_documents {
            let evidence_type =
                grpc_api_types::payments::EvidenceType::try_from(document.evidence_type)
                    .unwrap_or(grpc_api_types::payments::EvidenceType::Unspecified);

            match evidence_type {
                grpc_api_types::payments::EvidenceType::CancellationPolicy => {
                    result.cancellation_policy = document.file_content;
                    result.cancellation_policy_file_type = document.file_mime_type;
                    result.cancellation_policy_provider_file_id = document.provider_file_id;
                }
                grpc_api_types::payments::EvidenceType::CustomerCommunication => {
                    result.customer_communication = document.file_content;
                    result.customer_communication_file_type = document.file_mime_type;
                    result.customer_communication_provider_file_id = document.provider_file_id;
                }
                grpc_api_types::payments::EvidenceType::CustomerSignature => {
                    result.customer_signature = document.file_content;
                    result.customer_signature_file_type = document.file_mime_type;
                    result.customer_signature_provider_file_id = document.provider_file_id;
                }
                grpc_api_types::payments::EvidenceType::Receipt => {
                    result.receipt = document.file_content;
                    result.receipt_file_type = document.file_mime_type;
                    result.receipt_provider_file_id = document.provider_file_id;
                }
                grpc_api_types::payments::EvidenceType::RefundPolicy => {
                    result.refund_policy = document.file_content;
                    result.refund_policy_file_type = document.file_mime_type;
                    result.refund_policy_provider_file_id = document.provider_file_id;
                }
                grpc_api_types::payments::EvidenceType::ServiceDocumentation => {
                    result.service_documentation = document.file_content;
                    result.service_documentation_file_type = document.file_mime_type;
                    result.service_documentation_provider_file_id = document.provider_file_id;
                }
                grpc_api_types::payments::EvidenceType::ShippingDocumentation => {
                    result.shipping_documentation = document.file_content;
                    result.shipping_documentation_file_type = document.file_mime_type;
                    result.shipping_documentation_provider_file_id = document.provider_file_id;
                }
                grpc_api_types::payments::EvidenceType::InvoiceShowingDistinctTransactions => {
                    result.invoice_showing_distinct_transactions = document.file_content;
                    result.invoice_showing_distinct_transactions_file_type =
                        document.file_mime_type;
                    result.invoice_showing_distinct_transactions_provider_file_id =
                        document.provider_file_id;
                }
                grpc_api_types::payments::EvidenceType::RecurringTransactionAgreement => {
                    result.recurring_transaction_agreement = document.file_content;
                    result.recurring_transaction_agreement_file_type = document.file_mime_type;
                    result.recurring_transaction_agreement_provider_file_id =
                        document.provider_file_id;
                }
                grpc_api_types::payments::EvidenceType::UncategorizedFile => {
                    result.uncategorized_file = document.file_content;
                    result.uncategorized_file_type = document.file_mime_type;
                    result.uncategorized_file_provider_file_id = document.provider_file_id;
                    result.uncategorized_text = document.text_content;
                }
                grpc_api_types::payments::EvidenceType::Unspecified => {
                    // Skip unspecified evidence types
                }
            }
        }

        Ok(result)
    }
}

pub fn generate_refund_response(
    router_data_v2: RouterDataV2<Refund, RefundFlowData, RefundsData, RefundsResponseData>,
) -> Result<RefundResponse, error_stack::Report<ApplicationErrorResponse>> {
    let refund_response = router_data_v2.response;

    match refund_response {
        Ok(response) => {
            let status = response.refund_status;
            let grpc_status = grpc_api_types::payments::RefundStatus::foreign_from(status);

            Ok(RefundResponse {
                transaction_id: Some(grpc_api_types::payments::Identifier::default()),
                refund_id: response.connector_refund_id,
                status: grpc_status as i32,
                response_ref_id: None,
                error_code: None,
                error_message: None,
                refund_amount: None,
                minor_refund_amount: None,
                refund_currency: None,
                payment_amount: None,
                minor_payment_amount: None,
                refund_reason: None,
                created_at: None,
                updated_at: None,
                processed_at: None,
                customer_name: None,
                email: None,
                merchant_order_reference_id: None,
                metadata: std::collections::HashMap::new(),
                refund_metadata: std::collections::HashMap::new(),
                raw_connector_response: response.raw_connector_response,
                status_code: response.status_code as u32,
            })
        }
        Err(e) => {
            let status = e
                .attempt_status
                .map(grpc_api_types::payments::PaymentStatus::foreign_from)
                .unwrap_or_default();

            Ok(RefundResponse {
                transaction_id: Some(
                    e.connector_transaction_id
                        .map(|id| grpc_api_types::payments::Identifier {
                            id_type: Some(grpc_api_types::payments::identifier::IdType::Id(id)),
                        })
                        .unwrap_or_default(),
                ),
                refund_id: String::new(),
                status: status as i32,
                response_ref_id: None,
                error_code: Some(e.code),
                error_message: Some(e.message),
                refund_amount: None,
                minor_refund_amount: None,
                refund_currency: None,
                payment_amount: None,
                minor_payment_amount: None,
                refund_reason: None,
                created_at: None,
                updated_at: None,
                processed_at: None,
                customer_name: None,
                email: None,
                merchant_order_reference_id: None,
                metadata: std::collections::HashMap::new(),
                refund_metadata: std::collections::HashMap::new(),
                raw_connector_response: e.raw_connector_response,
                status_code: e.status_code as u32,
            })
        }
    }
}

impl ForeignTryFrom<grpc_api_types::payments::PaymentServiceCaptureRequest>
    for PaymentsCaptureData
{
    type Error = ApplicationErrorResponse;

    fn foreign_try_from(
        value: grpc_api_types::payments::PaymentServiceCaptureRequest,
    ) -> Result<Self, error_stack::Report<Self::Error>> {
        let connector_transaction_id = ResponseId::ConnectorTransactionId(
            value
                .transaction_id
                .clone()
                .and_then(|id| id.id_type)
                .and_then(|id_type| match id_type {
                    grpc_api_types::payments::identifier::IdType::Id(id) => Some(id),
                    _ => None,
                })
                .unwrap_or_default(),
        );

        let multiple_capture_data =
            value
                .multiple_capture_data
                .clone()
                .map(|data| MultipleCaptureRequestData {
                    capture_sequence: data.capture_sequence,
                    capture_reference: data.capture_reference,
                });

        let minor_amount = common_utils::types::MinorUnit::new(value.amount_to_capture);

        Ok(Self {
            amount_to_capture: value.amount_to_capture,
            minor_amount_to_capture: minor_amount,
            currency: common_enums::Currency::foreign_try_from(value.currency())?,
            connector_transaction_id,
            multiple_capture_data,
            connector_metadata: {
                value
                    .metadata
                    .get("connector_metadata")
                    .map(|json_string| {
                        Ok::<serde_json::Value, error_stack::Report<ApplicationErrorResponse>>(
                            serde_json::Value::String(json_string.clone()),
                        )
                    })
                    .transpose()? // Converts Option<Result<T, E>> to Result<Option<T>, E> and propagates E if it's an Err
            },
            integrity_object: None,
        })
    }
}

impl
    ForeignTryFrom<(
        grpc_api_types::payments::PaymentServiceCaptureRequest,
        Connectors,
    )> for PaymentFlowData
{
    type Error = ApplicationErrorResponse;

    fn foreign_try_from(
        (value, connectors): (
            grpc_api_types::payments::PaymentServiceCaptureRequest,
            Connectors,
        ),
    ) -> Result<Self, error_stack::Report<Self::Error>> {
        Ok(Self {
            merchant_id: common_utils::id_type::MerchantId::default(),
            payment_id: "PAYMENT_ID".to_string(),
            attempt_id: "ATTEMPT_ID".to_string(),
            status: common_enums::AttemptStatus::Pending,
            payment_method: common_enums::PaymentMethod::Card, // Default
            address: crate::payment_address::PaymentAddress::default(),
            auth_type: common_enums::AuthenticationType::default(),
            connector_request_reference_id: value
                .request_ref_id
                .and_then(|id| id.id_type)
                .and_then(|id_type| match id_type {
                    grpc_api_types::payments::identifier::IdType::Id(id) => Some(id),
                    _ => None,
                })
                .unwrap_or_default(),
            customer_id: None,
            connector_customer: None,
            description: None,
            return_url: None,
            connector_meta_data: None,
            amount_captured: None,
            minor_amount_captured: None,
            access_token: None,
            session_token: None,
            reference_id: None,
            payment_method_token: None,
            preprocessing_id: None,
            connector_api_version: None,
            test_mode: None,
            connector_http_status_code: None,
            external_latency: None,
            connectors,
            raw_connector_response: None,
        })
    }
}

pub fn generate_payment_capture_response(
    router_data_v2: RouterDataV2<
        Capture,
        PaymentFlowData,
        PaymentsCaptureData,
        PaymentsResponseData,
    >,
) -> Result<PaymentServiceCaptureResponse, error_stack::Report<ApplicationErrorResponse>> {
    let transaction_response = router_data_v2.response;

    match transaction_response {
        Ok(response) => match response {
            PaymentsResponseData::TransactionResponse {
                resource_id,
                redirection_data: _,
                connector_metadata: _,
                network_txn_id: _,
                connector_response_reference_id,
                incremental_authorization_allowed: _,
                mandate_reference: _,
                raw_connector_response: _,
                status_code,
            } => {
                let status = router_data_v2.resource_common_data.status;
                let grpc_status = grpc_api_types::payments::PaymentStatus::foreign_from(status);
                let grpc_resource_id =
                    grpc_api_types::payments::Identifier::foreign_try_from(resource_id)?;

                Ok(PaymentServiceCaptureResponse {
                    transaction_id: Some(grpc_resource_id),
                    response_ref_id: connector_response_reference_id.map(|id| {
                        grpc_api_types::payments::Identifier {
                            id_type: Some(grpc_api_types::payments::identifier::IdType::Id(id)),
                        }
                    }),
                    error_code: None,
                    error_message: None,
                    status: grpc_status.into(),
                    status_code: status_code as u32,
                })
            }
            _ => Err(report!(ApplicationErrorResponse::InternalServerError(
                ApiError {
                    sub_code: "INVALID_RESPONSE_TYPE".to_owned(),
                    error_identifier: 500,
                    error_message: "Invalid response type received from connector".to_owned(),
                    error_object: None,
                }
            ))),
        },
        Err(e) => {
            let status = e
                .attempt_status
                .map(grpc_api_types::payments::PaymentStatus::foreign_from)
                .unwrap_or_default();
            Ok(PaymentServiceCaptureResponse {
                transaction_id: Some(grpc_api_types::payments::Identifier {
                    id_type: Some(
                        grpc_api_types::payments::identifier::IdType::NoResponseIdMarker(()),
                    ),
                }),
                response_ref_id: e.connector_transaction_id.map(|id| {
                    grpc_api_types::payments::Identifier {
                        id_type: Some(grpc_api_types::payments::identifier::IdType::Id(id)),
                    }
                }),
                status: status.into(),
                error_message: Some(e.message),
                error_code: Some(e.code),
                status_code: e.status_code as u32,
            })
        }
    }
}

impl ForeignTryFrom<(PaymentServiceRegisterRequest, Connectors, String)> for PaymentFlowData {
    type Error = ApplicationErrorResponse;

    fn foreign_try_from(
        (value, connectors, environment): (PaymentServiceRegisterRequest, Connectors, String),
    ) -> Result<Self, error_stack::Report<Self::Error>> {
        let address = match value.address {
            Some(address) => crate::payment_address::PaymentAddress::foreign_try_from(address)?,
            None => {
                return Err(ApplicationErrorResponse::BadRequest(ApiError {
                    sub_code: "INVALID_ADDRESS".to_owned(),
                    error_identifier: 400,
                    error_message: "Address is required".to_owned(),
                    error_object: None,
                }))?
            }
        };
        let test_mode = match environment.as_str() {
            common_utils::consts::CONST_DEVELOPMENT => Some(true),
            common_utils::consts::CONST_PRODUCTION => Some(false),
            _ => Some(true),
        };
        Ok(Self {
            merchant_id: common_utils::id_type::MerchantId::default(),
            payment_id: "IRRELEVANT_PAYMENT_ID".to_string(),
            attempt_id: "IRRELEVANT_ATTEMPT_ID".to_string(),
            status: common_enums::AttemptStatus::Pending,
            payment_method: common_enums::PaymentMethod::Card, //TODO
            address,
            auth_type: common_enums::AuthenticationType::default(),
            connector_request_reference_id: value
                .request_ref_id
                .and_then(|id| id.id_type)
                .and_then(|id_type| match id_type {
                    grpc_api_types::payments::identifier::IdType::Id(id) => Some(id),
                    _ => None,
                })
                .unwrap_or_default(),
            customer_id: None,
            connector_customer: None,
            description: None,
            return_url: None,
            connector_meta_data: None,
            amount_captured: None,
            minor_amount_captured: None,
            access_token: None,
            session_token: None,
            reference_id: None,
            payment_method_token: None,
            preprocessing_id: None,
            connector_api_version: None,
            test_mode,
            connector_http_status_code: None,
            external_latency: None,
            connectors,
            raw_connector_response: None,
        })
    }
}

impl ForeignTryFrom<PaymentServiceRegisterRequest> for SetupMandateRequestData {
    type Error = ApplicationErrorResponse;

    fn foreign_try_from(
        value: PaymentServiceRegisterRequest,
    ) -> Result<Self, error_stack::Report<Self::Error>> {
        let email: Option<Email> = match value.email {
            Some(ref email_str) => Some(Email::try_from(email_str.clone()).map_err(|_| {
                error_stack::Report::new(ApplicationErrorResponse::BadRequest(ApiError {
                    sub_code: "INVALID_EMAIL_FORMAT".to_owned(),
                    error_identifier: 400,

                    error_message: "Invalid email".to_owned(),
                    error_object: None,
                }))
            })?),
            None => None,
        };
        let customer_acceptance = value.customer_acceptance.clone().ok_or_else(|| {
            error_stack::Report::new(ApplicationErrorResponse::BadRequest(ApiError {
                sub_code: "MISSING_CUSTOMER_ACCEPTANCE".to_owned(),
                error_identifier: 400,
                error_message: "Customer acceptance is missing".to_owned(),
                error_object: None,
            }))
        })?;

        let setup_future_usage = value.setup_future_usage();

        let setup_mandate_details = MandateData {
            update_mandate_id: None,
            customer_acceptance: Some(crate::mandates::CustomerAcceptance::foreign_try_from(
                customer_acceptance.clone(),
            )?),
            mandate_type: None,
        };

        Ok(Self {
            currency: common_enums::Currency::foreign_try_from(value.currency())?,
            payment_method_data: PaymentMethodData::foreign_try_from(
                value.payment_method.ok_or_else(|| {
                    ApplicationErrorResponse::BadRequest(ApiError {
                        sub_code: "INVALID_PAYMENT_METHOD_DATA".to_owned(),
                        error_identifier: 400,
                        error_message: "Payment method data is required".to_owned(),
                        error_object: None,
                    })
                })?,
            )?,
            amount: Some(0),
            confirm: true,
            statement_descriptor_suffix: None,
            customer_acceptance: Some(crate::mandates::CustomerAcceptance::foreign_try_from(
                customer_acceptance.clone(),
            )?),
            mandate_id: None,
            setup_future_usage: Some(common_enums::FutureUsage::foreign_try_from(
                setup_future_usage,
            )?),
            off_session: Some(false),
            setup_mandate_details: Some(setup_mandate_details),
            router_return_url: value.return_url.clone(),
            webhook_url: None,
            browser_info: value.browser_info.map(|info| {
                crate::router_request_types::BrowserInformation {
                    color_depth: None,
                    java_enabled: info.java_enabled,
                    java_script_enabled: info.java_script_enabled,
                    language: info.language,
                    screen_height: info.screen_height,
                    screen_width: info.screen_width,
                    time_zone: None,
                    ip_address: None,
                    accept_header: info.accept_header,
                    user_agent: info.user_agent,
                    os_type: info.os_type,
                    os_version: info.os_version,
                    device_model: info.device_model,
                    accept_language: info.accept_language,
                }
            }),
            email,
            customer_name: None,
            return_url: value.return_url.clone(),
            payment_method_type: None,
            request_incremental_authorization: false,
            metadata: None,
            complete_authorize_url: None,
            capture_method: None,
            integrity_object: None,
            minor_amount: Some(common_utils::types::MinorUnit::new(0)),
            shipping_cost: None,
            customer_id: value
                .connector_customer_id
                .clone()
                .map(|customer_id| CustomerId::try_from(Cow::from(customer_id)))
                .transpose()
                .change_context(ApplicationErrorResponse::BadRequest(ApiError {
                    sub_code: "INVALID_CUSTOMER_ID".to_owned(),
                    error_identifier: 400,
                    error_message: "Failed to parse Customer Id".to_owned(),
                    error_object: None,
                }))?,
            statement_descriptor: None,
            merchant_order_reference_id: None,
        })
    }
}

impl ForeignTryFrom<grpc_api_types::payments::CustomerAcceptance>
    for crate::mandates::CustomerAcceptance
{
    type Error = ApplicationErrorResponse;
    fn foreign_try_from(
        _value: grpc_api_types::payments::CustomerAcceptance,
    ) -> Result<Self, error_stack::Report<Self::Error>> {
        Ok(crate::mandates::CustomerAcceptance {
            acceptance_type: crate::mandates::AcceptanceType::Offline,
            accepted_at: None,
            online: None,
        })
    }
}

impl ForeignTryFrom<grpc_api_types::payments::FutureUsage> for common_enums::FutureUsage {
    type Error = ApplicationErrorResponse;
    fn foreign_try_from(
        value: grpc_api_types::payments::FutureUsage,
    ) -> Result<Self, error_stack::Report<Self::Error>> {
        match value {
            grpc_api_types::payments::FutureUsage::OffSession => {
                Ok(common_enums::FutureUsage::OffSession)
            }
            grpc_api_types::payments::FutureUsage::OnSession => {
                Ok(common_enums::FutureUsage::OnSession)
            }
            grpc_api_types::payments::FutureUsage::Unspecified => {
                Err(ApplicationErrorResponse::BadRequest(ApiError {
                    sub_code: "UNSPECIFIED_FUTURE_USAGE".to_owned(),
                    error_identifier: 401,
                    error_message: "Future usage must be specified".to_owned(),
                    error_object: None,
                })
                .into())
            }
        }
    }
}

pub fn generate_setup_mandate_response(
    router_data_v2: RouterDataV2<
        SetupMandate,
        PaymentFlowData,
        SetupMandateRequestData,
        PaymentsResponseData,
    >,
) -> Result<PaymentServiceRegisterResponse, error_stack::Report<ApplicationErrorResponse>> {
    let transaction_response = router_data_v2.response;
    let status = router_data_v2.resource_common_data.status;
    let grpc_status = grpc_api_types::payments::PaymentStatus::foreign_from(status);
    let response = match transaction_response {
        Ok(response) => match response {
            PaymentsResponseData::TransactionResponse {
                resource_id,
                redirection_data,
                connector_metadata: _,
                network_txn_id,
                connector_response_reference_id,
                incremental_authorization_allowed,
                mandate_reference,
                raw_connector_response: _,
                status_code,
            } => {
                PaymentServiceRegisterResponse {
                    registration_id: Some(grpc_api_types::payments::Identifier::foreign_try_from(resource_id)?),
                    redirection_data: redirection_data.map(
                        |form| {
                            match *form {
                                crate::router_response_types::RedirectForm::Form { endpoint, method: _, form_fields: _ } => {
                                    Ok::<grpc_api_types::payments::RedirectForm, ApplicationErrorResponse>(grpc_api_types::payments::RedirectForm {
                                        form_type: Some(grpc_api_types::payments::redirect_form::FormType::Form(
                                            grpc_api_types::payments::FormData {
                                                endpoint,
                                                method: 0,
                                                form_fields: HashMap::default(), //TODO
                                            }
                                        ))
                                    })
                                },
                                crate::router_response_types::RedirectForm::Html { html_data } => {
                                    Ok(grpc_api_types::payments::RedirectForm {
                                        form_type: Some(grpc_api_types::payments::redirect_form::FormType::Html(
                                            grpc_api_types::payments::HtmlData {
                                                html_data,
                                            }
                                        ))
                                    })
                                },
                                _ => Err(
                                    ApplicationErrorResponse::BadRequest(ApiError {
                                        sub_code: "INVALID_RESPONSE".to_owned(),
                                        error_identifier: 400,
                                        error_message: "Invalid response from connector".to_owned(),
                                        error_object: None,
                                    }))?,
                            }
                        }
                    ).transpose()?,
                    network_txn_id,
                    response_ref_id: connector_response_reference_id.map(|id| grpc_api_types::payments::Identifier {
                        id_type: Some(grpc_api_types::payments::identifier::IdType::Id(id)),
                    }),
                    status: grpc_status as i32,
                    mandate_reference: Some(grpc_api_types::payments::MandateReference {
                        mandate_id: mandate_reference.and_then(|m| m.connector_mandate_id),
                    }),
                    incremental_authorization_allowed,
                    error_message: None,
                    error_code: None,
                    status_code: status_code as u32,
                }
            }
            _ => Err(ApplicationErrorResponse::BadRequest(ApiError {
                sub_code: "INVALID_RESPONSE".to_owned(),
                error_identifier: 400,
                error_message: "Invalid response from connector".to_owned(),
                error_object: None,
            }))?,
        },
        Err(err) => PaymentServiceRegisterResponse {
            registration_id: Some(grpc_api_types::payments::Identifier {
                id_type: Some(grpc_api_types::payments::identifier::IdType::NoResponseIdMarker(())),
            }),
            redirection_data: None,
            network_txn_id: None,
            response_ref_id: err.connector_transaction_id.map(|id| {
                grpc_api_types::payments::Identifier {
                    id_type: Some(grpc_api_types::payments::identifier::IdType::Id(id)),
                }
            }),
            status: grpc_status as i32,
            mandate_reference: None,
            incremental_authorization_allowed: None,
            error_message: Some(err.message),
            error_code: Some(err.code),
            status_code: err.status_code as u32,
        },
    };
    Ok(response)
}

impl ForeignTryFrom<(DisputeDefendRequest, Connectors)> for DisputeFlowData {
    type Error = ApplicationErrorResponse;

    fn foreign_try_from(
        (value, connectors): (DisputeDefendRequest, Connectors),
    ) -> Result<Self, error_stack::Report<Self::Error>> {
        Ok(DisputeFlowData {
            dispute_id: Some(value.dispute_id.clone()),
            connectors,
            connector_dispute_id: value.dispute_id,
            defense_reason_code: Some(value.reason_code.unwrap_or_default()),
            raw_connector_response: None,
        })
    }
}

impl ForeignTryFrom<DisputeDefendRequest> for DisputeDefendData {
    type Error = ApplicationErrorResponse;
    fn foreign_try_from(
        value: DisputeDefendRequest,
    ) -> Result<Self, error_stack::Report<Self::Error>> {
        let connector_dispute_id = value.dispute_id;
        Ok(Self {
            dispute_id: connector_dispute_id.clone(),
            connector_dispute_id,
            defense_reason_code: value.reason_code.unwrap_or_default(),
            integrity_object: None,
        })
    }
}

pub fn generate_defend_dispute_response(
    router_data_v2: RouterDataV2<
        DefendDispute,
        DisputeFlowData,
        DisputeDefendData,
        DisputeResponseData,
    >,
) -> Result<DisputeDefendResponse, error_stack::Report<ApplicationErrorResponse>> {
    let defend_dispute_response = router_data_v2.response;

    match defend_dispute_response {
        Ok(response) => Ok(DisputeDefendResponse {
            dispute_id: response.connector_dispute_id,
            dispute_status: response.dispute_status as i32,
            connector_status_code: None,
            error_message: None,
            error_code: None,
            response_ref_id: None,
            status_code: response.status_code as u32,
        }),
        Err(e) => Ok(DisputeDefendResponse {
            dispute_id: e
                .connector_transaction_id
                .unwrap_or_else(|| NO_ERROR_CODE.to_string()),
            dispute_status: common_enums::DisputeStatus::DisputeLost as i32,
            connector_status_code: None,
            error_message: Some(e.message),
            error_code: Some(e.code),
            response_ref_id: None,
            status_code: e.status_code as u32,
        }),
    }
}

#[derive(Debug, Clone, ToSchema, Serialize)]
pub struct CardSpecificFeatures {
    /// Indicates whether three_ds card payments are supported
    // #[schema(value_type = FeatureStatus)]
    pub three_ds: FeatureStatus,
    /// Indicates whether non three_ds card payments are supported
    // #[schema(value_type = FeatureStatus)]
    pub no_three_ds: FeatureStatus,
    /// List of supported card networks
    // #[schema(value_type = Vec<CardNetwork>)]
    pub supported_card_networks: Vec<CardNetwork>,
}

#[derive(Debug, Clone, ToSchema, Serialize)]
#[serde(untagged)]
pub enum PaymentMethodSpecificFeatures {
    /// Card specific features
    Card(CardSpecificFeatures),
}
/// Represents details of a payment method.
#[derive(Debug, Clone)]
pub struct PaymentMethodDetails {
    /// Indicates whether mandates are supported by this payment method.
    pub mandates: FeatureStatus,
    /// Indicates whether refund is supported by this payment method.
    pub refunds: FeatureStatus,
    /// List of supported capture methods
    pub supported_capture_methods: Vec<CaptureMethod>,
    /// Payment method specific features
    pub specific_features: Option<PaymentMethodSpecificFeatures>,
}
/// The status of the feature
#[derive(
    Clone,
    Copy,
    Debug,
    Eq,
    PartialEq,
    serde::Deserialize,
    serde::Serialize,
    strum::Display,
    ToSchema,
)]
#[strum(serialize_all = "snake_case")]
#[serde(rename_all = "snake_case")]
pub enum FeatureStatus {
    NotSupported,
    Supported,
}
pub type PaymentMethodTypeMetadata = HashMap<PaymentMethodType, PaymentMethodDetails>;
pub type SupportedPaymentMethods = HashMap<PaymentMethod, PaymentMethodTypeMetadata>;

#[derive(Debug, Clone)]
pub struct ConnectorInfo {
    /// Display name of the Connector
    pub display_name: &'static str,
    /// Description of the connector.
    pub description: &'static str,
    /// Connector Type
    pub connector_type: PaymentConnectorCategory,
}

/// Connector Access Method
#[derive(
    Clone,
    Copy,
    Debug,
    Eq,
    Hash,
    PartialEq,
    serde::Deserialize,
    serde::Serialize,
    strum::Display,
    ToSchema,
)]
#[strum(serialize_all = "snake_case")]
#[serde(rename_all = "snake_case")]
pub enum PaymentConnectorCategory {
    PaymentGateway,
    AlternativePaymentMethod,
    BankAcquirer,
}

#[derive(Debug, strum::Display, Eq, PartialEq, Hash)]
pub enum PaymentMethodDataType {
    Card,
    Knet,
    Benefit,
    MomoAtm,
    CardRedirect,
    AliPayQr,
    AliPayRedirect,
    AliPayHkRedirect,
    AmazonPayRedirect,
    MomoRedirect,
    KakaoPayRedirect,
    GoPayRedirect,
    GcashRedirect,
    ApplePay,
    ApplePayRedirect,
    ApplePayThirdPartySdk,
    DanaRedirect,
    DuitNow,
    GooglePay,
    GooglePayRedirect,
    GooglePayThirdPartySdk,
    MbWayRedirect,
    MobilePayRedirect,
    PaypalRedirect,
    PaypalSdk,
    Paze,
    SamsungPay,
    TwintRedirect,
    VippsRedirect,
    TouchNGoRedirect,
    WeChatPayRedirect,
    WeChatPayQr,
    CashappQr,
    SwishQr,
    KlarnaRedirect,
    KlarnaSdk,
    AffirmRedirect,
    AfterpayClearpayRedirect,
    PayBrightRedirect,
    WalleyRedirect,
    AlmaRedirect,
    AtomeRedirect,
    BancontactCard,
    Bizum,
    Blik,
    Eft,
    Eps,
    Giropay,
    Ideal,
    Interac,
    LocalBankRedirect,
    OnlineBankingCzechRepublic,
    OnlineBankingFinland,
    OnlineBankingPoland,
    OnlineBankingSlovakia,
    OpenBankingUk,
    Przelewy24,
    Sofort,
    Trustly,
    OnlineBankingFpx,
    OnlineBankingThailand,
    AchBankDebit,
    SepaBankDebit,
    BecsBankDebit,
    BacsBankDebit,
    AchBankTransfer,
    SepaBankTransfer,
    BacsBankTransfer,
    MultibancoBankTransfer,
    PermataBankTransfer,
    BcaBankTransfer,
    BniVaBankTransfer,
    BriVaBankTransfer,
    CimbVaBankTransfer,
    DanamonVaBankTransfer,
    MandiriVaBankTransfer,
    Pix,
    Pse,
    Crypto,
    MandatePayment,
    Reward,
    Upi,
    Boleto,
    Efecty,
    PagoEfectivo,
    RedCompra,
    RedPagos,
    Alfamart,
    Indomaret,
    Oxxo,
    SevenEleven,
    Lawson,
    MiniStop,
    FamilyMart,
    Seicomart,
    PayEasy,
    Givex,
    PaySafeCar,
    CardToken,
    LocalBankTransfer,
    Mifinity,
    Fps,
    PromptPay,
    VietQr,
    OpenBanking,
    NetworkToken,
    NetworkTransactionIdAndCardDetails,
    DirectCarrierBilling,
    InstantBankTransfer,
    InstantBankTransferPoland,
    InstantBankTransferFinland,
    CardDetailsForNetworkTransactionId,
    RevolutPay,
}

impl ForeignTryFrom<grpc_api_types::payments::BrowserInformation>
    for crate::router_request_types::BrowserInformation
{
    type Error = ApplicationErrorResponse;

    fn foreign_try_from(
        value: grpc_api_types::payments::BrowserInformation,
    ) -> Result<Self, error_stack::Report<Self::Error>> {
        Ok(Self {
            color_depth: value.color_depth.map(|cd| cd as u8),
            java_enabled: value.java_enabled,
            java_script_enabled: value.java_script_enabled,
            language: value.language,
            screen_height: value.screen_height,
            screen_width: value.screen_width,
            time_zone: value.time_zone_offset_minutes,
            ip_address: value.ip_address.and_then(|ip| ip.parse().ok()),
            accept_header: value.accept_header,
            user_agent: value.user_agent,
            os_type: value.os_type,
            os_version: value.os_version,
            device_model: value.device_model,
            accept_language: value.accept_language,
        })
    }
}

impl ForeignTryFrom<grpc_api_types::payments::PaymentServiceRepeatEverythingRequest>
    for crate::connector_types::RepeatPaymentData
{
    type Error = ApplicationErrorResponse;

    fn foreign_try_from(
        value: grpc_api_types::payments::PaymentServiceRepeatEverythingRequest,
    ) -> Result<Self, error_stack::Report<Self::Error>> {
        // Extract values first to avoid partial move
        let amount = value.amount;
        let minor_amount = value.minor_amount;
        let currency = value.currency();
        let merchant_order_reference_id = value.merchant_order_reference_id;
        let metadata = value.metadata;
        let webhook_url = value.webhook_url;

        // Extract mandate reference
        let mandate_reference = value.mandate_reference.ok_or_else(|| {
            ApplicationErrorResponse::BadRequest(ApiError {
                sub_code: "MISSING_MANDATE_REFERENCE".to_owned(),
                error_identifier: 400,
                error_message: "Mandate reference is required for repeat payments".to_owned(),
                error_object: None,
            })
        })?;

        // Convert mandate reference to domain type
        let mandate_ref = match mandate_reference.mandate_id {
            Some(id) => crate::connector_types::MandateReferenceId::ConnectorMandateId(
                crate::connector_types::ConnectorMandateReferenceId::new(Some(id), None, None),
            ),
            None => {
                return Err(ApplicationErrorResponse::BadRequest(ApiError {
                    sub_code: "INVALID_MANDATE_REFERENCE".to_owned(),
                    error_identifier: 400,
                    error_message: "Mandate ID is required".to_owned(),
                    error_object: None,
                })
                .into())
            }
        };

        Ok(Self {
            mandate_reference: mandate_ref,
            amount,
            minor_amount: common_utils::types::MinorUnit::new(minor_amount),
            currency: common_enums::Currency::foreign_try_from(currency)?,
            merchant_order_reference_id,
            metadata: if metadata.is_empty() {
                None
            } else {
                Some(metadata)
            },
            webhook_url,
            integrity_object: None,
        })
    }
}

impl
    ForeignTryFrom<(
        grpc_api_types::payments::PaymentServiceRepeatEverythingRequest,
        Connectors,
    )> for PaymentFlowData
{
    type Error = ApplicationErrorResponse;

    fn foreign_try_from(
        (value, connectors): (
            grpc_api_types::payments::PaymentServiceRepeatEverythingRequest,
            Connectors,
        ),
    ) -> Result<Self, error_stack::Report<Self::Error>> {
        // For MIT, address is optional
        let address = crate::payment_address::PaymentAddress::default();
        Ok(Self {
            merchant_id: common_utils::id_type::MerchantId::default(),
            payment_id: "REPEAT_PAYMENT_ID".to_string(),
            attempt_id: "REPEAT_ATTEMPT_ID".to_string(),
            status: common_enums::AttemptStatus::Pending,
            payment_method: common_enums::PaymentMethod::Card, // Default, actual method depends on mandate
            address,
            auth_type: common_enums::AuthenticationType::NoThreeDs, // MIT typically doesn't use 3DS
            connector_request_reference_id: value
                .request_ref_id
                .and_then(|id| id.id_type)
                .and_then(|id_type| match id_type {
                    grpc_api_types::payments::identifier::IdType::Id(id) => Some(id),
                    _ => None,
                })
                .unwrap_or_default(),
            customer_id: None,
            connector_customer: None,
            description: Some("Repeat payment transaction".to_string()),
            return_url: None,
            connector_meta_data: None,
            amount_captured: None,
            minor_amount_captured: None,
            access_token: None,
            session_token: None,
            reference_id: value.merchant_order_reference_id,
            payment_method_token: None,
            preprocessing_id: None,
            connector_api_version: None,
            test_mode: None,
            connector_http_status_code: None,
            external_latency: None,
            connectors,
            raw_connector_response: None,
        })
    }
}

pub fn generate_repeat_payment_response(
    router_data_v2: RouterDataV2<
        crate::connector_flow::RepeatPayment,
        PaymentFlowData,
        crate::connector_types::RepeatPaymentData,
        PaymentsResponseData,
    >,
) -> Result<
    grpc_api_types::payments::PaymentServiceRepeatEverythingResponse,
    error_stack::Report<ApplicationErrorResponse>,
> {
    let transaction_response = router_data_v2.response;
    let status = router_data_v2.resource_common_data.status;
    let grpc_status = grpc_api_types::payments::PaymentStatus::foreign_from(status);

    match transaction_response {
        Ok(response) => match response {
            PaymentsResponseData::TransactionResponse {
                resource_id,
                network_txn_id,
                connector_response_reference_id,
                raw_connector_response,
                status_code,
                ..
            } => Ok(
                grpc_api_types::payments::PaymentServiceRepeatEverythingResponse {
                    transaction_id: Some(grpc_api_types::payments::Identifier::foreign_try_from(
                        resource_id,
                    )?),
                    status: grpc_status as i32,
                    error_code: None,
                    error_message: None,
                    network_txn_id,
                    response_ref_id: connector_response_reference_id.map(|id| {
                        grpc_api_types::payments::Identifier {
                            id_type: Some(grpc_api_types::payments::identifier::IdType::Id(id)),
                        }
                    }),
                    raw_connector_response,
                    status_code: status_code as u32,
                },
            ),
            _ => Err(ApplicationErrorResponse::BadRequest(ApiError {
                sub_code: "INVALID_RESPONSE".to_owned(),
                error_identifier: 400,
                error_message: "Invalid response from connector".to_owned(),
                error_object: None,
            }))?,
        },
        Err(err) => {
            let status = err
                .attempt_status
                .map(grpc_api_types::payments::PaymentStatus::foreign_from)
                .unwrap_or_default();
            Ok(
                grpc_api_types::payments::PaymentServiceRepeatEverythingResponse {
                    transaction_id: Some(grpc_api_types::payments::Identifier {
                        id_type: Some(
                            grpc_api_types::payments::identifier::IdType::NoResponseIdMarker(()),
                        ),
                    }),
                    status: status as i32,
                    error_code: Some(err.code),
                    error_message: Some(err.message),
                    network_txn_id: None,
                    response_ref_id: err.connector_transaction_id.map(|id| {
                        grpc_api_types::payments::Identifier {
                            id_type: Some(grpc_api_types::payments::identifier::IdType::Id(id)),
                        }
                    }),
                    raw_connector_response: err.raw_connector_response,
                    status_code: err.status_code as u32,
                },
            )
        }
    }
}<|MERGE_RESOLUTION|>--- conflicted
+++ resolved
@@ -1077,12 +1077,8 @@
                 error_message: None,
                 error_code: None,
                 raw_connector_response: None,
-<<<<<<< HEAD
-                status_code: Some(200),
+                status_code: 200,
                 connector_metadata: std::collections::HashMap::new(),
-=======
-                status_code: 200,
->>>>>>> 4387a631
             }
         }
         Err(err) => {
@@ -1108,12 +1104,8 @@
                 error_message: Some(err.message),
                 error_code: Some(err.code),
                 raw_connector_response: err.raw_connector_response,
-<<<<<<< HEAD
-                status_code: Some(err.status_code as u32),
+                status_code: err.status_code as u32,
                 connector_metadata: std::collections::HashMap::new(),
-=======
-                status_code: err.status_code as u32,
->>>>>>> 4387a631
             }
         }
     };
@@ -1243,12 +1235,8 @@
                 error_message: Some(err.message),
                 error_code: Some(err.code),
                 raw_connector_response: err.raw_connector_response,
-<<<<<<< HEAD
-                status_code: Some(err.status_code as u32),
+                status_code: err.status_code as u32,
                 connector_metadata: std::collections::HashMap::new(),
-=======
-                status_code: err.status_code as u32,
->>>>>>> 4387a631
             }
         }
     };
