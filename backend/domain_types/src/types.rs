--- conflicted
+++ resolved
@@ -117,11 +117,8 @@
     pub dlocal: ConnectorParams,
     pub placetopay: ConnectorParams,
     pub rapyd: ConnectorParams,
-<<<<<<< HEAD
+    pub aci: ConnectorParams,
     pub cybersource: ConnectorParams,
-=======
-    pub aci: ConnectorParams,
->>>>>>> ccd05e47
 }
 
 #[derive(Clone, serde::Deserialize, Debug, Default)]
