--- conflicted
+++ resolved
@@ -119,11 +119,8 @@
     pub bluecode: ConnectorParams,
     pub cryptopay: ConnectorParams,
     pub helcim: ConnectorParams,
-<<<<<<< HEAD
+    pub dlocal: ConnectorParams,
     pub placetopay: ConnectorParams,
-=======
-    pub dlocal: ConnectorParams,
->>>>>>> 1ddd62ba
 }
 
 #[derive(Clone, serde::Deserialize, Debug, Default)]
