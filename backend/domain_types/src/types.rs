--- conflicted
+++ resolved
@@ -60,28 +60,17 @@
         SetupMandate, SubmitEvidence, Void,
     },
     connector_types::{
-<<<<<<< HEAD
-        AcceptDisputeData, ConnectorMandateReferenceId, ConnectorResponseHeaders,
-        DisputeDefendData, DisputeFlowData, DisputeResponseData, DisputeWebhookDetailsResponse,
-        MandateReferenceId, MultipleCaptureRequestData, PaymentCreateOrderData,
-        PaymentCreateOrderResponse, PaymentFlowData, PaymentMethodTokenResponse,
-        PaymentMethodTokenizationData, PaymentVoidData, PaymentsAuthenticateData,
-        PaymentsAuthorizeData, PaymentsCaptureData, PaymentsPostAuthenticateData,
-        PaymentsPreAuthenticateData, PaymentsResponseData, PaymentsSyncData, RawConnectorResponse,
-        RefundFlowData, RefundSyncData, RefundWebhookDetailsResponse, RefundsData,
-        RefundsResponseData, RepeatPaymentData, ResponseId, SessionTokenRequestData,
-=======
         AcceptDisputeData, AccessTokenRequestData, ConnectorMandateReferenceId,
         ConnectorResponseHeaders, DisputeDefendData, DisputeFlowData, DisputeResponseData,
         DisputeWebhookDetailsResponse, MandateReferenceId, MultipleCaptureRequestData,
         PaymentCreateOrderData, PaymentCreateOrderResponse, PaymentFlowData,
         PaymentMethodTokenResponse, PaymentMethodTokenizationData, PaymentVoidData,
-        PaymentsAuthorizeData, PaymentsCaptureData, PaymentsResponseData, PaymentsSyncData,
-        RawConnectorResponse, RefundFlowData, RefundSyncData, RefundWebhookDetailsResponse,
-        RefundsData, RefundsResponseData, RepeatPaymentData, ResponseId, SessionTokenRequestData,
->>>>>>> 8ee4de2a
-        SessionTokenResponseData, SetupMandateRequestData, SubmitEvidenceData,
-        WebhookDetailsResponse,
+        PaymentsAuthenticateData, PaymentsAuthorizeData, PaymentsCaptureData,
+        PaymentsPostAuthenticateData, PaymentsPreAuthenticateData, PaymentsResponseData,
+        PaymentsSyncData, RawConnectorResponse, RefundFlowData, RefundSyncData,
+        RefundWebhookDetailsResponse, RefundsData, RefundsResponseData, RepeatPaymentData,
+        ResponseId, SessionTokenRequestData, SessionTokenResponseData, SetupMandateRequestData,
+        SubmitEvidenceData, WebhookDetailsResponse,
     },
     errors::{ApiError, ApplicationErrorResponse},
     mandates::{self, MandateData},
@@ -4421,7 +4410,7 @@
                 )?),
                 redirection_data: redirection_data
                     .map(|form| match *form {
-                        crate::router_response_types::RedirectForm::Form {
+                        router_response_types::RedirectForm::Form {
                             endpoint,
                             method,
                             form_fields,
@@ -4460,7 +4449,7 @@
                                 ),
                             })
                         }
-                        crate::router_response_types::RedirectForm::Mifinity {
+                        router_response_types::RedirectForm::Mifinity {
                             initialization_token,
                         } => Ok(grpc_api_types::payments::RedirectForm {
                             form_type: Some(
@@ -4500,6 +4489,7 @@
                 raw_connector_response,
                 status_code: status_code as u32,
                 response_headers,
+                state: None,
             },
             PaymentsResponseData::SessionResponse {
                 session_token: _,
@@ -4521,6 +4511,7 @@
                 raw_connector_response,
                 response_headers,
                 connector_metadata: std::collections::HashMap::new(),
+                state: None,
             },
         },
         Err(err) => {
@@ -4545,6 +4536,7 @@
                 response_headers,
                 raw_connector_response,
                 connector_metadata: std::collections::HashMap::new(),
+                state: None,
             }
         }
     };
@@ -4586,7 +4578,7 @@
                 )?),
                 redirection_data: redirection_data
                     .map(|form| match *form {
-                        crate::router_response_types::RedirectForm::Form {
+                        router_response_types::RedirectForm::Form {
                             endpoint,
                             method,
                             form_fields,
@@ -4625,7 +4617,7 @@
                                 ),
                             })
                         }
-                        crate::router_response_types::RedirectForm::Mifinity {
+                        router_response_types::RedirectForm::Mifinity {
                             initialization_token,
                         } => Ok(grpc_api_types::payments::RedirectForm {
                             form_type: Some(
@@ -4665,6 +4657,7 @@
                 raw_connector_response,
                 status_code: status_code as u32,
                 response_headers,
+                state: None,
             },
             PaymentsResponseData::SessionResponse {
                 session_token: _,
@@ -4686,6 +4679,7 @@
                 raw_connector_response,
                 response_headers,
                 connector_metadata: std::collections::HashMap::new(),
+                state: None,
             },
         },
         Err(err) => {
@@ -4710,6 +4704,7 @@
                 response_headers,
                 raw_connector_response,
                 connector_metadata: std::collections::HashMap::new(),
+                state: None,
             }
         }
     };
@@ -4751,7 +4746,7 @@
                 )?),
                 redirection_data: redirection_data
                     .map(|form| match *form {
-                        crate::router_response_types::RedirectForm::Form {
+                        router_response_types::RedirectForm::Form {
                             endpoint,
                             method,
                             form_fields,
@@ -4790,7 +4785,7 @@
                                 ),
                             })
                         }
-                        crate::router_response_types::RedirectForm::Mifinity {
+                        router_response_types::RedirectForm::Mifinity {
                             initialization_token,
                         } => Ok(grpc_api_types::payments::RedirectForm {
                             form_type: Some(
@@ -4830,6 +4825,7 @@
                 raw_connector_response,
                 status_code: status_code as u32,
                 response_headers,
+                state: None,
             },
             PaymentsResponseData::SessionResponse {
                 session_token: _,
@@ -4851,6 +4847,7 @@
                 raw_connector_response,
                 response_headers,
                 connector_metadata: std::collections::HashMap::new(),
+                state: None,
             },
         },
         Err(err) => {
@@ -4875,6 +4872,7 @@
                 response_headers,
                 raw_connector_response,
                 connector_metadata: std::collections::HashMap::new(),
+                state: None,
             }
         }
     };
