--- conflicted
+++ resolved
@@ -11,16 +11,11 @@
     PaymentServiceRegisterRequest, PaymentServiceRegisterResponse, PaymentServiceVoidRequest,
     PaymentServiceVoidResponse, RefundResponse,
 };
-<<<<<<< HEAD
-use hyperswitch_masking::Secret;
+use hyperswitch_masking::{ExposeInterface, Secret};
 use serde::{Deserialize, Serialize};
-=======
-use hyperswitch_masking::{ExposeInterface, Secret};
-use serde::Serialize;
 use serde_json::json;
 use tonic;
 use tracing::info;
->>>>>>> ff21fff2
 use utoipa::ToSchema;
 
 // Helper function for extracting connector request reference ID
@@ -69,12 +64,8 @@
     router_response_types,
     utils::{extract_merchant_id_from_metadata, ForeignFrom, ForeignTryFrom},
 };
-<<<<<<< HEAD
+
 #[derive(Clone, Deserialize, Serialize, Debug, Default)]
-=======
-
-#[derive(Clone, serde::Deserialize, Debug, Default)]
->>>>>>> ff21fff2
 pub struct Connectors {
     // Added pub
     pub adyen: ConnectorParams,
