use core::result::Result;
use std::{borrow::Cow, collections::HashMap, fmt::Debug, str::FromStr};

use crate::utils::extract_connector_request_reference_id;
use common_enums::{
    CaptureMethod, CardNetwork, CountryAlpha2, FutureUsage, PaymentMethod, PaymentMethodType,
};
use common_utils::{
    consts::{self, NO_ERROR_CODE, X_EXTERNAL_VAULT_METADATA},
    id_type::CustomerId,
    metadata::MaskedMetadata,
    pii::Email,
    Method,
};
use error_stack::{report, ResultExt};
use grpc_api_types::payments::{
    self as grpc_payment_types, AcceptDisputeResponse, ConnectorState, DisputeDefendRequest,
    DisputeDefendResponse, DisputeResponse, DisputeServiceSubmitEvidenceResponse,
    PaymentServiceAuthorizeRequest, PaymentServiceAuthorizeResponse, PaymentServiceCaptureResponse,
    PaymentServiceGetResponse, PaymentServiceRegisterRequest, PaymentServiceRegisterResponse,
    PaymentServiceSdkSessionTokenRequest, PaymentServiceSdkSessionTokenResponse,
    PaymentServiceVoidPostCaptureResponse, PaymentServiceVoidRequest, PaymentServiceVoidResponse,
    RefundResponse,
};
use hyperswitch_masking::{ExposeInterface, Secret};
use serde::{Deserialize, Serialize};
use tracing::info;
use utoipa::ToSchema;

/// Extract vault-related headers from gRPC metadata
fn extract_headers_from_metadata(
    metadata: &MaskedMetadata,
) -> Option<HashMap<String, Secret<String>>> {
    let mut vault_headers = HashMap::new();

    if let Some(vault_creds) = metadata.get(X_EXTERNAL_VAULT_METADATA) {
        vault_headers.insert(X_EXTERNAL_VAULT_METADATA.to_string(), vault_creds);
    }

    if vault_headers.is_empty() {
        None
    } else {
        Some(vault_headers)
    }
}

/// Convert merchant_account_metadata HashMap to JSON Value, deserializing string values that contain JSON
fn convert_merchant_metadata_to_json(metadata: &HashMap<String, String>) -> serde_json::Value {
    let metadata_map = metadata
        .iter()
        .fold(serde_json::Map::new(), |mut map, (key, value)| {
            // Try to parse the value as JSON first, if it fails, treat it as a plain string
            let json_value = serde_json::from_str::<serde_json::Value>(value)
                .unwrap_or_else(|_| serde_json::Value::String(value.clone()));
            map.insert(key.clone(), json_value);
            map
        });
    serde_json::Value::Object(metadata_map)
}

/// Convert HashMap to JSON Value, deserializing string values that contain JSON
fn convert_metadata_to_json(metadata: &HashMap<String, String>) -> serde_json::Value {
    let metadata_map = metadata
        .iter()
        .fold(serde_json::Map::new(), |mut map, (key, value)| {
            // Try to parse the value as JSON first, if it fails, treat it as a plain string
            let json_value = serde_json::from_str::<serde_json::Value>(value)
                .unwrap_or_else(|_| serde_json::Value::String(value.clone()));
            map.insert(key.clone(), json_value);
            map
        });
    serde_json::Value::Object(metadata_map)
}

// For decoding connector_meta_data and Engine trait - base64 crate no longer needed here
use crate::{
    connector_flow::{
        Accept, Authorize, Capture, CreateConnectorCustomer, CreateOrder, CreateSessionToken,
        DefendDispute, PSync, PaymentMethodToken, RSync, Refund, RepeatPayment, SdkSessionToken,
        SetupMandate, SubmitEvidence, Void, VoidPC,
    },
    connector_types::{
        AcceptDisputeData, AccessTokenRequestData, AccessTokenResponseData, ApplePayPaymentRequest,
        ApplePaySessionResponse, BillingDescriptor, ConnectorCustomerData,
        ConnectorMandateReferenceId, ConnectorResponseHeaders, ContinueRedirectionResponse,
        DisputeDefendData, DisputeFlowData, DisputeResponseData, DisputeWebhookDetailsResponse,
        GpayAllowedPaymentMethods, GpayBillingAddressFormat, GpaySessionTokenResponse,
        MandateReferenceId, MultipleCaptureRequestData, NextActionCall, PaymentCreateOrderData,
        PaymentCreateOrderResponse, PaymentFlowData, PaymentMethodTokenResponse,
        PaymentMethodTokenizationData, PaymentVoidData, PaymentsAuthenticateData,
        PaymentsAuthorizeData, PaymentsCaptureData, PaymentsPostAuthenticateData,
        PaymentsPreAuthenticateData, PaymentsResponseData, PaymentsSdkSessionTokenData,
        PaymentsSyncData, PaypalFlow, PaypalTransactionInfo, RawConnectorRequestResponse,
        RefundFlowData, RefundSyncData, RefundWebhookDetailsResponse, RefundsData,
        RefundsResponseData, RepeatPaymentData, ResponseId, SessionToken, SessionTokenRequestData,
        SessionTokenResponseData, SetupMandateRequestData, SubmitEvidenceData,
        WebhookDetailsResponse,
    },
    errors::{ApiError, ApplicationErrorResponse},
    mandates::{self, MandateData},
    payment_address::{
        Address, AddressDetails, OrderDetailsWithAmount, PaymentAddress, PhoneDetails,
    },
    payment_method_data,
    payment_method_data::{
        DefaultPCIHolder, PaymentMethodData, PaymentMethodDataTypes, RawCardNumber,
        VaultTokenHolder,
    },
    router_data::{
        self, AdditionalPaymentMethodConnectorResponse, ConnectorAuthType, ConnectorResponseData,
        RecurringMandatePaymentData,
    },
    router_data_v2::RouterDataV2,
    router_request_types,
    router_request_types::BrowserInformation,
    router_response_types,
    utils::{extract_merchant_id_from_metadata, ForeignFrom, ForeignTryFrom},
};

#[derive(Clone, serde::Deserialize, serde::Serialize, Debug, Default)]
pub struct Connectors {
    // Added pub
    pub adyen: ConnectorParams,
    pub forte: ConnectorParams,
    pub razorpay: ConnectorParams,
    pub razorpayv2: ConnectorParams,
    pub fiserv: ConnectorParams,
    pub elavon: ConnectorParams, // Add your connector params
    pub xendit: ConnectorParams,
    pub checkout: ConnectorParams,
    pub authorizedotnet: ConnectorParams, // Add your connector params
    pub mifinity: ConnectorParams,
    pub phonepe: ConnectorParams,
    pub cashfree: ConnectorParams,
    pub paytm: ConnectorParams,
    pub fiuu: ConnectorParams,
    pub payu: ConnectorParams,
    pub cashtocode: ConnectorParams,
    pub novalnet: ConnectorParams,
    pub nexinets: ConnectorParams,
    pub noon: ConnectorParams,
    pub braintree: ConnectorParams,
    pub volt: ConnectorParams,
    pub bluecode: ConnectorParams,
    pub cryptopay: ConnectorParams,
    pub helcim: ConnectorParams,
    pub dlocal: ConnectorParams,
    pub placetopay: ConnectorParams,
    pub rapyd: ConnectorParams,
    pub aci: ConnectorParams,
    pub trustpay: ConnectorParamsWithMoreUrls,
    pub stripe: ConnectorParams,
    pub cybersource: ConnectorParams,
    pub worldpay: ConnectorParams,
    pub worldpayvantiv: ConnectorParams,
    pub multisafepay: ConnectorParams,
    pub payload: ConnectorParams,
    pub fiservemea: ConnectorParams,
    pub paysafe: ConnectorParams,
    pub datatrans: ConnectorParams,
    pub bluesnap: ConnectorParams,
    pub authipay: ConnectorParams,
    pub bamboraapac: ConnectorParams,
    pub silverflow: ConnectorParams,
    pub celero: ConnectorParams,
    pub paypal: ConnectorParams,
    pub stax: ConnectorParams,
    pub billwerk: ConnectorParams,
    pub hipay: ConnectorParams,
    pub trustpayments: ConnectorParams,
    pub globalpay: ConnectorParams,
    pub nuvei: ConnectorParams,
    pub iatapay: ConnectorParams,
    pub nmi: ConnectorParams,
    pub shift4: ConnectorParams,
    pub barclaycard: ConnectorParams,
    pub nexixpay: ConnectorParams,
    pub airwallex: ConnectorParams,
    pub bankofamerica: ConnectorParams,
    pub powertranz: ConnectorParams,
    pub bambora: ConnectorParams,
    pub payme: ConnectorParams,
}

#[derive(Clone, Deserialize, Serialize, Debug, Default)]
pub struct ConnectorParams {
    /// base url
    #[serde(default)]
    pub base_url: String,
    #[serde(default)]
    pub dispute_base_url: Option<String>,
    #[serde(default)]
    pub secondary_base_url: Option<String>,
    #[serde(default)]
    pub third_base_url: Option<String>,
}

impl ConnectorParams {
    pub fn new(base_url: String, dispute_base_url: Option<String>) -> Self {
        Self {
            base_url,
            dispute_base_url,
            secondary_base_url: None,
            third_base_url: None,
        }
    }
}

#[derive(Debug, Deserialize, Serialize, Clone, Default)]
pub struct ConnectorParamsWithMoreUrls {
    /// base url
    pub base_url: String,
    /// base url for bank redirects
    pub base_url_bank_redirects: String,
}

// Trait to provide access to connectors field
pub trait HasConnectors {
    fn connectors(&self) -> &Connectors;
}

impl HasConnectors for PaymentFlowData {
    fn connectors(&self) -> &Connectors {
        &self.connectors
    }
}

impl HasConnectors for RefundFlowData {
    fn connectors(&self) -> &Connectors {
        &self.connectors
    }
}

impl HasConnectors for DisputeFlowData {
    fn connectors(&self) -> &Connectors {
        &self.connectors
    }
}

#[derive(Debug, Deserialize, Serialize, Clone, PartialEq, Eq, Hash)]
pub struct Proxy {
    pub http_url: Option<String>,
    pub https_url: Option<String>,
    pub idle_pool_connection_timeout: Option<u64>,
    pub bypass_proxy_urls: Vec<String>,
    pub mitm_proxy_enabled: bool,
    pub mitm_ca_cert: Option<String>,
}

impl Proxy {
    pub fn cache_key(&self, should_bypass_proxy: bool) -> Option<Self> {
        // Return Some(self) if there's an actual proxy configuration
        // let sbp = self.bypass_proxy_urls.contains(&url.to_string());
        if should_bypass_proxy || (self.http_url.is_none() && self.https_url.is_none()) {
            None
        } else {
            Some(self.clone())
        }
    }

    pub fn is_proxy_configured(&self, should_bypass_proxy: bool) -> bool {
        should_bypass_proxy || (self.http_url.is_none() && self.https_url.is_none())
    }
}

impl ForeignTryFrom<grpc_api_types::payments::CaptureMethod> for CaptureMethod {
    type Error = ApplicationErrorResponse;

    fn foreign_try_from(
        value: grpc_api_types::payments::CaptureMethod,
    ) -> Result<Self, error_stack::Report<Self::Error>> {
        match value {
            grpc_api_types::payments::CaptureMethod::Automatic => Ok(Self::Automatic),
            grpc_api_types::payments::CaptureMethod::Manual => Ok(Self::Manual),
            grpc_api_types::payments::CaptureMethod::ManualMultiple => Ok(Self::ManualMultiple),
            grpc_api_types::payments::CaptureMethod::Scheduled => Ok(Self::Scheduled),
            _ => Ok(Self::Automatic),
        }
    }
}

impl ForeignTryFrom<grpc_api_types::payments::CardNetwork> for CardNetwork {
    type Error = ApplicationErrorResponse;

    fn foreign_try_from(
        network: grpc_api_types::payments::CardNetwork,
    ) -> Result<Self, error_stack::Report<Self::Error>> {
        match network {
            grpc_api_types::payments::CardNetwork::Visa => Ok(Self::Visa),
            grpc_api_types::payments::CardNetwork::Mastercard => Ok(Self::Mastercard),
            grpc_api_types::payments::CardNetwork::Amex => Ok(Self::AmericanExpress),
            grpc_api_types::payments::CardNetwork::Jcb => Ok(Self::JCB),
            grpc_api_types::payments::CardNetwork::Diners => Ok(Self::DinersClub),
            grpc_api_types::payments::CardNetwork::Discover => Ok(Self::Discover),
            grpc_api_types::payments::CardNetwork::CartesBancaires => Ok(Self::CartesBancaires),
            grpc_api_types::payments::CardNetwork::Unionpay => Ok(Self::UnionPay),
            grpc_api_types::payments::CardNetwork::Rupay => Ok(Self::RuPay),
            grpc_api_types::payments::CardNetwork::Maestro => Ok(Self::Maestro),
            grpc_api_types::payments::CardNetwork::Unspecified => {
                Err(ApplicationErrorResponse::BadRequest(ApiError {
                    sub_code: "UNSPECIFIED_CARD_NETWORK".to_owned(),
                    error_identifier: 401,
                    error_message: "Card network must be specified".to_owned(),
                    error_object: None,
                })
                .into())
            }
        }
    }
}

impl ForeignTryFrom<grpc_api_types::payments::UpiSource> for payment_method_data::UpiSource {
    type Error = ApplicationErrorResponse;

    fn foreign_try_from(
        value: grpc_api_types::payments::UpiSource,
    ) -> Result<Self, error_stack::Report<Self::Error>> {
        match value {
            grpc_api_types::payments::UpiSource::UpiCc => Ok(Self::UpiCc),
            grpc_api_types::payments::UpiSource::UpiCl => Ok(Self::UpiCl),
            grpc_api_types::payments::UpiSource::UpiAccount => Ok(Self::UpiAccount),
            grpc_api_types::payments::UpiSource::Unspecified => Err(error_stack::report!(
                ApplicationErrorResponse::BadRequest(ApiError {
                    sub_code: "UNSPECIFIED_UPI_SOURCE".to_owned(),
                    error_identifier: 400,
                    error_message: "UPI source is unspecified".to_owned(),
                    error_object: None,
                })
            )),
        }
    }
}

impl<
        T: PaymentMethodDataTypes
            + Default
            + Debug
            + Send
            + Eq
            + PartialEq
            + Serialize
            + serde::de::DeserializeOwned
            + Clone
            + CardConversionHelper<T>,
    > ForeignTryFrom<grpc_api_types::payments::PaymentMethod> for PaymentMethodData<T>
{
    type Error = ApplicationErrorResponse;

    fn foreign_try_from(
        value: grpc_api_types::payments::PaymentMethod,
    ) -> Result<Self, error_stack::Report<Self::Error>> {
        tracing::info!("PaymentMethod data received: {:?}", value);

        match value.payment_method {
            Some(data) => match data {
                // ============================================================================
                // CARD METHODS
                // ============================================================================
                grpc_api_types::payments::payment_method::PaymentMethod::Card(card_details) => {
                    let card = payment_method_data::Card::<T>::foreign_try_from(card_details)?;
                    Ok(Self::Card(card))
                }
                grpc_api_types::payments::payment_method::PaymentMethod::CardProxy(
                    card_details,
                ) => {
                    let card = payment_method_data::Card::<T>::foreign_try_from(card_details)?;
                    Ok(Self::Card(card))
                }
                grpc_api_types::payments::payment_method::PaymentMethod::CardRedirect(
                    _card_redirect,
                ) => Err(report!(ApplicationErrorResponse::BadRequest(ApiError {
                    sub_code: "UNSUPPORTED_PAYMENT_METHOD".to_owned(),
                    error_identifier: 400,
                    error_message: "Card redirect payments are not yet supported".to_owned(),
                    error_object: None,
                }))),
                grpc_api_types::payments::payment_method::PaymentMethod::Token(_token) => {
                    Ok(Self::CardToken(payment_method_data::CardToken {
                        card_holder_name: None,
                        card_cvc: None,
                    }))
                }
                grpc_api_types::payments::payment_method::PaymentMethod::UpiCollect(
                    upi_collect,
<<<<<<< HEAD
                ) => {
                    let upi_source = upi_collect
                        .upi_source
                        .map(|source| {
                            grpc_api_types::payments::UpiSource::try_from(source)
                                .map_err(|_| {
                                    error_stack::report!(ApplicationErrorResponse::BadRequest(
                                        ApiError {
                                            sub_code: "INVALID_UPI_SOURCE".to_owned(),
                                            error_identifier: 400,
                                            error_message: "Invalid UPI source value".to_owned(),
                                            error_object: None,
                                        }
                                    ))
                                })
                                .and_then(payment_method_data::UpiSource::foreign_try_from)
                        })
                        .transpose()?;
                    Ok(PaymentMethodData::Upi(
                        payment_method_data::UpiData::UpiCollect(
                            payment_method_data::UpiCollectData {
                                vpa_id: upi_collect.vpa_id.map(|vpa| vpa.expose().into()),
                                upi_source,
                            },
                        ),
                    ))
                }
                grpc_api_types::payments::payment_method::PaymentMethod::UpiIntent(upi_intent) => {
                    let upi_source = upi_intent
                        .upi_source
                        .map(|source| {
                            grpc_api_types::payments::UpiSource::try_from(source)
                                .map_err(|_| {
                                    error_stack::report!(ApplicationErrorResponse::BadRequest(
                                        ApiError {
                                            sub_code: "INVALID_UPI_SOURCE".to_owned(),
                                            error_identifier: 400,
                                            error_message: "Invalid UPI source value".to_owned(),
                                            error_object: None,
                                        }
                                    ))
                                })
                                .and_then(payment_method_data::UpiSource::foreign_try_from)
                        })
                        .transpose()?;
                    Ok(PaymentMethodData::Upi(
                        payment_method_data::UpiData::UpiIntent(
                            payment_method_data::UpiIntentData { upi_source },
                        ),
                    ))
                }
                grpc_api_types::payments::payment_method::PaymentMethod::UpiQr(upi_qr) => {
                    let upi_source = upi_qr
                        .upi_source
                        .map(|source| {
                            grpc_api_types::payments::UpiSource::try_from(source)
                                .map_err(|_| {
                                    error_stack::report!(ApplicationErrorResponse::BadRequest(
                                        ApiError {
                                            sub_code: "INVALID_UPI_SOURCE".to_owned(),
                                            error_identifier: 400,
                                            error_message: "Invalid UPI source value".to_owned(),
                                            error_object: None,
                                        }
                                    ))
                                })
                                .and_then(payment_method_data::UpiSource::foreign_try_from)
                        })
                        .transpose()?;
                    Ok(PaymentMethodData::Upi(
                        crate::payment_method_data::UpiData::UpiQr(
                            crate::payment_method_data::UpiQrData { upi_source },
                        ),
                    ))
=======
                ) => Ok(Self::Upi(payment_method_data::UpiData::UpiCollect(
                    payment_method_data::UpiCollectData {
                        vpa_id: upi_collect.vpa_id.map(|vpa| vpa.expose().into()),
                    },
                ))),
                grpc_api_types::payments::payment_method::PaymentMethod::UpiIntent(_upi_intent) => {
                    Ok(Self::Upi(payment_method_data::UpiData::UpiIntent(
                        payment_method_data::UpiIntentData {},
                    )))
                }
                grpc_api_types::payments::payment_method::PaymentMethod::UpiQr(_upi_qr) => {
                    Ok(Self::Upi(payment_method_data::UpiData::UpiQr(
                        payment_method_data::UpiQrData {},
                    )))
>>>>>>> 8665908b
                }
                // ============================================================================
                // REWARD METHODS - Flattened direct variants
                // ============================================================================
                grpc_api_types::payments::payment_method::PaymentMethod::ClassicReward(_) => {
                    Ok(Self::Reward)
                }
                grpc_api_types::payments::payment_method::PaymentMethod::EVoucher(_) => {
                    Ok(Self::Reward)
                }
                // ============================================================================
                // DIGITAL WALLETS - Direct conversions
                // ============================================================================
                grpc_api_types::payments::payment_method::PaymentMethod::Bluecode(_) => Ok(
                    Self::Wallet(payment_method_data::WalletData::BluecodeRedirect {}),
                ),
                grpc_api_types::payments::payment_method::PaymentMethod::RevolutPay(_) => {
                    Ok(Self::Wallet(payment_method_data::WalletData::RevolutPay(
                        payment_method_data::RevolutPayData {},
                    )))
                }
                grpc_api_types::payments::payment_method::PaymentMethod::AliPayRedirect(_) => Ok(
                    Self::Wallet(payment_method_data::WalletData::AliPayRedirect(
                        payment_method_data::AliPayRedirection {},
                    )),
                ),
                grpc_api_types::payments::payment_method::PaymentMethod::AmazonPayRedirect(_) => {
                    Ok(Self::Wallet(
                        payment_method_data::WalletData::AmazonPayRedirect(Box::new(
                            payment_method_data::AmazonPayRedirectData {},
                        )),
                    ))
                }
                grpc_api_types::payments::payment_method::PaymentMethod::CashappQr(_) => {
                    Ok(Self::Wallet(payment_method_data::WalletData::CashappQr(
                        Box::new(payment_method_data::CashappQr {}),
                    )))
                }
                grpc_api_types::payments::payment_method::PaymentMethod::WeChatPayQr(_) => {
                    Ok(Self::Wallet(payment_method_data::WalletData::WeChatPayQr(
                        Box::new(payment_method_data::WeChatPayQr {}),
                    )))
                }
                grpc_api_types::payments::payment_method::PaymentMethod::Mifinity(
                    mifinity_data,
                ) => Ok(Self::Wallet(payment_method_data::WalletData::Mifinity(
                    payment_method_data::MifinityData {
                        date_of_birth: Secret::<time::Date>::foreign_try_from(
                            mifinity_data
                                .date_of_birth
                                .ok_or(ApplicationErrorResponse::BadRequest(ApiError {
                                    sub_code: "MISSING_DATE_OF_BIRTH".to_owned(),
                                    error_identifier: 400,
                                    error_message: "Missing Date of Birth".to_owned(),
                                    error_object: None,
                                }))?
                                .expose(),
                        )?,
                        language_preference: mifinity_data.language_preference,
                    },
                ))),
                grpc_api_types::payments::payment_method::PaymentMethod::ApplePay(apple_wallet) => {
                    let payment_data = apple_wallet.payment_data.ok_or_else(|| {
                        ApplicationErrorResponse::BadRequest(ApiError {
                            sub_code: "MISSING_APPLE_PAY_PAYMENT_DATA".to_owned(),
                            error_identifier: 400,
                            error_message: "Apple Pay payment data is required".to_owned(),
                            error_object: None,
                        })
                    })?;

                    let applepay_payment_data = match payment_data.payment_data {
                                Some(grpc_api_types::payments::apple_wallet::payment_data::PaymentData::EncryptedData(encrypted_data)) => {
                                    Ok(payment_method_data::ApplePayPaymentData::Encrypted(encrypted_data))
                                },
                                Some(grpc_api_types::payments::apple_wallet::payment_data::PaymentData::DecryptedData(decrypted_data)) => {
                                    let decrypted_payment_data = decrypted_data.payment_data.ok_or(
                                        ApplicationErrorResponse::BadRequest(ApiError {
                                            sub_code: "MISSING_DECRYPTED_PAYMENT_DATA".to_owned(),
                                            error_identifier: 400,
                                            error_message: "Apple Pay decrypted payment data is required".to_owned(),
                                            error_object: None,
                                        })
                                    )?;

                                    Ok(payment_method_data::ApplePayPaymentData::Decrypted(
                                        payment_method_data::ApplePayPredecryptData {
                                            application_primary_account_number: decrypted_data.application_primary_account_number.ok_or(
                                                ApplicationErrorResponse::BadRequest(ApiError {
                                                    sub_code: "MISSING_APPLICATION_PRIMARY_ACCOUNT_NUMBER".to_owned(),
                                                    error_identifier: 400,
                                                    error_message: "Apple Pay payment data application primary account number is required".to_owned(),
                                                    error_object: None,
                                                })
                                            )?,
                                            application_expiration_month: decrypted_data.application_expiration_month.ok_or(
                                                ApplicationErrorResponse::BadRequest(ApiError {
                                                    sub_code: "MISSING_APPLICATION_EXPIRATION_MONTH".to_owned(),
                                                    error_identifier: 400,
                                                    error_message: "Apple Pay payment data application expiration month is required".to_owned(),
                                                    error_object: None,
                                                })
                                            )?,
                                            application_expiration_year: decrypted_data.application_expiration_year.ok_or(
                                                ApplicationErrorResponse::BadRequest(ApiError {
                                                    sub_code: "MISSING_APPLICATION_EXPIRATION_YEAR".to_owned(),
                                                    error_identifier: 400,
                                                    error_message: "Apple Pay payment data application expiration year is required".to_owned(),
                                                    error_object: None,
                                                })
                                            )?,
                                            payment_data: payment_method_data::ApplePayCryptogramData {
                                                online_payment_cryptogram: decrypted_payment_data.online_payment_cryptogram.ok_or(
                                                    ApplicationErrorResponse::BadRequest(ApiError {
                                                        sub_code: "MISSING_ONLINE_PAYMENT_CRYPTOGRAM".to_owned(),
                                                        error_identifier: 400,
                                                        error_message: "Apple Pay payment data online payment cryptogram is required".to_owned(),
                                                        error_object: None,
                                                    })
                                                )?,
                                                eci_indicator: decrypted_payment_data.eci_indicator,
                                            },
                                        }
                                    ))
                                },
                                None => Err(report!(ApplicationErrorResponse::BadRequest(ApiError {
                                        sub_code: "MISSING_APPLE_PAY_DATA".to_owned(),
                                        error_identifier: 400,
                                        error_message: "Apple Pay payment data is required".to_owned(),
                                        error_object: None,
                                    })))
                            }?;

                    let payment_method = apple_wallet.payment_method.ok_or_else(|| {
                        ApplicationErrorResponse::BadRequest(ApiError {
                            sub_code: "MISSING_APPLE_PAY_PAYMENT_METHOD".to_owned(),
                            error_identifier: 400,
                            error_message: "Apple Pay payment method is required".to_owned(),
                            error_object: None,
                        })
                    })?;

                    let wallet_data = payment_method_data::ApplePayWalletData {
                        payment_data: applepay_payment_data,
                        payment_method: payment_method_data::ApplepayPaymentMethod {
                            display_name: payment_method.display_name,
                            network: payment_method.network,
                            pm_type: payment_method.r#type,
                        },
                        transaction_identifier: apple_wallet.transaction_identifier,
                    };
                    Ok(Self::Wallet(payment_method_data::WalletData::ApplePay(
                        wallet_data,
                    )))
                }
                grpc_api_types::payments::payment_method::PaymentMethod::GooglePay(
                    google_wallet,
                ) => {
                    let info = google_wallet.info.ok_or_else(|| {
                        ApplicationErrorResponse::BadRequest(ApiError {
                            sub_code: "MISSING_GOOGLE_PAY_INFO".to_owned(),
                            error_identifier: 400,
                            error_message: "Google Pay payment method info is required".to_owned(),
                            error_object: None,
                        })
                    })?;

                    let tokenization_data = google_wallet.tokenization_data.ok_or_else(|| {
                        ApplicationErrorResponse::BadRequest(ApiError {
                            sub_code: "MISSING_GOOGLE_PAY_TOKENIZATION_DATA".to_owned(),
                            error_identifier: 400,
                            error_message: "Google Pay tokenization data is required".to_owned(),
                            error_object: None,
                        })
                    })?;

                    // Handle the new oneof tokenization_data structure
                    let gpay_tokenization_data = match tokenization_data.tokenization_data {
                                Some(grpc_api_types::payments::google_wallet::tokenization_data::TokenizationData::DecryptedData(predecrypt_data)) => {
                                    Ok(payment_method_data::GpayTokenizationData::Decrypted(
                                        payment_method_data::GPayPredecryptData {
                                            card_exp_month: predecrypt_data.card_exp_month.ok_or(
                                                ApplicationErrorResponse::BadRequest(ApiError {
                                                    sub_code: "MISSING_CARD_EXP_MONTH".to_owned(),
                                                    error_identifier: 400,
                                                    error_message: "Google Pay tokenization data card exp month is required".to_owned(),
                                                    error_object: None,
                                                })
                                            )?,
                                            card_exp_year: predecrypt_data.card_exp_year.ok_or(
                                                ApplicationErrorResponse::BadRequest(ApiError {
                                                    sub_code: "MISSING_CARD_EXP_YEAR".to_owned(),
                                                    error_identifier: 400,
                                                    error_message: "Google Pay tokenization data card exp year is required".to_owned(),
                                                    error_object: None,
                                                })
                                            )?,
                                            application_primary_account_number: predecrypt_data.application_primary_account_number.ok_or(
                                                ApplicationErrorResponse::BadRequest(ApiError {
                                                    sub_code: "MISSING_APPLICATION_PRIMARY_ACCOUNT_NUMBER".to_owned(),
                                                    error_identifier: 400,
                                                    error_message: "Google Pay tokenization data application primary account number is required".to_owned(),
                                                    error_object: None,
                                                })
                                            )?,
                                            cryptogram: predecrypt_data.cryptogram,
                                            eci_indicator: predecrypt_data.eci_indicator,
                                        }
                                    ))
                                },
                                Some(grpc_api_types::payments::google_wallet::tokenization_data::TokenizationData::EncryptedData(encrypted_data)) => {
                                    Ok(payment_method_data::GpayTokenizationData::Encrypted(
                                        payment_method_data::GpayEcryptedTokenizationData {
                                            token_type: encrypted_data.token_type,
                                            token: encrypted_data.token,
                                        }
                                    ))
                                },
                                None => Err(report!(ApplicationErrorResponse::BadRequest(ApiError {
                                        sub_code: "MISSING_GOOGLE_PAY_TOKENIZATION_DATA".to_owned(),
                                        error_identifier: 400,
                                        error_message: "Google Pay tokenization data variant is required".to_owned(),
                                        error_object: None,
                                    })))
                            }?;

                    let wallet_data = payment_method_data::GooglePayWalletData {
                        pm_type: google_wallet.r#type,
                        description: google_wallet.description,
                        info: payment_method_data::GooglePayPaymentMethodInfo {
                            card_network: info.card_network,
                            card_details: info.card_details,
                            assurance_details: info.assurance_details.map(|details| {
                                payment_method_data::GooglePayAssuranceDetails {
                                    card_holder_authenticated: details.card_holder_authenticated,
                                    account_verified: details.account_verified,
                                }
                            }),
                        },
                        tokenization_data: gpay_tokenization_data,
                    };
                    Ok(Self::Wallet(payment_method_data::WalletData::GooglePay(
                        wallet_data,
                    )))
                }
                grpc_api_types::payments::payment_method::PaymentMethod::GooglePayThirdPartySdk(
                    google_pay_sdk_wallet,
                ) => Ok(Self::Wallet(
                    payment_method_data::WalletData::GooglePayThirdPartySdk(Box::new(
                        payment_method_data::GooglePayThirdPartySdkData {
                            token: google_pay_sdk_wallet.token.map(|t| Secret::new(t.expose())),
                        },
                    )),
                )),
                grpc_api_types::payments::payment_method::PaymentMethod::ApplePayThirdPartySdk(
                    apple_pay_sdk_wallet,
                ) => Ok(Self::Wallet(
                    payment_method_data::WalletData::ApplePayThirdPartySdk(Box::new(
                        payment_method_data::ApplePayThirdPartySdkData {
                            token: apple_pay_sdk_wallet.token.map(|t| Secret::new(t.expose())),
                        },
                    )),
                )),
                grpc_api_types::payments::payment_method::PaymentMethod::PaypalSdk(
                    paypal_sdk_wallet,
                ) => Ok(Self::Wallet(payment_method_data::WalletData::PaypalSdk(
                    payment_method_data::PayPalWalletData {
                        token: paypal_sdk_wallet
                            .token
                            .ok_or_else(|| {
                                ApplicationErrorResponse::BadRequest(ApiError {
                                    sub_code: "MISSING_PAYPAL_SDK_TOKEN".to_owned(),
                                    error_identifier: 400,
                                    error_message: "PayPal SDK token is required".to_owned(),
                                    error_object: None,
                                })
                            })?
                            .expose(),
                    },
                ))),
                grpc_api_types::payments::payment_method::PaymentMethod::PaypalRedirect(
                    paypal_redirect,
                ) => Ok(Self::Wallet(
                    payment_method_data::WalletData::PaypalRedirect(
                        payment_method_data::PaypalRedirection {
                            email: match paypal_redirect.email {
                                Some(ref email_str) => Some(
                                    Email::try_from(email_str.clone().expose()).change_context(
                                        ApplicationErrorResponse::BadRequest(ApiError {
                                            sub_code: "INVALID_EMAIL_FORMAT".to_owned(),
                                            error_identifier: 400,
                                            error_message: "Invalid email".to_owned(),
                                            error_object: None,
                                        }),
                                    )?,
                                ),
                                None => None,
                            },
                        },
                    ),
                )),

                // ============================================================================
                // BANK TRANSFERS - Direct variants
                // ============================================================================
                grpc_api_types::payments::payment_method::PaymentMethod::InstantBankTransfer(_) => {
                    Ok(Self::BankTransfer(Box::new(
                        payment_method_data::BankTransferData::InstantBankTransfer {},
                    )))
                }
                // ============================================================================
                // ONLINE BANKING - Direct variants
                // ============================================================================
                grpc_api_types::payments::payment_method::PaymentMethod::OpenBankingUk(
                    open_banking_uk,
                ) => Ok(Self::BankRedirect(
                    payment_method_data::BankRedirectData::OpenBankingUk {
                        issuer: open_banking_uk
                            .issuer
                            .and_then(|i| common_enums::BankNames::from_str(&i).ok()),
                        country: open_banking_uk
                            .country
                            .and_then(|c| CountryAlpha2::from_str(&c).ok()),
                    },
                )),
                grpc_api_types::payments::payment_method::PaymentMethod::OnlineBankingFpx(fpx) => {
                    Ok(Self::BankRedirect(
                        payment_method_data::BankRedirectData::OnlineBankingFpx {
                            issuer: common_enums::BankNames::foreign_try_from(fpx.issuer())?,
                        },
                    ))
                }
                // ============================================================================
                // MOBILE PAYMENTS - Direct variants
                // ============================================================================
                grpc_api_types::payments::payment_method::PaymentMethod::DuitNow(_) => {
                    Ok(Self::RealTimePayment(Box::new(
                        payment_method_data::RealTimePaymentData::DuitNow {},
                    )))
                }
                // ============================================================================
                // CRYPTOCURRENCY - Direct variant
                // ============================================================================
                grpc_api_types::payments::payment_method::PaymentMethod::Crypto(
                    crypto_currency,
                ) => Ok(Self::Crypto(payment_method_data::CryptoData {
                    pay_currency: crypto_currency.pay_currency,
                    network: crypto_currency.network,
                })),

                // Catch-all for unsupported variants
                _ => Err(report!(ApplicationErrorResponse::BadRequest(ApiError {
                    sub_code: "UNSUPPORTED_PAYMENT_METHOD".to_owned(),
                    error_identifier: 400,
                    error_message: "This payment method type is not yet supported".to_owned(),
                    error_object: None,
                }))),
            },
            None => Err(ApplicationErrorResponse::BadRequest(ApiError {
                sub_code: "INVALID_PAYMENT_METHOD_DATA".to_owned(),
                error_identifier: 400,
                error_message: "Payment method data is required".to_owned(),
                error_object: None,
            })
            .into()),
        }
    }
}

impl ForeignTryFrom<grpc_api_types::payments::PaymentMethodType> for Option<PaymentMethodType> {
    type Error = ApplicationErrorResponse;

    fn foreign_try_from(
        value: grpc_api_types::payments::PaymentMethodType,
    ) -> Result<Self, error_stack::Report<Self::Error>> {
        match value {
            grpc_api_types::payments::PaymentMethodType::Unspecified => Ok(None),
            grpc_api_types::payments::PaymentMethodType::Credit => {
                Ok(Some(PaymentMethodType::Card))
            }
            grpc_api_types::payments::PaymentMethodType::Debit => Ok(Some(PaymentMethodType::Card)),
            grpc_api_types::payments::PaymentMethodType::UpiCollect => {
                Ok(Some(PaymentMethodType::UpiCollect))
            }
            grpc_api_types::payments::PaymentMethodType::UpiIntent => {
                Ok(Some(PaymentMethodType::UpiIntent))
            }
            grpc_api_types::payments::PaymentMethodType::UpiQr => {
                Ok(Some(PaymentMethodType::UpiIntent))
            } // UpiQr not yet implemented, fallback to UpiIntent
            grpc_api_types::payments::PaymentMethodType::ClassicReward => {
                Ok(Some(PaymentMethodType::ClassicReward))
            }
            grpc_api_types::payments::PaymentMethodType::Evoucher => {
                Ok(Some(PaymentMethodType::Evoucher))
            }
            grpc_api_types::payments::PaymentMethodType::ApplePay => {
                Ok(Some(PaymentMethodType::ApplePay))
            }
            grpc_api_types::payments::PaymentMethodType::GooglePay => {
                Ok(Some(PaymentMethodType::GooglePay))
            }
            grpc_api_types::payments::PaymentMethodType::AmazonPay => {
                Ok(Some(PaymentMethodType::AmazonPay))
            }
            grpc_api_types::payments::PaymentMethodType::RevolutPay => {
                Ok(Some(PaymentMethodType::RevolutPay))
            }
            grpc_api_types::payments::PaymentMethodType::PayPal => {
                Ok(Some(PaymentMethodType::Paypal))
            }
            grpc_api_types::payments::PaymentMethodType::WeChatPay => {
                Ok(Some(PaymentMethodType::WeChatPay))
            }
            grpc_api_types::payments::PaymentMethodType::AliPay => {
                Ok(Some(PaymentMethodType::AliPay))
            }
            grpc_api_types::payments::PaymentMethodType::Cashapp => {
                Ok(Some(PaymentMethodType::Cashapp))
            }
            _ => Err(ApplicationErrorResponse::BadRequest(ApiError {
                sub_code: "INVALID_PAYMENT_METHOD_TYPE".to_owned(),
                error_identifier: 400,
                error_message: "This payment method type is not yet supported".to_owned(),
                error_object: None,
            })
            .into()),
        }
    }
}

impl ForeignTryFrom<grpc_api_types::payments::PaymentMethod> for Option<PaymentMethodType> {
    type Error = ApplicationErrorResponse;

    fn foreign_try_from(
        value: grpc_api_types::payments::PaymentMethod,
    ) -> Result<Self, error_stack::Report<Self::Error>> {
        match value.payment_method {
            Some(data) => match data {
                // ============================================================================
                // CARD METHODS
                // ============================================================================
                grpc_api_types::payments::payment_method::PaymentMethod::Card(_) => {
                    Ok(None)
                }
                grpc_api_types::payments::payment_method::PaymentMethod::CardProxy(_) => {
                    Ok(None)
                }
                grpc_api_types::payments::payment_method::PaymentMethod::CardRedirect(_) => {
                    Err(report!(ApplicationErrorResponse::BadRequest(ApiError {
                        sub_code: "UNSUPPORTED_PAYMENT_METHOD".to_owned(),
                        error_identifier: 400,
                        error_message: "Card redirect payments are not yet supported".to_owned(),
                        error_object: None,
                    })))
                }
                grpc_api_types::payments::payment_method::PaymentMethod::Token(_) => {
                    Ok(None)
                },
                grpc_api_types::payments::payment_method::PaymentMethod::UpiCollect(_) => Ok(Some(PaymentMethodType::UpiCollect)),
                grpc_api_types::payments::payment_method::PaymentMethod::UpiIntent(_) => Ok(Some(PaymentMethodType::UpiIntent)),
                grpc_api_types::payments::payment_method::PaymentMethod::UpiQr(_) => Ok(Some(PaymentMethodType::UpiIntent)), // UpiQr not yet implemented, fallback to UpiIntent
                // ============================================================================
                // REWARD METHODS - Flattened direct variants
                // ============================================================================
                grpc_api_types::payments::payment_method::PaymentMethod::ClassicReward(_) => {
                    Ok(Some(PaymentMethodType::ClassicReward))
                },
                grpc_api_types::payments::payment_method::PaymentMethod::EVoucher(_) => {
                    Ok(Some(PaymentMethodType::Evoucher))
                },
                // ============================================================================
                // DIGITAL WALLETS - PaymentMethodType mappings
                // ============================================================================
                grpc_api_types::payments::payment_method::PaymentMethod::ApplePay(_) => Ok(Some(PaymentMethodType::ApplePay)),
                grpc_api_types::payments::payment_method::PaymentMethod::GooglePay(_) => Ok(Some(PaymentMethodType::GooglePay)),
                grpc_api_types::payments::payment_method::PaymentMethod::ApplePayThirdPartySdk(_) => Ok(Some(PaymentMethodType::ApplePay)),
                grpc_api_types::payments::payment_method::PaymentMethod::GooglePayThirdPartySdk(_) => Ok(Some(PaymentMethodType::GooglePay)),
                grpc_api_types::payments::payment_method::PaymentMethod::PaypalSdk(_) => Ok(Some(PaymentMethodType::Paypal)),
                grpc_api_types::payments::payment_method::PaymentMethod::AmazonPayRedirect(_) => Ok(Some(PaymentMethodType::AmazonPay)),
                grpc_api_types::payments::payment_method::PaymentMethod::CashappQr(_) => Ok(Some(PaymentMethodType::Cashapp)),
                grpc_api_types::payments::payment_method::PaymentMethod::PaypalRedirect(_) => Ok(Some(PaymentMethodType::Paypal)),
                grpc_api_types::payments::payment_method::PaymentMethod::WeChatPayQr(_) => Ok(Some(PaymentMethodType::WeChatPay)),
                grpc_api_types::payments::payment_method::PaymentMethod::AliPayRedirect(_) => Ok(Some(PaymentMethodType::AliPay)),
                grpc_api_types::payments::payment_method::PaymentMethod::RevolutPay(_) => Ok(Some(PaymentMethodType::RevolutPay)),
                grpc_api_types::payments::payment_method::PaymentMethod::Mifinity(_) => Ok(Some(PaymentMethodType::Mifinity)),
                grpc_api_types::payments::payment_method::PaymentMethod::Bluecode(_) => Ok(Some(PaymentMethodType::Bluecode)),
                // ============================================================================
                // BANK TRANSFERS - PaymentMethodType mappings
                // ============================================================================
                grpc_api_types::payments::payment_method::PaymentMethod::InstantBankTransfer(_) => Ok(Some(PaymentMethodType::InstantBankTransfer)),
                // ============================================================================
                // ONLINE BANKING - PaymentMethodType mappings
                // ============================================================================
                grpc_api_types::payments::payment_method::PaymentMethod::OpenBankingUk(_) => Ok(Some(PaymentMethodType::OpenBankingUk)),
                grpc_api_types::payments::payment_method::PaymentMethod::OnlineBankingFpx(_) => Ok(Some(PaymentMethodType::OnlineBankingFpx)),
                // ============================================================================
                // MOBILE & CRYPTO PAYMENTS - PaymentMethodType mappings
                // ============================================================================
                grpc_api_types::payments::payment_method::PaymentMethod::DuitNow(_) => Ok(Some(PaymentMethodType::DuitNow)),
                grpc_api_types::payments::payment_method::PaymentMethod::Crypto(_) => Ok(Some(PaymentMethodType::CryptoCurrency)),
                // ============================================================================
                // UNSUPPORTED ONLINE BANKING - Direct error generation
                // ============================================================================
                grpc_api_types::payments::payment_method::PaymentMethod::OnlineBankingThailand(_) => {
                    Err(report!(ApplicationErrorResponse::BadRequest(ApiError {
                        sub_code: "UNSUPPORTED_PAYMENT_METHOD".to_owned(),
                        error_identifier: 400,
                        error_message: "Thai online banking is not yet supported".to_owned(),
                        error_object: None,
                    })))
                }
                grpc_api_types::payments::payment_method::PaymentMethod::OnlineBankingCzechRepublic(_) => {
                    Err(report!(ApplicationErrorResponse::BadRequest(ApiError {
                        sub_code: "UNSUPPORTED_PAYMENT_METHOD".to_owned(),
                        error_identifier: 400,
                        error_message: "Czech online banking is not yet supported".to_owned(),
                        error_object: None,
                    })))
                }
                grpc_api_types::payments::payment_method::PaymentMethod::OnlineBankingFinland(_) => {
                    Err(report!(ApplicationErrorResponse::BadRequest(ApiError {
                        sub_code: "UNSUPPORTED_PAYMENT_METHOD".to_owned(),
                        error_identifier: 400,
                        error_message: "Finnish online banking is not yet supported".to_owned(),
                        error_object: None,
                    })))
                }
                grpc_api_types::payments::payment_method::PaymentMethod::OnlineBankingPoland(_) => {
                    Err(report!(ApplicationErrorResponse::BadRequest(ApiError {
                        sub_code: "UNSUPPORTED_PAYMENT_METHOD".to_owned(),
                        error_identifier: 400,
                        error_message: "Polish online banking is not yet supported".to_owned(),
                        error_object: None,
                    })))
                }
                grpc_api_types::payments::payment_method::PaymentMethod::OnlineBankingSlovakia(_) => {
                    Err(report!(ApplicationErrorResponse::BadRequest(ApiError {
                        sub_code: "UNSUPPORTED_PAYMENT_METHOD".to_owned(),
                        error_identifier: 400,
                        error_message: "Slovak online banking is not yet supported".to_owned(),
                        error_object: None,
                    })))
                }
                grpc_api_types::payments::payment_method::PaymentMethod::OpenBankingPis(_) => {
                    Err(report!(ApplicationErrorResponse::BadRequest(ApiError {
                        sub_code: "UNSUPPORTED_PAYMENT_METHOD".to_owned(),
                        error_identifier: 400,
                        error_message: "Open Banking PIS is not yet supported".to_owned(),
                        error_object: None,
                    })))
                }
                grpc_api_types::payments::payment_method::PaymentMethod::LocalBankRedirect(_) => {
                    Err(report!(ApplicationErrorResponse::BadRequest(ApiError {
                        sub_code: "UNSUPPORTED_PAYMENT_METHOD".to_owned(),
                        error_identifier: 400,
                        error_message: "Local bank redirect is not yet supported".to_owned(),
                        error_object: None,
                    })))
                }
                grpc_api_types::payments::payment_method::PaymentMethod::Ideal(_) => {
                    Err(report!(ApplicationErrorResponse::BadRequest(ApiError {
                        sub_code: "UNSUPPORTED_PAYMENT_METHOD".to_owned(),
                        error_identifier: 400,
                        error_message: "iDEAL is not yet supported".to_owned(),
                        error_object: None,
                    })))
                }
                grpc_api_types::payments::payment_method::PaymentMethod::Sofort(_) => {
                    Err(report!(ApplicationErrorResponse::BadRequest(ApiError {
                        sub_code: "UNSUPPORTED_PAYMENT_METHOD".to_owned(),
                        error_identifier: 400,
                        error_message: "Sofort is not yet supported".to_owned(),
                        error_object: None,
                    })))
                }
                grpc_api_types::payments::payment_method::PaymentMethod::Trustly(_) => {
                    Err(report!(ApplicationErrorResponse::BadRequest(ApiError {
                        sub_code: "UNSUPPORTED_PAYMENT_METHOD".to_owned(),
                        error_identifier: 400,
                        error_message: "Trustly is not yet supported".to_owned(),
                        error_object: None,
                    })))
                }
                grpc_api_types::payments::payment_method::PaymentMethod::Giropay(_) => {
                    Err(report!(ApplicationErrorResponse::BadRequest(ApiError {
                        sub_code: "UNSUPPORTED_PAYMENT_METHOD".to_owned(),
                        error_identifier: 400,
                        error_message: "Giropay is not yet supported".to_owned(),
                        error_object: None,
                    })))
                }
                grpc_api_types::payments::payment_method::PaymentMethod::Eps(_) => {
                    Err(report!(ApplicationErrorResponse::BadRequest(ApiError {
                        sub_code: "UNSUPPORTED_PAYMENT_METHOD".to_owned(),
                        error_identifier: 400,
                        error_message: "EPS is not yet supported".to_owned(),
                        error_object: None,
                    })))
                }
                grpc_api_types::payments::payment_method::PaymentMethod::Przelewy24(_) => {
                    Err(report!(ApplicationErrorResponse::BadRequest(ApiError {
                        sub_code: "UNSUPPORTED_PAYMENT_METHOD".to_owned(),
                        error_identifier: 400,
                        error_message: "Przelewy24 is not yet supported".to_owned(),
                        error_object: None,
                    })))
                }
                grpc_api_types::payments::payment_method::PaymentMethod::Pse(_) => {
                    Err(report!(ApplicationErrorResponse::BadRequest(ApiError {
                        sub_code: "UNSUPPORTED_PAYMENT_METHOD".to_owned(),
                        error_identifier: 400,
                        error_message: "PSE is not yet supported".to_owned(),
                        error_object: None,
                    })))
                }
            },
            None => Err(ApplicationErrorResponse::BadRequest(ApiError {
                sub_code: "INVALID_PAYMENT_METHOD_DATA".to_owned(),
                error_identifier: 400,
                error_message: "Payment method data is required".to_owned(),
                error_object: None,
            })
            .into()),
        }
    }
}

// Helper trait for generic card conversion
pub trait CardConversionHelper<T: PaymentMethodDataTypes> {
    fn convert_card_details(
        card: grpc_api_types::payments::CardDetails,
    ) -> Result<payment_method_data::Card<T>, error_stack::Report<ApplicationErrorResponse>>;
}

// Implementation for DefaultPCIHolder
impl CardConversionHelper<Self> for DefaultPCIHolder {
    fn convert_card_details(
        card: grpc_api_types::payments::CardDetails,
    ) -> Result<payment_method_data::Card<Self>, error_stack::Report<ApplicationErrorResponse>>
    {
        let card_network = match card.card_network() {
            grpc_api_types::payments::CardNetwork::Unspecified => None,
            _ => Some(CardNetwork::foreign_try_from(card.card_network())?),
        };
        Ok(payment_method_data::Card {
            card_number: RawCardNumber::<Self>(card.card_number.ok_or(
                ApplicationErrorResponse::BadRequest(ApiError {
                    sub_code: "MISSING_CARD_NUMBER".to_owned(),
                    error_identifier: 400,
                    error_message: "Missing card number".to_owned(),
                    error_object: None,
                }),
            )?),
            card_exp_month: card
                .card_exp_month
                .ok_or(ApplicationErrorResponse::BadRequest(ApiError {
                    sub_code: "MISSING_EXP_MONTH".to_owned(),
                    error_identifier: 400,
                    error_message: "Missing Card Expiry Month".to_owned(),
                    error_object: None,
                }))?,
            card_exp_year: card
                .card_exp_year
                .ok_or(ApplicationErrorResponse::BadRequest(ApiError {
                    sub_code: "MISSING_EXP_YEAR".to_owned(),
                    error_identifier: 400,
                    error_message: "Missing Card Expiry Year".to_owned(),
                    error_object: None,
                }))?,
            card_cvc: card
                .card_cvc
                .ok_or(ApplicationErrorResponse::BadRequest(ApiError {
                    sub_code: "MISSING_CVC".to_owned(),
                    error_identifier: 400,
                    error_message: "Missing CVC".to_owned(),
                    error_object: None,
                }))?,
            card_issuer: card.card_issuer,
            card_network,
            card_type: card.card_type,
            card_issuing_country: card.card_issuing_country_alpha2,
            bank_code: card.bank_code,
            nick_name: card.nick_name.map(|name| name.into()),
            card_holder_name: card.card_holder_name,
            co_badged_card_data: None,
        })
    }
}

// Implementation for VaultTokenHolder
impl CardConversionHelper<Self> for VaultTokenHolder {
    fn convert_card_details(
        card: grpc_api_types::payments::CardDetails,
    ) -> Result<payment_method_data::Card<Self>, error_stack::Report<ApplicationErrorResponse>>
    {
        Ok(payment_method_data::Card {
            card_number: RawCardNumber(
                card.card_number
                    .ok_or(ApplicationErrorResponse::BadRequest(ApiError {
                        sub_code: "MISSING_CARD_NUMBER".to_owned(),
                        error_identifier: 400,
                        error_message: "Missing card number".to_owned(),
                        error_object: None,
                    }))
                    .map(|cn| cn.get_card_no())?,
            ),
            card_exp_month: card
                .card_exp_month
                .ok_or(ApplicationErrorResponse::BadRequest(ApiError {
                    sub_code: "MISSING_EXP_MONTH".to_owned(),
                    error_identifier: 400,
                    error_message: "Missing Card Expiry Month".to_owned(),
                    error_object: None,
                }))?,
            card_exp_year: card
                .card_exp_year
                .ok_or(ApplicationErrorResponse::BadRequest(ApiError {
                    sub_code: "MISSING_EXP_YEAR".to_owned(),
                    error_identifier: 400,
                    error_message: "Missing Card Expiry Year".to_owned(),
                    error_object: None,
                }))?,
            card_cvc: card
                .card_cvc
                .ok_or(ApplicationErrorResponse::BadRequest(ApiError {
                    sub_code: "MISSING_CVC".to_owned(),
                    error_identifier: 400,
                    error_message: "Missing CVC".to_owned(),
                    error_object: None,
                }))?,
            card_issuer: card.card_issuer,
            card_network: None,
            card_type: card.card_type,
            card_issuing_country: card.card_issuing_country_alpha2,
            bank_code: card.bank_code,
            nick_name: card.nick_name.map(|name| name.into()),
            card_holder_name: card.card_holder_name,
            co_badged_card_data: None,
        })
    }
}

// Generic ForeignTryFrom implementation using the helper trait
impl<T> ForeignTryFrom<grpc_api_types::payments::CardDetails> for payment_method_data::Card<T>
where
    T: PaymentMethodDataTypes
        + Default
        + Debug
        + Send
        + Eq
        + PartialEq
        + Serialize
        + serde::de::DeserializeOwned
        + Clone
        + CardConversionHelper<T>,
{
    type Error = ApplicationErrorResponse;
    fn foreign_try_from(
        card: grpc_api_types::payments::CardDetails,
    ) -> Result<Self, error_stack::Report<Self::Error>> {
        T::convert_card_details(card)
    }
}

impl ForeignTryFrom<grpc_api_types::payments::Currency> for common_enums::Currency {
    type Error = ApplicationErrorResponse;
    fn foreign_try_from(
        value: grpc_api_types::payments::Currency,
    ) -> Result<Self, error_stack::Report<Self::Error>> {
        match value {
            grpc_api_types::payments::Currency::Aed => Ok(Self::AED),
            grpc_api_types::payments::Currency::All => Ok(Self::ALL),
            grpc_api_types::payments::Currency::Amd => Ok(Self::AMD),
            grpc_api_types::payments::Currency::Ang => Ok(Self::ANG),
            grpc_api_types::payments::Currency::Aoa => Ok(Self::AOA),
            grpc_api_types::payments::Currency::Ars => Ok(Self::ARS),
            grpc_api_types::payments::Currency::Aud => Ok(Self::AUD),
            grpc_api_types::payments::Currency::Awg => Ok(Self::AWG),
            grpc_api_types::payments::Currency::Azn => Ok(Self::AZN),
            grpc_api_types::payments::Currency::Bam => Ok(Self::BAM),
            grpc_api_types::payments::Currency::Bbd => Ok(Self::BBD),
            grpc_api_types::payments::Currency::Bdt => Ok(Self::BDT),
            grpc_api_types::payments::Currency::Bgn => Ok(Self::BGN),
            grpc_api_types::payments::Currency::Bhd => Ok(Self::BHD),
            grpc_api_types::payments::Currency::Bif => Ok(Self::BIF),
            grpc_api_types::payments::Currency::Bmd => Ok(Self::BMD),
            grpc_api_types::payments::Currency::Bnd => Ok(Self::BND),
            grpc_api_types::payments::Currency::Bob => Ok(Self::BOB),
            grpc_api_types::payments::Currency::Brl => Ok(Self::BRL),
            grpc_api_types::payments::Currency::Bsd => Ok(Self::BSD),
            grpc_api_types::payments::Currency::Bwp => Ok(Self::BWP),
            grpc_api_types::payments::Currency::Byn => Ok(Self::BYN),
            grpc_api_types::payments::Currency::Bzd => Ok(Self::BZD),
            grpc_api_types::payments::Currency::Cad => Ok(Self::CAD),
            grpc_api_types::payments::Currency::Chf => Ok(Self::CHF),
            grpc_api_types::payments::Currency::Clp => Ok(Self::CLP),
            grpc_api_types::payments::Currency::Cny => Ok(Self::CNY),
            grpc_api_types::payments::Currency::Cop => Ok(Self::COP),
            grpc_api_types::payments::Currency::Crc => Ok(Self::CRC),
            grpc_api_types::payments::Currency::Cup => Ok(Self::CUP),
            grpc_api_types::payments::Currency::Cve => Ok(Self::CVE),
            grpc_api_types::payments::Currency::Czk => Ok(Self::CZK),
            grpc_api_types::payments::Currency::Djf => Ok(Self::DJF),
            grpc_api_types::payments::Currency::Dkk => Ok(Self::DKK),
            grpc_api_types::payments::Currency::Dop => Ok(Self::DOP),
            grpc_api_types::payments::Currency::Dzd => Ok(Self::DZD),
            grpc_api_types::payments::Currency::Egp => Ok(Self::EGP),
            grpc_api_types::payments::Currency::Etb => Ok(Self::ETB),
            grpc_api_types::payments::Currency::Eur => Ok(Self::EUR),
            grpc_api_types::payments::Currency::Fjd => Ok(Self::FJD),
            grpc_api_types::payments::Currency::Fkp => Ok(Self::FKP),
            grpc_api_types::payments::Currency::Gbp => Ok(Self::GBP),
            grpc_api_types::payments::Currency::Gel => Ok(Self::GEL),
            grpc_api_types::payments::Currency::Ghs => Ok(Self::GHS),
            grpc_api_types::payments::Currency::Gip => Ok(Self::GIP),
            grpc_api_types::payments::Currency::Gmd => Ok(Self::GMD),
            grpc_api_types::payments::Currency::Gnf => Ok(Self::GNF),
            grpc_api_types::payments::Currency::Gtq => Ok(Self::GTQ),
            grpc_api_types::payments::Currency::Gyd => Ok(Self::GYD),
            grpc_api_types::payments::Currency::Hkd => Ok(Self::HKD),
            grpc_api_types::payments::Currency::Hnl => Ok(Self::HNL),
            grpc_api_types::payments::Currency::Hrk => Ok(Self::HRK),
            grpc_api_types::payments::Currency::Htg => Ok(Self::HTG),
            grpc_api_types::payments::Currency::Huf => Ok(Self::HUF),
            grpc_api_types::payments::Currency::Idr => Ok(Self::IDR),
            grpc_api_types::payments::Currency::Ils => Ok(Self::ILS),
            grpc_api_types::payments::Currency::Inr => Ok(Self::INR),
            grpc_api_types::payments::Currency::Iqd => Ok(Self::IQD),
            grpc_api_types::payments::Currency::Jmd => Ok(Self::JMD),
            grpc_api_types::payments::Currency::Jod => Ok(Self::JOD),
            grpc_api_types::payments::Currency::Jpy => Ok(Self::JPY),
            grpc_api_types::payments::Currency::Kes => Ok(Self::KES),
            grpc_api_types::payments::Currency::Kgs => Ok(Self::KGS),
            grpc_api_types::payments::Currency::Khr => Ok(Self::KHR),
            grpc_api_types::payments::Currency::Kmf => Ok(Self::KMF),
            grpc_api_types::payments::Currency::Krw => Ok(Self::KRW),
            grpc_api_types::payments::Currency::Kwd => Ok(Self::KWD),
            grpc_api_types::payments::Currency::Kyd => Ok(Self::KYD),
            grpc_api_types::payments::Currency::Kzt => Ok(Self::KZT),
            grpc_api_types::payments::Currency::Lak => Ok(Self::LAK),
            grpc_api_types::payments::Currency::Lbp => Ok(Self::LBP),
            grpc_api_types::payments::Currency::Lkr => Ok(Self::LKR),
            grpc_api_types::payments::Currency::Lrd => Ok(Self::LRD),
            grpc_api_types::payments::Currency::Lsl => Ok(Self::LSL),
            grpc_api_types::payments::Currency::Lyd => Ok(Self::LYD),
            grpc_api_types::payments::Currency::Mad => Ok(Self::MAD),
            grpc_api_types::payments::Currency::Mdl => Ok(Self::MDL),
            grpc_api_types::payments::Currency::Mga => Ok(Self::MGA),
            grpc_api_types::payments::Currency::Mkd => Ok(Self::MKD),
            grpc_api_types::payments::Currency::Mmk => Ok(Self::MMK),
            grpc_api_types::payments::Currency::Mnt => Ok(Self::MNT),
            grpc_api_types::payments::Currency::Mop => Ok(Self::MOP),
            grpc_api_types::payments::Currency::Mru => Ok(Self::MRU),
            grpc_api_types::payments::Currency::Mur => Ok(Self::MUR),
            grpc_api_types::payments::Currency::Mvr => Ok(Self::MVR),
            grpc_api_types::payments::Currency::Mwk => Ok(Self::MWK),
            grpc_api_types::payments::Currency::Mxn => Ok(Self::MXN),
            grpc_api_types::payments::Currency::Myr => Ok(Self::MYR),
            grpc_api_types::payments::Currency::Mzn => Ok(Self::MZN),
            grpc_api_types::payments::Currency::Nad => Ok(Self::NAD),
            grpc_api_types::payments::Currency::Ngn => Ok(Self::NGN),
            grpc_api_types::payments::Currency::Nio => Ok(Self::NIO),
            grpc_api_types::payments::Currency::Nok => Ok(Self::NOK),
            grpc_api_types::payments::Currency::Npr => Ok(Self::NPR),
            grpc_api_types::payments::Currency::Nzd => Ok(Self::NZD),
            grpc_api_types::payments::Currency::Omr => Ok(Self::OMR),
            grpc_api_types::payments::Currency::Pab => Ok(Self::PAB),
            grpc_api_types::payments::Currency::Pen => Ok(Self::PEN),
            grpc_api_types::payments::Currency::Pgk => Ok(Self::PGK),
            grpc_api_types::payments::Currency::Php => Ok(Self::PHP),
            grpc_api_types::payments::Currency::Pkr => Ok(Self::PKR),
            grpc_api_types::payments::Currency::Pln => Ok(Self::PLN),
            grpc_api_types::payments::Currency::Pyg => Ok(Self::PYG),
            grpc_api_types::payments::Currency::Qar => Ok(Self::QAR),
            grpc_api_types::payments::Currency::Ron => Ok(Self::RON),
            grpc_api_types::payments::Currency::Rsd => Ok(Self::RSD),
            grpc_api_types::payments::Currency::Rub => Ok(Self::RUB),
            grpc_api_types::payments::Currency::Rwf => Ok(Self::RWF),
            grpc_api_types::payments::Currency::Sar => Ok(Self::SAR),
            grpc_api_types::payments::Currency::Sbd => Ok(Self::SBD),
            grpc_api_types::payments::Currency::Scr => Ok(Self::SCR),
            grpc_api_types::payments::Currency::Sek => Ok(Self::SEK),
            grpc_api_types::payments::Currency::Sgd => Ok(Self::SGD),
            grpc_api_types::payments::Currency::Shp => Ok(Self::SHP),
            grpc_api_types::payments::Currency::Sle => Ok(Self::SLE),
            grpc_api_types::payments::Currency::Sll => Ok(Self::SLL),
            grpc_api_types::payments::Currency::Sos => Ok(Self::SOS),
            grpc_api_types::payments::Currency::Srd => Ok(Self::SRD),
            grpc_api_types::payments::Currency::Ssp => Ok(Self::SSP),
            grpc_api_types::payments::Currency::Stn => Ok(Self::STN),
            grpc_api_types::payments::Currency::Svc => Ok(Self::SVC),
            grpc_api_types::payments::Currency::Szl => Ok(Self::SZL),
            grpc_api_types::payments::Currency::Thb => Ok(Self::THB),
            grpc_api_types::payments::Currency::Tnd => Ok(Self::TND),
            grpc_api_types::payments::Currency::Top => Ok(Self::TOP),
            grpc_api_types::payments::Currency::Try => Ok(Self::TRY),
            grpc_api_types::payments::Currency::Ttd => Ok(Self::TTD),
            grpc_api_types::payments::Currency::Twd => Ok(Self::TWD),
            grpc_api_types::payments::Currency::Tzs => Ok(Self::TZS),
            grpc_api_types::payments::Currency::Uah => Ok(Self::UAH),
            grpc_api_types::payments::Currency::Ugx => Ok(Self::UGX),
            grpc_api_types::payments::Currency::Usd => Ok(Self::USD),
            grpc_api_types::payments::Currency::Uyu => Ok(Self::UYU),
            grpc_api_types::payments::Currency::Uzs => Ok(Self::UZS),
            grpc_api_types::payments::Currency::Ves => Ok(Self::VES),
            grpc_api_types::payments::Currency::Vnd => Ok(Self::VND),
            grpc_api_types::payments::Currency::Vuv => Ok(Self::VUV),
            grpc_api_types::payments::Currency::Wst => Ok(Self::WST),
            grpc_api_types::payments::Currency::Xaf => Ok(Self::XAF),
            grpc_api_types::payments::Currency::Xcd => Ok(Self::XCD),
            grpc_api_types::payments::Currency::Xof => Ok(Self::XOF),
            grpc_api_types::payments::Currency::Xpf => Ok(Self::XPF),
            grpc_api_types::payments::Currency::Yer => Ok(Self::YER),
            grpc_api_types::payments::Currency::Zar => Ok(Self::ZAR),
            grpc_api_types::payments::Currency::Zmw => Ok(Self::ZMW),
            _ => Err(report!(ApplicationErrorResponse::BadRequest(ApiError {
                sub_code: "unsupported_currency".to_string(),
                error_identifier: 4001,
                error_message: format!("Currency {value:?} is not supported"),
                error_object: None,
            }))),
        }
    }
}

impl<
        T: PaymentMethodDataTypes
            + Default
            + Debug
            + Send
            + Eq
            + PartialEq
            + Serialize
            + serde::de::DeserializeOwned
            + Clone
            + CardConversionHelper<T>,
    > ForeignTryFrom<PaymentServiceAuthorizeRequest> for PaymentsAuthorizeData<T>
{
    type Error = ApplicationErrorResponse;

    fn foreign_try_from(
        value: PaymentServiceAuthorizeRequest,
    ) -> Result<Self, error_stack::Report<Self::Error>> {
        let email: Option<Email> = match value.email {
            Some(ref email_str) => {
                Some(Email::try_from(email_str.clone().expose()).map_err(|_| {
                    error_stack::Report::new(ApplicationErrorResponse::BadRequest(ApiError {
                        sub_code: "INVALID_EMAIL_FORMAT".to_owned(),
                        error_identifier: 400,

                        error_message: "Invalid email".to_owned(),
                        error_object: None,
                    }))
                })?)
            }
            None => None,
        };
        let merchant_config_currency = common_enums::Currency::foreign_try_from(value.currency())?;

        // Extract merchant_account_id from metadata before moving it
        let merchant_account_id = value.metadata.get("merchant_account_id").cloned();

        // Store merchant_account_metadata for connector use
        let merchant_account_metadata = (!value.merchant_account_metadata.is_empty()).then(|| {
            common_utils::pii::SecretSerdeValue::new(convert_merchant_metadata_to_json(
                &value.merchant_account_metadata,
            ))
        });

        let setup_future_usage = match value.setup_future_usage() {
            grpc_payment_types::FutureUsage::Unspecified => None,
            _ => Some(FutureUsage::foreign_try_from(value.setup_future_usage())?),
        };

        let customer_acceptance = value.customer_acceptance.clone();
        let authentication_data = value
            .authentication_data
            .clone()
            .map(router_request_types::AuthenticationData::try_from)
            .transpose()?;

        let access_token = value
            .state
            .as_ref()
            .and_then(|state| state.access_token.as_ref())
            .map(AccessTokenResponseData::from);
        let shipping_cost = Some(common_utils::types::MinorUnit::new(value.shipping_cost()));
        // Connector testing data should be sent as a separate field (for adyen) (to be implemented)
        // For now, set to None as Hyperswitch needs to be updated to send this data properly
        let connector_testing_data: Option<Secret<serde_json::Value>> = None;

        let billing_descriptor = value
            .billing_descriptor
            .as_ref()
            .map(|descriptor| {
                BillingDescriptor::from((
                    descriptor,
                    value.statement_descriptor_name.clone(),
                    value.statement_descriptor_suffix.clone(),
                ))
            })
            .or_else(|| {
                // Only build a fallback if at least one descriptor exists
                if value.statement_descriptor_name.is_some()
                    || value.statement_descriptor_suffix.is_some()
                {
                    Some(BillingDescriptor {
                        name: None,
                        city: None,
                        phone: None,
                        reference: None,
                        statement_descriptor: value.statement_descriptor_name.clone(),
                        statement_descriptor_suffix: value.statement_descriptor_suffix.clone(),
                    })
                } else {
                    None
                }
            });

        let payment_channel = match value.payment_channel() {
            grpc_payment_types::PaymentChannel::Unspecified => None,
            _ => Some(common_enums::PaymentChannel::foreign_try_from(
                value.payment_channel(),
            )?),
        };

        Ok(Self {
            authentication_data,
            capture_method: Some(CaptureMethod::foreign_try_from(value.capture_method())?),
            payment_method_data: PaymentMethodData::<T>::foreign_try_from(
                value.payment_method.clone().ok_or_else(|| {
                    ApplicationErrorResponse::BadRequest(ApiError {
                        sub_code: "INVALID_PAYMENT_METHOD_DATA".to_owned(),
                        error_identifier: 400,
                        error_message: "Payment method data is required".to_owned(),
                        error_object: None,
                    })
                })?,
            )
            .change_context(ApplicationErrorResponse::BadRequest(ApiError {
                sub_code: "INVALID_PAYMENT_METHOD_DATA".to_owned(),
                error_identifier: 400,
                error_message: "Payment method data construction failed".to_owned(),
                error_object: None,
            }))?,
            amount: common_utils::types::MinorUnit::new(value.amount),
            currency: common_enums::Currency::foreign_try_from(value.currency())?,
            confirm: true,
            webhook_url: value.webhook_url.clone(),
            browser_info: value
                .browser_info
                .as_ref()
                .cloned()
                .map(BrowserInformation::foreign_try_from)
                .transpose()?,
            payment_method_type: <Option<PaymentMethodType>>::foreign_try_from(
                value.payment_method.clone().ok_or_else(|| {
                    ApplicationErrorResponse::BadRequest(ApiError {
                        sub_code: "INVALID_PAYMENT_METHOD_DATA".to_owned(),
                        error_identifier: 400,
                        error_message: "Payment method data is required".to_owned(),
                        error_object: None,
                    })
                })?,
            )?,
            minor_amount: common_utils::types::MinorUnit::new(value.minor_amount),
            email,
            customer_name: None,
            billing_descriptor,
            router_return_url: value.return_url.clone(),
            complete_authorize_url: value.complete_authorize_url,
            setup_future_usage,
            mandate_id: None,
            off_session: value.off_session,
            order_category: value.order_category,
            session_token: None,
            access_token,
            customer_acceptance: customer_acceptance
                .map(mandates::CustomerAcceptance::foreign_try_from)
                .transpose()?,
            enrolled_for_3ds: false,
            related_transaction_id: None,
            payment_experience: None,
            customer_id: value
                .customer_id
                .clone()
                .map(|customer_id| CustomerId::try_from(Cow::from(customer_id)))
                .transpose()
                .change_context(ApplicationErrorResponse::BadRequest(ApiError {
                    sub_code: "INVALID_CUSTOMER_ID".to_owned(),
                    error_identifier: 400,
                    error_message: "Failed to parse Customer Id".to_owned(),
                    error_object: None,
                }))?,
            request_incremental_authorization: false,
            metadata: if value.metadata.is_empty() {
                None
            } else {
                Some(serde_json::Value::Object(
                    value
                        .metadata
                        .into_iter()
                        .map(|(k, v)| (k, serde_json::Value::String(v)))
                        .collect(),
                ))
            },
            merchant_order_reference_id: value.merchant_order_reference_id,
            order_tax_amount: None,
            shipping_cost,
            merchant_account_id,
            integrity_object: None,
            merchant_config_currency: Some(merchant_config_currency),
            all_keys_required: None, // Field not available in new proto structure
            split_payments: None,
            enable_overcapture: None,
            setup_mandate_details: value
                .setup_mandate_details
                .map(MandateData::foreign_try_from)
                .transpose()?,
            request_extended_authorization: value.request_extended_authorization,
            merchant_account_metadata,
            connector_testing_data,
            payment_channel,
            enable_partial_authorization: value.enable_partial_authorization,
        })
    }
}

impl<
        T: PaymentMethodDataTypes
            + Default
            + Debug
            + Send
            + Eq
            + PartialEq
            + Serialize
            + serde::de::DeserializeOwned
            + Clone
            + CardConversionHelper<T>,
    > ForeignTryFrom<grpc_api_types::payments::PaymentServiceAuthorizeOnlyRequest>
    for PaymentsAuthorizeData<T>
{
    type Error = ApplicationErrorResponse;

    fn foreign_try_from(
        value: grpc_api_types::payments::PaymentServiceAuthorizeOnlyRequest,
    ) -> Result<Self, error_stack::Report<Self::Error>> {
        let email: Option<Email> = match value.email {
            Some(ref email_str) => {
                Some(Email::try_from(email_str.clone().expose()).map_err(|_| {
                    error_stack::Report::new(ApplicationErrorResponse::BadRequest(ApiError {
                        sub_code: "INVALID_EMAIL_FORMAT".to_owned(),
                        error_identifier: 400,

                        error_message: "Invalid email".to_owned(),
                        error_object: None,
                    }))
                })?)
            }
            None => None,
        };
        let merchant_config_currency = common_enums::Currency::foreign_try_from(value.currency())?;

        // Extract merchant_account_id from metadata before moving it
        let merchant_account_id = value.metadata.get("merchant_account_id").cloned();

        // Store merchant_account_metadata for connector use
        let merchant_account_metadata = (!value.merchant_account_metadata.is_empty()).then(|| {
            common_utils::pii::SecretSerdeValue::new(convert_merchant_metadata_to_json(
                &value.merchant_account_metadata,
            ))
        });

        let setup_future_usage = match value.setup_future_usage() {
            grpc_payment_types::FutureUsage::Unspecified => None,
            _ => Some(FutureUsage::foreign_try_from(value.setup_future_usage())?),
        };

        let customer_acceptance = value.customer_acceptance.clone();
        let authentication_data = value
            .authentication_data
            .clone()
            .map(router_request_types::AuthenticationData::try_from)
            .transpose()?;

        let access_token = value
            .state
            .as_ref()
            .and_then(|state| state.access_token.as_ref())
            .map(AccessTokenResponseData::from);
        let shipping_cost = Some(common_utils::types::MinorUnit::new(value.shipping_cost()));
        // Connector testing data should be sent as a separate field (for adyen) (to be implemented)
        // For now, set to None as Hyperswitch needs to be updated to send this data properly
        let connector_testing_data: Option<Secret<serde_json::Value>> = None;

        let billing_descriptor = value
            .billing_descriptor
            .as_ref()
            .map(|descriptor| {
                BillingDescriptor::from((
                    descriptor,
                    value.statement_descriptor_name.clone(),
                    value.statement_descriptor_suffix.clone(),
                ))
            })
            .or_else(|| {
                // Only build a fallback if at least one descriptor exists
                if value.statement_descriptor_name.is_some()
                    || value.statement_descriptor_suffix.is_some()
                {
                    Some(BillingDescriptor {
                        name: None,
                        city: None,
                        phone: None,
                        reference: None,
                        statement_descriptor: value.statement_descriptor_name.clone(),
                        statement_descriptor_suffix: value.statement_descriptor_suffix.clone(),
                    })
                } else {
                    None
                }
            });

        let payment_channel = match value.payment_channel() {
            grpc_payment_types::PaymentChannel::Unspecified => None,
            _ => Some(common_enums::PaymentChannel::foreign_try_from(
                value.payment_channel(),
            )?),
        };

        Ok(Self {
            authentication_data,
            capture_method: Some(CaptureMethod::foreign_try_from(value.capture_method())?),
            payment_method_data: PaymentMethodData::<T>::foreign_try_from(
                value.payment_method.clone().ok_or_else(|| {
                    ApplicationErrorResponse::BadRequest(ApiError {
                        sub_code: "INVALID_PAYMENT_METHOD_DATA".to_owned(),
                        error_identifier: 400,
                        error_message: "Payment method data is required".to_owned(),
                        error_object: None,
                    })
                })?,
            )
            .change_context(ApplicationErrorResponse::BadRequest(ApiError {
                sub_code: "INVALID_PAYMENT_METHOD_DATA".to_owned(),
                error_identifier: 400,
                error_message: "Payment method data construction failed".to_owned(),
                error_object: None,
            }))?,
            amount: common_utils::types::MinorUnit::new(value.amount),
            currency: common_enums::Currency::foreign_try_from(value.currency())?,
            confirm: true,
            webhook_url: value.webhook_url.clone(),
            browser_info: value
                .browser_info
                .as_ref()
                .cloned()
                .map(BrowserInformation::foreign_try_from)
                .transpose()?,
            payment_method_type: <Option<PaymentMethodType>>::foreign_try_from(
                value.payment_method.clone().ok_or_else(|| {
                    ApplicationErrorResponse::BadRequest(ApiError {
                        sub_code: "INVALID_PAYMENT_METHOD_DATA".to_owned(),
                        error_identifier: 400,
                        error_message: "Payment method data is required".to_owned(),
                        error_object: None,
                    })
                })?,
            )?,
            minor_amount: common_utils::types::MinorUnit::new(value.minor_amount),
            email,
            customer_name: None,
            billing_descriptor,
            router_return_url: value.return_url.clone(),
            complete_authorize_url: value.complete_authorize_url,
            setup_future_usage,
            mandate_id: None,
            off_session: value.off_session,
            order_category: value.order_category,
            session_token: None,
            access_token,
            customer_acceptance: customer_acceptance
                .map(mandates::CustomerAcceptance::foreign_try_from)
                .transpose()?,
            enrolled_for_3ds: false,
            related_transaction_id: None,
            payment_experience: None,
            customer_id: value
                .customer_id
                .clone()
                .map(|customer_id| CustomerId::try_from(Cow::from(customer_id)))
                .transpose()
                .change_context(ApplicationErrorResponse::BadRequest(ApiError {
                    sub_code: "INVALID_CUSTOMER_ID".to_owned(),
                    error_identifier: 400,
                    error_message: "Failed to parse Customer Id".to_owned(),
                    error_object: None,
                }))?,
            request_incremental_authorization: false,
            metadata: if value.metadata.is_empty() {
                None
            } else {
                Some(convert_metadata_to_json(&value.metadata))
            },
            merchant_order_reference_id: value.merchant_order_reference_id,
            order_tax_amount: None,
            shipping_cost,
            merchant_account_id,
            integrity_object: None,
            merchant_config_currency: Some(merchant_config_currency),
            all_keys_required: None, // Field not available in new proto structure
            split_payments: None,
            enable_overcapture: None,
            setup_mandate_details: value
                .setup_mandate_details
                .map(MandateData::foreign_try_from)
                .transpose()?,
            request_extended_authorization: value.request_extended_authorization,
            merchant_account_metadata,
            connector_testing_data,
            payment_channel,
            enable_partial_authorization: value.enable_partial_authorization,
        })
    }
}

impl ForeignTryFrom<grpc_api_types::payments::PaymentAddress> for PaymentAddress {
    type Error = ApplicationErrorResponse;
    fn foreign_try_from(
        value: grpc_api_types::payments::PaymentAddress,
    ) -> Result<Self, error_stack::Report<Self::Error>> {
        let shipping = match value.shipping_address {
            Some(address) => Some(Address::foreign_try_from(address)?),
            None => None,
        };

        let billing = match value.billing_address.clone() {
            Some(address) => Some(Address::foreign_try_from(address)?),
            None => None,
        };

        let payment_method_billing = match value.billing_address {
            Some(address) => Some(Address::foreign_try_from(address)?),
            None => None,
        };

        Ok(Self::new(
            shipping,
            billing,
            payment_method_billing,
            Some(false), // should_unify_address set to false
        ))
    }
}

impl ForeignTryFrom<grpc_api_types::payments::Address> for Address {
    type Error = ApplicationErrorResponse;
    fn foreign_try_from(
        value: grpc_api_types::payments::Address,
    ) -> Result<Self, error_stack::Report<Self::Error>> {
        let email = match value.email.clone() {
            Some(email) => Some(Email::from_str(&email.expose()).change_context(
                ApplicationErrorResponse::BadRequest(ApiError {
                    sub_code: "INVALID_EMAIL".to_owned(),
                    error_identifier: 400,
                    error_message: "Invalid email".to_owned(),
                    error_object: None,
                }),
            )?),
            None => None,
        };
        Ok(Self {
            address: Some(AddressDetails::foreign_try_from(value.clone())?),
            phone: value.phone_number.map(|phone_number| PhoneDetails {
                number: Some(phone_number),
                country_code: value.phone_country_code,
            }),
            email,
        })
    }
}

impl ForeignTryFrom<common_enums::Currency> for grpc_api_types::payments::Currency {
    type Error = ApplicationErrorResponse;

    fn foreign_try_from(
        currency: common_enums::Currency,
    ) -> Result<Self, error_stack::Report<Self::Error>> {
        let grpc_currency = Self::from_str_name(&currency.to_string()).ok_or_else(|| {
            ApplicationErrorResponse::BadRequest(ApiError {
                sub_code: "INVALID_CURRENCY".to_owned(),
                error_identifier: 400,
                error_message: "Failed to parse Currency".to_owned(),
                error_object: None,
            })
        })?;
        Ok(grpc_currency)
    }
}

impl ForeignTryFrom<CountryAlpha2> for grpc_api_types::payments::CountryAlpha2 {
    type Error = ApplicationErrorResponse;

    fn foreign_try_from(country: CountryAlpha2) -> Result<Self, error_stack::Report<Self::Error>> {
        let grpc_country = Self::from_str_name(&country.to_string()).ok_or_else(|| {
            ApplicationErrorResponse::BadRequest(ApiError {
                sub_code: "INVALID_CURRENCY".to_owned(),
                error_identifier: 400,
                error_message: "Failed to parse Currency".to_owned(),
                error_object: None,
            })
        })?;
        Ok(grpc_country)
    }
}

impl ForeignTryFrom<grpc_api_types::payments::CountryAlpha2> for CountryAlpha2 {
    type Error = ApplicationErrorResponse;

    fn foreign_try_from(
        value: grpc_api_types::payments::CountryAlpha2,
    ) -> Result<Self, error_stack::Report<Self::Error>> {
        match value {
            grpc_api_types::payments::CountryAlpha2::Us => Ok(Self::US),
            grpc_api_types::payments::CountryAlpha2::Af => Ok(Self::AF),
            grpc_api_types::payments::CountryAlpha2::Ax => Ok(Self::AX),
            grpc_api_types::payments::CountryAlpha2::Al => Ok(Self::AL),
            grpc_api_types::payments::CountryAlpha2::Dz => Ok(Self::DZ),
            grpc_api_types::payments::CountryAlpha2::As => Ok(Self::AS),
            grpc_api_types::payments::CountryAlpha2::Ad => Ok(Self::AD),
            grpc_api_types::payments::CountryAlpha2::Ao => Ok(Self::AO),
            grpc_api_types::payments::CountryAlpha2::Ai => Ok(Self::AI),
            grpc_api_types::payments::CountryAlpha2::Aq => Ok(Self::AQ),
            grpc_api_types::payments::CountryAlpha2::Ag => Ok(Self::AG),
            grpc_api_types::payments::CountryAlpha2::Ar => Ok(Self::AR),
            grpc_api_types::payments::CountryAlpha2::Am => Ok(Self::AM),
            grpc_api_types::payments::CountryAlpha2::Aw => Ok(Self::AW),
            grpc_api_types::payments::CountryAlpha2::Au => Ok(Self::AU),
            grpc_api_types::payments::CountryAlpha2::At => Ok(Self::AT),
            grpc_api_types::payments::CountryAlpha2::Az => Ok(Self::AZ),
            grpc_api_types::payments::CountryAlpha2::Bs => Ok(Self::BS),
            grpc_api_types::payments::CountryAlpha2::Bh => Ok(Self::BH),
            grpc_api_types::payments::CountryAlpha2::Bd => Ok(Self::BD),
            grpc_api_types::payments::CountryAlpha2::Bb => Ok(Self::BB),
            grpc_api_types::payments::CountryAlpha2::By => Ok(Self::BY),
            grpc_api_types::payments::CountryAlpha2::Be => Ok(Self::BE),
            grpc_api_types::payments::CountryAlpha2::Bz => Ok(Self::BZ),
            grpc_api_types::payments::CountryAlpha2::Bj => Ok(Self::BJ),
            grpc_api_types::payments::CountryAlpha2::Bm => Ok(Self::BM),
            grpc_api_types::payments::CountryAlpha2::Bt => Ok(Self::BT),
            grpc_api_types::payments::CountryAlpha2::Bo => Ok(Self::BO),
            grpc_api_types::payments::CountryAlpha2::Bq => Ok(Self::BQ),
            grpc_api_types::payments::CountryAlpha2::Ba => Ok(Self::BA),
            grpc_api_types::payments::CountryAlpha2::Bw => Ok(Self::BW),
            grpc_api_types::payments::CountryAlpha2::Bv => Ok(Self::BV),
            grpc_api_types::payments::CountryAlpha2::Br => Ok(Self::BR),
            grpc_api_types::payments::CountryAlpha2::Io => Ok(Self::IO),
            grpc_api_types::payments::CountryAlpha2::Bn => Ok(Self::BN),
            grpc_api_types::payments::CountryAlpha2::Bg => Ok(Self::BG),
            grpc_api_types::payments::CountryAlpha2::Bf => Ok(Self::BF),
            grpc_api_types::payments::CountryAlpha2::Bi => Ok(Self::BI),
            grpc_api_types::payments::CountryAlpha2::Kh => Ok(Self::KH),
            grpc_api_types::payments::CountryAlpha2::Cm => Ok(Self::CM),
            grpc_api_types::payments::CountryAlpha2::Ca => Ok(Self::CA),
            grpc_api_types::payments::CountryAlpha2::Cv => Ok(Self::CV),
            grpc_api_types::payments::CountryAlpha2::Ky => Ok(Self::KY),
            grpc_api_types::payments::CountryAlpha2::Cf => Ok(Self::CF),
            grpc_api_types::payments::CountryAlpha2::Td => Ok(Self::TD),
            grpc_api_types::payments::CountryAlpha2::Cl => Ok(Self::CL),
            grpc_api_types::payments::CountryAlpha2::Cn => Ok(Self::CN),
            grpc_api_types::payments::CountryAlpha2::Cx => Ok(Self::CX),
            grpc_api_types::payments::CountryAlpha2::Cc => Ok(Self::CC),
            grpc_api_types::payments::CountryAlpha2::Co => Ok(Self::CO),
            grpc_api_types::payments::CountryAlpha2::Km => Ok(Self::KM),
            grpc_api_types::payments::CountryAlpha2::Cg => Ok(Self::CG),
            grpc_api_types::payments::CountryAlpha2::Cd => Ok(Self::CD),
            grpc_api_types::payments::CountryAlpha2::Ck => Ok(Self::CK),
            grpc_api_types::payments::CountryAlpha2::Cr => Ok(Self::CR),
            grpc_api_types::payments::CountryAlpha2::Ci => Ok(Self::CI),
            grpc_api_types::payments::CountryAlpha2::Hr => Ok(Self::HR),
            grpc_api_types::payments::CountryAlpha2::Cu => Ok(Self::CU),
            grpc_api_types::payments::CountryAlpha2::Cw => Ok(Self::CW),
            grpc_api_types::payments::CountryAlpha2::Cy => Ok(Self::CY),
            grpc_api_types::payments::CountryAlpha2::Cz => Ok(Self::CZ),
            grpc_api_types::payments::CountryAlpha2::Dk => Ok(Self::DK),
            grpc_api_types::payments::CountryAlpha2::Dj => Ok(Self::DJ),
            grpc_api_types::payments::CountryAlpha2::Dm => Ok(Self::DM),
            grpc_api_types::payments::CountryAlpha2::Do => Ok(Self::DO),
            grpc_api_types::payments::CountryAlpha2::Ec => Ok(Self::EC),
            grpc_api_types::payments::CountryAlpha2::Eg => Ok(Self::EG),
            grpc_api_types::payments::CountryAlpha2::Sv => Ok(Self::SV),
            grpc_api_types::payments::CountryAlpha2::Gq => Ok(Self::GQ),
            grpc_api_types::payments::CountryAlpha2::Er => Ok(Self::ER),
            grpc_api_types::payments::CountryAlpha2::Ee => Ok(Self::EE),
            grpc_api_types::payments::CountryAlpha2::Et => Ok(Self::ET),
            grpc_api_types::payments::CountryAlpha2::Fk => Ok(Self::FK),
            grpc_api_types::payments::CountryAlpha2::Fo => Ok(Self::FO),
            grpc_api_types::payments::CountryAlpha2::Fj => Ok(Self::FJ),
            grpc_api_types::payments::CountryAlpha2::Fi => Ok(Self::FI),
            grpc_api_types::payments::CountryAlpha2::Fr => Ok(Self::FR),
            grpc_api_types::payments::CountryAlpha2::Gf => Ok(Self::GF),
            grpc_api_types::payments::CountryAlpha2::Pf => Ok(Self::PF),
            grpc_api_types::payments::CountryAlpha2::Tf => Ok(Self::TF),
            grpc_api_types::payments::CountryAlpha2::Ga => Ok(Self::GA),
            grpc_api_types::payments::CountryAlpha2::Gm => Ok(Self::GM),
            grpc_api_types::payments::CountryAlpha2::Ge => Ok(Self::GE),
            grpc_api_types::payments::CountryAlpha2::De => Ok(Self::DE),
            grpc_api_types::payments::CountryAlpha2::Gh => Ok(Self::GH),
            grpc_api_types::payments::CountryAlpha2::Gi => Ok(Self::GI),
            grpc_api_types::payments::CountryAlpha2::Gr => Ok(Self::GR),
            grpc_api_types::payments::CountryAlpha2::Gl => Ok(Self::GL),
            grpc_api_types::payments::CountryAlpha2::Gd => Ok(Self::GD),
            grpc_api_types::payments::CountryAlpha2::Gp => Ok(Self::GP),
            grpc_api_types::payments::CountryAlpha2::Gu => Ok(Self::GU),
            grpc_api_types::payments::CountryAlpha2::Gt => Ok(Self::GT),
            grpc_api_types::payments::CountryAlpha2::Gg => Ok(Self::GG),
            grpc_api_types::payments::CountryAlpha2::Gn => Ok(Self::GN),
            grpc_api_types::payments::CountryAlpha2::Gw => Ok(Self::GW),
            grpc_api_types::payments::CountryAlpha2::Gy => Ok(Self::GY),
            grpc_api_types::payments::CountryAlpha2::Ht => Ok(Self::HT),
            grpc_api_types::payments::CountryAlpha2::Hm => Ok(Self::HM),
            grpc_api_types::payments::CountryAlpha2::Va => Ok(Self::VA),
            grpc_api_types::payments::CountryAlpha2::Hn => Ok(Self::HN),
            grpc_api_types::payments::CountryAlpha2::Hk => Ok(Self::HK),
            grpc_api_types::payments::CountryAlpha2::Hu => Ok(Self::HU),
            grpc_api_types::payments::CountryAlpha2::Is => Ok(Self::IS),
            grpc_api_types::payments::CountryAlpha2::In => Ok(Self::IN),
            grpc_api_types::payments::CountryAlpha2::Id => Ok(Self::ID),
            grpc_api_types::payments::CountryAlpha2::Ir => Ok(Self::IR),
            grpc_api_types::payments::CountryAlpha2::Iq => Ok(Self::IQ),
            grpc_api_types::payments::CountryAlpha2::Ie => Ok(Self::IE),
            grpc_api_types::payments::CountryAlpha2::Im => Ok(Self::IM),
            grpc_api_types::payments::CountryAlpha2::Il => Ok(Self::IL),
            grpc_api_types::payments::CountryAlpha2::It => Ok(Self::IT),
            grpc_api_types::payments::CountryAlpha2::Jm => Ok(Self::JM),
            grpc_api_types::payments::CountryAlpha2::Jp => Ok(Self::JP),
            grpc_api_types::payments::CountryAlpha2::Je => Ok(Self::JE),
            grpc_api_types::payments::CountryAlpha2::Jo => Ok(Self::JO),
            grpc_api_types::payments::CountryAlpha2::Kz => Ok(Self::KZ),
            grpc_api_types::payments::CountryAlpha2::Ke => Ok(Self::KE),
            grpc_api_types::payments::CountryAlpha2::Ki => Ok(Self::KI),
            grpc_api_types::payments::CountryAlpha2::Kp => Ok(Self::KP),
            grpc_api_types::payments::CountryAlpha2::Kr => Ok(Self::KR),
            grpc_api_types::payments::CountryAlpha2::Kw => Ok(Self::KW),
            grpc_api_types::payments::CountryAlpha2::Kg => Ok(Self::KG),
            grpc_api_types::payments::CountryAlpha2::La => Ok(Self::LA),
            grpc_api_types::payments::CountryAlpha2::Lv => Ok(Self::LV),
            grpc_api_types::payments::CountryAlpha2::Lb => Ok(Self::LB),
            grpc_api_types::payments::CountryAlpha2::Ls => Ok(Self::LS),
            grpc_api_types::payments::CountryAlpha2::Lr => Ok(Self::LR),
            grpc_api_types::payments::CountryAlpha2::Ly => Ok(Self::LY),
            grpc_api_types::payments::CountryAlpha2::Li => Ok(Self::LI),
            grpc_api_types::payments::CountryAlpha2::Lt => Ok(Self::LT),
            grpc_api_types::payments::CountryAlpha2::Lu => Ok(Self::LU),
            grpc_api_types::payments::CountryAlpha2::Mo => Ok(Self::MO),
            grpc_api_types::payments::CountryAlpha2::Mk => Ok(Self::MK),
            grpc_api_types::payments::CountryAlpha2::Mg => Ok(Self::MG),
            grpc_api_types::payments::CountryAlpha2::Mw => Ok(Self::MW),
            grpc_api_types::payments::CountryAlpha2::My => Ok(Self::MY),
            grpc_api_types::payments::CountryAlpha2::Mv => Ok(Self::MV),
            grpc_api_types::payments::CountryAlpha2::Ml => Ok(Self::ML),
            grpc_api_types::payments::CountryAlpha2::Mt => Ok(Self::MT),
            grpc_api_types::payments::CountryAlpha2::Mh => Ok(Self::MH),
            grpc_api_types::payments::CountryAlpha2::Mq => Ok(Self::MQ),
            grpc_api_types::payments::CountryAlpha2::Mr => Ok(Self::MR),
            grpc_api_types::payments::CountryAlpha2::Mu => Ok(Self::MU),
            grpc_api_types::payments::CountryAlpha2::Yt => Ok(Self::YT),
            grpc_api_types::payments::CountryAlpha2::Mx => Ok(Self::MX),
            grpc_api_types::payments::CountryAlpha2::Fm => Ok(Self::FM),
            grpc_api_types::payments::CountryAlpha2::Md => Ok(Self::MD),
            grpc_api_types::payments::CountryAlpha2::Mc => Ok(Self::MC),
            grpc_api_types::payments::CountryAlpha2::Mn => Ok(Self::MN),
            grpc_api_types::payments::CountryAlpha2::Me => Ok(Self::ME),
            grpc_api_types::payments::CountryAlpha2::Ms => Ok(Self::MS),
            grpc_api_types::payments::CountryAlpha2::Ma => Ok(Self::MA),
            grpc_api_types::payments::CountryAlpha2::Mz => Ok(Self::MZ),
            grpc_api_types::payments::CountryAlpha2::Mm => Ok(Self::MM),
            grpc_api_types::payments::CountryAlpha2::Na => Ok(Self::NA),
            grpc_api_types::payments::CountryAlpha2::Nr => Ok(Self::NR),
            grpc_api_types::payments::CountryAlpha2::Np => Ok(Self::NP),
            grpc_api_types::payments::CountryAlpha2::Nl => Ok(Self::NL),
            grpc_api_types::payments::CountryAlpha2::Nc => Ok(Self::NC),
            grpc_api_types::payments::CountryAlpha2::Nz => Ok(Self::NZ),
            grpc_api_types::payments::CountryAlpha2::Ni => Ok(Self::NI),
            grpc_api_types::payments::CountryAlpha2::Ne => Ok(Self::NE),
            grpc_api_types::payments::CountryAlpha2::Ng => Ok(Self::NG),
            grpc_api_types::payments::CountryAlpha2::Nu => Ok(Self::NU),
            grpc_api_types::payments::CountryAlpha2::Nf => Ok(Self::NF),
            grpc_api_types::payments::CountryAlpha2::Mp => Ok(Self::MP),
            grpc_api_types::payments::CountryAlpha2::No => Ok(Self::NO),
            grpc_api_types::payments::CountryAlpha2::Om => Ok(Self::OM),
            grpc_api_types::payments::CountryAlpha2::Pk => Ok(Self::PK),
            grpc_api_types::payments::CountryAlpha2::Pw => Ok(Self::PW),
            grpc_api_types::payments::CountryAlpha2::Ps => Ok(Self::PS),
            grpc_api_types::payments::CountryAlpha2::Pa => Ok(Self::PA),
            grpc_api_types::payments::CountryAlpha2::Pg => Ok(Self::PG),
            grpc_api_types::payments::CountryAlpha2::Py => Ok(Self::PY),
            grpc_api_types::payments::CountryAlpha2::Pe => Ok(Self::PE),
            grpc_api_types::payments::CountryAlpha2::Ph => Ok(Self::PH),
            grpc_api_types::payments::CountryAlpha2::Pn => Ok(Self::PN),
            grpc_api_types::payments::CountryAlpha2::Pl => Ok(Self::PL),
            grpc_api_types::payments::CountryAlpha2::Pt => Ok(Self::PT),
            grpc_api_types::payments::CountryAlpha2::Pr => Ok(Self::PR),
            grpc_api_types::payments::CountryAlpha2::Qa => Ok(Self::QA),
            grpc_api_types::payments::CountryAlpha2::Re => Ok(Self::RE),
            grpc_api_types::payments::CountryAlpha2::Ro => Ok(Self::RO),
            grpc_api_types::payments::CountryAlpha2::Ru => Ok(Self::RU),
            grpc_api_types::payments::CountryAlpha2::Rw => Ok(Self::RW),
            grpc_api_types::payments::CountryAlpha2::Bl => Ok(Self::BL),
            grpc_api_types::payments::CountryAlpha2::Sh => Ok(Self::SH),
            grpc_api_types::payments::CountryAlpha2::Kn => Ok(Self::KN),
            grpc_api_types::payments::CountryAlpha2::Lc => Ok(Self::LC),
            grpc_api_types::payments::CountryAlpha2::Mf => Ok(Self::MF),
            grpc_api_types::payments::CountryAlpha2::Pm => Ok(Self::PM),
            grpc_api_types::payments::CountryAlpha2::Vc => Ok(Self::VC),
            grpc_api_types::payments::CountryAlpha2::Ws => Ok(Self::WS),
            grpc_api_types::payments::CountryAlpha2::Sm => Ok(Self::SM),
            grpc_api_types::payments::CountryAlpha2::St => Ok(Self::ST),
            grpc_api_types::payments::CountryAlpha2::Sa => Ok(Self::SA),
            grpc_api_types::payments::CountryAlpha2::Sn => Ok(Self::SN),
            grpc_api_types::payments::CountryAlpha2::Rs => Ok(Self::RS),
            grpc_api_types::payments::CountryAlpha2::Sc => Ok(Self::SC),
            grpc_api_types::payments::CountryAlpha2::Sl => Ok(Self::SL),
            grpc_api_types::payments::CountryAlpha2::Sg => Ok(Self::SG),
            grpc_api_types::payments::CountryAlpha2::Sx => Ok(Self::SX),
            grpc_api_types::payments::CountryAlpha2::Sk => Ok(Self::SK),
            grpc_api_types::payments::CountryAlpha2::Si => Ok(Self::SI),
            grpc_api_types::payments::CountryAlpha2::Sb => Ok(Self::SB),
            grpc_api_types::payments::CountryAlpha2::So => Ok(Self::SO),
            grpc_api_types::payments::CountryAlpha2::Za => Ok(Self::ZA),
            grpc_api_types::payments::CountryAlpha2::Gs => Ok(Self::GS),
            grpc_api_types::payments::CountryAlpha2::Ss => Ok(Self::SS),
            grpc_api_types::payments::CountryAlpha2::Es => Ok(Self::ES),
            grpc_api_types::payments::CountryAlpha2::Lk => Ok(Self::LK),
            grpc_api_types::payments::CountryAlpha2::Sd => Ok(Self::SD),
            grpc_api_types::payments::CountryAlpha2::Sr => Ok(Self::SR),
            grpc_api_types::payments::CountryAlpha2::Sj => Ok(Self::SJ),
            grpc_api_types::payments::CountryAlpha2::Sz => Ok(Self::SZ),
            grpc_api_types::payments::CountryAlpha2::Se => Ok(Self::SE),
            grpc_api_types::payments::CountryAlpha2::Ch => Ok(Self::CH),
            grpc_api_types::payments::CountryAlpha2::Sy => Ok(Self::SY),
            grpc_api_types::payments::CountryAlpha2::Tw => Ok(Self::TW),
            grpc_api_types::payments::CountryAlpha2::Tj => Ok(Self::TJ),
            grpc_api_types::payments::CountryAlpha2::Tz => Ok(Self::TZ),
            grpc_api_types::payments::CountryAlpha2::Th => Ok(Self::TH),
            grpc_api_types::payments::CountryAlpha2::Tl => Ok(Self::TL),
            grpc_api_types::payments::CountryAlpha2::Tg => Ok(Self::TG),
            grpc_api_types::payments::CountryAlpha2::Tk => Ok(Self::TK),
            grpc_api_types::payments::CountryAlpha2::To => Ok(Self::TO),
            grpc_api_types::payments::CountryAlpha2::Tt => Ok(Self::TT),
            grpc_api_types::payments::CountryAlpha2::Tn => Ok(Self::TN),
            grpc_api_types::payments::CountryAlpha2::Tr => Ok(Self::TR),
            grpc_api_types::payments::CountryAlpha2::Tm => Ok(Self::TM),
            grpc_api_types::payments::CountryAlpha2::Tc => Ok(Self::TC),
            grpc_api_types::payments::CountryAlpha2::Tv => Ok(Self::TV),
            grpc_api_types::payments::CountryAlpha2::Ug => Ok(Self::UG),
            grpc_api_types::payments::CountryAlpha2::Ua => Ok(Self::UA),
            grpc_api_types::payments::CountryAlpha2::Ae => Ok(Self::AE),
            grpc_api_types::payments::CountryAlpha2::Gb => Ok(Self::GB),
            grpc_api_types::payments::CountryAlpha2::Um => Ok(Self::UM),
            grpc_api_types::payments::CountryAlpha2::Uy => Ok(Self::UY),
            grpc_api_types::payments::CountryAlpha2::Uz => Ok(Self::UZ),
            grpc_api_types::payments::CountryAlpha2::Vu => Ok(Self::VU),
            grpc_api_types::payments::CountryAlpha2::Ve => Ok(Self::VE),
            grpc_api_types::payments::CountryAlpha2::Vn => Ok(Self::VN),
            grpc_api_types::payments::CountryAlpha2::Vg => Ok(Self::VG),
            grpc_api_types::payments::CountryAlpha2::Vi => Ok(Self::VI),
            grpc_api_types::payments::CountryAlpha2::Wf => Ok(Self::WF),
            grpc_api_types::payments::CountryAlpha2::Eh => Ok(Self::EH),
            grpc_api_types::payments::CountryAlpha2::Ye => Ok(Self::YE),
            grpc_api_types::payments::CountryAlpha2::Zm => Ok(Self::ZM),
            grpc_api_types::payments::CountryAlpha2::Zw => Ok(Self::ZW),
            grpc_api_types::payments::CountryAlpha2::Unspecified => Ok(Self::US), // Default to US if unspecified
        }
    }
}

impl ForeignTryFrom<grpc_api_types::payments::Address> for AddressDetails {
    type Error = ApplicationErrorResponse;
    fn foreign_try_from(
        value: grpc_api_types::payments::Address,
    ) -> Result<Self, error_stack::Report<Self::Error>> {
        let country_code = value.country_alpha2_code();
        let country = if matches!(
            country_code,
            grpc_api_types::payments::CountryAlpha2::Unspecified
        ) {
            None
        } else {
            Some(CountryAlpha2::foreign_try_from(country_code)?)
        };

        Ok(Self {
            country,
            city: value.city,
            line1: value.line1,
            line2: value.line2,
            line3: value.line3,
            zip: value.zip_code,
            state: value.state,
            first_name: value.first_name,
            last_name: value.last_name,
            origin_zip: None,
        })
    }
}

impl ForeignTryFrom<grpc_api_types::payments::OrderDetailsWithAmount> for OrderDetailsWithAmount {
    type Error = ApplicationErrorResponse;

    fn foreign_try_from(
        item: grpc_api_types::payments::OrderDetailsWithAmount,
    ) -> Result<Self, error_stack::Report<Self::Error>> {
        Ok(Self {
            product_name: item.product_name,
            quantity: u16::try_from(item.quantity).change_context(
                ApplicationErrorResponse::BadRequest(ApiError {
                    sub_code: "INVALID_QUANTITY".to_owned(),
                    error_identifier: 400,
                    error_message: "Quantity value is out of range for u16".to_owned(),
                    error_object: None,
                }),
            )?,
            amount: common_utils::types::MinorUnit::new(item.amount),
            tax_rate: item.tax_rate,
            total_tax_amount: item
                .total_tax_amount
                .map(common_utils::types::MinorUnit::new),
            requires_shipping: item.requires_shipping,
            product_img_link: item.product_img_link,
            product_id: item.product_id,
            category: item.category,
            sub_category: item.sub_category,
            brand: item.brand,
            description: item.description,
            unit_of_measure: item.unit_of_measure,
            product_type: item
                .product_type
                .and_then(|pt| grpc_api_types::payments::ProductType::try_from(pt).ok())
                .map(|grpc_product_type| {
                    common_enums::ProductType::foreign_from(grpc_product_type)
                }),
            product_tax_code: item.product_tax_code,
            commodity_code: None,
            sku: None,
            upc: None,
            unit_discount_amount: None,
            total_amount: None,
        })
    }
}

impl
    ForeignTryFrom<(
        grpc_payment_types::PaymentServiceCreateAccessTokenRequest,
        Connectors,
        &MaskedMetadata,
    )> for PaymentFlowData
{
    type Error = ApplicationErrorResponse;

    fn foreign_try_from(
        (value, connectors, metadata): (
            grpc_payment_types::PaymentServiceCreateAccessTokenRequest,
            Connectors,
            &MaskedMetadata,
        ),
    ) -> Result<Self, error_stack::Report<Self::Error>> {
        // For access token creation operations, address information is typically not available or required
        let address: PaymentAddress = PaymentAddress::new(
            None,        // shipping
            None,        // billing
            None,        // payment_method_billing
            Some(false), // should_unify_address = false for access token operations
        );

        let merchant_id_from_header = extract_merchant_id_from_metadata(metadata)?;

        Ok(Self {
            merchant_id: merchant_id_from_header,
            payment_id: "IRRELEVANT_PAYMENT_ID".to_string(),
            attempt_id: "IRRELEVANT_ATTEMPT_ID".to_string(),
            status: common_enums::AttemptStatus::Pending,
            payment_method: PaymentMethod::Card, // Default for access token operations
            address,
            auth_type: common_enums::AuthenticationType::default(),
            connector_request_reference_id: extract_connector_request_reference_id(
                &value.request_ref_id,
            ), // No request_ref_id available for access token requests
            customer_id: None,
            connector_customer: None,
            description: None,
            return_url: None,
            connector_meta_data: None,
            amount_captured: None,
            minor_amount_captured: None,
            minor_amount_capturable: None,
            access_token: None,
            session_token: None,
            reference_id: None,
            payment_method_token: None,
            preprocessing_id: None,
            connector_api_version: None,
            test_mode: None,
            connector_http_status_code: None,
            external_latency: None,
            connectors,
            raw_connector_response: None,
            raw_connector_request: None,
            connector_response_headers: None,
            vault_headers: None,
            connector_response: None,
            recurring_mandate_payment_data: None,
            order_details: None,
            minor_amount_authorized: None,
        })
    }
}

// PhoneDetails conversion removed - phone info is now embedded in Address

impl ForeignTryFrom<(PaymentServiceAuthorizeRequest, Connectors, &MaskedMetadata)>
    for PaymentFlowData
{
    type Error = ApplicationErrorResponse;

    fn foreign_try_from(
        (value, connectors, metadata): (
            PaymentServiceAuthorizeRequest,
            Connectors,
            &MaskedMetadata,
        ),
    ) -> Result<Self, error_stack::Report<Self::Error>> {
        let address = match &value.address {
            // Borrow value.address
            Some(address_value) => {
                // address_value is &grpc_api_types::payments::PaymentAddress
                PaymentAddress::foreign_try_from(
                    (*address_value).clone(), // Clone the grpc_api_types::payments::PaymentAddress
                )?
            }
            None => {
                return Err(ApplicationErrorResponse::BadRequest(ApiError {
                    sub_code: "INVALID_ADDRESS".to_owned(),
                    error_identifier: 400,
                    error_message: "Address is required".to_owned(),
                    error_object: None,
                }))?
            }
        };

        let merchant_id_from_header = extract_merchant_id_from_metadata(metadata)?;

        // Extract specific headers for vault and other integrations
        let vault_headers = extract_headers_from_metadata(metadata);

        let connector_meta_data = common_utils::pii::SecretSerdeValue::new(
            convert_merchant_metadata_to_json(&value.merchant_account_metadata),
        );

        let order_details = (!value.order_details.is_empty())
            .then(|| {
                value
                    .order_details
                    .into_iter()
                    .map(OrderDetailsWithAmount::foreign_try_from)
                    .collect::<Result<Vec<_>, _>>()
            })
            .transpose()?;

        Ok(Self {
            merchant_id: merchant_id_from_header,
            payment_id: "IRRELEVANT_PAYMENT_ID".to_string(),
            attempt_id: "IRRELEVANT_ATTEMPT_ID".to_string(),
            status: common_enums::AttemptStatus::Pending,
            payment_method: PaymentMethod::foreign_try_from(
                value.payment_method.unwrap_or_default(),
            )?, // Use direct enum
            address,
            auth_type: common_enums::AuthenticationType::foreign_try_from(
                grpc_api_types::payments::AuthenticationType::try_from(value.auth_type)
                    .unwrap_or_default(),
            )?, // Use direct enum
            connector_request_reference_id: extract_connector_request_reference_id(
                &value.request_ref_id,
            ),
            customer_id: value
                .customer_id
                .clone()
                .map(|customer_id| CustomerId::try_from(Cow::from(customer_id)))
                .transpose()
                .change_context(ApplicationErrorResponse::BadRequest(ApiError {
                    sub_code: "INVALID_CUSTOMER_ID".to_owned(),
                    error_identifier: 400,
                    error_message: "Failed to parse Customer Id".to_owned(),
                    error_object: None,
                }))?,
            connector_customer: value.connector_customer_id,
            description: value.description,
            return_url: value.return_url.clone(),
            connector_meta_data: {
                value.metadata.get("connector_meta_data").map(|json_string| {
                    Ok::<Secret<serde_json::Value>, error_stack::Report<ApplicationErrorResponse>>(Secret::new(serde_json::Value::String(json_string.clone())))
                }).transpose()?
                .or(Some(connector_meta_data)) // Converts Option<Result<T, E>> to Result<Option<T>, E> and propagates E if it's an Err
            },
            amount_captured: None,
            minor_amount_captured: None,
            minor_amount_capturable: None,
            access_token: None,
            session_token: None,
            reference_id: value.connector_order_reference_id.clone(),
            payment_method_token: None,
            preprocessing_id: None,
            connector_api_version: None,
            test_mode: value.test_mode,
            connector_http_status_code: None,
            external_latency: None,
            connectors,
            raw_connector_response: None,
            raw_connector_request: None,
            connector_response_headers: None,
            connector_response: None,
            vault_headers,
            recurring_mandate_payment_data: None,
            order_details,

            minor_amount_authorized: None,
        })
    }
}

impl
    ForeignTryFrom<(
        grpc_api_types::payments::PaymentServiceAuthorizeOnlyRequest,
        Connectors,
        &MaskedMetadata,
    )> for PaymentFlowData
{
    type Error = ApplicationErrorResponse;

    fn foreign_try_from(
        (value, connectors, metadata): (
            grpc_api_types::payments::PaymentServiceAuthorizeOnlyRequest,
            Connectors,
            &MaskedMetadata,
        ),
    ) -> Result<Self, error_stack::Report<Self::Error>> {
        let address = match &value.address {
            // Borrow value.address
            Some(address_value) => {
                // address_value is &grpc_api_types::payments::PaymentAddress
                PaymentAddress::foreign_try_from(
                    (*address_value).clone(), // Clone the grpc_api_types::payments::PaymentAddress
                )?
            }
            None => {
                return Err(ApplicationErrorResponse::BadRequest(ApiError {
                    sub_code: "INVALID_ADDRESS".to_owned(),
                    error_identifier: 400,
                    error_message: "Address is required".to_owned(),
                    error_object: None,
                }))?
            }
        };

        let merchant_id_from_header = extract_merchant_id_from_metadata(metadata)?;

        // Extract specific headers for vault and other integrations
        let vault_headers = extract_headers_from_metadata(metadata);

        let connector_meta_data = common_utils::pii::SecretSerdeValue::new(
            convert_merchant_metadata_to_json(&value.merchant_account_metadata),
        );

        let order_details = (!value.order_details.is_empty())
            .then(|| {
                value
                    .order_details
                    .into_iter()
                    .map(OrderDetailsWithAmount::foreign_try_from)
                    .collect::<Result<Vec<_>, _>>()
            })
            .transpose()?;
        let access_token = value
            .state
            .as_ref()
            .and_then(|state| state.access_token.as_ref())
            .map(AccessTokenResponseData::from);
        Ok(Self {
            merchant_id: merchant_id_from_header,
            payment_id: "IRRELEVANT_PAYMENT_ID".to_string(),
            attempt_id: "IRRELEVANT_ATTEMPT_ID".to_string(),
            status: common_enums::AttemptStatus::Pending,
            payment_method: PaymentMethod::foreign_try_from(
                value.payment_method.unwrap_or_default(),
            )?, // Use direct enum
            address,
            auth_type: common_enums::AuthenticationType::foreign_try_from(
                grpc_api_types::payments::AuthenticationType::try_from(value.auth_type)
                    .unwrap_or_default(),
            )?, // Use direct enum
            connector_request_reference_id: extract_connector_request_reference_id(
                &value.request_ref_id,
            ),
            customer_id: value
                .customer_id
                .clone()
                .map(|customer_id| CustomerId::try_from(Cow::from(customer_id)))
                .transpose()
                .change_context(ApplicationErrorResponse::BadRequest(ApiError {
                    sub_code: "INVALID_CUSTOMER_ID".to_owned(),
                    error_identifier: 400,
                    error_message: "Failed to parse Customer Id".to_owned(),
                    error_object: None,
                }))?,
            connector_customer: value.connector_customer_id,
            description: value.description,
            return_url: value.return_url.clone(),
            connector_meta_data: {
                value.metadata.get("connector_meta_data").map(|json_string| {
                    Ok::<Secret<serde_json::Value>, error_stack::Report<ApplicationErrorResponse>>(Secret::new(serde_json::Value::String(json_string.clone())))
                }).transpose()?
                .or(Some(connector_meta_data)) // Converts Option<Result<T, E>> to Result<Option<T>, E> and propagates E if it's an Err
            },
            amount_captured: None,
            minor_amount_captured: None,
            minor_amount_capturable: None,
            access_token,
            session_token: value.session_token,
            reference_id: value.connector_order_reference_id.clone(),
            payment_method_token: value
                .payment_method_token
                .map(|pmt| router_data::PaymentMethodToken::Token(Secret::new(pmt))),
            preprocessing_id: None,
            connector_api_version: None,
            test_mode: value.test_mode,
            connector_http_status_code: None,
            external_latency: None,
            connectors,
            raw_connector_response: None,
            raw_connector_request: None,
            connector_response_headers: None,
            connector_response: None,
            vault_headers,
            recurring_mandate_payment_data: None,
            order_details,

            minor_amount_authorized: None,
        })
    }
}

impl
    ForeignTryFrom<(
        grpc_api_types::payments::PaymentServiceRepeatEverythingRequest,
        Connectors,
        &MaskedMetadata,
    )> for PaymentFlowData
{
    type Error = ApplicationErrorResponse;

    fn foreign_try_from(
        (value, connectors, metadata): (
            grpc_api_types::payments::PaymentServiceRepeatEverythingRequest,
            Connectors,
            &MaskedMetadata,
        ),
    ) -> Result<Self, error_stack::Report<Self::Error>> {
        let address = match &value.address {
            // Borrow value.address
            Some(address_value) => {
                // address_value is &grpc_api_types::payments::PaymentAddress
                PaymentAddress::foreign_try_from(
                    (*address_value).clone(), // Clone the grpc_api_types::payments::PaymentAddress
                )?
            }
            None => {
                // For repeat payment operations, address information is typically not available or required
                PaymentAddress::new(
                    None,        // shipping
                    None,        // billing
                    None,        // payment_method_billing
                    Some(false), // should_unify_address = false for repeat operations
                )
            }
        };

        let merchant_id_from_header = extract_merchant_id_from_metadata(metadata)?;

        // Extract access_token from state field
        let access_token = value
            .state
            .as_ref()
            .and_then(|state| state.access_token.as_ref())
            .map(AccessTokenResponseData::from);

        Ok(Self {
            merchant_id: merchant_id_from_header,
            payment_id: "IRRELEVANT_PAYMENT_ID".to_string(),
            attempt_id: "IRRELEVANT_ATTEMPT_ID".to_string(),
            status: common_enums::AttemptStatus::Pending,
            payment_method: PaymentMethod::Card, //TODO
            address,
            auth_type: common_enums::AuthenticationType::default(),
            connector_request_reference_id: extract_connector_request_reference_id(
                &value.request_ref_id,
            ),
            customer_id: None,
            connector_customer: value.connector_customer_id,
            description: value.description,
            return_url: None,
            connector_meta_data: None,
            amount_captured: None,
            minor_amount_captured: None,
            minor_amount_capturable: None,
            access_token,
            session_token: None,
            reference_id: None,
            payment_method_token: None,
            preprocessing_id: None,
            connector_api_version: None,
            test_mode: value.test_mode,
            connector_http_status_code: None,
            external_latency: None,
            connectors,
            raw_connector_response: None,
            raw_connector_request: None,
            connector_response_headers: None,
            connector_response: None,
            vault_headers: None,
            recurring_mandate_payment_data: None,
            order_details: None,
            minor_amount_authorized: None,
        })
    }
}

impl
    ForeignTryFrom<(
        grpc_api_types::payments::PaymentServiceGetRequest,
        Connectors,
        &MaskedMetadata,
    )> for PaymentFlowData
{
    type Error = ApplicationErrorResponse;

    fn foreign_try_from(
        (value, connectors, metadata): (
            grpc_api_types::payments::PaymentServiceGetRequest,
            Connectors,
            &MaskedMetadata,
        ),
    ) -> Result<Self, error_stack::Report<Self::Error>> {
        // For sync operations, address information is typically not available or required
        let address: PaymentAddress = PaymentAddress::new(
            None,        // shipping
            None,        // billing
            None,        // payment_method_billing
            Some(false), // should_unify_address = false for sync operations
        );

        let merchant_id_from_header = extract_merchant_id_from_metadata(metadata)?;

        let access_token = value
            .state
            .as_ref()
            .and_then(|state| state.access_token.as_ref())
            .map(AccessTokenResponseData::from);

        Ok(Self {
            merchant_id: merchant_id_from_header,
            payment_id: "IRRELEVANT_PAYMENT_ID".to_string(),
            attempt_id: "IRRELEVANT_ATTEMPT_ID".to_string(),
            status: common_enums::AttemptStatus::Pending,
            payment_method: PaymentMethod::Card, //TODO
            address,
            auth_type: common_enums::AuthenticationType::default(),
            connector_request_reference_id: extract_connector_request_reference_id(
                &value.request_ref_id,
            ),
            customer_id: None,
            connector_customer: None,
            description: None,
            return_url: None,
            connector_meta_data: None,
            amount_captured: None,
            minor_amount_captured: None,
            minor_amount_capturable: None,
            access_token,
            session_token: None,
            reference_id: None,
            payment_method_token: None,
            preprocessing_id: None,
            connector_api_version: None,
            test_mode: None,
            connector_http_status_code: None,
            external_latency: None,
            connectors,
            raw_connector_response: None,
            raw_connector_request: None,
            connector_response_headers: None,
            vault_headers: None,
            connector_response: None,
            recurring_mandate_payment_data: None,
            order_details: None,
            minor_amount_authorized: None,
        })
    }
}

impl ForeignTryFrom<(PaymentServiceVoidRequest, Connectors, &MaskedMetadata)> for PaymentFlowData {
    type Error = ApplicationErrorResponse;

    fn foreign_try_from(
        (value, connectors, metadata): (PaymentServiceVoidRequest, Connectors, &MaskedMetadata),
    ) -> Result<Self, error_stack::Report<Self::Error>> {
        // For void operations, address information is typically not available or required
        // Since this is a PaymentServiceVoidRequest, we use default address values
        let address: PaymentAddress = PaymentAddress::new(
            None,        // shipping
            None,        // billing
            None,        // payment_method_billing
            Some(false), // should_unify_address = false for void operations
        );

        let merchant_id_from_header = extract_merchant_id_from_metadata(metadata)?;
        let access_token = value
            .state
            .as_ref()
            .and_then(|state| state.access_token.as_ref())
            .map(AccessTokenResponseData::from);
        let connector_meta_data = common_utils::pii::SecretSerdeValue::new(
            convert_merchant_metadata_to_json(&value.merchant_account_metadata),
        );

        Ok(Self {
            merchant_id: merchant_id_from_header,
            payment_id: "IRRELEVANT_PAYMENT_ID".to_string(),
            attempt_id: "IRRELEVANT_ATTEMPT_ID".to_string(),
            status: common_enums::AttemptStatus::Pending,
            payment_method: PaymentMethod::Card, //TODO
            address,
            auth_type: common_enums::AuthenticationType::default(),
            connector_request_reference_id: extract_connector_request_reference_id(
                &value.request_ref_id,
            ),
            customer_id: None,
            connector_customer: None,
            description: None,
            return_url: None,
            connector_meta_data: Some(connector_meta_data),
            amount_captured: None,
            minor_amount_captured: None,
            minor_amount_capturable: None,
            access_token,
            session_token: None,
            reference_id: None,
            payment_method_token: None,
            preprocessing_id: None,
            connector_api_version: None,
            test_mode: None,
            connector_http_status_code: None,
            external_latency: None,
            connectors,
            raw_connector_response: None,
            raw_connector_request: None,
            connector_response_headers: None,
            vault_headers: None,
            connector_response: None,
            recurring_mandate_payment_data: None,
            order_details: None,
            minor_amount_authorized: None,
        })
    }
}

impl ForeignTryFrom<ResponseId> for grpc_api_types::payments::Identifier {
    type Error = ApplicationErrorResponse;
    fn foreign_try_from(value: ResponseId) -> Result<Self, error_stack::Report<Self::Error>> {
        Ok(match value {
            ResponseId::ConnectorTransactionId(id) => Self {
                id_type: Some(grpc_api_types::payments::identifier::IdType::Id(id)),
            },
            ResponseId::EncodedData(data) => Self {
                id_type: Some(grpc_api_types::payments::identifier::IdType::EncodedData(
                    data,
                )),
            },
            ResponseId::NoResponseId => Self {
                id_type: Some(grpc_api_types::payments::identifier::IdType::NoResponseIdMarker(())),
            },
        })
    }
}

impl ForeignTryFrom<router_request_types::AuthenticationData>
    for grpc_api_types::payments::AuthenticationData
{
    type Error = ApplicationErrorResponse;
    fn foreign_try_from(
        value: router_request_types::AuthenticationData,
    ) -> error_stack::Result<Self, Self::Error> {
        use hyperswitch_masking::ExposeInterface;
        let trans_status = value
            .trans_status
            .map(|ts| grpc_api_types::payments::TransactionStatus::foreign_from(ts).into());
        Ok(Self {
            ucaf_collection_indicator: value.ucaf_collection_indicator,
            eci: value.eci,
            cavv: value.cavv.map(|cavv| cavv.expose()),
            threeds_server_transaction_id: value.threeds_server_transaction_id.map(|id| {
                grpc_api_types::payments::Identifier {
                    id_type: Some(grpc_api_types::payments::identifier::IdType::Id(id)),
                }
            }),
            message_version: value.message_version.map(|v| v.to_string()),
            ds_transaction_id: value.ds_trans_id,
            trans_status,
            acs_transaction_id: value.acs_transaction_id,
            transaction_id: value.transaction_id,
        })
    }
}

impl ForeignFrom<common_enums::TransactionStatus> for grpc_api_types::payments::TransactionStatus {
    fn foreign_from(from: common_enums::TransactionStatus) -> Self {
        match from {
            common_enums::TransactionStatus::Success => Self::Success,
            common_enums::TransactionStatus::Failure => Self::Failure,
            common_enums::TransactionStatus::VerificationNotPerformed => {
                Self::VerificationNotPerformed
            }
            common_enums::TransactionStatus::NotVerified => Self::NotVerified,
            common_enums::TransactionStatus::Rejected => Self::Rejected,
            common_enums::TransactionStatus::ChallengeRequired => Self::ChallengeRequired,
            common_enums::TransactionStatus::ChallengeRequiredDecoupledAuthentication => {
                Self::ChallengeRequiredDecoupledAuthentication
            }
            common_enums::TransactionStatus::InformationOnly => Self::InformationOnly,
        }
    }
}

impl ForeignFrom<grpc_api_types::payments::TransactionStatus> for common_enums::TransactionStatus {
    fn foreign_from(value: grpc_api_types::payments::TransactionStatus) -> Self {
        match value {
            grpc_api_types::payments::TransactionStatus::Success => Self::Success,
            grpc_api_types::payments::TransactionStatus::Failure => Self::Failure,
            grpc_api_types::payments::TransactionStatus::VerificationNotPerformed => Self::VerificationNotPerformed,
            grpc_api_types::payments::TransactionStatus::NotVerified => Self::NotVerified,
            grpc_api_types::payments::TransactionStatus::Rejected => Self::Rejected,
            grpc_api_types::payments::TransactionStatus::ChallengeRequired => Self::ChallengeRequired,
            grpc_api_types::payments::TransactionStatus::ChallengeRequiredDecoupledAuthentication => Self::ChallengeRequiredDecoupledAuthentication,
            grpc_api_types::payments::TransactionStatus::InformationOnly => Self::InformationOnly,
        }
    }
}

impl ForeignTryFrom<ConnectorResponseData> for grpc_api_types::payments::ConnectorResponseData {
    type Error = ApplicationErrorResponse;
    fn foreign_try_from(
        value: ConnectorResponseData,
    ) -> Result<Self, error_stack::Report<Self::Error>> {
        Ok(Self {
            additional_payment_method_data: value.additional_payment_method_data.as_ref().map(
                |additional_payment_method_connector_response| {
                    match additional_payment_method_connector_response {
                        AdditionalPaymentMethodConnectorResponse::Card {
                            authentication_data,
                            payment_checks,
                            card_network,
                            domestic_network,
                        } => grpc_api_types::payments::AdditionalPaymentMethodConnectorResponse {
                            card: Some(grpc_api_types::payments::CardConnectorResponse {
                                authentication_data: authentication_data
                                    .as_ref()
                                    .and_then(|data| serde_json::to_vec(data).ok()),
                                payment_checks: payment_checks
                                    .as_ref()
                                    .and_then(|checks| serde_json::to_vec(checks).ok()),
                                card_network: card_network.clone(),
                                domestic_network: domestic_network.clone(),
                            }),
                        },
                    }
                },
            ),
            extended_authorization_response_data: value
                .get_extended_authorization_response_data()
                .map(|extended_authorization_response_data| {
                    grpc_api_types::payments::ExtendedAuthorizationResponseData {
                        extended_authentication_applied: extended_authorization_response_data
                            .extended_authentication_applied,
                        extended_authorization_last_applied_at:
                            extended_authorization_response_data
                                .extended_authorization_last_applied_at
                                .map(|dt| dt.assume_utc().unix_timestamp()),
                        capture_before: extended_authorization_response_data
                            .capture_before
                            .map(|dt| dt.assume_utc().unix_timestamp()),
                    }
                }),
            is_overcapture_enabled: value.is_overcapture_enabled(),
        })
    }
}

pub fn generate_create_order_response(
    router_data_v2: RouterDataV2<
        CreateOrder,
        PaymentFlowData,
        PaymentCreateOrderData,
        PaymentCreateOrderResponse,
    >,
) -> Result<PaymentServiceAuthorizeResponse, error_stack::Report<ApplicationErrorResponse>> {
    let transaction_response = router_data_v2.response;
    let status = router_data_v2.resource_common_data.status;
    let grpc_status = grpc_api_types::payments::PaymentStatus::foreign_from(status);
    let raw_connector_response = router_data_v2
        .resource_common_data
        .get_raw_connector_response();
    let raw_connector_request = router_data_v2
        .resource_common_data
        .get_raw_connector_request();
    let response = match transaction_response {
        Ok(response) => {
            // For successful order creation, return basic success response
            PaymentServiceAuthorizeResponse {
                transaction_id: Some(grpc_api_types::payments::Identifier {
                    id_type: Some(grpc_api_types::payments::identifier::IdType::Id(
                        response.order_id,
                    )),
                }),
                redirection_data: None,
                network_txn_id: None,
                response_ref_id: None,
                incremental_authorization_allowed: None,
                status: grpc_status as i32,
                error_message: None,
                error_code: None,
                error_reason: None,
                status_code: 200,
                raw_connector_response,
                raw_connector_request,
                response_headers: router_data_v2
                    .resource_common_data
                    .get_connector_response_headers_as_map(),
                connector_metadata: HashMap::new(),
                state: None,
                captured_amount: None,
                minor_captured_amount: None,
                minor_capturable_amount: None,
                minor_authorized_amount: None,
                mandate_reference: None,
                connector_response: None,
            }
        }
        Err(err) => {
            let status = match err.get_attempt_status_for_grpc(
                err.status_code,
                router_data_v2.resource_common_data.status,
            ) {
                Some(attempt_status) => {
                    grpc_api_types::payments::PaymentStatus::foreign_from(attempt_status)
                }
                None => grpc_api_types::payments::PaymentStatus::AttemptStatusUnspecified,
            };
            PaymentServiceAuthorizeResponse {
                transaction_id: Some(grpc_api_types::payments::Identifier {
                    id_type: Some(
                        grpc_api_types::payments::identifier::IdType::NoResponseIdMarker(()),
                    ),
                }),
                redirection_data: None,
                network_txn_id: None,
                response_ref_id: err.connector_transaction_id.map(|id| {
                    grpc_api_types::payments::Identifier {
                        id_type: Some(grpc_api_types::payments::identifier::IdType::Id(id)),
                    }
                }),
                incremental_authorization_allowed: None,
                status: status as i32,
                error_message: Some(err.message),
                error_code: Some(err.code),
                error_reason: err.reason,
                status_code: err.status_code as u32,
                response_headers: router_data_v2
                    .resource_common_data
                    .get_connector_response_headers_as_map(),
                connector_metadata: HashMap::new(),
                raw_connector_response,
                raw_connector_request,
                state: None,
                captured_amount: None,
                minor_captured_amount: None,
                minor_capturable_amount: None,
                minor_authorized_amount: None,
                mandate_reference: None,
                connector_response: None,
            }
        }
    };
    Ok(response)
}

/// Helper function to convert connector_metadata from serde_json::Value to HashMap<String, String>
/// Properly handles different JSON value types (String, Number, Bool)
fn convert_connector_metadata_to_hashmap(
    connector_metadata: Option<serde_json::Value>,
) -> HashMap<String, String> {
    connector_metadata
        .and_then(|value| value.as_object().cloned())
        .map(|map| {
            map.into_iter()
                .map(|(k, v)| {
                    let value_str = match v {
                        serde_json::Value::String(s) => s,
                        serde_json::Value::Number(n) => n.to_string(),
                        serde_json::Value::Bool(b) => b.to_string(),
                        _ => v.to_string(),
                    };
                    (k, value_str)
                })
                .collect()
        })
        .unwrap_or_default()
}

pub fn generate_payment_authorize_response<T: PaymentMethodDataTypes>(
    router_data_v2: RouterDataV2<
        Authorize,
        PaymentFlowData,
        PaymentsAuthorizeData<T>,
        PaymentsResponseData,
    >,
) -> Result<PaymentServiceAuthorizeResponse, error_stack::Report<ApplicationErrorResponse>> {
    let transaction_response = router_data_v2.response;
    let status = router_data_v2.resource_common_data.status;
    info!("Payment authorize response status: {:?}", status);
    let response_headers = router_data_v2
        .resource_common_data
        .get_connector_response_headers_as_map();
    let grpc_status = grpc_api_types::payments::PaymentStatus::foreign_from(status);
    let raw_connector_response = router_data_v2
        .resource_common_data
        .get_raw_connector_response();
    let raw_connector_request = router_data_v2
        .resource_common_data
        .get_raw_connector_request();

    // Create state if either access token or connector customer is available
    let state = if router_data_v2.resource_common_data.access_token.is_some()
        || router_data_v2
            .resource_common_data
            .connector_customer
            .is_some()
    {
        Some(ConnectorState {
            access_token: router_data_v2
                .resource_common_data
                .access_token
                .as_ref()
                .map(|token_data| grpc_api_types::payments::AccessToken {
                    token: token_data.access_token.clone(),
                    expires_in_seconds: token_data.expires_in,
                    token_type: token_data.token_type.clone(),
                }),
            connector_customer_id: router_data_v2
                .resource_common_data
                .connector_customer
                .clone(),
        })
    } else {
        None
    };

    let connector_response = router_data_v2
        .resource_common_data
        .connector_response
        .as_ref()
        .map(|connector_response_data| {
            grpc_api_types::payments::ConnectorResponseData::foreign_try_from(
                connector_response_data.clone(),
            )
        })
        .transpose()?;

    let response = match transaction_response {
        Ok(response) => match response {
            PaymentsResponseData::TransactionResponse {
                resource_id,
                redirection_data,
                connector_metadata,
                network_txn_id,
                connector_response_reference_id,
                incremental_authorization_allowed,
                mandate_reference,
                status_code,
            } => {
                let mandate_reference_grpc =
                    mandate_reference.map(|m| grpc_api_types::payments::MandateReference {
                        mandate_id: m.connector_mandate_id,
                        payment_method_id: m.payment_method_id,
                        connector_mandate_request_reference_id: m
                            .connector_mandate_request_reference_id,
                    });

                PaymentServiceAuthorizeResponse {
                    transaction_id: Some(grpc_api_types::payments::Identifier::foreign_try_from(resource_id)?),
                    redirection_data: redirection_data.map(
                        |form| {
                            match *form {
                                router_response_types::RedirectForm::Form { endpoint, method, form_fields } => {
                                    Ok::<grpc_api_types::payments::RedirectForm, ApplicationErrorResponse>(grpc_api_types::payments::RedirectForm {
                                        form_type: Some(grpc_api_types::payments::redirect_form::FormType::Form(
                                            grpc_api_types::payments::FormData {
                                                endpoint,
                                                method: grpc_api_types::payments::HttpMethod::foreign_from(method) as i32,
                                                form_fields, //TODO
                                            }
                                        ))
                                    })
                                },
                                router_response_types::RedirectForm::Html { html_data } => {
                                    Ok(grpc_api_types::payments::RedirectForm {
                                        form_type: Some(grpc_api_types::payments::redirect_form::FormType::Html(
                                            grpc_api_types::payments::HtmlData {
                                                html_data,
                                            }
                                        ))
                                    })
                                },
                                router_response_types::RedirectForm::Uri { uri } => {
                                    Ok(grpc_api_types::payments::RedirectForm {
                                        form_type: Some(grpc_api_types::payments::redirect_form::FormType::Uri(
                                            grpc_api_types::payments::UriData {
                                                uri,
                                            }
                                        ))
                                    })
                                },
                                router_response_types::RedirectForm::Mifinity { initialization_token } => {
                                    Ok(grpc_api_types::payments::RedirectForm {
                                        form_type: Some(grpc_api_types::payments::redirect_form::FormType::Uri(
                                            grpc_api_types::payments::UriData {
                                                uri: initialization_token,
                                            }
                                        ))
                                    })
                                },
                                _ => Err(
                                    ApplicationErrorResponse::BadRequest(ApiError {
                                        sub_code: "INVALID_RESPONSE".to_owned(),
                                        error_identifier: 400,
                                        error_message: "Invalid response from connector".to_owned(),
                                        error_object: None,
                                    }))?,
                            }
                        }
                    ).transpose()?,
                    connector_metadata: convert_connector_metadata_to_hashmap(connector_metadata),
                    network_txn_id,
                    response_ref_id: connector_response_reference_id.map(|id| grpc_api_types::payments::Identifier {
                        id_type: Some(grpc_api_types::payments::identifier::IdType::Id(id)),
                    }),
                    mandate_reference: mandate_reference_grpc,
                    incremental_authorization_allowed,
                    status: grpc_status as i32,
                    error_message: None,
                    error_code: None,
                    error_reason: None,
                    raw_connector_response,
                    raw_connector_request,
                    status_code: status_code as u32,
                    response_headers,
                    state,
                    captured_amount: router_data_v2.resource_common_data.amount_captured,
                    minor_captured_amount: router_data_v2
                        .resource_common_data
                        .minor_amount_captured
                        .map(|amount_captured| amount_captured.get_amount_as_i64()),
                    minor_capturable_amount: router_data_v2
                        .resource_common_data
                        .minor_amount_capturable
                        .map(|amount_capturable| amount_capturable.get_amount_as_i64()),
                    minor_authorized_amount: router_data_v2
                        .resource_common_data
                        .minor_amount_authorized
                        .map(|amount_authorized| amount_authorized.get_amount_as_i64()),
                    connector_response,
                }
            }
            _ => Err(ApplicationErrorResponse::BadRequest(ApiError {
                sub_code: "INVALID_RESPONSE".to_owned(),
                error_identifier: 400,
                error_message: "Invalid response from connector".to_owned(),
                error_object: None,
            }))?,
        },
        Err(err) => {
            let status = match err.get_attempt_status_for_grpc(
                err.status_code,
                router_data_v2.resource_common_data.status,
            ) {
                Some(attempt_status) => {
                    grpc_api_types::payments::PaymentStatus::foreign_from(attempt_status)
                }
                None => grpc_api_types::payments::PaymentStatus::AttemptStatusUnspecified,
            };

            PaymentServiceAuthorizeResponse {
                transaction_id: Some(grpc_api_types::payments::Identifier {
                    id_type: Some(
                        grpc_api_types::payments::identifier::IdType::NoResponseIdMarker(()),
                    ),
                }),
                redirection_data: None,
                network_txn_id: None,
                response_ref_id: err.connector_transaction_id.map(|id| {
                    grpc_api_types::payments::Identifier {
                        id_type: Some(grpc_api_types::payments::identifier::IdType::Id(id)),
                    }
                }),
                mandate_reference: None,
                incremental_authorization_allowed: None,
                status: status as i32,
                error_message: Some(err.message),
                error_code: Some(err.code),
                error_reason: err.reason,
                status_code: err.status_code as u32,
                response_headers,
                raw_connector_response,
                raw_connector_request,
                connector_metadata: HashMap::new(),
                state,
                captured_amount: None,
                minor_captured_amount: None,
                minor_capturable_amount: None,
                minor_authorized_amount: None,
                connector_response: None,
            }
        }
    };
    Ok(response)
}

// ForeignTryFrom for PaymentMethod gRPC enum to internal enum
impl ForeignTryFrom<grpc_api_types::payments::PaymentMethod> for PaymentMethod {
    type Error = ApplicationErrorResponse;
    fn foreign_try_from(
        item: grpc_api_types::payments::PaymentMethod,
    ) -> Result<Self, error_stack::Report<Self::Error>> {
        match item {
            grpc_api_types::payments::PaymentMethod {
                payment_method:
                    Some(grpc_api_types::payments::payment_method::PaymentMethod::Card(_)),
            } => Ok(Self::Card),
            grpc_api_types::payments::PaymentMethod {
                payment_method:
                    Some(grpc_api_types::payments::payment_method::PaymentMethod::CardProxy(_)),
            } => Ok(Self::Card),
            grpc_api_types::payments::PaymentMethod {
                payment_method:
                    Some(grpc_api_types::payments::payment_method::PaymentMethod::CardRedirect(_)),
            } => Ok(Self::Card),
            grpc_api_types::payments::PaymentMethod {
                payment_method:
                    Some(grpc_api_types::payments::payment_method::PaymentMethod::Token(_)),
            } => Ok(Self::Wallet),
            grpc_api_types::payments::PaymentMethod {
                payment_method:
                    Some(grpc_api_types::payments::payment_method::PaymentMethod::UpiCollect(_)),
            } => Ok(Self::Upi),
            grpc_api_types::payments::PaymentMethod {
                payment_method:
                    Some(grpc_api_types::payments::payment_method::PaymentMethod::UpiIntent(_)),
            } => Ok(Self::Upi),
            grpc_api_types::payments::PaymentMethod {
                payment_method:
                    Some(grpc_api_types::payments::payment_method::PaymentMethod::UpiQr(_)),
            } => Ok(Self::Upi),
            grpc_api_types::payments::PaymentMethod {
                payment_method:
                    Some(grpc_api_types::payments::payment_method::PaymentMethod::ClassicReward(_)),
            } => Ok(Self::Reward),
            grpc_api_types::payments::PaymentMethod {
                payment_method:
                    Some(grpc_api_types::payments::payment_method::PaymentMethod::EVoucher(_)),
            } => Ok(Self::Reward),
            grpc_api_types::payments::PaymentMethod {
                payment_method:
                    Some(grpc_api_types::payments::payment_method::PaymentMethod::ApplePay(_)),
            } => Ok(Self::Wallet),
            grpc_api_types::payments::PaymentMethod {
                payment_method:
                    Some(grpc_api_types::payments::payment_method::PaymentMethod::GooglePay(_)),
            } => Ok(Self::Wallet),
            grpc_api_types::payments::PaymentMethod {
                payment_method:
                    Some(grpc_api_types::payments::payment_method::PaymentMethod::ApplePayThirdPartySdk(_)),
            } => Ok(Self::Wallet),
            grpc_api_types::payments::PaymentMethod {
                payment_method:
                    Some(grpc_api_types::payments::payment_method::PaymentMethod::GooglePayThirdPartySdk(_)),
            } => Ok(Self::Wallet),
            grpc_api_types::payments::PaymentMethod {
                payment_method:
                    Some(grpc_api_types::payments::payment_method::PaymentMethod::PaypalSdk(_)),
            } => Ok(Self::Wallet),
            grpc_api_types::payments::PaymentMethod {
                payment_method:
                    Some(grpc_api_types::payments::payment_method::PaymentMethod::AmazonPayRedirect(_)),
            } => Ok(Self::Wallet),
            grpc_api_types::payments::PaymentMethod {
                payment_method:
                    Some(grpc_api_types::payments::payment_method::PaymentMethod::PaypalRedirect(_)),
            } => Ok(Self::Wallet),
            grpc_api_types::payments::PaymentMethod {
                payment_method:
                    Some(grpc_api_types::payments::payment_method::PaymentMethod::RevolutPay(_)),
            } => Ok(Self::Wallet),
            grpc_api_types::payments::PaymentMethod {
                payment_method:
                    Some(grpc_api_types::payments::payment_method::PaymentMethod::Mifinity(_)),
            } => Ok(Self::Wallet),
            grpc_api_types::payments::PaymentMethod {
                payment_method:
                    Some(grpc_api_types::payments::payment_method::PaymentMethod::Bluecode(_)),
            } => Ok(Self::Wallet),
            grpc_api_types::payments::PaymentMethod {
                payment_method:
                    Some(grpc_api_types::payments::payment_method::PaymentMethod::CashappQr(_)),
            } => Ok(Self::Wallet),
            grpc_api_types::payments::PaymentMethod {
                payment_method:
                    Some(grpc_api_types::payments::payment_method::PaymentMethod::WeChatPayQr(_)),
            } => Ok(Self::Wallet),
            grpc_api_types::payments::PaymentMethod {
                payment_method:
                    Some(grpc_api_types::payments::payment_method::PaymentMethod::AliPayRedirect(_)),
            } => Ok(Self::Wallet),
            grpc_api_types::payments::PaymentMethod {
                payment_method:
                    Some(grpc_api_types::payments::payment_method::PaymentMethod::InstantBankTransfer(
                        _,
                    )),
            } => Ok(Self::BankTransfer),
            _ => Ok(Self::Card), // Default fallback
        }
    }
}

// ForeignTryFrom for AuthenticationType gRPC enum to internal enum
impl ForeignTryFrom<grpc_api_types::payments::AuthenticationType>
    for common_enums::AuthenticationType
{
    type Error = ApplicationErrorResponse;
    fn foreign_try_from(
        item: grpc_api_types::payments::AuthenticationType,
    ) -> Result<Self, error_stack::Report<Self::Error>> {
        match item {
            grpc_api_types::payments::AuthenticationType::Unspecified => Ok(Self::NoThreeDs), // Default to NoThreeDs for unspecified
            grpc_api_types::payments::AuthenticationType::ThreeDs => Ok(Self::ThreeDs),
            grpc_api_types::payments::AuthenticationType::NoThreeDs => Ok(Self::NoThreeDs),
        }
    }
}

impl ForeignTryFrom<grpc_api_types::payments::PaymentServiceGetRequest> for PaymentsSyncData {
    type Error = ApplicationErrorResponse;

    fn foreign_try_from(
        value: grpc_api_types::payments::PaymentServiceGetRequest,
    ) -> Result<Self, error_stack::Report<Self::Error>> {
        let capture_method = Some(CaptureMethod::foreign_try_from(value.capture_method())?);
        let currency = common_enums::Currency::foreign_try_from(value.currency())?;
        let amount = common_utils::types::MinorUnit::new(value.amount);
        // Create ResponseId from resource_id
        let connector_transaction_id = ResponseId::ConnectorTransactionId(
            value
                .transaction_id
                .clone()
                .and_then(|id| id.id_type)
                .and_then(|id_type| match id_type {
                    grpc_api_types::payments::identifier::IdType::Id(id) => Some(id),
                    _ => None,
                })
                .unwrap_or_default(),
        );

        let setup_future_usage = match value.setup_future_usage() {
            grpc_payment_types::FutureUsage::Unspecified => None,
            _ => Some(FutureUsage::foreign_try_from(value.setup_future_usage())?),
        };

        let sync_type = match value.sync_type() {
            grpc_payment_types::SyncRequestType::MultipleCaptureSync => {
                router_request_types::SyncRequestType::MultipleCaptureSync
            }
            grpc_payment_types::SyncRequestType::SinglePaymentSync
            | grpc_payment_types::SyncRequestType::Unspecified => {
                router_request_types::SyncRequestType::SinglePaymentSync
            }
        };

        let connector_metadata = (!value.connector_metadata.is_empty()).then(|| {
            Secret::new(serde_json::Value::Object(
                value
                    .connector_metadata
                    .into_iter()
                    .map(|(k, v)| (k, serde_json::Value::String(v)))
                    .collect(),
            ))
        });

        Ok(Self {
            connector_transaction_id,
            encoded_data: value.encoded_data,
            capture_method,
            connector_metadata,
            sync_type,
            mandate_id: None,
            payment_method_type: None,
            currency,
            payment_experience: None,
            amount,
            integrity_object: None,
            all_keys_required: None, // Field not available in new proto structure
            split_payments: None,
            setup_future_usage,
        })
    }
}

impl
    ForeignTryFrom<(
        grpc_api_types::payments::PaymentServiceGetRequest,
        Connectors,
    )> for PaymentFlowData
{
    type Error = ApplicationErrorResponse;

    fn foreign_try_from(
        (value, connectors): (
            grpc_api_types::payments::PaymentServiceGetRequest,
            Connectors,
        ),
    ) -> Result<Self, error_stack::Report<Self::Error>> {
        Ok(Self {
            merchant_id: common_utils::id_type::MerchantId::default(),
            payment_id: "PAYMENT_ID".to_string(),
            attempt_id: "ATTEMPT_ID".to_string(),
            status: common_enums::AttemptStatus::Pending,
            payment_method: PaymentMethod::Card, // Default
            address: PaymentAddress::default(),
            auth_type: common_enums::AuthenticationType::default(),
            connector_request_reference_id: extract_connector_request_reference_id(
                &value.request_ref_id,
            ),
            customer_id: None,
            connector_customer: None,
            description: None,
            return_url: None,
            connector_meta_data: None,
            amount_captured: None,
            minor_amount_captured: None,
            minor_amount_capturable: None,
            access_token: None,
            session_token: None,
            reference_id: None,
            payment_method_token: None,
            preprocessing_id: None,
            connector_api_version: None,
            test_mode: None,
            connector_http_status_code: None,
            external_latency: None,
            connectors,
            raw_connector_response: None,
            raw_connector_request: None,
            connector_response_headers: None,
            vault_headers: None,
            connector_response: None,
            recurring_mandate_payment_data: None,
            order_details: None,
            minor_amount_authorized: None,
        })
    }
}

impl ForeignFrom<common_enums::AttemptStatus> for grpc_api_types::payments::PaymentStatus {
    fn foreign_from(status: common_enums::AttemptStatus) -> Self {
        match status {
            common_enums::AttemptStatus::Charged => Self::Charged,
            common_enums::AttemptStatus::Pending => Self::Pending,
            common_enums::AttemptStatus::Failure => Self::Failure,
            common_enums::AttemptStatus::Authorized => Self::Authorized,
            common_enums::AttemptStatus::PartiallyAuthorized => Self::PartiallyAuthorized,
            common_enums::AttemptStatus::Started => Self::Started,
            common_enums::AttemptStatus::Expired => Self::Expired,
            common_enums::AttemptStatus::AuthenticationFailed => Self::AuthenticationFailed,
            common_enums::AttemptStatus::AuthenticationPending => Self::AuthenticationPending,
            common_enums::AttemptStatus::AuthenticationSuccessful => Self::AuthenticationSuccessful,
            common_enums::AttemptStatus::Authorizing => Self::Authorizing,
            common_enums::AttemptStatus::CaptureInitiated => Self::CaptureInitiated,
            common_enums::AttemptStatus::CaptureFailed => Self::CaptureFailed,
            common_enums::AttemptStatus::VoidInitiated => Self::VoidInitiated,
            common_enums::AttemptStatus::VoidPostCaptureInitiated => Self::VoidInitiated,
            common_enums::AttemptStatus::VoidFailed => Self::VoidFailed,
            common_enums::AttemptStatus::Voided => Self::Voided,
            common_enums::AttemptStatus::VoidedPostCapture => Self::VoidedPostCapture,
            common_enums::AttemptStatus::Unresolved => Self::Unresolved,
            common_enums::AttemptStatus::PaymentMethodAwaited => Self::PaymentMethodAwaited,
            common_enums::AttemptStatus::ConfirmationAwaited => Self::ConfirmationAwaited,
            common_enums::AttemptStatus::DeviceDataCollectionPending => {
                Self::DeviceDataCollectionPending
            }
            common_enums::AttemptStatus::RouterDeclined => Self::RouterDeclined,
            common_enums::AttemptStatus::AuthorizationFailed => Self::AuthorizationFailed,
            common_enums::AttemptStatus::CodInitiated => Self::CodInitiated,
            common_enums::AttemptStatus::AutoRefunded => Self::AutoRefunded,
            common_enums::AttemptStatus::PartialCharged => Self::PartialCharged,
            common_enums::AttemptStatus::PartialChargedAndChargeable => {
                Self::PartialChargedAndChargeable
            }
            common_enums::AttemptStatus::IntegrityFailure => Self::Failure,
            common_enums::AttemptStatus::Unknown => Self::AttemptStatusUnspecified,
        }
    }
}

impl ForeignTryFrom<grpc_api_types::payments::PaymentStatus> for common_enums::AttemptStatus {
    type Error = ApplicationErrorResponse;

    fn foreign_try_from(
        status: grpc_api_types::payments::PaymentStatus,
    ) -> Result<Self, error_stack::Report<Self::Error>> {
        match status {
            grpc_api_types::payments::PaymentStatus::Charged => Ok(Self::Charged),
            grpc_api_types::payments::PaymentStatus::Pending => Ok(Self::Pending),
            grpc_api_types::payments::PaymentStatus::Failure => Ok(Self::Failure),
            grpc_api_types::payments::PaymentStatus::Authorized => Ok(Self::Authorized),
            grpc_api_types::payments::PaymentStatus::Started => Ok(Self::Started),
            grpc_api_types::payments::PaymentStatus::AuthenticationFailed => {
                Ok(Self::AuthenticationFailed)
            }
            grpc_api_types::payments::PaymentStatus::AuthenticationPending => {
                Ok(Self::AuthenticationPending)
            }
            grpc_api_types::payments::PaymentStatus::AuthenticationSuccessful => {
                Ok(Self::AuthenticationSuccessful)
            }
            grpc_api_types::payments::PaymentStatus::Authorizing => Ok(Self::Authorizing),
            grpc_api_types::payments::PaymentStatus::PartiallyAuthorized => {
                Ok(Self::PartiallyAuthorized)
            }
            grpc_api_types::payments::PaymentStatus::CaptureInitiated => Ok(Self::CaptureInitiated),
            grpc_api_types::payments::PaymentStatus::CaptureFailed => Ok(Self::CaptureFailed),
            grpc_api_types::payments::PaymentStatus::VoidInitiated => Ok(Self::VoidInitiated),
            grpc_api_types::payments::PaymentStatus::VoidFailed => Ok(Self::VoidFailed),
            grpc_api_types::payments::PaymentStatus::Voided => Ok(Self::Voided),
            grpc_api_types::payments::PaymentStatus::VoidedPostCapture => {
                Ok(Self::VoidedPostCapture)
            }
            grpc_api_types::payments::PaymentStatus::Expired => Ok(Self::Expired),
            grpc_api_types::payments::PaymentStatus::Unresolved => Ok(Self::Unresolved),
            grpc_api_types::payments::PaymentStatus::PaymentMethodAwaited => {
                Ok(Self::PaymentMethodAwaited)
            }
            grpc_api_types::payments::PaymentStatus::ConfirmationAwaited => {
                Ok(Self::ConfirmationAwaited)
            }
            grpc_api_types::payments::PaymentStatus::DeviceDataCollectionPending => {
                Ok(Self::DeviceDataCollectionPending)
            }
            grpc_api_types::payments::PaymentStatus::RouterDeclined => Ok(Self::RouterDeclined),
            grpc_api_types::payments::PaymentStatus::AuthorizationFailed => {
                Ok(Self::AuthorizationFailed)
            }
            grpc_api_types::payments::PaymentStatus::CodInitiated => Ok(Self::CodInitiated),
            grpc_api_types::payments::PaymentStatus::AutoRefunded => Ok(Self::AutoRefunded),
            grpc_api_types::payments::PaymentStatus::PartialCharged => Ok(Self::PartialCharged),
            grpc_api_types::payments::PaymentStatus::PartialChargedAndChargeable => {
                Ok(Self::PartialChargedAndChargeable)
            }
            grpc_api_types::payments::PaymentStatus::AttemptStatusUnspecified => Ok(Self::Unknown),
        }
    }
}

impl ForeignFrom<common_enums::RefundStatus> for grpc_api_types::payments::RefundStatus {
    fn foreign_from(status: common_enums::RefundStatus) -> Self {
        match status {
            common_enums::RefundStatus::Failure => Self::RefundFailure,
            common_enums::RefundStatus::ManualReview => Self::RefundManualReview,
            common_enums::RefundStatus::Pending => Self::RefundPending,
            common_enums::RefundStatus::Success => Self::RefundSuccess,
            common_enums::RefundStatus::TransactionFailure => Self::RefundTransactionFailure,
        }
    }
}

pub fn generate_payment_void_response(
    router_data_v2: RouterDataV2<Void, PaymentFlowData, PaymentVoidData, PaymentsResponseData>,
) -> Result<PaymentServiceVoidResponse, error_stack::Report<ApplicationErrorResponse>> {
    let transaction_response = router_data_v2.response;

    // Create state if either access token or connector customer is available
    let state = if router_data_v2.resource_common_data.access_token.is_some()
        || router_data_v2
            .resource_common_data
            .connector_customer
            .is_some()
    {
        Some(ConnectorState {
            access_token: router_data_v2
                .resource_common_data
                .access_token
                .as_ref()
                .map(|token_data| grpc_api_types::payments::AccessToken {
                    token: token_data.access_token.clone(),
                    expires_in_seconds: token_data.expires_in,
                    token_type: token_data.token_type.clone(),
                }),
            connector_customer_id: router_data_v2
                .resource_common_data
                .connector_customer
                .clone(),
        })
    } else {
        None
    };

    let raw_connector_request = router_data_v2
        .resource_common_data
        .get_raw_connector_request();

    match transaction_response {
        Ok(response) => match response {
            PaymentsResponseData::TransactionResponse {
                resource_id,
                redirection_data: _,
                connector_metadata,
                network_txn_id: _,
                connector_response_reference_id,
                incremental_authorization_allowed,
                mandate_reference,
                status_code,
            } => {
                let status = router_data_v2.resource_common_data.status;
                let grpc_status = grpc_api_types::payments::PaymentStatus::foreign_from(status);

                let grpc_resource_id =
                    grpc_api_types::payments::Identifier::foreign_try_from(resource_id)?;

                let mandate_reference_grpc =
                    mandate_reference.map(|m| grpc_api_types::payments::MandateReference {
                        mandate_id: m.connector_mandate_id,
                        payment_method_id: m.payment_method_id,
                        connector_mandate_request_reference_id: m
                            .connector_mandate_request_reference_id,
                    });

                Ok(PaymentServiceVoidResponse {
                    transaction_id: Some(grpc_resource_id),
                    status: grpc_status.into(),
                    response_ref_id: connector_response_reference_id.map(|id| {
                        grpc_api_types::payments::Identifier {
                            id_type: Some(grpc_api_types::payments::identifier::IdType::Id(id)),
                        }
                    }),
                    error_code: None,
                    error_message: None,
                    error_reason: None,
                    status_code: u32::from(status_code),
                    response_headers: router_data_v2
                        .resource_common_data
                        .get_connector_response_headers_as_map(),
                    raw_connector_request,
                    state,
                    mandate_reference: mandate_reference_grpc,
                    incremental_authorization_allowed,
                    connector_metadata: convert_connector_metadata_to_hashmap(connector_metadata),
                })
            }
            _ => Err(report!(ApplicationErrorResponse::InternalServerError(
                ApiError {
                    sub_code: "INVALID_RESPONSE_TYPE".to_owned(),
                    error_identifier: 500,
                    error_message: "Invalid response type received from connector".to_owned(),
                    error_object: None,
                }
            ))),
        },
        Err(e) => {
            let status = match e.get_attempt_status_for_grpc(
                e.status_code,
                router_data_v2.resource_common_data.status,
            ) {
                Some(attempt_status) => {
                    grpc_api_types::payments::PaymentStatus::foreign_from(attempt_status)
                }
                None => grpc_api_types::payments::PaymentStatus::AttemptStatusUnspecified,
            };
            Ok(PaymentServiceVoidResponse {
                transaction_id: Some(grpc_api_types::payments::Identifier {
                    id_type: Some(
                        grpc_api_types::payments::identifier::IdType::NoResponseIdMarker(()),
                    ),
                }),
                response_ref_id: e.connector_transaction_id.map(|id| {
                    grpc_api_types::payments::Identifier {
                        id_type: Some(grpc_api_types::payments::identifier::IdType::Id(id)),
                    }
                }),
                status: status as i32,
                error_message: Some(e.message),
                error_code: Some(e.code),
                error_reason: e.reason,
                status_code: e.status_code as u32,
                response_headers: router_data_v2
                    .resource_common_data
                    .get_connector_response_headers_as_map(),
                state: None,
                raw_connector_request,
                mandate_reference: None,
                incremental_authorization_allowed: None,
                connector_metadata: HashMap::new(),
            })
        }
    }
}

pub fn generate_payment_void_post_capture_response(
    router_data_v2: RouterDataV2<
        VoidPC,
        PaymentFlowData,
        crate::connector_types::PaymentsCancelPostCaptureData,
        PaymentsResponseData,
    >,
) -> Result<PaymentServiceVoidPostCaptureResponse, error_stack::Report<ApplicationErrorResponse>> {
    let transaction_response = router_data_v2.response;

    // If there's an access token in PaymentFlowData, it must be newly generated (needs caching)
    let _state = router_data_v2
        .resource_common_data
        .access_token
        .as_ref()
        .map(|token_data| ConnectorState {
            access_token: Some(grpc_api_types::payments::AccessToken {
                token: token_data.access_token.clone(),
                expires_in_seconds: token_data.expires_in,
                token_type: token_data.token_type.clone(),
            }),
            connector_customer_id: router_data_v2
                .resource_common_data
                .connector_customer
                .clone(),
        });

    match transaction_response {
        Ok(response) => match response {
            PaymentsResponseData::TransactionResponse {
                resource_id,
                redirection_data: _,
                connector_metadata: _,
                network_txn_id: _,
                connector_response_reference_id,
                incremental_authorization_allowed: _,
                mandate_reference: _,
                status_code,
            } => {
                let status = router_data_v2.resource_common_data.status;
                let grpc_status = grpc_api_types::payments::PaymentStatus::foreign_from(status);

                let grpc_resource_id =
                    grpc_api_types::payments::Identifier::foreign_try_from(resource_id)?;

                Ok(PaymentServiceVoidPostCaptureResponse {
                    transaction_id: Some(grpc_resource_id),
                    status: grpc_status.into(),
                    response_ref_id: connector_response_reference_id.map(|id| {
                        grpc_api_types::payments::Identifier {
                            id_type: Some(grpc_api_types::payments::identifier::IdType::Id(id)),
                        }
                    }),
                    error_code: None,
                    error_message: None,
                    error_reason: None,
                    status_code: u32::from(status_code),
                    response_headers: router_data_v2
                        .resource_common_data
                        .get_connector_response_headers_as_map(),
                })
            }
            _ => Err(report!(ApplicationErrorResponse::InternalServerError(
                ApiError {
                    sub_code: "INVALID_RESPONSE_TYPE".to_owned(),
                    error_identifier: 500,
                    error_message: "Invalid response type received from connector".to_owned(),
                    error_object: None,
                }
            ))),
        },
        Err(e) => {
            let status = match e.get_attempt_status_for_grpc(
                e.status_code,
                router_data_v2.resource_common_data.status,
            ) {
                Some(attempt_status) => {
                    grpc_api_types::payments::PaymentStatus::foreign_from(attempt_status)
                }
                None => grpc_api_types::payments::PaymentStatus::AttemptStatusUnspecified,
            };
            Ok(PaymentServiceVoidPostCaptureResponse {
                transaction_id: Some(grpc_api_types::payments::Identifier {
                    id_type: Some(
                        grpc_api_types::payments::identifier::IdType::NoResponseIdMarker(()),
                    ),
                }),
                status: status.into(),
                response_ref_id: e.connector_transaction_id.map(|id| {
                    grpc_api_types::payments::Identifier {
                        id_type: Some(grpc_api_types::payments::identifier::IdType::Id(id)),
                    }
                }),
                error_code: Some(e.code),
                error_message: Some(e.message),
                error_reason: e.reason,
                status_code: u32::from(e.status_code),
                response_headers: router_data_v2
                    .resource_common_data
                    .get_connector_response_headers_as_map(),
            })
        }
    }
}

impl ForeignFrom<common_enums::DisputeStage> for grpc_api_types::payments::DisputeStage {
    fn foreign_from(status: common_enums::DisputeStage) -> Self {
        match status {
            common_enums::DisputeStage::PreDispute => Self::PreDispute,
            common_enums::DisputeStage::Dispute => Self::ActiveDispute,
            common_enums::DisputeStage::PreArbitration => Self::PreArbitration,
        }
    }
}

impl ForeignFrom<grpc_api_types::payments::ProductType> for common_enums::ProductType {
    fn foreign_from(value: grpc_api_types::payments::ProductType) -> Self {
        match value {
            grpc_api_types::payments::ProductType::Physical => Self::Physical,
            grpc_api_types::payments::ProductType::Digital => Self::Digital,
            grpc_api_types::payments::ProductType::Travel => Self::Travel,
            grpc_api_types::payments::ProductType::Ride => Self::Ride,
            grpc_api_types::payments::ProductType::Event => Self::Event,
            grpc_api_types::payments::ProductType::Accommodation => Self::Accommodation,
        }
    }
}

pub fn generate_payment_sync_response(
    router_data_v2: RouterDataV2<PSync, PaymentFlowData, PaymentsSyncData, PaymentsResponseData>,
) -> Result<PaymentServiceGetResponse, error_stack::Report<ApplicationErrorResponse>> {
    let transaction_response = router_data_v2.response;
    let raw_connector_response = router_data_v2
        .resource_common_data
        .get_raw_connector_response();

    // Create state if either access token or connector customer is available
    let state = if router_data_v2.resource_common_data.access_token.is_some()
        || router_data_v2
            .resource_common_data
            .connector_customer
            .is_some()
    {
        Some(ConnectorState {
            access_token: router_data_v2
                .resource_common_data
                .access_token
                .as_ref()
                .map(|token_data| grpc_api_types::payments::AccessToken {
                    token: token_data.access_token.clone(),
                    expires_in_seconds: token_data.expires_in,
                    token_type: token_data.token_type.clone(),
                }),
            connector_customer_id: router_data_v2
                .resource_common_data
                .connector_customer
                .clone(),
        })
    } else {
        None
    };

    let raw_connector_request = router_data_v2
        .resource_common_data
        .get_raw_connector_request();

    let connector_response = router_data_v2
        .resource_common_data
        .connector_response
        .as_ref()
        .map(|connector_response_data| {
            grpc_api_types::payments::ConnectorResponseData::foreign_try_from(
                connector_response_data.clone(),
            )
        })
        .transpose()?;

    match transaction_response {
        Ok(response) => match response {
            PaymentsResponseData::TransactionResponse {
                resource_id,
                redirection_data: _,
                connector_metadata: _,
                network_txn_id,
                connector_response_reference_id,
                incremental_authorization_allowed: _,
                mandate_reference,
                status_code,
            } => {
                let status = router_data_v2.resource_common_data.status;
                let grpc_status = grpc_api_types::payments::PaymentStatus::foreign_from(status);

                let grpc_resource_id =
                    grpc_api_types::payments::Identifier::foreign_try_from(resource_id)?;

                let mandate_reference_grpc =
                    mandate_reference.map(|m| grpc_api_types::payments::MandateReference {
                        mandate_id: m.connector_mandate_id,
                        payment_method_id: m.payment_method_id,
                        connector_mandate_request_reference_id: m
                            .connector_mandate_request_reference_id,
                    });

                Ok(PaymentServiceGetResponse {
                    transaction_id: Some(grpc_resource_id),
                    status: grpc_status as i32,
                    mandate_reference: mandate_reference_grpc,
                    error_code: None,
                    error_message: None,
                    error_reason: None,
                    network_txn_id,
                    response_ref_id: connector_response_reference_id.map(|id| {
                        grpc_api_types::payments::Identifier {
                            id_type: Some(grpc_api_types::payments::identifier::IdType::Id(id)),
                        }
                    }),
                    amount: None,
                    minor_amount: None,
                    currency: None,
                    captured_amount: router_data_v2.resource_common_data.amount_captured,
                    minor_captured_amount: router_data_v2
                        .resource_common_data
                        .minor_amount_captured
                        .map(|amount_captured| amount_captured.get_amount_as_i64()),
                    payment_method_type: None,
                    capture_method: None,
                    auth_type: None,
                    created_at: None,
                    updated_at: None,
                    authorized_at: None,
                    captured_at: None,
                    customer_name: None,
                    email: None,
                    connector_customer_id: None,
                    merchant_order_reference_id: None,
                    metadata: HashMap::new(),
                    status_code: status_code as u32,
                    raw_connector_response,
                    response_headers: router_data_v2
                        .resource_common_data
                        .get_connector_response_headers_as_map(),
                    state,
                    raw_connector_request,
                    connector_response,
                })
            }
            _ => Err(report!(ApplicationErrorResponse::InternalServerError(
                ApiError {
                    sub_code: "INVALID_RESPONSE_TYPE".to_owned(),
                    error_identifier: 500,
                    error_message: "Invalid response type received from connector".to_owned(),
                    error_object: None,
                }
            ))),
        },
        Err(e) => {
            let status = match e.get_attempt_status_for_grpc(
                e.status_code,
                router_data_v2.resource_common_data.status,
            ) {
                Some(attempt_status) => {
                    grpc_api_types::payments::PaymentStatus::foreign_from(attempt_status)
                }
                None => grpc_api_types::payments::PaymentStatus::AttemptStatusUnspecified,
            };
            Ok(PaymentServiceGetResponse {
                transaction_id: Some(grpc_api_types::payments::Identifier {
                    id_type: Some(if let Some(txn_id) = e.connector_transaction_id {
                        grpc_api_types::payments::identifier::IdType::Id(txn_id)
                    } else {
                        grpc_api_types::payments::identifier::IdType::NoResponseIdMarker(())
                    }),
                }),
                mandate_reference: None,
                status: status as i32,
                error_message: Some(e.message),
                error_code: Some(e.code),
                error_reason: e.reason,
                network_txn_id: None,
                response_ref_id: None,
                amount: None,
                minor_amount: None,
                currency: None,
                captured_amount: None,
                minor_captured_amount: None,
                payment_method_type: None,
                capture_method: None,
                auth_type: None,
                created_at: None,
                updated_at: None,
                authorized_at: None,
                captured_at: None,
                customer_name: None,
                email: None,
                connector_customer_id: None,
                merchant_order_reference_id: None,
                metadata: HashMap::new(),
                raw_connector_response,
                status_code: e.status_code as u32,
                response_headers: router_data_v2
                    .resource_common_data
                    .get_connector_response_headers_as_map(),
                state,
                raw_connector_request,
                connector_response: None,
            })
        }
    }
}

impl ForeignTryFrom<grpc_api_types::payments::RefundServiceGetRequest> for RefundSyncData {
    type Error = ApplicationErrorResponse;

    fn foreign_try_from(
        value: grpc_api_types::payments::RefundServiceGetRequest,
    ) -> Result<Self, error_stack::Report<Self::Error>> {
        // Extract transaction_id as connector_transaction_id
        let connector_transaction_id = value
            .transaction_id
            .and_then(|id| id.id_type)
            .and_then(|id_type| match id_type {
                grpc_api_types::payments::identifier::IdType::Id(id) => Some(id),
                _ => None,
            })
            .unwrap_or_default();

        Ok(Self {
            browser_info: value
                .browser_info
                .map(BrowserInformation::foreign_try_from)
                .transpose()?,
            connector_transaction_id,
            connector_refund_id: value.refund_id.clone(),
            reason: value.refund_reason.clone(),
            refund_status: common_enums::RefundStatus::Pending,
            refund_connector_metadata: (!value.refund_metadata.is_empty()).then(|| {
                Secret::new(serde_json::Value::Object(
                    value
                        .refund_metadata
                        .into_iter()
                        .map(|(k, v)| (k, serde_json::Value::String(v)))
                        .collect(),
                ))
            }),
            all_keys_required: None, // Field not available in new proto structure
            integrity_object: None,
            split_refunds: None,
            merchant_account_metadata: (!value.merchant_account_metadata.is_empty())
                .then(|| {
                    serde_json::to_value(&value.merchant_account_metadata)
                        .map(common_utils::pii::SecretSerdeValue::new)
                        .map_err(|_| {
                            error_stack::Report::new(ApplicationErrorResponse::InternalServerError(
                                ApiError {
                                    sub_code: "SERDE_JSON_ERROR".to_owned(),
                                    error_identifier: 500,
                                    error_message: "Failed to serialize merchant_account_metadata"
                                        .to_owned(),
                                    error_object: None,
                                },
                            ))
                        })
                })
                .transpose()?,
        })
    }
}

impl
    ForeignTryFrom<(
        grpc_api_types::payments::RefundServiceGetRequest,
        Connectors,
    )> for RefundFlowData
{
    type Error = ApplicationErrorResponse;

    fn foreign_try_from(
        (value, connectors): (
            grpc_api_types::payments::RefundServiceGetRequest,
            Connectors,
        ),
    ) -> Result<Self, error_stack::Report<Self::Error>> {
        let access_token = value
            .state
            .as_ref()
            .and_then(|state| state.access_token.as_ref())
            .map(AccessTokenResponseData::from);
        let connector_meta_data = (!value.merchant_account_metadata.is_empty())
            .then(|| {
                serde_json::to_value(&value.merchant_account_metadata)
                    .map(common_utils::pii::SecretSerdeValue::new)
            })
            .transpose()
            .ok()
            .flatten();

        let payment_method = value
            .payment_method_type
            .map(|pm_type_i32| {
                // Convert i32 to gRPC PaymentMethodType enum
                let grpc_pm_type =
                    grpc_api_types::payments::PaymentMethodType::try_from(pm_type_i32)
                        .unwrap_or(grpc_api_types::payments::PaymentMethodType::Unspecified);

                // Convert from gRPC enum to internal PaymentMethod using ForeignTryFrom
                PaymentMethod::foreign_try_from(grpc_pm_type)
            })
            .transpose()?;
        Ok(Self {
            status: common_enums::RefundStatus::Pending,
            refund_id: None,
            connectors,
            connector_request_reference_id: extract_connector_request_reference_id(
                &value.request_ref_id,
            ),
            raw_connector_response: None,
            raw_connector_request: None,
            connector_response_headers: None,
            access_token,
            connector_meta_data,
            test_mode: value.test_mode,
            payment_method,
        })
    }
}

impl
    ForeignTryFrom<(
        grpc_api_types::payments::RefundServiceGetRequest,
        Connectors,
        &MaskedMetadata,
    )> for RefundFlowData
{
    type Error = ApplicationErrorResponse;

    fn foreign_try_from(
        (value, connectors, _metadata): (
            grpc_api_types::payments::RefundServiceGetRequest,
            Connectors,
            &MaskedMetadata,
        ),
    ) -> Result<Self, error_stack::Report<Self::Error>> {
        let access_token = value
            .state
            .as_ref()
            .and_then(|state| state.access_token.as_ref())
            .map(AccessTokenResponseData::from);

        let connector_meta_data = (!value.merchant_account_metadata.is_empty())
            .then(|| {
                serde_json::to_value(&value.merchant_account_metadata)
                    .map(common_utils::pii::SecretSerdeValue::new)
            })
            .transpose()
            .ok()
            .flatten();

        let payment_method = value
            .payment_method_type
            .map(|pm_type_i32| {
                // Convert i32 to gRPC PaymentMethodType enum
                let grpc_pm_type =
                    grpc_api_types::payments::PaymentMethodType::try_from(pm_type_i32)
                        .unwrap_or(grpc_api_types::payments::PaymentMethodType::Unspecified);

                // Convert from gRPC enum to internal PaymentMethod using ForeignTryFrom
                PaymentMethod::foreign_try_from(grpc_pm_type)
            })
            .transpose()?;

        Ok(Self {
            connector_request_reference_id: extract_connector_request_reference_id(
                &value.request_ref_id,
            ),

            status: common_enums::RefundStatus::Pending,
            refund_id: None,
            connectors,
            raw_connector_response: None,
            raw_connector_request: None,
            connector_response_headers: None,
            access_token,
            connector_meta_data,
            test_mode: value.test_mode,
            payment_method,
        })
    }
}

impl
    ForeignTryFrom<(
        grpc_api_types::payments::PaymentServiceRefundRequest,
        Connectors,
    )> for RefundFlowData
{
    type Error = ApplicationErrorResponse;

    fn foreign_try_from(
        (value, connectors): (
            grpc_api_types::payments::PaymentServiceRefundRequest,
            Connectors,
        ),
    ) -> Result<Self, error_stack::Report<Self::Error>> {
        let access_token = value
            .state
            .as_ref()
            .and_then(|state| state.access_token.as_ref())
            .map(AccessTokenResponseData::from);
        let connector_meta_data = (!value.merchant_account_metadata.is_empty())
            .then(|| {
                serde_json::to_value(&value.merchant_account_metadata)
                    .map(common_utils::pii::SecretSerdeValue::new)
            })
            .transpose()
            .ok()
            .flatten();

        let payment_method = value
            .payment_method_type
            .map(|pm_type_i32| {
                // Convert i32 to gRPC PaymentMethodType enum
                let grpc_pm_type =
                    grpc_api_types::payments::PaymentMethodType::try_from(pm_type_i32)
                        .unwrap_or(grpc_api_types::payments::PaymentMethodType::Unspecified);

                // Convert from gRPC enum to internal PaymentMethod using ForeignTryFrom
                PaymentMethod::foreign_try_from(grpc_pm_type)
            })
            .transpose()?;
        Ok(Self {
            status: common_enums::RefundStatus::Pending,
            refund_id: Some(value.refund_id),
            connectors,
            connector_request_reference_id: extract_connector_request_reference_id(
                &value.request_ref_id,
            ),
            raw_connector_response: None,
            raw_connector_request: None,
            connector_response_headers: None,
            access_token,
            connector_meta_data,
            test_mode: value.test_mode,
            payment_method,
        })
    }
}

impl
    ForeignTryFrom<(
        grpc_api_types::payments::PaymentServiceRefundRequest,
        Connectors,
        &MaskedMetadata,
    )> for RefundFlowData
{
    type Error = ApplicationErrorResponse;

    fn foreign_try_from(
        (value, connectors, _metadata): (
            grpc_api_types::payments::PaymentServiceRefundRequest,
            Connectors,
            &MaskedMetadata,
        ),
    ) -> Result<Self, error_stack::Report<Self::Error>> {
        let access_token = value
            .state
            .as_ref()
            .and_then(|state| state.access_token.as_ref())
            .map(AccessTokenResponseData::from);

        let connector_meta_data = (!value.merchant_account_metadata.is_empty())
            .then(|| {
                serde_json::to_value(&value.merchant_account_metadata)
                    .map(common_utils::pii::SecretSerdeValue::new)
            })
            .transpose()
            .ok()
            .flatten();

        let payment_method = value
            .payment_method_type
            .map(|pm_type_i32| {
                // Convert i32 to gRPC PaymentMethodType enum
                let grpc_pm_type =
                    grpc_api_types::payments::PaymentMethodType::try_from(pm_type_i32)
                        .unwrap_or(grpc_api_types::payments::PaymentMethodType::Unspecified);

                // Convert from gRPC enum to internal PaymentMethod using ForeignTryFrom
                PaymentMethod::foreign_try_from(grpc_pm_type)
            })
            .transpose()?;

        Ok(Self {
            connector_request_reference_id: extract_connector_request_reference_id(
                &value.request_ref_id,
            ),

            status: common_enums::RefundStatus::Pending,
            refund_id: Some(value.refund_id),
            connectors,
            raw_connector_response: None,
            raw_connector_request: None,
            connector_response_headers: None,
            access_token,
            connector_meta_data,
            test_mode: value.test_mode,
            payment_method,
        })
    }
}

impl ForeignTryFrom<grpc_api_types::payments::PaymentMethodType> for PaymentMethod {
    type Error = ApplicationErrorResponse;

    fn foreign_try_from(
        value: grpc_api_types::payments::PaymentMethodType,
    ) -> Result<Self, error_stack::Report<Self::Error>> {
        match value {
            grpc_api_types::payments::PaymentMethodType::Credit => Ok(Self::Card),
            grpc_api_types::payments::PaymentMethodType::Debit => Ok(Self::Card),

            grpc_api_types::payments::PaymentMethodType::ApplePay => Ok(Self::Wallet),
            grpc_api_types::payments::PaymentMethodType::GooglePay => Ok(Self::Wallet),
            grpc_api_types::payments::PaymentMethodType::AmazonPay => Ok(Self::Wallet),
            grpc_api_types::payments::PaymentMethodType::PayPal => Ok(Self::Wallet),
            grpc_api_types::payments::PaymentMethodType::WeChatPay => Ok(Self::Wallet),
            grpc_api_types::payments::PaymentMethodType::AliPay => Ok(Self::Wallet),
            grpc_api_types::payments::PaymentMethodType::Cashapp => Ok(Self::Wallet),
            grpc_api_types::payments::PaymentMethodType::RevolutPay => Ok(Self::Wallet),

            grpc_api_types::payments::PaymentMethodType::UpiCollect => Ok(Self::Upi),
            grpc_api_types::payments::PaymentMethodType::UpiIntent => Ok(Self::Upi),

            grpc_api_types::payments::PaymentMethodType::Affirm => Ok(Self::PayLater),
            grpc_api_types::payments::PaymentMethodType::AfterpayClearpay => Ok(Self::PayLater),
            grpc_api_types::payments::PaymentMethodType::Alma => Ok(Self::PayLater),
            grpc_api_types::payments::PaymentMethodType::Atome => Ok(Self::PayLater),

            grpc_api_types::payments::PaymentMethodType::BancontactCard => Ok(Self::BankRedirect),
            grpc_api_types::payments::PaymentMethodType::Ideal => Ok(Self::BankRedirect),
            grpc_api_types::payments::PaymentMethodType::Sofort => Ok(Self::BankRedirect),
            grpc_api_types::payments::PaymentMethodType::Trustly => Ok(Self::BankRedirect),
            grpc_api_types::payments::PaymentMethodType::Giropay => Ok(Self::BankRedirect),
            grpc_api_types::payments::PaymentMethodType::Eps => Ok(Self::BankRedirect),
            grpc_api_types::payments::PaymentMethodType::Przelewy24 => Ok(Self::BankRedirect),
            grpc_api_types::payments::PaymentMethodType::Blik => Ok(Self::BankRedirect),
            grpc_api_types::payments::PaymentMethodType::Bizum => Ok(Self::BankRedirect),
            grpc_api_types::payments::PaymentMethodType::OpenBankingUk => Ok(Self::BankRedirect),
            grpc_api_types::payments::PaymentMethodType::OnlineBankingFpx => Ok(Self::BankRedirect),

            grpc_api_types::payments::PaymentMethodType::Ach => Ok(Self::BankTransfer),
            grpc_api_types::payments::PaymentMethodType::Sepa => Ok(Self::BankTransfer),
            grpc_api_types::payments::PaymentMethodType::Bacs => Ok(Self::BankTransfer),

            grpc_api_types::payments::PaymentMethodType::ClassicReward => Ok(Self::Reward),
            grpc_api_types::payments::PaymentMethodType::Evoucher => Ok(Self::Reward),

            grpc_api_types::payments::PaymentMethodType::CryptoCurrency => Ok(Self::Crypto),

            grpc_api_types::payments::PaymentMethodType::DuitNow => Ok(Self::RealTimePayment),

            grpc_api_types::payments::PaymentMethodType::Boleto => Ok(Self::Voucher),
            grpc_api_types::payments::PaymentMethodType::Oxxo => Ok(Self::Voucher),
            grpc_api_types::payments::PaymentMethodType::CardRedirect => Ok(Self::CardRedirect),

            _ => Err(ApplicationErrorResponse::BadRequest(ApiError {
                sub_code: "UNSUPPORTED_PAYMENT_METHOD_TYPE".to_owned(),
                error_identifier: 400,
                error_message: "This payment method type cannot be mapped to a high-level category"
                    .to_owned(),
                error_object: None,
            })
            .into()),
        }
    }
}

impl ForeignFrom<common_enums::DisputeStatus> for grpc_api_types::payments::DisputeStatus {
    fn foreign_from(status: common_enums::DisputeStatus) -> Self {
        match status {
            common_enums::DisputeStatus::DisputeOpened => Self::DisputeOpened,
            common_enums::DisputeStatus::DisputeAccepted => Self::DisputeAccepted,
            common_enums::DisputeStatus::DisputeCancelled => Self::DisputeCancelled,
            common_enums::DisputeStatus::DisputeChallenged => Self::DisputeChallenged,
            common_enums::DisputeStatus::DisputeExpired => Self::DisputeExpired,
            common_enums::DisputeStatus::DisputeLost => Self::DisputeLost,
            common_enums::DisputeStatus::DisputeWon => Self::DisputeWon,
        }
    }
}

impl ForeignFrom<Method> for grpc_api_types::payments::HttpMethod {
    fn foreign_from(method: Method) -> Self {
        match method {
            Method::Post => Self::Post,
            Method::Get => Self::Get,
            Method::Put => Self::Put,
            Method::Delete => Self::Delete,
            Method::Patch => Self::Post, // Patch is not defined in gRPC, using Post
                                         // as a fallback
        }
    }
}

pub fn generate_accept_dispute_response(
    router_data_v2: RouterDataV2<Accept, DisputeFlowData, AcceptDisputeData, DisputeResponseData>,
) -> Result<AcceptDisputeResponse, error_stack::Report<ApplicationErrorResponse>> {
    let dispute_response = router_data_v2.response;
    let response_headers = router_data_v2
        .resource_common_data
        .get_connector_response_headers_as_map();

    let raw_connector_request = router_data_v2
        .resource_common_data
        .get_raw_connector_request();

    match dispute_response {
        Ok(response) => {
            let grpc_status =
                grpc_api_types::payments::DisputeStatus::foreign_from(response.dispute_status);

            Ok(AcceptDisputeResponse {
                dispute_status: grpc_status.into(),
                dispute_id: response.connector_dispute_id,
                connector_status_code: None,
                error_message: None,
                error_code: None,
                error_reason: None,
                response_ref_id: None,
                status_code: response.status_code as u32,
                response_headers,
                raw_connector_request,
            })
        }
        Err(e) => {
            let grpc_dispute_status = grpc_api_types::payments::DisputeStatus::default();

            Ok(AcceptDisputeResponse {
                dispute_status: grpc_dispute_status as i32,
                dispute_id: e.connector_transaction_id.unwrap_or_default(),
                connector_status_code: None,
                error_message: Some(e.message),
                error_code: Some(e.code),
                error_reason: e.reason,
                response_ref_id: None,
                status_code: e.status_code as u32,
                response_headers,
                raw_connector_request,
            })
        }
    }
}

impl ForeignTryFrom<(grpc_api_types::payments::AcceptDisputeRequest, Connectors)>
    for DisputeFlowData
{
    type Error = ApplicationErrorResponse;

    fn foreign_try_from(
        (value, connectors): (grpc_api_types::payments::AcceptDisputeRequest, Connectors),
    ) -> Result<Self, error_stack::Report<Self::Error>> {
        Ok(Self {
            dispute_id: None,
            connectors,
            connector_dispute_id: value.dispute_id,
            defense_reason_code: None,
            connector_request_reference_id: extract_connector_request_reference_id(
                &value.request_ref_id,
            ),
            raw_connector_response: None,
            raw_connector_request: None,
            connector_response_headers: None,
        })
    }
}

impl
    ForeignTryFrom<(
        grpc_api_types::payments::AcceptDisputeRequest,
        Connectors,
        &MaskedMetadata,
    )> for DisputeFlowData
{
    type Error = ApplicationErrorResponse;

    fn foreign_try_from(
        (value, connectors, _metadata): (
            grpc_api_types::payments::AcceptDisputeRequest,
            Connectors,
            &MaskedMetadata,
        ),
    ) -> Result<Self, error_stack::Report<Self::Error>> {
        Ok(Self {
            connector_request_reference_id: extract_connector_request_reference_id(
                &value.request_ref_id,
            ),

            dispute_id: None,
            connectors,
            connector_dispute_id: value.dispute_id,
            defense_reason_code: None,
            raw_connector_response: None,
            raw_connector_request: None,
            connector_response_headers: None,
        })
    }
}

pub fn generate_submit_evidence_response(
    router_data_v2: RouterDataV2<
        SubmitEvidence,
        DisputeFlowData,
        SubmitEvidenceData,
        DisputeResponseData,
    >,
) -> Result<DisputeServiceSubmitEvidenceResponse, error_stack::Report<ApplicationErrorResponse>> {
    let dispute_response = router_data_v2.response;
    let response_headers = router_data_v2
        .resource_common_data
        .get_connector_response_headers_as_map();

    let raw_connector_request = router_data_v2
        .resource_common_data
        .get_raw_connector_request();

    match dispute_response {
        Ok(response) => {
            let grpc_status =
                grpc_api_types::payments::DisputeStatus::foreign_from(response.dispute_status);

            Ok(DisputeServiceSubmitEvidenceResponse {
                dispute_status: grpc_status.into(),
                dispute_id: Some(response.connector_dispute_id),
                submitted_evidence_ids: vec![],
                connector_status_code: None,
                error_message: None,
                error_code: None,
                error_reason: None,
                response_ref_id: None,
                status_code: response.status_code as u32,
                response_headers,
                raw_connector_request,
            })
        }
        Err(e) => {
            let grpc_attempt_status = e
                .attempt_status
                .map(grpc_api_types::payments::PaymentStatus::foreign_from)
                .unwrap_or_default();

            Ok(DisputeServiceSubmitEvidenceResponse {
                dispute_status: grpc_attempt_status.into(),
                dispute_id: e.connector_transaction_id,
                submitted_evidence_ids: vec![],
                connector_status_code: None,
                error_message: Some(e.message),
                error_code: Some(e.code),
                error_reason: e.reason,
                response_ref_id: None,
                status_code: e.status_code as u32,
                response_headers,
                raw_connector_request,
            })
        }
    }
}

impl
    ForeignTryFrom<(
        grpc_api_types::payments::DisputeServiceSubmitEvidenceRequest,
        Connectors,
    )> for DisputeFlowData
{
    type Error = ApplicationErrorResponse;

    fn foreign_try_from(
        (value, connectors): (
            grpc_api_types::payments::DisputeServiceSubmitEvidenceRequest,
            Connectors,
        ),
    ) -> Result<Self, error_stack::Report<Self::Error>> {
        Ok(Self {
            dispute_id: None,
            connectors,
            connector_dispute_id: value.dispute_id,
            defense_reason_code: None,
            connector_request_reference_id: extract_connector_request_reference_id(
                &value.request_ref_id,
            ),
            raw_connector_response: None,
            raw_connector_request: None,
            connector_response_headers: None,
        })
    }
}

impl
    ForeignTryFrom<(
        grpc_api_types::payments::DisputeServiceSubmitEvidenceRequest,
        Connectors,
        &MaskedMetadata,
    )> for DisputeFlowData
{
    type Error = ApplicationErrorResponse;

    fn foreign_try_from(
        (value, connectors, _metadata): (
            grpc_api_types::payments::DisputeServiceSubmitEvidenceRequest,
            Connectors,
            &MaskedMetadata,
        ),
    ) -> Result<Self, error_stack::Report<Self::Error>> {
        Ok(Self {
            connector_request_reference_id: extract_connector_request_reference_id(
                &value.request_ref_id,
            ),

            dispute_id: None,
            connectors,
            connector_dispute_id: value.dispute_id,
            defense_reason_code: None,
            raw_connector_response: None,
            raw_connector_request: None,
            connector_response_headers: None,
        })
    }
}

pub fn generate_refund_sync_response(
    router_data_v2: RouterDataV2<RSync, RefundFlowData, RefundSyncData, RefundsResponseData>,
) -> Result<RefundResponse, error_stack::Report<ApplicationErrorResponse>> {
    let refunds_response = router_data_v2.response;
    let raw_connector_response = router_data_v2
        .resource_common_data
        .get_raw_connector_response();

    let raw_connector_request = router_data_v2
        .resource_common_data
        .get_raw_connector_request();

    match refunds_response {
        Ok(response) => {
            let status = response.refund_status;
            let grpc_status = grpc_api_types::payments::RefundStatus::foreign_from(status);
            let response_headers = router_data_v2
                .resource_common_data
                .get_connector_response_headers_as_map();
            Ok(RefundResponse {
                transaction_id: Some(grpc_api_types::payments::Identifier::default()),
                refund_id: response.connector_refund_id.clone(),
                status: grpc_status as i32,
                response_ref_id: Some(grpc_api_types::payments::Identifier {
                    id_type: Some(grpc_api_types::payments::identifier::IdType::Id(
                        response.connector_refund_id.clone(),
                    )),
                }),
                error_code: None,
                error_message: None,
                error_reason: None,
                refund_amount: None,
                minor_refund_amount: None,
                refund_currency: None,
                payment_amount: None,
                minor_payment_amount: None,
                refund_reason: None,
                created_at: None,
                updated_at: None,
                processed_at: None,
                customer_name: None,
                email: None,
                merchant_order_reference_id: None,
                metadata: HashMap::new(),
                refund_metadata: HashMap::new(),
                raw_connector_response,
                status_code: response.status_code as u32,
                response_headers,
                state: None,
                raw_connector_request,
            })
        }
        Err(e) => {
            let status = e
                .attempt_status
                .map(grpc_api_types::payments::PaymentStatus::foreign_from)
                .unwrap_or_default();
            let response_headers = router_data_v2
                .resource_common_data
                .get_connector_response_headers_as_map();

            Ok(RefundResponse {
                transaction_id: Some(
                    e.connector_transaction_id
                        .as_ref()
                        .map(|id| grpc_api_types::payments::Identifier {
                            id_type: Some(grpc_api_types::payments::identifier::IdType::Id(
                                id.clone(),
                            )),
                        })
                        .unwrap_or_default(),
                ),
                refund_id: String::new(),
                status: status as i32,
                response_ref_id: e.connector_transaction_id.map(|id| {
                    grpc_api_types::payments::Identifier {
                        id_type: Some(grpc_api_types::payments::identifier::IdType::Id(id)),
                    }
                }),
                error_code: Some(e.code),
                error_message: Some(e.message),
                error_reason: e.reason,
                refund_amount: None,
                minor_refund_amount: None,
                refund_currency: None,
                payment_amount: None,
                minor_payment_amount: None,
                refund_reason: None,
                created_at: None,
                updated_at: None,
                processed_at: None,
                customer_name: None,
                email: None,
                raw_connector_response,
                merchant_order_reference_id: None,
                metadata: HashMap::new(),
                refund_metadata: HashMap::new(),
                status_code: e.status_code as u32,
                response_headers,
                state: None,
                raw_connector_request,
            })
        }
    }
}
impl ForeignTryFrom<WebhookDetailsResponse> for PaymentServiceGetResponse {
    type Error = ApplicationErrorResponse;

    fn foreign_try_from(
        value: WebhookDetailsResponse,
    ) -> Result<Self, error_stack::Report<Self::Error>> {
        let status = grpc_api_types::payments::PaymentStatus::foreign_from(value.status);
        let response_headers = value
            .response_headers
            .map(|headers| {
                headers
                    .iter()
                    .filter_map(|(name, value)| {
                        value
                            .to_str()
                            .ok()
                            .map(|v| (name.to_string(), v.to_string()))
                    })
                    .collect()
            })
            .unwrap_or_default();
        let mandate_reference_grpc =
            value
                .mandate_reference
                .map(|m| grpc_api_types::payments::MandateReference {
                    mandate_id: m.connector_mandate_id,
                    payment_method_id: m.payment_method_id,
                    connector_mandate_request_reference_id: m
                        .connector_mandate_request_reference_id,
                });
        Ok(Self {
            transaction_id: value
                .resource_id
                .map(|resource_id| {
                    grpc_api_types::payments::Identifier::foreign_try_from(resource_id)
                })
                .transpose()?,
            status: status as i32,
            mandate_reference: mandate_reference_grpc,
            error_code: value.error_code,
            error_message: value.error_message,
            error_reason: None,
            network_txn_id: value.network_txn_id,
            response_ref_id: value.connector_response_reference_id.map(|id| {
                grpc_api_types::payments::Identifier {
                    id_type: Some(grpc_api_types::payments::identifier::IdType::Id(id)),
                }
            }),
            amount: None,
            minor_amount: None,
            currency: None,
            captured_amount: value.amount_captured,
            minor_captured_amount: value
                .minor_amount_captured
                .map(|amount_captured| amount_captured.get_amount_as_i64()),
            payment_method_type: None,
            capture_method: None,
            auth_type: None,
            created_at: None,
            updated_at: None,
            authorized_at: None,
            captured_at: None,
            customer_name: None,
            email: None,
            connector_customer_id: None,
            merchant_order_reference_id: None,
            metadata: HashMap::new(),
            status_code: value.status_code as u32,
            raw_connector_response: None,
            response_headers,
            state: None,
            raw_connector_request: None,
            connector_response: None,
        })
    }
}

impl ForeignTryFrom<PaymentServiceVoidRequest> for PaymentVoidData {
    type Error = ApplicationErrorResponse;

    fn foreign_try_from(
        value: PaymentServiceVoidRequest,
    ) -> Result<Self, error_stack::Report<Self::Error>> {
        let amount = Some(common_utils::types::MinorUnit::new(value.amount()));
        // If currency is unspecified, send None, otherwise try to convert it
        let currency = if value.currency() == grpc_api_types::payments::Currency::Unspecified {
            None
        } else {
            Some(common_enums::Currency::foreign_try_from(value.currency())?)
        };
        Ok(Self {
            browser_info: value
                .browser_info
                .map(BrowserInformation::foreign_try_from)
                .transpose()?,
            connector_transaction_id: value
                .transaction_id
                .and_then(|id| id.id_type)
                .and_then(|id_type| match id_type {
                    grpc_api_types::payments::identifier::IdType::Id(id) => Some(id),
                    _ => None,
                })
                .unwrap_or_default(),
            connector_metadata: (!value.connector_metadata.is_empty()).then(|| {
                Secret::new(serde_json::Value::Object(
                    value
                        .connector_metadata
                        .into_iter()
                        .map(|(k, v)| (k, serde_json::Value::String(v)))
                        .collect(),
                ))
            }),
            cancellation_reason: value.cancellation_reason,
            raw_connector_response: None,
            integrity_object: None,
            amount,
            currency,
        })
    }
}

impl ForeignTryFrom<grpc_api_types::payments::PaymentServiceVoidPostCaptureRequest>
    for crate::connector_types::PaymentsCancelPostCaptureData
{
    type Error = ApplicationErrorResponse;

    fn foreign_try_from(
        value: grpc_api_types::payments::PaymentServiceVoidPostCaptureRequest,
    ) -> Result<Self, error_stack::Report<Self::Error>> {
        Ok(Self {
            browser_info: value
                .browser_info
                .map(BrowserInformation::foreign_try_from)
                .transpose()?,
            connector_transaction_id: value
                .transaction_id
                .and_then(|id| id.id_type)
                .and_then(|id_type| match id_type {
                    grpc_api_types::payments::identifier::IdType::Id(id) => Some(id),
                    _ => None,
                })
                .unwrap_or_default(),
            cancellation_reason: value.cancellation_reason,
            raw_connector_response: None,
            integrity_object: None,
        })
    }
}

impl
    ForeignTryFrom<(
        grpc_api_types::payments::PaymentServiceVoidPostCaptureRequest,
        Connectors,
        &MaskedMetadata,
    )> for PaymentFlowData
{
    type Error = ApplicationErrorResponse;

    fn foreign_try_from(
        (value, connectors, metadata): (
            grpc_api_types::payments::PaymentServiceVoidPostCaptureRequest,
            Connectors,
            &MaskedMetadata,
        ),
    ) -> Result<Self, error_stack::Report<Self::Error>> {
        // For void post capture operations, address information is typically not available or required
        // Since this is a PaymentServiceVoidPostCaptureRequest, we use default address values
        let address: PaymentAddress = PaymentAddress::new(
            None,        // shipping
            None,        // billing
            None,        // payment_method_billing
            Some(false), // should_unify_address = false for void post capture operations
        );

        let merchant_id_from_header = extract_merchant_id_from_metadata(metadata)?;

        Ok(Self {
            merchant_id: merchant_id_from_header,
            payment_id: "IRRELEVANT_PAYMENT_ID".to_string(),
            attempt_id: "IRRELEVANT_ATTEMPT_ID".to_string(),
            status: common_enums::AttemptStatus::Pending,
            payment_method: PaymentMethod::Card, //TODO
            address,
            auth_type: common_enums::AuthenticationType::default(),
            connector_request_reference_id: extract_connector_request_reference_id(
                &value.request_ref_id,
            ),
            customer_id: None,
            connector_customer: None,
            description: None,
            return_url: None,
            connector_meta_data: None,
            amount_captured: None,
            minor_amount_captured: None,
            access_token: None,
            session_token: None,
            reference_id: None,
            payment_method_token: None,
            preprocessing_id: None,
            connector_api_version: None,
            test_mode: None,
            connector_http_status_code: None,
            external_latency: None,
            connectors,
            raw_connector_response: None,
            raw_connector_request: None,
            connector_response_headers: None,
            vault_headers: None,
            minor_amount_capturable: None,
            connector_response: None,
            recurring_mandate_payment_data: None,
            order_details: None,
            minor_amount_authorized: None,
        })
    }
}

impl ForeignTryFrom<RefundWebhookDetailsResponse> for RefundResponse {
    type Error = ApplicationErrorResponse;

    fn foreign_try_from(
        value: RefundWebhookDetailsResponse,
    ) -> Result<Self, error_stack::Report<Self::Error>> {
        let status = grpc_api_types::payments::RefundStatus::foreign_from(value.status);
        let response_headers = value
            .response_headers
            .map(|headers| {
                headers
                    .iter()
                    .filter_map(|(name, value)| {
                        value
                            .to_str()
                            .ok()
                            .map(|v| (name.to_string(), v.to_string()))
                    })
                    .collect()
            })
            .unwrap_or_default();

        Ok(Self {
            transaction_id: Some(grpc_api_types::payments::Identifier::default()),
            refund_id: value.connector_refund_id.unwrap_or_default(),
            status: status.into(),
            response_ref_id: value.connector_response_reference_id.map(|id| {
                grpc_api_types::payments::Identifier {
                    id_type: Some(grpc_api_types::payments::identifier::IdType::Id(id)),
                }
            }),
            error_code: value.error_code,
            error_message: value.error_message,
            error_reason: None,
            raw_connector_response: None,
            refund_amount: None,
            minor_refund_amount: None,
            refund_currency: None,
            payment_amount: None,
            minor_payment_amount: None,
            refund_reason: None,
            created_at: None,
            updated_at: None,
            processed_at: None,
            customer_name: None,
            email: None,
            merchant_order_reference_id: None,
            metadata: HashMap::new(),
            refund_metadata: HashMap::new(),
            status_code: value.status_code as u32,
            response_headers,
            state: None,
            raw_connector_request: None,
        })
    }
}

impl ForeignTryFrom<DisputeWebhookDetailsResponse> for DisputeResponse {
    type Error = ApplicationErrorResponse;

    fn foreign_try_from(
        value: DisputeWebhookDetailsResponse,
    ) -> Result<Self, error_stack::Report<Self::Error>> {
        let grpc_status = grpc_api_types::payments::DisputeStatus::foreign_from(value.status);
        let grpc_stage = grpc_api_types::payments::DisputeStage::foreign_from(value.stage);
        let response_headers = value
            .response_headers
            .map(|headers| {
                headers
                    .iter()
                    .filter_map(|(name, value)| {
                        value
                            .to_str()
                            .ok()
                            .map(|v| (name.to_string(), v.to_string()))
                    })
                    .collect()
            })
            .unwrap_or_default();
        Ok(Self {
            dispute_id: Some(value.dispute_id),
            transaction_id: None,
            dispute_status: grpc_status.into(),
            dispute_stage: grpc_stage.into(),
            connector_status_code: None,
            error_code: None,
            error_message: None,
            error_reason: None,
            dispute_amount: None,
            dispute_currency: None,
            dispute_date: None,
            service_date: None,
            shipping_date: None,
            due_date: None,
            evidence_documents: vec![],
            dispute_reason: None,
            dispute_message: value.dispute_message,
            response_ref_id: value.connector_response_reference_id.map(|id| {
                grpc_api_types::payments::Identifier {
                    id_type: Some(grpc_api_types::payments::identifier::IdType::Id(id)),
                }
            }),
            status_code: value.status_code as u32,
            response_headers,
            raw_connector_request: None,
        })
    }
}

impl ForeignTryFrom<grpc_api_types::payments::PaymentServiceRefundRequest> for RefundsData {
    type Error = ApplicationErrorResponse;

    fn foreign_try_from(
        value: grpc_api_types::payments::PaymentServiceRefundRequest,
    ) -> Result<Self, error_stack::Report<Self::Error>> {
        let minor_refund_amount = common_utils::types::MinorUnit::new(value.minor_refund_amount);

        let minor_payment_amount = common_utils::types::MinorUnit::new(value.minor_payment_amount);

        // Extract transaction_id as connector_transaction_id
        let connector_transaction_id = value
            .transaction_id
            .clone()
            .and_then(|id| id.id_type)
            .and_then(|id_type| match id_type {
                grpc_api_types::payments::identifier::IdType::Id(id) => Some(id),
                _ => None,
            })
            .unwrap_or_default();

        Ok(Self {
            refund_id: value.refund_id.to_string(),
            connector_transaction_id,
            connector_refund_id: None, // refund_id field is used as refund_id, not connector_refund_id
            currency: common_enums::Currency::foreign_try_from(value.currency())?,
            payment_amount: value.payment_amount,
            reason: value.reason.clone(),
            webhook_url: value.webhook_url,
            refund_amount: value.refund_amount,
            connector_metadata: Some(convert_merchant_metadata_to_json(&value.metadata)),
            refund_connector_metadata: {
                value.refund_metadata.get("refund_metadata").map(|json_string| {
                    Ok::<Secret<serde_json::Value>, error_stack::Report<ApplicationErrorResponse>>(Secret::new(serde_json::Value::String(json_string.clone())))
                }).transpose()?
            },
            minor_payment_amount,
            minor_refund_amount,
            refund_status: common_enums::RefundStatus::Pending,
            merchant_account_id: value.merchant_account_id,
            capture_method: value
                .capture_method
                .map(|cm| {
                    CaptureMethod::foreign_try_from(
                        grpc_api_types::payments::CaptureMethod::try_from(cm).unwrap_or_default(),
                    )
                })
                .transpose()?,
            browser_info: value
                .browser_info
                .map(BrowserInformation::foreign_try_from)
                .transpose()?,
            integrity_object: None,
            split_refunds: None,
            merchant_account_metadata: (!value.merchant_account_metadata.is_empty())
                .then(|| {
                    serde_json::to_value(&value.merchant_account_metadata)
                        .map(common_utils::pii::SecretSerdeValue::new)
                        .map_err(|_| {
                            error_stack::Report::new(ApplicationErrorResponse::InternalServerError(
                                ApiError {
                                    sub_code: "SERDE_JSON_ERROR".to_owned(),
                                    error_identifier: 500,
                                    error_message: "Failed to serialize merchant_account_metadata"
                                        .to_owned(),
                                    error_object: None,
                                },
                            ))
                        })
                })
                .transpose()?,
        })
    }
}

impl ForeignTryFrom<grpc_api_types::payments::AcceptDisputeRequest> for AcceptDisputeData {
    type Error = ApplicationErrorResponse;

    fn foreign_try_from(
        value: grpc_api_types::payments::AcceptDisputeRequest,
    ) -> Result<Self, error_stack::Report<Self::Error>> {
        Ok(Self {
            connector_dispute_id: value.dispute_id,
            integrity_object: None,
        })
    }
}

impl ForeignTryFrom<grpc_api_types::payments::DisputeServiceSubmitEvidenceRequest>
    for SubmitEvidenceData
{
    type Error = ApplicationErrorResponse;

    fn foreign_try_from(
        value: grpc_api_types::payments::DisputeServiceSubmitEvidenceRequest,
    ) -> Result<Self, error_stack::Report<Self::Error>> {
        // Initialize all fields to None
        let mut result = Self {
            dispute_id: Some(value.dispute_id.clone()),
            connector_dispute_id: value.dispute_id,
            integrity_object: None,
            access_activity_log: None,
            billing_address: None,
            cancellation_policy: None,
            cancellation_policy_file_type: None,
            cancellation_policy_provider_file_id: None,
            cancellation_policy_disclosure: None,
            cancellation_rebuttal: None,
            customer_communication: None,
            customer_communication_file_type: None,
            customer_communication_provider_file_id: None,
            customer_email_address: None,
            customer_name: None,
            customer_purchase_ip: None,
            customer_signature: None,
            customer_signature_file_type: None,
            customer_signature_provider_file_id: None,
            product_description: None,
            receipt: None,
            receipt_file_type: None,
            receipt_provider_file_id: None,
            refund_policy: None,
            refund_policy_file_type: None,
            refund_policy_provider_file_id: None,
            refund_policy_disclosure: None,
            refund_refusal_explanation: None,
            service_date: value.service_date.map(|date| date.to_string()),
            service_documentation: None,
            service_documentation_file_type: None,
            service_documentation_provider_file_id: None,
            shipping_address: None,
            shipping_carrier: None,
            shipping_date: value.shipping_date.map(|date| date.to_string()),
            shipping_documentation: None,
            shipping_documentation_file_type: None,
            shipping_documentation_provider_file_id: None,
            shipping_tracking_number: None,
            invoice_showing_distinct_transactions: None,
            invoice_showing_distinct_transactions_file_type: None,
            invoice_showing_distinct_transactions_provider_file_id: None,
            recurring_transaction_agreement: None,
            recurring_transaction_agreement_file_type: None,
            recurring_transaction_agreement_provider_file_id: None,
            uncategorized_file: None,
            uncategorized_file_type: None,
            uncategorized_file_provider_file_id: None,
            uncategorized_text: None,
        };

        // Extract evidence from evidence_documents array
        for document in value.evidence_documents {
            let evidence_type =
                grpc_api_types::payments::EvidenceType::try_from(document.evidence_type)
                    .unwrap_or(grpc_api_types::payments::EvidenceType::Unspecified);

            match evidence_type {
                grpc_api_types::payments::EvidenceType::CancellationPolicy => {
                    result.cancellation_policy = document.file_content;
                    result.cancellation_policy_file_type = document.file_mime_type;
                    result.cancellation_policy_provider_file_id = document.provider_file_id;
                }
                grpc_api_types::payments::EvidenceType::CustomerCommunication => {
                    result.customer_communication = document.file_content;
                    result.customer_communication_file_type = document.file_mime_type;
                    result.customer_communication_provider_file_id = document.provider_file_id;
                }
                grpc_api_types::payments::EvidenceType::CustomerSignature => {
                    result.customer_signature = document.file_content;
                    result.customer_signature_file_type = document.file_mime_type;
                    result.customer_signature_provider_file_id = document.provider_file_id;
                }
                grpc_api_types::payments::EvidenceType::Receipt => {
                    result.receipt = document.file_content;
                    result.receipt_file_type = document.file_mime_type;
                    result.receipt_provider_file_id = document.provider_file_id;
                }
                grpc_api_types::payments::EvidenceType::RefundPolicy => {
                    result.refund_policy = document.file_content;
                    result.refund_policy_file_type = document.file_mime_type;
                    result.refund_policy_provider_file_id = document.provider_file_id;
                }
                grpc_api_types::payments::EvidenceType::ServiceDocumentation => {
                    result.service_documentation = document.file_content;
                    result.service_documentation_file_type = document.file_mime_type;
                    result.service_documentation_provider_file_id = document.provider_file_id;
                }
                grpc_api_types::payments::EvidenceType::ShippingDocumentation => {
                    result.shipping_documentation = document.file_content;
                    result.shipping_documentation_file_type = document.file_mime_type;
                    result.shipping_documentation_provider_file_id = document.provider_file_id;
                }
                grpc_api_types::payments::EvidenceType::InvoiceShowingDistinctTransactions => {
                    result.invoice_showing_distinct_transactions = document.file_content;
                    result.invoice_showing_distinct_transactions_file_type =
                        document.file_mime_type;
                    result.invoice_showing_distinct_transactions_provider_file_id =
                        document.provider_file_id;
                }
                grpc_api_types::payments::EvidenceType::RecurringTransactionAgreement => {
                    result.recurring_transaction_agreement = document.file_content;
                    result.recurring_transaction_agreement_file_type = document.file_mime_type;
                    result.recurring_transaction_agreement_provider_file_id =
                        document.provider_file_id;
                }
                grpc_api_types::payments::EvidenceType::UncategorizedFile => {
                    result.uncategorized_file = document.file_content;
                    result.uncategorized_file_type = document.file_mime_type;
                    result.uncategorized_file_provider_file_id = document.provider_file_id;
                    result.uncategorized_text = document.text_content;
                }
                grpc_api_types::payments::EvidenceType::Unspecified => {
                    // Skip unspecified evidence types
                }
            }
        }

        Ok(result)
    }
}

pub fn generate_refund_response(
    router_data_v2: RouterDataV2<Refund, RefundFlowData, RefundsData, RefundsResponseData>,
) -> Result<RefundResponse, error_stack::Report<ApplicationErrorResponse>> {
    let refund_response = router_data_v2.response;
    let raw_connector_response = router_data_v2
        .resource_common_data
        .get_raw_connector_response();

    // RefundFlowData doesn't have access_token field, so no state to return
    let state = None;

    let raw_connector_request = router_data_v2
        .resource_common_data
        .get_raw_connector_request();

    match refund_response {
        Ok(response) => {
            let status = response.refund_status;
            let grpc_status = grpc_api_types::payments::RefundStatus::foreign_from(status);

            Ok(RefundResponse {
                transaction_id: Some(grpc_api_types::payments::Identifier::default()),
                refund_id: response.connector_refund_id,
                status: grpc_status as i32,
                response_ref_id: None,
                error_code: None,
                error_message: None,
                error_reason: None,
                refund_amount: None,
                minor_refund_amount: None,
                refund_currency: None,
                payment_amount: None,
                minor_payment_amount: None,
                refund_reason: None,
                created_at: None,
                updated_at: None,
                processed_at: None,
                customer_name: None,
                email: None,
                merchant_order_reference_id: None,
                raw_connector_response,
                metadata: HashMap::new(),
                refund_metadata: HashMap::new(),
                status_code: response.status_code as u32,
                response_headers: router_data_v2
                    .resource_common_data
                    .get_connector_response_headers_as_map(),
                state,
                raw_connector_request,
            })
        }
        Err(e) => {
            let status = e
                .attempt_status
                .map(grpc_api_types::payments::PaymentStatus::foreign_from)
                .unwrap_or_default();

            Ok(RefundResponse {
                transaction_id: Some(
                    e.connector_transaction_id
                        .map(|id| grpc_api_types::payments::Identifier {
                            id_type: Some(grpc_api_types::payments::identifier::IdType::Id(id)),
                        })
                        .unwrap_or_default(),
                ),
                refund_id: String::new(),
                status: status as i32,
                response_ref_id: None,
                error_code: Some(e.code),
                error_message: Some(e.message),
                error_reason: e.reason,
                refund_amount: None,
                minor_refund_amount: None,
                refund_currency: None,
                payment_amount: None,
                minor_payment_amount: None,
                refund_reason: None,
                created_at: None,
                updated_at: None,
                processed_at: None,
                customer_name: None,
                email: None,
                raw_connector_response,
                merchant_order_reference_id: None,
                metadata: HashMap::new(),
                refund_metadata: HashMap::new(),
                status_code: e.status_code as u32,
                response_headers: router_data_v2
                    .resource_common_data
                    .get_connector_response_headers_as_map(),
                state,
                raw_connector_request,
            })
        }
    }
}

impl ForeignTryFrom<PaymentServiceSdkSessionTokenRequest> for PaymentsSdkSessionTokenData {
    type Error = ApplicationErrorResponse;

    fn foreign_try_from(
        value: PaymentServiceSdkSessionTokenRequest,
    ) -> Result<Self, error_stack::Report<Self::Error>> {
        let currency = common_enums::Currency::foreign_try_from(value.currency())?;

        let payment_method_type =
            <Option<PaymentMethodType>>::foreign_try_from(value.payment_method_type())?;

        let email: Option<Email> = match value.email {
            Some(ref email_str) => {
                Some(Email::try_from(email_str.clone().expose()).map_err(|_| {
                    error_stack::Report::new(ApplicationErrorResponse::BadRequest(ApiError {
                        sub_code: "INVALID_EMAIL_FORMAT".to_owned(),
                        error_identifier: 400,

                        error_message: "Invalid email".to_owned(),
                        error_object: None,
                    }))
                })?)
            }
            None => None,
        };

        Ok(Self {
            amount: common_utils::types::MinorUnit::new(value.amount),
            currency,
            country: Some(CountryAlpha2::foreign_try_from(
                value.country_alpha2_code(),
            )?),
            order_details: None,
            email,
            minor_amount: common_utils::types::MinorUnit::new(value.minor_amount),
            customer_name: value.customer_name,
            order_tax_amount: value
                .order_tax_amount
                .map(common_utils::types::MinorUnit::new),
            shipping_cost: value.shipping_cost.map(common_utils::types::MinorUnit::new),
            payment_method_type,
        })
    }
}

impl ForeignTryFrom<grpc_api_types::payments::PaymentServiceCaptureRequest>
    for PaymentsCaptureData
{
    type Error = ApplicationErrorResponse;

    fn foreign_try_from(
        value: grpc_api_types::payments::PaymentServiceCaptureRequest,
    ) -> Result<Self, error_stack::Report<Self::Error>> {
        let capture_method = Some(CaptureMethod::foreign_try_from(value.capture_method())?);

        let connector_transaction_id = ResponseId::ConnectorTransactionId(
            value
                .transaction_id
                .clone()
                .and_then(|id| id.id_type)
                .and_then(|id_type| match id_type {
                    grpc_api_types::payments::identifier::IdType::Id(id) => Some(id),
                    _ => None,
                })
                .unwrap_or_default(),
        );

        let multiple_capture_data =
            value
                .multiple_capture_data
                .clone()
                .map(|data| MultipleCaptureRequestData {
                    capture_sequence: data.capture_sequence,
                    capture_reference: data.capture_reference,
                });

        let minor_amount = common_utils::types::MinorUnit::new(value.amount_to_capture);

        Ok(Self {
            amount_to_capture: value.amount_to_capture,
            minor_amount_to_capture: minor_amount,
            currency: common_enums::Currency::foreign_try_from(value.currency())?,
            connector_transaction_id,
            multiple_capture_data,
            connector_metadata: (!value.connector_metadata.is_empty()).then(|| {
                serde_json::Value::Object(
                    value
                        .connector_metadata
                        .into_iter()
                        .map(|(k, v)| (k, serde_json::Value::String(v)))
                        .collect(),
                )
            }),
            browser_info: value
                .browser_info
                .map(BrowserInformation::foreign_try_from)
                .transpose()?,
            integrity_object: None,
            capture_method,
        })
    }
}

impl
    ForeignTryFrom<(
        grpc_api_types::payments::PaymentServiceCaptureRequest,
        Connectors,
    )> for PaymentFlowData
{
    type Error = ApplicationErrorResponse;

    fn foreign_try_from(
        (value, connectors): (
            grpc_api_types::payments::PaymentServiceCaptureRequest,
            Connectors,
        ),
    ) -> Result<Self, error_stack::Report<Self::Error>> {
        Ok(Self {
            raw_connector_response: None,
            merchant_id: common_utils::id_type::MerchantId::default(),
            payment_id: "PAYMENT_ID".to_string(),
            attempt_id: "ATTEMPT_ID".to_string(),
            status: common_enums::AttemptStatus::Pending,
            payment_method: PaymentMethod::Card, // Default
            address: PaymentAddress::default(),
            auth_type: common_enums::AuthenticationType::default(),
            connector_request_reference_id: extract_connector_request_reference_id(
                &value.request_ref_id,
            ),
            customer_id: None,
            connector_customer: None,
            description: None,
            return_url: None,
            connector_meta_data: None,
            amount_captured: None,
            minor_amount_captured: None,
            minor_amount_capturable: None,
            access_token: None,
            session_token: None,
            reference_id: None,
            payment_method_token: None,
            preprocessing_id: None,
            connector_api_version: None,
            test_mode: None,
            connector_http_status_code: None,
            external_latency: None,
            connectors,
            raw_connector_request: None,
            connector_response_headers: None,
            vault_headers: None,
            connector_response: None,
            recurring_mandate_payment_data: None,
            order_details: None,
            minor_amount_authorized: None,
        })
    }
}

impl
    ForeignTryFrom<(
        grpc_api_types::payments::PaymentServiceCaptureRequest,
        Connectors,
        &MaskedMetadata,
    )> for PaymentFlowData
{
    type Error = ApplicationErrorResponse;

    fn foreign_try_from(
        (value, connectors, metadata): (
            grpc_api_types::payments::PaymentServiceCaptureRequest,
            Connectors,
            &MaskedMetadata,
        ),
    ) -> Result<Self, error_stack::Report<Self::Error>> {
        let merchant_id_from_header = extract_merchant_id_from_metadata(metadata)?;
        let access_token = value
            .state
            .as_ref()
            .and_then(|state| state.access_token.as_ref())
            .map(AccessTokenResponseData::from);
        let connector_meta_data = common_utils::pii::SecretSerdeValue::new(
            convert_merchant_metadata_to_json(&value.merchant_account_metadata),
        );
        Ok(Self {
            merchant_id: merchant_id_from_header,
            payment_id: "PAYMENT_ID".to_string(),
            attempt_id: "ATTEMPT_ID".to_string(),
            status: common_enums::AttemptStatus::Pending,
            payment_method: PaymentMethod::Card, // Default
            address: PaymentAddress::default(),
            auth_type: common_enums::AuthenticationType::default(),
            connector_request_reference_id: extract_connector_request_reference_id(
                &value.request_ref_id,
            ),
            customer_id: None,
            connector_customer: None,
            description: None,
            return_url: None,
            connector_meta_data: Some(connector_meta_data),
            amount_captured: None,
            minor_amount_captured: None,
            minor_amount_capturable: None,
            access_token,
            session_token: None,
            reference_id: None,
            payment_method_token: None,
            preprocessing_id: None,
            connector_api_version: None,
            test_mode: None,
            connector_http_status_code: None,
            external_latency: None,
            connectors,
            raw_connector_response: None,
            raw_connector_request: None,
            connector_response_headers: None,
            vault_headers: None,
            connector_response: None,
            recurring_mandate_payment_data: None,
            order_details: None,
            minor_amount_authorized: None,
        })
    }
}

impl
    ForeignTryFrom<(
        PaymentServiceSdkSessionTokenRequest,
        Connectors,
        &MaskedMetadata,
    )> for PaymentFlowData
{
    type Error = ApplicationErrorResponse;

    fn foreign_try_from(
        (value, connectors, metadata): (
            PaymentServiceSdkSessionTokenRequest,
            Connectors,
            &MaskedMetadata,
        ),
    ) -> Result<Self, error_stack::Report<Self::Error>> {
        let merchant_id_from_header = extract_merchant_id_from_metadata(metadata)?;

        Ok(Self {
            merchant_id: merchant_id_from_header,
            payment_id: "PAYMENT_ID".to_string(),
            attempt_id: "ATTEMPT_ID".to_string(),
            status: common_enums::AttemptStatus::Pending,
            payment_method: PaymentMethod::Wallet,
            address: PaymentAddress::default(),
            auth_type: common_enums::AuthenticationType::default(),
            connector_request_reference_id: extract_connector_request_reference_id(
                &value.request_ref_id,
            ),
            customer_id: None,
            connector_customer: None,
            description: None,
            return_url: None,
            connector_meta_data: value
                .merchant_account_metadata
                .map(|metadata| serde_json::from_str(&metadata.expose()))
                .transpose()
                .change_context(ApplicationErrorResponse::BadRequest(ApiError {
                    sub_code: "INVALID_MERCHANT_ACCOUNT_METADATA".to_owned(),
                    error_identifier: 400,
                    error_message: "Failed to parse merchant account metadata".to_owned(),
                    error_object: None,
                }))?,
            amount_captured: None,
            minor_amount_captured: None,
            minor_amount_capturable: None,
            access_token: None,
            session_token: None,
            reference_id: None,
            payment_method_token: None,
            preprocessing_id: None,
            connector_api_version: None,
            test_mode: None,
            connector_http_status_code: None,
            external_latency: None,
            connectors,
            raw_connector_response: None,
            raw_connector_request: None,
            connector_response_headers: None,
            vault_headers: None,
            connector_response: None,
            recurring_mandate_payment_data: None,
            order_details: None,
            minor_amount_authorized: None,
        })
    }
}

pub fn generate_payment_capture_response(
    router_data_v2: RouterDataV2<
        Capture,
        PaymentFlowData,
        PaymentsCaptureData,
        PaymentsResponseData,
    >,
) -> Result<PaymentServiceCaptureResponse, error_stack::Report<ApplicationErrorResponse>> {
    let transaction_response = router_data_v2.response;

    // Create state if either access token or connector customer is available
    let state = if router_data_v2.resource_common_data.access_token.is_some()
        || router_data_v2
            .resource_common_data
            .connector_customer
            .is_some()
    {
        Some(ConnectorState {
            access_token: router_data_v2
                .resource_common_data
                .access_token
                .as_ref()
                .map(|token_data| grpc_api_types::payments::AccessToken {
                    token: token_data.access_token.clone(),
                    expires_in_seconds: token_data.expires_in,
                    token_type: token_data.token_type.clone(),
                }),
            connector_customer_id: router_data_v2
                .resource_common_data
                .connector_customer
                .clone(),
        })
    } else {
        None
    };

    let raw_connector_request = router_data_v2
        .resource_common_data
        .get_raw_connector_request();

    match transaction_response {
        Ok(response) => match response {
            PaymentsResponseData::TransactionResponse {
                resource_id,
                redirection_data: _,
                connector_metadata,
                network_txn_id: _,
                connector_response_reference_id,
                incremental_authorization_allowed,
                mandate_reference,
                status_code,
            } => {
                let status = router_data_v2.resource_common_data.status;
                let grpc_status = grpc_api_types::payments::PaymentStatus::foreign_from(status);
                let grpc_resource_id =
                    grpc_api_types::payments::Identifier::foreign_try_from(resource_id)?;

                let mandate_reference_grpc =
                    mandate_reference.map(|m| grpc_api_types::payments::MandateReference {
                        mandate_id: m.connector_mandate_id,
                        payment_method_id: m.payment_method_id,
                        connector_mandate_request_reference_id: m
                            .connector_mandate_request_reference_id,
                    });

                Ok(PaymentServiceCaptureResponse {
                    transaction_id: Some(grpc_resource_id),
                    response_ref_id: connector_response_reference_id.map(|id| {
                        grpc_api_types::payments::Identifier {
                            id_type: Some(grpc_api_types::payments::identifier::IdType::Id(id)),
                        }
                    }),
                    error_code: None,
                    error_message: None,
                    error_reason: None,
                    status: grpc_status.into(),
                    status_code: status_code as u32,
                    response_headers: router_data_v2
                        .resource_common_data
                        .get_connector_response_headers_as_map(),
                    state,
                    raw_connector_request,
                    incremental_authorization_allowed,
                    mandate_reference: mandate_reference_grpc,
                    captured_amount: router_data_v2.resource_common_data.amount_captured,
                    minor_captured_amount: router_data_v2
                        .resource_common_data
                        .minor_amount_captured
                        .map(|amount_captured| amount_captured.get_amount_as_i64()),
                    connector_metadata: convert_connector_metadata_to_hashmap(connector_metadata),
                })
            }
            _ => Err(report!(ApplicationErrorResponse::InternalServerError(
                ApiError {
                    sub_code: "INVALID_RESPONSE_TYPE".to_owned(),
                    error_identifier: 500,
                    error_message: "Invalid response type received from connector".to_owned(),
                    error_object: None,
                }
            ))),
        },
        Err(e) => {
            let status = match e.get_attempt_status_for_grpc(
                e.status_code,
                router_data_v2.resource_common_data.status,
            ) {
                Some(attempt_status) => {
                    grpc_api_types::payments::PaymentStatus::foreign_from(attempt_status)
                }
                None => grpc_api_types::payments::PaymentStatus::AttemptStatusUnspecified,
            };
            Ok(PaymentServiceCaptureResponse {
                transaction_id: Some(grpc_api_types::payments::Identifier {
                    id_type: Some(
                        grpc_api_types::payments::identifier::IdType::NoResponseIdMarker(()),
                    ),
                }),
                response_ref_id: e.connector_transaction_id.map(|id| {
                    grpc_api_types::payments::Identifier {
                        id_type: Some(grpc_api_types::payments::identifier::IdType::Id(id)),
                    }
                }),
                status: status.into(),
                error_message: Some(e.message),
                error_code: Some(e.code),
                error_reason: e.reason,
                status_code: e.status_code as u32,
                response_headers: router_data_v2
                    .resource_common_data
                    .get_connector_response_headers_as_map(),
                state,
                raw_connector_request,
                incremental_authorization_allowed: None,
                mandate_reference: None,
                captured_amount: None,
                minor_captured_amount: None,
                connector_metadata: HashMap::new(),
            })
        }
    }
}

impl
    ForeignTryFrom<(
        PaymentServiceRegisterRequest,
        Connectors,
        consts::Env,
        &MaskedMetadata,
    )> for PaymentFlowData
{
    type Error = ApplicationErrorResponse;

    fn foreign_try_from(
        (value, connectors, environment, metadata): (
            PaymentServiceRegisterRequest,
            Connectors,
            consts::Env,
            &MaskedMetadata,
        ),
    ) -> Result<Self, error_stack::Report<Self::Error>> {
        let address = match value.address {
            Some(address) => PaymentAddress::foreign_try_from(address)?,
            None => {
                return Err(ApplicationErrorResponse::BadRequest(ApiError {
                    sub_code: "INVALID_ADDRESS".to_owned(),
                    error_identifier: 400,
                    error_message: "Address is required".to_owned(),
                    error_object: None,
                }))?
            }
        };
        let test_mode = match environment {
            consts::Env::Development => Some(true),
            consts::Env::Production => Some(false),
            _ => Some(true),
        };

        let merchant_id_from_header = extract_merchant_id_from_metadata(metadata)?;
        let access_token = value
            .state
            .as_ref()
            .and_then(|state| state.access_token.as_ref())
            .map(AccessTokenResponseData::from);
        Ok(Self {
            merchant_id: merchant_id_from_header,
            payment_id: "IRRELEVANT_PAYMENT_ID".to_string(),
            attempt_id: "IRRELEVANT_ATTEMPT_ID".to_string(),
            status: common_enums::AttemptStatus::Pending,
            payment_method: PaymentMethod::Card, //TODO
            address,
            auth_type: common_enums::AuthenticationType::default(),
            connector_request_reference_id: extract_connector_request_reference_id(
                &value.request_ref_id,
            ),
            customer_id: value
                .customer_id
                .clone()
                .map(|customer_id| CustomerId::try_from(Cow::from(customer_id)))
                .transpose()
                .change_context(ApplicationErrorResponse::BadRequest(ApiError {
                    sub_code: "INVALID_CUSTOMER_ID".to_owned(),
                    error_identifier: 400,
                    error_message: "Failed to parse Customer Id".to_owned(),
                    error_object: None,
                }))?,
            connector_customer: value.connector_customer_id,
            description: value.metadata.get("description").cloned(),
            return_url: None,
            connector_meta_data: None,
            amount_captured: None,
            minor_amount_captured: None,
            minor_amount_capturable: None,
            access_token,
            session_token: value.session_token,
            reference_id: None,
            payment_method_token: value
                .payment_method_token
                .map(|pmt| router_data::PaymentMethodToken::Token(Secret::new(pmt))),
            preprocessing_id: None,
            connector_api_version: None,
            test_mode,
            connector_http_status_code: None,
            external_latency: None,
            connectors,
            raw_connector_response: None,
            raw_connector_request: None,
            connector_response_headers: None,
            vault_headers: None,
            connector_response: None,
            recurring_mandate_payment_data: None,
            order_details: None,
            minor_amount_authorized: None,
        })
    }
}

impl ForeignTryFrom<PaymentServiceRegisterRequest> for SetupMandateRequestData<DefaultPCIHolder> {
    type Error = ApplicationErrorResponse;

    fn foreign_try_from(
        value: PaymentServiceRegisterRequest,
    ) -> Result<Self, error_stack::Report<Self::Error>> {
        let email: Option<Email> = match value.email {
            Some(ref email_str) => {
                Some(Email::try_from(email_str.clone().expose()).map_err(|_| {
                    error_stack::Report::new(ApplicationErrorResponse::BadRequest(ApiError {
                        sub_code: "INVALID_EMAIL_FORMAT".to_owned(),
                        error_identifier: 400,

                        error_message: "Invalid email".to_owned(),
                        error_object: None,
                    }))
                })?)
            }
            None => None,
        };
        let customer_acceptance = value.customer_acceptance.clone().ok_or_else(|| {
            error_stack::Report::new(ApplicationErrorResponse::BadRequest(ApiError {
                sub_code: "MISSING_CUSTOMER_ACCEPTANCE".to_owned(),
                error_identifier: 400,
                error_message: "Customer acceptance is missing".to_owned(),
                error_object: None,
            }))
        })?;

        let setup_future_usage = value.setup_future_usage();

        let setup_mandate_details = MandateData {
            update_mandate_id: None,
            customer_acceptance: Some(mandates::CustomerAcceptance::foreign_try_from(
                customer_acceptance.clone(),
            )?),
            mandate_type: None,
        };

        let billing_descriptor =
            value
                .billing_descriptor
                .as_ref()
                .map(|descriptor| BillingDescriptor {
                    name: descriptor.name.clone(),
                    city: descriptor.city.clone(),
                    phone: descriptor.phone.clone(),
                    statement_descriptor: descriptor.statement_descriptor.clone(),
                    statement_descriptor_suffix: descriptor.statement_descriptor_suffix.clone(),
                    reference: descriptor.reference.clone(),
                });

        let payment_channel = match value.payment_channel() {
            grpc_payment_types::PaymentChannel::Unspecified => None,
            _ => Some(common_enums::PaymentChannel::foreign_try_from(
                value.payment_channel(),
            )?),
        };

        Ok(Self {
            currency: common_enums::Currency::foreign_try_from(value.currency())?,
            payment_method_data: PaymentMethodData::foreign_try_from(
                value.payment_method.ok_or_else(|| {
                    ApplicationErrorResponse::BadRequest(ApiError {
                        sub_code: "INVALID_PAYMENT_METHOD_DATA".to_owned(),
                        error_identifier: 400,
                        error_message: "Payment method data is required".to_owned(),
                        error_object: None,
                    })
                })?,
            )?,
            amount: Some(0),
            confirm: true,
            customer_acceptance: Some(mandates::CustomerAcceptance::foreign_try_from(
                customer_acceptance.clone(),
            )?),
            mandate_id: None,
            setup_future_usage: Some(common_enums::FutureUsage::foreign_try_from(
                setup_future_usage,
            )?),
            off_session: value.off_session,
            setup_mandate_details: Some(setup_mandate_details),
            router_return_url: value.return_url.clone(),
            webhook_url: value.webhook_url,
            browser_info: value
                .browser_info
                .map(BrowserInformation::foreign_try_from)
                .transpose()?,
            email,
            customer_name: None,
            return_url: value.return_url.clone(),
            payment_method_type: None,
            request_incremental_authorization: false,
            metadata: if value.metadata.is_empty() {
                None
            } else {
                Some(serde_json::Value::Object(
                    value
                        .metadata
                        .into_iter()
                        .map(|(k, v)| (k, serde_json::Value::String(v)))
                        .collect(),
                ))
            },
            complete_authorize_url: None,
            capture_method: None,
            integrity_object: None,
            minor_amount: Some(common_utils::types::MinorUnit::new(0)),
            shipping_cost: None,
            customer_id: value
                .customer_id
                .clone()
                .map(|customer_id| CustomerId::try_from(Cow::from(customer_id)))
                .transpose()
                .change_context(ApplicationErrorResponse::BadRequest(ApiError {
                    sub_code: "INVALID_CUSTOMER_ID".to_owned(),
                    error_identifier: 400,
                    error_message: "Failed to parse Customer Id".to_owned(),
                    error_object: None,
                }))?,
            billing_descriptor,
            merchant_order_reference_id: value.merchant_order_reference_id,
            merchant_account_metadata: (!value.merchant_account_metadata.is_empty()).then(|| {
                common_utils::pii::SecretSerdeValue::new(convert_merchant_metadata_to_json(
                    &value.merchant_account_metadata,
                ))
            }),
            payment_channel,
            enable_partial_authorization: value.enable_partial_authorization,
        })
    }
}

impl ForeignTryFrom<grpc_api_types::payments::PaymentChannel> for common_enums::PaymentChannel {
    type Error = ApplicationErrorResponse;
    fn foreign_try_from(
        value: grpc_api_types::payments::PaymentChannel,
    ) -> Result<Self, error_stack::Report<Self::Error>> {
        match value {
            grpc_payment_types::PaymentChannel::Ecommerce => {
                Ok(common_enums::PaymentChannel::Ecommerce)
            }
            grpc_payment_types::PaymentChannel::MailOrder => {
                Ok(common_enums::PaymentChannel::MailOrder)
            }
            grpc_payment_types::PaymentChannel::TelephoneOrder => {
                Ok(common_enums::PaymentChannel::TelephoneOrder)
            }
            grpc_payment_types::PaymentChannel::Unspecified => {
                Err(ApplicationErrorResponse::BadRequest(ApiError {
                    sub_code: "UNSPECIFIED_PAYMENT_CHANNEL".to_owned(),
                    error_identifier: 400,
                    error_message: "Payment channel type must be specified".to_owned(),
                    error_object: None,
                })
                .into())
            }
        }
    }
}

impl ForeignTryFrom<grpc_api_types::payments::CustomerAcceptance> for mandates::CustomerAcceptance {
    type Error = ApplicationErrorResponse;
    fn foreign_try_from(
        value: grpc_api_types::payments::CustomerAcceptance,
    ) -> Result<Self, error_stack::Report<Self::Error>> {
        Ok(Self {
            acceptance_type: mandates::AcceptanceType::foreign_try_from(value.acceptance_type())?,
            accepted_at: time::OffsetDateTime::from_unix_timestamp(value.accepted_at)
                .ok()
                .map(|offset_dt| time::PrimitiveDateTime::new(offset_dt.date(), offset_dt.time())),
            online: value
                .online_mandate_details
                .map(mandates::OnlineMandate::foreign_try_from)
                .transpose()?,
        })
    }
}

impl
    From<(
        &grpc_api_types::payments::BillingDescriptor,
        Option<String>,
        Option<String>,
    )> for BillingDescriptor
{
    fn from(
        (descriptor, statement_descriptor_name, statement_descriptor_suffix): (
            &grpc_api_types::payments::BillingDescriptor,
            Option<String>,
            Option<String>,
        ),
    ) -> Self {
        BillingDescriptor {
            name: descriptor.name.clone(),
            city: descriptor.city.clone(),
            phone: descriptor.phone.clone(),
            statement_descriptor: descriptor
                .statement_descriptor
                .clone()
                .or(statement_descriptor_name),
            statement_descriptor_suffix: descriptor
                .statement_descriptor_suffix
                .clone()
                .or(statement_descriptor_suffix),
            reference: descriptor.reference.clone(),
        }
    }
}

impl ForeignTryFrom<grpc_api_types::payments::OnlineMandate> for mandates::OnlineMandate {
    type Error = ApplicationErrorResponse;
    fn foreign_try_from(
        value: grpc_api_types::payments::OnlineMandate,
    ) -> Result<Self, error_stack::Report<Self::Error>> {
        Ok(Self {
            ip_address: value.ip_address.map(Secret::new),
            user_agent: value.user_agent,
        })
    }
}

impl ForeignTryFrom<grpc_api_types::payments::AcceptanceType> for mandates::AcceptanceType {
    type Error = ApplicationErrorResponse;
    fn foreign_try_from(
        value: grpc_api_types::payments::AcceptanceType,
    ) -> Result<Self, error_stack::Report<Self::Error>> {
        match value {
            grpc_payment_types::AcceptanceType::Offline => Ok(Self::Offline),
            grpc_payment_types::AcceptanceType::Online => Ok(Self::Online),
            grpc_payment_types::AcceptanceType::Unspecified => {
                Err(ApplicationErrorResponse::BadRequest(ApiError {
                    sub_code: "UNSPECIFIED_ACCEPTANCE_TYPE".to_owned(),
                    error_identifier: 400,
                    error_message: "Acceptance type must be specified".to_owned(),
                    error_object: None,
                })
                .into())
            }
        }
    }
}

impl ForeignTryFrom<grpc_api_types::payments::SetupMandateDetails> for MandateData {
    type Error = ApplicationErrorResponse;
    fn foreign_try_from(
        value: grpc_api_types::payments::SetupMandateDetails,
    ) -> Result<Self, error_stack::Report<Self::Error>> {
        Ok(Self {
            update_mandate_id: value.update_mandate_id,
            customer_acceptance: value
                .customer_acceptance
                .map(mandates::CustomerAcceptance::foreign_try_from)
                .transpose()?,
            mandate_type: None,
        })
    }
}

impl ForeignTryFrom<grpc_api_types::payments::FutureUsage> for common_enums::FutureUsage {
    type Error = ApplicationErrorResponse;
    fn foreign_try_from(
        value: grpc_api_types::payments::FutureUsage,
    ) -> Result<Self, error_stack::Report<Self::Error>> {
        match value {
            grpc_api_types::payments::FutureUsage::OffSession => Ok(Self::OffSession),
            grpc_api_types::payments::FutureUsage::OnSession => Ok(Self::OnSession),
            grpc_api_types::payments::FutureUsage::Unspecified => {
                Err(ApplicationErrorResponse::BadRequest(ApiError {
                    sub_code: "UNSPECIFIED_FUTURE_USAGE".to_owned(),
                    error_identifier: 401,
                    error_message: "Future usage must be specified".to_owned(),
                    error_object: None,
                })
                .into())
            }
        }
    }
}

impl ForeignTryFrom<grpc_api_types::payments::MitCategory> for common_enums::MitCategory {
    type Error = ApplicationErrorResponse;
    fn foreign_try_from(
        value: grpc_api_types::payments::MitCategory,
    ) -> Result<Self, error_stack::Report<Self::Error>> {
        match value {
            grpc_api_types::payments::MitCategory::RecurringMit => {
                Ok(common_enums::MitCategory::Recurring)
            }
            grpc_api_types::payments::MitCategory::InstallmentMit => {
                Ok(common_enums::MitCategory::Installment)
            }
            grpc_api_types::payments::MitCategory::UnscheduledMit => {
                Ok(common_enums::MitCategory::Unscheduled)
            }
            grpc_api_types::payments::MitCategory::ResubmissionMit => {
                Ok(common_enums::MitCategory::Resubmission)
            }
            grpc_api_types::payments::MitCategory::Unspecified => {
                Err(ApplicationErrorResponse::BadRequest(ApiError {
                    sub_code: "UNSPECIFIED_MIT_CATEGORY".to_owned(),
                    error_identifier: 401,
                    error_message: "Mit category must be specified".to_owned(),
                    error_object: None,
                })
                .into())
            }
        }
    }
}

pub fn generate_setup_mandate_response<T: PaymentMethodDataTypes>(
    router_data_v2: RouterDataV2<
        SetupMandate,
        PaymentFlowData,
        SetupMandateRequestData<T>,
        PaymentsResponseData,
    >,
) -> Result<PaymentServiceRegisterResponse, error_stack::Report<ApplicationErrorResponse>> {
    let transaction_response = router_data_v2.response;
    let status = router_data_v2.resource_common_data.status;
    let grpc_status = grpc_api_types::payments::PaymentStatus::foreign_from(status);

    // Create state if either access token or connector customer is available
    let state = if router_data_v2.resource_common_data.access_token.is_some()
        || router_data_v2
            .resource_common_data
            .connector_customer
            .is_some()
    {
        Some(ConnectorState {
            access_token: router_data_v2
                .resource_common_data
                .access_token
                .as_ref()
                .map(|token_data| grpc_api_types::payments::AccessToken {
                    token: token_data.access_token.clone(),
                    expires_in_seconds: token_data.expires_in,
                    token_type: token_data.token_type.clone(),
                }),
            connector_customer_id: router_data_v2
                .resource_common_data
                .connector_customer
                .clone(),
        })
    } else {
        None
    };

    let raw_connector_request = router_data_v2
        .resource_common_data
        .get_raw_connector_request();

    let connector_response = router_data_v2
        .resource_common_data
        .connector_response
        .as_ref()
        .map(|connector_response_data| {
            grpc_api_types::payments::ConnectorResponseData::foreign_try_from(
                connector_response_data.clone(),
            )
        })
        .transpose()?;

    let response = match transaction_response {
        Ok(response) => match response {
            PaymentsResponseData::TransactionResponse {
                resource_id,
                redirection_data,
                connector_metadata,
                network_txn_id,
                connector_response_reference_id,
                incremental_authorization_allowed,
                mandate_reference,
                status_code,
            } => {
                let mandate_reference_grpc =
                    mandate_reference.map(|m| grpc_api_types::payments::MandateReference {
                        mandate_id: m.connector_mandate_id,
                        payment_method_id: m.payment_method_id,
                        connector_mandate_request_reference_id: m
                            .connector_mandate_request_reference_id,
                    });

                PaymentServiceRegisterResponse {
                    registration_id: Some(grpc_api_types::payments::Identifier::foreign_try_from(resource_id)?),
                    redirection_data: redirection_data.map(
                        |form| {
                            match *form {
                                router_response_types::RedirectForm::Form { endpoint, method, form_fields: _ } => {
                                    Ok::<grpc_api_types::payments::RedirectForm, ApplicationErrorResponse>(grpc_api_types::payments::RedirectForm {
                                        form_type: Some(grpc_api_types::payments::redirect_form::FormType::Form(
                                            grpc_api_types::payments::FormData {
                                                endpoint,
                                                method: match method {
                                                    Method::Get => 1,
                                                    Method::Post => 2,
                                                    Method::Put => 3,
                                                    Method::Delete => 4,
                                                    _ => 0,
                                                },
                                                form_fields: HashMap::default(), //TODO
                                            }
                                        ))
                                    })
                                },
                                router_response_types::RedirectForm::Html { html_data } => {
                                    Ok(grpc_api_types::payments::RedirectForm {
                                        form_type: Some(grpc_api_types::payments::redirect_form::FormType::Html(
                                            grpc_api_types::payments::HtmlData {
                                                html_data,
                                            }
                                        ))
                                    })
                                },
                                _ => Err(
                                    ApplicationErrorResponse::BadRequest(ApiError {
                                        sub_code: "INVALID_RESPONSE".to_owned(),
                                        error_identifier: 400,
                                        error_message: "Invalid response from connector".to_owned(),
                                        error_object: None,
                                    }))?,
                            }
                        }
                    ).transpose()?,
                    network_txn_id,
                    response_ref_id: connector_response_reference_id.map(|id| grpc_api_types::payments::Identifier {
                        id_type: Some(grpc_api_types::payments::identifier::IdType::Id(id)),
                    }),
                    status: grpc_status as i32,
                    mandate_reference: mandate_reference_grpc,
                    incremental_authorization_allowed,
                    error_message: None,
                    error_code: None,
                    error_reason: None,
                    status_code: status_code as u32,
                    response_headers: router_data_v2
                        .resource_common_data
                        .get_connector_response_headers_as_map(),
                    state,
                    raw_connector_request,
                    connector_response,
                    connector_metadata: convert_connector_metadata_to_hashmap(connector_metadata),
                }
            }
            _ => Err(ApplicationErrorResponse::BadRequest(ApiError {
                sub_code: "INVALID_RESPONSE".to_owned(),
                error_identifier: 400,
                error_message: "Invalid response from connector".to_owned(),
                error_object: None,
            }))?,
        },
        Err(err) => {
            let status = match err.get_attempt_status_for_grpc(
                err.status_code,
                router_data_v2.resource_common_data.status,
            ) {
                Some(attempt_status) => {
                    grpc_api_types::payments::PaymentStatus::foreign_from(attempt_status)
                }
                None => grpc_api_types::payments::PaymentStatus::AttemptStatusUnspecified,
            };
            PaymentServiceRegisterResponse {
                registration_id: Some(grpc_api_types::payments::Identifier {
                    id_type: Some(
                        grpc_api_types::payments::identifier::IdType::NoResponseIdMarker(()),
                    ),
                }),
                redirection_data: None,
                network_txn_id: None,
                response_ref_id: err.connector_transaction_id.map(|id| {
                    grpc_api_types::payments::Identifier {
                        id_type: Some(grpc_api_types::payments::identifier::IdType::Id(id)),
                    }
                }),
                status: status as i32,
                mandate_reference: None,
                incremental_authorization_allowed: None,
                error_message: Some(err.message),
                error_code: Some(err.code),
                error_reason: err.reason,
                status_code: err.status_code as u32,
                response_headers: router_data_v2
                    .resource_common_data
                    .get_connector_response_headers_as_map(),
                state,
                raw_connector_request,
                connector_response: None,
                connector_metadata: HashMap::new(),
            }
        }
    };
    Ok(response)
}

impl ForeignTryFrom<(DisputeDefendRequest, Connectors)> for DisputeFlowData {
    type Error = ApplicationErrorResponse;

    fn foreign_try_from(
        (value, connectors): (DisputeDefendRequest, Connectors),
    ) -> Result<Self, error_stack::Report<Self::Error>> {
        Ok(Self {
            dispute_id: Some(value.dispute_id.clone()),
            connectors,
            connector_dispute_id: value.dispute_id,
            defense_reason_code: Some(value.reason_code.unwrap_or_default()),
            connector_request_reference_id: extract_connector_request_reference_id(
                &value.request_ref_id,
            ),
            raw_connector_response: None,
            raw_connector_request: None,
            connector_response_headers: None,
        })
    }
}

impl ForeignTryFrom<(DisputeDefendRequest, Connectors, &MaskedMetadata)> for DisputeFlowData {
    type Error = ApplicationErrorResponse;

    fn foreign_try_from(
        (value, connectors, _metadata): (DisputeDefendRequest, Connectors, &MaskedMetadata),
    ) -> Result<Self, error_stack::Report<Self::Error>> {
        Ok(Self {
            connector_request_reference_id: extract_connector_request_reference_id(
                &value.request_ref_id,
            ),

            dispute_id: Some(value.dispute_id.clone()),
            connectors,
            connector_dispute_id: value.dispute_id,
            defense_reason_code: Some(value.reason_code.unwrap_or_default()),
            raw_connector_response: None,
            raw_connector_request: None,
            connector_response_headers: None,
        })
    }
}
impl ForeignTryFrom<DisputeDefendRequest> for DisputeDefendData {
    type Error = ApplicationErrorResponse;
    fn foreign_try_from(
        value: DisputeDefendRequest,
    ) -> Result<Self, error_stack::Report<Self::Error>> {
        let connector_dispute_id = value.dispute_id;
        Ok(Self {
            dispute_id: connector_dispute_id.clone(),
            connector_dispute_id,
            defense_reason_code: value.reason_code.unwrap_or_default(),
            integrity_object: None,
        })
    }
}

pub fn generate_defend_dispute_response(
    router_data_v2: RouterDataV2<
        DefendDispute,
        DisputeFlowData,
        DisputeDefendData,
        DisputeResponseData,
    >,
) -> Result<DisputeDefendResponse, error_stack::Report<ApplicationErrorResponse>> {
    let defend_dispute_response = router_data_v2.response;

    let raw_connector_request = router_data_v2
        .resource_common_data
        .get_raw_connector_request();

    match defend_dispute_response {
        Ok(response) => Ok(DisputeDefendResponse {
            dispute_id: response.connector_dispute_id,
            dispute_status: response.dispute_status as i32,
            connector_status_code: None,
            error_message: None,
            error_code: None,
            error_reason: None,
            response_ref_id: None,
            status_code: response.status_code as u32,
            response_headers: router_data_v2
                .resource_common_data
                .get_connector_response_headers_as_map(),
            raw_connector_request,
        }),
        Err(e) => Ok(DisputeDefendResponse {
            dispute_id: e
                .connector_transaction_id
                .unwrap_or_else(|| NO_ERROR_CODE.to_string()),
            dispute_status: common_enums::DisputeStatus::DisputeLost as i32,
            connector_status_code: None,
            error_message: Some(e.message),
            error_code: Some(e.code),
            error_reason: e.reason,
            response_ref_id: None,
            status_code: e.status_code as u32,
            response_headers: router_data_v2
                .resource_common_data
                .get_connector_response_headers_as_map(),
            raw_connector_request,
        }),
    }
}

pub fn generate_session_token_response(
    router_data_v2: RouterDataV2<
        CreateSessionToken,
        PaymentFlowData,
        SessionTokenRequestData,
        SessionTokenResponseData,
    >,
) -> Result<String, error_stack::Report<ApplicationErrorResponse>> {
    let session_token_response = router_data_v2.response;

    match session_token_response {
        Ok(response) => Ok(response.session_token),
        Err(e) => Err(report!(ApplicationErrorResponse::InternalServerError(
            ApiError {
                sub_code: "SESSION_TOKEN_ERROR".to_string(),
                error_identifier: 500,
                error_message: format!("Session token creation failed: {}", e.message),
                error_object: None,
            }
        ))),
    }
}

impl ForeignTryFrom<grpc_api_types::payments::PaymentServiceCreateOrderRequest>
    for PaymentCreateOrderData
{
    type Error = ApplicationErrorResponse;

    fn foreign_try_from(
        value: grpc_api_types::payments::PaymentServiceCreateOrderRequest,
    ) -> Result<Self, error_stack::Report<Self::Error>> {
        let currency = common_enums::Currency::foreign_try_from(value.currency())?;

        Ok(Self {
            amount: common_utils::types::MinorUnit::new(value.amount),
            currency,
            integrity_object: None,
            metadata: (!value.metadata.is_empty())
                .then(|| serde_json::to_value(value.metadata.clone()).unwrap_or_default()),
            webhook_url: value.webhook_url,
        })
    }
}

impl
    ForeignTryFrom<(
        grpc_api_types::payments::PaymentServiceCreateOrderRequest,
        Connectors,
        &MaskedMetadata,
    )> for PaymentFlowData
{
    type Error = ApplicationErrorResponse;

    fn foreign_try_from(
        (value, connectors, metadata): (
            grpc_api_types::payments::PaymentServiceCreateOrderRequest,
            Connectors,
            &MaskedMetadata,
        ),
    ) -> Result<Self, error_stack::Report<Self::Error>> {
        let merchant_id_from_header = extract_merchant_id_from_metadata(metadata)?;
        let vault_headers = extract_headers_from_metadata(metadata);

        // For order creation, create a default address
        let address = PaymentAddress::new(
            None,        // shipping
            None,        // billing
            None,        // payment_method_billing
            Some(false), // should_unify_address
        );

        // Create connector metadata from the metadata field if present
        let connector_meta_data = (!value.metadata.is_empty())
            .then(|| {
                serde_json::to_value(&value.metadata)
                    .map(common_utils::pii::SecretSerdeValue::new)
                    .map_err(|_| {
                        error_stack::Report::new(ApplicationErrorResponse::InternalServerError(
                            ApiError {
                                sub_code: "SERDE_JSON_ERROR".to_owned(),
                                error_identifier: 500,
                                error_message: "Failed to serialize metadata".to_owned(),
                                error_object: None,
                            },
                        ))
                    })
            })
            .transpose()?;

        // Extract access token from state if present
        let access_token = value
            .state
            .as_ref()
            .and_then(|state| state.access_token.as_ref())
            .map(AccessTokenResponseData::from);

        Ok(Self {
            merchant_id: merchant_id_from_header,
            payment_id: "IRRELEVANT_PAYMENT_ID".to_string(),
            attempt_id: "IRRELEVANT_ATTEMPT_ID".to_string(),
            status: common_enums::AttemptStatus::Pending,
            payment_method: PaymentMethod::Card,
            address,
            auth_type: common_enums::AuthenticationType::default(),
            connector_request_reference_id: extract_connector_request_reference_id(
                &value.request_ref_id,
            ),
            customer_id: None, // PaymentServiceCreateOrderRequest doesn't have customer_id field
            connector_customer: None,
            description: None,
            return_url: None,
            connector_meta_data,
            amount_captured: None,
            minor_amount_captured: None,
            minor_amount_capturable: None,
            access_token,
            session_token: None,
            reference_id: None,
            payment_method_token: None,
            preprocessing_id: None,
            connector_api_version: None,
            test_mode: None,
            connector_http_status_code: None,
            external_latency: None,
            connectors,
            raw_connector_response: None,
            raw_connector_request: None,
            connector_response_headers: None,
            vault_headers,
            connector_response: None,
            recurring_mandate_payment_data: None,
            order_details: None,
            minor_amount_authorized: None,
        })
    }
}
#[derive(Debug, Clone, ToSchema, Serialize)]
pub struct CardSpecificFeatures {
    /// Indicates whether three_ds card payments are supported
    // #[schema(value_type = FeatureStatus)]
    pub three_ds: FeatureStatus,
    /// Indicates whether non three_ds card payments are supported
    // #[schema(value_type = FeatureStatus)]
    pub no_three_ds: FeatureStatus,
    /// List of supported card networks
    // #[schema(value_type = Vec<CardNetwork>)]
    pub supported_card_networks: Vec<CardNetwork>,
}

#[derive(Debug, Clone, ToSchema, Serialize)]
#[serde(untagged)]
pub enum PaymentMethodSpecificFeatures {
    /// Card specific features
    Card(CardSpecificFeatures),
}
/// Represents details of a payment method.
#[derive(Debug, Clone)]
pub struct PaymentMethodDetails {
    /// Indicates whether mandates are supported by this payment method.
    pub mandates: FeatureStatus,
    /// Indicates whether refund is supported by this payment method.
    pub refunds: FeatureStatus,
    /// List of supported capture methods
    pub supported_capture_methods: Vec<CaptureMethod>,
    /// Payment method specific features
    pub specific_features: Option<PaymentMethodSpecificFeatures>,
}
/// The status of the feature
#[derive(
    Clone,
    Copy,
    Debug,
    Eq,
    PartialEq,
    serde::Deserialize,
    serde::Serialize,
    strum::Display,
    ToSchema,
)]
#[strum(serialize_all = "snake_case")]
#[serde(rename_all = "snake_case")]
pub enum FeatureStatus {
    NotSupported,
    Supported,
}
pub type PaymentMethodTypeMetadata = HashMap<PaymentMethodType, PaymentMethodDetails>;
pub type SupportedPaymentMethods = HashMap<PaymentMethod, PaymentMethodTypeMetadata>;

#[derive(Debug, Clone)]
pub struct ConnectorInfo {
    /// Display name of the Connector
    pub display_name: &'static str,
    /// Description of the connector.
    pub description: &'static str,
    /// Connector Type
    pub connector_type: PaymentConnectorCategory,
}

/// Connector Access Method
#[derive(
    Clone,
    Copy,
    Debug,
    Eq,
    Hash,
    PartialEq,
    serde::Deserialize,
    serde::Serialize,
    strum::Display,
    ToSchema,
)]
#[strum(serialize_all = "snake_case")]
#[serde(rename_all = "snake_case")]
pub enum PaymentConnectorCategory {
    PaymentGateway,
    AlternativePaymentMethod,
    BankAcquirer,
}

#[derive(Debug, strum::Display, Eq, PartialEq, Hash)]
pub enum PaymentMethodDataType {
    Card,
    Bluecode,
    Knet,
    Benefit,
    MomoAtm,
    CardRedirect,
    AliPayQr,
    AliPayRedirect,
    AliPayHkRedirect,
    AmazonPayRedirect,
    MomoRedirect,
    KakaoPayRedirect,
    GoPayRedirect,
    GcashRedirect,
    ApplePay,
    ApplePayRedirect,
    ApplePayThirdPartySdk,
    DanaRedirect,
    DuitNow,
    GooglePay,
    GooglePayRedirect,
    GooglePayThirdPartySdk,
    MbWayRedirect,
    MobilePayRedirect,
    PaypalRedirect,
    PaypalSdk,
    Paze,
    SamsungPay,
    TwintRedirect,
    VippsRedirect,
    TouchNGoRedirect,
    WeChatPayRedirect,
    WeChatPayQr,
    CashappQr,
    SwishQr,
    KlarnaRedirect,
    KlarnaSdk,
    AffirmRedirect,
    AfterpayClearpayRedirect,
    PayBrightRedirect,
    WalleyRedirect,
    AlmaRedirect,
    AtomeRedirect,
    BancontactCard,
    Bizum,
    Blik,
    Eft,
    Eps,
    Giropay,
    Ideal,
    Interac,
    LocalBankRedirect,
    OnlineBankingCzechRepublic,
    OnlineBankingFinland,
    OnlineBankingPoland,
    OnlineBankingSlovakia,
    OpenBankingUk,
    Przelewy24,
    Sofort,
    Trustly,
    OnlineBankingFpx,
    OnlineBankingThailand,
    AchBankDebit,
    SepaBankDebit,
    BecsBankDebit,
    BacsBankDebit,
    AchBankTransfer,
    SepaBankTransfer,
    BacsBankTransfer,
    MultibancoBankTransfer,
    PermataBankTransfer,
    BcaBankTransfer,
    BniVaBankTransfer,
    BriVaBankTransfer,
    CimbVaBankTransfer,
    DanamonVaBankTransfer,
    MandiriVaBankTransfer,
    Pix,
    Pse,
    Crypto,
    MandatePayment,
    Reward,
    Upi,
    Boleto,
    Efecty,
    PagoEfectivo,
    RedCompra,
    RedPagos,
    Alfamart,
    Indomaret,
    Oxxo,
    SevenEleven,
    Lawson,
    MiniStop,
    FamilyMart,
    Seicomart,
    PayEasy,
    Givex,
    PaySafeCar,
    CardToken,
    LocalBankTransfer,
    Mifinity,
    Fps,
    PromptPay,
    VietQr,
    OpenBanking,
    NetworkToken,
    NetworkTransactionIdAndCardDetails,
    DirectCarrierBilling,
    InstantBankTransfer,
    InstantBankTransferPoland,
    InstantBankTransferFinland,
    CardDetailsForNetworkTransactionId,
    RevolutPay,
}

impl ForeignTryFrom<String> for Secret<time::Date> {
    type Error = ApplicationErrorResponse;

    fn foreign_try_from(date_string: String) -> Result<Self, error_stack::Report<Self::Error>> {
        let date = time::Date::parse(
            &date_string,
            &time::format_description::well_known::Iso8601::DATE,
        )
        .map_err(|err| {
            tracing::error!("Failed to parse date string: {}", err);
            ApplicationErrorResponse::BadRequest(ApiError {
                sub_code: "INVALID_DATE_FORMAT".to_owned(),
                error_identifier: 400,
                error_message: "Invalid date format".to_owned(),
                error_object: None,
            })
        })?;
        Ok(Self::new(date))
    }
}

impl ForeignTryFrom<grpc_api_types::payments::BrowserInformation> for BrowserInformation {
    type Error = ApplicationErrorResponse;

    fn foreign_try_from(
        value: grpc_api_types::payments::BrowserInformation,
    ) -> Result<Self, error_stack::Report<Self::Error>> {
        Ok(Self {
            color_depth: value.color_depth.map(|cd| cd as u8),
            java_enabled: value.java_enabled,
            java_script_enabled: value.java_script_enabled,
            language: value.language,
            screen_height: value.screen_height,
            screen_width: value.screen_width,
            time_zone: value.time_zone_offset_minutes,
            ip_address: value.ip_address.and_then(|ip| ip.parse().ok()),
            accept_header: value.accept_header,
            user_agent: value.user_agent,
            os_type: value.os_type,
            os_version: value.os_version,
            device_model: value.device_model,
            accept_language: value.accept_language,
            referer: value.referer,
        })
    }
}

impl ForeignTryFrom<PaymentServiceAuthorizeRequest> for SessionTokenRequestData {
    type Error = ApplicationErrorResponse;

    fn foreign_try_from(
        value: PaymentServiceAuthorizeRequest,
    ) -> Result<Self, error_stack::Report<Self::Error>> {
        let currency = common_enums::Currency::foreign_try_from(value.currency())?;

        Ok(Self {
            amount: common_utils::types::MinorUnit::new(value.minor_amount),
            currency,
            browser_info: value
                .browser_info
                .map(BrowserInformation::foreign_try_from)
                .transpose()?,
        })
    }
}

impl ForeignTryFrom<PaymentServiceAuthorizeRequest> for AccessTokenRequestData {
    type Error = ApplicationErrorResponse;

    fn foreign_try_from(
        _value: PaymentServiceAuthorizeRequest,
    ) -> Result<Self, error_stack::Report<Self::Error>> {
        Ok(Self {
            grant_type: "client_credentials".to_string(),
        })
    }
}

impl ForeignTryFrom<grpc_api_types::payments::PaymentServiceCreateAccessTokenRequest>
    for AccessTokenRequestData
{
    type Error = ApplicationErrorResponse;

    fn foreign_try_from(
        _value: grpc_api_types::payments::PaymentServiceCreateAccessTokenRequest,
    ) -> Result<Self, error_stack::Report<Self::Error>> {
        Ok(Self {
            grant_type: "client_credentials".to_string(),
        })
    }
}

// Generic implementation for access token request from connector auth
impl ForeignTryFrom<&ConnectorAuthType> for AccessTokenRequestData {
    type Error = ApplicationErrorResponse;

    fn foreign_try_from(
        _auth_type: &ConnectorAuthType,
    ) -> Result<Self, error_stack::Report<Self::Error>> {
        // Default to client_credentials grant type for OAuth
        // Connectors can override this with their own specific implementations
        Ok(Self {
            grant_type: "client_credentials".to_string(),
        })
    }
}

impl ForeignTryFrom<PaymentServiceAuthorizeRequest> for ConnectorCustomerData {
    type Error = ApplicationErrorResponse;

    fn foreign_try_from(
        value: PaymentServiceAuthorizeRequest,
    ) -> Result<Self, error_stack::Report<Self::Error>> {
        // Try to get email from top level first, fallback to billing address
        let email_string = value.email.or_else(|| {
            value
                .address
                .as_ref()
                .and_then(|addr| addr.billing_address.as_ref())
                .and_then(|billing| billing.email.clone())
        });

        let email = email_string.and_then(|email_str| Email::try_from(email_str.expose()).ok());

        // Try to get name from top level customer_name first, fallback to billing address first_name
        let name_string = value.customer_name.map(Secret::new).or_else(|| {
            value
                .address
                .as_ref()
                .and_then(|addr| addr.billing_address.as_ref())
                .and_then(|billing| billing.first_name.clone())
        });

        Ok(Self {
            customer_id: value.customer_id.map(Secret::new),
            email: email.map(Secret::new),
            name: name_string,
            description: None,
            split_payments: None,
            phone: None,
            preprocessing_id: None,
        })
    }
}

impl<T: PaymentMethodDataTypes> From<&PaymentsAuthorizeData<T>>
    for PaymentMethodTokenizationData<T>
{
    fn from(data: &PaymentsAuthorizeData<T>) -> Self {
        Self {
            payment_method_data: data.payment_method_data.clone(),
            browser_info: data.browser_info.clone(),
            currency: data.currency,
            amount: data.amount,
            capture_method: data.capture_method,
            split_payments: data.split_payments.clone(),
            customer_acceptance: data.customer_acceptance.clone(),
            setup_future_usage: data.setup_future_usage,
            setup_mandate_details: data.setup_mandate_details.clone(),
            mandate_id: data.mandate_id.clone(),
            integrity_object: None,
            merchant_account_metadata: data.merchant_account_metadata.clone(),
        }
    }
}

impl ForeignTryFrom<grpc_api_types::payments::PaymentServiceCreateSessionTokenRequest>
    for SessionTokenRequestData
{
    type Error = ApplicationErrorResponse;

    fn foreign_try_from(
        value: grpc_api_types::payments::PaymentServiceCreateSessionTokenRequest,
    ) -> Result<Self, error_stack::Report<Self::Error>> {
        let currency = common_enums::Currency::foreign_try_from(value.currency())?;

        Ok(Self {
            amount: common_utils::types::MinorUnit::new(value.minor_amount),
            currency,
            browser_info: value
                .browser_info
                .map(BrowserInformation::foreign_try_from)
                .transpose()?,
        })
    }
}

impl
    ForeignTryFrom<(
        grpc_api_types::payments::PaymentServiceCreateSessionTokenRequest,
        Connectors,
        &MaskedMetadata,
    )> for PaymentFlowData
{
    type Error = ApplicationErrorResponse;

    fn foreign_try_from(
        (value, connectors, metadata): (
            grpc_api_types::payments::PaymentServiceCreateSessionTokenRequest,
            Connectors,
            &MaskedMetadata,
        ),
    ) -> Result<Self, error_stack::Report<Self::Error>> {
        // For session token operations, address information is typically not available or required
        let address: PaymentAddress = PaymentAddress::new(
            None,        // shipping
            None,        // billing
            None,        // payment_method_billing
            Some(false), // should_unify_address = false for session token operations
        );

        let merchant_id_from_header = extract_merchant_id_from_metadata(metadata)?;

        Ok(Self {
            merchant_id: merchant_id_from_header,
            payment_id: "IRRELEVANT_PAYMENT_ID".to_string(),
            attempt_id: "IRRELEVANT_ATTEMPT_ID".to_string(),
            status: common_enums::AttemptStatus::Pending,
            payment_method: PaymentMethod::Card, // Default
            address,
            auth_type: common_enums::AuthenticationType::default(),
            connector_request_reference_id: extract_connector_request_reference_id(
                &value.request_ref_id,
            ),
            customer_id: None,
            connector_customer: None,
            description: None,
            return_url: None,
            connector_meta_data: None,
            amount_captured: None,
            minor_amount_captured: None,
            minor_amount_capturable: None,
            access_token: None,
            session_token: None,
            reference_id: None,
            payment_method_token: None,
            preprocessing_id: None,
            connector_api_version: None,
            test_mode: None,
            connector_http_status_code: None,
            external_latency: None,
            connectors,
            raw_connector_response: None,
            raw_connector_request: None,
            connector_response_headers: None,
            vault_headers: None,
            connector_response: None,
            recurring_mandate_payment_data: None,
            order_details: None,
            minor_amount_authorized: None,
        })
    }
}

impl ForeignTryFrom<PaymentServiceRegisterRequest> for ConnectorCustomerData {
    type Error = ApplicationErrorResponse;

    fn foreign_try_from(
        value: PaymentServiceRegisterRequest,
    ) -> Result<Self, error_stack::Report<Self::Error>> {
        let email = value
            .email
            .and_then(|email_str| Email::try_from(email_str.expose()).ok());

        Ok(Self {
            customer_id: value.customer_id.map(Secret::new),
            email: email.map(Secret::new),
            name: value.customer_name.map(Secret::new),
            description: None,
            split_payments: None,
            phone: None,
            preprocessing_id: None,
        })
    }
}

impl ForeignTryFrom<grpc_api_types::payments::PaymentServiceCreatePaymentMethodTokenRequest>
    for PaymentMethodTokenizationData<DefaultPCIHolder>
{
    type Error = ApplicationErrorResponse;

    fn foreign_try_from(
        value: grpc_api_types::payments::PaymentServiceCreatePaymentMethodTokenRequest,
    ) -> Result<Self, error_stack::Report<Self::Error>> {
        let currency = common_enums::Currency::foreign_try_from(value.currency())?;

        Ok(Self {
            amount: common_utils::types::MinorUnit::new(value.amount),
            currency,
            payment_method_data: PaymentMethodData::<DefaultPCIHolder>::foreign_try_from(
                value.payment_method.ok_or_else(|| {
                    ApplicationErrorResponse::BadRequest(ApiError {
                        sub_code: "INVALID_PAYMENT_METHOD_DATA".to_owned(),
                        error_identifier: 400,
                        error_message: "Payment method data is required".to_owned(),
                        error_object: None,
                    })
                })?,
            )?,
            browser_info: None,        // browser_info not available in this proto
            capture_method: None,      // capture_method not available in this proto
            customer_acceptance: None, // customer_acceptance not available in this proto
            setup_future_usage: None,  // setup_future_usage not available in this proto
            mandate_id: None,
            setup_mandate_details: None,
            integrity_object: None,
            split_payments: None,
            merchant_account_metadata: (!value.merchant_account_metadata.is_empty()).then(|| {
                common_utils::pii::SecretSerdeValue::new(convert_merchant_metadata_to_json(
                    &value.merchant_account_metadata,
                ))
            }),
        })
    }
}

impl
    ForeignTryFrom<(
        grpc_api_types::payments::PaymentServiceCreatePaymentMethodTokenRequest,
        Connectors,
        &MaskedMetadata,
    )> for PaymentFlowData
{
    type Error = ApplicationErrorResponse;

    fn foreign_try_from(
        (value, connectors, metadata): (
            grpc_api_types::payments::PaymentServiceCreatePaymentMethodTokenRequest,
            Connectors,
            &MaskedMetadata,
        ),
    ) -> Result<Self, error_stack::Report<Self::Error>> {
        let merchant_id_from_header = extract_merchant_id_from_metadata(metadata)?;

        // For payment method token creation, address is optional
        let address = value
            .address
            .map(|addr| {
                // Then create PaymentAddress
                PaymentAddress::foreign_try_from(addr)
            })
            .transpose()?
            .unwrap_or_else(PaymentAddress::default);

        Ok(Self {
            merchant_id: merchant_id_from_header,
            payment_id: "IRRELEVANT_PAYMENT_ID".to_string(),
            attempt_id: "IRRELEVANT_ATTEMPT_ID".to_string(),
            status: common_enums::AttemptStatus::Pending,
            payment_method: PaymentMethod::foreign_try_from(
                value.payment_method.unwrap_or_default(),
            )?,
            address,
            auth_type: common_enums::AuthenticationType::default(),
            connector_request_reference_id: extract_connector_request_reference_id(
                &value.request_ref_id,
            ),
            customer_id: value
                .customer_id
                .clone()
                .map(|customer_id| CustomerId::try_from(Cow::from(customer_id)))
                .transpose()
                .change_context(ApplicationErrorResponse::BadRequest(ApiError {
                    sub_code: "INVALID_CUSTOMER_ID".to_owned(),
                    error_identifier: 400,
                    error_message: "Failed to parse Customer Id".to_owned(),
                    error_object: None,
                }))?,
            connector_customer: None,
            description: None,
            return_url: value.return_url,
            connector_meta_data: None,
            amount_captured: None,
            minor_amount_captured: None,
            minor_amount_capturable: None,
            access_token: None,
            session_token: None,
            reference_id: None,
            payment_method_token: None,
            preprocessing_id: None,
            connector_api_version: None,
            test_mode: None,
            connector_http_status_code: None,
            external_latency: None,
            connectors,
            raw_connector_response: None,
            raw_connector_request: None,
            connector_response_headers: None,
            vault_headers: None,
            connector_response: None,
            recurring_mandate_payment_data: None,
            order_details: None,
            minor_amount_authorized: None,
        })
    }
}

pub fn generate_create_payment_method_token_response(
    router_data_v2: RouterDataV2<
        PaymentMethodToken,
        PaymentFlowData,
        PaymentMethodTokenizationData<DefaultPCIHolder>,
        PaymentMethodTokenResponse,
    >,
) -> Result<
    grpc_api_types::payments::PaymentServiceCreatePaymentMethodTokenResponse,
    error_stack::Report<ApplicationErrorResponse>,
> {
    let token_response = router_data_v2.response;

    match token_response {
        Ok(response) => {
            let token_clone = response.token.clone();
            Ok(
                grpc_api_types::payments::PaymentServiceCreatePaymentMethodTokenResponse {
                    payment_method_token: response.token,
                    error_code: None,
                    error_message: None,
                    error_reason: None,
                    status_code: 200,
                    response_headers: router_data_v2
                        .resource_common_data
                        .get_connector_response_headers_as_map(),
                    response_ref_id: Some(grpc_api_types::payments::Identifier {
                        id_type: Some(grpc_api_types::payments::identifier::IdType::Id(
                            token_clone,
                        )),
                    }),
                    state: None,
                },
            )
        }
        Err(e) => Ok(
            grpc_api_types::payments::PaymentServiceCreatePaymentMethodTokenResponse {
                payment_method_token: String::new(),
                error_code: Some(e.code),
                error_message: Some(e.message),
                error_reason: e.reason,
                status_code: e.status_code as u32,
                response_headers: router_data_v2
                    .resource_common_data
                    .get_connector_response_headers_as_map(),
                response_ref_id: e.connector_transaction_id.map(|id| {
                    grpc_api_types::payments::Identifier {
                        id_type: Some(grpc_api_types::payments::identifier::IdType::Id(id)),
                    }
                }),
                state: None,
            },
        ),
    }
}

impl ForeignTryFrom<grpc_api_types::payments::PaymentServiceCreateConnectorCustomerRequest>
    for ConnectorCustomerData
{
    type Error = ApplicationErrorResponse;

    fn foreign_try_from(
        value: grpc_api_types::payments::PaymentServiceCreateConnectorCustomerRequest,
    ) -> Result<Self, error_stack::Report<Self::Error>> {
        let email = value
            .email
            .and_then(|email_str| Email::try_from(email_str.expose()).ok());

        Ok(Self {
            customer_id: value.customer_id.map(Secret::new),
            email: email.map(Secret::new),
            name: value.customer_name.map(Secret::new),
            description: None, // description field not available in this proto
            split_payments: None,
            phone: None,
            preprocessing_id: None,
        })
    }
}

impl
    ForeignTryFrom<(
        grpc_api_types::payments::PaymentServiceCreateConnectorCustomerRequest,
        Connectors,
        &MaskedMetadata,
    )> for PaymentFlowData
{
    type Error = ApplicationErrorResponse;

    fn foreign_try_from(
        (value, connectors, metadata): (
            grpc_api_types::payments::PaymentServiceCreateConnectorCustomerRequest,
            Connectors,
            &MaskedMetadata,
        ),
    ) -> Result<Self, error_stack::Report<Self::Error>> {
        let merchant_id_from_header = extract_merchant_id_from_metadata(metadata)?;
        let address = value
            .address
            .map(|addr| {
                // Then create PaymentAddress
                PaymentAddress::foreign_try_from(addr)
            })
            .transpose()?
            .unwrap_or_else(PaymentAddress::default);
        Ok(Self {
            merchant_id: merchant_id_from_header,
            payment_id: "IRRELEVANT_PAYMENT_ID".to_string(),
            attempt_id: "IRRELEVANT_ATTEMPT_ID".to_string(),
            status: common_enums::AttemptStatus::Pending,
            payment_method: PaymentMethod::Card, // Default for connector customer creation
            address,                             // Default address
            auth_type: common_enums::AuthenticationType::default(),
            connector_request_reference_id: extract_connector_request_reference_id(
                &value.request_ref_id,
            ), // request_ref_id field not available in this proto
            customer_id: None,
            connector_customer: None,
            description: None, // description field not available in this proto
            return_url: None,
            connector_meta_data: None,
            amount_captured: None,
            minor_amount_captured: None,
            minor_amount_capturable: None,
            access_token: None,
            session_token: None,
            reference_id: None,
            payment_method_token: None,
            preprocessing_id: None,
            connector_api_version: None,
            test_mode: None,
            connector_http_status_code: None,
            external_latency: None,
            connectors,
            raw_connector_response: None,
            raw_connector_request: None,
            connector_response_headers: None,
            vault_headers: None,
            connector_response: None,
            recurring_mandate_payment_data: None,
            order_details: None,
            minor_amount_authorized: None,
        })
    }
}

pub fn generate_create_connector_customer_response(
    router_data_v2: RouterDataV2<
        CreateConnectorCustomer,
        PaymentFlowData,
        ConnectorCustomerData,
        crate::connector_types::ConnectorCustomerResponse,
    >,
) -> Result<
    grpc_payment_types::PaymentServiceCreateConnectorCustomerResponse,
    error_stack::Report<ApplicationErrorResponse>,
> {
    let customer_response = router_data_v2.response;

    match customer_response {
        Ok(response) => Ok(
            grpc_payment_types::PaymentServiceCreateConnectorCustomerResponse {
                connector_customer_id: response.connector_customer_id.clone(),
                error_code: None,
                error_message: None,
                status_code: 200,
                response_headers: router_data_v2
                    .resource_common_data
                    .get_connector_response_headers_as_map(),
                response_ref_id: Some(grpc_api_types::payments::Identifier {
                    id_type: Some(grpc_api_types::payments::identifier::IdType::Id(
                        response.connector_customer_id.clone(),
                    )),
                }),
                error_reason: None,
            },
        ),
        Err(e) => Ok(
            grpc_payment_types::PaymentServiceCreateConnectorCustomerResponse {
                connector_customer_id: String::new(),
                error_code: Some(e.code),
                error_message: Some(e.message),
                status_code: e.status_code as u32,
                response_headers: router_data_v2
                    .resource_common_data
                    .get_connector_response_headers_as_map(),
                response_ref_id: e.connector_transaction_id.map(|id| {
                    grpc_api_types::payments::Identifier {
                        id_type: Some(grpc_api_types::payments::identifier::IdType::Id(id)),
                    }
                }),
                error_reason: e.reason,
            },
        ),
    }
}

impl ForeignTryFrom<grpc_api_types::payments::PaymentServiceRepeatEverythingRequest>
    for RepeatPaymentData
{
    type Error = ApplicationErrorResponse;

    fn foreign_try_from(
        value: grpc_api_types::payments::PaymentServiceRepeatEverythingRequest,
    ) -> Result<Self, error_stack::Report<Self::Error>> {
        // Extract values first to avoid partial move
        let amount = value.amount;
        let minor_amount = value.minor_amount;
        let currency = value.currency();
        let mit_category = match value.mit_category() {
            grpc_payment_types::MitCategory::Unspecified => None,
            _ => Some(common_enums::MitCategory::foreign_try_from(
                value.mit_category(),
            )?),
        };
        let payment_method_type =
            <Option<PaymentMethodType>>::foreign_try_from(value.payment_method_type())?;
        let capture_method = value.capture_method();
        let merchant_order_reference_id = value.merchant_order_reference_id;
        let webhook_url = value.webhook_url;

        // Extract mandate reference
        let mandate_reference = value.mandate_reference.clone().ok_or_else(|| {
            ApplicationErrorResponse::BadRequest(ApiError {
                sub_code: "MISSING_MANDATE_REFERENCE".to_owned(),
                error_identifier: 400,
                error_message: "Mandate reference is required for repeat payments".to_owned(),
                error_object: None,
            })
        })?;

        let email: Option<Email> = match value.email {
            Some(ref email_str) => {
                Some(Email::try_from(email_str.clone().expose()).map_err(|_| {
                    error_stack::Report::new(ApplicationErrorResponse::BadRequest(ApiError {
                        sub_code: "INVALID_EMAIL_FORMAT".to_owned(),
                        error_identifier: 400,

                        error_message: "Invalid email".to_owned(),
                        error_object: None,
                    }))
                })?)
            }
            None => None,
        };

        // Convert mandate reference to domain type
        let mandate_ref = match mandate_reference.mandate_id {
            Some(id) => MandateReferenceId::ConnectorMandateId(ConnectorMandateReferenceId::new(
                Some(id),
                mandate_reference.payment_method_id,
                None,
                None,
                mandate_reference.connector_mandate_request_reference_id,
            )),
            None => {
                return Err(ApplicationErrorResponse::BadRequest(ApiError {
                    sub_code: "INVALID_MANDATE_REFERENCE".to_owned(),
                    error_identifier: 400,
                    error_message: "Mandate ID is required".to_owned(),
                    error_object: None,
                })
                .into())
            }
        };

        let billing_descriptor =
            value
                .billing_descriptor
                .as_ref()
                .map(|descriptor| BillingDescriptor {
                    name: descriptor.name.clone(),
                    city: descriptor.city.clone(),
                    phone: descriptor.phone.clone(),
                    statement_descriptor: descriptor.statement_descriptor.clone(),
                    statement_descriptor_suffix: descriptor.statement_descriptor_suffix.clone(),
                    reference: descriptor.reference.clone(),
                });

        Ok(Self {
            mandate_reference: mandate_ref,
            amount,
            minor_amount: common_utils::types::MinorUnit::new(minor_amount),
            currency: common_enums::Currency::foreign_try_from(currency)?,
            merchant_order_reference_id,
            metadata: (!value.metadata.is_empty()).then(|| {
                Secret::new(serde_json::Value::Object(
                    value
                        .metadata
                        .into_iter()
                        .map(|(k, v)| (k, serde_json::Value::String(v)))
                        .collect(),
                ))
            }),
            webhook_url,
            router_return_url: value.return_url,
            integrity_object: None,
            capture_method: Some(CaptureMethod::foreign_try_from(capture_method)?),
            email,
            browser_info: value
                .browser_info
                .map(BrowserInformation::foreign_try_from)
                .transpose()?,
            payment_method_type,
            merchant_account_metadata: (!value.merchant_account_metadata.is_empty()).then(|| {
                common_utils::pii::SecretSerdeValue::new(convert_merchant_metadata_to_json(
                    &value.merchant_account_metadata,
                ))
            }),
            off_session: value.off_session,
            split_payments: None,
            recurring_mandate_payment_data: value.recurring_mandate_payment_data.map(|v| {
                RecurringMandatePaymentData {
                    payment_method_type: None,
                    original_payment_authorized_amount: v.original_payment_authorized_amount,
                    original_payment_authorized_currency: Some(
                        common_enums::Currency::foreign_try_from(
                            v.original_payment_authorized_currency(),
                        )
                        .unwrap_or_default(),
                    ),
                    mandate_metadata: None,
                }
            }),
            shipping_cost: value.shipping_cost.map(common_utils::types::MinorUnit::new),
            mit_category,
            billing_descriptor,
            enable_partial_authorization: value.enable_partial_authorization,
        })
    }
}

impl
    ForeignTryFrom<(
        grpc_api_types::payments::PaymentServiceRepeatEverythingRequest,
        Connectors,
    )> for PaymentFlowData
{
    type Error = ApplicationErrorResponse;

    fn foreign_try_from(
        (value, connectors): (
            grpc_api_types::payments::PaymentServiceRepeatEverythingRequest,
            Connectors,
        ),
    ) -> Result<Self, error_stack::Report<Self::Error>> {
        // For MIT, address is optional
        let address = PaymentAddress::default();

        // Extract access_token from state field
        let access_token = value
            .state
            .as_ref()
            .and_then(|state| state.access_token.as_ref())
            .map(AccessTokenResponseData::from);

        Ok(Self {
            merchant_id: common_utils::id_type::MerchantId::default(),
            payment_id: "REPEAT_PAYMENT_ID".to_string(),
            attempt_id: "REPEAT_ATTEMPT_ID".to_string(),
            status: common_enums::AttemptStatus::Pending,
            payment_method: PaymentMethod::Card, // Default, actual method depends on mandate
            address,
            auth_type: common_enums::AuthenticationType::NoThreeDs, // MIT typically doesn't use 3DS
            connector_request_reference_id: extract_connector_request_reference_id(
                &value.request_ref_id,
            ),
            customer_id: None,
            connector_customer: None,
            description: Some("Repeat payment transaction".to_string()),
            return_url: None,
            connector_meta_data: None,
            amount_captured: None,
            minor_amount_captured: None,
            minor_amount_capturable: None,
            access_token,
            session_token: None,
            reference_id: value.merchant_order_reference_id,
            payment_method_token: None,
            preprocessing_id: None,
            connector_api_version: None,
            test_mode: value.test_mode,
            connector_http_status_code: None,
            external_latency: None,
            connectors,
            raw_connector_response: None,
            raw_connector_request: None,
            connector_response_headers: None,
            vault_headers: None,
            connector_response: None,
            recurring_mandate_payment_data: None,
            order_details: None,
            minor_amount_authorized: None,
        })
    }
}

pub fn generate_repeat_payment_response(
    router_data_v2: RouterDataV2<
        RepeatPayment,
        PaymentFlowData,
        RepeatPaymentData,
        PaymentsResponseData,
    >,
) -> Result<
    grpc_api_types::payments::PaymentServiceRepeatEverythingResponse,
    error_stack::Report<ApplicationErrorResponse>,
> {
    let transaction_response = router_data_v2.response;
    let status = router_data_v2.resource_common_data.status;
    let grpc_status = grpc_api_types::payments::PaymentStatus::foreign_from(status);

    // Create state if either access token or connector customer is available
    let state = if router_data_v2.resource_common_data.access_token.is_some()
        || router_data_v2
            .resource_common_data
            .connector_customer
            .is_some()
    {
        Some(ConnectorState {
            access_token: router_data_v2
                .resource_common_data
                .access_token
                .as_ref()
                .map(|token_data| grpc_api_types::payments::AccessToken {
                    token: token_data.access_token.clone(),
                    expires_in_seconds: token_data.expires_in,
                    token_type: token_data.token_type.clone(),
                }),
            connector_customer_id: router_data_v2
                .resource_common_data
                .connector_customer
                .clone(),
        })
    } else {
        None
    };
    let raw_connector_response = router_data_v2
        .resource_common_data
        .get_raw_connector_response();

    let raw_connector_request = router_data_v2
        .resource_common_data
        .get_raw_connector_request();

    match transaction_response {
        Ok(response) => match response {
            PaymentsResponseData::TransactionResponse {
                resource_id,
                network_txn_id,
                connector_response_reference_id,
                connector_metadata,
                mandate_reference,
                status_code,
                ..
            } => Ok(
                grpc_api_types::payments::PaymentServiceRepeatEverythingResponse {
                    transaction_id: Some(grpc_api_types::payments::Identifier::foreign_try_from(
                        resource_id,
                    )?),
                    status: grpc_status as i32,
                    error_code: None,
                    error_message: None,
                    error_reason: None,
                    network_txn_id,
                    response_ref_id: connector_response_reference_id.map(|id| {
                        grpc_api_types::payments::Identifier {
                            id_type: Some(grpc_api_types::payments::identifier::IdType::Id(id)),
                        }
                    }),
                    connector_metadata: convert_connector_metadata_to_hashmap(connector_metadata),
                    mandate_reference: mandate_reference.map(|m| {
                        grpc_api_types::payments::MandateReference {
                            mandate_id: m.connector_mandate_id,
                            payment_method_id: m.payment_method_id,
                            connector_mandate_request_reference_id: m
                                .connector_mandate_request_reference_id,
                        }
                    }),
                    status_code: status_code as u32,
                    raw_connector_response,
                    response_headers: router_data_v2
                        .resource_common_data
                        .get_connector_response_headers_as_map(),
                    state,
                    raw_connector_request,
                    connector_response: router_data_v2
                        .resource_common_data
                        .connector_response
                        .and_then(|data| {
                            grpc_api_types::payments::ConnectorResponseData::foreign_try_from(data)
                                .ok()
                        }),
                    captured_amount: router_data_v2.resource_common_data.amount_captured,
                    minor_captured_amount: router_data_v2
                        .resource_common_data
                        .minor_amount_captured
                        .map(|amount_captured| amount_captured.get_amount_as_i64()),
                },
            ),
            _ => Err(ApplicationErrorResponse::BadRequest(ApiError {
                sub_code: "INVALID_RESPONSE".to_owned(),
                error_identifier: 400,
                error_message: "Invalid response from connector".to_owned(),
                error_object: None,
            }))?,
        },
        Err(err) => {
            let status = match err.get_attempt_status_for_grpc(
                err.status_code,
                router_data_v2.resource_common_data.status,
            ) {
                Some(attempt_status) => {
                    grpc_api_types::payments::PaymentStatus::foreign_from(attempt_status)
                }
                None => grpc_api_types::payments::PaymentStatus::AttemptStatusUnspecified,
            };
            Ok(
                grpc_api_types::payments::PaymentServiceRepeatEverythingResponse {
                    transaction_id: Some(grpc_api_types::payments::Identifier {
                        id_type: Some(
                            grpc_api_types::payments::identifier::IdType::NoResponseIdMarker(()),
                        ),
                    }),
                    status: status as i32,
                    error_code: Some(err.code),
                    error_message: Some(err.message),
                    error_reason: err.reason,
                    network_txn_id: None,
                    response_ref_id: err.connector_transaction_id.map(|id| {
                        grpc_api_types::payments::Identifier {
                            id_type: Some(grpc_api_types::payments::identifier::IdType::Id(id)),
                        }
                    }),
                    connector_metadata: HashMap::new(),
                    raw_connector_response: None,
                    status_code: err.status_code as u32,
                    response_headers: router_data_v2
                        .resource_common_data
                        .get_connector_response_headers_as_map(),
                    state,
                    mandate_reference: None,
                    raw_connector_request,
                    connector_response: None,
                    captured_amount: None,
                    minor_captured_amount: None,
                },
            )
        }
    }
}

impl From<&grpc_api_types::payments::AccessToken> for AccessTokenResponseData {
    fn from(token: &grpc_api_types::payments::AccessToken) -> Self {
        Self {
            access_token: token.token.clone(),
            token_type: token.token_type.clone(),
            expires_in: token.expires_in_seconds,
        }
    }
}

pub fn generate_payment_sdk_session_token_response(
    router_data_v2: RouterDataV2<
        SdkSessionToken,
        PaymentFlowData,
        PaymentsSdkSessionTokenData,
        PaymentsResponseData,
    >,
) -> Result<PaymentServiceSdkSessionTokenResponse, error_stack::Report<ApplicationErrorResponse>> {
    let transaction_response = router_data_v2.response;

    let raw_connector_request = router_data_v2
        .resource_common_data
        .get_raw_connector_request();

    let raw_connector_response = router_data_v2
        .resource_common_data
        .get_raw_connector_response();

    match transaction_response {
        Ok(response) => {
            match response {
                PaymentsResponseData::SdkSessionTokenResponse {
                    session_token,
                    status_code,
                } => {
                    let grpc_session_token = match session_token {
                        SessionToken::GooglePay(gpay_token) => {
                            let gpay_response = grpc_api_types::payments::GpaySessionTokenResponse::foreign_try_from(*gpay_token)?;
                            Some(grpc_api_types::payments::SessionToken {
                                wallet_name: Some(
                                    grpc_api_types::payments::session_token::WalletName::GooglePay(
                                        gpay_response,
                                    ),
                                ),
                            })
                        }
                        SessionToken::Paypal(paypal_token) => {
                            let paypal_response =
                            grpc_api_types::payments::PaypalSessionTokenResponse {
                                connector: paypal_token.connector,
                                session_token: paypal_token.session_token,
                                sdk_next_action: grpc_api_types::payments::SdkNextAction::from(
                                    paypal_token.sdk_next_action.next_action,
                                )
                                .into(),
                                client_token: paypal_token.client_token,
                                transaction_info: paypal_token.transaction_info.map(grpc_api_types::payments::PaypalTransactionInfo::foreign_try_from).transpose()?,
                            };
                            Some(grpc_api_types::payments::SessionToken {
                                wallet_name: Some(
                                    grpc_api_types::payments::session_token::WalletName::Paypal(
                                        paypal_response,
                                    ),
                                ),
                            })
                        }
                        SessionToken::ApplePay(apple_pay_token) => {
                            let apple_pay_response = grpc_api_types::payments::ApplepaySessionTokenResponse {
                            session_token_data: apple_pay_token.session_token_data.map(grpc_api_types::payments::ApplePaySessionResponse::foreign_try_from).transpose()?,
                            payment_request_data: apple_pay_token.payment_request_data.map(grpc_api_types::payments::ApplePayPaymentRequest::foreign_try_from).transpose()?,
                            connector: apple_pay_token.connector,
                            delayed_session_token: apple_pay_token.delayed_session_token,
                            sdk_next_action: grpc_api_types::payments::SdkNextAction::from(apple_pay_token.sdk_next_action.next_action).into(),
                            connector_reference_id: apple_pay_token.connector_reference_id,
                            connector_sdk_public_key: apple_pay_token.connector_sdk_public_key,
                            connector_merchant_id: apple_pay_token.connector_merchant_id,
                        };
                            Some(grpc_api_types::payments::SessionToken {
                                wallet_name: Some(
                                    grpc_api_types::payments::session_token::WalletName::ApplePay(
                                        apple_pay_response,
                                    ),
                                ),
                            })
                        }
                    };

                    Ok(PaymentServiceSdkSessionTokenResponse {
                        session_token: grpc_session_token,
                        error_message: None,
                        error_code: None,
                        error_reason: None,
                        raw_connector_response,
                        status_code: status_code as u32,
                        raw_connector_request,
                    })
                }
                _ => Err(report!(ApplicationErrorResponse::InternalServerError(
                    ApiError {
                        sub_code: "INVALID_RESPONSE_TYPE".to_owned(),
                        error_identifier: 500,
                        error_message: "Invalid response type received from connector".to_owned(),
                        error_object: None,
                    }
                ))),
            }
        }
        Err(e) => Ok(PaymentServiceSdkSessionTokenResponse {
            session_token: None,
            error_message: Some(e.message),
            error_code: Some(e.code),
            error_reason: e.reason,
            raw_connector_response,
            status_code: e.status_code as u32,
            raw_connector_request,
        }),
    }
}

impl From<NextActionCall> for grpc_api_types::payments::SdkNextAction {
    fn from(value: NextActionCall) -> Self {
        match value {
            NextActionCall::Confirm => Self::Confirm,
            NextActionCall::PostSessionTokens => Self::PostSessionTokens,
        }
    }
}

impl ForeignTryFrom<GpaySessionTokenResponse>
    for grpc_api_types::payments::GpaySessionTokenResponse
{
    type Error = ApplicationErrorResponse;

    fn foreign_try_from(
        value: GpaySessionTokenResponse,
    ) -> Result<Self, error_stack::Report<Self::Error>> {
        let gpay_session_token_response = match value {
            GpaySessionTokenResponse::GooglePaySession(session) => Self {
                google_pay_session: Some(grpc_api_types::payments::GooglePaySessionResponse {
                    merchant_info: Some(grpc_api_types::payments::GpayMerchantInfo {
                        merchant_id: session.merchant_info.merchant_id,
                        merchant_name: session.merchant_info.merchant_name,
                    }),
                    shipping_address_required: session.shipping_address_required,
                    email_required: session.email_required,
                    shipping_address_parameters: Some(
                        grpc_api_types::payments::GpayShippingAddressParameters {
                            phone_number_required: session
                                .shipping_address_parameters
                                .phone_number_required,
                        },
                    ),
                    allowed_payment_methods: session
                        .allowed_payment_methods
                        .into_iter()
                        .map(grpc_api_types::payments::GpayAllowedPaymentMethods::from)
                        .collect(),
                    transaction_info: Some(grpc_api_types::payments::GpayTransactionInfo {
                        country_code: grpc_api_types::payments::CountryAlpha2::foreign_try_from(
                            session.transaction_info.country_code,
                        )? as i32,
                        currency_code: grpc_api_types::payments::Currency::foreign_try_from(
                            session.transaction_info.currency_code,
                        )? as i32,
                        total_price_status: session.transaction_info.total_price_status,
                        total_price: session.transaction_info.total_price.get_amount_as_i64(),
                    }),
                    delayed_session_token: session.delayed_session_token,
                    connector: session.connector,
                    sdk_next_action: grpc_api_types::payments::SdkNextAction::from(
                        session.sdk_next_action.next_action,
                    )
                    .into(),
                    secrets: session.secrets.map(|s| {
                        grpc_api_types::payments::SecretInfoToInitiateSdk {
                            display: Some(s.display),
                            payment: s.payment,
                        }
                    }),
                }),
            },
        };
        Ok(gpay_session_token_response)
    }
}

impl From<GpayAllowedPaymentMethods> for grpc_api_types::payments::GpayAllowedPaymentMethods {
    fn from(value: GpayAllowedPaymentMethods) -> Self {
        Self {
            payment_method_type: value.payment_method_type,
            parameters: Some(grpc_api_types::payments::GpayAllowedMethodsParameters {
                allowed_auth_methods: value.parameters.allowed_auth_methods,
                allowed_card_networks: value.parameters.allowed_card_networks,
                billing_address_required: value.parameters.billing_address_required,
                billing_address_parameters: value.parameters.billing_address_parameters.map(|b| {
                    grpc_api_types::payments::GpayBillingAddressParameters {
                        phone_number_required: b.phone_number_required,
                        format: grpc_api_types::payments::GpayBillingAddressFormat::from(b.format)
                            as i32,
                    }
                }),
                assurance_details_required: value.parameters.assurance_details_required,
            }),
            tokenization_specification: Some(
                grpc_api_types::payments::GpayTokenizationSpecification {
                    token_specification_type: value
                        .tokenization_specification
                        .token_specification_type,
                    parameters: Some(grpc_api_types::payments::GpayTokenParameters {
                        gateway: value.tokenization_specification.parameters.gateway,
                        gateway_merchant_id: value
                            .tokenization_specification
                            .parameters
                            .gateway_merchant_id,
                        protocol_version: value
                            .tokenization_specification
                            .parameters
                            .protocol_version,
                        public_key: value.tokenization_specification.parameters.public_key,
                    }),
                },
            ),
        }
    }
}

impl From<GpayBillingAddressFormat> for grpc_api_types::payments::GpayBillingAddressFormat {
    fn from(value: GpayBillingAddressFormat) -> Self {
        match value {
            GpayBillingAddressFormat::MIN => Self::Min,
            GpayBillingAddressFormat::FULL => Self::Full,
        }
    }
}

impl ForeignTryFrom<ApplePaySessionResponse> for grpc_api_types::payments::ApplePaySessionResponse {
    type Error = ApplicationErrorResponse;

    fn foreign_try_from(
        value: ApplePaySessionResponse,
    ) -> Result<Self, error_stack::Report<Self::Error>> {
        let third_party_sdk = match value {
            ApplePaySessionResponse::ThirdPartySdk(third_party) => {
                grpc_api_types::payments::ThirdPartySdkSessionResponse {
                    secrets: Some(grpc_api_types::payments::SecretInfoToInitiateSdk {
                        display: Some(third_party.secrets.display),
                        payment: third_party.secrets.payment,
                    }),
                }
            }
        };
        Ok(Self {
            third_party_sdk: Some(third_party_sdk),
        })
    }
}

impl ForeignTryFrom<ApplePayPaymentRequest> for grpc_api_types::payments::ApplePayPaymentRequest {
    type Error = ApplicationErrorResponse;

    fn foreign_try_from(
        value: ApplePayPaymentRequest,
    ) -> Result<Self, error_stack::Report<Self::Error>> {
        let country_code =
            grpc_api_types::payments::CountryAlpha2::foreign_try_from(value.country_code)?;
        let currency_code =
            grpc_api_types::payments::Currency::foreign_try_from(value.currency_code)?;

        Ok(Self {
            country_code: country_code as i32,
            currency_code: currency_code as i32,
            total: Some(grpc_api_types::payments::AmountInfo {
                label: value.total.label,
                total_type: value.total.total_type,
                amount: value.total.amount.get_amount_as_i64(),
            }),
            merchant_capabilities: value.merchant_capabilities.unwrap_or_default(),
            supported_networks: value.supported_networks.unwrap_or_default(),
            merchant_identifier: value.merchant_identifier,
        })
    }
}

impl ForeignTryFrom<PaypalTransactionInfo> for grpc_api_types::payments::PaypalTransactionInfo {
    type Error = ApplicationErrorResponse;

    fn foreign_try_from(
        value: PaypalTransactionInfo,
    ) -> Result<Self, error_stack::Report<Self::Error>> {
        let currency_code =
            grpc_api_types::payments::Currency::foreign_try_from(value.currency_code)?;

        let flow = match value.flow {
            PaypalFlow::Checkout => grpc_api_types::payments::PaypalFlow::Checkout,
        };

        Ok(Self {
            flow: flow as i32,
            currency_code: currency_code as i32,
            total_price: value.total_price.get_amount_as_i64(),
        })
    }
}

impl ForeignTryFrom<grpc_api_types::payments::BankNames> for common_enums::BankNames {
    type Error = ApplicationErrorResponse;

    fn foreign_try_from(
        value: grpc_api_types::payments::BankNames,
    ) -> Result<Self, error_stack::Report<Self::Error>> {
        match value {
            grpc_api_types::payments::BankNames::Unspecified => {
                Err(report!(ApplicationErrorResponse::BadRequest(ApiError {
                    sub_code: "UNSPECIFIED_BANK_NAME".to_owned(),
                    error_identifier: 401,
                    error_message: "Bank name must be specified".to_owned(),
                    error_object: None,
                })))
            }
            grpc_api_types::payments::BankNames::AmericanExpress => Ok(Self::AmericanExpress),
            grpc_api_types::payments::BankNames::AffinBank => Ok(Self::AffinBank),
            grpc_api_types::payments::BankNames::AgroBank => Ok(Self::AgroBank),
            grpc_api_types::payments::BankNames::AllianceBank => Ok(Self::AllianceBank),
            grpc_api_types::payments::BankNames::AmBank => Ok(Self::AmBank),
            grpc_api_types::payments::BankNames::BankOfAmerica => Ok(Self::BankOfAmerica),
            grpc_api_types::payments::BankNames::BankOfChina => Ok(Self::BankOfChina),
            grpc_api_types::payments::BankNames::BankIslam => Ok(Self::BankIslam),
            grpc_api_types::payments::BankNames::BankMuamalat => Ok(Self::BankMuamalat),
            grpc_api_types::payments::BankNames::BankRakyat => Ok(Self::BankRakyat),
            grpc_api_types::payments::BankNames::BankSimpananNasional => {
                Ok(Self::BankSimpananNasional)
            }
            grpc_api_types::payments::BankNames::Barclays => Ok(Self::Barclays),
            grpc_api_types::payments::BankNames::BlikPsp => Ok(Self::BlikPSP),
            grpc_api_types::payments::BankNames::CapitalOne => Ok(Self::CapitalOne),
            grpc_api_types::payments::BankNames::Chase => Ok(Self::Chase),
            grpc_api_types::payments::BankNames::Citi => Ok(Self::Citi),
            grpc_api_types::payments::BankNames::CimbBank => Ok(Self::CimbBank),
            grpc_api_types::payments::BankNames::Discover => Ok(Self::Discover),
            grpc_api_types::payments::BankNames::NavyFederalCreditUnion => {
                Ok(Self::NavyFederalCreditUnion)
            }
            grpc_api_types::payments::BankNames::PentagonFederalCreditUnion => {
                Ok(Self::PentagonFederalCreditUnion)
            }
            grpc_api_types::payments::BankNames::SynchronyBank => Ok(Self::SynchronyBank),
            grpc_api_types::payments::BankNames::WellsFargo => Ok(Self::WellsFargo),
            grpc_api_types::payments::BankNames::AbnAmro => Ok(Self::AbnAmro),
            grpc_api_types::payments::BankNames::AsnBank => Ok(Self::AsnBank),
            grpc_api_types::payments::BankNames::Bunq => Ok(Self::Bunq),
            grpc_api_types::payments::BankNames::Handelsbanken => Ok(Self::Handelsbanken),
            grpc_api_types::payments::BankNames::HongLeongBank => Ok(Self::HongLeongBank),
            grpc_api_types::payments::BankNames::HsbcBank => Ok(Self::HsbcBank),
            grpc_api_types::payments::BankNames::Ing => Ok(Self::Ing),
            grpc_api_types::payments::BankNames::Knab => Ok(Self::Knab),
            grpc_api_types::payments::BankNames::KuwaitFinanceHouse => Ok(Self::KuwaitFinanceHouse),
            grpc_api_types::payments::BankNames::Moneyou => Ok(Self::Moneyou),
            grpc_api_types::payments::BankNames::Rabobank => Ok(Self::Rabobank),
            grpc_api_types::payments::BankNames::Regiobank => Ok(Self::Regiobank),
            grpc_api_types::payments::BankNames::Revolut => Ok(Self::Revolut),
            grpc_api_types::payments::BankNames::SnsBank => Ok(Self::SnsBank),
            grpc_api_types::payments::BankNames::TriodosBank => Ok(Self::TriodosBank),
            grpc_api_types::payments::BankNames::VanLanschot => Ok(Self::VanLanschot),
            grpc_api_types::payments::BankNames::ArzteUndApothekerBank => {
                Ok(Self::ArzteUndApothekerBank)
            }
            grpc_api_types::payments::BankNames::AustrianAnadiBankAg => {
                Ok(Self::AustrianAnadiBankAg)
            }
            grpc_api_types::payments::BankNames::BankAustria => Ok(Self::BankAustria),
            grpc_api_types::payments::BankNames::Bank99Ag => Ok(Self::Bank99Ag),
            grpc_api_types::payments::BankNames::BankhausCarlSpangler => {
                Ok(Self::BankhausCarlSpangler)
            }
            grpc_api_types::payments::BankNames::BankhausSchelhammerUndSchatteraAg => {
                Ok(Self::BankhausSchelhammerUndSchatteraAg)
            }
            grpc_api_types::payments::BankNames::BankMillennium => Ok(Self::BankMillennium),
            grpc_api_types::payments::BankNames::BawagPskAg => Ok(Self::BawagPskAg),
            grpc_api_types::payments::BankNames::BksBankAg => Ok(Self::BksBankAg),
            grpc_api_types::payments::BankNames::BrullKallmusBankAg => Ok(Self::BrullKallmusBankAg),
            grpc_api_types::payments::BankNames::BtvVierLanderBank => Ok(Self::BtvVierLanderBank),
            grpc_api_types::payments::BankNames::CapitalBankGraweGruppeAg => {
                Ok(Self::CapitalBankGraweGruppeAg)
            }
            grpc_api_types::payments::BankNames::CeskaSporitelna => Ok(Self::CeskaSporitelna),
            grpc_api_types::payments::BankNames::Dolomitenbank => Ok(Self::Dolomitenbank),
            grpc_api_types::payments::BankNames::EasybankAg => Ok(Self::EasybankAg),
            grpc_api_types::payments::BankNames::EPlatbyVub => Ok(Self::EPlatbyVUB),
            grpc_api_types::payments::BankNames::ErsteBankUndSparkassen => {
                Ok(Self::ErsteBankUndSparkassen)
            }
            grpc_api_types::payments::BankNames::FrieslandBank => Ok(Self::FrieslandBank),
            grpc_api_types::payments::BankNames::HypoAlpeadriabankInternationalAg => {
                Ok(Self::HypoAlpeadriabankInternationalAg)
            }
            grpc_api_types::payments::BankNames::HypoNoeLbFurNiederosterreichUWien => {
                Ok(Self::HypoNoeLbFurNiederosterreichUWien)
            }
            grpc_api_types::payments::BankNames::HypoOberosterreichSalzburgSteiermark => {
                Ok(Self::HypoOberosterreichSalzburgSteiermark)
            }
            grpc_api_types::payments::BankNames::HypoTirolBankAg => Ok(Self::HypoTirolBankAg),
            grpc_api_types::payments::BankNames::HypoVorarlbergBankAg => {
                Ok(Self::HypoVorarlbergBankAg)
            }
            grpc_api_types::payments::BankNames::HypoBankBurgenlandAktiengesellschaft => {
                Ok(Self::HypoBankBurgenlandAktiengesellschaft)
            }
            grpc_api_types::payments::BankNames::KomercniBanka => Ok(Self::KomercniBanka),
            grpc_api_types::payments::BankNames::MBank => Ok(Self::MBank),
            grpc_api_types::payments::BankNames::MarchfelderBank => Ok(Self::MarchfelderBank),
            grpc_api_types::payments::BankNames::Maybank => Ok(Self::Maybank),
            grpc_api_types::payments::BankNames::OberbankAg => Ok(Self::OberbankAg),
            grpc_api_types::payments::BankNames::OsterreichischeArzteUndApothekerbank => {
                Ok(Self::OsterreichischeArzteUndApothekerbank)
            }
            grpc_api_types::payments::BankNames::OcbcBank => Ok(Self::OcbcBank),
            grpc_api_types::payments::BankNames::PayWithIng => Ok(Self::PayWithING),
            grpc_api_types::payments::BankNames::PlaceZipko => Ok(Self::PlaceZIPKO),
            grpc_api_types::payments::BankNames::PlatnoscOnlineKartaPlatnicza => {
                Ok(Self::PlatnoscOnlineKartaPlatnicza)
            }
            grpc_api_types::payments::BankNames::PosojilnicaBankEGen => {
                Ok(Self::PosojilnicaBankEGen)
            }
            grpc_api_types::payments::BankNames::PostovaBanka => Ok(Self::PostovaBanka),
            grpc_api_types::payments::BankNames::PublicBank => Ok(Self::PublicBank),
            grpc_api_types::payments::BankNames::RaiffeisenBankengruppeOsterreich => {
                Ok(Self::RaiffeisenBankengruppeOsterreich)
            }
            grpc_api_types::payments::BankNames::RhbBank => Ok(Self::RhbBank),
            grpc_api_types::payments::BankNames::SchelhammerCapitalBankAg => {
                Ok(Self::SchelhammerCapitalBankAg)
            }
            grpc_api_types::payments::BankNames::StandardCharteredBank => {
                Ok(Self::StandardCharteredBank)
            }
            grpc_api_types::payments::BankNames::SchoellerbankAg => Ok(Self::SchoellerbankAg),
            grpc_api_types::payments::BankNames::SpardaBankWien => Ok(Self::SpardaBankWien),
            grpc_api_types::payments::BankNames::SporoPay => Ok(Self::SporoPay),
            grpc_api_types::payments::BankNames::SantanderPrzelew24 => Ok(Self::SantanderPrzelew24),
            grpc_api_types::payments::BankNames::TatraPay => Ok(Self::TatraPay),
            grpc_api_types::payments::BankNames::Viamo => Ok(Self::Viamo),
            grpc_api_types::payments::BankNames::VolksbankGruppe => Ok(Self::VolksbankGruppe),
            grpc_api_types::payments::BankNames::VolkskreditbankAg => Ok(Self::VolkskreditbankAg),
            grpc_api_types::payments::BankNames::VrBankBraunau => Ok(Self::VrBankBraunau),
            grpc_api_types::payments::BankNames::UobBank => Ok(Self::UobBank),
            grpc_api_types::payments::BankNames::PayWithAliorBank => Ok(Self::PayWithAliorBank),
            grpc_api_types::payments::BankNames::BankiSpoldzielcze => Ok(Self::BankiSpoldzielcze),
            grpc_api_types::payments::BankNames::PayWithInteligo => Ok(Self::PayWithInteligo),
            grpc_api_types::payments::BankNames::BnpParibasPoland => Ok(Self::BNPParibasPoland),
            grpc_api_types::payments::BankNames::BankNowySa => Ok(Self::BankNowySA),
            grpc_api_types::payments::BankNames::CreditAgricole => Ok(Self::CreditAgricole),
            grpc_api_types::payments::BankNames::PayWithBos => Ok(Self::PayWithBOS),
            grpc_api_types::payments::BankNames::PayWithCitiHandlowy => {
                Ok(Self::PayWithCitiHandlowy)
            }
            grpc_api_types::payments::BankNames::PayWithPlusBank => Ok(Self::PayWithPlusBank),
            grpc_api_types::payments::BankNames::ToyotaBank => Ok(Self::ToyotaBank),
            grpc_api_types::payments::BankNames::VeloBank => Ok(Self::VeloBank),
            grpc_api_types::payments::BankNames::ETransferPocztowy24 => {
                Ok(Self::ETransferPocztowy24)
            }
            grpc_api_types::payments::BankNames::PlusBank => Ok(Self::PlusBank),
            grpc_api_types::payments::BankNames::BankiSpbdzielcze => Ok(Self::BankiSpbdzielcze),
            grpc_api_types::payments::BankNames::BankNowyBfgSa => Ok(Self::BankNowyBfgSa),
            grpc_api_types::payments::BankNames::GetinBank => Ok(Self::GetinBank),
            grpc_api_types::payments::BankNames::BlikPoland => Ok(Self::Blik),
            grpc_api_types::payments::BankNames::NoblePay => Ok(Self::NoblePay),
            grpc_api_types::payments::BankNames::IdeaBank => Ok(Self::IdeaBank),
            grpc_api_types::payments::BankNames::EnveloBank => Ok(Self::EnveloBank),
            grpc_api_types::payments::BankNames::NestPrzelew => Ok(Self::NestPrzelew),
            grpc_api_types::payments::BankNames::MbankMtransfer => Ok(Self::MbankMtransfer),
            grpc_api_types::payments::BankNames::Inteligo => Ok(Self::Inteligo),
            grpc_api_types::payments::BankNames::PbacZIpko => Ok(Self::PbacZIpko),
            grpc_api_types::payments::BankNames::BnpParibas => Ok(Self::BnpParibas),
            grpc_api_types::payments::BankNames::BankPekaoSa => Ok(Self::BankPekaoSa),
            grpc_api_types::payments::BankNames::VolkswagenBank => Ok(Self::VolkswagenBank),
            grpc_api_types::payments::BankNames::AliorBank => Ok(Self::AliorBank),
            grpc_api_types::payments::BankNames::Boz => Ok(Self::Boz),
            grpc_api_types::payments::BankNames::BangkokBank => Ok(Self::BangkokBank),
            grpc_api_types::payments::BankNames::KrungsriBank => Ok(Self::KrungsriBank),
            grpc_api_types::payments::BankNames::KrungThaiBank => Ok(Self::KrungThaiBank),
            grpc_api_types::payments::BankNames::TheSiamCommercialBank => {
                Ok(Self::TheSiamCommercialBank)
            }
            grpc_api_types::payments::BankNames::KasikornBank => Ok(Self::KasikornBank),
            grpc_api_types::payments::BankNames::OpenBankSuccess => Ok(Self::OpenBankSuccess),
            grpc_api_types::payments::BankNames::OpenBankFailure => Ok(Self::OpenBankFailure),
            grpc_api_types::payments::BankNames::OpenBankCancelled => Ok(Self::OpenBankCancelled),
            grpc_api_types::payments::BankNames::Aib => Ok(Self::Aib),
            grpc_api_types::payments::BankNames::BankOfScotland => Ok(Self::BankOfScotland),
            grpc_api_types::payments::BankNames::DanskeBank => Ok(Self::DanskeBank),
            grpc_api_types::payments::BankNames::FirstDirect => Ok(Self::FirstDirect),
            grpc_api_types::payments::BankNames::FirstTrust => Ok(Self::FirstTrust),
            grpc_api_types::payments::BankNames::Halifax => Ok(Self::Halifax),
            grpc_api_types::payments::BankNames::Lloyds => Ok(Self::Lloyds),
            grpc_api_types::payments::BankNames::Monzo => Ok(Self::Monzo),
            grpc_api_types::payments::BankNames::NatWest => Ok(Self::NatWest),
            grpc_api_types::payments::BankNames::NationwideBank => Ok(Self::NationwideBank),
            grpc_api_types::payments::BankNames::RoyalBankOfScotland => {
                Ok(Self::RoyalBankOfScotland)
            }
            grpc_api_types::payments::BankNames::Starling => Ok(Self::Starling),
            grpc_api_types::payments::BankNames::TsbBank => Ok(Self::TsbBank),
            grpc_api_types::payments::BankNames::TescoBank => Ok(Self::TescoBank),
            grpc_api_types::payments::BankNames::UlsterBank => Ok(Self::UlsterBank),
            grpc_api_types::payments::BankNames::Yoursafe => Ok(Self::Yoursafe),
            grpc_api_types::payments::BankNames::N26 => Ok(Self::N26),
            grpc_api_types::payments::BankNames::NationaleNederlanden => {
                Ok(Self::NationaleNederlanden)
            }
        }
    }
}

// New ForeignTryFrom implementations for individual 3DS authentication flow proto definitions

impl<
        T: PaymentMethodDataTypes
            + Default
            + Debug
            + Send
            + Eq
            + PartialEq
            + Serialize
            + serde::de::DeserializeOwned
            + Clone
            + CardConversionHelper<T>,
    > ForeignTryFrom<grpc_api_types::payments::PaymentServicePreAuthenticateRequest>
    for PaymentsPreAuthenticateData<T>
{
    type Error = ApplicationErrorResponse;

    fn foreign_try_from(
        value: grpc_api_types::payments::PaymentServicePreAuthenticateRequest,
    ) -> Result<Self, error_stack::Report<Self::Error>> {
        let email: Option<Email> = match value.email {
            Some(ref email_str) => {
                Some(Email::try_from(email_str.clone().expose()).map_err(|_| {
                    error_stack::Report::new(ApplicationErrorResponse::BadRequest(ApiError {
                        sub_code: "INVALID_EMAIL_FORMAT".to_owned(),
                        error_identifier: 400,
                        error_message: "Invalid email".to_owned(),
                        error_object: None,
                    }))
                })?)
            }
            None => None,
        };

        let minor_amount = common_utils::types::MinorUnit::new(value.minor_amount);
        let currency = common_enums::Currency::foreign_try_from(value.currency())?;
        let return_url = value.return_url;
        let enrolled_for_3ds = value.enrolled_for_3ds;

        // Clone payment_method to avoid ownership issues
        let payment_method_clone = value.payment_method.clone();

        // Create redirect response from metadata if present
        // This is used to pass connector-specific data (e.g., collectionReference for Worldpay)
        let redirect_response = if !value.metadata.is_empty() {
            let params_string = serde_urlencoded::to_string(&value.metadata).change_context(
                ApplicationErrorResponse::BadRequest(ApiError {
                    sub_code: "INVALID_METADATA".to_owned(),
                    error_identifier: 400,
                    error_message: "Failed to serialize metadata".to_owned(),
                    error_object: None,
                }),
            )?;
            Some(ContinueRedirectionResponse {
                params: Some(Secret::new(params_string)),
                payload: None,
            })
        } else {
            None
        };

        Ok(Self {
            payment_method_data: value
                .payment_method
                .map(PaymentMethodData::<T>::foreign_try_from)
                .transpose()
                .change_context(ApplicationErrorResponse::BadRequest(ApiError {
                    sub_code: "INVALID_PAYMENT_METHOD_DATA".to_owned(),
                    error_identifier: 400,
                    error_message: "Payment method data construction failed".to_owned(),
                    error_object: None,
                }))?,
            amount: minor_amount,
            email,
            currency: Some(currency),
            payment_method_type: <Option<PaymentMethodType>>::foreign_try_from(
                payment_method_clone.unwrap_or_default(),
            )?,
            continue_redirection_url: value
                .continue_redirection_url
                .map(|url_str| {
                    url::Url::parse(&url_str).change_context(ApplicationErrorResponse::BadRequest(
                        ApiError {
                            sub_code: "INVALID_URL".to_owned(),
                            error_identifier: 400,
                            error_message: "Invalid continue redirection URL".to_owned(),
                            error_object: None,
                        },
                    ))
                })
                .transpose()?,
            router_return_url: return_url
                .map(|url_str| {
                    url::Url::parse(&url_str).change_context(ApplicationErrorResponse::BadRequest(
                        ApiError {
                            sub_code: "INVALID_URL".to_owned(),
                            error_identifier: 400,
                            error_message: "Invalid router return URL".to_owned(),
                            error_object: None,
                        },
                    ))
                })
                .transpose()?,
            browser_info: value
                .browser_info
                .map(BrowserInformation::foreign_try_from)
                .transpose()?,
            enrolled_for_3ds,
            redirect_response,
        })
    }
}

impl<
        T: PaymentMethodDataTypes
            + Default
            + Debug
            + Send
            + Eq
            + PartialEq
            + Serialize
            + serde::de::DeserializeOwned
            + Clone
            + CardConversionHelper<T>,
    > ForeignTryFrom<grpc_api_types::payments::PaymentServiceAuthenticateRequest>
    for PaymentsAuthenticateData<T>
{
    type Error = ApplicationErrorResponse;

    fn foreign_try_from(
        value: grpc_api_types::payments::PaymentServiceAuthenticateRequest,
    ) -> Result<Self, error_stack::Report<Self::Error>> {
        let email: Option<Email> = match value.email {
            Some(ref email_str) => {
                Some(Email::try_from(email_str.clone().expose()).map_err(|_| {
                    error_stack::Report::new(ApplicationErrorResponse::BadRequest(ApiError {
                        sub_code: "INVALID_EMAIL_FORMAT".to_owned(),
                        error_identifier: 400,
                        error_message: "Invalid email".to_owned(),
                        error_object: None,
                    }))
                })?)
            }
            None => None,
        };

        let minor_amount = common_utils::types::MinorUnit::new(value.minor_amount);
        let currency = common_enums::Currency::foreign_try_from(value.currency())?;
        let return_url = value.return_url;

        // Clone payment_method to avoid ownership issues
        let payment_method_clone = value.payment_method.clone();

        let redirect_response =
            value
                .redirection_response
                .map(|redirection_response| ContinueRedirectionResponse {
                    params: redirection_response.params.map(Secret::new),
                    payload: Some(Secret::new(serde_json::Value::Object(
                        redirection_response
                            .payload
                            .into_iter()
                            .map(|(k, v)| (k, serde_json::Value::String(v)))
                            .collect(),
                    ))),
                });

        Ok(Self {
            payment_method_data: value
                .payment_method
                .map(PaymentMethodData::<T>::foreign_try_from)
                .transpose()
                .change_context(ApplicationErrorResponse::BadRequest(ApiError {
                    sub_code: "INVALID_PAYMENT_METHOD_DATA".to_owned(),
                    error_identifier: 400,
                    error_message: "Payment method data construction failed".to_owned(),
                    error_object: None,
                }))?,
            amount: minor_amount,
            email,
            currency: Some(currency),
            payment_method_type: <Option<PaymentMethodType>>::foreign_try_from(
                payment_method_clone.unwrap_or_default(),
            )?,
            router_return_url: return_url
                .map(|url_str| {
                    url::Url::parse(&url_str).change_context(ApplicationErrorResponse::BadRequest(
                        ApiError {
                            sub_code: "INVALID_URL".to_owned(),
                            error_identifier: 400,
                            error_message: "Invalid router return URL".to_owned(),
                            error_object: None,
                        },
                    ))
                })
                .transpose()?,
            continue_redirection_url: value
                .continue_redirection_url
                .map(|url_str| {
                    url::Url::parse(&url_str).change_context(ApplicationErrorResponse::BadRequest(
                        ApiError {
                            sub_code: "INVALID_URL".to_owned(),
                            error_identifier: 400,
                            error_message: "Invalid continue redirection URL".to_owned(),
                            error_object: None,
                        },
                    ))
                })
                .transpose()?,
            browser_info: value
                .browser_info
                .map(BrowserInformation::foreign_try_from)
                .transpose()?,
            enrolled_for_3ds: false,
            redirect_response,
        })
    }
}

impl<
        T: PaymentMethodDataTypes
            + Default
            + Debug
            + Send
            + Eq
            + PartialEq
            + Serialize
            + serde::de::DeserializeOwned
            + Clone
            + CardConversionHelper<T>,
    > ForeignTryFrom<grpc_api_types::payments::PaymentServicePostAuthenticateRequest>
    for PaymentsPostAuthenticateData<T>
{
    type Error = ApplicationErrorResponse;

    fn foreign_try_from(
        value: grpc_api_types::payments::PaymentServicePostAuthenticateRequest,
    ) -> Result<Self, error_stack::Report<Self::Error>> {
        let email: Option<Email> = match value.email {
            Some(ref email_str) => {
                Some(Email::try_from(email_str.clone().expose()).map_err(|_| {
                    error_stack::Report::new(ApplicationErrorResponse::BadRequest(ApiError {
                        sub_code: "INVALID_EMAIL_FORMAT".to_owned(),
                        error_identifier: 400,
                        error_message: "Invalid email".to_owned(),
                        error_object: None,
                    }))
                })?)
            }
            None => None,
        };

        let minor_amount = common_utils::types::MinorUnit::new(value.minor_amount);
        let currency = common_enums::Currency::foreign_try_from(value.currency())?;
        let return_url = value.return_url;

        // Clone payment_method to avoid ownership issues
        let payment_method_clone = value.payment_method.clone();

        let redirect_response =
            value
                .redirection_response
                .map(|redirection_response| ContinueRedirectionResponse {
                    params: redirection_response.params.map(Secret::new),
                    payload: Some(Secret::new(serde_json::Value::Object(
                        redirection_response
                            .payload
                            .into_iter()
                            .map(|(k, v)| (k, serde_json::Value::String(v)))
                            .collect(),
                    ))),
                });
        Ok(Self {
            payment_method_data: value
                .payment_method
                .map(PaymentMethodData::<T>::foreign_try_from)
                .transpose()
                .change_context(ApplicationErrorResponse::BadRequest(ApiError {
                    sub_code: "INVALID_PAYMENT_METHOD_DATA".to_owned(),
                    error_identifier: 400,
                    error_message: "Payment method data construction failed".to_owned(),
                    error_object: None,
                }))?,
            amount: minor_amount,
            email,
            currency: Some(currency),
            payment_method_type: <Option<PaymentMethodType>>::foreign_try_from(
                payment_method_clone.unwrap_or_default(),
            )?,
            router_return_url: return_url
                .map(|url_str| {
                    url::Url::parse(&url_str).change_context(ApplicationErrorResponse::BadRequest(
                        ApiError {
                            sub_code: "INVALID_URL".to_owned(),
                            error_identifier: 400,
                            error_message: "Invalid router return URL".to_owned(),
                            error_object: None,
                        },
                    ))
                })
                .transpose()?,
            continue_redirection_url: value
                .continue_redirection_url
                .map(|url_str| {
                    url::Url::parse(&url_str).change_context(ApplicationErrorResponse::BadRequest(
                        ApiError {
                            sub_code: "INVALID_URL".to_owned(),
                            error_identifier: 400,
                            error_message: "Invalid continue redirection URL".to_owned(),
                            error_object: None,
                        },
                    ))
                })
                .transpose()?,
            browser_info: value
                .browser_info
                .map(BrowserInformation::foreign_try_from)
                .transpose()?,
            enrolled_for_3ds: false,
            redirect_response,
        })
    }
}

// PaymentFlowData implementations for new proto definitions

impl
    ForeignTryFrom<(
        grpc_api_types::payments::PaymentServicePreAuthenticateRequest,
        Connectors,
        &MaskedMetadata,
    )> for PaymentFlowData
{
    type Error = ApplicationErrorResponse;

    fn foreign_try_from(
        (value, connectors, metadata): (
            grpc_api_types::payments::PaymentServicePreAuthenticateRequest,
            Connectors,
            &MaskedMetadata,
        ),
    ) -> Result<Self, error_stack::Report<Self::Error>> {
        let address = match value.address {
            Some(address) => PaymentAddress::foreign_try_from(address)?,
            None => {
                return Err(ApplicationErrorResponse::BadRequest(ApiError {
                    sub_code: "INVALID_ADDRESS".to_owned(),
                    error_identifier: 400,
                    error_message: "Address is required".to_owned(),
                    error_object: None,
                }))?
            }
        };

        let merchant_id_from_header = extract_merchant_id_from_metadata(metadata)?;
        let vault_headers = extract_headers_from_metadata(metadata);

        Ok(Self {
            merchant_id: merchant_id_from_header,
            payment_id: "IRRELEVANT_PAYMENT_ID".to_string(),
            attempt_id: "IRRELEVANT_ATTEMPT_ID".to_string(),
            status: common_enums::AttemptStatus::Pending,
            payment_method: PaymentMethod::foreign_try_from(
                value.payment_method.unwrap_or_default(),
            )?,
            address,
            auth_type: common_enums::AuthenticationType::ThreeDs, // Pre-auth typically uses 3DS
            connector_request_reference_id: extract_connector_request_reference_id(
                &value.request_ref_id,
            ),
            customer_id: None,
            connector_customer: None,
            description: None,
            return_url: value.return_url.clone(),
            connector_meta_data: {
                (!value.merchant_account_metadata.is_empty()).then(|| {
                    common_utils::pii::SecretSerdeValue::new(convert_merchant_metadata_to_json(
                        &value.merchant_account_metadata,
                    ))
                })
            },
            amount_captured: None,
            minor_amount_captured: None,
            minor_amount_capturable: None,
            access_token: None,
            session_token: None,
            reference_id: None,
            payment_method_token: None,
            preprocessing_id: None,
            connector_api_version: None,
            test_mode: None,
            connector_http_status_code: None,
            external_latency: None,
            connectors,
            raw_connector_response: None,
            connector_response_headers: None,
            vault_headers,
            raw_connector_request: None,
            connector_response: None,
            recurring_mandate_payment_data: None,
            order_details: None,
            minor_amount_authorized: None,
        })
    }
}

impl
    ForeignTryFrom<(
        grpc_api_types::payments::PaymentServiceAuthenticateRequest,
        Connectors,
        &MaskedMetadata,
    )> for PaymentFlowData
{
    type Error = ApplicationErrorResponse;

    fn foreign_try_from(
        (value, connectors, metadata): (
            grpc_api_types::payments::PaymentServiceAuthenticateRequest,
            Connectors,
            &MaskedMetadata,
        ),
    ) -> Result<Self, error_stack::Report<Self::Error>> {
        let address = match &value.address {
            Some(address_value) => PaymentAddress::foreign_try_from((*address_value).clone())?,
            None => {
                return Err(ApplicationErrorResponse::BadRequest(ApiError {
                    sub_code: "INVALID_ADDRESS".to_owned(),
                    error_identifier: 400,
                    error_message: "Address is required".to_owned(),
                    error_object: None,
                }))?
            }
        };

        let merchant_id_from_header = extract_merchant_id_from_metadata(metadata)?;
        let vault_headers = extract_headers_from_metadata(metadata);

        Ok(Self {
            merchant_id: merchant_id_from_header,
            payment_id: "IRRELEVANT_PAYMENT_ID".to_string(),
            attempt_id: "IRRELEVANT_ATTEMPT_ID".to_string(),
            status: common_enums::AttemptStatus::Pending,
            payment_method: PaymentMethod::foreign_try_from(
                value.payment_method.unwrap_or_default(),
            )?,
            address,
            auth_type: common_enums::AuthenticationType::ThreeDs, // Auth step uses 3DS
            connector_request_reference_id: extract_connector_request_reference_id(
                &value.request_ref_id,
            ),
            customer_id: None,
            connector_customer: None,
            description: value.metadata.get("description").cloned(),
            return_url: value.return_url.clone(),
            connector_meta_data: {
                (!value.merchant_account_metadata.is_empty()).then(|| {
                    common_utils::pii::SecretSerdeValue::new(convert_merchant_metadata_to_json(
                        &value.merchant_account_metadata,
                    ))
                })
            },
            amount_captured: None,
            minor_amount_captured: None,
            access_token: None,
            session_token: None,
            reference_id: None,
            payment_method_token: None,
            preprocessing_id: None,
            connector_api_version: None,
            test_mode: None,
            connector_http_status_code: None,
            external_latency: None,
            connectors,
            raw_connector_response: None,
            connector_response_headers: None,
            vault_headers,
            raw_connector_request: None,
            minor_amount_capturable: None,
            connector_response: None,
            recurring_mandate_payment_data: None,
            order_details: None,
            minor_amount_authorized: None,
        })
    }
}

impl
    ForeignTryFrom<(
        grpc_api_types::payments::PaymentServicePostAuthenticateRequest,
        Connectors,
        &MaskedMetadata,
    )> for PaymentFlowData
{
    type Error = ApplicationErrorResponse;

    fn foreign_try_from(
        (value, connectors, metadata): (
            grpc_api_types::payments::PaymentServicePostAuthenticateRequest,
            Connectors,
            &MaskedMetadata,
        ),
    ) -> Result<Self, error_stack::Report<Self::Error>> {
        let address = match &value.address {
            Some(address_value) => PaymentAddress::foreign_try_from((*address_value).clone())?,
            None => {
                return Err(ApplicationErrorResponse::BadRequest(ApiError {
                    sub_code: "INVALID_ADDRESS".to_owned(),
                    error_identifier: 400,
                    error_message: "Address is required".to_owned(),
                    error_object: None,
                }))?
            }
        };

        let merchant_id_from_header = extract_merchant_id_from_metadata(metadata)?;
        let vault_headers = extract_headers_from_metadata(metadata);

        let access_token = value
            .state
            .as_ref()
            .and_then(|state| state.access_token.as_ref())
            .map(AccessTokenResponseData::from);

        Ok(Self {
            merchant_id: merchant_id_from_header,
            payment_id: "IRRELEVANT_PAYMENT_ID".to_string(),
            attempt_id: "IRRELEVANT_ATTEMPT_ID".to_string(),
            status: common_enums::AttemptStatus::Pending,
            payment_method: PaymentMethod::foreign_try_from(
                value.payment_method.unwrap_or_default(),
            )?,
            address,
            auth_type: common_enums::AuthenticationType::ThreeDs, // Post-auth uses 3DS
            connector_request_reference_id: extract_connector_request_reference_id(
                &value.request_ref_id,
            ),
            customer_id: None,
            connector_customer: None,
            description: value.metadata.get("description").cloned(),
            return_url: value.return_url.clone(),
            connector_meta_data: {
                (!value.merchant_account_metadata.is_empty()).then(|| {
                    common_utils::pii::SecretSerdeValue::new(convert_merchant_metadata_to_json(
                        &value.merchant_account_metadata,
                    ))
                })
            },
            amount_captured: None,
            minor_amount_captured: None,
            access_token,
            session_token: None,
            reference_id: value.connector_order_reference_id.clone(),
            payment_method_token: None,
            preprocessing_id: None,
            connector_api_version: None,
            test_mode: None,
            connector_http_status_code: None,
            external_latency: None,
            connectors,
            raw_connector_response: None,
            connector_response_headers: None,
            vault_headers,
            raw_connector_request: None,
            minor_amount_capturable: None,
            connector_response: None,
            recurring_mandate_payment_data: None,
            order_details: None,
            minor_amount_authorized: None,
        })
    }
}<|MERGE_RESOLUTION|>--- conflicted
+++ resolved
@@ -382,7 +382,6 @@
                 }
                 grpc_api_types::payments::payment_method::PaymentMethod::UpiCollect(
                     upi_collect,
-<<<<<<< HEAD
                 ) => {
                     let upi_source = upi_collect
                         .upi_source
@@ -457,22 +456,6 @@
                             crate::payment_method_data::UpiQrData { upi_source },
                         ),
                     ))
-=======
-                ) => Ok(Self::Upi(payment_method_data::UpiData::UpiCollect(
-                    payment_method_data::UpiCollectData {
-                        vpa_id: upi_collect.vpa_id.map(|vpa| vpa.expose().into()),
-                    },
-                ))),
-                grpc_api_types::payments::payment_method::PaymentMethod::UpiIntent(_upi_intent) => {
-                    Ok(Self::Upi(payment_method_data::UpiData::UpiIntent(
-                        payment_method_data::UpiIntentData {},
-                    )))
-                }
-                grpc_api_types::payments::payment_method::PaymentMethod::UpiQr(_upi_qr) => {
-                    Ok(Self::Upi(payment_method_data::UpiData::UpiQr(
-                        payment_method_data::UpiQrData {},
-                    )))
->>>>>>> 8665908b
                 }
                 // ============================================================================
                 // REWARD METHODS - Flattened direct variants
