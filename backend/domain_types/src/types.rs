use core::result::Result;
use std::{borrow::Cow, collections::HashMap, fmt::Debug, str::FromStr};

use crate::utils::extract_connector_request_reference_id;
use common_enums::{CaptureMethod, CardNetwork, CountryAlpha2, PaymentMethod, PaymentMethodType};
use common_utils::{
    consts::{self, NO_ERROR_CODE, X_EXTERNAL_VAULT_METADATA},
    id_type::CustomerId,
    metadata::MaskedMetadata,
    pii::Email,
    Method,
};
use error_stack::{report, ResultExt};
use grpc_api_types::payments::{
    self as grpc_payment_types, AcceptDisputeResponse, ConnectorState, DisputeDefendRequest,
    DisputeDefendResponse, DisputeResponse, DisputeServiceSubmitEvidenceResponse,
    PaymentServiceAuthorizeRequest, PaymentServiceAuthorizeResponse, PaymentServiceCaptureResponse,
    PaymentServiceGetResponse, PaymentServiceRegisterRequest, PaymentServiceRegisterResponse,
    PaymentServiceVoidPostCaptureResponse, PaymentServiceVoidRequest, PaymentServiceVoidResponse,
    RefundResponse,
};
use hyperswitch_masking::{ExposeInterface, Secret};
use serde::Serialize;
use tracing::info;
use utoipa::ToSchema;

/// Extract vault-related headers from gRPC metadata
fn extract_headers_from_metadata(
    metadata: &MaskedMetadata,
) -> Option<HashMap<String, Secret<String>>> {
    let mut vault_headers = HashMap::new();

    if let Some(vault_creds) = metadata.get(X_EXTERNAL_VAULT_METADATA) {
        vault_headers.insert(X_EXTERNAL_VAULT_METADATA.to_string(), vault_creds);
    }

    if vault_headers.is_empty() {
        None
    } else {
        Some(vault_headers)
    }
}

// For decoding connector_meta_data and Engine trait - base64 crate no longer needed here
use crate::{
    connector_flow::{
        Accept, Authorize, Capture, CreateConnectorCustomer, CreateOrder, CreateSessionToken,
        DefendDispute, PSync, PaymentMethodToken, RSync, Refund, RepeatPayment, SetupMandate,
        SubmitEvidence, Void, VoidPC,
    },
    connector_types::{
        AcceptDisputeData, AccessTokenRequestData, AccessTokenResponseData, ConnectorCustomerData,
        ConnectorMandateReferenceId, ConnectorResponseHeaders, ContinueRedirectionResponse,
        DisputeDefendData, DisputeFlowData, DisputeResponseData, DisputeWebhookDetailsResponse,
        MandateReferenceId, MultipleCaptureRequestData, PaymentCreateOrderData,
        PaymentCreateOrderResponse, PaymentFlowData, PaymentMethodTokenResponse,
        PaymentMethodTokenizationData, PaymentVoidData, PaymentsAuthenticateData,
        PaymentsAuthorizeData, PaymentsCaptureData, PaymentsPostAuthenticateData,
        PaymentsPreAuthenticateData, PaymentsResponseData, PaymentsSyncData,
        RawConnectorRequestResponse, RefundFlowData, RefundSyncData, RefundWebhookDetailsResponse,
        RefundsData, RefundsResponseData, RepeatPaymentData, ResponseId, SessionTokenRequestData,
        SessionTokenResponseData, SetupMandateRequestData, SubmitEvidenceData,
        WebhookDetailsResponse,
    },
    errors::{ApiError, ApplicationErrorResponse},
    mandates::{self, MandateData},
    payment_address,
    payment_address::{
        Address, AddressDetails, OrderDetailsWithAmount, PaymentAddress, PhoneDetails,
    },
    payment_method_data,
    payment_method_data::{
        DefaultPCIHolder, PaymentMethodData, PaymentMethodDataTypes, RawCardNumber,
        VaultTokenHolder,
    },
    router_data::{
        AdditionalPaymentMethodConnectorResponse, ConnectorAuthType, ConnectorResponseData,
        RecurringMandatePaymentData,
    },
    router_data_v2::RouterDataV2,
    router_request_types,
    router_request_types::BrowserInformation,
    router_response_types,
    utils::{extract_merchant_id_from_metadata, ForeignFrom, ForeignTryFrom},
};

#[derive(Clone, serde::Deserialize, Debug, Default)]
pub struct Connectors {
    // Added pub
    pub adyen: ConnectorParams,
    pub razorpay: ConnectorParams,
    pub razorpayv2: ConnectorParams,
    pub fiserv: ConnectorParams,
    pub elavon: ConnectorParams, // Add your connector params
    pub xendit: ConnectorParams,
    pub checkout: ConnectorParams,
    pub authorizedotnet: ConnectorParams, // Add your connector params
    pub mifinity: ConnectorParams,
    pub phonepe: ConnectorParams,
    pub cashfree: ConnectorParams,
    pub paytm: ConnectorParams,
    pub fiuu: ConnectorParams,
    pub payu: ConnectorParams,
    pub cashtocode: ConnectorParams,
    pub novalnet: ConnectorParams,
    pub nexinets: ConnectorParams,
    pub noon: ConnectorParams,
    pub braintree: ConnectorParams,
    pub volt: ConnectorParams,
    pub bluecode: ConnectorParams,
    pub cryptopay: ConnectorParams,
    pub helcim: ConnectorParams,
    pub dlocal: ConnectorParams,
    pub placetopay: ConnectorParams,
    pub rapyd: ConnectorParams,
    pub aci: ConnectorParams,
    pub trustpay: ConnectorParamsWithMoreUrls,
    pub stripe: ConnectorParams,
    pub cybersource: ConnectorParams,
    pub worldpay: ConnectorParams,
    pub worldpayvantiv: ConnectorParams,
    pub payload: ConnectorParams,
    pub fiservemea: ConnectorParams,
    pub datatrans: ConnectorParams,
    pub authipay: ConnectorParams,
    pub silverflow: ConnectorParams,
    pub celero: ConnectorParams,
    pub paypal: ConnectorParams,
    pub stax: ConnectorParams,
}

#[derive(Clone, serde::Deserialize, Debug, Default)]
pub struct ConnectorParams {
    /// base url
    #[serde(default)]
    pub base_url: String,
    #[serde(default)]
    pub dispute_base_url: Option<String>,
    #[serde(default)]
    pub secondary_base_url: Option<String>,
}

impl ConnectorParams {
    pub fn new(base_url: String, dispute_base_url: Option<String>) -> Self {
        Self {
            base_url,
            dispute_base_url,
            secondary_base_url: None,
        }
    }
}

#[derive(Debug, serde::Deserialize, Clone, Default)]
pub struct ConnectorParamsWithMoreUrls {
    /// base url
    pub base_url: String,
    /// base url for bank redirects
    pub base_url_bank_redirects: String,
}

// Trait to provide access to connectors field
pub trait HasConnectors {
    fn connectors(&self) -> &Connectors;
}

impl HasConnectors for PaymentFlowData {
    fn connectors(&self) -> &Connectors {
        &self.connectors
    }
}

impl HasConnectors for RefundFlowData {
    fn connectors(&self) -> &Connectors {
        &self.connectors
    }
}

impl HasConnectors for DisputeFlowData {
    fn connectors(&self) -> &Connectors {
        &self.connectors
    }
}

#[derive(Debug, serde::Deserialize, Clone, PartialEq, Eq, Hash)]
pub struct Proxy {
    pub http_url: Option<String>,
    pub https_url: Option<String>,
    pub idle_pool_connection_timeout: Option<u64>,
    pub bypass_proxy_urls: Vec<String>,
    pub mitm_proxy_enabled: bool,
    pub mitm_ca_cert: Option<String>,
}

impl Proxy {
    pub fn cache_key(&self, should_bypass_proxy: bool) -> Option<Self> {
        // Return Some(self) if there's an actual proxy configuration
        // let sbp = self.bypass_proxy_urls.contains(&url.to_string());
        if should_bypass_proxy || (self.http_url.is_none() && self.https_url.is_none()) {
            None
        } else {
            Some(self.clone())
        }
    }

    pub fn is_proxy_configured(&self, should_bypass_proxy: bool) -> bool {
        should_bypass_proxy || (self.http_url.is_none() && self.https_url.is_none())
    }
}

impl ForeignTryFrom<grpc_api_types::payments::CaptureMethod> for common_enums::CaptureMethod {
    type Error = ApplicationErrorResponse;

    fn foreign_try_from(
        value: grpc_api_types::payments::CaptureMethod,
    ) -> Result<Self, error_stack::Report<Self::Error>> {
        match value {
            grpc_api_types::payments::CaptureMethod::Automatic => Ok(Self::Automatic),
            grpc_api_types::payments::CaptureMethod::Manual => Ok(Self::Manual),
            grpc_api_types::payments::CaptureMethod::ManualMultiple => Ok(Self::ManualMultiple),
            grpc_api_types::payments::CaptureMethod::Scheduled => Ok(Self::Scheduled),
            _ => Ok(Self::Automatic),
        }
    }
}

impl ForeignTryFrom<grpc_api_types::payments::CardNetwork> for common_enums::CardNetwork {
    type Error = ApplicationErrorResponse;

    fn foreign_try_from(
        network: grpc_api_types::payments::CardNetwork,
    ) -> Result<Self, error_stack::Report<Self::Error>> {
        match network {
            grpc_api_types::payments::CardNetwork::Visa => Ok(Self::Visa),
            grpc_api_types::payments::CardNetwork::Mastercard => Ok(Self::Mastercard),
            grpc_api_types::payments::CardNetwork::Amex => Ok(Self::AmericanExpress),
            grpc_api_types::payments::CardNetwork::Jcb => Ok(Self::JCB),
            grpc_api_types::payments::CardNetwork::Diners => Ok(Self::DinersClub),
            grpc_api_types::payments::CardNetwork::Discover => Ok(Self::Discover),
            grpc_api_types::payments::CardNetwork::CartesBancaires => Ok(Self::CartesBancaires),
            grpc_api_types::payments::CardNetwork::Unionpay => Ok(Self::UnionPay),
            grpc_api_types::payments::CardNetwork::Rupay => Ok(Self::RuPay),
            grpc_api_types::payments::CardNetwork::Maestro => Ok(Self::Maestro),
            grpc_api_types::payments::CardNetwork::Unspecified => {
                Err(ApplicationErrorResponse::BadRequest(ApiError {
                    sub_code: "UNSPECIFIED_CARD_NETWORK".to_owned(),
                    error_identifier: 401,
                    error_message: "Card network must be specified".to_owned(),
                    error_object: None,
                })
                .into())
            }
        }
    }
}

impl<
        T: PaymentMethodDataTypes
            + Default
            + Debug
            + Send
            + Eq
            + PartialEq
            + serde::Serialize
            + serde::de::DeserializeOwned
            + Clone
            + CardConversionHelper<T>,
    > ForeignTryFrom<grpc_api_types::payments::PaymentMethod> for PaymentMethodData<T>
{
    type Error = ApplicationErrorResponse;

    fn foreign_try_from(
        value: grpc_api_types::payments::PaymentMethod,
    ) -> Result<Self, error_stack::Report<Self::Error>> {
        tracing::info!("PaymentMethod data received: {:?}", value);

        match value.payment_method {
            Some(data) => match data {
                // ============================================================================
                // CARD METHODS
                // ============================================================================
                grpc_api_types::payments::payment_method::PaymentMethod::Card(card_details) => {
                    let card = payment_method_data::Card::<T>::foreign_try_from(card_details)?;
                    Ok(PaymentMethodData::Card(card))
                }
                grpc_api_types::payments::payment_method::PaymentMethod::CardProxy(
                    card_details,
                ) => {
                    let card = payment_method_data::Card::<T>::foreign_try_from(card_details)?;
                    Ok(PaymentMethodData::Card(card))
                }
                grpc_api_types::payments::payment_method::PaymentMethod::CardRedirect(
                    _card_redirect,
                ) => Err(report!(ApplicationErrorResponse::BadRequest(ApiError {
                    sub_code: "UNSUPPORTED_PAYMENT_METHOD".to_owned(),
                    error_identifier: 400,
                    error_message: "Card redirect payments are not yet supported".to_owned(),
                    error_object: None,
                }))),
                grpc_api_types::payments::payment_method::PaymentMethod::Token(_token) => Ok(
                    PaymentMethodData::CardToken(payment_method_data::CardToken {
                        card_holder_name: None,
                        card_cvc: None,
                    }),
                ),
                grpc_api_types::payments::payment_method::PaymentMethod::UpiCollect(
                    upi_collect,
                ) => Ok(PaymentMethodData::Upi(
                    payment_method_data::UpiData::UpiCollect(payment_method_data::UpiCollectData {
                        vpa_id: upi_collect.vpa_id.map(|vpa| vpa.expose().into()),
                    }),
                )),
                grpc_api_types::payments::payment_method::PaymentMethod::UpiIntent(_upi_intent) => {
                    Ok(PaymentMethodData::Upi(
                        payment_method_data::UpiData::UpiIntent(
                            payment_method_data::UpiIntentData {},
                        ),
                    ))
                }
                grpc_api_types::payments::payment_method::PaymentMethod::UpiQr(_upi_qr) => Ok(
                    PaymentMethodData::Upi(crate::payment_method_data::UpiData::UpiQr(
                        crate::payment_method_data::UpiQrData {},
                    )),
                ),
                // ============================================================================
                // REWARD METHODS - Flattened direct variants
                // ============================================================================
                grpc_api_types::payments::payment_method::PaymentMethod::ClassicReward(_) => {
                    Ok(PaymentMethodData::Reward)
                }
                grpc_api_types::payments::payment_method::PaymentMethod::EVoucher(_) => {
                    Ok(PaymentMethodData::Reward)
                }
                // ============================================================================
                // DIGITAL WALLETS - Direct conversions
                // ============================================================================
                grpc_api_types::payments::payment_method::PaymentMethod::Bluecode(_) => Ok(
                    PaymentMethodData::Wallet(payment_method_data::WalletData::BluecodeRedirect {}),
                ),
                grpc_api_types::payments::payment_method::PaymentMethod::RevolutPay(_) => Ok(
                    PaymentMethodData::Wallet(payment_method_data::WalletData::RevolutPay(
                        payment_method_data::RevolutPayData {},
                    )),
                ),
                grpc_api_types::payments::payment_method::PaymentMethod::AliPayRedirect(_) => Ok(
                    PaymentMethodData::Wallet(payment_method_data::WalletData::AliPayRedirect(
                        payment_method_data::AliPayRedirection {},
                    )),
                ),
                grpc_api_types::payments::payment_method::PaymentMethod::AmazonPayRedirect(_) => {
                    Ok(PaymentMethodData::Wallet(
                        payment_method_data::WalletData::AmazonPayRedirect(Box::new(
                            payment_method_data::AmazonPayRedirectData {},
                        )),
                    ))
                }
                grpc_api_types::payments::payment_method::PaymentMethod::CashappQr(_) => Ok(
                    PaymentMethodData::Wallet(payment_method_data::WalletData::CashappQr(
                        Box::new(payment_method_data::CashappQr {}),
                    )),
                ),
                grpc_api_types::payments::payment_method::PaymentMethod::WeChatPayQr(_) => Ok(
                    PaymentMethodData::Wallet(payment_method_data::WalletData::WeChatPayQr(
                        Box::new(payment_method_data::WeChatPayQr {}),
                    )),
                ),
                grpc_api_types::payments::payment_method::PaymentMethod::Mifinity(
                    mifinity_data,
                ) => Ok(PaymentMethodData::Wallet(
                    payment_method_data::WalletData::Mifinity(payment_method_data::MifinityData {
                        date_of_birth: hyperswitch_masking::Secret::<time::Date>::foreign_try_from(
                            mifinity_data
                                .date_of_birth
                                .ok_or(ApplicationErrorResponse::BadRequest(ApiError {
                                    sub_code: "MISSING_DATE_OF_BIRTH".to_owned(),
                                    error_identifier: 400,
                                    error_message: "Missing Date of Birth".to_owned(),
                                    error_object: None,
                                }))?
                                .expose(),
                        )?,
                        language_preference: mifinity_data.language_preference,
                    }),
                )),
                grpc_api_types::payments::payment_method::PaymentMethod::ApplePay(apple_wallet) => {
                    let payment_data = apple_wallet.payment_data.ok_or_else(|| {
                        ApplicationErrorResponse::BadRequest(ApiError {
                            sub_code: "MISSING_APPLE_PAY_PAYMENT_DATA".to_owned(),
                            error_identifier: 400,
                            error_message: "Apple Pay payment data is required".to_owned(),
                            error_object: None,
                        })
                    })?;

                    let applepay_payment_data = match payment_data.payment_data {
                                Some(grpc_api_types::payments::apple_wallet::payment_data::PaymentData::EncryptedData(encrypted_data)) => {
                                    Ok(payment_method_data::ApplePayPaymentData::Encrypted(encrypted_data))
                                },
                                Some(grpc_api_types::payments::apple_wallet::payment_data::PaymentData::DecryptedData(decrypted_data)) => {
                                    let decrypted_payment_data = decrypted_data.payment_data.ok_or(
                                        ApplicationErrorResponse::BadRequest(ApiError {
                                            sub_code: "MISSING_DECRYPTED_PAYMENT_DATA".to_owned(),
                                            error_identifier: 400,
                                            error_message: "Apple Pay decrypted payment data is required".to_owned(),
                                            error_object: None,
                                        })
                                    )?;

                                    Ok(payment_method_data::ApplePayPaymentData::Decrypted(
                                        payment_method_data::ApplePayPredecryptData {
                                            application_primary_account_number: decrypted_data.application_primary_account_number.ok_or(
                                                ApplicationErrorResponse::BadRequest(ApiError {
                                                    sub_code: "MISSING_APPLICATION_PRIMARY_ACCOUNT_NUMBER".to_owned(),
                                                    error_identifier: 400,
                                                    error_message: "Apple Pay payment data application primary account number is required".to_owned(),
                                                    error_object: None,
                                                })
                                            )?,
                                            application_expiration_month: decrypted_data.application_expiration_month.ok_or(
                                                ApplicationErrorResponse::BadRequest(ApiError {
                                                    sub_code: "MISSING_APPLICATION_EXPIRATION_MONTH".to_owned(),
                                                    error_identifier: 400,
                                                    error_message: "Apple Pay payment data application expiration month is required".to_owned(),
                                                    error_object: None,
                                                })
                                            )?,
                                            application_expiration_year: decrypted_data.application_expiration_year.ok_or(
                                                ApplicationErrorResponse::BadRequest(ApiError {
                                                    sub_code: "MISSING_APPLICATION_EXPIRATION_YEAR".to_owned(),
                                                    error_identifier: 400,
                                                    error_message: "Apple Pay payment data application expiration year is required".to_owned(),
                                                    error_object: None,
                                                })
                                            )?,
                                            payment_data: payment_method_data::ApplePayCryptogramData {
                                                online_payment_cryptogram: decrypted_payment_data.online_payment_cryptogram.ok_or(
                                                    ApplicationErrorResponse::BadRequest(ApiError {
                                                        sub_code: "MISSING_ONLINE_PAYMENT_CRYPTOGRAM".to_owned(),
                                                        error_identifier: 400,
                                                        error_message: "Apple Pay payment data online payment cryptogram is required".to_owned(),
                                                        error_object: None,
                                                    })
                                                )?,
                                                eci_indicator: decrypted_payment_data.eci_indicator,
                                            },
                                        }
                                    ))
                                },
                                None => Err(report!(ApplicationErrorResponse::BadRequest(ApiError {
                                        sub_code: "MISSING_APPLE_PAY_DATA".to_owned(),
                                        error_identifier: 400,
                                        error_message: "Apple Pay payment data is required".to_owned(),
                                        error_object: None,
                                    })))
                            }?;

                    let payment_method = apple_wallet.payment_method.ok_or_else(|| {
                        ApplicationErrorResponse::BadRequest(ApiError {
                            sub_code: "MISSING_APPLE_PAY_PAYMENT_METHOD".to_owned(),
                            error_identifier: 400,
                            error_message: "Apple Pay payment method is required".to_owned(),
                            error_object: None,
                        })
                    })?;

                    let wallet_data = payment_method_data::ApplePayWalletData {
                        payment_data: applepay_payment_data,
                        payment_method: payment_method_data::ApplepayPaymentMethod {
                            display_name: payment_method.display_name,
                            network: payment_method.network,
                            pm_type: payment_method.r#type,
                        },
                        transaction_identifier: apple_wallet.transaction_identifier,
                    };
                    Ok(PaymentMethodData::Wallet(
                        payment_method_data::WalletData::ApplePay(wallet_data),
                    ))
                }
                grpc_api_types::payments::payment_method::PaymentMethod::GooglePay(
                    google_wallet,
                ) => {
                    let info = google_wallet.info.ok_or_else(|| {
                        ApplicationErrorResponse::BadRequest(ApiError {
                            sub_code: "MISSING_GOOGLE_PAY_INFO".to_owned(),
                            error_identifier: 400,
                            error_message: "Google Pay payment method info is required".to_owned(),
                            error_object: None,
                        })
                    })?;

                    let tokenization_data = google_wallet.tokenization_data.ok_or_else(|| {
                        ApplicationErrorResponse::BadRequest(ApiError {
                            sub_code: "MISSING_GOOGLE_PAY_TOKENIZATION_DATA".to_owned(),
                            error_identifier: 400,
                            error_message: "Google Pay tokenization data is required".to_owned(),
                            error_object: None,
                        })
                    })?;

                    // Handle the new oneof tokenization_data structure
                    let gpay_tokenization_data = match tokenization_data.tokenization_data {
                                Some(grpc_api_types::payments::google_wallet::tokenization_data::TokenizationData::DecryptedData(predecrypt_data)) => {
                                    Ok(payment_method_data::GpayTokenizationData::Decrypted(
                                        payment_method_data::GPayPredecryptData {
                                            card_exp_month: predecrypt_data.card_exp_month.ok_or(
                                                ApplicationErrorResponse::BadRequest(ApiError {
                                                    sub_code: "MISSING_CARD_EXP_MONTH".to_owned(),
                                                    error_identifier: 400,
                                                    error_message: "Google Pay tokenization data card exp month is required".to_owned(),
                                                    error_object: None,
                                                })
                                            )?,
                                            card_exp_year: predecrypt_data.card_exp_year.ok_or(
                                                ApplicationErrorResponse::BadRequest(ApiError {
                                                    sub_code: "MISSING_CARD_EXP_YEAR".to_owned(),
                                                    error_identifier: 400,
                                                    error_message: "Google Pay tokenization data card exp year is required".to_owned(),
                                                    error_object: None,
                                                })
                                            )?,
                                            application_primary_account_number: predecrypt_data.application_primary_account_number.ok_or(
                                                ApplicationErrorResponse::BadRequest(ApiError {
                                                    sub_code: "MISSING_APPLICATION_PRIMARY_ACCOUNT_NUMBER".to_owned(),
                                                    error_identifier: 400,
                                                    error_message: "Google Pay tokenization data application primary account number is required".to_owned(),
                                                    error_object: None,
                                                })
                                            )?,
                                            cryptogram: predecrypt_data.cryptogram,
                                            eci_indicator: predecrypt_data.eci_indicator,
                                        }
                                    ))
                                },
                                Some(grpc_api_types::payments::google_wallet::tokenization_data::TokenizationData::EncryptedData(encrypted_data)) => {
                                    Ok(payment_method_data::GpayTokenizationData::Encrypted(
                                        payment_method_data::GpayEcryptedTokenizationData {
                                            token_type: encrypted_data.token_type,
                                            token: encrypted_data.token,
                                        }
                                    ))
                                },
                                None => Err(report!(ApplicationErrorResponse::BadRequest(ApiError {
                                        sub_code: "MISSING_GOOGLE_PAY_TOKENIZATION_DATA".to_owned(),
                                        error_identifier: 400,
                                        error_message: "Google Pay tokenization data variant is required".to_owned(),
                                        error_object: None,
                                    })))
                            }?;

                    let wallet_data = payment_method_data::GooglePayWalletData {
                        pm_type: google_wallet.r#type,
                        description: google_wallet.description,
                        info: payment_method_data::GooglePayPaymentMethodInfo {
                            card_network: info.card_network,
                            card_details: info.card_details,
                            assurance_details: info.assurance_details.map(|details| {
                                payment_method_data::GooglePayAssuranceDetails {
                                    card_holder_authenticated: details.card_holder_authenticated,
                                    account_verified: details.account_verified,
                                }
                            }),
                        },
                        tokenization_data: gpay_tokenization_data,
                    };
                    Ok(PaymentMethodData::Wallet(
                        payment_method_data::WalletData::GooglePay(wallet_data),
                    ))
                }
                grpc_api_types::payments::payment_method::PaymentMethod::PaypalRedirect(
                    paypal_redirect,
                ) => Ok(PaymentMethodData::Wallet(
                    payment_method_data::WalletData::PaypalRedirect(
                        payment_method_data::PaypalRedirection {
                            email: match paypal_redirect.email {
                                Some(ref email_str) => Some(
                                    Email::try_from(email_str.clone().expose()).change_context(
                                        ApplicationErrorResponse::BadRequest(ApiError {
                                            sub_code: "INVALID_EMAIL_FORMAT".to_owned(),
                                            error_identifier: 400,
                                            error_message: "Invalid email".to_owned(),
                                            error_object: None,
                                        }),
                                    )?,
                                ),
                                None => None,
                            },
                        },
                    ),
                )),

                // ============================================================================
                // BANK TRANSFERS - Direct variants
                // ============================================================================
                grpc_api_types::payments::payment_method::PaymentMethod::InstantBankTransfer(_) => {
                    Ok(PaymentMethodData::BankTransfer(Box::new(
                        payment_method_data::BankTransferData::InstantBankTransfer {},
                    )))
                }
                // ============================================================================
                // ONLINE BANKING - Direct variants
                // ============================================================================
                grpc_api_types::payments::payment_method::PaymentMethod::OpenBankingUk(
                    open_banking_uk,
                ) => Ok(PaymentMethodData::BankRedirect(
                    payment_method_data::BankRedirectData::OpenBankingUk {
                        issuer: open_banking_uk
                            .issuer
                            .and_then(|i| common_enums::BankNames::from_str(&i).ok()),
                        country: open_banking_uk
                            .country
                            .and_then(|c| CountryAlpha2::from_str(&c).ok()),
                    },
                )),
                grpc_api_types::payments::payment_method::PaymentMethod::OnlineBankingFpx(fpx) => {
                    Ok(PaymentMethodData::BankRedirect(
                        payment_method_data::BankRedirectData::OnlineBankingFpx {
                            issuer: common_enums::BankNames::foreign_try_from(fpx.issuer())?,
                        },
                    ))
                }
                // ============================================================================
                // MOBILE PAYMENTS - Direct variants
                // ============================================================================
                grpc_api_types::payments::payment_method::PaymentMethod::DuitNow(_) => {
                    Ok(PaymentMethodData::RealTimePayment(Box::new(
                        payment_method_data::RealTimePaymentData::DuitNow {},
                    )))
                }
                // ============================================================================
                // CRYPTOCURRENCY - Direct variant
                // ============================================================================
                grpc_api_types::payments::payment_method::PaymentMethod::Crypto(
                    crypto_currency,
                ) => Ok(PaymentMethodData::Crypto(payment_method_data::CryptoData {
                    pay_currency: crypto_currency.pay_currency,
                    network: crypto_currency.network,
                })),

                // Catch-all for unsupported variants
                _ => Err(report!(ApplicationErrorResponse::BadRequest(ApiError {
                    sub_code: "UNSUPPORTED_PAYMENT_METHOD".to_owned(),
                    error_identifier: 400,
                    error_message: "This payment method type is not yet supported".to_owned(),
                    error_object: None,
                }))),
            },
            None => Err(ApplicationErrorResponse::BadRequest(ApiError {
                sub_code: "INVALID_PAYMENT_METHOD_DATA".to_owned(),
                error_identifier: 400,
                error_message: "Payment method data is required".to_owned(),
                error_object: None,
            })
            .into()),
        }
    }
}

impl ForeignTryFrom<grpc_api_types::payments::PaymentMethodType> for Option<PaymentMethodType> {
    type Error = ApplicationErrorResponse;

    fn foreign_try_from(
        value: grpc_api_types::payments::PaymentMethodType,
    ) -> Result<Self, error_stack::Report<Self::Error>> {
        match value {
            grpc_api_types::payments::PaymentMethodType::Unspecified => Ok(None),
            grpc_api_types::payments::PaymentMethodType::Credit => {
                Ok(Some(PaymentMethodType::Card))
            }
            grpc_api_types::payments::PaymentMethodType::Debit => Ok(Some(PaymentMethodType::Card)),
            grpc_api_types::payments::PaymentMethodType::UpiCollect => {
                Ok(Some(PaymentMethodType::UpiCollect))
            }
            grpc_api_types::payments::PaymentMethodType::UpiIntent => {
                Ok(Some(PaymentMethodType::UpiIntent))
            }
            grpc_api_types::payments::PaymentMethodType::UpiQr => {
                Ok(Some(PaymentMethodType::UpiIntent))
            } // UpiQr not yet implemented, fallback to UpiIntent
            grpc_api_types::payments::PaymentMethodType::ClassicReward => {
                Ok(Some(PaymentMethodType::ClassicReward))
            }
            grpc_api_types::payments::PaymentMethodType::Evoucher => {
                Ok(Some(PaymentMethodType::Evoucher))
            }
            grpc_api_types::payments::PaymentMethodType::ApplePay => {
                Ok(Some(PaymentMethodType::ApplePay))
            }
            grpc_api_types::payments::PaymentMethodType::GooglePay => {
                Ok(Some(PaymentMethodType::GooglePay))
            }
            grpc_api_types::payments::PaymentMethodType::AmazonPay => {
                Ok(Some(PaymentMethodType::AmazonPay))
            }
            grpc_api_types::payments::PaymentMethodType::RevolutPay => {
                Ok(Some(PaymentMethodType::RevolutPay))
            }
            grpc_api_types::payments::PaymentMethodType::PayPal => {
                Ok(Some(PaymentMethodType::Paypal))
            }
            grpc_api_types::payments::PaymentMethodType::WeChatPay => {
                Ok(Some(PaymentMethodType::WeChatPay))
            }
            grpc_api_types::payments::PaymentMethodType::AliPay => {
                Ok(Some(PaymentMethodType::AliPay))
            }
            grpc_api_types::payments::PaymentMethodType::Cashapp => {
                Ok(Some(PaymentMethodType::Cashapp))
            }
            _ => Err(ApplicationErrorResponse::BadRequest(ApiError {
                sub_code: "INVALID_PAYMENT_METHOD_TYPE".to_owned(),
                error_identifier: 400,
                error_message: "This payment method type is not yet supported".to_owned(),
                error_object: None,
            })
            .into()),
        }
    }
}

impl ForeignTryFrom<grpc_api_types::payments::PaymentMethod> for Option<PaymentMethodType> {
    type Error = ApplicationErrorResponse;

    fn foreign_try_from(
        value: grpc_api_types::payments::PaymentMethod,
    ) -> Result<Self, error_stack::Report<Self::Error>> {
        match value.payment_method {
            Some(data) => match data {
                // ============================================================================
                // CARD METHODS
                // ============================================================================
                grpc_api_types::payments::payment_method::PaymentMethod::Card(_) => {
                    Ok(None)
                }
                grpc_api_types::payments::payment_method::PaymentMethod::CardProxy(_) => {
                    Ok(None)
                }
                grpc_api_types::payments::payment_method::PaymentMethod::CardRedirect(_) => {
                    Err(report!(ApplicationErrorResponse::BadRequest(ApiError {
                        sub_code: "UNSUPPORTED_PAYMENT_METHOD".to_owned(),
                        error_identifier: 400,
                        error_message: "Card redirect payments are not yet supported".to_owned(),
                        error_object: None,
                    })))
                }
                grpc_api_types::payments::payment_method::PaymentMethod::Token(_) => {
                    Ok(None)
                },
                grpc_api_types::payments::payment_method::PaymentMethod::UpiCollect(_) => Ok(Some(PaymentMethodType::UpiCollect)),
                grpc_api_types::payments::payment_method::PaymentMethod::UpiIntent(_) => Ok(Some(PaymentMethodType::UpiIntent)),
                grpc_api_types::payments::payment_method::PaymentMethod::UpiQr(_) => Ok(Some(PaymentMethodType::UpiIntent)), // UpiQr not yet implemented, fallback to UpiIntent
                // ============================================================================
                // REWARD METHODS - Flattened direct variants
                // ============================================================================
                grpc_api_types::payments::payment_method::PaymentMethod::ClassicReward(_) => {
                    Ok(Some(PaymentMethodType::ClassicReward))
                },
                grpc_api_types::payments::payment_method::PaymentMethod::EVoucher(_) => {
                    Ok(Some(PaymentMethodType::Evoucher))
                },
                // ============================================================================
                // DIGITAL WALLETS - PaymentMethodType mappings
                // ============================================================================
                grpc_api_types::payments::payment_method::PaymentMethod::ApplePay(_) => Ok(Some(PaymentMethodType::ApplePay)),
                grpc_api_types::payments::payment_method::PaymentMethod::GooglePay(_) => Ok(Some(PaymentMethodType::GooglePay)),
                grpc_api_types::payments::payment_method::PaymentMethod::AmazonPayRedirect(_) => Ok(Some(PaymentMethodType::AmazonPay)),
                grpc_api_types::payments::payment_method::PaymentMethod::CashappQr(_) => Ok(Some(PaymentMethodType::Cashapp)),
                grpc_api_types::payments::payment_method::PaymentMethod::PaypalRedirect(_) => Ok(Some(PaymentMethodType::Paypal)),
                grpc_api_types::payments::payment_method::PaymentMethod::WeChatPayQr(_) => Ok(Some(PaymentMethodType::WeChatPay)),
                grpc_api_types::payments::payment_method::PaymentMethod::AliPayRedirect(_) => Ok(Some(PaymentMethodType::AliPay)),
                grpc_api_types::payments::payment_method::PaymentMethod::RevolutPay(_) => Ok(Some(PaymentMethodType::RevolutPay)),
                grpc_api_types::payments::payment_method::PaymentMethod::Mifinity(_) => Ok(Some(PaymentMethodType::Mifinity)),
                grpc_api_types::payments::payment_method::PaymentMethod::Bluecode(_) => Ok(Some(PaymentMethodType::Bluecode)),
                // ============================================================================
                // BANK TRANSFERS - PaymentMethodType mappings 
                // ============================================================================
                grpc_api_types::payments::payment_method::PaymentMethod::InstantBankTransfer(_) => Ok(Some(PaymentMethodType::InstantBankTransfer)),
                // ============================================================================
                // ONLINE BANKING - PaymentMethodType mappings  
                // ============================================================================
                grpc_api_types::payments::payment_method::PaymentMethod::OpenBankingUk(_) => Ok(Some(PaymentMethodType::OpenBankingUk)),
                grpc_api_types::payments::payment_method::PaymentMethod::OnlineBankingFpx(_) => Ok(Some(PaymentMethodType::OnlineBankingFpx)),
                // ============================================================================
                // MOBILE & CRYPTO PAYMENTS - PaymentMethodType mappings
                // ============================================================================
                grpc_api_types::payments::payment_method::PaymentMethod::DuitNow(_) => Ok(Some(PaymentMethodType::DuitNow)),
                grpc_api_types::payments::payment_method::PaymentMethod::Crypto(_) => Ok(Some(PaymentMethodType::CryptoCurrency)),
                // ============================================================================
                // UNSUPPORTED ONLINE BANKING - Direct error generation
                // ============================================================================
                grpc_api_types::payments::payment_method::PaymentMethod::OnlineBankingThailand(_) => {
                    Err(report!(ApplicationErrorResponse::BadRequest(ApiError {
                        sub_code: "UNSUPPORTED_PAYMENT_METHOD".to_owned(),
                        error_identifier: 400,
                        error_message: "Thai online banking is not yet supported".to_owned(),
                        error_object: None,
                    })))
                }
                grpc_api_types::payments::payment_method::PaymentMethod::OnlineBankingCzechRepublic(_) => {
                    Err(report!(ApplicationErrorResponse::BadRequest(ApiError {
                        sub_code: "UNSUPPORTED_PAYMENT_METHOD".to_owned(),
                        error_identifier: 400,
                        error_message: "Czech online banking is not yet supported".to_owned(),
                        error_object: None,
                    })))
                }
                grpc_api_types::payments::payment_method::PaymentMethod::OnlineBankingFinland(_) => {
                    Err(report!(ApplicationErrorResponse::BadRequest(ApiError {
                        sub_code: "UNSUPPORTED_PAYMENT_METHOD".to_owned(),
                        error_identifier: 400,
                        error_message: "Finnish online banking is not yet supported".to_owned(),
                        error_object: None,
                    })))
                }
                grpc_api_types::payments::payment_method::PaymentMethod::OnlineBankingPoland(_) => {
                    Err(report!(ApplicationErrorResponse::BadRequest(ApiError {
                        sub_code: "UNSUPPORTED_PAYMENT_METHOD".to_owned(),
                        error_identifier: 400,
                        error_message: "Polish online banking is not yet supported".to_owned(),
                        error_object: None,
                    })))
                }
                grpc_api_types::payments::payment_method::PaymentMethod::OnlineBankingSlovakia(_) => {
                    Err(report!(ApplicationErrorResponse::BadRequest(ApiError {
                        sub_code: "UNSUPPORTED_PAYMENT_METHOD".to_owned(),
                        error_identifier: 400,
                        error_message: "Slovak online banking is not yet supported".to_owned(),
                        error_object: None,
                    })))
                }
                grpc_api_types::payments::payment_method::PaymentMethod::OpenBankingPis(_) => {
                    Err(report!(ApplicationErrorResponse::BadRequest(ApiError {
                        sub_code: "UNSUPPORTED_PAYMENT_METHOD".to_owned(),
                        error_identifier: 400,
                        error_message: "Open Banking PIS is not yet supported".to_owned(),
                        error_object: None,
                    })))
                }
                grpc_api_types::payments::payment_method::PaymentMethod::LocalBankRedirect(_) => {
                    Err(report!(ApplicationErrorResponse::BadRequest(ApiError {
                        sub_code: "UNSUPPORTED_PAYMENT_METHOD".to_owned(),
                        error_identifier: 400,
                        error_message: "Local bank redirect is not yet supported".to_owned(),
                        error_object: None,
                    })))
                }
                grpc_api_types::payments::payment_method::PaymentMethod::Ideal(_) => {
                    Err(report!(ApplicationErrorResponse::BadRequest(ApiError {
                        sub_code: "UNSUPPORTED_PAYMENT_METHOD".to_owned(),
                        error_identifier: 400,
                        error_message: "iDEAL is not yet supported".to_owned(),
                        error_object: None,
                    })))
                }
                grpc_api_types::payments::payment_method::PaymentMethod::Sofort(_) => {
                    Err(report!(ApplicationErrorResponse::BadRequest(ApiError {
                        sub_code: "UNSUPPORTED_PAYMENT_METHOD".to_owned(),
                        error_identifier: 400,
                        error_message: "Sofort is not yet supported".to_owned(),
                        error_object: None,
                    })))
                }
                grpc_api_types::payments::payment_method::PaymentMethod::Trustly(_) => {
                    Err(report!(ApplicationErrorResponse::BadRequest(ApiError {
                        sub_code: "UNSUPPORTED_PAYMENT_METHOD".to_owned(),
                        error_identifier: 400,
                        error_message: "Trustly is not yet supported".to_owned(),
                        error_object: None,
                    })))
                }
                grpc_api_types::payments::payment_method::PaymentMethod::Giropay(_) => {
                    Err(report!(ApplicationErrorResponse::BadRequest(ApiError {
                        sub_code: "UNSUPPORTED_PAYMENT_METHOD".to_owned(),
                        error_identifier: 400,
                        error_message: "Giropay is not yet supported".to_owned(),
                        error_object: None,
                    })))
                }
                grpc_api_types::payments::payment_method::PaymentMethod::Eps(_) => {
                    Err(report!(ApplicationErrorResponse::BadRequest(ApiError {
                        sub_code: "UNSUPPORTED_PAYMENT_METHOD".to_owned(),
                        error_identifier: 400,
                        error_message: "EPS is not yet supported".to_owned(),
                        error_object: None,
                    })))
                }
                grpc_api_types::payments::payment_method::PaymentMethod::Przelewy24(_) => {
                    Err(report!(ApplicationErrorResponse::BadRequest(ApiError {
                        sub_code: "UNSUPPORTED_PAYMENT_METHOD".to_owned(),
                        error_identifier: 400,
                        error_message: "Przelewy24 is not yet supported".to_owned(),
                        error_object: None,
                    })))
                }
                grpc_api_types::payments::payment_method::PaymentMethod::Pse(_) => {
                    Err(report!(ApplicationErrorResponse::BadRequest(ApiError {
                        sub_code: "UNSUPPORTED_PAYMENT_METHOD".to_owned(),
                        error_identifier: 400,
                        error_message: "PSE is not yet supported".to_owned(),
                        error_object: None,
                    })))
                }
            },
            None => Err(ApplicationErrorResponse::BadRequest(ApiError {
                sub_code: "INVALID_PAYMENT_METHOD_DATA".to_owned(),
                error_identifier: 400,
                error_message: "Payment method data is required".to_owned(),
                error_object: None,
            })
            .into()),
        }
    }
}

// Helper trait for generic card conversion
pub trait CardConversionHelper<T: PaymentMethodDataTypes> {
    fn convert_card_details(
        card: grpc_api_types::payments::CardDetails,
    ) -> Result<payment_method_data::Card<T>, error_stack::Report<ApplicationErrorResponse>>;
}

// Implementation for DefaultPCIHolder
impl CardConversionHelper<DefaultPCIHolder> for DefaultPCIHolder {
    fn convert_card_details(
        card: grpc_api_types::payments::CardDetails,
    ) -> Result<
        payment_method_data::Card<DefaultPCIHolder>,
        error_stack::Report<ApplicationErrorResponse>,
    > {
        let card_network = match card.card_network() {
            grpc_api_types::payments::CardNetwork::Unspecified => None,
            _ => Some(common_enums::CardNetwork::foreign_try_from(
                card.card_network(),
            )?),
        };
        Ok(payment_method_data::Card {
            card_number: RawCardNumber::<DefaultPCIHolder>(card.card_number.ok_or(
                ApplicationErrorResponse::BadRequest(ApiError {
                    sub_code: "MISSING_CARD_NUMBER".to_owned(),
                    error_identifier: 400,
                    error_message: "Missing card number".to_owned(),
                    error_object: None,
                }),
            )?),
            card_exp_month: card
                .card_exp_month
                .ok_or(ApplicationErrorResponse::BadRequest(ApiError {
                    sub_code: "MISSING_EXP_MONTH".to_owned(),
                    error_identifier: 400,
                    error_message: "Missing Card Expiry Month".to_owned(),
                    error_object: None,
                }))?,
            card_exp_year: card
                .card_exp_year
                .ok_or(ApplicationErrorResponse::BadRequest(ApiError {
                    sub_code: "MISSING_EXP_YEAR".to_owned(),
                    error_identifier: 400,
                    error_message: "Missing Card Expiry Year".to_owned(),
                    error_object: None,
                }))?,
            card_cvc: card
                .card_cvc
                .ok_or(ApplicationErrorResponse::BadRequest(ApiError {
                    sub_code: "MISSING_CVC".to_owned(),
                    error_identifier: 400,
                    error_message: "Missing CVC".to_owned(),
                    error_object: None,
                }))?,
            card_issuer: card.card_issuer,
            card_network,
            card_type: card.card_type,
            card_issuing_country: card.card_issuing_country_alpha2,
            bank_code: card.bank_code,
            nick_name: card.nick_name.map(|name| name.into()),
            card_holder_name: card.card_holder_name,
            co_badged_card_data: None,
        })
    }
}

// Implementation for VaultTokenHolder
impl CardConversionHelper<VaultTokenHolder> for VaultTokenHolder {
    fn convert_card_details(
        card: grpc_api_types::payments::CardDetails,
    ) -> Result<
        payment_method_data::Card<VaultTokenHolder>,
        error_stack::Report<ApplicationErrorResponse>,
    > {
        Ok(payment_method_data::Card {
            card_number: RawCardNumber(
                card.card_number
                    .ok_or(ApplicationErrorResponse::BadRequest(ApiError {
                        sub_code: "MISSING_CARD_NUMBER".to_owned(),
                        error_identifier: 400,
                        error_message: "Missing card number".to_owned(),
                        error_object: None,
                    }))
                    .map(|cn| cn.get_card_no())?,
            ),
            card_exp_month: card
                .card_exp_month
                .ok_or(ApplicationErrorResponse::BadRequest(ApiError {
                    sub_code: "MISSING_EXP_MONTH".to_owned(),
                    error_identifier: 400,
                    error_message: "Missing Card Expiry Month".to_owned(),
                    error_object: None,
                }))?,
            card_exp_year: card
                .card_exp_year
                .ok_or(ApplicationErrorResponse::BadRequest(ApiError {
                    sub_code: "MISSING_EXP_YEAR".to_owned(),
                    error_identifier: 400,
                    error_message: "Missing Card Expiry Year".to_owned(),
                    error_object: None,
                }))?,
            card_cvc: card
                .card_cvc
                .ok_or(ApplicationErrorResponse::BadRequest(ApiError {
                    sub_code: "MISSING_CVC".to_owned(),
                    error_identifier: 400,
                    error_message: "Missing CVC".to_owned(),
                    error_object: None,
                }))?,
            card_issuer: card.card_issuer,
            card_network: None,
            card_type: card.card_type,
            card_issuing_country: card.card_issuing_country_alpha2,
            bank_code: card.bank_code,
            nick_name: card.nick_name.map(|name| name.into()),
            card_holder_name: card.card_holder_name,
            co_badged_card_data: None,
        })
    }
}

// Generic ForeignTryFrom implementation using the helper trait
impl<T> ForeignTryFrom<grpc_api_types::payments::CardDetails> for payment_method_data::Card<T>
where
    T: PaymentMethodDataTypes
        + Default
        + Debug
        + Send
        + Eq
        + PartialEq
        + serde::Serialize
        + serde::de::DeserializeOwned
        + Clone
        + CardConversionHelper<T>,
{
    type Error = ApplicationErrorResponse;
    fn foreign_try_from(
        card: grpc_api_types::payments::CardDetails,
    ) -> Result<Self, error_stack::Report<Self::Error>> {
        T::convert_card_details(card)
    }
}

impl ForeignTryFrom<grpc_api_types::payments::Currency> for common_enums::Currency {
    type Error = ApplicationErrorResponse;
    fn foreign_try_from(
        value: grpc_api_types::payments::Currency,
    ) -> Result<Self, error_stack::Report<Self::Error>> {
        match value {
            grpc_api_types::payments::Currency::Aed => Ok(Self::AED),
            grpc_api_types::payments::Currency::All => Ok(Self::ALL),
            grpc_api_types::payments::Currency::Amd => Ok(Self::AMD),
            grpc_api_types::payments::Currency::Ang => Ok(Self::ANG),
            grpc_api_types::payments::Currency::Aoa => Ok(Self::AOA),
            grpc_api_types::payments::Currency::Ars => Ok(Self::ARS),
            grpc_api_types::payments::Currency::Aud => Ok(Self::AUD),
            grpc_api_types::payments::Currency::Awg => Ok(Self::AWG),
            grpc_api_types::payments::Currency::Azn => Ok(Self::AZN),
            grpc_api_types::payments::Currency::Bam => Ok(Self::BAM),
            grpc_api_types::payments::Currency::Bbd => Ok(Self::BBD),
            grpc_api_types::payments::Currency::Bdt => Ok(Self::BDT),
            grpc_api_types::payments::Currency::Bgn => Ok(Self::BGN),
            grpc_api_types::payments::Currency::Bhd => Ok(Self::BHD),
            grpc_api_types::payments::Currency::Bif => Ok(Self::BIF),
            grpc_api_types::payments::Currency::Bmd => Ok(Self::BMD),
            grpc_api_types::payments::Currency::Bnd => Ok(Self::BND),
            grpc_api_types::payments::Currency::Bob => Ok(Self::BOB),
            grpc_api_types::payments::Currency::Brl => Ok(Self::BRL),
            grpc_api_types::payments::Currency::Bsd => Ok(Self::BSD),
            grpc_api_types::payments::Currency::Bwp => Ok(Self::BWP),
            grpc_api_types::payments::Currency::Byn => Ok(Self::BYN),
            grpc_api_types::payments::Currency::Bzd => Ok(Self::BZD),
            grpc_api_types::payments::Currency::Cad => Ok(Self::CAD),
            grpc_api_types::payments::Currency::Chf => Ok(Self::CHF),
            grpc_api_types::payments::Currency::Clp => Ok(Self::CLP),
            grpc_api_types::payments::Currency::Cny => Ok(Self::CNY),
            grpc_api_types::payments::Currency::Cop => Ok(Self::COP),
            grpc_api_types::payments::Currency::Crc => Ok(Self::CRC),
            grpc_api_types::payments::Currency::Cup => Ok(Self::CUP),
            grpc_api_types::payments::Currency::Cve => Ok(Self::CVE),
            grpc_api_types::payments::Currency::Czk => Ok(Self::CZK),
            grpc_api_types::payments::Currency::Djf => Ok(Self::DJF),
            grpc_api_types::payments::Currency::Dkk => Ok(Self::DKK),
            grpc_api_types::payments::Currency::Dop => Ok(Self::DOP),
            grpc_api_types::payments::Currency::Dzd => Ok(Self::DZD),
            grpc_api_types::payments::Currency::Egp => Ok(Self::EGP),
            grpc_api_types::payments::Currency::Etb => Ok(Self::ETB),
            grpc_api_types::payments::Currency::Eur => Ok(Self::EUR),
            grpc_api_types::payments::Currency::Fjd => Ok(Self::FJD),
            grpc_api_types::payments::Currency::Fkp => Ok(Self::FKP),
            grpc_api_types::payments::Currency::Gbp => Ok(Self::GBP),
            grpc_api_types::payments::Currency::Gel => Ok(Self::GEL),
            grpc_api_types::payments::Currency::Ghs => Ok(Self::GHS),
            grpc_api_types::payments::Currency::Gip => Ok(Self::GIP),
            grpc_api_types::payments::Currency::Gmd => Ok(Self::GMD),
            grpc_api_types::payments::Currency::Gnf => Ok(Self::GNF),
            grpc_api_types::payments::Currency::Gtq => Ok(Self::GTQ),
            grpc_api_types::payments::Currency::Gyd => Ok(Self::GYD),
            grpc_api_types::payments::Currency::Hkd => Ok(Self::HKD),
            grpc_api_types::payments::Currency::Hnl => Ok(Self::HNL),
            grpc_api_types::payments::Currency::Hrk => Ok(Self::HRK),
            grpc_api_types::payments::Currency::Htg => Ok(Self::HTG),
            grpc_api_types::payments::Currency::Huf => Ok(Self::HUF),
            grpc_api_types::payments::Currency::Idr => Ok(Self::IDR),
            grpc_api_types::payments::Currency::Ils => Ok(Self::ILS),
            grpc_api_types::payments::Currency::Inr => Ok(Self::INR),
            grpc_api_types::payments::Currency::Iqd => Ok(Self::IQD),
            grpc_api_types::payments::Currency::Jmd => Ok(Self::JMD),
            grpc_api_types::payments::Currency::Jod => Ok(Self::JOD),
            grpc_api_types::payments::Currency::Jpy => Ok(Self::JPY),
            grpc_api_types::payments::Currency::Kes => Ok(Self::KES),
            grpc_api_types::payments::Currency::Kgs => Ok(Self::KGS),
            grpc_api_types::payments::Currency::Khr => Ok(Self::KHR),
            grpc_api_types::payments::Currency::Kmf => Ok(Self::KMF),
            grpc_api_types::payments::Currency::Krw => Ok(Self::KRW),
            grpc_api_types::payments::Currency::Kwd => Ok(Self::KWD),
            grpc_api_types::payments::Currency::Kyd => Ok(Self::KYD),
            grpc_api_types::payments::Currency::Kzt => Ok(Self::KZT),
            grpc_api_types::payments::Currency::Lak => Ok(Self::LAK),
            grpc_api_types::payments::Currency::Lbp => Ok(Self::LBP),
            grpc_api_types::payments::Currency::Lkr => Ok(Self::LKR),
            grpc_api_types::payments::Currency::Lrd => Ok(Self::LRD),
            grpc_api_types::payments::Currency::Lsl => Ok(Self::LSL),
            grpc_api_types::payments::Currency::Lyd => Ok(Self::LYD),
            grpc_api_types::payments::Currency::Mad => Ok(Self::MAD),
            grpc_api_types::payments::Currency::Mdl => Ok(Self::MDL),
            grpc_api_types::payments::Currency::Mga => Ok(Self::MGA),
            grpc_api_types::payments::Currency::Mkd => Ok(Self::MKD),
            grpc_api_types::payments::Currency::Mmk => Ok(Self::MMK),
            grpc_api_types::payments::Currency::Mnt => Ok(Self::MNT),
            grpc_api_types::payments::Currency::Mop => Ok(Self::MOP),
            grpc_api_types::payments::Currency::Mru => Ok(Self::MRU),
            grpc_api_types::payments::Currency::Mur => Ok(Self::MUR),
            grpc_api_types::payments::Currency::Mvr => Ok(Self::MVR),
            grpc_api_types::payments::Currency::Mwk => Ok(Self::MWK),
            grpc_api_types::payments::Currency::Mxn => Ok(Self::MXN),
            grpc_api_types::payments::Currency::Myr => Ok(Self::MYR),
            grpc_api_types::payments::Currency::Mzn => Ok(Self::MZN),
            grpc_api_types::payments::Currency::Nad => Ok(Self::NAD),
            grpc_api_types::payments::Currency::Ngn => Ok(Self::NGN),
            grpc_api_types::payments::Currency::Nio => Ok(Self::NIO),
            grpc_api_types::payments::Currency::Nok => Ok(Self::NOK),
            grpc_api_types::payments::Currency::Npr => Ok(Self::NPR),
            grpc_api_types::payments::Currency::Nzd => Ok(Self::NZD),
            grpc_api_types::payments::Currency::Omr => Ok(Self::OMR),
            grpc_api_types::payments::Currency::Pab => Ok(Self::PAB),
            grpc_api_types::payments::Currency::Pen => Ok(Self::PEN),
            grpc_api_types::payments::Currency::Pgk => Ok(Self::PGK),
            grpc_api_types::payments::Currency::Php => Ok(Self::PHP),
            grpc_api_types::payments::Currency::Pkr => Ok(Self::PKR),
            grpc_api_types::payments::Currency::Pln => Ok(Self::PLN),
            grpc_api_types::payments::Currency::Pyg => Ok(Self::PYG),
            grpc_api_types::payments::Currency::Qar => Ok(Self::QAR),
            grpc_api_types::payments::Currency::Ron => Ok(Self::RON),
            grpc_api_types::payments::Currency::Rsd => Ok(Self::RSD),
            grpc_api_types::payments::Currency::Rub => Ok(Self::RUB),
            grpc_api_types::payments::Currency::Rwf => Ok(Self::RWF),
            grpc_api_types::payments::Currency::Sar => Ok(Self::SAR),
            grpc_api_types::payments::Currency::Sbd => Ok(Self::SBD),
            grpc_api_types::payments::Currency::Scr => Ok(Self::SCR),
            grpc_api_types::payments::Currency::Sek => Ok(Self::SEK),
            grpc_api_types::payments::Currency::Sgd => Ok(Self::SGD),
            grpc_api_types::payments::Currency::Shp => Ok(Self::SHP),
            grpc_api_types::payments::Currency::Sle => Ok(Self::SLE),
            grpc_api_types::payments::Currency::Sll => Ok(Self::SLL),
            grpc_api_types::payments::Currency::Sos => Ok(Self::SOS),
            grpc_api_types::payments::Currency::Srd => Ok(Self::SRD),
            grpc_api_types::payments::Currency::Ssp => Ok(Self::SSP),
            grpc_api_types::payments::Currency::Stn => Ok(Self::STN),
            grpc_api_types::payments::Currency::Svc => Ok(Self::SVC),
            grpc_api_types::payments::Currency::Szl => Ok(Self::SZL),
            grpc_api_types::payments::Currency::Thb => Ok(Self::THB),
            grpc_api_types::payments::Currency::Tnd => Ok(Self::TND),
            grpc_api_types::payments::Currency::Top => Ok(Self::TOP),
            grpc_api_types::payments::Currency::Try => Ok(Self::TRY),
            grpc_api_types::payments::Currency::Ttd => Ok(Self::TTD),
            grpc_api_types::payments::Currency::Twd => Ok(Self::TWD),
            grpc_api_types::payments::Currency::Tzs => Ok(Self::TZS),
            grpc_api_types::payments::Currency::Uah => Ok(Self::UAH),
            grpc_api_types::payments::Currency::Ugx => Ok(Self::UGX),
            grpc_api_types::payments::Currency::Usd => Ok(Self::USD),
            grpc_api_types::payments::Currency::Uyu => Ok(Self::UYU),
            grpc_api_types::payments::Currency::Uzs => Ok(Self::UZS),
            grpc_api_types::payments::Currency::Ves => Ok(Self::VES),
            grpc_api_types::payments::Currency::Vnd => Ok(Self::VND),
            grpc_api_types::payments::Currency::Vuv => Ok(Self::VUV),
            grpc_api_types::payments::Currency::Wst => Ok(Self::WST),
            grpc_api_types::payments::Currency::Xaf => Ok(Self::XAF),
            grpc_api_types::payments::Currency::Xcd => Ok(Self::XCD),
            grpc_api_types::payments::Currency::Xof => Ok(Self::XOF),
            grpc_api_types::payments::Currency::Xpf => Ok(Self::XPF),
            grpc_api_types::payments::Currency::Yer => Ok(Self::YER),
            grpc_api_types::payments::Currency::Zar => Ok(Self::ZAR),
            grpc_api_types::payments::Currency::Zmw => Ok(Self::ZMW),
            _ => Err(report!(ApplicationErrorResponse::BadRequest(ApiError {
                sub_code: "unsupported_currency".to_string(),
                error_identifier: 4001,
                error_message: format!("Currency {value:?} is not supported"),
                error_object: None,
            }))),
        }
    }
}

impl<
        T: PaymentMethodDataTypes
            + Default
            + Debug
            + Send
            + Eq
            + PartialEq
            + serde::Serialize
            + serde::de::DeserializeOwned
            + Clone
            + CardConversionHelper<T>,
    > ForeignTryFrom<PaymentServiceAuthorizeRequest> for PaymentsAuthorizeData<T>
{
    type Error = ApplicationErrorResponse;

    fn foreign_try_from(
        value: PaymentServiceAuthorizeRequest,
    ) -> Result<Self, error_stack::Report<Self::Error>> {
        let email: Option<Email> = match value.email {
            Some(ref email_str) => {
                Some(Email::try_from(email_str.clone().expose()).map_err(|_| {
                    error_stack::Report::new(ApplicationErrorResponse::BadRequest(ApiError {
                        sub_code: "INVALID_EMAIL_FORMAT".to_owned(),
                        error_identifier: 400,

                        error_message: "Invalid email".to_owned(),
                        error_object: None,
                    }))
                })?)
            }
            None => None,
        };
        let merchant_config_currency = common_enums::Currency::foreign_try_from(value.currency())?;

        // Extract merchant_account_id from metadata before moving it
        let merchant_account_id = value.metadata.get("merchant_account_id").cloned();

        // Store merchant_account_metadata for connector use
        let merchant_account_metadata = (!value.merchant_account_metadata.is_empty())
            .then(|| {
                serde_json::to_value(&value.merchant_account_metadata)
                    .map(common_utils::pii::SecretSerdeValue::new)
                    .map_err(|_| {
                        error_stack::Report::new(ApplicationErrorResponse::InternalServerError(
                            crate::errors::ApiError {
                                sub_code: "SERDE_JSON_ERROR".to_owned(),
                                error_identifier: 500,
                                error_message: "Failed to serialize merchant_account_metadata"
                                    .to_owned(),
                                error_object: None,
                            },
                        ))
                    })
            })
            .transpose()?;

        let setup_future_usage = value
            .setup_future_usage
            .map(|usage| {
                grpc_api_types::payments::FutureUsage::try_from(usage)
                    .map_err(|_| {
                        error_stack::Report::new(ApplicationErrorResponse::BadRequest(ApiError {
                            sub_code: "INVALID_SETUP_FUTURE_USAGE".to_owned(),
                            error_identifier: 400,
                            error_message: "Invalid setup future usage value".to_owned(),
                            error_object: None,
                        }))
                    })
                    .and_then(|proto_usage| {
                        common_enums::FutureUsage::foreign_try_from(proto_usage)
                    })
            })
            .transpose()?;

        let customer_acceptance = value.customer_acceptance.clone();
        let authentication_data = value
            .authentication_data
            .clone()
            .map(router_request_types::AuthenticationData::try_from)
            .transpose()?;

        let access_token = value
            .state
            .as_ref()
            .and_then(|state| state.access_token.as_ref())
            .map(AccessTokenResponseData::from);
        let shipping_cost = Some(common_utils::types::MinorUnit::new(value.shipping_cost()));
        // Connector testing data should be sent as a separate field (for adyen) (to be implemented)
        // For now, set to None as Hyperswitch needs to be updated to send this data properly
        let connector_testing_data: Option<Secret<serde_json::Value>> = None;

        Ok(Self {
            authentication_data,
            capture_method: Some(common_enums::CaptureMethod::foreign_try_from(
                value.capture_method(),
            )?),
            payment_method_data: PaymentMethodData::<T>::foreign_try_from(
                value.payment_method.clone().ok_or_else(|| {
                    ApplicationErrorResponse::BadRequest(ApiError {
                        sub_code: "INVALID_PAYMENT_METHOD_DATA".to_owned(),
                        error_identifier: 400,
                        error_message: "Payment method data is required".to_owned(),
                        error_object: None,
                    })
                })?,
            )
            .change_context(ApplicationErrorResponse::BadRequest(ApiError {
                sub_code: "INVALID_PAYMENT_METHOD_DATA".to_owned(),
                error_identifier: 400,
                error_message: "Payment method data construction failed".to_owned(),
                error_object: None,
            }))?,
            amount: common_utils::types::MinorUnit::new(value.amount),
            currency: common_enums::Currency::foreign_try_from(value.currency())?,
            confirm: true,
            webhook_url: value.webhook_url.clone(),
            browser_info: value
                .browser_info
                .as_ref()
                .cloned()
                .map(BrowserInformation::foreign_try_from)
                .transpose()?,
            payment_method_type: <Option<PaymentMethodType>>::foreign_try_from(
                value.payment_method.clone().ok_or_else(|| {
                    ApplicationErrorResponse::BadRequest(ApiError {
                        sub_code: "INVALID_PAYMENT_METHOD_DATA".to_owned(),
                        error_identifier: 400,
                        error_message: "Payment method data is required".to_owned(),
                        error_object: None,
                    })
                })?,
            )?,
            minor_amount: common_utils::types::MinorUnit::new(value.minor_amount),
            email,
            customer_name: None,
            statement_descriptor_suffix: value.statement_descriptor_suffix,
            statement_descriptor: value.statement_descriptor_name,

            router_return_url: value.return_url.clone(),
            complete_authorize_url: value.complete_authorize_url,
            setup_future_usage,
            mandate_id: None,
            off_session: value.off_session,
            order_category: value.order_category,
            session_token: None,
            access_token,
            customer_acceptance: customer_acceptance
                .map(mandates::CustomerAcceptance::foreign_try_from)
                .transpose()?,
            enrolled_for_3ds: false,
            related_transaction_id: None,
            payment_experience: None,
            customer_id: value
                .customer_id
                .clone()
                .map(|customer_id| CustomerId::try_from(Cow::from(customer_id)))
                .transpose()
                .change_context(ApplicationErrorResponse::BadRequest(ApiError {
                    sub_code: "INVALID_CUSTOMER_ID".to_owned(),
                    error_identifier: 400,
                    error_message: "Failed to parse Customer Id".to_owned(),
                    error_object: None,
                }))?,
            request_incremental_authorization: false,
            metadata: if value.metadata.is_empty() {
                None
            } else {
                Some(serde_json::Value::Object(
                    value
                        .metadata
                        .into_iter()
                        .map(|(k, v)| (k, serde_json::Value::String(v)))
                        .collect(),
                ))
            },
            merchant_order_reference_id: value.merchant_order_reference_id,
            order_tax_amount: None,
            shipping_cost,
            merchant_account_id,
            integrity_object: None,
            merchant_config_currency: Some(merchant_config_currency),
            all_keys_required: None, // Field not available in new proto structure
            split_payments: None,
            enable_overcapture: None,
            setup_mandate_details: value
                .setup_mandate_details
                .map(mandates::MandateData::foreign_try_from)
                .transpose()?,
            request_extended_authorization: value.request_extended_authorization,
            merchant_account_metadata,
            connector_testing_data,
        })
    }
}

impl<
        T: PaymentMethodDataTypes
            + Default
            + Debug
            + Send
            + Eq
            + PartialEq
            + serde::Serialize
            + serde::de::DeserializeOwned
            + Clone
            + CardConversionHelper<T>,
    > ForeignTryFrom<grpc_api_types::payments::PaymentServiceAuthorizeOnlyRequest>
    for PaymentsAuthorizeData<T>
{
    type Error = ApplicationErrorResponse;

    fn foreign_try_from(
        value: grpc_api_types::payments::PaymentServiceAuthorizeOnlyRequest,
    ) -> Result<Self, error_stack::Report<Self::Error>> {
        let email: Option<Email> = match value.email {
            Some(ref email_str) => {
                Some(Email::try_from(email_str.clone().expose()).map_err(|_| {
                    error_stack::Report::new(ApplicationErrorResponse::BadRequest(ApiError {
                        sub_code: "INVALID_EMAIL_FORMAT".to_owned(),
                        error_identifier: 400,

                        error_message: "Invalid email".to_owned(),
                        error_object: None,
                    }))
                })?)
            }
            None => None,
        };
        let merchant_config_currency = common_enums::Currency::foreign_try_from(value.currency())?;

        // Extract merchant_account_id from metadata before moving it
        let merchant_account_id = value.metadata.get("merchant_account_id").cloned();

        // Store merchant_account_metadata for connector use
        let merchant_account_metadata = (!value.merchant_account_metadata.is_empty())
            .then(|| {
                serde_json::to_value(&value.merchant_account_metadata)
                    .map(common_utils::pii::SecretSerdeValue::new)
                    .map_err(|_| {
                        error_stack::Report::new(ApplicationErrorResponse::InternalServerError(
                            crate::errors::ApiError {
                                sub_code: "SERDE_JSON_ERROR".to_owned(),
                                error_identifier: 500,
                                error_message: "Failed to serialize merchant_account_metadata"
                                    .to_owned(),
                                error_object: None,
                            },
                        ))
                    })
            })
            .transpose()?;

        let setup_future_usage = value
            .setup_future_usage
            .map(|usage| {
                grpc_api_types::payments::FutureUsage::try_from(usage)
                    .map_err(|_| {
                        error_stack::Report::new(ApplicationErrorResponse::BadRequest(ApiError {
                            sub_code: "INVALID_SETUP_FUTURE_USAGE".to_owned(),
                            error_identifier: 400,
                            error_message: "Invalid setup future usage value".to_owned(),
                            error_object: None,
                        }))
                    })
                    .and_then(|proto_usage| {
                        common_enums::FutureUsage::foreign_try_from(proto_usage)
                    })
            })
            .transpose()?;

        let customer_acceptance = value.customer_acceptance.clone();
        let authentication_data = value
            .authentication_data
            .clone()
            .map(router_request_types::AuthenticationData::try_from)
            .transpose()?;

        let access_token = value
            .state
            .as_ref()
            .and_then(|state| state.access_token.as_ref())
            .map(AccessTokenResponseData::from);
        let shipping_cost = Some(common_utils::types::MinorUnit::new(value.shipping_cost()));
        // Connector testing data should be sent as a separate field (for adyen) (to be implemented)
        // For now, set to None as Hyperswitch needs to be updated to send this data properly
        let connector_testing_data: Option<Secret<serde_json::Value>> = None;

        Ok(Self {
            authentication_data,
            capture_method: Some(common_enums::CaptureMethod::foreign_try_from(
                value.capture_method(),
            )?),
            payment_method_data: PaymentMethodData::<T>::foreign_try_from(
                value.payment_method.clone().ok_or_else(|| {
                    ApplicationErrorResponse::BadRequest(ApiError {
                        sub_code: "INVALID_PAYMENT_METHOD_DATA".to_owned(),
                        error_identifier: 400,
                        error_message: "Payment method data is required".to_owned(),
                        error_object: None,
                    })
                })?,
            )
            .change_context(ApplicationErrorResponse::BadRequest(ApiError {
                sub_code: "INVALID_PAYMENT_METHOD_DATA".to_owned(),
                error_identifier: 400,
                error_message: "Payment method data construction failed".to_owned(),
                error_object: None,
            }))?,
            amount: common_utils::types::MinorUnit::new(value.amount),
            currency: common_enums::Currency::foreign_try_from(value.currency())?,
            confirm: true,
            webhook_url: value.webhook_url.clone(),
            browser_info: value
                .browser_info
                .as_ref()
                .cloned()
                .map(BrowserInformation::foreign_try_from)
                .transpose()?,
            payment_method_type: <Option<PaymentMethodType>>::foreign_try_from(
                value.payment_method.clone().ok_or_else(|| {
                    ApplicationErrorResponse::BadRequest(ApiError {
                        sub_code: "INVALID_PAYMENT_METHOD_DATA".to_owned(),
                        error_identifier: 400,
                        error_message: "Payment method data is required".to_owned(),
                        error_object: None,
                    })
                })?,
            )?,
            minor_amount: common_utils::types::MinorUnit::new(value.minor_amount),
            email,
            customer_name: None,
            statement_descriptor_suffix: value.statement_descriptor_suffix,
            statement_descriptor: value.statement_descriptor_name,

            router_return_url: value.return_url.clone(),
            complete_authorize_url: value.complete_authorize_url,
            setup_future_usage,
            mandate_id: None,
            off_session: value.off_session,
            order_category: value.order_category,
            session_token: None,
            access_token,
            customer_acceptance: customer_acceptance
                .map(mandates::CustomerAcceptance::foreign_try_from)
                .transpose()?,
            enrolled_for_3ds: false,
            related_transaction_id: None,
            payment_experience: None,
            customer_id: value
                .customer_id
                .clone()
                .map(|customer_id| CustomerId::try_from(Cow::from(customer_id)))
                .transpose()
                .change_context(ApplicationErrorResponse::BadRequest(ApiError {
                    sub_code: "INVALID_CUSTOMER_ID".to_owned(),
                    error_identifier: 400,
                    error_message: "Failed to parse Customer Id".to_owned(),
                    error_object: None,
                }))?,
            request_incremental_authorization: false,
            metadata: if value.metadata.is_empty() {
                None
            } else {
                Some(serde_json::Value::Object(
                    value
                        .metadata
                        .into_iter()
                        .map(|(k, v)| (k, serde_json::Value::String(v)))
                        .collect(),
                ))
            },
            merchant_order_reference_id: value.merchant_order_reference_id,
            order_tax_amount: None,
            shipping_cost,
            merchant_account_id,
            integrity_object: None,
            merchant_config_currency: Some(merchant_config_currency),
            all_keys_required: None, // Field not available in new proto structure
            split_payments: None,
            enable_overcapture: None,
            setup_mandate_details: value
                .setup_mandate_details
                .map(mandates::MandateData::foreign_try_from)
                .transpose()?,
            request_extended_authorization: value.request_extended_authorization,
            merchant_account_metadata,
            connector_testing_data,
        })
    }
}

impl ForeignTryFrom<grpc_api_types::payments::PaymentAddress> for payment_address::PaymentAddress {
    type Error = ApplicationErrorResponse;
    fn foreign_try_from(
        value: grpc_api_types::payments::PaymentAddress,
    ) -> Result<Self, error_stack::Report<Self::Error>> {
        let shipping = match value.shipping_address {
            Some(address) => Some(Address::foreign_try_from(address)?),
            None => None,
        };

        let billing = match value.billing_address.clone() {
            Some(address) => Some(Address::foreign_try_from(address)?),
            None => None,
        };

        let payment_method_billing = match value.billing_address {
            Some(address) => Some(Address::foreign_try_from(address)?),
            None => None,
        };

        Ok(Self::new(
            shipping,
            billing,
            payment_method_billing,
            Some(false), // should_unify_address set to false
        ))
    }
}

impl ForeignTryFrom<grpc_api_types::payments::Address> for Address {
    type Error = ApplicationErrorResponse;
    fn foreign_try_from(
        value: grpc_api_types::payments::Address,
    ) -> Result<Self, error_stack::Report<Self::Error>> {
        let email = match value.email.clone() {
            Some(email) => Some(
                common_utils::pii::Email::from_str(&email.expose()).change_context(
                    ApplicationErrorResponse::BadRequest(ApiError {
                        sub_code: "INVALID_EMAIL".to_owned(),
                        error_identifier: 400,
                        error_message: "Invalid email".to_owned(),
                        error_object: None,
                    }),
                )?,
            ),
            None => None,
        };
        Ok(Self {
            address: Some(AddressDetails::foreign_try_from(value.clone())?),
            phone: value.phone_number.map(|phone_number| PhoneDetails {
                number: Some(phone_number),
                country_code: value.phone_country_code,
            }),
            email,
        })
    }
}

impl ForeignTryFrom<grpc_api_types::payments::CountryAlpha2> for common_enums::CountryAlpha2 {
    type Error = ApplicationErrorResponse;

    fn foreign_try_from(
        value: grpc_api_types::payments::CountryAlpha2,
    ) -> Result<Self, error_stack::Report<Self::Error>> {
        match value {
            grpc_api_types::payments::CountryAlpha2::Us => Ok(Self::US),
            grpc_api_types::payments::CountryAlpha2::Af => Ok(Self::AF),
            grpc_api_types::payments::CountryAlpha2::Ax => Ok(Self::AX),
            grpc_api_types::payments::CountryAlpha2::Al => Ok(Self::AL),
            grpc_api_types::payments::CountryAlpha2::Dz => Ok(Self::DZ),
            grpc_api_types::payments::CountryAlpha2::As => Ok(Self::AS),
            grpc_api_types::payments::CountryAlpha2::Ad => Ok(Self::AD),
            grpc_api_types::payments::CountryAlpha2::Ao => Ok(Self::AO),
            grpc_api_types::payments::CountryAlpha2::Ai => Ok(Self::AI),
            grpc_api_types::payments::CountryAlpha2::Aq => Ok(Self::AQ),
            grpc_api_types::payments::CountryAlpha2::Ag => Ok(Self::AG),
            grpc_api_types::payments::CountryAlpha2::Ar => Ok(Self::AR),
            grpc_api_types::payments::CountryAlpha2::Am => Ok(Self::AM),
            grpc_api_types::payments::CountryAlpha2::Aw => Ok(Self::AW),
            grpc_api_types::payments::CountryAlpha2::Au => Ok(Self::AU),
            grpc_api_types::payments::CountryAlpha2::At => Ok(Self::AT),
            grpc_api_types::payments::CountryAlpha2::Az => Ok(Self::AZ),
            grpc_api_types::payments::CountryAlpha2::Bs => Ok(Self::BS),
            grpc_api_types::payments::CountryAlpha2::Bh => Ok(Self::BH),
            grpc_api_types::payments::CountryAlpha2::Bd => Ok(Self::BD),
            grpc_api_types::payments::CountryAlpha2::Bb => Ok(Self::BB),
            grpc_api_types::payments::CountryAlpha2::By => Ok(Self::BY),
            grpc_api_types::payments::CountryAlpha2::Be => Ok(Self::BE),
            grpc_api_types::payments::CountryAlpha2::Bz => Ok(Self::BZ),
            grpc_api_types::payments::CountryAlpha2::Bj => Ok(Self::BJ),
            grpc_api_types::payments::CountryAlpha2::Bm => Ok(Self::BM),
            grpc_api_types::payments::CountryAlpha2::Bt => Ok(Self::BT),
            grpc_api_types::payments::CountryAlpha2::Bo => Ok(Self::BO),
            grpc_api_types::payments::CountryAlpha2::Bq => Ok(Self::BQ),
            grpc_api_types::payments::CountryAlpha2::Ba => Ok(Self::BA),
            grpc_api_types::payments::CountryAlpha2::Bw => Ok(Self::BW),
            grpc_api_types::payments::CountryAlpha2::Bv => Ok(Self::BV),
            grpc_api_types::payments::CountryAlpha2::Br => Ok(Self::BR),
            grpc_api_types::payments::CountryAlpha2::Io => Ok(Self::IO),
            grpc_api_types::payments::CountryAlpha2::Bn => Ok(Self::BN),
            grpc_api_types::payments::CountryAlpha2::Bg => Ok(Self::BG),
            grpc_api_types::payments::CountryAlpha2::Bf => Ok(Self::BF),
            grpc_api_types::payments::CountryAlpha2::Bi => Ok(Self::BI),
            grpc_api_types::payments::CountryAlpha2::Kh => Ok(Self::KH),
            grpc_api_types::payments::CountryAlpha2::Cm => Ok(Self::CM),
            grpc_api_types::payments::CountryAlpha2::Ca => Ok(Self::CA),
            grpc_api_types::payments::CountryAlpha2::Cv => Ok(Self::CV),
            grpc_api_types::payments::CountryAlpha2::Ky => Ok(Self::KY),
            grpc_api_types::payments::CountryAlpha2::Cf => Ok(Self::CF),
            grpc_api_types::payments::CountryAlpha2::Td => Ok(Self::TD),
            grpc_api_types::payments::CountryAlpha2::Cl => Ok(Self::CL),
            grpc_api_types::payments::CountryAlpha2::Cn => Ok(Self::CN),
            grpc_api_types::payments::CountryAlpha2::Cx => Ok(Self::CX),
            grpc_api_types::payments::CountryAlpha2::Cc => Ok(Self::CC),
            grpc_api_types::payments::CountryAlpha2::Co => Ok(Self::CO),
            grpc_api_types::payments::CountryAlpha2::Km => Ok(Self::KM),
            grpc_api_types::payments::CountryAlpha2::Cg => Ok(Self::CG),
            grpc_api_types::payments::CountryAlpha2::Cd => Ok(Self::CD),
            grpc_api_types::payments::CountryAlpha2::Ck => Ok(Self::CK),
            grpc_api_types::payments::CountryAlpha2::Cr => Ok(Self::CR),
            grpc_api_types::payments::CountryAlpha2::Ci => Ok(Self::CI),
            grpc_api_types::payments::CountryAlpha2::Hr => Ok(Self::HR),
            grpc_api_types::payments::CountryAlpha2::Cu => Ok(Self::CU),
            grpc_api_types::payments::CountryAlpha2::Cw => Ok(Self::CW),
            grpc_api_types::payments::CountryAlpha2::Cy => Ok(Self::CY),
            grpc_api_types::payments::CountryAlpha2::Cz => Ok(Self::CZ),
            grpc_api_types::payments::CountryAlpha2::Dk => Ok(Self::DK),
            grpc_api_types::payments::CountryAlpha2::Dj => Ok(Self::DJ),
            grpc_api_types::payments::CountryAlpha2::Dm => Ok(Self::DM),
            grpc_api_types::payments::CountryAlpha2::Do => Ok(Self::DO),
            grpc_api_types::payments::CountryAlpha2::Ec => Ok(Self::EC),
            grpc_api_types::payments::CountryAlpha2::Eg => Ok(Self::EG),
            grpc_api_types::payments::CountryAlpha2::Sv => Ok(Self::SV),
            grpc_api_types::payments::CountryAlpha2::Gq => Ok(Self::GQ),
            grpc_api_types::payments::CountryAlpha2::Er => Ok(Self::ER),
            grpc_api_types::payments::CountryAlpha2::Ee => Ok(Self::EE),
            grpc_api_types::payments::CountryAlpha2::Et => Ok(Self::ET),
            grpc_api_types::payments::CountryAlpha2::Fk => Ok(Self::FK),
            grpc_api_types::payments::CountryAlpha2::Fo => Ok(Self::FO),
            grpc_api_types::payments::CountryAlpha2::Fj => Ok(Self::FJ),
            grpc_api_types::payments::CountryAlpha2::Fi => Ok(Self::FI),
            grpc_api_types::payments::CountryAlpha2::Fr => Ok(Self::FR),
            grpc_api_types::payments::CountryAlpha2::Gf => Ok(Self::GF),
            grpc_api_types::payments::CountryAlpha2::Pf => Ok(Self::PF),
            grpc_api_types::payments::CountryAlpha2::Tf => Ok(Self::TF),
            grpc_api_types::payments::CountryAlpha2::Ga => Ok(Self::GA),
            grpc_api_types::payments::CountryAlpha2::Gm => Ok(Self::GM),
            grpc_api_types::payments::CountryAlpha2::Ge => Ok(Self::GE),
            grpc_api_types::payments::CountryAlpha2::De => Ok(Self::DE),
            grpc_api_types::payments::CountryAlpha2::Gh => Ok(Self::GH),
            grpc_api_types::payments::CountryAlpha2::Gi => Ok(Self::GI),
            grpc_api_types::payments::CountryAlpha2::Gr => Ok(Self::GR),
            grpc_api_types::payments::CountryAlpha2::Gl => Ok(Self::GL),
            grpc_api_types::payments::CountryAlpha2::Gd => Ok(Self::GD),
            grpc_api_types::payments::CountryAlpha2::Gp => Ok(Self::GP),
            grpc_api_types::payments::CountryAlpha2::Gu => Ok(Self::GU),
            grpc_api_types::payments::CountryAlpha2::Gt => Ok(Self::GT),
            grpc_api_types::payments::CountryAlpha2::Gg => Ok(Self::GG),
            grpc_api_types::payments::CountryAlpha2::Gn => Ok(Self::GN),
            grpc_api_types::payments::CountryAlpha2::Gw => Ok(Self::GW),
            grpc_api_types::payments::CountryAlpha2::Gy => Ok(Self::GY),
            grpc_api_types::payments::CountryAlpha2::Ht => Ok(Self::HT),
            grpc_api_types::payments::CountryAlpha2::Hm => Ok(Self::HM),
            grpc_api_types::payments::CountryAlpha2::Va => Ok(Self::VA),
            grpc_api_types::payments::CountryAlpha2::Hn => Ok(Self::HN),
            grpc_api_types::payments::CountryAlpha2::Hk => Ok(Self::HK),
            grpc_api_types::payments::CountryAlpha2::Hu => Ok(Self::HU),
            grpc_api_types::payments::CountryAlpha2::Is => Ok(Self::IS),
            grpc_api_types::payments::CountryAlpha2::In => Ok(Self::IN),
            grpc_api_types::payments::CountryAlpha2::Id => Ok(Self::ID),
            grpc_api_types::payments::CountryAlpha2::Ir => Ok(Self::IR),
            grpc_api_types::payments::CountryAlpha2::Iq => Ok(Self::IQ),
            grpc_api_types::payments::CountryAlpha2::Ie => Ok(Self::IE),
            grpc_api_types::payments::CountryAlpha2::Im => Ok(Self::IM),
            grpc_api_types::payments::CountryAlpha2::Il => Ok(Self::IL),
            grpc_api_types::payments::CountryAlpha2::It => Ok(Self::IT),
            grpc_api_types::payments::CountryAlpha2::Jm => Ok(Self::JM),
            grpc_api_types::payments::CountryAlpha2::Jp => Ok(Self::JP),
            grpc_api_types::payments::CountryAlpha2::Je => Ok(Self::JE),
            grpc_api_types::payments::CountryAlpha2::Jo => Ok(Self::JO),
            grpc_api_types::payments::CountryAlpha2::Kz => Ok(Self::KZ),
            grpc_api_types::payments::CountryAlpha2::Ke => Ok(Self::KE),
            grpc_api_types::payments::CountryAlpha2::Ki => Ok(Self::KI),
            grpc_api_types::payments::CountryAlpha2::Kp => Ok(Self::KP),
            grpc_api_types::payments::CountryAlpha2::Kr => Ok(Self::KR),
            grpc_api_types::payments::CountryAlpha2::Kw => Ok(Self::KW),
            grpc_api_types::payments::CountryAlpha2::Kg => Ok(Self::KG),
            grpc_api_types::payments::CountryAlpha2::La => Ok(Self::LA),
            grpc_api_types::payments::CountryAlpha2::Lv => Ok(Self::LV),
            grpc_api_types::payments::CountryAlpha2::Lb => Ok(Self::LB),
            grpc_api_types::payments::CountryAlpha2::Ls => Ok(Self::LS),
            grpc_api_types::payments::CountryAlpha2::Lr => Ok(Self::LR),
            grpc_api_types::payments::CountryAlpha2::Ly => Ok(Self::LY),
            grpc_api_types::payments::CountryAlpha2::Li => Ok(Self::LI),
            grpc_api_types::payments::CountryAlpha2::Lt => Ok(Self::LT),
            grpc_api_types::payments::CountryAlpha2::Lu => Ok(Self::LU),
            grpc_api_types::payments::CountryAlpha2::Mo => Ok(Self::MO),
            grpc_api_types::payments::CountryAlpha2::Mk => Ok(Self::MK),
            grpc_api_types::payments::CountryAlpha2::Mg => Ok(Self::MG),
            grpc_api_types::payments::CountryAlpha2::Mw => Ok(Self::MW),
            grpc_api_types::payments::CountryAlpha2::My => Ok(Self::MY),
            grpc_api_types::payments::CountryAlpha2::Mv => Ok(Self::MV),
            grpc_api_types::payments::CountryAlpha2::Ml => Ok(Self::ML),
            grpc_api_types::payments::CountryAlpha2::Mt => Ok(Self::MT),
            grpc_api_types::payments::CountryAlpha2::Mh => Ok(Self::MH),
            grpc_api_types::payments::CountryAlpha2::Mq => Ok(Self::MQ),
            grpc_api_types::payments::CountryAlpha2::Mr => Ok(Self::MR),
            grpc_api_types::payments::CountryAlpha2::Mu => Ok(Self::MU),
            grpc_api_types::payments::CountryAlpha2::Yt => Ok(Self::YT),
            grpc_api_types::payments::CountryAlpha2::Mx => Ok(Self::MX),
            grpc_api_types::payments::CountryAlpha2::Fm => Ok(Self::FM),
            grpc_api_types::payments::CountryAlpha2::Md => Ok(Self::MD),
            grpc_api_types::payments::CountryAlpha2::Mc => Ok(Self::MC),
            grpc_api_types::payments::CountryAlpha2::Mn => Ok(Self::MN),
            grpc_api_types::payments::CountryAlpha2::Me => Ok(Self::ME),
            grpc_api_types::payments::CountryAlpha2::Ms => Ok(Self::MS),
            grpc_api_types::payments::CountryAlpha2::Ma => Ok(Self::MA),
            grpc_api_types::payments::CountryAlpha2::Mz => Ok(Self::MZ),
            grpc_api_types::payments::CountryAlpha2::Mm => Ok(Self::MM),
            grpc_api_types::payments::CountryAlpha2::Na => Ok(Self::NA),
            grpc_api_types::payments::CountryAlpha2::Nr => Ok(Self::NR),
            grpc_api_types::payments::CountryAlpha2::Np => Ok(Self::NP),
            grpc_api_types::payments::CountryAlpha2::Nl => Ok(Self::NL),
            grpc_api_types::payments::CountryAlpha2::Nc => Ok(Self::NC),
            grpc_api_types::payments::CountryAlpha2::Nz => Ok(Self::NZ),
            grpc_api_types::payments::CountryAlpha2::Ni => Ok(Self::NI),
            grpc_api_types::payments::CountryAlpha2::Ne => Ok(Self::NE),
            grpc_api_types::payments::CountryAlpha2::Ng => Ok(Self::NG),
            grpc_api_types::payments::CountryAlpha2::Nu => Ok(Self::NU),
            grpc_api_types::payments::CountryAlpha2::Nf => Ok(Self::NF),
            grpc_api_types::payments::CountryAlpha2::Mp => Ok(Self::MP),
            grpc_api_types::payments::CountryAlpha2::No => Ok(Self::NO),
            grpc_api_types::payments::CountryAlpha2::Om => Ok(Self::OM),
            grpc_api_types::payments::CountryAlpha2::Pk => Ok(Self::PK),
            grpc_api_types::payments::CountryAlpha2::Pw => Ok(Self::PW),
            grpc_api_types::payments::CountryAlpha2::Ps => Ok(Self::PS),
            grpc_api_types::payments::CountryAlpha2::Pa => Ok(Self::PA),
            grpc_api_types::payments::CountryAlpha2::Pg => Ok(Self::PG),
            grpc_api_types::payments::CountryAlpha2::Py => Ok(Self::PY),
            grpc_api_types::payments::CountryAlpha2::Pe => Ok(Self::PE),
            grpc_api_types::payments::CountryAlpha2::Ph => Ok(Self::PH),
            grpc_api_types::payments::CountryAlpha2::Pn => Ok(Self::PN),
            grpc_api_types::payments::CountryAlpha2::Pl => Ok(Self::PL),
            grpc_api_types::payments::CountryAlpha2::Pt => Ok(Self::PT),
            grpc_api_types::payments::CountryAlpha2::Pr => Ok(Self::PR),
            grpc_api_types::payments::CountryAlpha2::Qa => Ok(Self::QA),
            grpc_api_types::payments::CountryAlpha2::Re => Ok(Self::RE),
            grpc_api_types::payments::CountryAlpha2::Ro => Ok(Self::RO),
            grpc_api_types::payments::CountryAlpha2::Ru => Ok(Self::RU),
            grpc_api_types::payments::CountryAlpha2::Rw => Ok(Self::RW),
            grpc_api_types::payments::CountryAlpha2::Bl => Ok(Self::BL),
            grpc_api_types::payments::CountryAlpha2::Sh => Ok(Self::SH),
            grpc_api_types::payments::CountryAlpha2::Kn => Ok(Self::KN),
            grpc_api_types::payments::CountryAlpha2::Lc => Ok(Self::LC),
            grpc_api_types::payments::CountryAlpha2::Mf => Ok(Self::MF),
            grpc_api_types::payments::CountryAlpha2::Pm => Ok(Self::PM),
            grpc_api_types::payments::CountryAlpha2::Vc => Ok(Self::VC),
            grpc_api_types::payments::CountryAlpha2::Ws => Ok(Self::WS),
            grpc_api_types::payments::CountryAlpha2::Sm => Ok(Self::SM),
            grpc_api_types::payments::CountryAlpha2::St => Ok(Self::ST),
            grpc_api_types::payments::CountryAlpha2::Sa => Ok(Self::SA),
            grpc_api_types::payments::CountryAlpha2::Sn => Ok(Self::SN),
            grpc_api_types::payments::CountryAlpha2::Rs => Ok(Self::RS),
            grpc_api_types::payments::CountryAlpha2::Sc => Ok(Self::SC),
            grpc_api_types::payments::CountryAlpha2::Sl => Ok(Self::SL),
            grpc_api_types::payments::CountryAlpha2::Sg => Ok(Self::SG),
            grpc_api_types::payments::CountryAlpha2::Sx => Ok(Self::SX),
            grpc_api_types::payments::CountryAlpha2::Sk => Ok(Self::SK),
            grpc_api_types::payments::CountryAlpha2::Si => Ok(Self::SI),
            grpc_api_types::payments::CountryAlpha2::Sb => Ok(Self::SB),
            grpc_api_types::payments::CountryAlpha2::So => Ok(Self::SO),
            grpc_api_types::payments::CountryAlpha2::Za => Ok(Self::ZA),
            grpc_api_types::payments::CountryAlpha2::Gs => Ok(Self::GS),
            grpc_api_types::payments::CountryAlpha2::Ss => Ok(Self::SS),
            grpc_api_types::payments::CountryAlpha2::Es => Ok(Self::ES),
            grpc_api_types::payments::CountryAlpha2::Lk => Ok(Self::LK),
            grpc_api_types::payments::CountryAlpha2::Sd => Ok(Self::SD),
            grpc_api_types::payments::CountryAlpha2::Sr => Ok(Self::SR),
            grpc_api_types::payments::CountryAlpha2::Sj => Ok(Self::SJ),
            grpc_api_types::payments::CountryAlpha2::Sz => Ok(Self::SZ),
            grpc_api_types::payments::CountryAlpha2::Se => Ok(Self::SE),
            grpc_api_types::payments::CountryAlpha2::Ch => Ok(Self::CH),
            grpc_api_types::payments::CountryAlpha2::Sy => Ok(Self::SY),
            grpc_api_types::payments::CountryAlpha2::Tw => Ok(Self::TW),
            grpc_api_types::payments::CountryAlpha2::Tj => Ok(Self::TJ),
            grpc_api_types::payments::CountryAlpha2::Tz => Ok(Self::TZ),
            grpc_api_types::payments::CountryAlpha2::Th => Ok(Self::TH),
            grpc_api_types::payments::CountryAlpha2::Tl => Ok(Self::TL),
            grpc_api_types::payments::CountryAlpha2::Tg => Ok(Self::TG),
            grpc_api_types::payments::CountryAlpha2::Tk => Ok(Self::TK),
            grpc_api_types::payments::CountryAlpha2::To => Ok(Self::TO),
            grpc_api_types::payments::CountryAlpha2::Tt => Ok(Self::TT),
            grpc_api_types::payments::CountryAlpha2::Tn => Ok(Self::TN),
            grpc_api_types::payments::CountryAlpha2::Tr => Ok(Self::TR),
            grpc_api_types::payments::CountryAlpha2::Tm => Ok(Self::TM),
            grpc_api_types::payments::CountryAlpha2::Tc => Ok(Self::TC),
            grpc_api_types::payments::CountryAlpha2::Tv => Ok(Self::TV),
            grpc_api_types::payments::CountryAlpha2::Ug => Ok(Self::UG),
            grpc_api_types::payments::CountryAlpha2::Ua => Ok(Self::UA),
            grpc_api_types::payments::CountryAlpha2::Ae => Ok(Self::AE),
            grpc_api_types::payments::CountryAlpha2::Gb => Ok(Self::GB),
            grpc_api_types::payments::CountryAlpha2::Um => Ok(Self::UM),
            grpc_api_types::payments::CountryAlpha2::Uy => Ok(Self::UY),
            grpc_api_types::payments::CountryAlpha2::Uz => Ok(Self::UZ),
            grpc_api_types::payments::CountryAlpha2::Vu => Ok(Self::VU),
            grpc_api_types::payments::CountryAlpha2::Ve => Ok(Self::VE),
            grpc_api_types::payments::CountryAlpha2::Vn => Ok(Self::VN),
            grpc_api_types::payments::CountryAlpha2::Vg => Ok(Self::VG),
            grpc_api_types::payments::CountryAlpha2::Vi => Ok(Self::VI),
            grpc_api_types::payments::CountryAlpha2::Wf => Ok(Self::WF),
            grpc_api_types::payments::CountryAlpha2::Eh => Ok(Self::EH),
            grpc_api_types::payments::CountryAlpha2::Ye => Ok(Self::YE),
            grpc_api_types::payments::CountryAlpha2::Zm => Ok(Self::ZM),
            grpc_api_types::payments::CountryAlpha2::Zw => Ok(Self::ZW),
            grpc_api_types::payments::CountryAlpha2::Unspecified => Ok(Self::US), // Default to US if unspecified
        }
    }
}

impl ForeignTryFrom<grpc_api_types::payments::Address> for AddressDetails {
    type Error = ApplicationErrorResponse;
    fn foreign_try_from(
        value: grpc_api_types::payments::Address,
    ) -> Result<Self, error_stack::Report<Self::Error>> {
        Ok(Self {
            country: Some(common_enums::CountryAlpha2::foreign_try_from(
                value.country_alpha2_code(),
            )?),
            city: value.city,
            line1: value.line1,
            line2: value.line2,
            line3: value.line3,
            zip: value.zip_code,
            state: value.state,
            first_name: value.first_name,
            last_name: value.last_name,
        })
    }
}

impl ForeignTryFrom<grpc_api_types::payments::OrderDetailsWithAmount> for OrderDetailsWithAmount {
    type Error = ApplicationErrorResponse;

    fn foreign_try_from(
        item: grpc_api_types::payments::OrderDetailsWithAmount,
    ) -> Result<Self, error_stack::Report<Self::Error>> {
        Ok(Self {
            product_name: item.product_name,
            quantity: u16::try_from(item.quantity).change_context(
                ApplicationErrorResponse::BadRequest(ApiError {
                    sub_code: "INVALID_QUANTITY".to_owned(),
                    error_identifier: 400,
                    error_message: "Quantity value is out of range for u16".to_owned(),
                    error_object: None,
                }),
            )?,
            amount: common_utils::types::MinorUnit::new(item.amount),
            tax_rate: item.tax_rate,
            total_tax_amount: item
                .total_tax_amount
                .map(common_utils::types::MinorUnit::new),
            requires_shipping: item.requires_shipping,
            product_img_link: item.product_img_link,
            product_id: item.product_id,
            category: item.category,
            sub_category: item.sub_category,
            brand: item.brand,
            description: item.description,
            unit_of_measure: item.unit_of_measure,
            product_type: item
                .product_type
                .and_then(|pt| grpc_api_types::payments::ProductType::try_from(pt).ok())
                .map(|grpc_product_type| {
                    common_enums::ProductType::foreign_from(grpc_product_type)
                }),
            product_tax_code: item.product_tax_code,
        })
    }
}

impl
    ForeignTryFrom<(
        grpc_payment_types::PaymentServiceCreateAccessTokenRequest,
        Connectors,
        &MaskedMetadata,
    )> for PaymentFlowData
{
    type Error = ApplicationErrorResponse;

    fn foreign_try_from(
        (value, connectors, metadata): (
            grpc_payment_types::PaymentServiceCreateAccessTokenRequest,
            Connectors,
            &MaskedMetadata,
        ),
    ) -> Result<Self, error_stack::Report<Self::Error>> {
        // For access token creation operations, address information is typically not available or required
        let address: PaymentAddress = payment_address::PaymentAddress::new(
            None,        // shipping
            None,        // billing
            None,        // payment_method_billing
            Some(false), // should_unify_address = false for access token operations
        );

        let merchant_id_from_header = extract_merchant_id_from_metadata(metadata)?;

        Ok(Self {
            merchant_id: merchant_id_from_header,
            payment_id: "IRRELEVANT_PAYMENT_ID".to_string(),
            attempt_id: "IRRELEVANT_ATTEMPT_ID".to_string(),
            status: common_enums::AttemptStatus::Pending,
            payment_method: common_enums::PaymentMethod::Card, // Default for access token operations
            address,
            auth_type: common_enums::AuthenticationType::default(),
            connector_request_reference_id: extract_connector_request_reference_id(
                &value.request_ref_id,
            ), // No request_ref_id available for access token requests
            customer_id: None,
            connector_customer: None,
            description: None,
            return_url: None,
            connector_meta_data: None,
            amount_captured: None,
            minor_amount_captured: None,
            minor_amount_capturable: None,
            access_token: None,
            session_token: None,
            reference_id: None,
            payment_method_token: None,
            preprocessing_id: None,
            connector_api_version: None,
            test_mode: None,
            connector_http_status_code: None,
            external_latency: None,
            connectors,
            raw_connector_response: None,
            raw_connector_request: None,
            connector_response_headers: None,
            vault_headers: None,
            connector_response: None,
            recurring_mandate_payment_data: None,
            order_details: None,
        })
    }
}

// PhoneDetails conversion removed - phone info is now embedded in Address

impl ForeignTryFrom<(PaymentServiceAuthorizeRequest, Connectors, &MaskedMetadata)>
    for PaymentFlowData
{
    type Error = ApplicationErrorResponse;

    fn foreign_try_from(
        (value, connectors, metadata): (
            PaymentServiceAuthorizeRequest,
            Connectors,
            &MaskedMetadata,
        ),
    ) -> Result<Self, error_stack::Report<Self::Error>> {
        let address = match &value.address {
            // Borrow value.address
            Some(address_value) => {
                // address_value is &grpc_api_types::payments::PaymentAddress
                payment_address::PaymentAddress::foreign_try_from(
                    (*address_value).clone(), // Clone the grpc_api_types::payments::PaymentAddress
                )?
            }
            None => {
                return Err(ApplicationErrorResponse::BadRequest(ApiError {
                    sub_code: "INVALID_ADDRESS".to_owned(),
                    error_identifier: 400,
                    error_message: "Address is required".to_owned(),
                    error_object: None,
                }))?
            }
        };

        let merchant_id_from_header = extract_merchant_id_from_metadata(metadata)?;

        // Extract specific headers for vault and other integrations
        let vault_headers = extract_headers_from_metadata(metadata);

        let connector_meta_data = serde_json::to_value(&value.merchant_account_metadata)
            .map(common_utils::pii::SecretSerdeValue::new)
            .map_err(|_| {
                error_stack::Report::new(ApplicationErrorResponse::InternalServerError(
                    crate::errors::ApiError {
                        sub_code: "SERDE_JSON_ERROR".to_owned(),
                        error_identifier: 500,
                        error_message: "Failed to serialize merchant_account_metadata".to_owned(),
                        error_object: None,
                    },
                ))
            })?;

        let order_details = (!value.order_details.is_empty())
            .then(|| {
                value
                    .order_details
                    .into_iter()
                    .map(OrderDetailsWithAmount::foreign_try_from)
                    .collect::<Result<Vec<_>, _>>()
            })
            .transpose()?;

        Ok(Self {
            merchant_id: merchant_id_from_header,
            payment_id: "IRRELEVANT_PAYMENT_ID".to_string(),
            attempt_id: "IRRELEVANT_ATTEMPT_ID".to_string(),
            status: common_enums::AttemptStatus::Pending,
            payment_method: common_enums::PaymentMethod::foreign_try_from(
                value.payment_method.unwrap_or_default(),
            )?, // Use direct enum
            address,
            auth_type: common_enums::AuthenticationType::foreign_try_from(
                grpc_api_types::payments::AuthenticationType::try_from(value.auth_type)
                    .unwrap_or_default(),
            )?, // Use direct enum
            connector_request_reference_id: extract_connector_request_reference_id(
                &value.request_ref_id,
            ),
            customer_id: value
                .customer_id
                .clone()
                .map(|customer_id| CustomerId::try_from(Cow::from(customer_id)))
                .transpose()
                .change_context(ApplicationErrorResponse::BadRequest(ApiError {
                    sub_code: "INVALID_CUSTOMER_ID".to_owned(),
                    error_identifier: 400,
                    error_message: "Failed to parse Customer Id".to_owned(),
                    error_object: None,
                }))?,
            connector_customer: value.connector_customer_id,
            description: value.description,
            return_url: value.return_url.clone(),
            connector_meta_data: {
                value.metadata.get("connector_meta_data").map(|json_string| {
                    Ok::<Secret<serde_json::Value>, error_stack::Report<ApplicationErrorResponse>>(Secret::new(serde_json::Value::String(json_string.clone())))
                }).transpose()?
                .or(Some(connector_meta_data)) // Converts Option<Result<T, E>> to Result<Option<T>, E> and propagates E if it's an Err
            },
            amount_captured: None,
            minor_amount_captured: None,
            minor_amount_capturable: None,
            access_token: None,
            session_token: None,
            reference_id: None,
            payment_method_token: None,
            preprocessing_id: None,
            connector_api_version: None,
            test_mode: value.test_mode,
            connector_http_status_code: None,
            external_latency: None,
            connectors,
            raw_connector_response: None,
            raw_connector_request: None,
            connector_response_headers: None,
            connector_response: None,
            vault_headers,
            recurring_mandate_payment_data: None,
            order_details,
        })
    }
}

impl
    ForeignTryFrom<(
        grpc_api_types::payments::PaymentServiceAuthorizeOnlyRequest,
        Connectors,
        &MaskedMetadata,
    )> for PaymentFlowData
{
    type Error = ApplicationErrorResponse;

    fn foreign_try_from(
        (value, connectors, metadata): (
            grpc_api_types::payments::PaymentServiceAuthorizeOnlyRequest,
            Connectors,
            &MaskedMetadata,
        ),
    ) -> Result<Self, error_stack::Report<Self::Error>> {
        let address = match &value.address {
            // Borrow value.address
            Some(address_value) => {
                // address_value is &grpc_api_types::payments::PaymentAddress
                payment_address::PaymentAddress::foreign_try_from(
                    (*address_value).clone(), // Clone the grpc_api_types::payments::PaymentAddress
                )?
            }
            None => {
                return Err(ApplicationErrorResponse::BadRequest(ApiError {
                    sub_code: "INVALID_ADDRESS".to_owned(),
                    error_identifier: 400,
                    error_message: "Address is required".to_owned(),
                    error_object: None,
                }))?
            }
        };

        let merchant_id_from_header = extract_merchant_id_from_metadata(metadata)?;

        // Extract specific headers for vault and other integrations
        let vault_headers = extract_headers_from_metadata(metadata);

        let connector_meta_data = serde_json::to_value(&value.merchant_account_metadata)
            .map(common_utils::pii::SecretSerdeValue::new)
            .map_err(|_| {
                error_stack::Report::new(ApplicationErrorResponse::InternalServerError(
                    crate::errors::ApiError {
                        sub_code: "SERDE_JSON_ERROR".to_owned(),
                        error_identifier: 500,
                        error_message: "Failed to serialize merchant_account_metadata".to_owned(),
                        error_object: None,
                    },
                ))
            })?;

        let order_details = (!value.order_details.is_empty())
            .then(|| {
                value
                    .order_details
                    .into_iter()
                    .map(OrderDetailsWithAmount::foreign_try_from)
                    .collect::<Result<Vec<_>, _>>()
            })
            .transpose()?;

        Ok(Self {
            merchant_id: merchant_id_from_header,
            payment_id: "IRRELEVANT_PAYMENT_ID".to_string(),
            attempt_id: "IRRELEVANT_ATTEMPT_ID".to_string(),
            status: common_enums::AttemptStatus::Pending,
            payment_method: common_enums::PaymentMethod::foreign_try_from(
                value.payment_method.unwrap_or_default(),
            )?, // Use direct enum
            address,
            auth_type: common_enums::AuthenticationType::foreign_try_from(
                grpc_api_types::payments::AuthenticationType::try_from(value.auth_type)
                    .unwrap_or_default(),
            )?, // Use direct enum
            connector_request_reference_id: extract_connector_request_reference_id(
                &value.request_ref_id,
            ),
            customer_id: value
                .customer_id
                .clone()
                .map(|customer_id| CustomerId::try_from(Cow::from(customer_id)))
                .transpose()
                .change_context(ApplicationErrorResponse::BadRequest(ApiError {
                    sub_code: "INVALID_CUSTOMER_ID".to_owned(),
                    error_identifier: 400,
                    error_message: "Failed to parse Customer Id".to_owned(),
                    error_object: None,
                }))?,
            connector_customer: value.connector_customer_id,
            description: value.description,
            return_url: value.return_url.clone(),
            connector_meta_data: {
                value.metadata.get("connector_meta_data").map(|json_string| {
                    Ok::<Secret<serde_json::Value>, error_stack::Report<ApplicationErrorResponse>>(Secret::new(serde_json::Value::String(json_string.clone())))
                }).transpose()?
                .or(Some(connector_meta_data)) // Converts Option<Result<T, E>> to Result<Option<T>, E> and propagates E if it's an Err
            },
            amount_captured: None,
            minor_amount_captured: None,
            minor_amount_capturable: None,
            access_token: None,
            session_token: None,
            reference_id: None,
            payment_method_token: None,
            preprocessing_id: None,
            connector_api_version: None,
            test_mode: value.test_mode,
            connector_http_status_code: None,
            external_latency: None,
            connectors,
            raw_connector_response: None,
            raw_connector_request: None,
            connector_response_headers: None,
            connector_response: None,
            vault_headers,
            recurring_mandate_payment_data: None,
            order_details,
        })
    }
}

impl
    ForeignTryFrom<(
        grpc_api_types::payments::PaymentServiceRepeatEverythingRequest,
        Connectors,
        &MaskedMetadata,
    )> for PaymentFlowData
{
    type Error = ApplicationErrorResponse;

    fn foreign_try_from(
        (value, connectors, metadata): (
            grpc_api_types::payments::PaymentServiceRepeatEverythingRequest,
            Connectors,
            &MaskedMetadata,
        ),
    ) -> Result<Self, error_stack::Report<Self::Error>> {
        let address = match &value.address {
            // Borrow value.address
            Some(address_value) => {
                // address_value is &grpc_api_types::payments::PaymentAddress
                payment_address::PaymentAddress::foreign_try_from(
                    (*address_value).clone(), // Clone the grpc_api_types::payments::PaymentAddress
                )?
            }
            None => {
                // For repeat payment operations, address information is typically not available or required
                payment_address::PaymentAddress::new(
                    None,        // shipping
                    None,        // billing
                    None,        // payment_method_billing
                    Some(false), // should_unify_address = false for repeat operations
                )
            }
        };

        let merchant_id_from_header = extract_merchant_id_from_metadata(metadata)?;

        Ok(Self {
            merchant_id: merchant_id_from_header,
            payment_id: "IRRELEVANT_PAYMENT_ID".to_string(),
            attempt_id: "IRRELEVANT_ATTEMPT_ID".to_string(),
            status: common_enums::AttemptStatus::Pending,
            payment_method: common_enums::PaymentMethod::Card, //TODO
            address,
            auth_type: common_enums::AuthenticationType::default(),
            connector_request_reference_id: extract_connector_request_reference_id(
                &value.request_ref_id,
            ),
            customer_id: None,
            connector_customer: value.connector_customer_id,
            description: value.description,
            return_url: None,
            connector_meta_data: None,
            amount_captured: None,
            minor_amount_captured: None,
            minor_amount_capturable: None,
            access_token: None,
            session_token: None,
            reference_id: None,
            payment_method_token: None,
            preprocessing_id: None,
            connector_api_version: None,
            test_mode: value.test_mode,
            connector_http_status_code: None,
            external_latency: None,
            connectors,
            raw_connector_response: None,
            raw_connector_request: None,
            connector_response_headers: None,
            connector_response: None,
            vault_headers: None,
            recurring_mandate_payment_data: None,
            order_details: None,
        })
    }
}

impl
    ForeignTryFrom<(
        grpc_api_types::payments::PaymentServiceGetRequest,
        Connectors,
        &MaskedMetadata,
    )> for PaymentFlowData
{
    type Error = ApplicationErrorResponse;

    fn foreign_try_from(
        (value, connectors, metadata): (
            grpc_api_types::payments::PaymentServiceGetRequest,
            Connectors,
            &MaskedMetadata,
        ),
    ) -> Result<Self, error_stack::Report<Self::Error>> {
        // For sync operations, address information is typically not available or required
        let address: PaymentAddress = crate::payment_address::PaymentAddress::new(
            None,        // shipping
            None,        // billing
            None,        // payment_method_billing
            Some(false), // should_unify_address = false for sync operations
        );

        let merchant_id_from_header = extract_merchant_id_from_metadata(metadata)?;

        let access_token = value
            .state
            .as_ref()
            .and_then(|state| state.access_token.as_ref())
            .map(AccessTokenResponseData::from);

        Ok(Self {
            merchant_id: merchant_id_from_header,
            payment_id: "IRRELEVANT_PAYMENT_ID".to_string(),
            attempt_id: "IRRELEVANT_ATTEMPT_ID".to_string(),
            status: common_enums::AttemptStatus::Pending,
            payment_method: common_enums::PaymentMethod::Card, //TODO
            address,
            auth_type: common_enums::AuthenticationType::default(),
            connector_request_reference_id: extract_connector_request_reference_id(
                &value.request_ref_id,
            ),
            customer_id: None,
            connector_customer: None,
            description: None,
            return_url: None,
            connector_meta_data: None,
            amount_captured: None,
            minor_amount_captured: None,
            minor_amount_capturable: None,
            access_token,
            session_token: None,
            reference_id: None,
            payment_method_token: None,
            preprocessing_id: None,
            connector_api_version: None,
            test_mode: None,
            connector_http_status_code: None,
            external_latency: None,
            connectors,
            raw_connector_response: None,
            raw_connector_request: None,
            connector_response_headers: None,
            vault_headers: None,
            connector_response: None,
            recurring_mandate_payment_data: None,
            order_details: None,
        })
    }
}

impl ForeignTryFrom<(PaymentServiceVoidRequest, Connectors, &MaskedMetadata)> for PaymentFlowData {
    type Error = ApplicationErrorResponse;

    fn foreign_try_from(
        (value, connectors, metadata): (PaymentServiceVoidRequest, Connectors, &MaskedMetadata),
    ) -> Result<Self, error_stack::Report<Self::Error>> {
        // For void operations, address information is typically not available or required
        // Since this is a PaymentServiceVoidRequest, we use default address values
        let address: PaymentAddress = payment_address::PaymentAddress::new(
            None,        // shipping
            None,        // billing
            None,        // payment_method_billing
            Some(false), // should_unify_address = false for void operations
        );

        let merchant_id_from_header = extract_merchant_id_from_metadata(metadata)?;
        let access_token = value
            .state
            .as_ref()
            .and_then(|state| state.access_token.as_ref())
            .map(AccessTokenResponseData::from);

        Ok(Self {
            merchant_id: merchant_id_from_header,
            payment_id: "IRRELEVANT_PAYMENT_ID".to_string(),
            attempt_id: "IRRELEVANT_ATTEMPT_ID".to_string(),
            status: common_enums::AttemptStatus::Pending,
            payment_method: common_enums::PaymentMethod::Card, //TODO
            address,
            auth_type: common_enums::AuthenticationType::default(),
            connector_request_reference_id: extract_connector_request_reference_id(
                &value.request_ref_id,
            ),
            customer_id: None,
            connector_customer: None,
            description: None,
            return_url: None,
            connector_meta_data: None,
            amount_captured: None,
            minor_amount_captured: None,
            minor_amount_capturable: None,
            access_token,
            session_token: None,
            reference_id: None,
            payment_method_token: None,
            preprocessing_id: None,
            connector_api_version: None,
            test_mode: None,
            connector_http_status_code: None,
            external_latency: None,
            connectors,
            raw_connector_response: None,
            raw_connector_request: None,
            connector_response_headers: None,
            vault_headers: None,
            connector_response: None,
            recurring_mandate_payment_data: None,
            order_details: None,
        })
    }
}

impl ForeignTryFrom<ResponseId> for grpc_api_types::payments::Identifier {
    type Error = ApplicationErrorResponse;
    fn foreign_try_from(value: ResponseId) -> Result<Self, error_stack::Report<Self::Error>> {
        Ok(match value {
            ResponseId::ConnectorTransactionId(id) => Self {
                id_type: Some(grpc_api_types::payments::identifier::IdType::Id(id)),
            },
            ResponseId::EncodedData(data) => Self {
                id_type: Some(grpc_api_types::payments::identifier::IdType::EncodedData(
                    data,
                )),
            },
            ResponseId::NoResponseId => Self {
                id_type: Some(grpc_api_types::payments::identifier::IdType::NoResponseIdMarker(())),
            },
        })
    }
}

impl ForeignTryFrom<router_request_types::AuthenticationData>
    for grpc_api_types::payments::AuthenticationData
{
    type Error = ApplicationErrorResponse;
    fn foreign_try_from(
        value: router_request_types::AuthenticationData,
    ) -> error_stack::Result<Self, Self::Error> {
        use hyperswitch_masking::ExposeInterface;
        let trans_status = value
            .trans_status
            .map(|ts| grpc_api_types::payments::TransactionStatus::foreign_from(ts).into());
        Ok(Self {
            ucaf_collection_indicator: value.ucaf_collection_indicator,
            eci: value.eci,
            cavv: value.cavv.map(|cavv| cavv.expose()),
            threeds_server_transaction_id: value.threeds_server_transaction_id.map(|id| {
                grpc_api_types::payments::Identifier {
                    id_type: Some(grpc_api_types::payments::identifier::IdType::Id(id)),
                }
            }),
            message_version: value.message_version.map(|v| v.to_string()),
            ds_transaction_id: value.ds_trans_id,
            trans_status,
            acs_transaction_id: value.acs_transaction_id,
            transaction_id: value.transaction_id,
        })
    }
}

impl ForeignFrom<common_enums::TransactionStatus> for grpc_api_types::payments::TransactionStatus {
    fn foreign_from(from: common_enums::TransactionStatus) -> Self {
        match from {
            common_enums::TransactionStatus::Success => grpc_api_types::payments::TransactionStatus::Success,
            common_enums::TransactionStatus::Failure => grpc_api_types::payments::TransactionStatus::Failure,
            common_enums::TransactionStatus::VerificationNotPerformed => grpc_api_types::payments::TransactionStatus::VerificationNotPerformed,
            common_enums::TransactionStatus::NotVerified => grpc_api_types::payments::TransactionStatus::NotVerified,
            common_enums::TransactionStatus::Rejected => grpc_api_types::payments::TransactionStatus::Rejected,
            common_enums::TransactionStatus::ChallengeRequired => grpc_api_types::payments::TransactionStatus::ChallengeRequired,
            common_enums::TransactionStatus::ChallengeRequiredDecoupledAuthentication => grpc_api_types::payments::TransactionStatus::ChallengeRequiredDecoupledAuthentication,
            common_enums::TransactionStatus::InformationOnly => grpc_api_types::payments::TransactionStatus::InformationOnly,
        }
    }
}

impl ForeignFrom<grpc_api_types::payments::TransactionStatus> for common_enums::TransactionStatus {
    fn foreign_from(value: grpc_api_types::payments::TransactionStatus) -> Self {
        match value {
            grpc_api_types::payments::TransactionStatus::Success => common_enums::TransactionStatus::Success,
            grpc_api_types::payments::TransactionStatus::Failure => common_enums::TransactionStatus::Failure,
            grpc_api_types::payments::TransactionStatus::VerificationNotPerformed => common_enums::TransactionStatus::VerificationNotPerformed,
            grpc_api_types::payments::TransactionStatus::NotVerified => common_enums::TransactionStatus::NotVerified,
            grpc_api_types::payments::TransactionStatus::Rejected => common_enums::TransactionStatus::Rejected,
            grpc_api_types::payments::TransactionStatus::ChallengeRequired => common_enums::TransactionStatus::ChallengeRequired,
            grpc_api_types::payments::TransactionStatus::ChallengeRequiredDecoupledAuthentication => common_enums::TransactionStatus::ChallengeRequiredDecoupledAuthentication,
            grpc_api_types::payments::TransactionStatus::InformationOnly => common_enums::TransactionStatus::InformationOnly,
        }
    }
}

impl ForeignTryFrom<ConnectorResponseData> for grpc_api_types::payments::ConnectorResponseData {
    type Error = ApplicationErrorResponse;
    fn foreign_try_from(
        value: ConnectorResponseData,
    ) -> Result<Self, error_stack::Report<Self::Error>> {
        Ok(Self {
            additional_payment_method_data: value.additional_payment_method_data.as_ref().map(
                |additional_payment_method_connector_response| {
                    match additional_payment_method_connector_response {
                        AdditionalPaymentMethodConnectorResponse::Card {
                            authentication_data,
                            payment_checks,
                            card_network,
                            domestic_network,
                        } => grpc_api_types::payments::AdditionalPaymentMethodConnectorResponse {
                            card: Some(grpc_api_types::payments::CardConnectorResponse {
                                authentication_data: authentication_data
                                    .as_ref()
                                    .and_then(|data| serde_json::to_vec(data).ok()),
                                payment_checks: payment_checks
                                    .as_ref()
                                    .and_then(|checks| serde_json::to_vec(checks).ok()),
                                card_network: card_network.clone(),
                                domestic_network: domestic_network.clone(),
                            }),
                        },
                    }
                },
            ),
            extended_authorization_response_data: value
                .get_extended_authorization_response_data()
                .map(|extended_authorization_response_data| {
                    grpc_api_types::payments::ExtendedAuthorizationResponseData {
                        extended_authentication_applied: extended_authorization_response_data
                            .extended_authentication_applied,
                        capture_before: extended_authorization_response_data
                            .capture_before
                            .map(|dt| dt.assume_utc().unix_timestamp()),
                    }
                }),
            is_overcapture_enabled: value.is_overcapture_enabled(),
        })
    }
}

pub fn generate_create_order_response(
    router_data_v2: RouterDataV2<
        CreateOrder,
        PaymentFlowData,
        PaymentCreateOrderData,
        PaymentCreateOrderResponse,
    >,
) -> Result<PaymentServiceAuthorizeResponse, error_stack::Report<ApplicationErrorResponse>> {
    let transaction_response = router_data_v2.response;
    let status = router_data_v2.resource_common_data.status;
    let grpc_status = grpc_api_types::payments::PaymentStatus::foreign_from(status);
    let raw_connector_response = router_data_v2
        .resource_common_data
        .get_raw_connector_response();
    let raw_connector_request = router_data_v2
        .resource_common_data
        .get_raw_connector_request();
    let response = match transaction_response {
        Ok(response) => {
            // For successful order creation, return basic success response
            PaymentServiceAuthorizeResponse {
                transaction_id: Some(grpc_api_types::payments::Identifier {
                    id_type: Some(grpc_api_types::payments::identifier::IdType::Id(
                        response.order_id,
                    )),
                }),
                redirection_data: None,
                network_txn_id: None,
                response_ref_id: None,
                incremental_authorization_allowed: None,
                status: grpc_status as i32,
                error_message: None,
                error_code: None,
                error_reason: None,
                status_code: 200,
                raw_connector_response,
                raw_connector_request,
                response_headers: router_data_v2
                    .resource_common_data
                    .get_connector_response_headers_as_map(),
                connector_metadata: std::collections::HashMap::new(),
                state: None,
                captured_amount: None,
                minor_captured_amount: None,
                minor_amount_capturable: None,
                mandate_reference: None,
                connector_response: None,
            }
        }
        Err(err) => {
            let status = err
                .attempt_status
                .map(grpc_api_types::payments::PaymentStatus::foreign_from)
                .unwrap_or_default();
            PaymentServiceAuthorizeResponse {
                transaction_id: Some(grpc_api_types::payments::Identifier {
                    id_type: Some(
                        grpc_api_types::payments::identifier::IdType::NoResponseIdMarker(()),
                    ),
                }),
                redirection_data: None,
                network_txn_id: None,
                response_ref_id: err.connector_transaction_id.map(|id| {
                    grpc_api_types::payments::Identifier {
                        id_type: Some(grpc_api_types::payments::identifier::IdType::Id(id)),
                    }
                }),
                incremental_authorization_allowed: None,
                status: status as i32,
                error_message: Some(err.message),
                error_code: Some(err.code),
                error_reason: err.reason,
                status_code: err.status_code as u32,
                response_headers: router_data_v2
                    .resource_common_data
                    .get_connector_response_headers_as_map(),
                connector_metadata: std::collections::HashMap::new(),
                raw_connector_response,
                raw_connector_request,
                state: None,
                captured_amount: None,
                minor_captured_amount: None,
                minor_amount_capturable: None,
                mandate_reference: None,
                connector_response: None,
            }
        }
    };
    Ok(response)
}

/// Helper function to convert connector_metadata from serde_json::Value to HashMap<String, String>
/// Properly handles different JSON value types (String, Number, Bool)
fn convert_connector_metadata_to_hashmap(
    connector_metadata: Option<serde_json::Value>,
) -> std::collections::HashMap<String, String> {
    connector_metadata
        .and_then(|value| value.as_object().cloned())
        .map(|map| {
            map.into_iter()
                .map(|(k, v)| {
                    let value_str = match v {
                        serde_json::Value::String(s) => s,
                        serde_json::Value::Number(n) => n.to_string(),
                        serde_json::Value::Bool(b) => b.to_string(),
                        _ => v.to_string(),
                    };
                    (k, value_str)
                })
                .collect()
        })
        .unwrap_or_default()
}

pub fn generate_payment_authorize_response<T: PaymentMethodDataTypes>(
    router_data_v2: RouterDataV2<
        Authorize,
        PaymentFlowData,
        PaymentsAuthorizeData<T>,
        PaymentsResponseData,
    >,
) -> Result<PaymentServiceAuthorizeResponse, error_stack::Report<ApplicationErrorResponse>> {
    let transaction_response = router_data_v2.response;
    let status = router_data_v2.resource_common_data.status;
    info!("Payment authorize response status: {:?}", status);
    let order_id = router_data_v2.resource_common_data.reference_id.clone();
    let response_headers = router_data_v2
        .resource_common_data
        .get_connector_response_headers_as_map();
    let grpc_status = grpc_api_types::payments::PaymentStatus::foreign_from(status);
    let raw_connector_response = router_data_v2
        .resource_common_data
        .get_raw_connector_response();
    let raw_connector_request = router_data_v2
        .resource_common_data
        .get_raw_connector_request();

    // Create state if either access token or connector customer is available
    let state = if router_data_v2.resource_common_data.access_token.is_some()
        || router_data_v2
            .resource_common_data
            .connector_customer
            .is_some()
    {
        Some(ConnectorState {
            access_token: router_data_v2
                .resource_common_data
                .access_token
                .as_ref()
                .map(|token_data| grpc_api_types::payments::AccessToken {
                    token: token_data.access_token.clone(),
                    expires_in_seconds: token_data.expires_in,
                    token_type: token_data.token_type.clone(),
                }),
            connector_customer_id: router_data_v2
                .resource_common_data
                .connector_customer
                .clone(),
        })
    } else {
        None
    };

    let connector_response = router_data_v2
        .resource_common_data
        .connector_response
        .as_ref()
        .map(|connector_response_data| {
            grpc_api_types::payments::ConnectorResponseData::foreign_try_from(
                connector_response_data.clone(),
            )
        })
        .transpose()?;

    let response = match transaction_response {
        Ok(response) => match response {
            PaymentsResponseData::TransactionResponse {
                resource_id,
                redirection_data,
                connector_metadata,
                network_txn_id,
                connector_response_reference_id,
                incremental_authorization_allowed,
                mandate_reference,
                status_code,
            } => {
                let mandate_reference_grpc =
                    mandate_reference.map(|m| grpc_api_types::payments::MandateReference {
                        mandate_id: m.connector_mandate_id,
                        payment_method_id: m.payment_method_id,
                    });

                PaymentServiceAuthorizeResponse {
                    transaction_id: Some(grpc_api_types::payments::Identifier::foreign_try_from(resource_id)?),
                    redirection_data: redirection_data.map(
                        |form| {
                            match *form {
                                crate::router_response_types::RedirectForm::Form { endpoint, method, form_fields } => {
                                    Ok::<grpc_api_types::payments::RedirectForm, ApplicationErrorResponse>(grpc_api_types::payments::RedirectForm {
                                        form_type: Some(grpc_api_types::payments::redirect_form::FormType::Form(
                                            grpc_api_types::payments::FormData {
                                                endpoint,
                                                method: grpc_api_types::payments::HttpMethod::foreign_from(method) as i32,
                                                form_fields, //TODO
                                            }
                                        ))
                                    })
                                },
                                router_response_types::RedirectForm::Html { html_data } => {
                                    Ok(grpc_api_types::payments::RedirectForm {
                                        form_type: Some(grpc_api_types::payments::redirect_form::FormType::Html(
                                            grpc_api_types::payments::HtmlData {
                                                html_data,
                                            }
                                        ))
                                    })
                                },
                                router_response_types::RedirectForm::Uri { uri } => {
                                    Ok(grpc_api_types::payments::RedirectForm {
                                        form_type: Some(grpc_api_types::payments::redirect_form::FormType::Uri(
                                            grpc_api_types::payments::UriData {
                                                uri,
                                            }
                                        ))
                                    })
                                },
                                crate::router_response_types::RedirectForm::Mifinity { initialization_token } => {
                                    Ok(grpc_api_types::payments::RedirectForm {
                                        form_type: Some(grpc_api_types::payments::redirect_form::FormType::Uri(
                                            grpc_api_types::payments::UriData {
                                                uri: initialization_token,
                                            }
                                        ))
                                    })
                                },
                                _ => Err(
                                    ApplicationErrorResponse::BadRequest(ApiError {
                                        sub_code: "INVALID_RESPONSE".to_owned(),
                                        error_identifier: 400,
                                        error_message: "Invalid response from connector".to_owned(),
                                        error_object: None,
                                    }))?,
                            }
                        }
                    ).transpose()?,
                    connector_metadata: convert_connector_metadata_to_hashmap(connector_metadata),
                    network_txn_id,
                    response_ref_id: connector_response_reference_id.map(|id| grpc_api_types::payments::Identifier {
                        id_type: Some(grpc_api_types::payments::identifier::IdType::Id(id)),
                    }),
                    mandate_reference: mandate_reference_grpc,
                    incremental_authorization_allowed,
                    status: grpc_status as i32,
                    error_message: None,
                    error_code: None,
                    error_reason: None,
                    raw_connector_response,
                    raw_connector_request,
                    status_code: status_code as u32,
                    response_headers,
                    state,
                    captured_amount: router_data_v2.resource_common_data.amount_captured,
                    minor_captured_amount: router_data_v2
                        .resource_common_data
                        .minor_amount_captured
                        .map(|amount_captured| amount_captured.get_amount_as_i64()),
                    minor_amount_capturable: router_data_v2
                        .resource_common_data
                        .minor_amount_capturable
                        .map(|amount_capturable| amount_capturable.get_amount_as_i64()),
                    connector_response,
                }
            }
            _ => Err(ApplicationErrorResponse::BadRequest(ApiError {
                sub_code: "INVALID_RESPONSE".to_owned(),
                error_identifier: 400,
                error_message: "Invalid response from connector".to_owned(),
                error_object: None,
            }))?,
        },
        Err(err) => {
            let status = err
                .attempt_status
                .map(grpc_api_types::payments::PaymentStatus::foreign_from)
                .unwrap_or_default();
            PaymentServiceAuthorizeResponse {
                transaction_id: Some(grpc_api_types::payments::Identifier {
                    id_type: Some(
                        grpc_api_types::payments::identifier::IdType::NoResponseIdMarker(()),
                    ),
                }),
                redirection_data: None,
                network_txn_id: None,
                response_ref_id: order_id.map(|id| grpc_api_types::payments::Identifier {
                    id_type: Some(grpc_api_types::payments::identifier::IdType::Id(id)),
                }),
                mandate_reference: None,
                incremental_authorization_allowed: None,
                status: status as i32,
                error_message: Some(err.message),
                error_code: Some(err.code),
                error_reason: err.reason,
                status_code: err.status_code as u32,
                response_headers,
                raw_connector_response,
                raw_connector_request,
                connector_metadata: std::collections::HashMap::new(),
                state,
                captured_amount: None,
                minor_captured_amount: None,
                minor_amount_capturable: None,
                connector_response: None,
            }
        }
    };
    Ok(response)
}

// ForeignTryFrom for PaymentMethod gRPC enum to internal enum
impl ForeignTryFrom<grpc_api_types::payments::PaymentMethod> for common_enums::PaymentMethod {
    type Error = ApplicationErrorResponse;
    fn foreign_try_from(
        item: grpc_api_types::payments::PaymentMethod,
    ) -> Result<Self, error_stack::Report<Self::Error>> {
        match item {
            grpc_api_types::payments::PaymentMethod {
                payment_method:
                    Some(grpc_api_types::payments::payment_method::PaymentMethod::Card(_)),
            } => Ok(Self::Card),
            grpc_api_types::payments::PaymentMethod {
                payment_method:
                    Some(grpc_api_types::payments::payment_method::PaymentMethod::CardProxy(_)),
            } => Ok(Self::Card),
            grpc_api_types::payments::PaymentMethod {
                payment_method:
                    Some(grpc_api_types::payments::payment_method::PaymentMethod::CardRedirect(_)),
            } => Ok(Self::Card),
            grpc_api_types::payments::PaymentMethod {
                payment_method:
                    Some(grpc_api_types::payments::payment_method::PaymentMethod::Token(_)),
            } => Ok(Self::Wallet),
            grpc_api_types::payments::PaymentMethod {
                payment_method:
                    Some(grpc_api_types::payments::payment_method::PaymentMethod::UpiCollect(_)),
            } => Ok(Self::Upi),
            grpc_api_types::payments::PaymentMethod {
                payment_method:
                    Some(grpc_api_types::payments::payment_method::PaymentMethod::UpiIntent(_)),
            } => Ok(Self::Upi),
            grpc_api_types::payments::PaymentMethod {
                payment_method:
                    Some(grpc_api_types::payments::payment_method::PaymentMethod::UpiQr(_)),
            } => Ok(Self::Upi),
            grpc_api_types::payments::PaymentMethod {
                payment_method:
                    Some(grpc_api_types::payments::payment_method::PaymentMethod::ClassicReward(_)),
            } => Ok(Self::Reward),
            grpc_api_types::payments::PaymentMethod {
                payment_method:
                    Some(grpc_api_types::payments::payment_method::PaymentMethod::EVoucher(_)),
            } => Ok(Self::Reward),
            grpc_api_types::payments::PaymentMethod {
                payment_method:
                    Some(grpc_api_types::payments::payment_method::PaymentMethod::ApplePay(_)),
            } => Ok(Self::Wallet),
            grpc_api_types::payments::PaymentMethod {
                payment_method:
                    Some(grpc_api_types::payments::payment_method::PaymentMethod::GooglePay(_)),
            } => Ok(Self::Wallet),
            grpc_api_types::payments::PaymentMethod {
                payment_method:
                    Some(grpc_api_types::payments::payment_method::PaymentMethod::AmazonPayRedirect(_)),
            } => Ok(Self::Wallet),
            grpc_api_types::payments::PaymentMethod {
                payment_method:
                    Some(grpc_api_types::payments::payment_method::PaymentMethod::PaypalRedirect(_)),
            } => Ok(Self::Wallet),
            grpc_api_types::payments::PaymentMethod {
                payment_method:
                    Some(grpc_api_types::payments::payment_method::PaymentMethod::RevolutPay(_)),
            } => Ok(Self::Wallet),
            grpc_api_types::payments::PaymentMethod {
                payment_method:
                    Some(grpc_api_types::payments::payment_method::PaymentMethod::Mifinity(_)),
            } => Ok(Self::Wallet),
            grpc_api_types::payments::PaymentMethod {
                payment_method:
                    Some(grpc_api_types::payments::payment_method::PaymentMethod::Bluecode(_)),
            } => Ok(Self::Wallet),
            grpc_api_types::payments::PaymentMethod {
                payment_method:
                    Some(grpc_api_types::payments::payment_method::PaymentMethod::CashappQr(_)),
            } => Ok(Self::Wallet),
            grpc_api_types::payments::PaymentMethod {
                payment_method:
                    Some(grpc_api_types::payments::payment_method::PaymentMethod::WeChatPayQr(_)),
            } => Ok(Self::Wallet),
            grpc_api_types::payments::PaymentMethod {
                payment_method:
                    Some(grpc_api_types::payments::payment_method::PaymentMethod::AliPayRedirect(_)),
            } => Ok(Self::Wallet),
            grpc_api_types::payments::PaymentMethod {
                payment_method:
                    Some(grpc_api_types::payments::payment_method::PaymentMethod::InstantBankTransfer(
                        _,
                    )),
            } => Ok(Self::BankTransfer),
            _ => Ok(Self::Card), // Default fallback
        }
    }
}

// ForeignTryFrom for AuthenticationType gRPC enum to internal enum
impl ForeignTryFrom<grpc_api_types::payments::AuthenticationType>
    for common_enums::AuthenticationType
{
    type Error = ApplicationErrorResponse;
    fn foreign_try_from(
        item: grpc_api_types::payments::AuthenticationType,
    ) -> Result<Self, error_stack::Report<Self::Error>> {
        match item {
            grpc_api_types::payments::AuthenticationType::Unspecified => Ok(Self::NoThreeDs), // Default to NoThreeDs for unspecified
            grpc_api_types::payments::AuthenticationType::ThreeDs => Ok(Self::ThreeDs),
            grpc_api_types::payments::AuthenticationType::NoThreeDs => Ok(Self::NoThreeDs),
        }
    }
}

impl ForeignTryFrom<grpc_api_types::payments::PaymentServiceGetRequest> for PaymentsSyncData {
    type Error = ApplicationErrorResponse;

    fn foreign_try_from(
        value: grpc_api_types::payments::PaymentServiceGetRequest,
    ) -> Result<Self, error_stack::Report<Self::Error>> {
        let capture_method = Some(common_enums::CaptureMethod::foreign_try_from(
            value.capture_method(),
        )?);
        let currency = common_enums::Currency::foreign_try_from(value.currency())?;
        let amount = common_utils::types::MinorUnit::new(value.amount);
        // Create ResponseId from resource_id
        let connector_transaction_id = ResponseId::ConnectorTransactionId(
            value
                .transaction_id
                .clone()
                .and_then(|id| id.id_type)
                .and_then(|id_type| match id_type {
                    grpc_api_types::payments::identifier::IdType::Id(id) => Some(id),
                    _ => None,
                })
                .unwrap_or_default(),
        );

        let encoded_data = value.encoded_data;

        Ok(Self {
            connector_transaction_id,
            encoded_data,
            capture_method,
            connector_meta: None,
            sync_type: router_request_types::SyncRequestType::SinglePaymentSync,
            mandate_id: None,
            payment_method_type: None,
            currency,
            payment_experience: None,
            amount,
            integrity_object: None,
            all_keys_required: None, // Field not available in new proto structure
            split_payments: None,
        })
    }
}

impl
    ForeignTryFrom<(
        grpc_api_types::payments::PaymentServiceGetRequest,
        Connectors,
    )> for PaymentFlowData
{
    type Error = ApplicationErrorResponse;

    fn foreign_try_from(
        (value, connectors): (
            grpc_api_types::payments::PaymentServiceGetRequest,
            Connectors,
        ),
    ) -> Result<Self, error_stack::Report<Self::Error>> {
        Ok(Self {
            merchant_id: common_utils::id_type::MerchantId::default(),
            payment_id: "PAYMENT_ID".to_string(),
            attempt_id: "ATTEMPT_ID".to_string(),
            status: common_enums::AttemptStatus::Pending,
            payment_method: common_enums::PaymentMethod::Card, // Default
            address: payment_address::PaymentAddress::default(),
            auth_type: common_enums::AuthenticationType::default(),
            connector_request_reference_id: extract_connector_request_reference_id(
                &value.request_ref_id,
            ),
            customer_id: None,
            connector_customer: None,
            description: None,
            return_url: None,
            connector_meta_data: None,
            amount_captured: None,
            minor_amount_captured: None,
            minor_amount_capturable: None,
            access_token: None,
            session_token: None,
            reference_id: None,
            payment_method_token: None,
            preprocessing_id: None,
            connector_api_version: None,
            test_mode: None,
            connector_http_status_code: None,
            external_latency: None,
            connectors,
            raw_connector_response: None,
            raw_connector_request: None,
            connector_response_headers: None,
            vault_headers: None,
            connector_response: None,
            recurring_mandate_payment_data: None,
            order_details: None,
        })
    }
}

impl ForeignFrom<common_enums::AttemptStatus> for grpc_api_types::payments::PaymentStatus {
    fn foreign_from(status: common_enums::AttemptStatus) -> Self {
        match status {
            common_enums::AttemptStatus::Charged => Self::Charged,
            common_enums::AttemptStatus::Pending => Self::Pending,
            common_enums::AttemptStatus::Failure => Self::Failure,
            common_enums::AttemptStatus::Authorized => Self::Authorized,
            common_enums::AttemptStatus::PartiallyAuthorized => Self::PartiallyAuthorized,
            common_enums::AttemptStatus::Started => Self::Started,
            common_enums::AttemptStatus::Expired => Self::Expired,
            common_enums::AttemptStatus::AuthenticationFailed => Self::AuthenticationFailed,
            common_enums::AttemptStatus::AuthenticationPending => Self::AuthenticationPending,
            common_enums::AttemptStatus::AuthenticationSuccessful => Self::AuthenticationSuccessful,
            common_enums::AttemptStatus::Authorizing => Self::Authorizing,
            common_enums::AttemptStatus::CaptureInitiated => Self::CaptureInitiated,
            common_enums::AttemptStatus::CaptureFailed => Self::CaptureFailed,
            common_enums::AttemptStatus::VoidInitiated => Self::VoidInitiated,
            common_enums::AttemptStatus::VoidPostCaptureInitiated => Self::VoidInitiated,
            common_enums::AttemptStatus::VoidFailed => Self::VoidFailed,
            common_enums::AttemptStatus::Voided => Self::Voided,
            common_enums::AttemptStatus::VoidedPostCapture => Self::VoidedPostCapture,
            common_enums::AttemptStatus::Unresolved => Self::Unresolved,
            common_enums::AttemptStatus::PaymentMethodAwaited => Self::PaymentMethodAwaited,
            common_enums::AttemptStatus::ConfirmationAwaited => Self::ConfirmationAwaited,
            common_enums::AttemptStatus::DeviceDataCollectionPending => {
                Self::DeviceDataCollectionPending
            }
            common_enums::AttemptStatus::RouterDeclined => Self::RouterDeclined,
            common_enums::AttemptStatus::AuthorizationFailed => Self::AuthorizationFailed,
            common_enums::AttemptStatus::CodInitiated => Self::CodInitiated,
            common_enums::AttemptStatus::AutoRefunded => Self::AutoRefunded,
            common_enums::AttemptStatus::PartialCharged => Self::PartialCharged,
            common_enums::AttemptStatus::PartialChargedAndChargeable => {
                Self::PartialChargedAndChargeable
            }
            common_enums::AttemptStatus::IntegrityFailure => Self::Failure,
            common_enums::AttemptStatus::Unknown => Self::AttemptStatusUnspecified,
        }
    }
}

impl ForeignTryFrom<grpc_api_types::payments::PaymentStatus> for common_enums::AttemptStatus {
    type Error = ApplicationErrorResponse;

    fn foreign_try_from(
        status: grpc_api_types::payments::PaymentStatus,
    ) -> Result<Self, error_stack::Report<Self::Error>> {
        match status {
            grpc_api_types::payments::PaymentStatus::Charged => Ok(Self::Charged),
            grpc_api_types::payments::PaymentStatus::Pending => Ok(Self::Pending),
            grpc_api_types::payments::PaymentStatus::Failure => Ok(Self::Failure),
            grpc_api_types::payments::PaymentStatus::Authorized => Ok(Self::Authorized),
            grpc_api_types::payments::PaymentStatus::Started => Ok(Self::Started),
            grpc_api_types::payments::PaymentStatus::AuthenticationFailed => {
                Ok(Self::AuthenticationFailed)
            }
            grpc_api_types::payments::PaymentStatus::AuthenticationPending => {
                Ok(Self::AuthenticationPending)
            }
            grpc_api_types::payments::PaymentStatus::AuthenticationSuccessful => {
                Ok(Self::AuthenticationSuccessful)
            }
            grpc_api_types::payments::PaymentStatus::Authorizing => Ok(Self::Authorizing),
            grpc_api_types::payments::PaymentStatus::PartiallyAuthorized => {
                Ok(Self::PartiallyAuthorized)
            }
            grpc_api_types::payments::PaymentStatus::CaptureInitiated => Ok(Self::CaptureInitiated),
            grpc_api_types::payments::PaymentStatus::CaptureFailed => Ok(Self::CaptureFailed),
            grpc_api_types::payments::PaymentStatus::VoidInitiated => Ok(Self::VoidInitiated),
            grpc_api_types::payments::PaymentStatus::VoidFailed => Ok(Self::VoidFailed),
            grpc_api_types::payments::PaymentStatus::Voided => Ok(Self::Voided),
            grpc_api_types::payments::PaymentStatus::VoidedPostCapture => {
                Ok(Self::VoidedPostCapture)
            }
            grpc_api_types::payments::PaymentStatus::Expired => Ok(Self::Expired),
            grpc_api_types::payments::PaymentStatus::Unresolved => Ok(Self::Unresolved),
            grpc_api_types::payments::PaymentStatus::PaymentMethodAwaited => {
                Ok(Self::PaymentMethodAwaited)
            }
            grpc_api_types::payments::PaymentStatus::ConfirmationAwaited => {
                Ok(Self::ConfirmationAwaited)
            }
            grpc_api_types::payments::PaymentStatus::DeviceDataCollectionPending => {
                Ok(Self::DeviceDataCollectionPending)
            }
            grpc_api_types::payments::PaymentStatus::RouterDeclined => Ok(Self::RouterDeclined),
            grpc_api_types::payments::PaymentStatus::AuthorizationFailed => {
                Ok(Self::AuthorizationFailed)
            }
            grpc_api_types::payments::PaymentStatus::CodInitiated => Ok(Self::CodInitiated),
            grpc_api_types::payments::PaymentStatus::AutoRefunded => Ok(Self::AutoRefunded),
            grpc_api_types::payments::PaymentStatus::PartialCharged => Ok(Self::PartialCharged),
            grpc_api_types::payments::PaymentStatus::PartialChargedAndChargeable => {
                Ok(Self::PartialChargedAndChargeable)
            }
            grpc_api_types::payments::PaymentStatus::AttemptStatusUnspecified => Ok(Self::Unknown),
        }
    }
}

impl ForeignFrom<common_enums::RefundStatus> for grpc_api_types::payments::RefundStatus {
    fn foreign_from(status: common_enums::RefundStatus) -> Self {
        match status {
            common_enums::RefundStatus::Failure => Self::RefundFailure,
            common_enums::RefundStatus::ManualReview => Self::RefundManualReview,
            common_enums::RefundStatus::Pending => Self::RefundPending,
            common_enums::RefundStatus::Success => Self::RefundSuccess,
            common_enums::RefundStatus::TransactionFailure => Self::RefundTransactionFailure,
        }
    }
}

pub fn generate_payment_void_response(
    router_data_v2: RouterDataV2<Void, PaymentFlowData, PaymentVoidData, PaymentsResponseData>,
) -> Result<PaymentServiceVoidResponse, error_stack::Report<ApplicationErrorResponse>> {
    let transaction_response = router_data_v2.response;

    // Create state if either access token or connector customer is available
    let state = if router_data_v2.resource_common_data.access_token.is_some()
        || router_data_v2
            .resource_common_data
            .connector_customer
            .is_some()
    {
        Some(ConnectorState {
            access_token: router_data_v2
                .resource_common_data
                .access_token
                .as_ref()
                .map(|token_data| grpc_api_types::payments::AccessToken {
                    token: token_data.access_token.clone(),
                    expires_in_seconds: token_data.expires_in,
                    token_type: token_data.token_type.clone(),
                }),
            connector_customer_id: router_data_v2
                .resource_common_data
                .connector_customer
                .clone(),
        })
    } else {
        None
    };

    let raw_connector_request = router_data_v2
        .resource_common_data
        .get_raw_connector_request();

    match transaction_response {
        Ok(response) => match response {
            PaymentsResponseData::TransactionResponse {
                resource_id,
                redirection_data: _,
                connector_metadata,
                network_txn_id: _,
                connector_response_reference_id,
                incremental_authorization_allowed,
                mandate_reference,
                status_code,
            } => {
                let status = router_data_v2.resource_common_data.status;
                let grpc_status = grpc_api_types::payments::PaymentStatus::foreign_from(status);

                let grpc_resource_id =
                    grpc_api_types::payments::Identifier::foreign_try_from(resource_id)?;

                let mandate_reference_grpc =
                    mandate_reference.map(|m| grpc_api_types::payments::MandateReference {
                        mandate_id: m.connector_mandate_id,
                        payment_method_id: m.payment_method_id,
                    });

                Ok(PaymentServiceVoidResponse {
                    transaction_id: Some(grpc_resource_id),
                    status: grpc_status.into(),
                    response_ref_id: connector_response_reference_id.map(|id| {
                        grpc_api_types::payments::Identifier {
                            id_type: Some(grpc_api_types::payments::identifier::IdType::Id(id)),
                        }
                    }),
                    error_code: None,
                    error_message: None,
                    error_reason: None,
                    status_code: u32::from(status_code),
                    response_headers: router_data_v2
                        .resource_common_data
                        .get_connector_response_headers_as_map(),
                    raw_connector_request,
                    state,
                    mandate_reference: mandate_reference_grpc,
                    incremental_authorization_allowed,
                    connector_metadata: convert_connector_metadata_to_hashmap(connector_metadata),
                })
            }
            _ => Err(report!(ApplicationErrorResponse::InternalServerError(
                ApiError {
                    sub_code: "INVALID_RESPONSE_TYPE".to_owned(),
                    error_identifier: 500,
                    error_message: "Invalid response type received from connector".to_owned(),
                    error_object: None,
                }
            ))),
        },
        Err(e) => {
            let status = e
                .attempt_status
                .map(grpc_api_types::payments::PaymentStatus::foreign_from)
                .unwrap_or_default();
            Ok(PaymentServiceVoidResponse {
                transaction_id: Some(grpc_api_types::payments::Identifier {
                    id_type: Some(
                        grpc_api_types::payments::identifier::IdType::NoResponseIdMarker(()),
                    ),
                }),
                response_ref_id: e.connector_transaction_id.map(|id| {
                    grpc_api_types::payments::Identifier {
                        id_type: Some(grpc_api_types::payments::identifier::IdType::Id(id)),
                    }
                }),
                status: status as i32,
                error_message: Some(e.message),
                error_code: Some(e.code),
                error_reason: e.reason,
                status_code: e.status_code as u32,
                response_headers: router_data_v2
                    .resource_common_data
                    .get_connector_response_headers_as_map(),
                state: None,
                raw_connector_request,
                mandate_reference: None,
                incremental_authorization_allowed: None,
                connector_metadata: std::collections::HashMap::new(),
            })
        }
    }
}

pub fn generate_payment_void_post_capture_response(
    router_data_v2: RouterDataV2<
        VoidPC,
        PaymentFlowData,
        crate::connector_types::PaymentsCancelPostCaptureData,
        PaymentsResponseData,
    >,
) -> Result<PaymentServiceVoidPostCaptureResponse, error_stack::Report<ApplicationErrorResponse>> {
    let transaction_response = router_data_v2.response;

    // If there's an access token in PaymentFlowData, it must be newly generated (needs caching)
    let _state = router_data_v2
        .resource_common_data
        .access_token
        .as_ref()
        .map(|token_data| ConnectorState {
            access_token: Some(grpc_api_types::payments::AccessToken {
                token: token_data.access_token.clone(),
                expires_in_seconds: token_data.expires_in,
                token_type: token_data.token_type.clone(),
            }),
            connector_customer_id: router_data_v2
                .resource_common_data
                .connector_customer
                .clone(),
        });

    match transaction_response {
        Ok(response) => match response {
            PaymentsResponseData::TransactionResponse {
                resource_id,
                redirection_data: _,
                connector_metadata: _,
                network_txn_id: _,
                connector_response_reference_id,
                incremental_authorization_allowed: _,
                mandate_reference: _,
                status_code,
            } => {
                let status = router_data_v2.resource_common_data.status;
                let grpc_status = grpc_api_types::payments::PaymentStatus::foreign_from(status);

                let grpc_resource_id =
                    grpc_api_types::payments::Identifier::foreign_try_from(resource_id)?;

                Ok(PaymentServiceVoidPostCaptureResponse {
                    transaction_id: Some(grpc_resource_id),
                    status: grpc_status.into(),
                    response_ref_id: connector_response_reference_id.map(|id| {
                        grpc_api_types::payments::Identifier {
                            id_type: Some(grpc_api_types::payments::identifier::IdType::Id(id)),
                        }
                    }),
                    error_code: None,
                    error_message: None,
                    error_reason: None,
                    status_code: u32::from(status_code),
                    response_headers: router_data_v2
                        .resource_common_data
                        .get_connector_response_headers_as_map(),
                })
            }
            _ => Err(report!(ApplicationErrorResponse::InternalServerError(
                ApiError {
                    sub_code: "INVALID_RESPONSE_TYPE".to_owned(),
                    error_identifier: 500,
                    error_message: "Invalid response type received from connector".to_owned(),
                    error_object: None,
                }
            ))),
        },
        Err(e) => {
            let status = e
                .attempt_status
                .map(grpc_api_types::payments::PaymentStatus::foreign_from)
                .unwrap_or_default();
            Ok(PaymentServiceVoidPostCaptureResponse {
                transaction_id: Some(grpc_api_types::payments::Identifier {
                    id_type: Some(
                        grpc_api_types::payments::identifier::IdType::NoResponseIdMarker(()),
                    ),
                }),
                status: status.into(),
                response_ref_id: e.connector_transaction_id.map(|id| {
                    grpc_api_types::payments::Identifier {
                        id_type: Some(grpc_api_types::payments::identifier::IdType::Id(id)),
                    }
                }),
                error_code: Some(e.code),
                error_message: Some(e.message),
                error_reason: e.reason,
                status_code: u32::from(e.status_code),
                response_headers: router_data_v2
                    .resource_common_data
                    .get_connector_response_headers_as_map(),
            })
        }
    }
}

impl ForeignFrom<common_enums::DisputeStage> for grpc_api_types::payments::DisputeStage {
    fn foreign_from(status: common_enums::DisputeStage) -> Self {
        match status {
            common_enums::DisputeStage::PreDispute => Self::PreDispute,
            common_enums::DisputeStage::Dispute => Self::ActiveDispute,
            common_enums::DisputeStage::PreArbitration => Self::PreArbitration,
        }
    }
}

impl ForeignFrom<grpc_api_types::payments::ProductType> for common_enums::ProductType {
    fn foreign_from(value: grpc_api_types::payments::ProductType) -> Self {
        match value {
            grpc_api_types::payments::ProductType::Physical => Self::Physical,
            grpc_api_types::payments::ProductType::Digital => Self::Digital,
            grpc_api_types::payments::ProductType::Travel => Self::Travel,
            grpc_api_types::payments::ProductType::Ride => Self::Ride,
            grpc_api_types::payments::ProductType::Event => Self::Event,
            grpc_api_types::payments::ProductType::Accommodation => Self::Accommodation,
        }
    }
}

pub fn generate_payment_sync_response(
    router_data_v2: RouterDataV2<PSync, PaymentFlowData, PaymentsSyncData, PaymentsResponseData>,
) -> Result<PaymentServiceGetResponse, error_stack::Report<ApplicationErrorResponse>> {
    let transaction_response = router_data_v2.response;
    let raw_connector_response = router_data_v2
        .resource_common_data
        .get_raw_connector_response();

    // Create state if either access token or connector customer is available
    let state = if router_data_v2.resource_common_data.access_token.is_some()
        || router_data_v2
            .resource_common_data
            .connector_customer
            .is_some()
    {
        Some(ConnectorState {
            access_token: router_data_v2
                .resource_common_data
                .access_token
                .as_ref()
                .map(|token_data| grpc_api_types::payments::AccessToken {
                    token: token_data.access_token.clone(),
                    expires_in_seconds: token_data.expires_in,
                    token_type: token_data.token_type.clone(),
                }),
            connector_customer_id: router_data_v2
                .resource_common_data
                .connector_customer
                .clone(),
        })
    } else {
        None
    };

    let raw_connector_request = router_data_v2
        .resource_common_data
        .get_raw_connector_request();

    let connector_response = router_data_v2
        .resource_common_data
        .connector_response
        .as_ref()
        .map(|connector_response_data| {
            grpc_api_types::payments::ConnectorResponseData::foreign_try_from(
                connector_response_data.clone(),
            )
        })
        .transpose()?;

    match transaction_response {
        Ok(response) => match response {
            PaymentsResponseData::TransactionResponse {
                resource_id,
                redirection_data: _,
                connector_metadata: _,
                network_txn_id,
                connector_response_reference_id,
                incremental_authorization_allowed: _,
                mandate_reference,
                status_code,
            } => {
                let status = router_data_v2.resource_common_data.status;
                let grpc_status = grpc_api_types::payments::PaymentStatus::foreign_from(status);

                let grpc_resource_id =
                    grpc_api_types::payments::Identifier::foreign_try_from(resource_id)?;

                let mandate_reference_grpc =
                    mandate_reference.map(|m| grpc_api_types::payments::MandateReference {
                        mandate_id: m.connector_mandate_id,
                        payment_method_id: m.payment_method_id,
                    });

                Ok(PaymentServiceGetResponse {
                    transaction_id: Some(grpc_resource_id),
                    status: grpc_status as i32,
                    mandate_reference: mandate_reference_grpc,
                    error_code: None,
                    error_message: None,
                    error_reason: None,
                    network_txn_id,
                    response_ref_id: connector_response_reference_id.map(|id| {
                        grpc_api_types::payments::Identifier {
                            id_type: Some(grpc_api_types::payments::identifier::IdType::Id(id)),
                        }
                    }),
                    amount: None,
                    minor_amount: None,
                    currency: None,
                    captured_amount: router_data_v2.resource_common_data.amount_captured,
                    minor_captured_amount: router_data_v2
                        .resource_common_data
                        .minor_amount_captured
                        .map(|amount_captured| amount_captured.get_amount_as_i64()),
                    payment_method_type: None,
                    capture_method: None,
                    auth_type: None,
                    created_at: None,
                    updated_at: None,
                    authorized_at: None,
                    captured_at: None,
                    customer_name: None,
                    email: None,
                    connector_customer_id: None,
                    merchant_order_reference_id: None,
                    metadata: std::collections::HashMap::new(),
                    status_code: status_code as u32,
                    raw_connector_response,
                    response_headers: router_data_v2
                        .resource_common_data
                        .get_connector_response_headers_as_map(),
                    state,
                    raw_connector_request,
                    connector_response,
                })
            }
            _ => Err(report!(ApplicationErrorResponse::InternalServerError(
                ApiError {
                    sub_code: "INVALID_RESPONSE_TYPE".to_owned(),
                    error_identifier: 500,
                    error_message: "Invalid response type received from connector".to_owned(),
                    error_object: None,
                }
            ))),
        },
        Err(e) => {
            let status = e
                .attempt_status
                .map(grpc_api_types::payments::PaymentStatus::foreign_from)
                .unwrap_or_default();
            Ok(PaymentServiceGetResponse {
                transaction_id: Some(grpc_api_types::payments::Identifier {
                    id_type: Some(if let Some(txn_id) = e.connector_transaction_id {
                        grpc_api_types::payments::identifier::IdType::Id(txn_id)
                    } else {
                        grpc_api_types::payments::identifier::IdType::NoResponseIdMarker(())
                    }),
                }),
                mandate_reference: None,
                status: status as i32,
                error_message: Some(e.message),
                error_code: Some(e.code),
                error_reason: e.reason,
                network_txn_id: None,
                response_ref_id: None,
                amount: None,
                minor_amount: None,
                currency: None,
                captured_amount: None,
                minor_captured_amount: None,
                payment_method_type: None,
                capture_method: None,
                auth_type: None,
                created_at: None,
                updated_at: None,
                authorized_at: None,
                captured_at: None,
                customer_name: None,
                email: None,
                connector_customer_id: None,
                merchant_order_reference_id: None,
                metadata: std::collections::HashMap::new(),
                raw_connector_response,
                status_code: e.status_code as u32,
                response_headers: router_data_v2
                    .resource_common_data
                    .get_connector_response_headers_as_map(),
                state,
                raw_connector_request,
                connector_response: None,
            })
        }
    }
}

impl ForeignTryFrom<grpc_api_types::payments::RefundServiceGetRequest> for RefundSyncData {
    type Error = ApplicationErrorResponse;

    fn foreign_try_from(
        value: grpc_api_types::payments::RefundServiceGetRequest,
    ) -> Result<Self, error_stack::Report<Self::Error>> {
        // Extract transaction_id as connector_transaction_id
        let connector_transaction_id = value
            .transaction_id
            .and_then(|id| id.id_type)
            .and_then(|id_type| match id_type {
                grpc_api_types::payments::identifier::IdType::Id(id) => Some(id),
                _ => None,
            })
            .unwrap_or_default();

        Ok(RefundSyncData {
            browser_info: value
                .browser_info
                .map(BrowserInformation::foreign_try_from)
                .transpose()?,
            connector_transaction_id,
            connector_refund_id: value.refund_id.clone(),
            reason: value.refund_reason.clone(),
            refund_status: common_enums::RefundStatus::Pending,
            refund_connector_metadata: (!value.refund_metadata.is_empty()).then(|| {
                Secret::new(serde_json::Value::Object(
                    value
                        .refund_metadata
                        .into_iter()
                        .map(|(k, v)| (k, serde_json::Value::String(v)))
                        .collect(),
                ))
            }),
            all_keys_required: None, // Field not available in new proto structure
            integrity_object: None,
            split_refunds: None,
            merchant_account_metadata: (!value.merchant_account_metadata.is_empty())
                .then(|| {
                    serde_json::to_value(&value.merchant_account_metadata)
                        .map(common_utils::pii::SecretSerdeValue::new)
                        .map_err(|_| {
                            error_stack::Report::new(ApplicationErrorResponse::InternalServerError(
                                crate::errors::ApiError {
                                    sub_code: "SERDE_JSON_ERROR".to_owned(),
                                    error_identifier: 500,
                                    error_message: "Failed to serialize merchant_account_metadata"
                                        .to_owned(),
                                    error_object: None,
                                },
                            ))
                        })
                })
                .transpose()?,
        })
    }
}

impl
    ForeignTryFrom<(
        grpc_api_types::payments::RefundServiceGetRequest,
        Connectors,
    )> for RefundFlowData
{
    type Error = ApplicationErrorResponse;

    fn foreign_try_from(
        (value, connectors): (
            grpc_api_types::payments::RefundServiceGetRequest,
            Connectors,
        ),
    ) -> Result<Self, error_stack::Report<Self::Error>> {
        let access_token = value
            .state
            .as_ref()
            .and_then(|state| state.access_token.as_ref())
            .map(AccessTokenResponseData::from);
        Ok(RefundFlowData {
            status: common_enums::RefundStatus::Pending,
            refund_id: None,
            connectors,
            connector_request_reference_id: extract_connector_request_reference_id(
                &value.request_ref_id,
            ),
            raw_connector_response: None,
            raw_connector_request: None,
            connector_response_headers: None,
            access_token,
        })
    }
}

impl
    ForeignTryFrom<(
        grpc_api_types::payments::RefundServiceGetRequest,
        Connectors,
        &MaskedMetadata,
    )> for RefundFlowData
{
    type Error = ApplicationErrorResponse;

    fn foreign_try_from(
        (value, connectors, _metadata): (
            grpc_api_types::payments::RefundServiceGetRequest,
            Connectors,
            &MaskedMetadata,
        ),
    ) -> Result<Self, error_stack::Report<Self::Error>> {
        let access_token = value
            .state
            .as_ref()
            .and_then(|state| state.access_token.as_ref())
            .map(AccessTokenResponseData::from);
        Ok(RefundFlowData {
            connector_request_reference_id: extract_connector_request_reference_id(
                &value.request_ref_id,
            ),

            status: common_enums::RefundStatus::Pending,
            refund_id: None,
            connectors,
            raw_connector_response: None,
            raw_connector_request: None,
            connector_response_headers: None,
            access_token,
        })
    }
}

impl
    ForeignTryFrom<(
        grpc_api_types::payments::PaymentServiceRefundRequest,
        Connectors,
    )> for RefundFlowData
{
    type Error = ApplicationErrorResponse;

    fn foreign_try_from(
        (value, connectors): (
            grpc_api_types::payments::PaymentServiceRefundRequest,
            Connectors,
        ),
    ) -> Result<Self, error_stack::Report<Self::Error>> {
        let access_token = value
            .state
            .as_ref()
            .and_then(|state| state.access_token.as_ref())
            .map(AccessTokenResponseData::from);
        Ok(RefundFlowData {
            status: common_enums::RefundStatus::Pending,
            refund_id: Some(value.refund_id),
            connectors,
            connector_request_reference_id: extract_connector_request_reference_id(
                &value.request_ref_id,
            ),
            raw_connector_response: None,
            raw_connector_request: None,
            connector_response_headers: None,
            access_token,
        })
    }
}

impl
    ForeignTryFrom<(
        grpc_api_types::payments::PaymentServiceRefundRequest,
        Connectors,
        &MaskedMetadata,
    )> for RefundFlowData
{
    type Error = ApplicationErrorResponse;

    fn foreign_try_from(
        (value, connectors, _metadata): (
            grpc_api_types::payments::PaymentServiceRefundRequest,
            Connectors,
            &MaskedMetadata,
        ),
    ) -> Result<Self, error_stack::Report<Self::Error>> {
        let access_token = value
            .state
            .as_ref()
            .and_then(|state| state.access_token.as_ref())
            .map(AccessTokenResponseData::from);
        Ok(RefundFlowData {
            connector_request_reference_id: extract_connector_request_reference_id(
                &value.request_ref_id,
            ),

            status: common_enums::RefundStatus::Pending,
            refund_id: Some(value.refund_id),
            connectors,
            raw_connector_response: None,
            raw_connector_request: None,
            connector_response_headers: None,
            access_token,
        })
    }
}

impl ForeignFrom<common_enums::DisputeStatus> for grpc_api_types::payments::DisputeStatus {
    fn foreign_from(status: common_enums::DisputeStatus) -> Self {
        match status {
            common_enums::DisputeStatus::DisputeOpened => Self::DisputeOpened,
            common_enums::DisputeStatus::DisputeAccepted => Self::DisputeAccepted,
            common_enums::DisputeStatus::DisputeCancelled => Self::DisputeCancelled,
            common_enums::DisputeStatus::DisputeChallenged => Self::DisputeChallenged,
            common_enums::DisputeStatus::DisputeExpired => Self::DisputeExpired,
            common_enums::DisputeStatus::DisputeLost => Self::DisputeLost,
            common_enums::DisputeStatus::DisputeWon => Self::DisputeWon,
        }
    }
}

impl ForeignFrom<common_utils::Method> for grpc_api_types::payments::HttpMethod {
    fn foreign_from(method: common_utils::Method) -> Self {
        match method {
            common_utils::Method::Post => Self::Post,
            common_utils::Method::Get => Self::Get,
            common_utils::Method::Put => Self::Put,
            common_utils::Method::Delete => Self::Delete,
            common_utils::Method::Patch => Self::Post, // Patch is not defined in gRPC, using Post
                                                       // as a fallback
        }
    }
}

pub fn generate_accept_dispute_response(
    router_data_v2: RouterDataV2<Accept, DisputeFlowData, AcceptDisputeData, DisputeResponseData>,
) -> Result<AcceptDisputeResponse, error_stack::Report<ApplicationErrorResponse>> {
    let dispute_response = router_data_v2.response;
    let response_headers = router_data_v2
        .resource_common_data
        .get_connector_response_headers_as_map();

    let raw_connector_request = router_data_v2
        .resource_common_data
        .get_raw_connector_request();

    match dispute_response {
        Ok(response) => {
            let grpc_status =
                grpc_api_types::payments::DisputeStatus::foreign_from(response.dispute_status);

            Ok(AcceptDisputeResponse {
                dispute_status: grpc_status.into(),
                dispute_id: response.connector_dispute_id,
                connector_status_code: None,
                error_message: None,
                error_code: None,
                error_reason: None,
                response_ref_id: None,
                status_code: response.status_code as u32,
                response_headers,
                raw_connector_request,
            })
        }
        Err(e) => {
            let grpc_dispute_status = grpc_api_types::payments::DisputeStatus::default();

            Ok(AcceptDisputeResponse {
                dispute_status: grpc_dispute_status as i32,
                dispute_id: e.connector_transaction_id.unwrap_or_default(),
                connector_status_code: None,
                error_message: Some(e.message),
                error_code: Some(e.code),
                error_reason: e.reason,
                response_ref_id: None,
                status_code: e.status_code as u32,
                response_headers,
                raw_connector_request,
            })
        }
    }
}

impl ForeignTryFrom<(grpc_api_types::payments::AcceptDisputeRequest, Connectors)>
    for DisputeFlowData
{
    type Error = ApplicationErrorResponse;

    fn foreign_try_from(
        (value, connectors): (grpc_api_types::payments::AcceptDisputeRequest, Connectors),
    ) -> Result<Self, error_stack::Report<Self::Error>> {
        Ok(DisputeFlowData {
            dispute_id: None,
            connectors,
            connector_dispute_id: value.dispute_id,
            defense_reason_code: None,
            connector_request_reference_id: extract_connector_request_reference_id(
                &value.request_ref_id,
            ),
            raw_connector_response: None,
            raw_connector_request: None,
            connector_response_headers: None,
        })
    }
}

impl
    ForeignTryFrom<(
        grpc_api_types::payments::AcceptDisputeRequest,
        Connectors,
        &MaskedMetadata,
    )> for DisputeFlowData
{
    type Error = ApplicationErrorResponse;

    fn foreign_try_from(
        (value, connectors, _metadata): (
            grpc_api_types::payments::AcceptDisputeRequest,
            Connectors,
            &MaskedMetadata,
        ),
    ) -> Result<Self, error_stack::Report<Self::Error>> {
        Ok(DisputeFlowData {
            connector_request_reference_id: extract_connector_request_reference_id(
                &value.request_ref_id,
            ),

            dispute_id: None,
            connectors,
            connector_dispute_id: value.dispute_id,
            defense_reason_code: None,
            raw_connector_response: None,
            raw_connector_request: None,
            connector_response_headers: None,
        })
    }
}

pub fn generate_submit_evidence_response(
    router_data_v2: RouterDataV2<
        SubmitEvidence,
        DisputeFlowData,
        SubmitEvidenceData,
        DisputeResponseData,
    >,
) -> Result<DisputeServiceSubmitEvidenceResponse, error_stack::Report<ApplicationErrorResponse>> {
    let dispute_response = router_data_v2.response;
    let response_headers = router_data_v2
        .resource_common_data
        .get_connector_response_headers_as_map();

    let raw_connector_request = router_data_v2
        .resource_common_data
        .get_raw_connector_request();

    match dispute_response {
        Ok(response) => {
            let grpc_status =
                grpc_api_types::payments::DisputeStatus::foreign_from(response.dispute_status);

            Ok(DisputeServiceSubmitEvidenceResponse {
                dispute_status: grpc_status.into(),
                dispute_id: Some(response.connector_dispute_id),
                submitted_evidence_ids: vec![],
                connector_status_code: None,
                error_message: None,
                error_code: None,
                error_reason: None,
                response_ref_id: None,
                status_code: response.status_code as u32,
                response_headers,
                raw_connector_request,
            })
        }
        Err(e) => {
            let grpc_attempt_status = e
                .attempt_status
                .map(grpc_api_types::payments::PaymentStatus::foreign_from)
                .unwrap_or_default();

            Ok(DisputeServiceSubmitEvidenceResponse {
                dispute_status: grpc_attempt_status.into(),
                dispute_id: e.connector_transaction_id,
                submitted_evidence_ids: vec![],
                connector_status_code: None,
                error_message: Some(e.message),
                error_code: Some(e.code),
                error_reason: e.reason,
                response_ref_id: None,
                status_code: e.status_code as u32,
                response_headers,
                raw_connector_request,
            })
        }
    }
}

impl
    ForeignTryFrom<(
        grpc_api_types::payments::DisputeServiceSubmitEvidenceRequest,
        Connectors,
    )> for DisputeFlowData
{
    type Error = ApplicationErrorResponse;

    fn foreign_try_from(
        (value, connectors): (
            grpc_api_types::payments::DisputeServiceSubmitEvidenceRequest,
            Connectors,
        ),
    ) -> Result<Self, error_stack::Report<Self::Error>> {
        Ok(DisputeFlowData {
            dispute_id: None,
            connectors,
            connector_dispute_id: value.dispute_id,
            defense_reason_code: None,
            connector_request_reference_id: extract_connector_request_reference_id(
                &value.request_ref_id,
            ),
            raw_connector_response: None,
            raw_connector_request: None,
            connector_response_headers: None,
        })
    }
}

impl
    ForeignTryFrom<(
        grpc_api_types::payments::DisputeServiceSubmitEvidenceRequest,
        Connectors,
        &MaskedMetadata,
    )> for DisputeFlowData
{
    type Error = ApplicationErrorResponse;

    fn foreign_try_from(
        (value, connectors, _metadata): (
            grpc_api_types::payments::DisputeServiceSubmitEvidenceRequest,
            Connectors,
            &MaskedMetadata,
        ),
    ) -> Result<Self, error_stack::Report<Self::Error>> {
        Ok(DisputeFlowData {
            connector_request_reference_id: extract_connector_request_reference_id(
                &value.request_ref_id,
            ),

            dispute_id: None,
            connectors,
            connector_dispute_id: value.dispute_id,
            defense_reason_code: None,
            raw_connector_response: None,
            raw_connector_request: None,
            connector_response_headers: None,
        })
    }
}

pub fn generate_refund_sync_response(
    router_data_v2: RouterDataV2<RSync, RefundFlowData, RefundSyncData, RefundsResponseData>,
) -> Result<RefundResponse, error_stack::Report<ApplicationErrorResponse>> {
    let refunds_response = router_data_v2.response;
    let raw_connector_response = router_data_v2
        .resource_common_data
        .get_raw_connector_response();

    let raw_connector_request = router_data_v2
        .resource_common_data
        .get_raw_connector_request();

    match refunds_response {
        Ok(response) => {
            let status = response.refund_status;
            let grpc_status = grpc_api_types::payments::RefundStatus::foreign_from(status);
            let response_headers = router_data_v2
                .resource_common_data
                .get_connector_response_headers_as_map();
            Ok(RefundResponse {
                transaction_id: Some(grpc_api_types::payments::Identifier::default()),
                refund_id: response.connector_refund_id.clone(),
                status: grpc_status as i32,
                response_ref_id: Some(grpc_api_types::payments::Identifier {
                    id_type: Some(grpc_api_types::payments::identifier::IdType::Id(
                        response.connector_refund_id.clone(),
                    )),
                }),
                error_code: None,
                error_message: None,
                error_reason: None,
                refund_amount: None,
                minor_refund_amount: None,
                refund_currency: None,
                payment_amount: None,
                minor_payment_amount: None,
                refund_reason: None,
                created_at: None,
                updated_at: None,
                processed_at: None,
                customer_name: None,
                email: None,
                merchant_order_reference_id: None,
                metadata: std::collections::HashMap::new(),
                refund_metadata: std::collections::HashMap::new(),
                raw_connector_response,
                status_code: response.status_code as u32,
                response_headers,
                state: None,
                raw_connector_request,
            })
        }
        Err(e) => {
            let status = e
                .attempt_status
                .map(grpc_api_types::payments::PaymentStatus::foreign_from)
                .unwrap_or_default();
            let response_headers = router_data_v2
                .resource_common_data
                .get_connector_response_headers_as_map();

            Ok(RefundResponse {
                transaction_id: Some(
                    e.connector_transaction_id
                        .as_ref()
                        .map(|id| grpc_api_types::payments::Identifier {
                            id_type: Some(grpc_api_types::payments::identifier::IdType::Id(
                                id.clone(),
                            )),
                        })
                        .unwrap_or_default(),
                ),
                refund_id: String::new(),
                status: status as i32,
                response_ref_id: e.connector_transaction_id.map(|id| {
                    grpc_api_types::payments::Identifier {
                        id_type: Some(grpc_api_types::payments::identifier::IdType::Id(id)),
                    }
                }),
                error_code: Some(e.code),
                error_message: Some(e.message),
                error_reason: e.reason,
                refund_amount: None,
                minor_refund_amount: None,
                refund_currency: None,
                payment_amount: None,
                minor_payment_amount: None,
                refund_reason: None,
                created_at: None,
                updated_at: None,
                processed_at: None,
                customer_name: None,
                email: None,
                raw_connector_response,
                merchant_order_reference_id: None,
                metadata: std::collections::HashMap::new(),
                refund_metadata: std::collections::HashMap::new(),
                status_code: e.status_code as u32,
                response_headers,
                state: None,
                raw_connector_request,
            })
        }
    }
}
impl ForeignTryFrom<WebhookDetailsResponse> for PaymentServiceGetResponse {
    type Error = ApplicationErrorResponse;

    fn foreign_try_from(
        value: WebhookDetailsResponse,
    ) -> Result<Self, error_stack::Report<Self::Error>> {
        let status = grpc_api_types::payments::PaymentStatus::foreign_from(value.status);
        let response_headers = value
            .response_headers
            .map(|headers| {
                headers
                    .iter()
                    .filter_map(|(name, value)| {
                        value
                            .to_str()
                            .ok()
                            .map(|v| (name.to_string(), v.to_string()))
                    })
                    .collect()
            })
            .unwrap_or_default();
        let mandate_reference_grpc =
            value
                .mandate_reference
                .map(|m| grpc_api_types::payments::MandateReference {
                    mandate_id: m.connector_mandate_id,
                    payment_method_id: m.payment_method_id,
                });
        Ok(Self {
            transaction_id: value
                .resource_id
                .map(|resource_id| {
                    grpc_api_types::payments::Identifier::foreign_try_from(resource_id)
                })
                .transpose()?,
            status: status as i32,
            mandate_reference: mandate_reference_grpc,
            error_code: value.error_code,
            error_message: value.error_message,
            error_reason: None,
            network_txn_id: value.network_txn_id,
            response_ref_id: value.connector_response_reference_id.map(|id| {
                grpc_api_types::payments::Identifier {
                    id_type: Some(grpc_api_types::payments::identifier::IdType::Id(id)),
                }
            }),
            amount: None,
            minor_amount: None,
            currency: None,
            captured_amount: value.amount_captured,
            minor_captured_amount: value
                .minor_amount_captured
                .map(|amount_captured| amount_captured.get_amount_as_i64()),
            payment_method_type: None,
            capture_method: None,
            auth_type: None,
            created_at: None,
            updated_at: None,
            authorized_at: None,
            captured_at: None,
            customer_name: None,
            email: None,
            connector_customer_id: None,
            merchant_order_reference_id: None,
            metadata: std::collections::HashMap::new(),
            status_code: value.status_code as u32,
            raw_connector_response: None,
            response_headers,
            state: None,
            raw_connector_request: None,
            connector_response: None,
        })
    }
}

impl ForeignTryFrom<PaymentServiceVoidRequest> for PaymentVoidData {
    type Error = ApplicationErrorResponse;

    fn foreign_try_from(
        value: PaymentServiceVoidRequest,
    ) -> Result<Self, error_stack::Report<Self::Error>> {
        let amount = Some(common_utils::types::MinorUnit::new(value.amount()));
        // If currency is unspecified, send None, otherwise try to convert it
        let currency = if value.currency() == grpc_api_types::payments::Currency::Unspecified {
            None
        } else {
            Some(common_enums::Currency::foreign_try_from(value.currency())?)
        };
        Ok(Self {
            browser_info: value
                .browser_info
                .map(BrowserInformation::foreign_try_from)
                .transpose()?,
            connector_transaction_id: value
                .transaction_id
                .and_then(|id| id.id_type)
                .and_then(|id_type| match id_type {
                    grpc_api_types::payments::identifier::IdType::Id(id) => Some(id),
                    _ => None,
                })
                .unwrap_or_default(),
            connector_metadata: (!value.connector_metadata.is_empty()).then(|| {
                Secret::new(serde_json::Value::Object(
                    value
                        .connector_metadata
                        .into_iter()
                        .map(|(k, v)| (k, serde_json::Value::String(v)))
                        .collect(),
                ))
            }),
            cancellation_reason: value.cancellation_reason,
            raw_connector_response: None,
            integrity_object: None,
            amount,
            currency,
        })
    }
}

impl ForeignTryFrom<grpc_api_types::payments::PaymentServiceVoidPostCaptureRequest>
    for crate::connector_types::PaymentsCancelPostCaptureData
{
    type Error = ApplicationErrorResponse;

    fn foreign_try_from(
        value: grpc_api_types::payments::PaymentServiceVoidPostCaptureRequest,
    ) -> Result<Self, error_stack::Report<Self::Error>> {
        Ok(Self {
            browser_info: value
                .browser_info
                .map(BrowserInformation::foreign_try_from)
                .transpose()?,
            connector_transaction_id: value
                .transaction_id
                .and_then(|id| id.id_type)
                .and_then(|id_type| match id_type {
                    grpc_api_types::payments::identifier::IdType::Id(id) => Some(id),
                    _ => None,
                })
                .unwrap_or_default(),
            cancellation_reason: value.cancellation_reason,
            raw_connector_response: None,
            integrity_object: None,
        })
    }
}

impl
    ForeignTryFrom<(
        grpc_api_types::payments::PaymentServiceVoidPostCaptureRequest,
        Connectors,
        &MaskedMetadata,
    )> for PaymentFlowData
{
    type Error = ApplicationErrorResponse;

    fn foreign_try_from(
        (value, connectors, metadata): (
            grpc_api_types::payments::PaymentServiceVoidPostCaptureRequest,
            Connectors,
            &MaskedMetadata,
        ),
    ) -> Result<Self, error_stack::Report<Self::Error>> {
        // For void post capture operations, address information is typically not available or required
        // Since this is a PaymentServiceVoidPostCaptureRequest, we use default address values
        let address: PaymentAddress = payment_address::PaymentAddress::new(
            None,        // shipping
            None,        // billing
            None,        // payment_method_billing
            Some(false), // should_unify_address = false for void post capture operations
        );

        let merchant_id_from_header = extract_merchant_id_from_metadata(metadata)?;

        Ok(Self {
            merchant_id: merchant_id_from_header,
            payment_id: "IRRELEVANT_PAYMENT_ID".to_string(),
            attempt_id: "IRRELEVANT_ATTEMPT_ID".to_string(),
            status: common_enums::AttemptStatus::Pending,
            payment_method: common_enums::PaymentMethod::Card, //TODO
            address,
            auth_type: common_enums::AuthenticationType::default(),
            connector_request_reference_id: extract_connector_request_reference_id(
                &value.request_ref_id,
            ),
            customer_id: None,
            connector_customer: None,
            description: None,
            return_url: None,
            connector_meta_data: None,
            amount_captured: None,
            minor_amount_captured: None,
            access_token: None,
            session_token: None,
            reference_id: None,
            payment_method_token: None,
            preprocessing_id: None,
            connector_api_version: None,
            test_mode: None,
            connector_http_status_code: None,
            external_latency: None,
            connectors,
            raw_connector_response: None,
            raw_connector_request: None,
            connector_response_headers: None,
            vault_headers: None,
            minor_amount_capturable: None,
            connector_response: None,
            recurring_mandate_payment_data: None,
            order_details: None,
        })
    }
}

impl ForeignTryFrom<RefundWebhookDetailsResponse> for RefundResponse {
    type Error = ApplicationErrorResponse;

    fn foreign_try_from(
        value: RefundWebhookDetailsResponse,
    ) -> Result<Self, error_stack::Report<Self::Error>> {
        let status = grpc_api_types::payments::RefundStatus::foreign_from(value.status);
        let response_headers = value
            .response_headers
            .map(|headers| {
                headers
                    .iter()
                    .filter_map(|(name, value)| {
                        value
                            .to_str()
                            .ok()
                            .map(|v| (name.to_string(), v.to_string()))
                    })
                    .collect()
            })
            .unwrap_or_default();

        Ok(Self {
            transaction_id: Some(grpc_api_types::payments::Identifier::default()),
            refund_id: value.connector_refund_id.unwrap_or_default(),
            status: status.into(),
            response_ref_id: value.connector_response_reference_id.map(|id| {
                grpc_api_types::payments::Identifier {
                    id_type: Some(grpc_api_types::payments::identifier::IdType::Id(id)),
                }
            }),
            error_code: value.error_code,
            error_message: value.error_message,
            error_reason: None,
            raw_connector_response: None,
            refund_amount: None,
            minor_refund_amount: None,
            refund_currency: None,
            payment_amount: None,
            minor_payment_amount: None,
            refund_reason: None,
            created_at: None,
            updated_at: None,
            processed_at: None,
            customer_name: None,
            email: None,
            merchant_order_reference_id: None,
            metadata: std::collections::HashMap::new(),
            refund_metadata: std::collections::HashMap::new(),
            status_code: value.status_code as u32,
            response_headers,
            state: None,
            raw_connector_request: None,
        })
    }
}

impl ForeignTryFrom<DisputeWebhookDetailsResponse> for DisputeResponse {
    type Error = ApplicationErrorResponse;

    fn foreign_try_from(
        value: DisputeWebhookDetailsResponse,
    ) -> Result<Self, error_stack::Report<Self::Error>> {
        let grpc_status = grpc_api_types::payments::DisputeStatus::foreign_from(value.status);
        let grpc_stage = grpc_api_types::payments::DisputeStage::foreign_from(value.stage);
        let response_headers = value
            .response_headers
            .map(|headers| {
                headers
                    .iter()
                    .filter_map(|(name, value)| {
                        value
                            .to_str()
                            .ok()
                            .map(|v| (name.to_string(), v.to_string()))
                    })
                    .collect()
            })
            .unwrap_or_default();
        Ok(Self {
            dispute_id: Some(value.dispute_id),
            transaction_id: None,
            dispute_status: grpc_status.into(),
            dispute_stage: grpc_stage.into(),
            connector_status_code: None,
            error_code: None,
            error_message: None,
            error_reason: None,
            dispute_amount: None,
            dispute_currency: None,
            dispute_date: None,
            service_date: None,
            shipping_date: None,
            due_date: None,
            evidence_documents: vec![],
            dispute_reason: None,
            dispute_message: value.dispute_message,
            response_ref_id: value.connector_response_reference_id.map(|id| {
                grpc_api_types::payments::Identifier {
                    id_type: Some(grpc_api_types::payments::identifier::IdType::Id(id)),
                }
            }),
            status_code: value.status_code as u32,
            response_headers,
            raw_connector_request: None,
        })
    }
}

impl ForeignTryFrom<grpc_api_types::payments::PaymentServiceRefundRequest> for RefundsData {
    type Error = ApplicationErrorResponse;

    fn foreign_try_from(
        value: grpc_api_types::payments::PaymentServiceRefundRequest,
    ) -> Result<Self, error_stack::Report<Self::Error>> {
        let minor_refund_amount = common_utils::types::MinorUnit::new(value.minor_refund_amount);

        let minor_payment_amount = common_utils::types::MinorUnit::new(value.minor_payment_amount);

        // Extract transaction_id as connector_transaction_id
        let connector_transaction_id = value
            .transaction_id
            .clone()
            .and_then(|id| id.id_type)
            .and_then(|id_type| match id_type {
                grpc_api_types::payments::identifier::IdType::Id(id) => Some(id),
                _ => None,
            })
            .unwrap_or_default();

        Ok(RefundsData {
            refund_id: value.refund_id.to_string(),
            connector_transaction_id,
            connector_refund_id: None, // refund_id field is used as refund_id, not connector_refund_id
            currency: common_enums::Currency::foreign_try_from(value.currency())?,
            payment_amount: value.payment_amount,
            reason: value.reason.clone(),
            webhook_url: value.webhook_url,
            refund_amount: value.refund_amount,
            connector_metadata: serde_json::to_value(&value.metadata)
                .inspect_err(|e| {
                    tracing::warn!(
                        error = %e,
                        "Failed to serialize connector_metadata from refund metadata"
                    );
                })
                .ok(),
            refund_connector_metadata: {
                value.refund_metadata.get("refund_metadata").map(|json_string| {
                    Ok::<Secret<serde_json::Value>, error_stack::Report<ApplicationErrorResponse>>(Secret::new(serde_json::Value::String(json_string.clone())))
                }).transpose()?
            },
            minor_payment_amount,
            minor_refund_amount,
            refund_status: common_enums::RefundStatus::Pending,
            merchant_account_id: value.merchant_account_id,
            capture_method: value
                .capture_method
                .map(|cm| {
                    common_enums::CaptureMethod::foreign_try_from(
                        grpc_api_types::payments::CaptureMethod::try_from(cm).unwrap_or_default(),
                    )
                })
                .transpose()?,
            browser_info: value
                .browser_info
                .map(BrowserInformation::foreign_try_from)
                .transpose()?,
            integrity_object: None,
            split_refunds: None,
            merchant_account_metadata: (!value.merchant_account_metadata.is_empty())
                .then(|| {
                    serde_json::to_value(&value.merchant_account_metadata)
                        .map(common_utils::pii::SecretSerdeValue::new)
                        .map_err(|_| {
                            error_stack::Report::new(ApplicationErrorResponse::InternalServerError(
                                crate::errors::ApiError {
                                    sub_code: "SERDE_JSON_ERROR".to_owned(),
                                    error_identifier: 500,
                                    error_message: "Failed to serialize merchant_account_metadata"
                                        .to_owned(),
                                    error_object: None,
                                },
                            ))
                        })
                })
                .transpose()?,
        })
    }
}

impl ForeignTryFrom<grpc_api_types::payments::AcceptDisputeRequest> for AcceptDisputeData {
    type Error = ApplicationErrorResponse;

    fn foreign_try_from(
        value: grpc_api_types::payments::AcceptDisputeRequest,
    ) -> Result<Self, error_stack::Report<Self::Error>> {
        Ok(AcceptDisputeData {
            connector_dispute_id: value.dispute_id,
            integrity_object: None,
        })
    }
}

impl ForeignTryFrom<grpc_api_types::payments::DisputeServiceSubmitEvidenceRequest>
    for SubmitEvidenceData
{
    type Error = ApplicationErrorResponse;

    fn foreign_try_from(
        value: grpc_api_types::payments::DisputeServiceSubmitEvidenceRequest,
    ) -> Result<Self, error_stack::Report<Self::Error>> {
        // Initialize all fields to None
        let mut result = SubmitEvidenceData {
            dispute_id: Some(value.dispute_id.clone()),
            connector_dispute_id: value.dispute_id,
            integrity_object: None,
            access_activity_log: None,
            billing_address: None,
            cancellation_policy: None,
            cancellation_policy_file_type: None,
            cancellation_policy_provider_file_id: None,
            cancellation_policy_disclosure: None,
            cancellation_rebuttal: None,
            customer_communication: None,
            customer_communication_file_type: None,
            customer_communication_provider_file_id: None,
            customer_email_address: None,
            customer_name: None,
            customer_purchase_ip: None,
            customer_signature: None,
            customer_signature_file_type: None,
            customer_signature_provider_file_id: None,
            product_description: None,
            receipt: None,
            receipt_file_type: None,
            receipt_provider_file_id: None,
            refund_policy: None,
            refund_policy_file_type: None,
            refund_policy_provider_file_id: None,
            refund_policy_disclosure: None,
            refund_refusal_explanation: None,
            service_date: value.service_date.map(|date| date.to_string()),
            service_documentation: None,
            service_documentation_file_type: None,
            service_documentation_provider_file_id: None,
            shipping_address: None,
            shipping_carrier: None,
            shipping_date: value.shipping_date.map(|date| date.to_string()),
            shipping_documentation: None,
            shipping_documentation_file_type: None,
            shipping_documentation_provider_file_id: None,
            shipping_tracking_number: None,
            invoice_showing_distinct_transactions: None,
            invoice_showing_distinct_transactions_file_type: None,
            invoice_showing_distinct_transactions_provider_file_id: None,
            recurring_transaction_agreement: None,
            recurring_transaction_agreement_file_type: None,
            recurring_transaction_agreement_provider_file_id: None,
            uncategorized_file: None,
            uncategorized_file_type: None,
            uncategorized_file_provider_file_id: None,
            uncategorized_text: None,
        };

        // Extract evidence from evidence_documents array
        for document in value.evidence_documents {
            let evidence_type =
                grpc_api_types::payments::EvidenceType::try_from(document.evidence_type)
                    .unwrap_or(grpc_api_types::payments::EvidenceType::Unspecified);

            match evidence_type {
                grpc_api_types::payments::EvidenceType::CancellationPolicy => {
                    result.cancellation_policy = document.file_content;
                    result.cancellation_policy_file_type = document.file_mime_type;
                    result.cancellation_policy_provider_file_id = document.provider_file_id;
                }
                grpc_api_types::payments::EvidenceType::CustomerCommunication => {
                    result.customer_communication = document.file_content;
                    result.customer_communication_file_type = document.file_mime_type;
                    result.customer_communication_provider_file_id = document.provider_file_id;
                }
                grpc_api_types::payments::EvidenceType::CustomerSignature => {
                    result.customer_signature = document.file_content;
                    result.customer_signature_file_type = document.file_mime_type;
                    result.customer_signature_provider_file_id = document.provider_file_id;
                }
                grpc_api_types::payments::EvidenceType::Receipt => {
                    result.receipt = document.file_content;
                    result.receipt_file_type = document.file_mime_type;
                    result.receipt_provider_file_id = document.provider_file_id;
                }
                grpc_api_types::payments::EvidenceType::RefundPolicy => {
                    result.refund_policy = document.file_content;
                    result.refund_policy_file_type = document.file_mime_type;
                    result.refund_policy_provider_file_id = document.provider_file_id;
                }
                grpc_api_types::payments::EvidenceType::ServiceDocumentation => {
                    result.service_documentation = document.file_content;
                    result.service_documentation_file_type = document.file_mime_type;
                    result.service_documentation_provider_file_id = document.provider_file_id;
                }
                grpc_api_types::payments::EvidenceType::ShippingDocumentation => {
                    result.shipping_documentation = document.file_content;
                    result.shipping_documentation_file_type = document.file_mime_type;
                    result.shipping_documentation_provider_file_id = document.provider_file_id;
                }
                grpc_api_types::payments::EvidenceType::InvoiceShowingDistinctTransactions => {
                    result.invoice_showing_distinct_transactions = document.file_content;
                    result.invoice_showing_distinct_transactions_file_type =
                        document.file_mime_type;
                    result.invoice_showing_distinct_transactions_provider_file_id =
                        document.provider_file_id;
                }
                grpc_api_types::payments::EvidenceType::RecurringTransactionAgreement => {
                    result.recurring_transaction_agreement = document.file_content;
                    result.recurring_transaction_agreement_file_type = document.file_mime_type;
                    result.recurring_transaction_agreement_provider_file_id =
                        document.provider_file_id;
                }
                grpc_api_types::payments::EvidenceType::UncategorizedFile => {
                    result.uncategorized_file = document.file_content;
                    result.uncategorized_file_type = document.file_mime_type;
                    result.uncategorized_file_provider_file_id = document.provider_file_id;
                    result.uncategorized_text = document.text_content;
                }
                grpc_api_types::payments::EvidenceType::Unspecified => {
                    // Skip unspecified evidence types
                }
            }
        }

        Ok(result)
    }
}

pub fn generate_refund_response(
    router_data_v2: RouterDataV2<Refund, RefundFlowData, RefundsData, RefundsResponseData>,
) -> Result<RefundResponse, error_stack::Report<ApplicationErrorResponse>> {
    let refund_response = router_data_v2.response;
    let raw_connector_response = router_data_v2
        .resource_common_data
        .get_raw_connector_response();

    // RefundFlowData doesn't have access_token field, so no state to return
    let state = None;

    let raw_connector_request = router_data_v2
        .resource_common_data
        .get_raw_connector_request();

    match refund_response {
        Ok(response) => {
            let status = response.refund_status;
            let grpc_status = grpc_api_types::payments::RefundStatus::foreign_from(status);

            Ok(RefundResponse {
                transaction_id: Some(grpc_api_types::payments::Identifier::default()),
                refund_id: response.connector_refund_id,
                status: grpc_status as i32,
                response_ref_id: None,
                error_code: None,
                error_message: None,
                error_reason: None,
                refund_amount: None,
                minor_refund_amount: None,
                refund_currency: None,
                payment_amount: None,
                minor_payment_amount: None,
                refund_reason: None,
                created_at: None,
                updated_at: None,
                processed_at: None,
                customer_name: None,
                email: None,
                merchant_order_reference_id: None,
                raw_connector_response,
                metadata: std::collections::HashMap::new(),
                refund_metadata: std::collections::HashMap::new(),
                status_code: response.status_code as u32,
                response_headers: router_data_v2
                    .resource_common_data
                    .get_connector_response_headers_as_map(),
                state,
                raw_connector_request,
            })
        }
        Err(e) => {
            let status = e
                .attempt_status
                .map(grpc_api_types::payments::PaymentStatus::foreign_from)
                .unwrap_or_default();

            Ok(RefundResponse {
                transaction_id: Some(
                    e.connector_transaction_id
                        .map(|id| grpc_api_types::payments::Identifier {
                            id_type: Some(grpc_api_types::payments::identifier::IdType::Id(id)),
                        })
                        .unwrap_or_default(),
                ),
                refund_id: String::new(),
                status: status as i32,
                response_ref_id: None,
                error_code: Some(e.code),
                error_message: Some(e.message),
                error_reason: e.reason,
                refund_amount: None,
                minor_refund_amount: None,
                refund_currency: None,
                payment_amount: None,
                minor_payment_amount: None,
                refund_reason: None,
                created_at: None,
                updated_at: None,
                processed_at: None,
                customer_name: None,
                email: None,
                raw_connector_response,
                merchant_order_reference_id: None,
                metadata: std::collections::HashMap::new(),
                refund_metadata: std::collections::HashMap::new(),
                status_code: e.status_code as u32,
                response_headers: router_data_v2
                    .resource_common_data
                    .get_connector_response_headers_as_map(),
                state,
                raw_connector_request,
            })
        }
    }
}

impl ForeignTryFrom<grpc_api_types::payments::PaymentServiceCaptureRequest>
    for PaymentsCaptureData
{
    type Error = ApplicationErrorResponse;

    fn foreign_try_from(
        value: grpc_api_types::payments::PaymentServiceCaptureRequest,
    ) -> Result<Self, error_stack::Report<Self::Error>> {
        let capture_method = Some(common_enums::CaptureMethod::foreign_try_from(
            value.capture_method(),
        )?);

        let connector_transaction_id = ResponseId::ConnectorTransactionId(
            value
                .transaction_id
                .clone()
                .and_then(|id| id.id_type)
                .and_then(|id_type| match id_type {
                    grpc_api_types::payments::identifier::IdType::Id(id) => Some(id),
                    _ => None,
                })
                .unwrap_or_default(),
        );

        let multiple_capture_data =
            value
                .multiple_capture_data
                .clone()
                .map(|data| MultipleCaptureRequestData {
                    capture_sequence: data.capture_sequence,
                    capture_reference: data.capture_reference,
                });

        let minor_amount = common_utils::types::MinorUnit::new(value.amount_to_capture);

        Ok(Self {
            amount_to_capture: value.amount_to_capture,
            minor_amount_to_capture: minor_amount,
            currency: common_enums::Currency::foreign_try_from(value.currency())?,
            connector_transaction_id,
            multiple_capture_data,
            connector_metadata: (!value.connector_metadata.is_empty()).then(|| {
                serde_json::Value::Object(
                    value
                        .connector_metadata
                        .into_iter()
                        .map(|(k, v)| (k, serde_json::Value::String(v)))
                        .collect(),
                )
            }),
            browser_info: value
                .browser_info
                .map(BrowserInformation::foreign_try_from)
                .transpose()?,
            integrity_object: None,
            capture_method,
        })
    }
}

impl
    ForeignTryFrom<(
        grpc_api_types::payments::PaymentServiceCaptureRequest,
        Connectors,
    )> for PaymentFlowData
{
    type Error = ApplicationErrorResponse;

    fn foreign_try_from(
        (value, connectors): (
            grpc_api_types::payments::PaymentServiceCaptureRequest,
            Connectors,
        ),
    ) -> Result<Self, error_stack::Report<Self::Error>> {
        Ok(Self {
            raw_connector_response: None,
            merchant_id: common_utils::id_type::MerchantId::default(),
            payment_id: "PAYMENT_ID".to_string(),
            attempt_id: "ATTEMPT_ID".to_string(),
            status: common_enums::AttemptStatus::Pending,
            payment_method: common_enums::PaymentMethod::Card, // Default
            address: payment_address::PaymentAddress::default(),
            auth_type: common_enums::AuthenticationType::default(),
            connector_request_reference_id: extract_connector_request_reference_id(
                &value.request_ref_id,
            ),
            customer_id: None,
            connector_customer: None,
            description: None,
            return_url: None,
            connector_meta_data: None,
            amount_captured: None,
            minor_amount_captured: None,
            minor_amount_capturable: None,
            access_token: None,
            session_token: None,
            reference_id: None,
            payment_method_token: None,
            preprocessing_id: None,
            connector_api_version: None,
            test_mode: None,
            connector_http_status_code: None,
            external_latency: None,
            connectors,
            raw_connector_request: None,
            connector_response_headers: None,
            vault_headers: None,
            connector_response: None,
            recurring_mandate_payment_data: None,
            order_details: None,
        })
    }
}

impl
    ForeignTryFrom<(
        grpc_api_types::payments::PaymentServiceCaptureRequest,
        Connectors,
        &MaskedMetadata,
    )> for PaymentFlowData
{
    type Error = ApplicationErrorResponse;

    fn foreign_try_from(
        (value, connectors, metadata): (
            grpc_api_types::payments::PaymentServiceCaptureRequest,
            Connectors,
            &MaskedMetadata,
        ),
    ) -> Result<Self, error_stack::Report<Self::Error>> {
        let merchant_id_from_header = extract_merchant_id_from_metadata(metadata)?;
        let access_token = value
            .state
            .as_ref()
            .and_then(|state| state.access_token.as_ref())
            .map(AccessTokenResponseData::from);

        Ok(Self {
            merchant_id: merchant_id_from_header,
            payment_id: "PAYMENT_ID".to_string(),
            attempt_id: "ATTEMPT_ID".to_string(),
            status: common_enums::AttemptStatus::Pending,
            payment_method: common_enums::PaymentMethod::Card, // Default
            address: payment_address::PaymentAddress::default(),
            auth_type: common_enums::AuthenticationType::default(),
            connector_request_reference_id: extract_connector_request_reference_id(
                &value.request_ref_id,
            ),
            customer_id: None,
            connector_customer: None,
            description: None,
            return_url: None,
            connector_meta_data: None,
            amount_captured: None,
            minor_amount_captured: None,
            minor_amount_capturable: None,
            access_token,
            session_token: None,
            reference_id: None,
            payment_method_token: None,
            preprocessing_id: None,
            connector_api_version: None,
            test_mode: None,
            connector_http_status_code: None,
            external_latency: None,
            connectors,
            raw_connector_response: None,
            raw_connector_request: None,
            connector_response_headers: None,
            vault_headers: None,
            connector_response: None,
            recurring_mandate_payment_data: None,
            order_details: None,
        })
    }
}

pub fn generate_payment_capture_response(
    router_data_v2: RouterDataV2<
        Capture,
        PaymentFlowData,
        PaymentsCaptureData,
        PaymentsResponseData,
    >,
) -> Result<PaymentServiceCaptureResponse, error_stack::Report<ApplicationErrorResponse>> {
    let transaction_response = router_data_v2.response;

    // Create state if either access token or connector customer is available
    let state = if router_data_v2.resource_common_data.access_token.is_some()
        || router_data_v2
            .resource_common_data
            .connector_customer
            .is_some()
    {
        Some(ConnectorState {
            access_token: router_data_v2
                .resource_common_data
                .access_token
                .as_ref()
                .map(|token_data| grpc_api_types::payments::AccessToken {
                    token: token_data.access_token.clone(),
                    expires_in_seconds: token_data.expires_in,
                    token_type: token_data.token_type.clone(),
                }),
            connector_customer_id: router_data_v2
                .resource_common_data
                .connector_customer
                .clone(),
        })
    } else {
        None
    };

    let raw_connector_request = router_data_v2
        .resource_common_data
        .get_raw_connector_request();

    match transaction_response {
        Ok(response) => match response {
            PaymentsResponseData::TransactionResponse {
                resource_id,
                redirection_data: _,
                connector_metadata,
                network_txn_id: _,
                connector_response_reference_id,
                incremental_authorization_allowed,
                mandate_reference,
                status_code,
            } => {
                let status = router_data_v2.resource_common_data.status;
                let grpc_status = grpc_api_types::payments::PaymentStatus::foreign_from(status);
                let grpc_resource_id =
                    grpc_api_types::payments::Identifier::foreign_try_from(resource_id)?;

                let mandate_reference_grpc =
                    mandate_reference.map(|m| grpc_api_types::payments::MandateReference {
                        mandate_id: m.connector_mandate_id,
                        payment_method_id: m.payment_method_id,
                    });

                Ok(PaymentServiceCaptureResponse {
                    transaction_id: Some(grpc_resource_id),
                    response_ref_id: connector_response_reference_id.map(|id| {
                        grpc_api_types::payments::Identifier {
                            id_type: Some(grpc_api_types::payments::identifier::IdType::Id(id)),
                        }
                    }),
                    error_code: None,
                    error_message: None,
                    error_reason: None,
                    status: grpc_status.into(),
                    status_code: status_code as u32,
                    response_headers: router_data_v2
                        .resource_common_data
                        .get_connector_response_headers_as_map(),
                    state,
                    raw_connector_request,
                    incremental_authorization_allowed,
                    mandate_reference: mandate_reference_grpc,
                    captured_amount: router_data_v2.resource_common_data.amount_captured,
                    minor_captured_amount: router_data_v2
                        .resource_common_data
                        .minor_amount_captured
                        .map(|amount_captured| amount_captured.get_amount_as_i64()),
                    connector_metadata: convert_connector_metadata_to_hashmap(connector_metadata),
                })
            }
            _ => Err(report!(ApplicationErrorResponse::InternalServerError(
                ApiError {
                    sub_code: "INVALID_RESPONSE_TYPE".to_owned(),
                    error_identifier: 500,
                    error_message: "Invalid response type received from connector".to_owned(),
                    error_object: None,
                }
            ))),
        },
        Err(e) => {
            let status = e
                .attempt_status
                .map(grpc_api_types::payments::PaymentStatus::foreign_from)
                .unwrap_or_default();
            Ok(PaymentServiceCaptureResponse {
                transaction_id: Some(grpc_api_types::payments::Identifier {
                    id_type: Some(
                        grpc_api_types::payments::identifier::IdType::NoResponseIdMarker(()),
                    ),
                }),
                response_ref_id: e.connector_transaction_id.map(|id| {
                    grpc_api_types::payments::Identifier {
                        id_type: Some(grpc_api_types::payments::identifier::IdType::Id(id)),
                    }
                }),
                status: status.into(),
                error_message: Some(e.message),
                error_code: Some(e.code),
                error_reason: e.reason,
                status_code: e.status_code as u32,
                response_headers: router_data_v2
                    .resource_common_data
                    .get_connector_response_headers_as_map(),
                state,
                raw_connector_request,
                incremental_authorization_allowed: None,
                mandate_reference: None,
                captured_amount: None,
                minor_captured_amount: None,
                connector_metadata: std::collections::HashMap::new(),
            })
        }
    }
}

impl
    ForeignTryFrom<(
        PaymentServiceRegisterRequest,
        Connectors,
        consts::Env,
        &MaskedMetadata,
    )> for PaymentFlowData
{
    type Error = ApplicationErrorResponse;

    fn foreign_try_from(
        (value, connectors, environment, metadata): (
            PaymentServiceRegisterRequest,
            Connectors,
            consts::Env,
            &MaskedMetadata,
        ),
    ) -> Result<Self, error_stack::Report<Self::Error>> {
        let address = match value.address {
            Some(address) => payment_address::PaymentAddress::foreign_try_from(address)?,
            None => {
                return Err(ApplicationErrorResponse::BadRequest(ApiError {
                    sub_code: "INVALID_ADDRESS".to_owned(),
                    error_identifier: 400,
                    error_message: "Address is required".to_owned(),
                    error_object: None,
                }))?
            }
        };
        let test_mode = match environment {
            consts::Env::Development => Some(true),
            consts::Env::Production => Some(false),
            _ => Some(true),
        };

        let merchant_id_from_header = extract_merchant_id_from_metadata(metadata)?;

        Ok(Self {
            merchant_id: merchant_id_from_header,
            payment_id: "IRRELEVANT_PAYMENT_ID".to_string(),
            attempt_id: "IRRELEVANT_ATTEMPT_ID".to_string(),
            status: common_enums::AttemptStatus::Pending,
            payment_method: common_enums::PaymentMethod::Card, //TODO
            address,
            auth_type: common_enums::AuthenticationType::default(),
            connector_request_reference_id: extract_connector_request_reference_id(
                &value.request_ref_id,
            ),
            customer_id: value
                .customer_id
                .clone()
                .map(|customer_id| CustomerId::try_from(Cow::from(customer_id)))
                .transpose()
                .change_context(ApplicationErrorResponse::BadRequest(ApiError {
                    sub_code: "INVALID_CUSTOMER_ID".to_owned(),
                    error_identifier: 400,
                    error_message: "Failed to parse Customer Id".to_owned(),
                    error_object: None,
                }))?,
            connector_customer: value.connector_customer_id,
            description: value.metadata.get("description").cloned(),
            return_url: None,
            connector_meta_data: None,
            amount_captured: None,
            minor_amount_captured: None,
            minor_amount_capturable: None,
            access_token: None,
            session_token: None,
            reference_id: None,
            payment_method_token: None,
            preprocessing_id: None,
            connector_api_version: None,
            test_mode,
            connector_http_status_code: None,
            external_latency: None,
            connectors,
            raw_connector_response: None,
            raw_connector_request: None,
            connector_response_headers: None,
            vault_headers: None,
            connector_response: None,
            recurring_mandate_payment_data: None,
            order_details: None,
        })
    }
}

impl ForeignTryFrom<PaymentServiceRegisterRequest> for SetupMandateRequestData<DefaultPCIHolder> {
    type Error = ApplicationErrorResponse;

    fn foreign_try_from(
        value: PaymentServiceRegisterRequest,
    ) -> Result<Self, error_stack::Report<Self::Error>> {
        let email: Option<Email> = match value.email {
            Some(ref email_str) => {
                Some(Email::try_from(email_str.clone().expose()).map_err(|_| {
                    error_stack::Report::new(ApplicationErrorResponse::BadRequest(ApiError {
                        sub_code: "INVALID_EMAIL_FORMAT".to_owned(),
                        error_identifier: 400,

                        error_message: "Invalid email".to_owned(),
                        error_object: None,
                    }))
                })?)
            }
            None => None,
        };
        let customer_acceptance = value.customer_acceptance.clone().ok_or_else(|| {
            error_stack::Report::new(ApplicationErrorResponse::BadRequest(ApiError {
                sub_code: "MISSING_CUSTOMER_ACCEPTANCE".to_owned(),
                error_identifier: 400,
                error_message: "Customer acceptance is missing".to_owned(),
                error_object: None,
            }))
        })?;

        let setup_future_usage = value.setup_future_usage();

        let setup_mandate_details = MandateData {
            update_mandate_id: None,
            customer_acceptance: Some(mandates::CustomerAcceptance::foreign_try_from(
                customer_acceptance.clone(),
            )?),
            mandate_type: None,
        };

        Ok(Self {
            currency: common_enums::Currency::foreign_try_from(value.currency())?,
            payment_method_data: PaymentMethodData::foreign_try_from(
                value.payment_method.ok_or_else(|| {
                    ApplicationErrorResponse::BadRequest(ApiError {
                        sub_code: "INVALID_PAYMENT_METHOD_DATA".to_owned(),
                        error_identifier: 400,
                        error_message: "Payment method data is required".to_owned(),
                        error_object: None,
                    })
                })?,
            )?,
            amount: Some(0),
            confirm: true,
            statement_descriptor_suffix: None,
            customer_acceptance: Some(mandates::CustomerAcceptance::foreign_try_from(
                customer_acceptance.clone(),
            )?),
            mandate_id: None,
            setup_future_usage: Some(common_enums::FutureUsage::foreign_try_from(
                setup_future_usage,
            )?),
            off_session: value.off_session,
            setup_mandate_details: Some(setup_mandate_details),
            router_return_url: value.return_url.clone(),
            webhook_url: value.webhook_url,
            browser_info: value
                .browser_info
                .map(BrowserInformation::foreign_try_from)
                .transpose()?,
            email,
            customer_name: None,
            return_url: value.return_url.clone(),
            payment_method_type: None,
            request_incremental_authorization: false,
            metadata: if value.metadata.is_empty() {
                None
            } else {
                Some(serde_json::Value::Object(
                    value
                        .metadata
                        .into_iter()
                        .map(|(k, v)| (k, serde_json::Value::String(v)))
                        .collect(),
                ))
            },
            complete_authorize_url: None,
            capture_method: None,
            integrity_object: None,
            minor_amount: Some(common_utils::types::MinorUnit::new(0)),
            shipping_cost: None,
            customer_id: value
                .customer_id
                .clone()
                .map(|customer_id| CustomerId::try_from(Cow::from(customer_id)))
                .transpose()
                .change_context(ApplicationErrorResponse::BadRequest(ApiError {
                    sub_code: "INVALID_CUSTOMER_ID".to_owned(),
                    error_identifier: 400,
                    error_message: "Failed to parse Customer Id".to_owned(),
                    error_object: None,
                }))?,
            statement_descriptor: None,
            merchant_order_reference_id: None,
            merchant_account_metadata: (!value.merchant_account_metadata.is_empty())
                .then(|| {
                    serde_json::to_value(&value.merchant_account_metadata)
                        .map(common_utils::pii::SecretSerdeValue::new)
                        .map_err(|_| {
                            error_stack::Report::new(ApplicationErrorResponse::InternalServerError(
                                crate::errors::ApiError {
                                    sub_code: "SERDE_JSON_ERROR".to_owned(),
                                    error_identifier: 500,
                                    error_message: "Failed to serialize merchant_account_metadata"
                                        .to_owned(),
                                    error_object: None,
                                },
                            ))
                        })
                })
                .transpose()?,
        })
    }
}

impl ForeignTryFrom<grpc_api_types::payments::CustomerAcceptance> for mandates::CustomerAcceptance {
    type Error = ApplicationErrorResponse;
    fn foreign_try_from(
        _value: grpc_api_types::payments::CustomerAcceptance,
    ) -> Result<Self, error_stack::Report<Self::Error>> {
        Ok(mandates::CustomerAcceptance {
            acceptance_type: mandates::AcceptanceType::Offline,
            accepted_at: None,
            online: None,
        })
    }
}

impl ForeignTryFrom<grpc_api_types::payments::SetupMandateDetails> for mandates::MandateData {
    type Error = ApplicationErrorResponse;
    fn foreign_try_from(
        value: grpc_api_types::payments::SetupMandateDetails,
    ) -> Result<Self, error_stack::Report<Self::Error>> {
        Ok(Self {
            update_mandate_id: value.update_mandate_id,
            customer_acceptance: value
                .customer_acceptance
                .map(mandates::CustomerAcceptance::foreign_try_from)
                .transpose()?,
            mandate_type: None,
        })
    }
}

impl ForeignTryFrom<grpc_api_types::payments::FutureUsage> for common_enums::FutureUsage {
    type Error = ApplicationErrorResponse;
    fn foreign_try_from(
        value: grpc_api_types::payments::FutureUsage,
    ) -> Result<Self, error_stack::Report<Self::Error>> {
        match value {
            grpc_api_types::payments::FutureUsage::OffSession => {
                Ok(common_enums::FutureUsage::OffSession)
            }
            grpc_api_types::payments::FutureUsage::OnSession => {
                Ok(common_enums::FutureUsage::OnSession)
            }
            grpc_api_types::payments::FutureUsage::Unspecified => {
                Err(ApplicationErrorResponse::BadRequest(ApiError {
                    sub_code: "UNSPECIFIED_FUTURE_USAGE".to_owned(),
                    error_identifier: 401,
                    error_message: "Future usage must be specified".to_owned(),
                    error_object: None,
                })
                .into())
            }
        }
    }
}

pub fn generate_setup_mandate_response<T: PaymentMethodDataTypes>(
    router_data_v2: RouterDataV2<
        SetupMandate,
        PaymentFlowData,
        SetupMandateRequestData<T>,
        PaymentsResponseData,
    >,
) -> Result<PaymentServiceRegisterResponse, error_stack::Report<ApplicationErrorResponse>> {
    let transaction_response = router_data_v2.response;
    let status = router_data_v2.resource_common_data.status;
    let grpc_status = grpc_api_types::payments::PaymentStatus::foreign_from(status);

    // Create state if either access token or connector customer is available
    let state = if router_data_v2.resource_common_data.access_token.is_some()
        || router_data_v2
            .resource_common_data
            .connector_customer
            .is_some()
    {
        Some(ConnectorState {
            access_token: router_data_v2
                .resource_common_data
                .access_token
                .as_ref()
                .map(|token_data| grpc_api_types::payments::AccessToken {
                    token: token_data.access_token.clone(),
                    expires_in_seconds: token_data.expires_in,
                    token_type: token_data.token_type.clone(),
                }),
            connector_customer_id: router_data_v2
                .resource_common_data
                .connector_customer
                .clone(),
        })
    } else {
        None
    };

    let raw_connector_request = router_data_v2
        .resource_common_data
        .get_raw_connector_request();

    let connector_response = router_data_v2
        .resource_common_data
        .connector_response
        .as_ref()
        .map(|connector_response_data| {
            grpc_api_types::payments::ConnectorResponseData::foreign_try_from(
                connector_response_data.clone(),
            )
        })
        .transpose()?;

    let response = match transaction_response {
        Ok(response) => match response {
            PaymentsResponseData::TransactionResponse {
                resource_id,
                redirection_data,
                connector_metadata: _,
                network_txn_id,
                connector_response_reference_id,
                incremental_authorization_allowed,
                mandate_reference,
                status_code,
            } => {
                PaymentServiceRegisterResponse {
                    registration_id: Some(grpc_api_types::payments::Identifier::foreign_try_from(resource_id)?),
                    redirection_data: redirection_data.map(
                        |form| {
                            match *form {
                                router_response_types::RedirectForm::Form { endpoint, method, form_fields: _ } => {
                                    Ok::<grpc_api_types::payments::RedirectForm, ApplicationErrorResponse>(grpc_api_types::payments::RedirectForm {
                                        form_type: Some(grpc_api_types::payments::redirect_form::FormType::Form(
                                            grpc_api_types::payments::FormData {
                                                endpoint,
                                                method: match method {
                                                    Method::Get => 1,
                                                    Method::Post => 2,
                                                    Method::Put => 3,
                                                    Method::Delete => 4,
                                                    _ => 0,
                                                },
                                                form_fields: HashMap::default(), //TODO
                                            }
                                        ))
                                    })
                                },
                                router_response_types::RedirectForm::Html { html_data } => {
                                    Ok(grpc_api_types::payments::RedirectForm {
                                        form_type: Some(grpc_api_types::payments::redirect_form::FormType::Html(
                                            grpc_api_types::payments::HtmlData {
                                                html_data,
                                            }
                                        ))
                                    })
                                },
                                _ => Err(
                                    ApplicationErrorResponse::BadRequest(ApiError {
                                        sub_code: "INVALID_RESPONSE".to_owned(),
                                        error_identifier: 400,
                                        error_message: "Invalid response from connector".to_owned(),
                                        error_object: None,
                                    }))?,
                            }
                        }
                    ).transpose()?,
                    network_txn_id,
                    response_ref_id: connector_response_reference_id.map(|id| grpc_api_types::payments::Identifier {
                        id_type: Some(grpc_api_types::payments::identifier::IdType::Id(id)),
                    }),
                    status: grpc_status as i32,
                    mandate_reference: Some(grpc_api_types::payments::MandateReference {
                        mandate_id: mandate_reference.clone().and_then(|m| m.connector_mandate_id),
                        payment_method_id: mandate_reference.and_then(|m| m.payment_method_id),
                    }),
                    incremental_authorization_allowed,
                    error_message: None,
                    error_code: None,
                    error_reason: None,
                    status_code: status_code as u32,
                    response_headers: router_data_v2
                        .resource_common_data
                        .get_connector_response_headers_as_map(),
                    state,
                    raw_connector_request,
                    connector_response,
                }
            }
            _ => Err(ApplicationErrorResponse::BadRequest(ApiError {
                sub_code: "INVALID_RESPONSE".to_owned(),
                error_identifier: 400,
                error_message: "Invalid response from connector".to_owned(),
                error_object: None,
            }))?,
        },
        Err(err) => PaymentServiceRegisterResponse {
            registration_id: Some(grpc_api_types::payments::Identifier {
                id_type: Some(grpc_api_types::payments::identifier::IdType::NoResponseIdMarker(())),
            }),
            redirection_data: None,
            network_txn_id: None,
            response_ref_id: err.connector_transaction_id.map(|id| {
                grpc_api_types::payments::Identifier {
                    id_type: Some(grpc_api_types::payments::identifier::IdType::Id(id)),
                }
            }),
            status: grpc_status as i32,
            mandate_reference: None,
            incremental_authorization_allowed: None,
            error_message: Some(err.message),
            error_code: Some(err.code),
            error_reason: err.reason,
            status_code: err.status_code as u32,
            response_headers: router_data_v2
                .resource_common_data
                .get_connector_response_headers_as_map(),
            state,
            raw_connector_request,
            connector_response: None,
        },
    };
    Ok(response)
}

impl ForeignTryFrom<(DisputeDefendRequest, Connectors)> for DisputeFlowData {
    type Error = ApplicationErrorResponse;

    fn foreign_try_from(
        (value, connectors): (DisputeDefendRequest, Connectors),
    ) -> Result<Self, error_stack::Report<Self::Error>> {
        Ok(DisputeFlowData {
            dispute_id: Some(value.dispute_id.clone()),
            connectors,
            connector_dispute_id: value.dispute_id,
            defense_reason_code: Some(value.reason_code.unwrap_or_default()),
            connector_request_reference_id: extract_connector_request_reference_id(
                &value.request_ref_id,
            ),
            raw_connector_response: None,
            raw_connector_request: None,
            connector_response_headers: None,
        })
    }
}

impl ForeignTryFrom<(DisputeDefendRequest, Connectors, &MaskedMetadata)> for DisputeFlowData {
    type Error = ApplicationErrorResponse;

    fn foreign_try_from(
        (value, connectors, _metadata): (DisputeDefendRequest, Connectors, &MaskedMetadata),
    ) -> Result<Self, error_stack::Report<Self::Error>> {
        Ok(DisputeFlowData {
            connector_request_reference_id: extract_connector_request_reference_id(
                &value.request_ref_id,
            ),

            dispute_id: Some(value.dispute_id.clone()),
            connectors,
            connector_dispute_id: value.dispute_id,
            defense_reason_code: Some(value.reason_code.unwrap_or_default()),
            raw_connector_response: None,
            raw_connector_request: None,
            connector_response_headers: None,
        })
    }
}
impl ForeignTryFrom<DisputeDefendRequest> for DisputeDefendData {
    type Error = ApplicationErrorResponse;
    fn foreign_try_from(
        value: DisputeDefendRequest,
    ) -> Result<Self, error_stack::Report<Self::Error>> {
        let connector_dispute_id = value.dispute_id;
        Ok(Self {
            dispute_id: connector_dispute_id.clone(),
            connector_dispute_id,
            defense_reason_code: value.reason_code.unwrap_or_default(),
            integrity_object: None,
        })
    }
}

pub fn generate_defend_dispute_response(
    router_data_v2: RouterDataV2<
        DefendDispute,
        DisputeFlowData,
        DisputeDefendData,
        DisputeResponseData,
    >,
) -> Result<DisputeDefendResponse, error_stack::Report<ApplicationErrorResponse>> {
    let defend_dispute_response = router_data_v2.response;

    let raw_connector_request = router_data_v2
        .resource_common_data
        .get_raw_connector_request();

    match defend_dispute_response {
        Ok(response) => Ok(DisputeDefendResponse {
            dispute_id: response.connector_dispute_id,
            dispute_status: response.dispute_status as i32,
            connector_status_code: None,
            error_message: None,
            error_code: None,
            error_reason: None,
            response_ref_id: None,
            status_code: response.status_code as u32,
            response_headers: router_data_v2
                .resource_common_data
                .get_connector_response_headers_as_map(),
            raw_connector_request,
        }),
        Err(e) => Ok(DisputeDefendResponse {
            dispute_id: e
                .connector_transaction_id
                .unwrap_or_else(|| NO_ERROR_CODE.to_string()),
            dispute_status: common_enums::DisputeStatus::DisputeLost as i32,
            connector_status_code: None,
            error_message: Some(e.message),
            error_code: Some(e.code),
            error_reason: e.reason,
            response_ref_id: None,
            status_code: e.status_code as u32,
            response_headers: router_data_v2
                .resource_common_data
                .get_connector_response_headers_as_map(),
            raw_connector_request,
        }),
    }
}

pub fn generate_session_token_response(
    router_data_v2: RouterDataV2<
        CreateSessionToken,
        PaymentFlowData,
        SessionTokenRequestData,
        SessionTokenResponseData,
    >,
) -> Result<String, error_stack::Report<ApplicationErrorResponse>> {
    let session_token_response = router_data_v2.response;

    match session_token_response {
        Ok(response) => Ok(response.session_token),
        Err(e) => Err(report!(ApplicationErrorResponse::InternalServerError(
            ApiError {
                sub_code: "SESSION_TOKEN_ERROR".to_string(),
                error_identifier: 500,
                error_message: format!("Session token creation failed: {}", e.message),
                error_object: None,
            }
        ))),
    }
}

#[derive(Debug, Clone, ToSchema, Serialize)]
pub struct CardSpecificFeatures {
    /// Indicates whether three_ds card payments are supported
    // #[schema(value_type = FeatureStatus)]
    pub three_ds: FeatureStatus,
    /// Indicates whether non three_ds card payments are supported
    // #[schema(value_type = FeatureStatus)]
    pub no_three_ds: FeatureStatus,
    /// List of supported card networks
    // #[schema(value_type = Vec<CardNetwork>)]
    pub supported_card_networks: Vec<CardNetwork>,
}

#[derive(Debug, Clone, ToSchema, Serialize)]
#[serde(untagged)]
pub enum PaymentMethodSpecificFeatures {
    /// Card specific features
    Card(CardSpecificFeatures),
}
/// Represents details of a payment method.
#[derive(Debug, Clone)]
pub struct PaymentMethodDetails {
    /// Indicates whether mandates are supported by this payment method.
    pub mandates: FeatureStatus,
    /// Indicates whether refund is supported by this payment method.
    pub refunds: FeatureStatus,
    /// List of supported capture methods
    pub supported_capture_methods: Vec<CaptureMethod>,
    /// Payment method specific features
    pub specific_features: Option<PaymentMethodSpecificFeatures>,
}
/// The status of the feature
#[derive(
    Clone,
    Copy,
    Debug,
    Eq,
    PartialEq,
    serde::Deserialize,
    serde::Serialize,
    strum::Display,
    ToSchema,
)]
#[strum(serialize_all = "snake_case")]
#[serde(rename_all = "snake_case")]
pub enum FeatureStatus {
    NotSupported,
    Supported,
}
pub type PaymentMethodTypeMetadata = HashMap<PaymentMethodType, PaymentMethodDetails>;
pub type SupportedPaymentMethods = HashMap<PaymentMethod, PaymentMethodTypeMetadata>;

#[derive(Debug, Clone)]
pub struct ConnectorInfo {
    /// Display name of the Connector
    pub display_name: &'static str,
    /// Description of the connector.
    pub description: &'static str,
    /// Connector Type
    pub connector_type: PaymentConnectorCategory,
}

/// Connector Access Method
#[derive(
    Clone,
    Copy,
    Debug,
    Eq,
    Hash,
    PartialEq,
    serde::Deserialize,
    serde::Serialize,
    strum::Display,
    ToSchema,
)]
#[strum(serialize_all = "snake_case")]
#[serde(rename_all = "snake_case")]
pub enum PaymentConnectorCategory {
    PaymentGateway,
    AlternativePaymentMethod,
    BankAcquirer,
}

#[derive(Debug, strum::Display, Eq, PartialEq, Hash)]
pub enum PaymentMethodDataType {
    Card,
    Bluecode,
    Knet,
    Benefit,
    MomoAtm,
    CardRedirect,
    AliPayQr,
    AliPayRedirect,
    AliPayHkRedirect,
    AmazonPayRedirect,
    MomoRedirect,
    KakaoPayRedirect,
    GoPayRedirect,
    GcashRedirect,
    ApplePay,
    ApplePayRedirect,
    ApplePayThirdPartySdk,
    DanaRedirect,
    DuitNow,
    GooglePay,
    GooglePayRedirect,
    GooglePayThirdPartySdk,
    MbWayRedirect,
    MobilePayRedirect,
    PaypalRedirect,
    PaypalSdk,
    Paze,
    SamsungPay,
    TwintRedirect,
    VippsRedirect,
    TouchNGoRedirect,
    WeChatPayRedirect,
    WeChatPayQr,
    CashappQr,
    SwishQr,
    KlarnaRedirect,
    KlarnaSdk,
    AffirmRedirect,
    AfterpayClearpayRedirect,
    PayBrightRedirect,
    WalleyRedirect,
    AlmaRedirect,
    AtomeRedirect,
    BancontactCard,
    Bizum,
    Blik,
    Eft,
    Eps,
    Giropay,
    Ideal,
    Interac,
    LocalBankRedirect,
    OnlineBankingCzechRepublic,
    OnlineBankingFinland,
    OnlineBankingPoland,
    OnlineBankingSlovakia,
    OpenBankingUk,
    Przelewy24,
    Sofort,
    Trustly,
    OnlineBankingFpx,
    OnlineBankingThailand,
    AchBankDebit,
    SepaBankDebit,
    BecsBankDebit,
    BacsBankDebit,
    AchBankTransfer,
    SepaBankTransfer,
    BacsBankTransfer,
    MultibancoBankTransfer,
    PermataBankTransfer,
    BcaBankTransfer,
    BniVaBankTransfer,
    BriVaBankTransfer,
    CimbVaBankTransfer,
    DanamonVaBankTransfer,
    MandiriVaBankTransfer,
    Pix,
    Pse,
    Crypto,
    MandatePayment,
    Reward,
    Upi,
    Boleto,
    Efecty,
    PagoEfectivo,
    RedCompra,
    RedPagos,
    Alfamart,
    Indomaret,
    Oxxo,
    SevenEleven,
    Lawson,
    MiniStop,
    FamilyMart,
    Seicomart,
    PayEasy,
    Givex,
    PaySafeCar,
    CardToken,
    LocalBankTransfer,
    Mifinity,
    Fps,
    PromptPay,
    VietQr,
    OpenBanking,
    NetworkToken,
    NetworkTransactionIdAndCardDetails,
    DirectCarrierBilling,
    InstantBankTransfer,
    InstantBankTransferPoland,
    InstantBankTransferFinland,
    CardDetailsForNetworkTransactionId,
    RevolutPay,
}

impl ForeignTryFrom<String> for hyperswitch_masking::Secret<time::Date> {
    type Error = ApplicationErrorResponse;

    fn foreign_try_from(date_string: String) -> Result<Self, error_stack::Report<Self::Error>> {
        let date = time::Date::parse(
            &date_string,
            &time::format_description::well_known::Iso8601::DATE,
        )
        .map_err(|err| {
            tracing::error!("Failed to parse date string: {}", err);
            ApplicationErrorResponse::BadRequest(ApiError {
                sub_code: "INVALID_DATE_FORMAT".to_owned(),
                error_identifier: 400,
                error_message: "Invalid date format".to_owned(),
                error_object: None,
            })
        })?;
        Ok(hyperswitch_masking::Secret::new(date))
    }
}

impl ForeignTryFrom<grpc_api_types::payments::BrowserInformation> for BrowserInformation {
    type Error = ApplicationErrorResponse;

    fn foreign_try_from(
        value: grpc_api_types::payments::BrowserInformation,
    ) -> Result<Self, error_stack::Report<Self::Error>> {
        Ok(Self {
            color_depth: value.color_depth.map(|cd| cd as u8),
            java_enabled: value.java_enabled,
            java_script_enabled: value.java_script_enabled,
            language: value.language,
            screen_height: value.screen_height,
            screen_width: value.screen_width,
            time_zone: value.time_zone_offset_minutes,
            ip_address: value.ip_address.and_then(|ip| ip.parse().ok()),
            accept_header: value.accept_header,
            user_agent: value.user_agent,
            os_type: value.os_type,
            os_version: value.os_version,
            device_model: value.device_model,
            accept_language: value.accept_language,
            referer: value.referer,
        })
    }
}

impl ForeignTryFrom<grpc_api_types::payments::PaymentServiceAuthorizeRequest>
    for SessionTokenRequestData
{
    type Error = ApplicationErrorResponse;

    fn foreign_try_from(
        value: grpc_api_types::payments::PaymentServiceAuthorizeRequest,
    ) -> Result<Self, error_stack::Report<Self::Error>> {
        let currency = common_enums::Currency::foreign_try_from(value.currency())?;

        Ok(Self {
            amount: common_utils::types::MinorUnit::new(value.minor_amount),
            currency,
            browser_info: value
                .browser_info
                .map(BrowserInformation::foreign_try_from)
                .transpose()?,
        })
    }
}

impl ForeignTryFrom<grpc_api_types::payments::PaymentServiceAuthorizeRequest>
    for AccessTokenRequestData
{
    type Error = ApplicationErrorResponse;

    fn foreign_try_from(
        _value: grpc_api_types::payments::PaymentServiceAuthorizeRequest,
    ) -> Result<Self, error_stack::Report<Self::Error>> {
        Ok(Self {
            grant_type: "client_credentials".to_string(),
        })
    }
}

impl ForeignTryFrom<grpc_api_types::payments::PaymentServiceCreateAccessTokenRequest>
    for AccessTokenRequestData
{
    type Error = ApplicationErrorResponse;

    fn foreign_try_from(
        _value: grpc_api_types::payments::PaymentServiceCreateAccessTokenRequest,
    ) -> Result<Self, error_stack::Report<Self::Error>> {
        Ok(Self {
            grant_type: "client_credentials".to_string(),
        })
    }
}

// Generic implementation for access token request from connector auth
impl ForeignTryFrom<&ConnectorAuthType> for AccessTokenRequestData {
    type Error = ApplicationErrorResponse;

    fn foreign_try_from(
        _auth_type: &ConnectorAuthType,
    ) -> Result<Self, error_stack::Report<Self::Error>> {
        // Default to client_credentials grant type for OAuth
        // Connectors can override this with their own specific implementations
        Ok(Self {
            grant_type: "client_credentials".to_string(),
        })
    }
}

impl ForeignTryFrom<grpc_api_types::payments::PaymentServiceAuthorizeRequest>
    for ConnectorCustomerData
{
    type Error = ApplicationErrorResponse;

    fn foreign_try_from(
        value: grpc_api_types::payments::PaymentServiceAuthorizeRequest,
    ) -> Result<Self, error_stack::Report<Self::Error>> {
        // Try to get email from top level first, fallback to billing address
        let email_string = value.email.or_else(|| {
            value
                .address
                .as_ref()
                .and_then(|addr| addr.billing_address.as_ref())
                .and_then(|billing| billing.email.clone())
        });

        let email = email_string.and_then(|email_str| Email::try_from(email_str.expose()).ok());

        // Try to get name from top level customer_name first, fallback to billing address first_name
        let name_string = value.customer_name.map(Secret::new).or_else(|| {
            value
                .address
                .as_ref()
                .and_then(|addr| addr.billing_address.as_ref())
                .and_then(|billing| billing.first_name.clone())
        });

        Ok(Self {
            customer_id: value.customer_id.map(Secret::new),
            email: email.map(Secret::new),
            name: name_string,
            description: None,
            split_payments: None,
            phone: None,
            preprocessing_id: None,
        })
    }
}

impl<T: PaymentMethodDataTypes> From<&PaymentsAuthorizeData<T>>
    for PaymentMethodTokenizationData<T>
{
    fn from(data: &PaymentsAuthorizeData<T>) -> Self {
        Self {
            payment_method_data: data.payment_method_data.clone(),
            browser_info: data.browser_info.clone(),
            currency: data.currency,
            amount: data.amount,
            split_payments: data.split_payments.clone(),
            customer_acceptance: data.customer_acceptance.clone(),
            setup_future_usage: data.setup_future_usage,
            setup_mandate_details: data.setup_mandate_details.clone(),
            mandate_id: data.mandate_id.clone(),
            integrity_object: None,
        }
    }
}

impl ForeignTryFrom<grpc_api_types::payments::PaymentServiceCreateSessionTokenRequest>
    for SessionTokenRequestData
{
    type Error = ApplicationErrorResponse;

    fn foreign_try_from(
        value: grpc_api_types::payments::PaymentServiceCreateSessionTokenRequest,
    ) -> Result<Self, error_stack::Report<Self::Error>> {
        let currency = common_enums::Currency::foreign_try_from(value.currency())?;

        Ok(Self {
            amount: common_utils::types::MinorUnit::new(value.minor_amount),
            currency,
            browser_info: value
                .browser_info
                .map(BrowserInformation::foreign_try_from)
                .transpose()?,
        })
    }
}

impl
    ForeignTryFrom<(
        grpc_api_types::payments::PaymentServiceCreateSessionTokenRequest,
        Connectors,
        &MaskedMetadata,
    )> for PaymentFlowData
{
    type Error = ApplicationErrorResponse;

    fn foreign_try_from(
        (value, connectors, metadata): (
            grpc_api_types::payments::PaymentServiceCreateSessionTokenRequest,
            Connectors,
            &MaskedMetadata,
        ),
    ) -> Result<Self, error_stack::Report<Self::Error>> {
        // For session token operations, address information is typically not available or required
        let address: PaymentAddress = payment_address::PaymentAddress::new(
            None,        // shipping
            None,        // billing
            None,        // payment_method_billing
            Some(false), // should_unify_address = false for session token operations
        );

        let merchant_id_from_header = extract_merchant_id_from_metadata(metadata)?;

        Ok(Self {
            merchant_id: merchant_id_from_header,
            payment_id: "IRRELEVANT_PAYMENT_ID".to_string(),
            attempt_id: "IRRELEVANT_ATTEMPT_ID".to_string(),
            status: common_enums::AttemptStatus::Pending,
            payment_method: common_enums::PaymentMethod::Card, // Default
            address,
            auth_type: common_enums::AuthenticationType::default(),
            connector_request_reference_id: extract_connector_request_reference_id(
                &value.request_ref_id,
            ),
            customer_id: None,
            connector_customer: None,
            description: None,
            return_url: None,
            connector_meta_data: None,
            amount_captured: None,
            minor_amount_captured: None,
            minor_amount_capturable: None,
            access_token: None,
            session_token: None,
            reference_id: None,
            payment_method_token: None,
            preprocessing_id: None,
            connector_api_version: None,
            test_mode: None,
            connector_http_status_code: None,
            external_latency: None,
            connectors,
            raw_connector_response: None,
            raw_connector_request: None,
            connector_response_headers: None,
            vault_headers: None,
            connector_response: None,
            recurring_mandate_payment_data: None,
            order_details: None,
        })
    }
}

impl ForeignTryFrom<grpc_api_types::payments::PaymentServiceRegisterRequest>
    for ConnectorCustomerData
{
    type Error = ApplicationErrorResponse;

    fn foreign_try_from(
        value: grpc_api_types::payments::PaymentServiceRegisterRequest,
    ) -> Result<Self, error_stack::Report<Self::Error>> {
        let email = value
            .email
            .and_then(|email_str| Email::try_from(email_str.expose()).ok());

        Ok(Self {
            customer_id: value.customer_id.map(Secret::new),
            email: email.map(Secret::new),
            name: value.customer_name.map(Secret::new),
            description: None,
            split_payments: None,
            phone: None,
            preprocessing_id: None,
        })
    }
}

<<<<<<< HEAD
impl ForeignTryFrom<grpc_api_types::payments::PaymentServiceCreatePaymentMethodTokenRequest>
    for PaymentMethodTokenizationData<DefaultPCIHolder>
=======
impl ForeignTryFrom<grpc_api_types::payments::PaymentServiceCreateConnectorCustomerRequest>
    for ConnectorCustomerData
>>>>>>> 8edf9f74
{
    type Error = ApplicationErrorResponse;

    fn foreign_try_from(
<<<<<<< HEAD
        value: grpc_api_types::payments::PaymentServiceCreatePaymentMethodTokenRequest,
    ) -> Result<Self, error_stack::Report<Self::Error>> {
        let currency = common_enums::Currency::foreign_try_from(value.currency())?;

        Ok(Self {
            amount: common_utils::types::MinorUnit::new(value.amount),
            currency,
            payment_method_data: PaymentMethodData::<DefaultPCIHolder>::foreign_try_from(
                value.payment_method.ok_or_else(|| {
                    ApplicationErrorResponse::BadRequest(ApiError {
                        sub_code: "INVALID_PAYMENT_METHOD_DATA".to_owned(),
                        error_identifier: 400,
                        error_message: "Payment method data is required".to_owned(),
                        error_object: None,
                    })
                })?,
            )?,
            browser_info: None,        // browser_info not available in this proto
            customer_acceptance: None, // customer_acceptance not available in this proto
            setup_future_usage: None,  // setup_future_usage not available in this proto
            mandate_id: None,
            setup_mandate_details: None,
            integrity_object: None,
            split_payments: None,
=======
        value: grpc_api_types::payments::PaymentServiceCreateConnectorCustomerRequest,
    ) -> Result<Self, error_stack::Report<Self::Error>> {
        let email = value
            .email
            .and_then(|email_str| Email::try_from(email_str.expose()).ok());

        Ok(Self {
            customer_id: value.customer_id.map(Secret::new),
            email: email.map(Secret::new),
            name: value.customer_name.map(Secret::new),
            description: None, // description field not available in this proto
            split_payments: None,
            phone: None,
            preprocessing_id: None,
>>>>>>> 8edf9f74
        })
    }
}

impl
    ForeignTryFrom<(
<<<<<<< HEAD
        grpc_api_types::payments::PaymentServiceCreatePaymentMethodTokenRequest,
=======
        grpc_api_types::payments::PaymentServiceCreateConnectorCustomerRequest,
>>>>>>> 8edf9f74
        Connectors,
        &MaskedMetadata,
    )> for PaymentFlowData
{
    type Error = ApplicationErrorResponse;

    fn foreign_try_from(
        (value, connectors, metadata): (
<<<<<<< HEAD
            grpc_api_types::payments::PaymentServiceCreatePaymentMethodTokenRequest,
=======
            grpc_api_types::payments::PaymentServiceCreateConnectorCustomerRequest,
>>>>>>> 8edf9f74
            Connectors,
            &MaskedMetadata,
        ),
    ) -> Result<Self, error_stack::Report<Self::Error>> {
        let merchant_id_from_header = extract_merchant_id_from_metadata(metadata)?;

<<<<<<< HEAD
        // For payment method token creation, address is optional
        let address = value
            .address
            .map(|addr| {
                // Convert grpc Address to payment_address Address first
                let payment_addr = payment_address::Address::foreign_try_from(addr.clone())
                    .unwrap_or_else(|_| payment_address::Address::default());
                // Then create PaymentAddress
                payment_address::PaymentAddress::new(
                    Some(payment_addr.clone()),
                    Some(payment_addr.clone()),
                    Some(payment_addr),
                    Some(false),
                )
            })
            .unwrap_or_else(payment_address::PaymentAddress::default);

=======
>>>>>>> 8edf9f74
        Ok(Self {
            merchant_id: merchant_id_from_header,
            payment_id: "IRRELEVANT_PAYMENT_ID".to_string(),
            attempt_id: "IRRELEVANT_ATTEMPT_ID".to_string(),
            status: common_enums::AttemptStatus::Pending,
<<<<<<< HEAD
            payment_method: common_enums::PaymentMethod::foreign_try_from(
                value.payment_method.unwrap_or_default(),
            )?,
            address,
            auth_type: common_enums::AuthenticationType::default(),
            connector_request_reference_id: extract_connector_request_reference_id(
                &value.request_ref_id,
            ),
            customer_id: value
                .customer_id
                .clone()
                .map(|customer_id| CustomerId::try_from(Cow::from(customer_id)))
                .transpose()
                .change_context(ApplicationErrorResponse::BadRequest(ApiError {
                    sub_code: "INVALID_CUSTOMER_ID".to_owned(),
                    error_identifier: 400,
                    error_message: "Failed to parse Customer Id".to_owned(),
                    error_object: None,
                }))?,
            connector_customer: None,
            description: None,
=======
            payment_method: common_enums::PaymentMethod::Card, // Default for connector customer creation
            address: payment_address::PaymentAddress::default(), // Default address
            auth_type: common_enums::AuthenticationType::default(),
            connector_request_reference_id: extract_connector_request_reference_id(
                &value.request_ref_id,
            ), // request_ref_id field not available in this proto
            customer_id: None,
            connector_customer: None,
            description: None, // description field not available in this proto
>>>>>>> 8edf9f74
            return_url: None,
            connector_meta_data: None,
            amount_captured: None,
            minor_amount_captured: None,
            minor_amount_capturable: None,
            access_token: None,
            session_token: None,
            reference_id: None,
            payment_method_token: None,
            preprocessing_id: None,
            connector_api_version: None,
            test_mode: None,
            connector_http_status_code: None,
            external_latency: None,
            connectors,
            raw_connector_response: None,
            raw_connector_request: None,
            connector_response_headers: None,
            vault_headers: None,
            connector_response: None,
            recurring_mandate_payment_data: None,
            order_details: None,
        })
    }
}

<<<<<<< HEAD
pub fn generate_create_payment_method_token_response(
    router_data_v2: RouterDataV2<
        PaymentMethodToken,
        PaymentFlowData,
        PaymentMethodTokenizationData<DefaultPCIHolder>,
        PaymentMethodTokenResponse,
    >,
) -> Result<
    grpc_api_types::payments::PaymentServiceCreatePaymentMethodTokenResponse,
    error_stack::Report<ApplicationErrorResponse>,
> {
    let token_response = router_data_v2.response;

    match token_response {
        Ok(response) => {
            let token_clone = response.token.clone();
            Ok(
                grpc_api_types::payments::PaymentServiceCreatePaymentMethodTokenResponse {
                    payment_method_token: response.token,
                    error_code: None,
                    error_message: None,
                    status_code: 200,
                    response_headers: router_data_v2
                        .resource_common_data
                        .get_connector_response_headers_as_map(),
                    response_ref_id: Some(grpc_api_types::payments::Identifier {
                        id_type: Some(grpc_api_types::payments::identifier::IdType::Id(
                            token_clone,
                        )),
                    }),
                    state: None,
                },
            )
        }
        Err(e) => Ok(
            grpc_api_types::payments::PaymentServiceCreatePaymentMethodTokenResponse {
                payment_method_token: String::new(),
=======
pub fn generate_create_connector_customer_response(
    router_data_v2: RouterDataV2<
        CreateConnectorCustomer,
        PaymentFlowData,
        ConnectorCustomerData,
        crate::connector_types::ConnectorCustomerResponse,
    >,
) -> Result<
    grpc_payment_types::PaymentServiceCreateConnectorCustomerResponse,
    error_stack::Report<ApplicationErrorResponse>,
> {
    let customer_response = router_data_v2.response;

    match customer_response {
        Ok(response) => Ok(
            grpc_payment_types::PaymentServiceCreateConnectorCustomerResponse {
                connector_customer_id: response.connector_customer_id.clone(),
                error_code: None,
                error_message: None,
                status_code: 200,
                response_headers: router_data_v2
                    .resource_common_data
                    .get_connector_response_headers_as_map(),
                response_ref_id: Some(grpc_api_types::payments::Identifier {
                    id_type: Some(grpc_api_types::payments::identifier::IdType::Id(
                        response.connector_customer_id.clone(),
                    )),
                }),
                error_reason: None,
            },
        ),
        Err(e) => Ok(
            grpc_payment_types::PaymentServiceCreateConnectorCustomerResponse {
                connector_customer_id: String::new(),
>>>>>>> 8edf9f74
                error_code: Some(e.code),
                error_message: Some(e.message),
                status_code: e.status_code as u32,
                response_headers: router_data_v2
                    .resource_common_data
                    .get_connector_response_headers_as_map(),
                response_ref_id: e.connector_transaction_id.map(|id| {
                    grpc_api_types::payments::Identifier {
                        id_type: Some(grpc_api_types::payments::identifier::IdType::Id(id)),
                    }
                }),
<<<<<<< HEAD
                state: None,
=======
                error_reason: e.reason,
>>>>>>> 8edf9f74
            },
        ),
    }
}

impl ForeignTryFrom<grpc_api_types::payments::PaymentServiceRepeatEverythingRequest>
    for RepeatPaymentData
{
    type Error = ApplicationErrorResponse;

    fn foreign_try_from(
        value: grpc_api_types::payments::PaymentServiceRepeatEverythingRequest,
    ) -> Result<Self, error_stack::Report<Self::Error>> {
        // Extract values first to avoid partial move
        let amount = value.amount;
        let minor_amount = value.minor_amount;
        let currency = value.currency();
        let payment_method_type =
            <Option<PaymentMethodType>>::foreign_try_from(value.payment_method_type())?;
        let capture_method = value.capture_method();
        let merchant_order_reference_id = value.merchant_order_reference_id;
        let webhook_url = value.webhook_url;

        // Extract mandate reference
        let mandate_reference = value.mandate_reference.clone().ok_or_else(|| {
            ApplicationErrorResponse::BadRequest(ApiError {
                sub_code: "MISSING_MANDATE_REFERENCE".to_owned(),
                error_identifier: 400,
                error_message: "Mandate reference is required for repeat payments".to_owned(),
                error_object: None,
            })
        })?;

        let email: Option<Email> = match value.email {
            Some(ref email_str) => {
                Some(Email::try_from(email_str.clone().expose()).map_err(|_| {
                    error_stack::Report::new(ApplicationErrorResponse::BadRequest(ApiError {
                        sub_code: "INVALID_EMAIL_FORMAT".to_owned(),
                        error_identifier: 400,

                        error_message: "Invalid email".to_owned(),
                        error_object: None,
                    }))
                })?)
            }
            None => None,
        };

        // Convert mandate reference to domain type
        let mandate_ref = match mandate_reference.mandate_id {
            Some(id) => MandateReferenceId::ConnectorMandateId(ConnectorMandateReferenceId::new(
                Some(id),
                mandate_reference.payment_method_id,
                None,
                None,
            )),
            None => {
                return Err(ApplicationErrorResponse::BadRequest(ApiError {
                    sub_code: "INVALID_MANDATE_REFERENCE".to_owned(),
                    error_identifier: 400,
                    error_message: "Mandate ID is required".to_owned(),
                    error_object: None,
                })
                .into())
            }
        };

        Ok(Self {
            mandate_reference: mandate_ref,
            amount,
            minor_amount: common_utils::types::MinorUnit::new(minor_amount),
            currency: common_enums::Currency::foreign_try_from(currency)?,
            merchant_order_reference_id,
            metadata: (!value.metadata.is_empty()).then(|| {
                Secret::new(serde_json::Value::Object(
                    value
                        .metadata
                        .into_iter()
                        .map(|(k, v)| (k, serde_json::Value::String(v)))
                        .collect(),
                ))
            }),
            webhook_url,
            router_return_url: value.return_url,
            integrity_object: None,
            capture_method: Some(common_enums::CaptureMethod::foreign_try_from(
                capture_method,
            )?),
            email,
            browser_info: value
                .browser_info
                .map(BrowserInformation::foreign_try_from)
                .transpose()?,
            payment_method_type,
            merchant_account_metadata: (!value.merchant_account_metadata.is_empty())
                .then(|| {
                    serde_json::to_value(&value.merchant_account_metadata)
                        .map(common_utils::pii::SecretSerdeValue::new)
                        .map_err(|_| {
                            error_stack::Report::new(ApplicationErrorResponse::InternalServerError(
                                crate::errors::ApiError {
                                    sub_code: "SERDE_JSON_ERROR".to_owned(),
                                    error_identifier: 500,
                                    error_message: "Failed to serialize merchant_account_metadata"
                                        .to_owned(),
                                    error_object: None,
                                },
                            ))
                        })
                })
                .transpose()?,
            off_session: value.off_session,
            split_payments: None,
            recurring_mandate_payment_data: value.recurring_mandate_payment_data.map(|v| {
                RecurringMandatePaymentData {
                    payment_method_type: None,
                    original_payment_authorized_amount: v.original_payment_authorized_amount,
                    original_payment_authorized_currency: Some(
                        common_enums::Currency::foreign_try_from(
                            v.original_payment_authorized_currency(),
                        )
                        .unwrap_or_default(),
                    ),
                    mandate_metadata: None,
                }
            }),
        })
    }
}

impl
    ForeignTryFrom<(
        grpc_api_types::payments::PaymentServiceRepeatEverythingRequest,
        Connectors,
    )> for PaymentFlowData
{
    type Error = ApplicationErrorResponse;

    fn foreign_try_from(
        (value, connectors): (
            grpc_api_types::payments::PaymentServiceRepeatEverythingRequest,
            Connectors,
        ),
    ) -> Result<Self, error_stack::Report<Self::Error>> {
        // For MIT, address is optional
        let address = payment_address::PaymentAddress::default();
        Ok(Self {
            merchant_id: common_utils::id_type::MerchantId::default(),
            payment_id: "REPEAT_PAYMENT_ID".to_string(),
            attempt_id: "REPEAT_ATTEMPT_ID".to_string(),
            status: common_enums::AttemptStatus::Pending,
            payment_method: common_enums::PaymentMethod::Card, // Default, actual method depends on mandate
            address,
            auth_type: common_enums::AuthenticationType::NoThreeDs, // MIT typically doesn't use 3DS
            connector_request_reference_id: extract_connector_request_reference_id(
                &value.request_ref_id,
            ),
            customer_id: None,
            connector_customer: None,
            description: Some("Repeat payment transaction".to_string()),
            return_url: None,
            connector_meta_data: None,
            amount_captured: None,
            minor_amount_captured: None,
            minor_amount_capturable: None,
            access_token: None,
            session_token: None,
            reference_id: value.merchant_order_reference_id,
            payment_method_token: None,
            preprocessing_id: None,
            connector_api_version: None,
            test_mode: value.test_mode,
            connector_http_status_code: None,
            external_latency: None,
            connectors,
            raw_connector_response: None,
            raw_connector_request: None,
            connector_response_headers: None,
            vault_headers: None,
            connector_response: None,
            recurring_mandate_payment_data: None,
            order_details: None,
        })
    }
}

pub fn generate_repeat_payment_response(
    router_data_v2: RouterDataV2<
        RepeatPayment,
        PaymentFlowData,
        RepeatPaymentData,
        PaymentsResponseData,
    >,
) -> Result<
    grpc_api_types::payments::PaymentServiceRepeatEverythingResponse,
    error_stack::Report<ApplicationErrorResponse>,
> {
    let transaction_response = router_data_v2.response;
    let status = router_data_v2.resource_common_data.status;
    let grpc_status = grpc_api_types::payments::PaymentStatus::foreign_from(status);

    // Create state if either access token or connector customer is available
    let state = if router_data_v2.resource_common_data.access_token.is_some()
        || router_data_v2
            .resource_common_data
            .connector_customer
            .is_some()
    {
        Some(ConnectorState {
            access_token: router_data_v2
                .resource_common_data
                .access_token
                .as_ref()
                .map(|token_data| grpc_api_types::payments::AccessToken {
                    token: token_data.access_token.clone(),
                    expires_in_seconds: token_data.expires_in,
                    token_type: token_data.token_type.clone(),
                }),
            connector_customer_id: router_data_v2
                .resource_common_data
                .connector_customer
                .clone(),
        })
    } else {
        None
    };
    let raw_connector_response = router_data_v2
        .resource_common_data
        .get_raw_connector_response();

    let raw_connector_request = router_data_v2
        .resource_common_data
        .get_raw_connector_request();

    match transaction_response {
        Ok(response) => match response {
            PaymentsResponseData::TransactionResponse {
                resource_id,
                network_txn_id,
                connector_response_reference_id,
                connector_metadata,
                mandate_reference,
                status_code,
                ..
            } => Ok(
                grpc_api_types::payments::PaymentServiceRepeatEverythingResponse {
                    transaction_id: Some(grpc_api_types::payments::Identifier::foreign_try_from(
                        resource_id,
                    )?),
                    status: grpc_status as i32,
                    error_code: None,
                    error_message: None,
                    error_reason: None,
                    network_txn_id,
                    response_ref_id: connector_response_reference_id.map(|id| {
                        grpc_api_types::payments::Identifier {
                            id_type: Some(grpc_api_types::payments::identifier::IdType::Id(id)),
                        }
                    }),
                    connector_metadata: convert_connector_metadata_to_hashmap(connector_metadata),
                    mandate_reference: mandate_reference.map(|m| {
                        grpc_api_types::payments::MandateReference {
                            mandate_id: m.connector_mandate_id,
                            payment_method_id: m.payment_method_id,
                        }
                    }),
                    status_code: status_code as u32,
                    raw_connector_response,
                    response_headers: router_data_v2
                        .resource_common_data
                        .get_connector_response_headers_as_map(),
                    state,
                    raw_connector_request,
                    connector_response: router_data_v2
                        .resource_common_data
                        .connector_response
                        .and_then(|data| {
                            grpc_api_types::payments::ConnectorResponseData::foreign_try_from(data)
                                .ok()
                        }),
                    captured_amount: router_data_v2.resource_common_data.amount_captured,
                    minor_captured_amount: router_data_v2
                        .resource_common_data
                        .minor_amount_captured
                        .map(|amount_captured| amount_captured.get_amount_as_i64()),
                },
            ),
            _ => Err(ApplicationErrorResponse::BadRequest(ApiError {
                sub_code: "INVALID_RESPONSE".to_owned(),
                error_identifier: 400,
                error_message: "Invalid response from connector".to_owned(),
                error_object: None,
            }))?,
        },
        Err(err) => {
            let status = err
                .attempt_status
                .map(grpc_api_types::payments::PaymentStatus::foreign_from)
                .unwrap_or_default();
            Ok(
                grpc_api_types::payments::PaymentServiceRepeatEverythingResponse {
                    transaction_id: Some(grpc_api_types::payments::Identifier {
                        id_type: Some(
                            grpc_api_types::payments::identifier::IdType::NoResponseIdMarker(()),
                        ),
                    }),
                    status: status as i32,
                    error_code: Some(err.code),
                    error_message: Some(err.message),
                    error_reason: err.reason,
                    network_txn_id: None,
                    response_ref_id: err.connector_transaction_id.map(|id| {
                        grpc_api_types::payments::Identifier {
                            id_type: Some(grpc_api_types::payments::identifier::IdType::Id(id)),
                        }
                    }),
                    connector_metadata: HashMap::new(),
                    raw_connector_response: None,
                    status_code: err.status_code as u32,
                    response_headers: router_data_v2
                        .resource_common_data
                        .get_connector_response_headers_as_map(),
                    state,
                    mandate_reference: None,
                    raw_connector_request,
                    connector_response: None,
                    captured_amount: None,
                    minor_captured_amount: None,
                },
            )
        }
    }
}

impl From<&grpc_api_types::payments::AccessToken> for AccessTokenResponseData {
    fn from(token: &grpc_api_types::payments::AccessToken) -> Self {
        Self {
            access_token: token.token.clone(),
            token_type: token.token_type.clone(),
            expires_in: token.expires_in_seconds,
        }
    }
}

impl ForeignTryFrom<grpc_api_types::payments::BankNames> for common_enums::BankNames {
    type Error = ApplicationErrorResponse;

    fn foreign_try_from(
        value: grpc_api_types::payments::BankNames,
    ) -> Result<Self, error_stack::Report<Self::Error>> {
        match value {
            grpc_api_types::payments::BankNames::Unspecified => {
                Err(report!(ApplicationErrorResponse::BadRequest(ApiError {
                    sub_code: "UNSPECIFIED_BANK_NAME".to_owned(),
                    error_identifier: 401,
                    error_message: "Bank name must be specified".to_owned(),
                    error_object: None,
                })))
            }
            grpc_api_types::payments::BankNames::AmericanExpress => Ok(Self::AmericanExpress),
            grpc_api_types::payments::BankNames::AffinBank => Ok(Self::AffinBank),
            grpc_api_types::payments::BankNames::AgroBank => Ok(Self::AgroBank),
            grpc_api_types::payments::BankNames::AllianceBank => Ok(Self::AllianceBank),
            grpc_api_types::payments::BankNames::AmBank => Ok(Self::AmBank),
            grpc_api_types::payments::BankNames::BankOfAmerica => Ok(Self::BankOfAmerica),
            grpc_api_types::payments::BankNames::BankOfChina => Ok(Self::BankOfChina),
            grpc_api_types::payments::BankNames::BankIslam => Ok(Self::BankIslam),
            grpc_api_types::payments::BankNames::BankMuamalat => Ok(Self::BankMuamalat),
            grpc_api_types::payments::BankNames::BankRakyat => Ok(Self::BankRakyat),
            grpc_api_types::payments::BankNames::BankSimpananNasional => {
                Ok(Self::BankSimpananNasional)
            }
            grpc_api_types::payments::BankNames::Barclays => Ok(Self::Barclays),
            grpc_api_types::payments::BankNames::BlikPsp => Ok(Self::BlikPSP),
            grpc_api_types::payments::BankNames::CapitalOne => Ok(Self::CapitalOne),
            grpc_api_types::payments::BankNames::Chase => Ok(Self::Chase),
            grpc_api_types::payments::BankNames::Citi => Ok(Self::Citi),
            grpc_api_types::payments::BankNames::CimbBank => Ok(Self::CimbBank),
            grpc_api_types::payments::BankNames::Discover => Ok(Self::Discover),
            grpc_api_types::payments::BankNames::NavyFederalCreditUnion => {
                Ok(Self::NavyFederalCreditUnion)
            }
            grpc_api_types::payments::BankNames::PentagonFederalCreditUnion => {
                Ok(Self::PentagonFederalCreditUnion)
            }
            grpc_api_types::payments::BankNames::SynchronyBank => Ok(Self::SynchronyBank),
            grpc_api_types::payments::BankNames::WellsFargo => Ok(Self::WellsFargo),
            grpc_api_types::payments::BankNames::AbnAmro => Ok(Self::AbnAmro),
            grpc_api_types::payments::BankNames::AsnBank => Ok(Self::AsnBank),
            grpc_api_types::payments::BankNames::Bunq => Ok(Self::Bunq),
            grpc_api_types::payments::BankNames::Handelsbanken => Ok(Self::Handelsbanken),
            grpc_api_types::payments::BankNames::HongLeongBank => Ok(Self::HongLeongBank),
            grpc_api_types::payments::BankNames::HsbcBank => Ok(Self::HsbcBank),
            grpc_api_types::payments::BankNames::Ing => Ok(Self::Ing),
            grpc_api_types::payments::BankNames::Knab => Ok(Self::Knab),
            grpc_api_types::payments::BankNames::KuwaitFinanceHouse => Ok(Self::KuwaitFinanceHouse),
            grpc_api_types::payments::BankNames::Moneyou => Ok(Self::Moneyou),
            grpc_api_types::payments::BankNames::Rabobank => Ok(Self::Rabobank),
            grpc_api_types::payments::BankNames::Regiobank => Ok(Self::Regiobank),
            grpc_api_types::payments::BankNames::Revolut => Ok(Self::Revolut),
            grpc_api_types::payments::BankNames::SnsBank => Ok(Self::SnsBank),
            grpc_api_types::payments::BankNames::TriodosBank => Ok(Self::TriodosBank),
            grpc_api_types::payments::BankNames::VanLanschot => Ok(Self::VanLanschot),
            grpc_api_types::payments::BankNames::ArzteUndApothekerBank => {
                Ok(Self::ArzteUndApothekerBank)
            }
            grpc_api_types::payments::BankNames::AustrianAnadiBankAg => {
                Ok(Self::AustrianAnadiBankAg)
            }
            grpc_api_types::payments::BankNames::BankAustria => Ok(Self::BankAustria),
            grpc_api_types::payments::BankNames::Bank99Ag => Ok(Self::Bank99Ag),
            grpc_api_types::payments::BankNames::BankhausCarlSpangler => {
                Ok(Self::BankhausCarlSpangler)
            }
            grpc_api_types::payments::BankNames::BankhausSchelhammerUndSchatteraAg => {
                Ok(Self::BankhausSchelhammerUndSchatteraAg)
            }
            grpc_api_types::payments::BankNames::BankMillennium => Ok(Self::BankMillennium),
            grpc_api_types::payments::BankNames::BawagPskAg => Ok(Self::BawagPskAg),
            grpc_api_types::payments::BankNames::BksBankAg => Ok(Self::BksBankAg),
            grpc_api_types::payments::BankNames::BrullKallmusBankAg => Ok(Self::BrullKallmusBankAg),
            grpc_api_types::payments::BankNames::BtvVierLanderBank => Ok(Self::BtvVierLanderBank),
            grpc_api_types::payments::BankNames::CapitalBankGraweGruppeAg => {
                Ok(Self::CapitalBankGraweGruppeAg)
            }
            grpc_api_types::payments::BankNames::CeskaSporitelna => Ok(Self::CeskaSporitelna),
            grpc_api_types::payments::BankNames::Dolomitenbank => Ok(Self::Dolomitenbank),
            grpc_api_types::payments::BankNames::EasybankAg => Ok(Self::EasybankAg),
            grpc_api_types::payments::BankNames::EPlatbyVub => Ok(Self::EPlatbyVUB),
            grpc_api_types::payments::BankNames::ErsteBankUndSparkassen => {
                Ok(Self::ErsteBankUndSparkassen)
            }
            grpc_api_types::payments::BankNames::FrieslandBank => Ok(Self::FrieslandBank),
            grpc_api_types::payments::BankNames::HypoAlpeadriabankInternationalAg => {
                Ok(Self::HypoAlpeadriabankInternationalAg)
            }
            grpc_api_types::payments::BankNames::HypoNoeLbFurNiederosterreichUWien => {
                Ok(Self::HypoNoeLbFurNiederosterreichUWien)
            }
            grpc_api_types::payments::BankNames::HypoOberosterreichSalzburgSteiermark => {
                Ok(Self::HypoOberosterreichSalzburgSteiermark)
            }
            grpc_api_types::payments::BankNames::HypoTirolBankAg => Ok(Self::HypoTirolBankAg),
            grpc_api_types::payments::BankNames::HypoVorarlbergBankAg => {
                Ok(Self::HypoVorarlbergBankAg)
            }
            grpc_api_types::payments::BankNames::HypoBankBurgenlandAktiengesellschaft => {
                Ok(Self::HypoBankBurgenlandAktiengesellschaft)
            }
            grpc_api_types::payments::BankNames::KomercniBanka => Ok(Self::KomercniBanka),
            grpc_api_types::payments::BankNames::MBank => Ok(Self::MBank),
            grpc_api_types::payments::BankNames::MarchfelderBank => Ok(Self::MarchfelderBank),
            grpc_api_types::payments::BankNames::Maybank => Ok(Self::Maybank),
            grpc_api_types::payments::BankNames::OberbankAg => Ok(Self::OberbankAg),
            grpc_api_types::payments::BankNames::OsterreichischeArzteUndApothekerbank => {
                Ok(Self::OsterreichischeArzteUndApothekerbank)
            }
            grpc_api_types::payments::BankNames::OcbcBank => Ok(Self::OcbcBank),
            grpc_api_types::payments::BankNames::PayWithIng => Ok(Self::PayWithING),
            grpc_api_types::payments::BankNames::PlaceZipko => Ok(Self::PlaceZIPKO),
            grpc_api_types::payments::BankNames::PlatnoscOnlineKartaPlatnicza => {
                Ok(Self::PlatnoscOnlineKartaPlatnicza)
            }
            grpc_api_types::payments::BankNames::PosojilnicaBankEGen => {
                Ok(Self::PosojilnicaBankEGen)
            }
            grpc_api_types::payments::BankNames::PostovaBanka => Ok(Self::PostovaBanka),
            grpc_api_types::payments::BankNames::PublicBank => Ok(Self::PublicBank),
            grpc_api_types::payments::BankNames::RaiffeisenBankengruppeOsterreich => {
                Ok(Self::RaiffeisenBankengruppeOsterreich)
            }
            grpc_api_types::payments::BankNames::RhbBank => Ok(Self::RhbBank),
            grpc_api_types::payments::BankNames::SchelhammerCapitalBankAg => {
                Ok(Self::SchelhammerCapitalBankAg)
            }
            grpc_api_types::payments::BankNames::StandardCharteredBank => {
                Ok(Self::StandardCharteredBank)
            }
            grpc_api_types::payments::BankNames::SchoellerbankAg => Ok(Self::SchoellerbankAg),
            grpc_api_types::payments::BankNames::SpardaBankWien => Ok(Self::SpardaBankWien),
            grpc_api_types::payments::BankNames::SporoPay => Ok(Self::SporoPay),
            grpc_api_types::payments::BankNames::SantanderPrzelew24 => Ok(Self::SantanderPrzelew24),
            grpc_api_types::payments::BankNames::TatraPay => Ok(Self::TatraPay),
            grpc_api_types::payments::BankNames::Viamo => Ok(Self::Viamo),
            grpc_api_types::payments::BankNames::VolksbankGruppe => Ok(Self::VolksbankGruppe),
            grpc_api_types::payments::BankNames::VolkskreditbankAg => Ok(Self::VolkskreditbankAg),
            grpc_api_types::payments::BankNames::VrBankBraunau => Ok(Self::VrBankBraunau),
            grpc_api_types::payments::BankNames::UobBank => Ok(Self::UobBank),
            grpc_api_types::payments::BankNames::PayWithAliorBank => Ok(Self::PayWithAliorBank),
            grpc_api_types::payments::BankNames::BankiSpoldzielcze => Ok(Self::BankiSpoldzielcze),
            grpc_api_types::payments::BankNames::PayWithInteligo => Ok(Self::PayWithInteligo),
            grpc_api_types::payments::BankNames::BnpParibasPoland => Ok(Self::BNPParibasPoland),
            grpc_api_types::payments::BankNames::BankNowySa => Ok(Self::BankNowySA),
            grpc_api_types::payments::BankNames::CreditAgricole => Ok(Self::CreditAgricole),
            grpc_api_types::payments::BankNames::PayWithBos => Ok(Self::PayWithBOS),
            grpc_api_types::payments::BankNames::PayWithCitiHandlowy => {
                Ok(Self::PayWithCitiHandlowy)
            }
            grpc_api_types::payments::BankNames::PayWithPlusBank => Ok(Self::PayWithPlusBank),
            grpc_api_types::payments::BankNames::ToyotaBank => Ok(Self::ToyotaBank),
            grpc_api_types::payments::BankNames::VeloBank => Ok(Self::VeloBank),
            grpc_api_types::payments::BankNames::ETransferPocztowy24 => {
                Ok(Self::ETransferPocztowy24)
            }
            grpc_api_types::payments::BankNames::PlusBank => Ok(Self::PlusBank),
            grpc_api_types::payments::BankNames::BankiSpbdzielcze => Ok(Self::BankiSpbdzielcze),
            grpc_api_types::payments::BankNames::BankNowyBfgSa => Ok(Self::BankNowyBfgSa),
            grpc_api_types::payments::BankNames::GetinBank => Ok(Self::GetinBank),
            grpc_api_types::payments::BankNames::BlikPoland => Ok(Self::Blik),
            grpc_api_types::payments::BankNames::NoblePay => Ok(Self::NoblePay),
            grpc_api_types::payments::BankNames::IdeaBank => Ok(Self::IdeaBank),
            grpc_api_types::payments::BankNames::EnveloBank => Ok(Self::EnveloBank),
            grpc_api_types::payments::BankNames::NestPrzelew => Ok(Self::NestPrzelew),
            grpc_api_types::payments::BankNames::MbankMtransfer => Ok(Self::MbankMtransfer),
            grpc_api_types::payments::BankNames::Inteligo => Ok(Self::Inteligo),
            grpc_api_types::payments::BankNames::PbacZIpko => Ok(Self::PbacZIpko),
            grpc_api_types::payments::BankNames::BnpParibas => Ok(Self::BnpParibas),
            grpc_api_types::payments::BankNames::BankPekaoSa => Ok(Self::BankPekaoSa),
            grpc_api_types::payments::BankNames::VolkswagenBank => Ok(Self::VolkswagenBank),
            grpc_api_types::payments::BankNames::AliorBank => Ok(Self::AliorBank),
            grpc_api_types::payments::BankNames::Boz => Ok(Self::Boz),
            grpc_api_types::payments::BankNames::BangkokBank => Ok(Self::BangkokBank),
            grpc_api_types::payments::BankNames::KrungsriBank => Ok(Self::KrungsriBank),
            grpc_api_types::payments::BankNames::KrungThaiBank => Ok(Self::KrungThaiBank),
            grpc_api_types::payments::BankNames::TheSiamCommercialBank => {
                Ok(Self::TheSiamCommercialBank)
            }
            grpc_api_types::payments::BankNames::KasikornBank => Ok(Self::KasikornBank),
            grpc_api_types::payments::BankNames::OpenBankSuccess => Ok(Self::OpenBankSuccess),
            grpc_api_types::payments::BankNames::OpenBankFailure => Ok(Self::OpenBankFailure),
            grpc_api_types::payments::BankNames::OpenBankCancelled => Ok(Self::OpenBankCancelled),
            grpc_api_types::payments::BankNames::Aib => Ok(Self::Aib),
            grpc_api_types::payments::BankNames::BankOfScotland => Ok(Self::BankOfScotland),
            grpc_api_types::payments::BankNames::DanskeBank => Ok(Self::DanskeBank),
            grpc_api_types::payments::BankNames::FirstDirect => Ok(Self::FirstDirect),
            grpc_api_types::payments::BankNames::FirstTrust => Ok(Self::FirstTrust),
            grpc_api_types::payments::BankNames::Halifax => Ok(Self::Halifax),
            grpc_api_types::payments::BankNames::Lloyds => Ok(Self::Lloyds),
            grpc_api_types::payments::BankNames::Monzo => Ok(Self::Monzo),
            grpc_api_types::payments::BankNames::NatWest => Ok(Self::NatWest),
            grpc_api_types::payments::BankNames::NationwideBank => Ok(Self::NationwideBank),
            grpc_api_types::payments::BankNames::RoyalBankOfScotland => {
                Ok(Self::RoyalBankOfScotland)
            }
            grpc_api_types::payments::BankNames::Starling => Ok(Self::Starling),
            grpc_api_types::payments::BankNames::TsbBank => Ok(Self::TsbBank),
            grpc_api_types::payments::BankNames::TescoBank => Ok(Self::TescoBank),
            grpc_api_types::payments::BankNames::UlsterBank => Ok(Self::UlsterBank),
            grpc_api_types::payments::BankNames::Yoursafe => Ok(Self::Yoursafe),
            grpc_api_types::payments::BankNames::N26 => Ok(Self::N26),
            grpc_api_types::payments::BankNames::NationaleNederlanden => {
                Ok(Self::NationaleNederlanden)
            }
        }
    }
}

// New ForeignTryFrom implementations for individual 3DS authentication flow proto definitions

impl<
        T: PaymentMethodDataTypes
            + Default
            + Debug
            + Send
            + Eq
            + PartialEq
            + serde::Serialize
            + serde::de::DeserializeOwned
            + Clone
            + CardConversionHelper<T>,
    > ForeignTryFrom<grpc_api_types::payments::PaymentServicePreAuthenticateRequest>
    for PaymentsPreAuthenticateData<T>
{
    type Error = ApplicationErrorResponse;

    fn foreign_try_from(
        value: grpc_api_types::payments::PaymentServicePreAuthenticateRequest,
    ) -> Result<Self, error_stack::Report<Self::Error>> {
        let email: Option<Email> = match value.email {
            Some(ref email_str) => {
                Some(Email::try_from(email_str.clone().expose()).map_err(|_| {
                    error_stack::Report::new(ApplicationErrorResponse::BadRequest(ApiError {
                        sub_code: "INVALID_EMAIL_FORMAT".to_owned(),
                        error_identifier: 400,
                        error_message: "Invalid email".to_owned(),
                        error_object: None,
                    }))
                })?)
            }
            None => None,
        };

        let minor_amount = common_utils::types::MinorUnit::new(value.minor_amount);
        let currency = common_enums::Currency::foreign_try_from(value.currency())?;
        let return_url = value.return_url;
        let enrolled_for_3ds = value.enrolled_for_3ds;

        // Clone payment_method to avoid ownership issues
        let payment_method_clone = value.payment_method.clone();

        // Create redirect response from metadata if present
        // This is used to pass connector-specific data (e.g., collectionReference for Worldpay)
        let redirect_response = if !value.metadata.is_empty() {
            let params_string = serde_urlencoded::to_string(&value.metadata).change_context(
                ApplicationErrorResponse::BadRequest(ApiError {
                    sub_code: "INVALID_METADATA".to_owned(),
                    error_identifier: 400,
                    error_message: "Failed to serialize metadata".to_owned(),
                    error_object: None,
                }),
            )?;
            Some(ContinueRedirectionResponse {
                params: Some(Secret::new(params_string)),
                payload: None,
            })
        } else {
            None
        };

        Ok(Self {
            payment_method_data: value
                .payment_method
                .map(PaymentMethodData::<T>::foreign_try_from)
                .transpose()
                .change_context(ApplicationErrorResponse::BadRequest(ApiError {
                    sub_code: "INVALID_PAYMENT_METHOD_DATA".to_owned(),
                    error_identifier: 400,
                    error_message: "Payment method data construction failed".to_owned(),
                    error_object: None,
                }))?,
            amount: minor_amount,
            email,
            currency: Some(currency),
            payment_method_type: <Option<PaymentMethodType>>::foreign_try_from(
                payment_method_clone.unwrap_or_default(),
            )?,
            continue_redirection_url: value
                .continue_redirection_url
                .map(|url_str| {
                    url::Url::parse(&url_str).change_context(ApplicationErrorResponse::BadRequest(
                        ApiError {
                            sub_code: "INVALID_URL".to_owned(),
                            error_identifier: 400,
                            error_message: "Invalid continue redirection URL".to_owned(),
                            error_object: None,
                        },
                    ))
                })
                .transpose()?,
            router_return_url: return_url
                .map(|url_str| {
                    url::Url::parse(&url_str).change_context(ApplicationErrorResponse::BadRequest(
                        ApiError {
                            sub_code: "INVALID_URL".to_owned(),
                            error_identifier: 400,
                            error_message: "Invalid router return URL".to_owned(),
                            error_object: None,
                        },
                    ))
                })
                .transpose()?,
            browser_info: value
                .browser_info
                .map(BrowserInformation::foreign_try_from)
                .transpose()?,
            enrolled_for_3ds,
            redirect_response,
        })
    }
}

impl<
        T: PaymentMethodDataTypes
            + Default
            + Debug
            + Send
            + Eq
            + PartialEq
            + serde::Serialize
            + serde::de::DeserializeOwned
            + Clone
            + CardConversionHelper<T>,
    > ForeignTryFrom<grpc_api_types::payments::PaymentServiceAuthenticateRequest>
    for PaymentsAuthenticateData<T>
{
    type Error = ApplicationErrorResponse;

    fn foreign_try_from(
        value: grpc_api_types::payments::PaymentServiceAuthenticateRequest,
    ) -> Result<Self, error_stack::Report<Self::Error>> {
        let email: Option<Email> = match value.email {
            Some(ref email_str) => {
                Some(Email::try_from(email_str.clone().expose()).map_err(|_| {
                    error_stack::Report::new(ApplicationErrorResponse::BadRequest(ApiError {
                        sub_code: "INVALID_EMAIL_FORMAT".to_owned(),
                        error_identifier: 400,
                        error_message: "Invalid email".to_owned(),
                        error_object: None,
                    }))
                })?)
            }
            None => None,
        };

        let minor_amount = common_utils::types::MinorUnit::new(value.minor_amount);
        let currency = common_enums::Currency::foreign_try_from(value.currency())?;
        let return_url = value.return_url;

        // Clone payment_method to avoid ownership issues
        let payment_method_clone = value.payment_method.clone();

        let redirect_response =
            value
                .redirection_response
                .map(|redirection_response| ContinueRedirectionResponse {
                    params: redirection_response.params.map(Secret::new),
                    payload: Some(Secret::new(serde_json::Value::Object(
                        redirection_response
                            .payload
                            .into_iter()
                            .map(|(k, v)| (k, serde_json::Value::String(v)))
                            .collect(),
                    ))),
                });

        Ok(Self {
            payment_method_data: value
                .payment_method
                .map(PaymentMethodData::<T>::foreign_try_from)
                .transpose()
                .change_context(ApplicationErrorResponse::BadRequest(ApiError {
                    sub_code: "INVALID_PAYMENT_METHOD_DATA".to_owned(),
                    error_identifier: 400,
                    error_message: "Payment method data construction failed".to_owned(),
                    error_object: None,
                }))?,
            amount: minor_amount,
            email,
            currency: Some(currency),
            payment_method_type: <Option<PaymentMethodType>>::foreign_try_from(
                payment_method_clone.unwrap_or_default(),
            )?,
            router_return_url: return_url
                .map(|url_str| {
                    url::Url::parse(&url_str).change_context(ApplicationErrorResponse::BadRequest(
                        ApiError {
                            sub_code: "INVALID_URL".to_owned(),
                            error_identifier: 400,
                            error_message: "Invalid router return URL".to_owned(),
                            error_object: None,
                        },
                    ))
                })
                .transpose()?,
            continue_redirection_url: value
                .continue_redirection_url
                .map(|url_str| {
                    url::Url::parse(&url_str).change_context(ApplicationErrorResponse::BadRequest(
                        ApiError {
                            sub_code: "INVALID_URL".to_owned(),
                            error_identifier: 400,
                            error_message: "Invalid continue redirection URL".to_owned(),
                            error_object: None,
                        },
                    ))
                })
                .transpose()?,
            browser_info: value
                .browser_info
                .map(BrowserInformation::foreign_try_from)
                .transpose()?,
            enrolled_for_3ds: false,
            redirect_response,
        })
    }
}

impl<
        T: PaymentMethodDataTypes
            + Default
            + Debug
            + Send
            + Eq
            + PartialEq
            + serde::Serialize
            + serde::de::DeserializeOwned
            + Clone
            + CardConversionHelper<T>,
    > ForeignTryFrom<grpc_api_types::payments::PaymentServicePostAuthenticateRequest>
    for PaymentsPostAuthenticateData<T>
{
    type Error = ApplicationErrorResponse;

    fn foreign_try_from(
        value: grpc_api_types::payments::PaymentServicePostAuthenticateRequest,
    ) -> Result<Self, error_stack::Report<Self::Error>> {
        let email: Option<Email> = match value.email {
            Some(ref email_str) => {
                Some(Email::try_from(email_str.clone().expose()).map_err(|_| {
                    error_stack::Report::new(ApplicationErrorResponse::BadRequest(ApiError {
                        sub_code: "INVALID_EMAIL_FORMAT".to_owned(),
                        error_identifier: 400,
                        error_message: "Invalid email".to_owned(),
                        error_object: None,
                    }))
                })?)
            }
            None => None,
        };

        let minor_amount = common_utils::types::MinorUnit::new(value.minor_amount);
        let currency = common_enums::Currency::foreign_try_from(value.currency())?;
        let return_url = value.return_url;

        // Clone payment_method to avoid ownership issues
        let payment_method_clone = value.payment_method.clone();

        let redirect_response =
            value
                .redirection_response
                .map(|redirection_response| ContinueRedirectionResponse {
                    params: redirection_response.params.map(Secret::new),
                    payload: Some(Secret::new(serde_json::Value::Object(
                        redirection_response
                            .payload
                            .into_iter()
                            .map(|(k, v)| (k, serde_json::Value::String(v)))
                            .collect(),
                    ))),
                });
        Ok(Self {
            payment_method_data: value
                .payment_method
                .map(PaymentMethodData::<T>::foreign_try_from)
                .transpose()
                .change_context(ApplicationErrorResponse::BadRequest(ApiError {
                    sub_code: "INVALID_PAYMENT_METHOD_DATA".to_owned(),
                    error_identifier: 400,
                    error_message: "Payment method data construction failed".to_owned(),
                    error_object: None,
                }))?,
            amount: minor_amount,
            email,
            currency: Some(currency),
            payment_method_type: <Option<PaymentMethodType>>::foreign_try_from(
                payment_method_clone.unwrap_or_default(),
            )?,
            router_return_url: return_url
                .map(|url_str| {
                    url::Url::parse(&url_str).change_context(ApplicationErrorResponse::BadRequest(
                        ApiError {
                            sub_code: "INVALID_URL".to_owned(),
                            error_identifier: 400,
                            error_message: "Invalid router return URL".to_owned(),
                            error_object: None,
                        },
                    ))
                })
                .transpose()?,
            continue_redirection_url: value
                .continue_redirection_url
                .map(|url_str| {
                    url::Url::parse(&url_str).change_context(ApplicationErrorResponse::BadRequest(
                        ApiError {
                            sub_code: "INVALID_URL".to_owned(),
                            error_identifier: 400,
                            error_message: "Invalid continue redirection URL".to_owned(),
                            error_object: None,
                        },
                    ))
                })
                .transpose()?,
            browser_info: value
                .browser_info
                .map(BrowserInformation::foreign_try_from)
                .transpose()?,
            enrolled_for_3ds: false,
            redirect_response,
        })
    }
}

// PaymentFlowData implementations for new proto definitions

impl
    ForeignTryFrom<(
        grpc_api_types::payments::PaymentServicePreAuthenticateRequest,
        Connectors,
        &common_utils::metadata::MaskedMetadata,
    )> for PaymentFlowData
{
    type Error = ApplicationErrorResponse;

    fn foreign_try_from(
        (value, connectors, metadata): (
            grpc_api_types::payments::PaymentServicePreAuthenticateRequest,
            Connectors,
            &common_utils::metadata::MaskedMetadata,
        ),
    ) -> Result<Self, error_stack::Report<Self::Error>> {
        let address = match value.address {
            Some(address) => payment_address::PaymentAddress::foreign_try_from(address)?,
            None => {
                return Err(ApplicationErrorResponse::BadRequest(ApiError {
                    sub_code: "INVALID_ADDRESS".to_owned(),
                    error_identifier: 400,
                    error_message: "Address is required".to_owned(),
                    error_object: None,
                }))?
            }
        };

        let merchant_id_from_header = extract_merchant_id_from_metadata(metadata)?;
        let vault_headers = extract_headers_from_metadata(metadata);

        Ok(Self {
            merchant_id: merchant_id_from_header,
            payment_id: "IRRELEVANT_PAYMENT_ID".to_string(),
            attempt_id: "IRRELEVANT_ATTEMPT_ID".to_string(),
            status: common_enums::AttemptStatus::Pending,
            payment_method: common_enums::PaymentMethod::foreign_try_from(
                value.payment_method.unwrap_or_default(),
            )?,
            address,
            auth_type: common_enums::AuthenticationType::ThreeDs, // Pre-auth typically uses 3DS
            connector_request_reference_id: extract_connector_request_reference_id(
                &value.request_ref_id,
            ),
            customer_id: None,
            connector_customer: None,
            description: None,
            return_url: value.return_url.clone(),
            connector_meta_data: {
                (!value.merchant_account_metadata.is_empty())
                    .then(|| {
                        serde_json::to_value(&value.merchant_account_metadata)
                            .map(common_utils::pii::SecretSerdeValue::new)
                            .map_err(|_| {
                                error_stack::Report::new(
                                    ApplicationErrorResponse::InternalServerError(
                                        crate::errors::ApiError {
                                            sub_code: "SERDE_JSON_ERROR".to_owned(),
                                            error_identifier: 500,
                                            error_message:
                                                "Failed to serialize merchant_account_metadata"
                                                    .to_owned(),
                                            error_object: None,
                                        },
                                    ),
                                )
                            })
                    })
                    .transpose()?
            },
            amount_captured: None,
            minor_amount_captured: None,
            minor_amount_capturable: None,
            access_token: None,
            session_token: None,
            reference_id: None,
            payment_method_token: None,
            preprocessing_id: None,
            connector_api_version: None,
            test_mode: None,
            connector_http_status_code: None,
            external_latency: None,
            connectors,
            raw_connector_response: None,
            connector_response_headers: None,
            vault_headers,
            raw_connector_request: None,
            connector_response: None,
            recurring_mandate_payment_data: None,
            order_details: None,
        })
    }
}

impl
    ForeignTryFrom<(
        grpc_api_types::payments::PaymentServiceAuthenticateRequest,
        Connectors,
        &common_utils::metadata::MaskedMetadata,
    )> for PaymentFlowData
{
    type Error = ApplicationErrorResponse;

    fn foreign_try_from(
        (value, connectors, metadata): (
            grpc_api_types::payments::PaymentServiceAuthenticateRequest,
            Connectors,
            &common_utils::metadata::MaskedMetadata,
        ),
    ) -> Result<Self, error_stack::Report<Self::Error>> {
        let address = match &value.address {
            Some(address_value) => {
                payment_address::PaymentAddress::foreign_try_from((*address_value).clone())?
            }
            None => {
                return Err(ApplicationErrorResponse::BadRequest(ApiError {
                    sub_code: "INVALID_ADDRESS".to_owned(),
                    error_identifier: 400,
                    error_message: "Address is required".to_owned(),
                    error_object: None,
                }))?
            }
        };

        let merchant_id_from_header = extract_merchant_id_from_metadata(metadata)?;
        let vault_headers = extract_headers_from_metadata(metadata);

        Ok(Self {
            merchant_id: merchant_id_from_header,
            payment_id: "IRRELEVANT_PAYMENT_ID".to_string(),
            attempt_id: "IRRELEVANT_ATTEMPT_ID".to_string(),
            status: common_enums::AttemptStatus::Pending,
            payment_method: common_enums::PaymentMethod::foreign_try_from(
                value.payment_method.unwrap_or_default(),
            )?,
            address,
            auth_type: common_enums::AuthenticationType::ThreeDs, // Auth step uses 3DS
            connector_request_reference_id: extract_connector_request_reference_id(
                &value.request_ref_id,
            ),
            customer_id: None,
            connector_customer: None,
            description: value.metadata.get("description").cloned(),
            return_url: value.return_url.clone(),
            connector_meta_data: {
                (!value.merchant_account_metadata.is_empty())
                    .then(|| {
                        serde_json::to_value(&value.merchant_account_metadata)
                            .map(common_utils::pii::SecretSerdeValue::new)
                            .map_err(|_| {
                                error_stack::Report::new(
                                    ApplicationErrorResponse::InternalServerError(
                                        crate::errors::ApiError {
                                            sub_code: "SERDE_JSON_ERROR".to_owned(),
                                            error_identifier: 500,
                                            error_message:
                                                "Failed to serialize merchant_account_metadata"
                                                    .to_owned(),
                                            error_object: None,
                                        },
                                    ),
                                )
                            })
                    })
                    .transpose()?
            },
            amount_captured: None,
            minor_amount_captured: None,
            access_token: None,
            session_token: None,
            reference_id: None,
            payment_method_token: None,
            preprocessing_id: None,
            connector_api_version: None,
            test_mode: None,
            connector_http_status_code: None,
            external_latency: None,
            connectors,
            raw_connector_response: None,
            connector_response_headers: None,
            vault_headers,
            raw_connector_request: None,
            minor_amount_capturable: None,
            connector_response: None,
            recurring_mandate_payment_data: None,
            order_details: None,
        })
    }
}

impl
    ForeignTryFrom<(
        grpc_api_types::payments::PaymentServicePostAuthenticateRequest,
        Connectors,
        &common_utils::metadata::MaskedMetadata,
    )> for PaymentFlowData
{
    type Error = ApplicationErrorResponse;

    fn foreign_try_from(
        (value, connectors, metadata): (
            grpc_api_types::payments::PaymentServicePostAuthenticateRequest,
            Connectors,
            &common_utils::metadata::MaskedMetadata,
        ),
    ) -> Result<Self, error_stack::Report<Self::Error>> {
        let address = match &value.address {
            Some(address_value) => {
                payment_address::PaymentAddress::foreign_try_from((*address_value).clone())?
            }
            None => {
                return Err(ApplicationErrorResponse::BadRequest(ApiError {
                    sub_code: "INVALID_ADDRESS".to_owned(),
                    error_identifier: 400,
                    error_message: "Address is required".to_owned(),
                    error_object: None,
                }))?
            }
        };

        let merchant_id_from_header = extract_merchant_id_from_metadata(metadata)?;
        let vault_headers = extract_headers_from_metadata(metadata);

        Ok(Self {
            merchant_id: merchant_id_from_header,
            payment_id: "IRRELEVANT_PAYMENT_ID".to_string(),
            attempt_id: "IRRELEVANT_ATTEMPT_ID".to_string(),
            status: common_enums::AttemptStatus::Pending,
            payment_method: common_enums::PaymentMethod::foreign_try_from(
                value.payment_method.unwrap_or_default(),
            )?,
            address,
            auth_type: common_enums::AuthenticationType::ThreeDs, // Post-auth uses 3DS
            connector_request_reference_id: extract_connector_request_reference_id(
                &value.request_ref_id,
            ),
            customer_id: None,
            connector_customer: None,
            description: value.metadata.get("description").cloned(),
            return_url: value.return_url.clone(),
            connector_meta_data: {
                (!value.merchant_account_metadata.is_empty())
                    .then(|| {
                        serde_json::to_value(&value.merchant_account_metadata)
                            .map(common_utils::pii::SecretSerdeValue::new)
                            .map_err(|_| {
                                error_stack::Report::new(
                                    ApplicationErrorResponse::InternalServerError(
                                        crate::errors::ApiError {
                                            sub_code: "SERDE_JSON_ERROR".to_owned(),
                                            error_identifier: 500,
                                            error_message:
                                                "Failed to serialize merchant_account_metadata"
                                                    .to_owned(),
                                            error_object: None,
                                        },
                                    ),
                                )
                            })
                    })
                    .transpose()?
            },
            amount_captured: None,
            minor_amount_captured: None,
            access_token: None,
            session_token: None,
            reference_id: None,
            payment_method_token: None,
            preprocessing_id: None,
            connector_api_version: None,
            test_mode: None,
            connector_http_status_code: None,
            external_latency: None,
            connectors,
            raw_connector_response: None,
            connector_response_headers: None,
            vault_headers,
            raw_connector_request: None,
            minor_amount_capturable: None,
            connector_response: None,
            recurring_mandate_payment_data: None,
            order_details: None,
        })
    }
}<|MERGE_RESOLUTION|>--- conflicted
+++ resolved
@@ -6241,18 +6241,12 @@
     }
 }
 
-<<<<<<< HEAD
 impl ForeignTryFrom<grpc_api_types::payments::PaymentServiceCreatePaymentMethodTokenRequest>
     for PaymentMethodTokenizationData<DefaultPCIHolder>
-=======
-impl ForeignTryFrom<grpc_api_types::payments::PaymentServiceCreateConnectorCustomerRequest>
-    for ConnectorCustomerData
->>>>>>> 8edf9f74
 {
     type Error = ApplicationErrorResponse;
 
     fn foreign_try_from(
-<<<<<<< HEAD
         value: grpc_api_types::payments::PaymentServiceCreatePaymentMethodTokenRequest,
     ) -> Result<Self, error_stack::Report<Self::Error>> {
         let currency = common_enums::Currency::foreign_try_from(value.currency())?;
@@ -6277,33 +6271,13 @@
             setup_mandate_details: None,
             integrity_object: None,
             split_payments: None,
-=======
-        value: grpc_api_types::payments::PaymentServiceCreateConnectorCustomerRequest,
-    ) -> Result<Self, error_stack::Report<Self::Error>> {
-        let email = value
-            .email
-            .and_then(|email_str| Email::try_from(email_str.expose()).ok());
-
-        Ok(Self {
-            customer_id: value.customer_id.map(Secret::new),
-            email: email.map(Secret::new),
-            name: value.customer_name.map(Secret::new),
-            description: None, // description field not available in this proto
-            split_payments: None,
-            phone: None,
-            preprocessing_id: None,
->>>>>>> 8edf9f74
         })
     }
 }
 
 impl
     ForeignTryFrom<(
-<<<<<<< HEAD
         grpc_api_types::payments::PaymentServiceCreatePaymentMethodTokenRequest,
-=======
-        grpc_api_types::payments::PaymentServiceCreateConnectorCustomerRequest,
->>>>>>> 8edf9f74
         Connectors,
         &MaskedMetadata,
     )> for PaymentFlowData
@@ -6312,18 +6286,13 @@
 
     fn foreign_try_from(
         (value, connectors, metadata): (
-<<<<<<< HEAD
             grpc_api_types::payments::PaymentServiceCreatePaymentMethodTokenRequest,
-=======
-            grpc_api_types::payments::PaymentServiceCreateConnectorCustomerRequest,
->>>>>>> 8edf9f74
             Connectors,
             &MaskedMetadata,
         ),
     ) -> Result<Self, error_stack::Report<Self::Error>> {
         let merchant_id_from_header = extract_merchant_id_from_metadata(metadata)?;
 
-<<<<<<< HEAD
         // For payment method token creation, address is optional
         let address = value
             .address
@@ -6341,14 +6310,11 @@
             })
             .unwrap_or_else(payment_address::PaymentAddress::default);
 
-=======
->>>>>>> 8edf9f74
         Ok(Self {
             merchant_id: merchant_id_from_header,
             payment_id: "IRRELEVANT_PAYMENT_ID".to_string(),
             attempt_id: "IRRELEVANT_ATTEMPT_ID".to_string(),
             status: common_enums::AttemptStatus::Pending,
-<<<<<<< HEAD
             payment_method: common_enums::PaymentMethod::foreign_try_from(
                 value.payment_method.unwrap_or_default(),
             )?,
@@ -6370,17 +6336,6 @@
                 }))?,
             connector_customer: None,
             description: None,
-=======
-            payment_method: common_enums::PaymentMethod::Card, // Default for connector customer creation
-            address: payment_address::PaymentAddress::default(), // Default address
-            auth_type: common_enums::AuthenticationType::default(),
-            connector_request_reference_id: extract_connector_request_reference_id(
-                &value.request_ref_id,
-            ), // request_ref_id field not available in this proto
-            customer_id: None,
-            connector_customer: None,
-            description: None, // description field not available in this proto
->>>>>>> 8edf9f74
             return_url: None,
             connector_meta_data: None,
             amount_captured: None,
@@ -6407,7 +6362,6 @@
     }
 }
 
-<<<<<<< HEAD
 pub fn generate_create_payment_method_token_response(
     router_data_v2: RouterDataV2<
         PaymentMethodToken,
@@ -6445,7 +6399,105 @@
         Err(e) => Ok(
             grpc_api_types::payments::PaymentServiceCreatePaymentMethodTokenResponse {
                 payment_method_token: String::new(),
-=======
+                error_code: Some(e.code),
+                error_message: Some(e.message),
+                status_code: e.status_code as u32,
+                response_headers: router_data_v2
+                    .resource_common_data
+                    .get_connector_response_headers_as_map(),
+                response_ref_id: e.connector_transaction_id.map(|id| {
+                    grpc_api_types::payments::Identifier {
+                        id_type: Some(grpc_api_types::payments::identifier::IdType::Id(id)),
+                    }
+                }),
+                state: None,
+            },
+        ),
+    }
+}
+
+impl ForeignTryFrom<grpc_api_types::payments::PaymentServiceCreateConnectorCustomerRequest>
+    for ConnectorCustomerData
+{
+    type Error = ApplicationErrorResponse;
+
+    fn foreign_try_from(
+        value: grpc_api_types::payments::PaymentServiceCreateConnectorCustomerRequest,
+    ) -> Result<Self, error_stack::Report<Self::Error>> {
+        let email = value
+            .email
+            .and_then(|email_str| Email::try_from(email_str.expose()).ok());
+
+        Ok(Self {
+            customer_id: value.customer_id.map(Secret::new),
+            email: email.map(Secret::new),
+            name: value.customer_name.map(Secret::new),
+            description: None, // description field not available in this proto
+            split_payments: None,
+            phone: None,
+            preprocessing_id: None,
+        })
+    }
+}
+
+impl
+    ForeignTryFrom<(
+        grpc_api_types::payments::PaymentServiceCreateConnectorCustomerRequest,
+        Connectors,
+        &MaskedMetadata,
+    )> for PaymentFlowData
+{
+    type Error = ApplicationErrorResponse;
+
+    fn foreign_try_from(
+        (value, connectors, metadata): (
+            grpc_api_types::payments::PaymentServiceCreateConnectorCustomerRequest,
+            Connectors,
+            &MaskedMetadata,
+        ),
+    ) -> Result<Self, error_stack::Report<Self::Error>> {
+        let merchant_id_from_header = extract_merchant_id_from_metadata(metadata)?;
+
+        Ok(Self {
+            merchant_id: merchant_id_from_header,
+            payment_id: "IRRELEVANT_PAYMENT_ID".to_string(),
+            attempt_id: "IRRELEVANT_ATTEMPT_ID".to_string(),
+            status: common_enums::AttemptStatus::Pending,
+            payment_method: common_enums::PaymentMethod::Card, // Default for connector customer creation
+            address: payment_address::PaymentAddress::default(), // Default address
+            auth_type: common_enums::AuthenticationType::default(),
+            connector_request_reference_id: extract_connector_request_reference_id(
+                &value.request_ref_id,
+            ), // request_ref_id field not available in this proto
+            customer_id: None,
+            connector_customer: None,
+            description: None, // description field not available in this proto
+            return_url: None,
+            connector_meta_data: None,
+            amount_captured: None,
+            minor_amount_captured: None,
+            minor_amount_capturable: None,
+            access_token: None,
+            session_token: None,
+            reference_id: None,
+            payment_method_token: None,
+            preprocessing_id: None,
+            connector_api_version: None,
+            test_mode: None,
+            connector_http_status_code: None,
+            external_latency: None,
+            connectors,
+            raw_connector_response: None,
+            raw_connector_request: None,
+            connector_response_headers: None,
+            vault_headers: None,
+            connector_response: None,
+            recurring_mandate_payment_data: None,
+            order_details: None,
+        })
+    }
+}
+
 pub fn generate_create_connector_customer_response(
     router_data_v2: RouterDataV2<
         CreateConnectorCustomer,
@@ -6480,7 +6532,6 @@
         Err(e) => Ok(
             grpc_payment_types::PaymentServiceCreateConnectorCustomerResponse {
                 connector_customer_id: String::new(),
->>>>>>> 8edf9f74
                 error_code: Some(e.code),
                 error_message: Some(e.message),
                 status_code: e.status_code as u32,
@@ -6492,11 +6543,7 @@
                         id_type: Some(grpc_api_types::payments::identifier::IdType::Id(id)),
                     }
                 }),
-<<<<<<< HEAD
-                state: None,
-=======
                 error_reason: e.reason,
->>>>>>> 8edf9f74
             },
         ),
     }
