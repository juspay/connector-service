use core::result::Result;
use std::{borrow::Cow, collections::HashMap, fmt::Debug, str::FromStr};

use common_enums::{CaptureMethod, CardNetwork, CountryAlpha2, PaymentMethod, PaymentMethodType};
use common_utils::{
    consts::{self, NO_ERROR_CODE},
    id_type::CustomerId,
    pii::Email,
    Method,
};
use error_stack::{report, ResultExt};
use grpc_api_types::payments::{
    AcceptDisputeResponse, ConnectorState, DisputeDefendRequest, DisputeDefendResponse,
    DisputeResponse, DisputeServiceSubmitEvidenceResponse, PaymentServiceAuthorizeRequest,
    PaymentServiceAuthorizeResponse, PaymentServiceCaptureResponse, PaymentServiceGetResponse,
    PaymentServiceRegisterRequest, PaymentServiceRegisterResponse, PaymentServiceVoidRequest,
    PaymentServiceVoidResponse, RefundResponse,
};
use hyperswitch_masking::{ExposeInterface, Secret};
use serde::Serialize;
use tonic;
use tracing::info;
use utoipa::ToSchema;
// Helper function for extracting connector request reference ID
fn extract_connector_request_reference_id(
    identifier: &Option<grpc_api_types::payments::Identifier>,
) -> String {
    identifier
        .as_ref()
        .and_then(|id| id.id_type.as_ref())
        .and_then(|id_type| match id_type {
            grpc_api_types::payments::identifier::IdType::Id(id) => Some(id.clone()),
            _ => None,
        })
        .unwrap_or_default()
}

/// Extract vault-related headers from gRPC metadata
fn extract_headers_from_metadata(
    metadata: &tonic::metadata::MetadataMap,
) -> Option<HashMap<String, Secret<String>>> {
    let mut vault_headers = HashMap::new();

    if let Some(vault_creds) = metadata.get("x-external-vault-metadata") {
        if let Ok(value_str) = vault_creds.to_str() {
            vault_headers.insert(
                "x-external-vault-metadata".to_string(),
                Secret::new(value_str.to_string()),
            );
        }
    }

    if vault_headers.is_empty() {
        None
    } else {
        Some(vault_headers)
    }
}

// For decoding connector_meta_data and Engine trait - base64 crate no longer needed here
use crate::{
    connector_flow::{
        Accept, Authorize, Capture, CreateOrder, CreateSessionToken, DefendDispute, PSync,
        PaymentMethodToken, RSync, Refund, RepeatPayment, SetupMandate, SubmitEvidence, Void,
    },
    connector_types::{
        AcceptDisputeData, AccessTokenRequestData, ConnectorMandateReferenceId,
        ConnectorResponseHeaders, ContinueRedirectionResponse, DisputeDefendData, DisputeFlowData,
        DisputeResponseData, DisputeWebhookDetailsResponse, MandateReferenceId,
        MultipleCaptureRequestData, PaymentCreateOrderData, PaymentCreateOrderResponse,
        PaymentFlowData, PaymentMethodTokenResponse, PaymentMethodTokenizationData,
        PaymentVoidData, PaymentsAuthenticateData, PaymentsAuthorizeData, PaymentsCaptureData,
        PaymentsPostAuthenticateData, PaymentsPreAuthenticateData, PaymentsResponseData,
        PaymentsSyncData, RawConnectorRequestResponse, RefundFlowData, RefundSyncData,
        RefundWebhookDetailsResponse, RefundsData, RefundsResponseData, RepeatPaymentData,
        ResponseId, SessionTokenRequestData, SessionTokenResponseData, SetupMandateRequestData,
        SubmitEvidenceData, WebhookDetailsResponse,
    },
    errors::{ApiError, ApplicationErrorResponse},
    mandates::{self, MandateData},
    payment_address,
    payment_address::{Address, AddressDetails, PaymentAddress, PhoneDetails},
    payment_method_data,
    payment_method_data::{
        DefaultPCIHolder, PaymentMethodData, PaymentMethodDataTypes, RawCardNumber,
        VaultTokenHolder,
    },
    router_data::ConnectorAuthType,
    router_data_v2::RouterDataV2,
    router_request_types,
    router_request_types::BrowserInformation,
    router_response_types,
    utils::{extract_merchant_id_from_metadata, ForeignFrom, ForeignTryFrom},
};

#[derive(Clone, serde::Deserialize, Debug, Default)]
pub struct Connectors {
    // Added pub
    pub adyen: ConnectorParams,
    pub razorpay: ConnectorParams,
    pub razorpayv2: ConnectorParams,
    pub fiserv: ConnectorParams,
    pub elavon: ConnectorParams, // Add your connector params
    pub xendit: ConnectorParams,
    pub checkout: ConnectorParams,
    pub authorizedotnet: ConnectorParams, // Add your connector params
    pub mifinity: ConnectorParams,
    pub phonepe: ConnectorParams,
    pub cashfree: ConnectorParams,
    pub paytm: ConnectorParams,
    pub fiuu: ConnectorParams,
    pub payu: ConnectorParams,
    pub cashtocode: ConnectorParams,
    pub novalnet: ConnectorParams,
    pub nexinets: ConnectorParams,
    pub noon: ConnectorParams,
    pub braintree: ConnectorParams,
    pub volt: ConnectorParams,
    pub bluecode: ConnectorParams,
    pub cryptopay: ConnectorParams,
    pub helcim: ConnectorParams,
}

#[derive(Clone, serde::Deserialize, Debug, Default)]
pub struct ConnectorParams {
    /// base url
    pub base_url: String,
    pub dispute_base_url: Option<String>,
}

#[derive(Debug, serde::Deserialize, Clone)]
pub struct Proxy {
    pub http_url: Option<String>,
    pub https_url: Option<String>,
    pub idle_pool_connection_timeout: Option<u64>,
    pub bypass_proxy_urls: Vec<String>,
}

impl ForeignTryFrom<grpc_api_types::payments::CaptureMethod> for common_enums::CaptureMethod {
    type Error = ApplicationErrorResponse;

    fn foreign_try_from(
        value: grpc_api_types::payments::CaptureMethod,
    ) -> Result<Self, error_stack::Report<Self::Error>> {
        match value {
            grpc_api_types::payments::CaptureMethod::Automatic => Ok(Self::Automatic),
            grpc_api_types::payments::CaptureMethod::Manual => Ok(Self::Manual),
            grpc_api_types::payments::CaptureMethod::ManualMultiple => Ok(Self::ManualMultiple),
            grpc_api_types::payments::CaptureMethod::Scheduled => Ok(Self::Scheduled),
            _ => Ok(Self::Automatic),
        }
    }
}

impl ForeignTryFrom<grpc_api_types::payments::CardNetwork> for common_enums::CardNetwork {
    type Error = ApplicationErrorResponse;

    fn foreign_try_from(
        network: grpc_api_types::payments::CardNetwork,
    ) -> Result<Self, error_stack::Report<Self::Error>> {
        match network {
            grpc_api_types::payments::CardNetwork::Visa => Ok(Self::Visa),
            grpc_api_types::payments::CardNetwork::Mastercard => Ok(Self::Mastercard),
            grpc_api_types::payments::CardNetwork::Amex => Ok(Self::AmericanExpress),
            grpc_api_types::payments::CardNetwork::Jcb => Ok(Self::JCB),
            grpc_api_types::payments::CardNetwork::Diners => Ok(Self::DinersClub),
            grpc_api_types::payments::CardNetwork::Discover => Ok(Self::Discover),
            grpc_api_types::payments::CardNetwork::CartesBancaires => Ok(Self::CartesBancaires),
            grpc_api_types::payments::CardNetwork::Unionpay => Ok(Self::UnionPay),
            grpc_api_types::payments::CardNetwork::Rupay => Ok(Self::RuPay),
            grpc_api_types::payments::CardNetwork::Maestro => Ok(Self::Maestro),
            grpc_api_types::payments::CardNetwork::Unspecified => {
                Err(ApplicationErrorResponse::BadRequest(ApiError {
                    sub_code: "UNSPECIFIED_CARD_NETWORK".to_owned(),
                    error_identifier: 401,
                    error_message: "Card network must be specified".to_owned(),
                    error_object: None,
                })
                .into())
            }
        }
    }
}

impl<
        T: PaymentMethodDataTypes
            + Default
            + Debug
            + Send
            + Eq
            + PartialEq
            + serde::Serialize
            + serde::de::DeserializeOwned
            + Clone
            + CardConversionHelper<T>,
    > ForeignTryFrom<grpc_api_types::payments::PaymentMethod> for PaymentMethodData<T>
{
    type Error = ApplicationErrorResponse;

    fn foreign_try_from(
        value: grpc_api_types::payments::PaymentMethod,
    ) -> Result<Self, error_stack::Report<Self::Error>> {
        tracing::info!("PaymentMethod data received: {:?}", value);
        match value.payment_method {
            Some(data) => match data {
                grpc_api_types::payments::payment_method::PaymentMethod::Card(card_type) => {
                    match card_type.card_type {
                        Some(grpc_api_types::payments::card_payment_method_type::CardType::Credit(card)) => {
                            let card = payment_method_data::Card::<T>::foreign_try_from(card)?;
                            Ok(PaymentMethodData::Card(card))
                        },
                        Some(grpc_api_types::payments::card_payment_method_type::CardType::Debit(card)) => {
                                                    let card = payment_method_data::Card::<T>::foreign_try_from(card)?;
                            Ok(PaymentMethodData::Card(card))},
                        Some(grpc_api_types::payments::card_payment_method_type::CardType::CardRedirect(_card_redirect)) => {
                            Err(report!(ApplicationErrorResponse::BadRequest(ApiError {
                                sub_code: "UNSUPPORTED_PAYMENT_METHOD".to_owned(),
                                error_identifier: 400,
                                error_message: "Card redirect payments are not yet supported".to_owned(),
                                error_object: None,
                            })))
                        },
                        Some(grpc_api_types::payments::card_payment_method_type::CardType::CreditProxy(card)) => {
                            let x = payment_method_data::Card::<T>::foreign_try_from(card)?;
                            Ok(PaymentMethodData::Card(x))
                        },
                        Some(grpc_api_types::payments::card_payment_method_type::CardType::DebitProxy(card)) => {
                            let x = payment_method_data::Card::<T>::foreign_try_from(card)?;
                            Ok(PaymentMethodData::Card(x))
                        },
                        None => Err(report!(ApplicationErrorResponse::BadRequest(ApiError {
                            sub_code: "INVALID_PAYMENT_METHOD".to_owned(),
                            error_identifier: 400,
                            error_message: "Card type is required".to_owned(),
                            error_object: None,
                        })))
                    }
                }
                grpc_api_types::payments::payment_method::PaymentMethod::Token(_token) => Ok(
                    PaymentMethodData::CardToken(payment_method_data::CardToken {
                        card_holder_name: None,
                        card_cvc: None,
                    }),
                ),
                grpc_api_types::payments::payment_method::PaymentMethod::UpiCollect(
                    upi_collect,
                ) => Ok(PaymentMethodData::Upi(
                    payment_method_data::UpiData::UpiCollect(payment_method_data::UpiCollectData {
                        vpa_id: upi_collect.vpa_id.map(|vpa| vpa.expose().into()),
                    }),
                )),
                grpc_api_types::payments::payment_method::PaymentMethod::UpiIntent(_upi_intent) => {
                    Ok(PaymentMethodData::Upi(
                        payment_method_data::UpiData::UpiIntent(
                            payment_method_data::UpiIntentData {},
                        ),
                    ))
                }
                grpc_api_types::payments::payment_method::PaymentMethod::UpiQr(_upi_qr) => {
                    // UpiQr is not yet implemented, fallback to UpiIntent
                    Ok(PaymentMethodData::Upi(
                        crate::payment_method_data::UpiData::UpiIntent(
                            crate::payment_method_data::UpiIntentData {},
                        ),
                    ))
                }
                grpc_api_types::payments::payment_method::PaymentMethod::Reward(_) => {
                    Ok(PaymentMethodData::Reward)
                },
                grpc_api_types::payments::payment_method::PaymentMethod::Wallet(wallet_type) => {
                    match wallet_type.wallet_type {
                                                Some(grpc_api_types::payments::wallet_payment_method_type::WalletType::Bluecode(_)) => {
                            Ok(PaymentMethodData::Wallet(payment_method_data::WalletData::BluecodeRedirect{}
                        ))},
                        Some(grpc_api_types::payments::wallet_payment_method_type::WalletType::Mifinity(mifinity_data)) => {
                            Ok(PaymentMethodData::Wallet(payment_method_data::WalletData::Mifinity(
                                payment_method_data::MifinityData {
                                    date_of_birth: hyperswitch_masking::Secret::<time::Date>::foreign_try_from(mifinity_data.date_of_birth.ok_or(
                                        ApplicationErrorResponse::BadRequest(ApiError {
                                            sub_code: "MISSING_DATE_OF_BIRTH".to_owned(),
                                            error_identifier: 400,
                                            error_message: "Missing Date of Birth".to_owned(),
                                            error_object: None,
                                        })
                                    )?.expose())?,
                                    language_preference: mifinity_data.language_preference,
                                }
                            )))
                        },
                        Some(grpc_api_types::payments::wallet_payment_method_type::WalletType::ApplePay(apple_wallet)) => {
                            let payment_data = apple_wallet.payment_data.ok_or_else(|| {
                                ApplicationErrorResponse::BadRequest(ApiError {
                                    sub_code: "MISSING_APPLE_PAY_PAYMENT_DATA".to_owned(),
                                    error_identifier: 400,
                                    error_message: "Apple Pay payment data is required".to_owned(),
                                    error_object: None,
                                })
                            })?;

                            let applepay_payment_data = match payment_data.payment_data {
                                Some(grpc_api_types::payments::apple_wallet::payment_data::PaymentData::EncryptedData(encrypted_data)) => {
                                    Ok(payment_method_data::ApplePayPaymentData::Encrypted(encrypted_data))
                                },
                                Some(grpc_api_types::payments::apple_wallet::payment_data::PaymentData::DecryptedData(decrypted_data)) => {
                                    Ok(payment_method_data::ApplePayPaymentData::Decrypted(
                                        payment_method_data::ApplePayPredecryptData {
                                            application_primary_account_number: cards::CardNumber::from_str(&decrypted_data.application_primary_account_number).change_context(
                                                ApplicationErrorResponse::BadRequest(ApiError {
                                                    sub_code: "INVALID_CARD_NUMBER".to_owned(),
                                                    error_identifier: 400,
                                                    error_message: "Invalid card number in Apple Pay data".to_owned(),
                                                    error_object: None,
                                                })
                                            )?,
                                            application_expiration_month: Secret::new(decrypted_data.application_expiration_month),
                                            application_expiration_year: Secret::new(decrypted_data.application_expiration_year),
                                            payment_data: payment_method_data::ApplePayCryptogramData {
                                                online_payment_cryptogram: Secret::new(decrypted_data.payment_data.clone().map(|pd| pd.online_payment_cryptogram).unwrap_or_default()),
                                                eci_indicator: decrypted_data.payment_data.map(|pd| pd.eci_indicator),
                                            },
                                        }
                                    ))
                                },
                                None => Err(report!(ApplicationErrorResponse::BadRequest(ApiError {
                                        sub_code: "MISSING_APPLE_PAY_DATA".to_owned(),
                                        error_identifier: 400,
                                        error_message: "Apple Pay payment data is required".to_owned(),
                                        error_object: None,
                                    })))
                            }?;

                            let payment_method = apple_wallet.payment_method.ok_or_else(|| {
                                ApplicationErrorResponse::BadRequest(ApiError {
                                    sub_code: "MISSING_APPLE_PAY_PAYMENT_METHOD".to_owned(),
                                    error_identifier: 400,
                                    error_message: "Apple Pay payment method is required".to_owned(),
                                    error_object: None,
                                })
                            })?;

                            let wallet_data = payment_method_data::ApplePayWalletData {
                                payment_data: applepay_payment_data,
                                payment_method: payment_method_data::ApplepayPaymentMethod {
                                    display_name: payment_method.display_name,
                                    network: payment_method.network,
                                    pm_type: payment_method.r#type,
                                },
                                transaction_identifier: apple_wallet.transaction_identifier,
                            };
                            Ok(PaymentMethodData::Wallet(payment_method_data::WalletData::ApplePay(wallet_data)))
                        }
                        Some(grpc_api_types::payments::wallet_payment_method_type::WalletType::GooglePay(google_wallet)) => {
                            let info = google_wallet.info.ok_or_else(|| {
                                ApplicationErrorResponse::BadRequest(ApiError {
                                    sub_code: "MISSING_GOOGLE_PAY_INFO".to_owned(),
                                    error_identifier: 400,
                                    error_message: "Google Pay payment method info is required".to_owned(),
                                    error_object: None,
                                })
                            })?;

                            let tokenization_data = google_wallet.tokenization_data.ok_or_else(|| {
                                ApplicationErrorResponse::BadRequest(ApiError {
                                    sub_code: "MISSING_GOOGLE_PAY_TOKENIZATION_DATA".to_owned(),
                                    error_identifier: 400,
                                    error_message: "Google Pay tokenization data is required".to_owned(),
                                    error_object: None,
                                })
                            })?;

                            // Handle the new oneof tokenization_data structure
                            let gpay_tokenization_data = match tokenization_data.tokenization_data {
                                Some(grpc_api_types::payments::google_wallet::tokenization_data::TokenizationData::DecryptedData(predecrypt_data)) => {
                                    Ok(payment_method_data::GpayTokenizationData::Decrypted(
                                        payment_method_data::GPayPredecryptData {
                                            card_exp_month: Secret::new(predecrypt_data.card_exp_month),
                                            card_exp_year: Secret::new(predecrypt_data.card_exp_year),
                                            application_primary_account_number: cards::CardNumber::from_str(&predecrypt_data.application_primary_account_number).change_context(
                                                ApplicationErrorResponse::BadRequest(ApiError {
                                                    sub_code: "INVALID_CARD_NUMBER".to_owned(),
                                                    error_identifier: 400,
                                                    error_message: "Invalid card number in Google Pay predecrypted data".to_owned(),
                                                    error_object: None,
                                                })
                                            )?,
                                            cryptogram: Some(Secret::new(predecrypt_data.cryptogram)),
                                            eci_indicator: predecrypt_data.eci_indicator,
                                        }
                                    ))
                                },
                                Some(grpc_api_types::payments::google_wallet::tokenization_data::TokenizationData::EncryptedData(encrypted_data)) => {
                                    Ok(payment_method_data::GpayTokenizationData::Encrypted(
                                        payment_method_data::GpayEcryptedTokenizationData {
                                            token_type: encrypted_data.token_type,
                                            token: encrypted_data.token,
                                        }
                                    ))
                                },
                                None => Err(report!(ApplicationErrorResponse::BadRequest(ApiError {
                                        sub_code: "MISSING_GOOGLE_PAY_TOKENIZATION_DATA".to_owned(),
                                        error_identifier: 400,
                                        error_message: "Google Pay tokenization data variant is required".to_owned(),
                                        error_object: None,
                                    })))
                            }?;

                            let wallet_data = payment_method_data::GooglePayWalletData {
                                pm_type: google_wallet.r#type,
                                description: google_wallet.description,
                                info: payment_method_data::GooglePayPaymentMethodInfo {
                                    card_network: info.card_network,
                                    card_details: info.card_details,
                                    assurance_details: info.assurance_details.map(|details| {
                                        payment_method_data::GooglePayAssuranceDetails {
                                            card_holder_authenticated: details.card_holder_authenticated,
                                            account_verified: details.account_verified,
                                        }
                                    }),
                                },
                                tokenization_data: gpay_tokenization_data,
                            };
                            Ok(PaymentMethodData::Wallet(payment_method_data::WalletData::GooglePay(wallet_data)))
                        }
                        Some(grpc_api_types::payments::wallet_payment_method_type::WalletType::AmazonPayRedirect(_)) => {
                            Ok(PaymentMethodData::Wallet(payment_method_data::WalletData::AmazonPayRedirect(Box::new(payment_method_data::AmazonPayRedirectData {}))))
                        }
                        Some(grpc_api_types::payments::wallet_payment_method_type::WalletType::CashappQr(_)) => {
                            Ok(PaymentMethodData::Wallet(payment_method_data::WalletData::CashappQr(Box::new(payment_method_data::CashappQr {}))))
                        }
                        Some(grpc_api_types::payments::wallet_payment_method_type::WalletType::RevolutPay(_)) => {
                            Ok(PaymentMethodData::Wallet(payment_method_data::WalletData::RevolutPay(payment_method_data::RevolutPayData {})))
                        }
                        Some(grpc_api_types::payments::wallet_payment_method_type::WalletType::AliPayRedirect(_)) => {
                            Ok(PaymentMethodData::Wallet(payment_method_data::WalletData::AliPayRedirect(payment_method_data::AliPayRedirection {})))
                        }
                        Some(grpc_api_types::payments::wallet_payment_method_type::WalletType::WeChatPayQr(_)) => {
                            Ok(PaymentMethodData::Wallet(payment_method_data::WalletData::WeChatPayQr(Box::new(payment_method_data::WeChatPayQr {}))))
                        }
                        Some(grpc_api_types::payments::wallet_payment_method_type::WalletType::PaypalRedirect(paypal_redirect)) => {
                            Ok(PaymentMethodData::Wallet(payment_method_data::WalletData::PaypalRedirect(payment_method_data::PaypalRedirection {
                                email: match paypal_redirect.email {
                                    Some(ref email_str) => Some(Email::try_from(email_str.clone()).change_context(
                                        ApplicationErrorResponse::BadRequest(ApiError {
                                            sub_code: "INVALID_EMAIL_FORMAT".to_owned(),
                                            error_identifier: 400,
                                            error_message: "Invalid email".to_owned(),
                                            error_object: None,
                                        })
                                    )?),
                                    None => None,
                                },
                            })))
                        }
                        _ => {
                            Err(report!(ApplicationErrorResponse::BadRequest(ApiError {
                                sub_code: "UNSUPPORTED_PAYMENT_METHOD".to_owned(),
                                error_identifier: 400,
                                error_message: "This Wallet type is not yet supported".to_owned(),
                                error_object: None,
                            })))
                        },
                    }
                },
                grpc_api_types::payments::payment_method::PaymentMethod::OnlineBanking(online_banking_type) => {
                    match online_banking_type.online_banking_type {
                        Some(grpc_api_types::payments::online_banking_payment_method_type::OnlineBankingType::OpenBankingUk(open_banking_uk)) => {
                            Ok(PaymentMethodData::BankRedirect(payment_method_data::BankRedirectData::OpenBankingUk {
                                issuer: open_banking_uk.issuer.and_then(|i| common_enums::BankNames::from_str(&i).ok()),
                                country: open_banking_uk.country.and_then(|c| CountryAlpha2::from_str(&c).ok()),
                            }))
                        }
                        Some(grpc_api_types::payments::online_banking_payment_method_type::OnlineBankingType::OnlineBankingFpx(fpx)) => {
                            Ok(PaymentMethodData::BankRedirect(payment_method_data::BankRedirectData::OnlineBankingFpx{
                                issuer: common_enums::BankNames::foreign_try_from(
                                    fpx.issuer(),
                                )?,
                            }))
                        }
                        _ => {
                            Err(report!(ApplicationErrorResponse::BadRequest(ApiError {
                                sub_code: "UNSUPPORTED_PAYMENT_METHOD".to_owned(),
                                error_identifier: 400,
                                error_message: "This online banking type is not yet supported".to_owned(),
                                error_object: None,
                            })))
                        },
                    }
                }
                grpc_api_types::payments::payment_method::PaymentMethod::MobilePayment(mobile_payment_type) => {
                    match mobile_payment_type.mobile_payment_type {
                        Some(grpc_api_types::payments::mobile_payment_method_type::MobilePaymentType::DuitNow(_)) => {
                            Ok(PaymentMethodData::RealTimePayment(Box::new(payment_method_data::RealTimePaymentData::DuitNow {  })))
                        }
                        _ => Err(report!(ApplicationErrorResponse::BadRequest(ApiError {
                            sub_code: "UNSUPPORTED_PAYMENT_METHOD".to_owned(),
                            error_identifier: 400,
                            error_message: "This mobile payment type is not yet supported".to_owned(),
                            error_object: None,
                        })))
                    }
                }
                grpc_api_types::payments::payment_method::PaymentMethod::Crypto(crypto) => {
                    let crypto_currency = crypto.crypto_currency.ok_or_else( || {
                        ApplicationErrorResponse::BadRequest(ApiError {
                            sub_code: "INVALID_PAYMENT_METHOD".to_owned(),
                            error_identifier: 400,
                            error_message: "crypto_currency is required".to_owned(),
                            error_object: None,
                        })
                    })?;

                    Ok(PaymentMethodData::Crypto(
                        payment_method_data::CryptoData {
                            pay_currency: crypto_currency.pay_currency,
                            network: crypto_currency.network,
                        },
                    ))
                }
            },
            None => Err(ApplicationErrorResponse::BadRequest(ApiError {
                sub_code: "INVALID_PAYMENT_METHOD_DATA".to_owned(),
                error_identifier: 400,
                error_message: "Payment method data is required".to_owned(),
                error_object: None,
            })
            .into()),
        }
    }
}

impl ForeignTryFrom<grpc_api_types::payments::PaymentMethodType> for Option<PaymentMethodType> {
    type Error = ApplicationErrorResponse;

    fn foreign_try_from(
        value: grpc_api_types::payments::PaymentMethodType,
    ) -> Result<Self, error_stack::Report<Self::Error>> {
        match value {
            grpc_api_types::payments::PaymentMethodType::Unspecified => Ok(None),
            grpc_api_types::payments::PaymentMethodType::Credit => {
                Ok(Some(PaymentMethodType::Credit))
            }
            grpc_api_types::payments::PaymentMethodType::Debit => {
                Ok(Some(PaymentMethodType::Debit))
            }
            grpc_api_types::payments::PaymentMethodType::UpiCollect => {
                Ok(Some(PaymentMethodType::UpiCollect))
            }
            grpc_api_types::payments::PaymentMethodType::UpiIntent => {
                Ok(Some(PaymentMethodType::UpiIntent))
            }
            grpc_api_types::payments::PaymentMethodType::UpiQr => {
                Ok(Some(PaymentMethodType::UpiIntent))
            } // UpiQr not yet implemented, fallback to UpiIntent
            grpc_api_types::payments::PaymentMethodType::ClassicReward => {
                Ok(Some(PaymentMethodType::ClassicReward))
            }
            grpc_api_types::payments::PaymentMethodType::Evoucher => {
                Ok(Some(PaymentMethodType::Evoucher))
            }
            grpc_api_types::payments::PaymentMethodType::ApplePay => {
                Ok(Some(PaymentMethodType::ApplePay))
            }
            grpc_api_types::payments::PaymentMethodType::GooglePay => {
                Ok(Some(PaymentMethodType::GooglePay))
            }
            grpc_api_types::payments::PaymentMethodType::AmazonPay => {
                Ok(Some(PaymentMethodType::AmazonPay))
            }
            grpc_api_types::payments::PaymentMethodType::RevolutPay => {
                Ok(Some(PaymentMethodType::RevolutPay))
            }
            grpc_api_types::payments::PaymentMethodType::PayPal => {
                Ok(Some(PaymentMethodType::Paypal))
            }
            grpc_api_types::payments::PaymentMethodType::WeChatPay => {
                Ok(Some(PaymentMethodType::WeChatPay))
            }
            grpc_api_types::payments::PaymentMethodType::AliPay => {
                Ok(Some(PaymentMethodType::AliPay))
            }
            grpc_api_types::payments::PaymentMethodType::Cashapp => {
                Ok(Some(PaymentMethodType::Cashapp))
            }
            _ => Err(ApplicationErrorResponse::BadRequest(ApiError {
                sub_code: "INVALID_PAYMENT_METHOD_TYPE".to_owned(),
                error_identifier: 400,
                error_message: "This payment method type is not yet supported".to_owned(),
                error_object: None,
            })
            .into()),
        }
    }
}

impl ForeignTryFrom<grpc_api_types::payments::PaymentMethod> for Option<PaymentMethodType> {
    type Error = ApplicationErrorResponse;

    fn foreign_try_from(
        value: grpc_api_types::payments::PaymentMethod,
    ) -> Result<Self, error_stack::Report<Self::Error>> {
        match value.payment_method {
            Some(data) => match data {
                grpc_api_types::payments::payment_method::PaymentMethod::Card(card_type) => {
                    match card_type.card_type {
                        Some(grpc_api_types::payments::card_payment_method_type::CardType::Credit(_)) => {
                            Ok(Some(PaymentMethodType::Credit))
                        },
                        Some(grpc_api_types::payments::card_payment_method_type::CardType::Debit(_)) => {
                            Ok(Some(PaymentMethodType::Debit))
                        },
                        Some(grpc_api_types::payments::card_payment_method_type::CardType::CardRedirect(_)) =>
                            Err(report!(ApplicationErrorResponse::BadRequest(ApiError {
                                sub_code: "UNSUPPORTED_PAYMENT_METHOD".to_owned(),
                                error_identifier: 400,
                                error_message: "Card redirect payments are not yet supported".to_owned(),
                                error_object: None,
                            }))),
                        Some(grpc_api_types::payments::card_payment_method_type::CardType::CreditProxy(_)) => {
                            Ok(Some(PaymentMethodType::Credit))
                        },
                        Some(grpc_api_types::payments::card_payment_method_type::CardType::DebitProxy(_)) => {
                            Ok(Some(PaymentMethodType::Debit))
                        },
                        None =>
                            Err(report!(ApplicationErrorResponse::BadRequest(ApiError {
                                sub_code: "INVALID_PAYMENT_METHOD".to_owned(),
                                error_identifier: 400,
                                error_message: "Card type is required".to_owned(),
                                error_object: None,
                            })))
                    }
                }
                grpc_api_types::payments::payment_method::PaymentMethod::Token(_) => {
                    Ok(None)
                },
                grpc_api_types::payments::payment_method::PaymentMethod::UpiCollect(_) => Ok(Some(PaymentMethodType::UpiCollect)),
                grpc_api_types::payments::payment_method::PaymentMethod::UpiIntent(_) => Ok(Some(PaymentMethodType::UpiIntent)),
                grpc_api_types::payments::payment_method::PaymentMethod::UpiQr(_) => Ok(Some(PaymentMethodType::UpiIntent)), // UpiQr not yet implemented, fallback to UpiIntent
                grpc_api_types::payments::payment_method::PaymentMethod::Reward(reward) => {
                    match reward.reward_type() {
                        grpc_api_types::payments::RewardType::Classicreward => Ok(Some(PaymentMethodType::ClassicReward)),
                        grpc_api_types::payments::RewardType::EVoucher => Ok(Some(PaymentMethodType::Evoucher)),
                        _ => Err(report!(ApplicationErrorResponse::BadRequest(ApiError {
                            sub_code: "UNSUPPORTED_REWARD_TYPE".to_owned(),
                            error_identifier: 400,
                            error_message: "Unsupported reward type".to_owned(),
                            error_object: None,
                        })))
                    }
                },
                grpc_api_types::payments::payment_method::PaymentMethod::Wallet(wallet_type) => {
                    match wallet_type.wallet_type {
                        Some(grpc_api_types::payments::wallet_payment_method_type::WalletType::Bluecode(_)) => {
                                        Ok(Some(PaymentMethodType::Bluecode))
                                    },
                        Some(grpc_api_types::payments::wallet_payment_method_type::WalletType::Mifinity(_mifinity_data)) => {
                            // For PaymentMethodType conversion, we just need to return the type, not the full data
                            Ok(Some(PaymentMethodType::Mifinity))
                        },
                        Some(grpc_api_types::payments::wallet_payment_method_type::WalletType::ApplePay(_)) => {
                            Ok(Some(PaymentMethodType::ApplePay))
                        }
                        Some(grpc_api_types::payments::wallet_payment_method_type::WalletType::GooglePay(_)) => {
                            Ok(Some(PaymentMethodType::GooglePay))
                        }
                        Some(grpc_api_types::payments::wallet_payment_method_type::WalletType::AmazonPayRedirect(_)) => {
                            Ok(Some(PaymentMethodType::AmazonPay))
                        }
                        Some(grpc_api_types::payments::wallet_payment_method_type::WalletType::RevolutPay(_)) => {
                            Ok(Some(PaymentMethodType::RevolutPay))
                        }
                        Some(grpc_api_types::payments::wallet_payment_method_type::WalletType::PaypalRedirect(_)) => {
                            Ok(Some(PaymentMethodType::Paypal))
                        }
                        Some(grpc_api_types::payments::wallet_payment_method_type::WalletType::WeChatPayQr(_)) => {
                            Ok(Some(PaymentMethodType::WeChatPay))
                        }
                        Some(grpc_api_types::payments::wallet_payment_method_type::WalletType::AliPayRedirect(_)) => {
                            Ok(Some(PaymentMethodType::AliPay))
                        }
                        Some(grpc_api_types::payments::wallet_payment_method_type::WalletType::CashappQr(_)) => {
                            Ok(Some(PaymentMethodType::Cashapp))
                        }
                        _ => {
                            Err(report!(ApplicationErrorResponse::BadRequest(ApiError {
                                sub_code: "UNSUPPORTED_PAYMENT_METHOD".to_owned(),
                                error_identifier: 400,
                                error_message: "This Wallet type is not yet supported".to_owned(),
                                error_object: None,
                            })))
                        },
                    }
                },
                grpc_api_types::payments::payment_method::PaymentMethod::OnlineBanking(online_banking) => {
                    match online_banking.online_banking_type {
                        Some(grpc_api_types::payments::online_banking_payment_method_type::OnlineBankingType::OpenBankingUk(_)) => {
                            Ok(Some(PaymentMethodType::OpenBankingUk))
                        },
                        Some(grpc_api_types::payments::online_banking_payment_method_type::OnlineBankingType::OnlineBankingFpx(_))=>{
                            Ok(Some(PaymentMethodType::OnlineBankingFpx))
                        }
                        _ => {
                            Err(report!(ApplicationErrorResponse::BadRequest(ApiError {
                                sub_code: "UNSUPPORTED_PAYMENT_METHOD".to_owned(),
                                error_identifier: 400,
                                error_message: "This online banking type is not yet supported".to_owned(),
                                error_object: None,
                            })))
                        },
                    }
                }
                grpc_api_types::payments::payment_method::PaymentMethod::MobilePayment(mobile_payment_type) => {
                    match mobile_payment_type.mobile_payment_type {
                        Some(grpc_api_types::payments::mobile_payment_method_type::MobilePaymentType::DuitNow(_)) =>{
                            Ok(Some(PaymentMethodType::DuitNow))
                        }
                        _ => Err(report!(ApplicationErrorResponse::BadRequest(ApiError {
                            sub_code: "UNSUPPORTED_PAYMENT_METHOD".to_owned(),
                            error_identifier: 400,
                            error_message: "This mobile payment type is not yet supported".to_owned(),
                            error_object: None,
                        })))
                    }
                }
                grpc_api_types::payments::payment_method::PaymentMethod::Crypto(_) => Ok(Some(PaymentMethodType::CryptoCurrency)),
            },
            None => Err(ApplicationErrorResponse::BadRequest(ApiError {
                sub_code: "INVALID_PAYMENT_METHOD_DATA".to_owned(),
                error_identifier: 400,
                error_message: "Payment method data is required".to_owned(),
                error_object: None,
            })
            .into()),
        }
    }
}

// Helper trait for generic card conversion
pub trait CardConversionHelper<T: PaymentMethodDataTypes> {
    fn convert_card_details(
        card: grpc_api_types::payments::CardDetails,
    ) -> Result<payment_method_data::Card<T>, error_stack::Report<ApplicationErrorResponse>>;
}

// Implementation for DefaultPCIHolder
impl CardConversionHelper<DefaultPCIHolder> for DefaultPCIHolder {
    fn convert_card_details(
        card: grpc_api_types::payments::CardDetails,
    ) -> Result<
        payment_method_data::Card<DefaultPCIHolder>,
        error_stack::Report<ApplicationErrorResponse>,
    > {
        let card_network = Some(common_enums::CardNetwork::foreign_try_from(
            card.card_network(),
        )?);
        Ok(payment_method_data::Card {
            card_number: RawCardNumber::<DefaultPCIHolder>(card.card_number.ok_or(
                ApplicationErrorResponse::BadRequest(ApiError {
                    sub_code: "MISSING_CARD_NUMBER".to_owned(),
                    error_identifier: 400,
                    error_message: "Missing card number".to_owned(),
                    error_object: None,
                }),
            )?),
            card_exp_month: card
                .card_exp_month
                .ok_or(ApplicationErrorResponse::BadRequest(ApiError {
                    sub_code: "MISSING_EXP_MONTH".to_owned(),
                    error_identifier: 400,
                    error_message: "Missing Card Expiry Month".to_owned(),
                    error_object: None,
                }))?,
            card_exp_year: card
                .card_exp_year
                .ok_or(ApplicationErrorResponse::BadRequest(ApiError {
                    sub_code: "MISSING_EXP_YEAR".to_owned(),
                    error_identifier: 400,
                    error_message: "Missing Card Expiry Year".to_owned(),
                    error_object: None,
                }))?,
            card_cvc: card
                .card_cvc
                .ok_or(ApplicationErrorResponse::BadRequest(ApiError {
                    sub_code: "MISSING_CVC".to_owned(),
                    error_identifier: 400,
                    error_message: "Missing CVC".to_owned(),
                    error_object: None,
                }))?,
            card_issuer: card.card_issuer,
            card_network,
            card_type: card.card_type,
            card_issuing_country: card.card_issuing_country_alpha2,
            bank_code: card.bank_code,
            nick_name: card.nick_name.map(|name| name.into()),
            card_holder_name: card.card_holder_name,
            co_badged_card_data: None,
        })
    }
}

// Implementation for VaultTokenHolder
impl CardConversionHelper<VaultTokenHolder> for VaultTokenHolder {
    fn convert_card_details(
        card: grpc_api_types::payments::CardDetails,
    ) -> Result<
        payment_method_data::Card<VaultTokenHolder>,
        error_stack::Report<ApplicationErrorResponse>,
    > {
        Ok(payment_method_data::Card {
            card_number: RawCardNumber(
                card.card_number
                    .ok_or(ApplicationErrorResponse::BadRequest(ApiError {
                        sub_code: "MISSING_CARD_NUMBER".to_owned(),
                        error_identifier: 400,
                        error_message: "Missing card number".to_owned(),
                        error_object: None,
                    }))
                    .map(|cn| cn.get_card_no())?,
            ),
            card_exp_month: card
                .card_exp_month
                .ok_or(ApplicationErrorResponse::BadRequest(ApiError {
                    sub_code: "MISSING_EXP_MONTH".to_owned(),
                    error_identifier: 400,
                    error_message: "Missing Card Expiry Month".to_owned(),
                    error_object: None,
                }))?,
            card_exp_year: card
                .card_exp_year
                .ok_or(ApplicationErrorResponse::BadRequest(ApiError {
                    sub_code: "MISSING_EXP_YEAR".to_owned(),
                    error_identifier: 400,
                    error_message: "Missing Card Expiry Year".to_owned(),
                    error_object: None,
                }))?,
            card_cvc: card
                .card_cvc
                .ok_or(ApplicationErrorResponse::BadRequest(ApiError {
                    sub_code: "MISSING_CVC".to_owned(),
                    error_identifier: 400,
                    error_message: "Missing CVC".to_owned(),
                    error_object: None,
                }))?,
            card_issuer: card.card_issuer,
            card_network: None,
            card_type: card.card_type,
            card_issuing_country: card.card_issuing_country_alpha2,
            bank_code: card.bank_code,
            nick_name: card.nick_name.map(|name| name.into()),
            card_holder_name: card.card_holder_name,
            co_badged_card_data: None,
        })
    }
}

// Generic ForeignTryFrom implementation using the helper trait
impl<T> ForeignTryFrom<grpc_api_types::payments::CardDetails> for payment_method_data::Card<T>
where
    T: PaymentMethodDataTypes
        + Default
        + Debug
        + Send
        + Eq
        + PartialEq
        + serde::Serialize
        + serde::de::DeserializeOwned
        + Clone
        + CardConversionHelper<T>,
{
    type Error = ApplicationErrorResponse;
    fn foreign_try_from(
        card: grpc_api_types::payments::CardDetails,
    ) -> Result<Self, error_stack::Report<Self::Error>> {
        T::convert_card_details(card)
    }
}

impl ForeignTryFrom<grpc_api_types::payments::Currency> for common_enums::Currency {
    type Error = ApplicationErrorResponse;
    fn foreign_try_from(
        value: grpc_api_types::payments::Currency,
    ) -> Result<Self, error_stack::Report<Self::Error>> {
        match value {
            grpc_api_types::payments::Currency::Aed => Ok(Self::AED),
            grpc_api_types::payments::Currency::All => Ok(Self::ALL),
            grpc_api_types::payments::Currency::Amd => Ok(Self::AMD),
            grpc_api_types::payments::Currency::Ang => Ok(Self::ANG),
            grpc_api_types::payments::Currency::Aoa => Ok(Self::AOA),
            grpc_api_types::payments::Currency::Ars => Ok(Self::ARS),
            grpc_api_types::payments::Currency::Aud => Ok(Self::AUD),
            grpc_api_types::payments::Currency::Awg => Ok(Self::AWG),
            grpc_api_types::payments::Currency::Azn => Ok(Self::AZN),
            grpc_api_types::payments::Currency::Bam => Ok(Self::BAM),
            grpc_api_types::payments::Currency::Bbd => Ok(Self::BBD),
            grpc_api_types::payments::Currency::Bdt => Ok(Self::BDT),
            grpc_api_types::payments::Currency::Bgn => Ok(Self::BGN),
            grpc_api_types::payments::Currency::Bhd => Ok(Self::BHD),
            grpc_api_types::payments::Currency::Bif => Ok(Self::BIF),
            grpc_api_types::payments::Currency::Bmd => Ok(Self::BMD),
            grpc_api_types::payments::Currency::Bnd => Ok(Self::BND),
            grpc_api_types::payments::Currency::Bob => Ok(Self::BOB),
            grpc_api_types::payments::Currency::Brl => Ok(Self::BRL),
            grpc_api_types::payments::Currency::Bsd => Ok(Self::BSD),
            grpc_api_types::payments::Currency::Bwp => Ok(Self::BWP),
            grpc_api_types::payments::Currency::Byn => Ok(Self::BYN),
            grpc_api_types::payments::Currency::Bzd => Ok(Self::BZD),
            grpc_api_types::payments::Currency::Cad => Ok(Self::CAD),
            grpc_api_types::payments::Currency::Chf => Ok(Self::CHF),
            grpc_api_types::payments::Currency::Clp => Ok(Self::CLP),
            grpc_api_types::payments::Currency::Cny => Ok(Self::CNY),
            grpc_api_types::payments::Currency::Cop => Ok(Self::COP),
            grpc_api_types::payments::Currency::Crc => Ok(Self::CRC),
            grpc_api_types::payments::Currency::Cup => Ok(Self::CUP),
            grpc_api_types::payments::Currency::Cve => Ok(Self::CVE),
            grpc_api_types::payments::Currency::Czk => Ok(Self::CZK),
            grpc_api_types::payments::Currency::Djf => Ok(Self::DJF),
            grpc_api_types::payments::Currency::Dkk => Ok(Self::DKK),
            grpc_api_types::payments::Currency::Dop => Ok(Self::DOP),
            grpc_api_types::payments::Currency::Dzd => Ok(Self::DZD),
            grpc_api_types::payments::Currency::Egp => Ok(Self::EGP),
            grpc_api_types::payments::Currency::Etb => Ok(Self::ETB),
            grpc_api_types::payments::Currency::Eur => Ok(Self::EUR),
            grpc_api_types::payments::Currency::Fjd => Ok(Self::FJD),
            grpc_api_types::payments::Currency::Fkp => Ok(Self::FKP),
            grpc_api_types::payments::Currency::Gbp => Ok(Self::GBP),
            grpc_api_types::payments::Currency::Gel => Ok(Self::GEL),
            grpc_api_types::payments::Currency::Ghs => Ok(Self::GHS),
            grpc_api_types::payments::Currency::Gip => Ok(Self::GIP),
            grpc_api_types::payments::Currency::Gmd => Ok(Self::GMD),
            grpc_api_types::payments::Currency::Gnf => Ok(Self::GNF),
            grpc_api_types::payments::Currency::Gtq => Ok(Self::GTQ),
            grpc_api_types::payments::Currency::Gyd => Ok(Self::GYD),
            grpc_api_types::payments::Currency::Hkd => Ok(Self::HKD),
            grpc_api_types::payments::Currency::Hnl => Ok(Self::HNL),
            grpc_api_types::payments::Currency::Hrk => Ok(Self::HRK),
            grpc_api_types::payments::Currency::Htg => Ok(Self::HTG),
            grpc_api_types::payments::Currency::Huf => Ok(Self::HUF),
            grpc_api_types::payments::Currency::Idr => Ok(Self::IDR),
            grpc_api_types::payments::Currency::Ils => Ok(Self::ILS),
            grpc_api_types::payments::Currency::Inr => Ok(Self::INR),
            grpc_api_types::payments::Currency::Iqd => Ok(Self::IQD),
            grpc_api_types::payments::Currency::Jmd => Ok(Self::JMD),
            grpc_api_types::payments::Currency::Jod => Ok(Self::JOD),
            grpc_api_types::payments::Currency::Jpy => Ok(Self::JPY),
            grpc_api_types::payments::Currency::Kes => Ok(Self::KES),
            grpc_api_types::payments::Currency::Kgs => Ok(Self::KGS),
            grpc_api_types::payments::Currency::Khr => Ok(Self::KHR),
            grpc_api_types::payments::Currency::Kmf => Ok(Self::KMF),
            grpc_api_types::payments::Currency::Krw => Ok(Self::KRW),
            grpc_api_types::payments::Currency::Kwd => Ok(Self::KWD),
            grpc_api_types::payments::Currency::Kyd => Ok(Self::KYD),
            grpc_api_types::payments::Currency::Kzt => Ok(Self::KZT),
            grpc_api_types::payments::Currency::Lak => Ok(Self::LAK),
            grpc_api_types::payments::Currency::Lbp => Ok(Self::LBP),
            grpc_api_types::payments::Currency::Lkr => Ok(Self::LKR),
            grpc_api_types::payments::Currency::Lrd => Ok(Self::LRD),
            grpc_api_types::payments::Currency::Lsl => Ok(Self::LSL),
            grpc_api_types::payments::Currency::Lyd => Ok(Self::LYD),
            grpc_api_types::payments::Currency::Mad => Ok(Self::MAD),
            grpc_api_types::payments::Currency::Mdl => Ok(Self::MDL),
            grpc_api_types::payments::Currency::Mga => Ok(Self::MGA),
            grpc_api_types::payments::Currency::Mkd => Ok(Self::MKD),
            grpc_api_types::payments::Currency::Mmk => Ok(Self::MMK),
            grpc_api_types::payments::Currency::Mnt => Ok(Self::MNT),
            grpc_api_types::payments::Currency::Mop => Ok(Self::MOP),
            grpc_api_types::payments::Currency::Mru => Ok(Self::MRU),
            grpc_api_types::payments::Currency::Mur => Ok(Self::MUR),
            grpc_api_types::payments::Currency::Mvr => Ok(Self::MVR),
            grpc_api_types::payments::Currency::Mwk => Ok(Self::MWK),
            grpc_api_types::payments::Currency::Mxn => Ok(Self::MXN),
            grpc_api_types::payments::Currency::Myr => Ok(Self::MYR),
            grpc_api_types::payments::Currency::Mzn => Ok(Self::MZN),
            grpc_api_types::payments::Currency::Nad => Ok(Self::NAD),
            grpc_api_types::payments::Currency::Ngn => Ok(Self::NGN),
            grpc_api_types::payments::Currency::Nio => Ok(Self::NIO),
            grpc_api_types::payments::Currency::Nok => Ok(Self::NOK),
            grpc_api_types::payments::Currency::Npr => Ok(Self::NPR),
            grpc_api_types::payments::Currency::Nzd => Ok(Self::NZD),
            grpc_api_types::payments::Currency::Omr => Ok(Self::OMR),
            grpc_api_types::payments::Currency::Pab => Ok(Self::PAB),
            grpc_api_types::payments::Currency::Pen => Ok(Self::PEN),
            grpc_api_types::payments::Currency::Pgk => Ok(Self::PGK),
            grpc_api_types::payments::Currency::Php => Ok(Self::PHP),
            grpc_api_types::payments::Currency::Pkr => Ok(Self::PKR),
            grpc_api_types::payments::Currency::Pln => Ok(Self::PLN),
            grpc_api_types::payments::Currency::Pyg => Ok(Self::PYG),
            grpc_api_types::payments::Currency::Qar => Ok(Self::QAR),
            grpc_api_types::payments::Currency::Ron => Ok(Self::RON),
            grpc_api_types::payments::Currency::Rsd => Ok(Self::RSD),
            grpc_api_types::payments::Currency::Rub => Ok(Self::RUB),
            grpc_api_types::payments::Currency::Rwf => Ok(Self::RWF),
            grpc_api_types::payments::Currency::Sar => Ok(Self::SAR),
            grpc_api_types::payments::Currency::Sbd => Ok(Self::SBD),
            grpc_api_types::payments::Currency::Scr => Ok(Self::SCR),
            grpc_api_types::payments::Currency::Sek => Ok(Self::SEK),
            grpc_api_types::payments::Currency::Sgd => Ok(Self::SGD),
            grpc_api_types::payments::Currency::Shp => Ok(Self::SHP),
            grpc_api_types::payments::Currency::Sle => Ok(Self::SLE),
            grpc_api_types::payments::Currency::Sll => Ok(Self::SLL),
            grpc_api_types::payments::Currency::Sos => Ok(Self::SOS),
            grpc_api_types::payments::Currency::Srd => Ok(Self::SRD),
            grpc_api_types::payments::Currency::Ssp => Ok(Self::SSP),
            grpc_api_types::payments::Currency::Stn => Ok(Self::STN),
            grpc_api_types::payments::Currency::Svc => Ok(Self::SVC),
            grpc_api_types::payments::Currency::Szl => Ok(Self::SZL),
            grpc_api_types::payments::Currency::Thb => Ok(Self::THB),
            grpc_api_types::payments::Currency::Tnd => Ok(Self::TND),
            grpc_api_types::payments::Currency::Top => Ok(Self::TOP),
            grpc_api_types::payments::Currency::Try => Ok(Self::TRY),
            grpc_api_types::payments::Currency::Ttd => Ok(Self::TTD),
            grpc_api_types::payments::Currency::Twd => Ok(Self::TWD),
            grpc_api_types::payments::Currency::Tzs => Ok(Self::TZS),
            grpc_api_types::payments::Currency::Uah => Ok(Self::UAH),
            grpc_api_types::payments::Currency::Ugx => Ok(Self::UGX),
            grpc_api_types::payments::Currency::Usd => Ok(Self::USD),
            grpc_api_types::payments::Currency::Uyu => Ok(Self::UYU),
            grpc_api_types::payments::Currency::Uzs => Ok(Self::UZS),
            grpc_api_types::payments::Currency::Ves => Ok(Self::VES),
            grpc_api_types::payments::Currency::Vnd => Ok(Self::VND),
            grpc_api_types::payments::Currency::Vuv => Ok(Self::VUV),
            grpc_api_types::payments::Currency::Wst => Ok(Self::WST),
            grpc_api_types::payments::Currency::Xaf => Ok(Self::XAF),
            grpc_api_types::payments::Currency::Xcd => Ok(Self::XCD),
            grpc_api_types::payments::Currency::Xof => Ok(Self::XOF),
            grpc_api_types::payments::Currency::Xpf => Ok(Self::XPF),
            grpc_api_types::payments::Currency::Yer => Ok(Self::YER),
            grpc_api_types::payments::Currency::Zar => Ok(Self::ZAR),
            grpc_api_types::payments::Currency::Zmw => Ok(Self::ZMW),
            _ => Err(report!(ApplicationErrorResponse::BadRequest(ApiError {
                sub_code: "unsupported_currency".to_string(),
                error_identifier: 4001,
                error_message: format!("Currency {value:?} is not supported"),
                error_object: None,
            }))),
        }
    }
}

impl<
        T: PaymentMethodDataTypes
            + Default
            + Debug
            + Send
            + Eq
            + PartialEq
            + serde::Serialize
            + serde::de::DeserializeOwned
            + Clone
            + CardConversionHelper<T>,
    > ForeignTryFrom<PaymentServiceAuthorizeRequest> for PaymentsAuthorizeData<T>
{
    type Error = ApplicationErrorResponse;

    fn foreign_try_from(
        value: PaymentServiceAuthorizeRequest,
    ) -> Result<Self, error_stack::Report<Self::Error>> {
        let email: Option<Email> = match value.email {
            Some(ref email_str) => {
                Some(Email::try_from(email_str.clone().expose()).map_err(|_| {
                    error_stack::Report::new(ApplicationErrorResponse::BadRequest(ApiError {
                        sub_code: "INVALID_EMAIL_FORMAT".to_owned(),
                        error_identifier: 400,

                        error_message: "Invalid email".to_owned(),
                        error_object: None,
                    }))
                })?)
            }
            None => None,
        };
        let merchant_config_currency = common_enums::Currency::foreign_try_from(value.currency())?;

        // Extract merchant_account_id from metadata before moving it
        let merchant_account_id = value.metadata.get("merchant_account_id").cloned();

        Ok(Self {
            capture_method: Some(common_enums::CaptureMethod::foreign_try_from(
                value.capture_method(),
            )?),
            payment_method_data: PaymentMethodData::<T>::foreign_try_from(
                value.payment_method.clone().ok_or_else(|| {
                    ApplicationErrorResponse::BadRequest(ApiError {
                        sub_code: "INVALID_PAYMENT_METHOD_DATA".to_owned(),
                        error_identifier: 400,
                        error_message: "Payment method data is required".to_owned(),
                        error_object: None,
                    })
                })?,
            )
            .change_context(ApplicationErrorResponse::BadRequest(ApiError {
                sub_code: "INVALID_PAYMENT_METHOD_DATA".to_owned(),
                error_identifier: 400,
                error_message: "Payment method data construction failed".to_owned(),
                error_object: None,
            }))?,
            amount: value.amount,
            currency: common_enums::Currency::foreign_try_from(value.currency())?,
            confirm: true,
            webhook_url: value.webhook_url,
            browser_info: value
                .browser_info
                .map(BrowserInformation::foreign_try_from)
                .transpose()?,
            payment_method_type: <Option<PaymentMethodType>>::foreign_try_from(
                value.payment_method.clone().ok_or_else(|| {
                    ApplicationErrorResponse::BadRequest(ApiError {
                        sub_code: "INVALID_PAYMENT_METHOD_DATA".to_owned(),
                        error_identifier: 400,
                        error_message: "Payment method data is required".to_owned(),
                        error_object: None,
                    })
                })?,
            )?,
            minor_amount: common_utils::types::MinorUnit::new(value.minor_amount),
            email,
            customer_name: None,
            statement_descriptor_suffix: None,
            statement_descriptor: None,

            router_return_url: value.return_url,
            complete_authorize_url: None,
            setup_future_usage: None,
            mandate_id: None,
            off_session: value.off_session,
            order_category: value.order_category,
            session_token: None,
            access_token: value.access_token,
            enrolled_for_3ds: false,
            related_transaction_id: None,
            payment_experience: None,
            customer_id: value
                .connector_customer_id
                .clone()
                .map(|customer_id| CustomerId::try_from(Cow::from(customer_id)))
                .transpose()
                .change_context(ApplicationErrorResponse::BadRequest(ApiError {
                    sub_code: "INVALID_CUSTOMER_ID".to_owned(),
                    error_identifier: 400,
                    error_message: "Failed to parse Customer Id".to_owned(),
                    error_object: None,
                }))?,
            request_incremental_authorization: false,
            metadata: if value.metadata.is_empty() {
                None
            } else {
                Some(serde_json::Value::Object(
                    value
                        .metadata
                        .into_iter()
                        .map(|(k, v)| (k, serde_json::Value::String(v)))
                        .collect(),
                ))
            },
            merchant_order_reference_id: None,
            order_tax_amount: None,
            shipping_cost: None,
            merchant_account_id,
            integrity_object: None,
            merchant_config_currency: Some(merchant_config_currency),
            all_keys_required: None, // Field not available in new proto structure
        })
    }
}

impl ForeignTryFrom<grpc_api_types::payments::PaymentAddress> for payment_address::PaymentAddress {
    type Error = ApplicationErrorResponse;
    fn foreign_try_from(
        value: grpc_api_types::payments::PaymentAddress,
    ) -> Result<Self, error_stack::Report<Self::Error>> {
        let shipping = match value.shipping_address {
            Some(address) => Some(Address::foreign_try_from(address)?),
            None => None,
        };

        let billing = match value.billing_address.clone() {
            Some(address) => Some(Address::foreign_try_from(address)?),
            None => None,
        };

        let payment_method_billing = match value.billing_address {
            Some(address) => Some(Address::foreign_try_from(address)?),
            None => None,
        };

        Ok(Self::new(
            shipping,
            billing,
            payment_method_billing,
            Some(false), // should_unify_address set to false
        ))
    }
}

impl ForeignTryFrom<grpc_api_types::payments::Address> for Address {
    type Error = ApplicationErrorResponse;
    fn foreign_try_from(
        value: grpc_api_types::payments::Address,
    ) -> Result<Self, error_stack::Report<Self::Error>> {
        let email = match value.email.clone() {
            Some(email) => Some(
                common_utils::pii::Email::from_str(&email.expose()).change_context(
                    ApplicationErrorResponse::BadRequest(ApiError {
                        sub_code: "INVALID_EMAIL".to_owned(),
                        error_identifier: 400,
                        error_message: "Invalid email".to_owned(),
                        error_object: None,
                    }),
                )?,
            ),
            None => None,
        };
        Ok(Self {
            address: Some(AddressDetails::foreign_try_from(value.clone())?),
            phone: value.phone_number.map(|phone_number| PhoneDetails {
                number: Some(phone_number),
                country_code: value.phone_country_code,
            }),
            email,
        })
    }
}

impl ForeignTryFrom<grpc_api_types::payments::CountryAlpha2> for common_enums::CountryAlpha2 {
    type Error = ApplicationErrorResponse;

    fn foreign_try_from(
        value: grpc_api_types::payments::CountryAlpha2,
    ) -> Result<Self, error_stack::Report<Self::Error>> {
        match value {
            grpc_api_types::payments::CountryAlpha2::Us => Ok(Self::US),
            grpc_api_types::payments::CountryAlpha2::Af => Ok(Self::AF),
            grpc_api_types::payments::CountryAlpha2::Ax => Ok(Self::AX),
            grpc_api_types::payments::CountryAlpha2::Al => Ok(Self::AL),
            grpc_api_types::payments::CountryAlpha2::Dz => Ok(Self::DZ),
            grpc_api_types::payments::CountryAlpha2::As => Ok(Self::AS),
            grpc_api_types::payments::CountryAlpha2::Ad => Ok(Self::AD),
            grpc_api_types::payments::CountryAlpha2::Ao => Ok(Self::AO),
            grpc_api_types::payments::CountryAlpha2::Ai => Ok(Self::AI),
            grpc_api_types::payments::CountryAlpha2::Aq => Ok(Self::AQ),
            grpc_api_types::payments::CountryAlpha2::Ag => Ok(Self::AG),
            grpc_api_types::payments::CountryAlpha2::Ar => Ok(Self::AR),
            grpc_api_types::payments::CountryAlpha2::Am => Ok(Self::AM),
            grpc_api_types::payments::CountryAlpha2::Aw => Ok(Self::AW),
            grpc_api_types::payments::CountryAlpha2::Au => Ok(Self::AU),
            grpc_api_types::payments::CountryAlpha2::At => Ok(Self::AT),
            grpc_api_types::payments::CountryAlpha2::Az => Ok(Self::AZ),
            grpc_api_types::payments::CountryAlpha2::Bs => Ok(Self::BS),
            grpc_api_types::payments::CountryAlpha2::Bh => Ok(Self::BH),
            grpc_api_types::payments::CountryAlpha2::Bd => Ok(Self::BD),
            grpc_api_types::payments::CountryAlpha2::Bb => Ok(Self::BB),
            grpc_api_types::payments::CountryAlpha2::By => Ok(Self::BY),
            grpc_api_types::payments::CountryAlpha2::Be => Ok(Self::BE),
            grpc_api_types::payments::CountryAlpha2::Bz => Ok(Self::BZ),
            grpc_api_types::payments::CountryAlpha2::Bj => Ok(Self::BJ),
            grpc_api_types::payments::CountryAlpha2::Bm => Ok(Self::BM),
            grpc_api_types::payments::CountryAlpha2::Bt => Ok(Self::BT),
            grpc_api_types::payments::CountryAlpha2::Bo => Ok(Self::BO),
            grpc_api_types::payments::CountryAlpha2::Bq => Ok(Self::BQ),
            grpc_api_types::payments::CountryAlpha2::Ba => Ok(Self::BA),
            grpc_api_types::payments::CountryAlpha2::Bw => Ok(Self::BW),
            grpc_api_types::payments::CountryAlpha2::Bv => Ok(Self::BV),
            grpc_api_types::payments::CountryAlpha2::Br => Ok(Self::BR),
            grpc_api_types::payments::CountryAlpha2::Io => Ok(Self::IO),
            grpc_api_types::payments::CountryAlpha2::Bn => Ok(Self::BN),
            grpc_api_types::payments::CountryAlpha2::Bg => Ok(Self::BG),
            grpc_api_types::payments::CountryAlpha2::Bf => Ok(Self::BF),
            grpc_api_types::payments::CountryAlpha2::Bi => Ok(Self::BI),
            grpc_api_types::payments::CountryAlpha2::Kh => Ok(Self::KH),
            grpc_api_types::payments::CountryAlpha2::Cm => Ok(Self::CM),
            grpc_api_types::payments::CountryAlpha2::Ca => Ok(Self::CA),
            grpc_api_types::payments::CountryAlpha2::Cv => Ok(Self::CV),
            grpc_api_types::payments::CountryAlpha2::Ky => Ok(Self::KY),
            grpc_api_types::payments::CountryAlpha2::Cf => Ok(Self::CF),
            grpc_api_types::payments::CountryAlpha2::Td => Ok(Self::TD),
            grpc_api_types::payments::CountryAlpha2::Cl => Ok(Self::CL),
            grpc_api_types::payments::CountryAlpha2::Cn => Ok(Self::CN),
            grpc_api_types::payments::CountryAlpha2::Cx => Ok(Self::CX),
            grpc_api_types::payments::CountryAlpha2::Cc => Ok(Self::CC),
            grpc_api_types::payments::CountryAlpha2::Co => Ok(Self::CO),
            grpc_api_types::payments::CountryAlpha2::Km => Ok(Self::KM),
            grpc_api_types::payments::CountryAlpha2::Cg => Ok(Self::CG),
            grpc_api_types::payments::CountryAlpha2::Cd => Ok(Self::CD),
            grpc_api_types::payments::CountryAlpha2::Ck => Ok(Self::CK),
            grpc_api_types::payments::CountryAlpha2::Cr => Ok(Self::CR),
            grpc_api_types::payments::CountryAlpha2::Ci => Ok(Self::CI),
            grpc_api_types::payments::CountryAlpha2::Hr => Ok(Self::HR),
            grpc_api_types::payments::CountryAlpha2::Cu => Ok(Self::CU),
            grpc_api_types::payments::CountryAlpha2::Cw => Ok(Self::CW),
            grpc_api_types::payments::CountryAlpha2::Cy => Ok(Self::CY),
            grpc_api_types::payments::CountryAlpha2::Cz => Ok(Self::CZ),
            grpc_api_types::payments::CountryAlpha2::Dk => Ok(Self::DK),
            grpc_api_types::payments::CountryAlpha2::Dj => Ok(Self::DJ),
            grpc_api_types::payments::CountryAlpha2::Dm => Ok(Self::DM),
            grpc_api_types::payments::CountryAlpha2::Do => Ok(Self::DO),
            grpc_api_types::payments::CountryAlpha2::Ec => Ok(Self::EC),
            grpc_api_types::payments::CountryAlpha2::Eg => Ok(Self::EG),
            grpc_api_types::payments::CountryAlpha2::Sv => Ok(Self::SV),
            grpc_api_types::payments::CountryAlpha2::Gq => Ok(Self::GQ),
            grpc_api_types::payments::CountryAlpha2::Er => Ok(Self::ER),
            grpc_api_types::payments::CountryAlpha2::Ee => Ok(Self::EE),
            grpc_api_types::payments::CountryAlpha2::Et => Ok(Self::ET),
            grpc_api_types::payments::CountryAlpha2::Fk => Ok(Self::FK),
            grpc_api_types::payments::CountryAlpha2::Fo => Ok(Self::FO),
            grpc_api_types::payments::CountryAlpha2::Fj => Ok(Self::FJ),
            grpc_api_types::payments::CountryAlpha2::Fi => Ok(Self::FI),
            grpc_api_types::payments::CountryAlpha2::Fr => Ok(Self::FR),
            grpc_api_types::payments::CountryAlpha2::Gf => Ok(Self::GF),
            grpc_api_types::payments::CountryAlpha2::Pf => Ok(Self::PF),
            grpc_api_types::payments::CountryAlpha2::Tf => Ok(Self::TF),
            grpc_api_types::payments::CountryAlpha2::Ga => Ok(Self::GA),
            grpc_api_types::payments::CountryAlpha2::Gm => Ok(Self::GM),
            grpc_api_types::payments::CountryAlpha2::Ge => Ok(Self::GE),
            grpc_api_types::payments::CountryAlpha2::De => Ok(Self::DE),
            grpc_api_types::payments::CountryAlpha2::Gh => Ok(Self::GH),
            grpc_api_types::payments::CountryAlpha2::Gi => Ok(Self::GI),
            grpc_api_types::payments::CountryAlpha2::Gr => Ok(Self::GR),
            grpc_api_types::payments::CountryAlpha2::Gl => Ok(Self::GL),
            grpc_api_types::payments::CountryAlpha2::Gd => Ok(Self::GD),
            grpc_api_types::payments::CountryAlpha2::Gp => Ok(Self::GP),
            grpc_api_types::payments::CountryAlpha2::Gu => Ok(Self::GU),
            grpc_api_types::payments::CountryAlpha2::Gt => Ok(Self::GT),
            grpc_api_types::payments::CountryAlpha2::Gg => Ok(Self::GG),
            grpc_api_types::payments::CountryAlpha2::Gn => Ok(Self::GN),
            grpc_api_types::payments::CountryAlpha2::Gw => Ok(Self::GW),
            grpc_api_types::payments::CountryAlpha2::Gy => Ok(Self::GY),
            grpc_api_types::payments::CountryAlpha2::Ht => Ok(Self::HT),
            grpc_api_types::payments::CountryAlpha2::Hm => Ok(Self::HM),
            grpc_api_types::payments::CountryAlpha2::Va => Ok(Self::VA),
            grpc_api_types::payments::CountryAlpha2::Hn => Ok(Self::HN),
            grpc_api_types::payments::CountryAlpha2::Hk => Ok(Self::HK),
            grpc_api_types::payments::CountryAlpha2::Hu => Ok(Self::HU),
            grpc_api_types::payments::CountryAlpha2::Is => Ok(Self::IS),
            grpc_api_types::payments::CountryAlpha2::In => Ok(Self::IN),
            grpc_api_types::payments::CountryAlpha2::Id => Ok(Self::ID),
            grpc_api_types::payments::CountryAlpha2::Ir => Ok(Self::IR),
            grpc_api_types::payments::CountryAlpha2::Iq => Ok(Self::IQ),
            grpc_api_types::payments::CountryAlpha2::Ie => Ok(Self::IE),
            grpc_api_types::payments::CountryAlpha2::Im => Ok(Self::IM),
            grpc_api_types::payments::CountryAlpha2::Il => Ok(Self::IL),
            grpc_api_types::payments::CountryAlpha2::It => Ok(Self::IT),
            grpc_api_types::payments::CountryAlpha2::Jm => Ok(Self::JM),
            grpc_api_types::payments::CountryAlpha2::Jp => Ok(Self::JP),
            grpc_api_types::payments::CountryAlpha2::Je => Ok(Self::JE),
            grpc_api_types::payments::CountryAlpha2::Jo => Ok(Self::JO),
            grpc_api_types::payments::CountryAlpha2::Kz => Ok(Self::KZ),
            grpc_api_types::payments::CountryAlpha2::Ke => Ok(Self::KE),
            grpc_api_types::payments::CountryAlpha2::Ki => Ok(Self::KI),
            grpc_api_types::payments::CountryAlpha2::Kp => Ok(Self::KP),
            grpc_api_types::payments::CountryAlpha2::Kr => Ok(Self::KR),
            grpc_api_types::payments::CountryAlpha2::Kw => Ok(Self::KW),
            grpc_api_types::payments::CountryAlpha2::Kg => Ok(Self::KG),
            grpc_api_types::payments::CountryAlpha2::La => Ok(Self::LA),
            grpc_api_types::payments::CountryAlpha2::Lv => Ok(Self::LV),
            grpc_api_types::payments::CountryAlpha2::Lb => Ok(Self::LB),
            grpc_api_types::payments::CountryAlpha2::Ls => Ok(Self::LS),
            grpc_api_types::payments::CountryAlpha2::Lr => Ok(Self::LR),
            grpc_api_types::payments::CountryAlpha2::Ly => Ok(Self::LY),
            grpc_api_types::payments::CountryAlpha2::Li => Ok(Self::LI),
            grpc_api_types::payments::CountryAlpha2::Lt => Ok(Self::LT),
            grpc_api_types::payments::CountryAlpha2::Lu => Ok(Self::LU),
            grpc_api_types::payments::CountryAlpha2::Mo => Ok(Self::MO),
            grpc_api_types::payments::CountryAlpha2::Mk => Ok(Self::MK),
            grpc_api_types::payments::CountryAlpha2::Mg => Ok(Self::MG),
            grpc_api_types::payments::CountryAlpha2::Mw => Ok(Self::MW),
            grpc_api_types::payments::CountryAlpha2::My => Ok(Self::MY),
            grpc_api_types::payments::CountryAlpha2::Mv => Ok(Self::MV),
            grpc_api_types::payments::CountryAlpha2::Ml => Ok(Self::ML),
            grpc_api_types::payments::CountryAlpha2::Mt => Ok(Self::MT),
            grpc_api_types::payments::CountryAlpha2::Mh => Ok(Self::MH),
            grpc_api_types::payments::CountryAlpha2::Mq => Ok(Self::MQ),
            grpc_api_types::payments::CountryAlpha2::Mr => Ok(Self::MR),
            grpc_api_types::payments::CountryAlpha2::Mu => Ok(Self::MU),
            grpc_api_types::payments::CountryAlpha2::Yt => Ok(Self::YT),
            grpc_api_types::payments::CountryAlpha2::Mx => Ok(Self::MX),
            grpc_api_types::payments::CountryAlpha2::Fm => Ok(Self::FM),
            grpc_api_types::payments::CountryAlpha2::Md => Ok(Self::MD),
            grpc_api_types::payments::CountryAlpha2::Mc => Ok(Self::MC),
            grpc_api_types::payments::CountryAlpha2::Mn => Ok(Self::MN),
            grpc_api_types::payments::CountryAlpha2::Me => Ok(Self::ME),
            grpc_api_types::payments::CountryAlpha2::Ms => Ok(Self::MS),
            grpc_api_types::payments::CountryAlpha2::Ma => Ok(Self::MA),
            grpc_api_types::payments::CountryAlpha2::Mz => Ok(Self::MZ),
            grpc_api_types::payments::CountryAlpha2::Mm => Ok(Self::MM),
            grpc_api_types::payments::CountryAlpha2::Na => Ok(Self::NA),
            grpc_api_types::payments::CountryAlpha2::Nr => Ok(Self::NR),
            grpc_api_types::payments::CountryAlpha2::Np => Ok(Self::NP),
            grpc_api_types::payments::CountryAlpha2::Nl => Ok(Self::NL),
            grpc_api_types::payments::CountryAlpha2::Nc => Ok(Self::NC),
            grpc_api_types::payments::CountryAlpha2::Nz => Ok(Self::NZ),
            grpc_api_types::payments::CountryAlpha2::Ni => Ok(Self::NI),
            grpc_api_types::payments::CountryAlpha2::Ne => Ok(Self::NE),
            grpc_api_types::payments::CountryAlpha2::Ng => Ok(Self::NG),
            grpc_api_types::payments::CountryAlpha2::Nu => Ok(Self::NU),
            grpc_api_types::payments::CountryAlpha2::Nf => Ok(Self::NF),
            grpc_api_types::payments::CountryAlpha2::Mp => Ok(Self::MP),
            grpc_api_types::payments::CountryAlpha2::No => Ok(Self::NO),
            grpc_api_types::payments::CountryAlpha2::Om => Ok(Self::OM),
            grpc_api_types::payments::CountryAlpha2::Pk => Ok(Self::PK),
            grpc_api_types::payments::CountryAlpha2::Pw => Ok(Self::PW),
            grpc_api_types::payments::CountryAlpha2::Ps => Ok(Self::PS),
            grpc_api_types::payments::CountryAlpha2::Pa => Ok(Self::PA),
            grpc_api_types::payments::CountryAlpha2::Pg => Ok(Self::PG),
            grpc_api_types::payments::CountryAlpha2::Py => Ok(Self::PY),
            grpc_api_types::payments::CountryAlpha2::Pe => Ok(Self::PE),
            grpc_api_types::payments::CountryAlpha2::Ph => Ok(Self::PH),
            grpc_api_types::payments::CountryAlpha2::Pn => Ok(Self::PN),
            grpc_api_types::payments::CountryAlpha2::Pl => Ok(Self::PL),
            grpc_api_types::payments::CountryAlpha2::Pt => Ok(Self::PT),
            grpc_api_types::payments::CountryAlpha2::Pr => Ok(Self::PR),
            grpc_api_types::payments::CountryAlpha2::Qa => Ok(Self::QA),
            grpc_api_types::payments::CountryAlpha2::Re => Ok(Self::RE),
            grpc_api_types::payments::CountryAlpha2::Ro => Ok(Self::RO),
            grpc_api_types::payments::CountryAlpha2::Ru => Ok(Self::RU),
            grpc_api_types::payments::CountryAlpha2::Rw => Ok(Self::RW),
            grpc_api_types::payments::CountryAlpha2::Bl => Ok(Self::BL),
            grpc_api_types::payments::CountryAlpha2::Sh => Ok(Self::SH),
            grpc_api_types::payments::CountryAlpha2::Kn => Ok(Self::KN),
            grpc_api_types::payments::CountryAlpha2::Lc => Ok(Self::LC),
            grpc_api_types::payments::CountryAlpha2::Mf => Ok(Self::MF),
            grpc_api_types::payments::CountryAlpha2::Pm => Ok(Self::PM),
            grpc_api_types::payments::CountryAlpha2::Vc => Ok(Self::VC),
            grpc_api_types::payments::CountryAlpha2::Ws => Ok(Self::WS),
            grpc_api_types::payments::CountryAlpha2::Sm => Ok(Self::SM),
            grpc_api_types::payments::CountryAlpha2::St => Ok(Self::ST),
            grpc_api_types::payments::CountryAlpha2::Sa => Ok(Self::SA),
            grpc_api_types::payments::CountryAlpha2::Sn => Ok(Self::SN),
            grpc_api_types::payments::CountryAlpha2::Rs => Ok(Self::RS),
            grpc_api_types::payments::CountryAlpha2::Sc => Ok(Self::SC),
            grpc_api_types::payments::CountryAlpha2::Sl => Ok(Self::SL),
            grpc_api_types::payments::CountryAlpha2::Sg => Ok(Self::SG),
            grpc_api_types::payments::CountryAlpha2::Sx => Ok(Self::SX),
            grpc_api_types::payments::CountryAlpha2::Sk => Ok(Self::SK),
            grpc_api_types::payments::CountryAlpha2::Si => Ok(Self::SI),
            grpc_api_types::payments::CountryAlpha2::Sb => Ok(Self::SB),
            grpc_api_types::payments::CountryAlpha2::So => Ok(Self::SO),
            grpc_api_types::payments::CountryAlpha2::Za => Ok(Self::ZA),
            grpc_api_types::payments::CountryAlpha2::Gs => Ok(Self::GS),
            grpc_api_types::payments::CountryAlpha2::Ss => Ok(Self::SS),
            grpc_api_types::payments::CountryAlpha2::Es => Ok(Self::ES),
            grpc_api_types::payments::CountryAlpha2::Lk => Ok(Self::LK),
            grpc_api_types::payments::CountryAlpha2::Sd => Ok(Self::SD),
            grpc_api_types::payments::CountryAlpha2::Sr => Ok(Self::SR),
            grpc_api_types::payments::CountryAlpha2::Sj => Ok(Self::SJ),
            grpc_api_types::payments::CountryAlpha2::Sz => Ok(Self::SZ),
            grpc_api_types::payments::CountryAlpha2::Se => Ok(Self::SE),
            grpc_api_types::payments::CountryAlpha2::Ch => Ok(Self::CH),
            grpc_api_types::payments::CountryAlpha2::Sy => Ok(Self::SY),
            grpc_api_types::payments::CountryAlpha2::Tw => Ok(Self::TW),
            grpc_api_types::payments::CountryAlpha2::Tj => Ok(Self::TJ),
            grpc_api_types::payments::CountryAlpha2::Tz => Ok(Self::TZ),
            grpc_api_types::payments::CountryAlpha2::Th => Ok(Self::TH),
            grpc_api_types::payments::CountryAlpha2::Tl => Ok(Self::TL),
            grpc_api_types::payments::CountryAlpha2::Tg => Ok(Self::TG),
            grpc_api_types::payments::CountryAlpha2::Tk => Ok(Self::TK),
            grpc_api_types::payments::CountryAlpha2::To => Ok(Self::TO),
            grpc_api_types::payments::CountryAlpha2::Tt => Ok(Self::TT),
            grpc_api_types::payments::CountryAlpha2::Tn => Ok(Self::TN),
            grpc_api_types::payments::CountryAlpha2::Tr => Ok(Self::TR),
            grpc_api_types::payments::CountryAlpha2::Tm => Ok(Self::TM),
            grpc_api_types::payments::CountryAlpha2::Tc => Ok(Self::TC),
            grpc_api_types::payments::CountryAlpha2::Tv => Ok(Self::TV),
            grpc_api_types::payments::CountryAlpha2::Ug => Ok(Self::UG),
            grpc_api_types::payments::CountryAlpha2::Ua => Ok(Self::UA),
            grpc_api_types::payments::CountryAlpha2::Ae => Ok(Self::AE),
            grpc_api_types::payments::CountryAlpha2::Gb => Ok(Self::GB),
            grpc_api_types::payments::CountryAlpha2::Um => Ok(Self::UM),
            grpc_api_types::payments::CountryAlpha2::Uy => Ok(Self::UY),
            grpc_api_types::payments::CountryAlpha2::Uz => Ok(Self::UZ),
            grpc_api_types::payments::CountryAlpha2::Vu => Ok(Self::VU),
            grpc_api_types::payments::CountryAlpha2::Ve => Ok(Self::VE),
            grpc_api_types::payments::CountryAlpha2::Vn => Ok(Self::VN),
            grpc_api_types::payments::CountryAlpha2::Vg => Ok(Self::VG),
            grpc_api_types::payments::CountryAlpha2::Vi => Ok(Self::VI),
            grpc_api_types::payments::CountryAlpha2::Wf => Ok(Self::WF),
            grpc_api_types::payments::CountryAlpha2::Eh => Ok(Self::EH),
            grpc_api_types::payments::CountryAlpha2::Ye => Ok(Self::YE),
            grpc_api_types::payments::CountryAlpha2::Zm => Ok(Self::ZM),
            grpc_api_types::payments::CountryAlpha2::Zw => Ok(Self::ZW),
            grpc_api_types::payments::CountryAlpha2::Unspecified => Ok(Self::US), // Default to US if unspecified
        }
    }
}

impl ForeignTryFrom<grpc_api_types::payments::Address> for AddressDetails {
    type Error = ApplicationErrorResponse;
    fn foreign_try_from(
        value: grpc_api_types::payments::Address,
    ) -> Result<Self, error_stack::Report<Self::Error>> {
        Ok(Self {
            city: value.city.clone().map(|city| city.expose()),
            country: Some(common_enums::CountryAlpha2::foreign_try_from(
                value.country_alpha2_code(),
            )?),
            line1: value.line1,
            line2: value.line2,
            line3: value.line3,
            zip: value.zip_code,
            state: value.state,
            first_name: value.first_name,
            last_name: value.last_name,
        })
    }
}

// PhoneDetails conversion removed - phone info is now embedded in Address

impl
    ForeignTryFrom<(
        PaymentServiceAuthorizeRequest,
        Connectors,
        &tonic::metadata::MetadataMap,
    )> for PaymentFlowData
{
    type Error = ApplicationErrorResponse;

    fn foreign_try_from(
        (value, connectors, metadata): (
            PaymentServiceAuthorizeRequest,
            Connectors,
            &tonic::metadata::MetadataMap,
        ),
    ) -> Result<Self, error_stack::Report<Self::Error>> {
        let address = match &value.address {
            // Borrow value.address
            Some(address_value) => {
                // address_value is &grpc_api_types::payments::PaymentAddress
                payment_address::PaymentAddress::foreign_try_from(
                    (*address_value).clone(), // Clone the grpc_api_types::payments::PaymentAddress
                )?
            }
            None => {
                return Err(ApplicationErrorResponse::BadRequest(ApiError {
                    sub_code: "INVALID_ADDRESS".to_owned(),
                    error_identifier: 400,
                    error_message: "Address is required".to_owned(),
                    error_object: None,
                }))?
            }
        };

        let merchant_id_from_header = extract_merchant_id_from_metadata(metadata)?;

        // Extract specific headers for vault and other integrations
        let vault_headers = extract_headers_from_metadata(metadata);

        Ok(Self {
            merchant_id: merchant_id_from_header,
            payment_id: "IRRELEVANT_PAYMENT_ID".to_string(),
            attempt_id: "IRRELEVANT_ATTEMPT_ID".to_string(),
            status: common_enums::AttemptStatus::Pending,
            payment_method: common_enums::PaymentMethod::foreign_try_from(
                value.payment_method.unwrap_or_default(),
            )?, // Use direct enum
            address,
            auth_type: common_enums::AuthenticationType::foreign_try_from(
                grpc_api_types::payments::AuthenticationType::try_from(value.auth_type)
                    .unwrap_or_default(),
            )?, // Use direct enum
            connector_request_reference_id: extract_connector_request_reference_id(
                &value.request_ref_id,
            ),
            customer_id: value
                .connector_customer_id
                .clone()
                .map(|customer_id| CustomerId::try_from(Cow::from(customer_id)))
                .transpose()
                .change_context(ApplicationErrorResponse::BadRequest(ApiError {
                    sub_code: "INVALID_CUSTOMER_ID".to_owned(),
                    error_identifier: 400,
                    error_message: "Failed to parse Customer Id".to_owned(),
                    error_object: None,
                }))?,
            connector_customer: value.connector_customer_id,
            description: value.metadata.get("description").cloned(),
            return_url: value.return_url.clone(),
            connector_meta_data: {
                value.metadata.get("connector_meta_data").map(|json_string| {
                    Ok::<Secret<serde_json::Value>, error_stack::Report<ApplicationErrorResponse>>(Secret::new(serde_json::Value::String(json_string.clone())))
                }).transpose()? // Converts Option<Result<T, E>> to Result<Option<T>, E> and propagates E if it's an Err
            },
            amount_captured: None,
            minor_amount_captured: None,
            access_token: None,
            session_token: None,
            reference_id: None,
            payment_method_token: None,
            preprocessing_id: None,
            connector_api_version: None,
            test_mode: value.test_mode,
            connector_http_status_code: None,
            external_latency: None,
            connectors,
            raw_connector_response: None,
            raw_connector_request: None,
            connector_response_headers: None,
            vault_headers,
        })
    }
}

impl
    ForeignTryFrom<(
        grpc_api_types::payments::PaymentServiceRepeatEverythingRequest,
        Connectors,
        &tonic::metadata::MetadataMap,
    )> for PaymentFlowData
{
    type Error = ApplicationErrorResponse;

    fn foreign_try_from(
        (value, connectors, metadata): (
            grpc_api_types::payments::PaymentServiceRepeatEverythingRequest,
            Connectors,
            &tonic::metadata::MetadataMap,
        ),
    ) -> Result<Self, error_stack::Report<Self::Error>> {
        // For repeat payment operations, address information is typically not available or required
        let address: PaymentAddress = crate::payment_address::PaymentAddress::new(
            None,        // shipping
            None,        // billing
            None,        // payment_method_billing
            Some(false), // should_unify_address = false for repeat operations
        );

        let merchant_id_from_header = extract_merchant_id_from_metadata(metadata)?;

        Ok(Self {
            merchant_id: merchant_id_from_header,
            payment_id: "IRRELEVANT_PAYMENT_ID".to_string(),
            attempt_id: "IRRELEVANT_ATTEMPT_ID".to_string(),
            status: common_enums::AttemptStatus::Pending,
            payment_method: common_enums::PaymentMethod::Card, //TODO
            address,
            auth_type: common_enums::AuthenticationType::default(),
            connector_request_reference_id: extract_connector_request_reference_id(
                &value.request_ref_id,
            ),
            customer_id: None,
            connector_customer: None,
            description: None,
            return_url: None,
            connector_meta_data: None,
            amount_captured: None,
            minor_amount_captured: None,
            access_token: None,
            session_token: None,
            reference_id: None,
            payment_method_token: None,
            preprocessing_id: None,
            connector_api_version: None,
            test_mode: value.test_mode,
            connector_http_status_code: None,
            external_latency: None,
            connectors,
            raw_connector_response: None,
            raw_connector_request: None,
            connector_response_headers: None,
            vault_headers: None,
        })
    }
}

impl
    ForeignTryFrom<(
        grpc_api_types::payments::PaymentServiceGetRequest,
        Connectors,
        &tonic::metadata::MetadataMap,
    )> for PaymentFlowData
{
    type Error = ApplicationErrorResponse;

    fn foreign_try_from(
        (value, connectors, metadata): (
            grpc_api_types::payments::PaymentServiceGetRequest,
            Connectors,
            &tonic::metadata::MetadataMap,
        ),
    ) -> Result<Self, error_stack::Report<Self::Error>> {
        // For sync operations, address information is typically not available or required
        let address: PaymentAddress = crate::payment_address::PaymentAddress::new(
            None,        // shipping
            None,        // billing
            None,        // payment_method_billing
            Some(false), // should_unify_address = false for sync operations
        );

        let merchant_id_from_header = extract_merchant_id_from_metadata(metadata)?;

        Ok(Self {
            merchant_id: merchant_id_from_header,
            payment_id: "IRRELEVANT_PAYMENT_ID".to_string(),
            attempt_id: "IRRELEVANT_ATTEMPT_ID".to_string(),
            status: common_enums::AttemptStatus::Pending,
            payment_method: common_enums::PaymentMethod::Card, //TODO
            address,
            auth_type: common_enums::AuthenticationType::default(),
            connector_request_reference_id: extract_connector_request_reference_id(
                &value.request_ref_id,
            ),
            customer_id: None,
            connector_customer: None,
            description: None,
            return_url: None,
            connector_meta_data: None,
            amount_captured: None,
            minor_amount_captured: None,
            access_token: value.access_token.map(|token| {
                crate::connector_types::AccessTokenResponseData {
                    access_token: token,
                    token_type: None,
                    expires_in: None,
                }
            }),
            session_token: None,
            reference_id: None,
            payment_method_token: None,
            preprocessing_id: None,
            connector_api_version: None,
            test_mode: None,
            connector_http_status_code: None,
            external_latency: None,
            connectors,
            raw_connector_response: None,
            raw_connector_request: None,
            connector_response_headers: None,
            vault_headers: None,
        })
    }
}

impl
    ForeignTryFrom<(
        PaymentServiceVoidRequest,
        Connectors,
        &tonic::metadata::MetadataMap,
    )> for PaymentFlowData
{
    type Error = ApplicationErrorResponse;

    fn foreign_try_from(
        (value, connectors, metadata): (
            PaymentServiceVoidRequest,
            Connectors,
            &tonic::metadata::MetadataMap,
        ),
    ) -> Result<Self, error_stack::Report<Self::Error>> {
        // For void operations, address information is typically not available or required
        // Since this is a PaymentServiceVoidRequest, we use default address values
        let address: PaymentAddress = payment_address::PaymentAddress::new(
            None,        // shipping
            None,        // billing
            None,        // payment_method_billing
            Some(false), // should_unify_address = false for void operations
        );

        let merchant_id_from_header = extract_merchant_id_from_metadata(metadata)?;

        Ok(Self {
            merchant_id: merchant_id_from_header,
            payment_id: "IRRELEVANT_PAYMENT_ID".to_string(),
            attempt_id: "IRRELEVANT_ATTEMPT_ID".to_string(),
            status: common_enums::AttemptStatus::Pending,
            payment_method: common_enums::PaymentMethod::Card, //TODO
            address,
            auth_type: common_enums::AuthenticationType::default(),
            connector_request_reference_id: extract_connector_request_reference_id(
                &value.request_ref_id,
            ),
            customer_id: None,
            connector_customer: None,
            description: None,
            return_url: None,
            connector_meta_data: None,
            amount_captured: None,
            minor_amount_captured: None,
            access_token: None,
            session_token: None,
            reference_id: None,
            payment_method_token: None,
            preprocessing_id: None,
            connector_api_version: None,
            test_mode: None,
            connector_http_status_code: None,
            external_latency: None,
            connectors,
            raw_connector_response: None,
            raw_connector_request: None,
            connector_response_headers: None,
            vault_headers: None,
        })
    }
}

impl ForeignTryFrom<ResponseId> for grpc_api_types::payments::Identifier {
    type Error = ApplicationErrorResponse;
    fn foreign_try_from(value: ResponseId) -> Result<Self, error_stack::Report<Self::Error>> {
        Ok(match value {
            ResponseId::ConnectorTransactionId(id) => Self {
                id_type: Some(grpc_api_types::payments::identifier::IdType::Id(id)),
            },
            ResponseId::EncodedData(data) => Self {
                id_type: Some(grpc_api_types::payments::identifier::IdType::EncodedData(
                    data,
                )),
            },
            ResponseId::NoResponseId => Self {
                id_type: Some(grpc_api_types::payments::identifier::IdType::NoResponseIdMarker(())),
            },
        })
    }
}

pub fn generate_create_order_response(
    router_data_v2: RouterDataV2<
        CreateOrder,
        PaymentFlowData,
        PaymentCreateOrderData,
        PaymentCreateOrderResponse,
    >,
) -> Result<PaymentServiceAuthorizeResponse, error_stack::Report<ApplicationErrorResponse>> {
    let transaction_response = router_data_v2.response;
    let status = router_data_v2.resource_common_data.status;
    let grpc_status = grpc_api_types::payments::PaymentStatus::foreign_from(status);
    let raw_connector_response = router_data_v2
        .resource_common_data
        .get_raw_connector_response();
    let raw_connector_request = router_data_v2
        .resource_common_data
        .get_raw_connector_request();
    let response = match transaction_response {
        Ok(response) => {
            // For successful order creation, return basic success response
            PaymentServiceAuthorizeResponse {
                transaction_id: Some(grpc_api_types::payments::Identifier {
                    id_type: Some(grpc_api_types::payments::identifier::IdType::Id(
                        response.order_id,
                    )),
                }),
                redirection_data: None,
                network_txn_id: None,
                response_ref_id: None,
                incremental_authorization_allowed: None,
                status: grpc_status as i32,
                error_message: None,
                error_code: None,
                status_code: 200,
                raw_connector_response,
                raw_connector_request,
                response_headers: router_data_v2
                    .resource_common_data
                    .get_connector_response_headers_as_map(),
                connector_metadata: std::collections::HashMap::new(),
                state: None,
            }
        }
        Err(err) => {
            let status = err
                .attempt_status
                .map(grpc_api_types::payments::PaymentStatus::foreign_from)
                .unwrap_or_default();
            PaymentServiceAuthorizeResponse {
                transaction_id: Some(grpc_api_types::payments::Identifier {
                    id_type: Some(
                        grpc_api_types::payments::identifier::IdType::NoResponseIdMarker(()),
                    ),
                }),
                redirection_data: None,
                network_txn_id: None,
                response_ref_id: err.connector_transaction_id.map(|id| {
                    grpc_api_types::payments::Identifier {
                        id_type: Some(grpc_api_types::payments::identifier::IdType::Id(id)),
                    }
                }),
                incremental_authorization_allowed: None,
                status: status as i32,
                error_message: Some(err.message),
                error_code: Some(err.code),
                status_code: err.status_code as u32,
                response_headers: router_data_v2
                    .resource_common_data
                    .get_connector_response_headers_as_map(),
                connector_metadata: std::collections::HashMap::new(),
                raw_connector_response,
                raw_connector_request,
                state: None,
            }
        }
    };
    Ok(response)
}

pub fn generate_payment_authorize_response<T: PaymentMethodDataTypes>(
    router_data_v2: RouterDataV2<
        Authorize,
        PaymentFlowData,
        PaymentsAuthorizeData<T>,
        PaymentsResponseData,
    >,
) -> Result<PaymentServiceAuthorizeResponse, error_stack::Report<ApplicationErrorResponse>> {
    let transaction_response = router_data_v2.response;
    let status = router_data_v2.resource_common_data.status;
    info!("Payment authorize response status: {:?}", status);
    let order_id = router_data_v2.resource_common_data.reference_id.clone();
    let response_headers = router_data_v2
        .resource_common_data
        .get_connector_response_headers_as_map();
    let grpc_status = grpc_api_types::payments::PaymentStatus::foreign_from(status);
    let raw_connector_response = router_data_v2
        .resource_common_data
        .get_raw_connector_response();
    let raw_connector_request = router_data_v2
        .resource_common_data
        .get_raw_connector_request();

    // Create state with access token if available in payment flow data
    let state = router_data_v2
        .resource_common_data
        .access_token
        .as_ref()
        .map(|token_data| ConnectorState {
            access_token: Some(grpc_api_types::payments::AccessToken {
                token: token_data.access_token.clone(),
                expires_in_seconds: token_data.expires_in,
                token_type: token_data.token_type.clone(),
            }),
        });

    let response = match transaction_response {
        Ok(response) => match response {
            PaymentsResponseData::TransactionResponse {
                resource_id,
                redirection_data,
                connector_metadata,
                network_txn_id,
                connector_response_reference_id,
                incremental_authorization_allowed,
                mandate_reference: _,
                status_code,
            } => {
                PaymentServiceAuthorizeResponse {
                    transaction_id: Some(grpc_api_types::payments::Identifier::foreign_try_from(resource_id)?),
                    redirection_data: redirection_data.map(
                        |form| {
                            match *form {
                                crate::router_response_types::RedirectForm::Form { endpoint, method, form_fields } => {
                                    Ok::<grpc_api_types::payments::RedirectForm, ApplicationErrorResponse>(grpc_api_types::payments::RedirectForm {
                                        form_type: Some(grpc_api_types::payments::redirect_form::FormType::Form(
                                            grpc_api_types::payments::FormData {
                                                endpoint,
                                                method: grpc_api_types::payments::HttpMethod::foreign_from(method) as i32,
                                                form_fields, //TODO
                                            }
                                        ))
                                    })
                                },
                                router_response_types::RedirectForm::Html { html_data } => {
                                    Ok(grpc_api_types::payments::RedirectForm {
                                        form_type: Some(grpc_api_types::payments::redirect_form::FormType::Html(
                                            grpc_api_types::payments::HtmlData {
                                                html_data,
                                            }
                                        ))
                                    })
                                },
                                router_response_types::RedirectForm::Uri { uri } => {
                                    Ok(grpc_api_types::payments::RedirectForm {
                                        form_type: Some(grpc_api_types::payments::redirect_form::FormType::Uri(
                                            grpc_api_types::payments::UriData {
                                                uri,
                                            }
                                        ))
                                    })
                                },
                                crate::router_response_types::RedirectForm::Mifinity { initialization_token } => {
                                    Ok(grpc_api_types::payments::RedirectForm {
                                        form_type: Some(grpc_api_types::payments::redirect_form::FormType::Uri(
                                            grpc_api_types::payments::UriData {
                                                uri: initialization_token,
                                            }
                                        ))
                                    })
                                },
                                _ => Err(
                                    ApplicationErrorResponse::BadRequest(ApiError {
                                        sub_code: "INVALID_RESPONSE".to_owned(),
                                        error_identifier: 400,
                                        error_message: "Invalid response from connector".to_owned(),
                                        error_object: None,
                                    }))?,
                            }
                        }
                    ).transpose()?,
                    connector_metadata: connector_metadata
                        .and_then(|value| value.as_object().cloned())
                        .map(|map| {map.into_iter().filter_map(|(k, v)| v.as_str()
                            .map(|s| (k, s.to_string())))
                            .collect::<HashMap<_, _>>()}).unwrap_or_default(),
                    network_txn_id,
                    response_ref_id: connector_response_reference_id.map(|id| grpc_api_types::payments::Identifier {
                        id_type: Some(grpc_api_types::payments::identifier::IdType::Id(id)),
                    }),
                    incremental_authorization_allowed,
                    status: grpc_status as i32,
                    error_message: None,
                    error_code: None,
                    raw_connector_response,
                    raw_connector_request,
                    status_code: status_code as u32,
                    response_headers,
                    state,
                }
            }
            _ => Err(ApplicationErrorResponse::BadRequest(ApiError {
                sub_code: "INVALID_RESPONSE".to_owned(),
                error_identifier: 400,
                error_message: "Invalid response from connector".to_owned(),
                error_object: None,
            }))?,
        },
        Err(err) => {
            let status = err
                .attempt_status
                .map(grpc_api_types::payments::PaymentStatus::foreign_from)
                .unwrap_or_default();
            PaymentServiceAuthorizeResponse {
                transaction_id: Some(grpc_api_types::payments::Identifier {
                    id_type: Some(
                        grpc_api_types::payments::identifier::IdType::NoResponseIdMarker(()),
                    ),
                }),
                redirection_data: None,
                network_txn_id: None,
                response_ref_id: order_id.map(|id| grpc_api_types::payments::Identifier {
                    id_type: Some(grpc_api_types::payments::identifier::IdType::Id(id)),
                }),
                incremental_authorization_allowed: None,
                status: status as i32,
                error_message: Some(err.message),
                error_code: Some(err.code),
                status_code: err.status_code as u32,
                response_headers,
                raw_connector_response,
                raw_connector_request,
                connector_metadata: std::collections::HashMap::new(),
                state,
            }
        }
    };
    Ok(response)
}

// ForeignTryFrom for PaymentMethod gRPC enum to internal enum
impl ForeignTryFrom<grpc_api_types::payments::PaymentMethod> for common_enums::PaymentMethod {
    type Error = ApplicationErrorResponse;
    fn foreign_try_from(
        item: grpc_api_types::payments::PaymentMethod,
    ) -> Result<Self, error_stack::Report<Self::Error>> {
        match item {
            grpc_api_types::payments::PaymentMethod {
                payment_method:
                    Some(grpc_api_types::payments::payment_method::PaymentMethod::Card(_)),
            } => Ok(Self::Card),
            grpc_api_types::payments::PaymentMethod {
                payment_method:
                    Some(grpc_api_types::payments::payment_method::PaymentMethod::Token(_)),
            } => Ok(Self::Wallet),
            grpc_api_types::payments::PaymentMethod {
                payment_method:
                    Some(grpc_api_types::payments::payment_method::PaymentMethod::UpiCollect(_)),
            } => Ok(Self::Upi),
            grpc_api_types::payments::PaymentMethod {
                payment_method:
                    Some(grpc_api_types::payments::payment_method::PaymentMethod::UpiIntent(_)),
            } => Ok(Self::Upi),
            grpc_api_types::payments::PaymentMethod {
                payment_method:
                    Some(grpc_api_types::payments::payment_method::PaymentMethod::UpiQr(_)),
            } => Ok(Self::Upi),
            grpc_api_types::payments::PaymentMethod {
                payment_method:
                    Some(grpc_api_types::payments::payment_method::PaymentMethod::Reward(_)),
            } => Ok(Self::Reward),
            grpc_api_types::payments::PaymentMethod {
                payment_method:
                    Some(grpc_api_types::payments::payment_method::PaymentMethod::Wallet(_)),
            } => Ok(Self::Wallet),
            _ => Ok(Self::Card), // Default fallback
        }
    }
}

// ForeignTryFrom for AuthenticationType gRPC enum to internal enum
impl ForeignTryFrom<grpc_api_types::payments::AuthenticationType>
    for common_enums::AuthenticationType
{
    type Error = ApplicationErrorResponse;
    fn foreign_try_from(
        item: grpc_api_types::payments::AuthenticationType,
    ) -> Result<Self, error_stack::Report<Self::Error>> {
        match item {
            grpc_api_types::payments::AuthenticationType::Unspecified => Ok(Self::NoThreeDs), // Default to NoThreeDs for unspecified
            grpc_api_types::payments::AuthenticationType::ThreeDs => Ok(Self::ThreeDs),
            grpc_api_types::payments::AuthenticationType::NoThreeDs => Ok(Self::NoThreeDs),
        }
    }
}

impl ForeignTryFrom<grpc_api_types::payments::PaymentServiceGetRequest> for PaymentsSyncData {
    type Error = ApplicationErrorResponse;

    fn foreign_try_from(
        value: grpc_api_types::payments::PaymentServiceGetRequest,
    ) -> Result<Self, error_stack::Report<Self::Error>> {
        let capture_method = Some(common_enums::CaptureMethod::foreign_try_from(
            value.capture_method(),
        )?);
        // Create ResponseId from resource_id
        let connector_transaction_id = ResponseId::ConnectorTransactionId(
            value
                .transaction_id
                .clone()
                .and_then(|id| id.id_type)
                .and_then(|id_type| match id_type {
                    grpc_api_types::payments::identifier::IdType::Id(id) => Some(id),
                    _ => None,
                })
                .unwrap_or_default(),
        );

        let encoded_data = value
            .transaction_id
            .and_then(|id| id.id_type)
            .and_then(|id_type| match id_type {
                grpc_api_types::payments::identifier::IdType::EncodedData(data) => Some(data),
                _ => None,
            });

        // Default currency to USD for now (you might want to get this from somewhere else)
        let currency = common_enums::Currency::USD;

        // Default amount to 0
        let amount = common_utils::types::MinorUnit::new(0);

        Ok(Self {
            connector_transaction_id,
            encoded_data,
            capture_method,
            connector_meta: None,
            sync_type: router_request_types::SyncRequestType::SinglePaymentSync,
            mandate_id: None,
            payment_method_type: None,
            currency,
            payment_experience: None,
            amount,
            integrity_object: None,
            all_keys_required: None, // Field not available in new proto structure
        })
    }
}

impl
    ForeignTryFrom<(
        grpc_api_types::payments::PaymentServiceGetRequest,
        Connectors,
    )> for PaymentFlowData
{
    type Error = ApplicationErrorResponse;

    fn foreign_try_from(
        (value, connectors): (
            grpc_api_types::payments::PaymentServiceGetRequest,
            Connectors,
        ),
    ) -> Result<Self, error_stack::Report<Self::Error>> {
        Ok(Self {
            merchant_id: common_utils::id_type::MerchantId::default(),
            payment_id: "PAYMENT_ID".to_string(),
            attempt_id: "ATTEMPT_ID".to_string(),
            status: common_enums::AttemptStatus::Pending,
            payment_method: common_enums::PaymentMethod::Card, // Default
            address: payment_address::PaymentAddress::default(),
            auth_type: common_enums::AuthenticationType::default(),
            connector_request_reference_id: extract_connector_request_reference_id(
                &value.request_ref_id,
            ),
            customer_id: None,
            connector_customer: None,
            description: None,
            return_url: None,
            connector_meta_data: None,
            amount_captured: None,
            minor_amount_captured: None,
            access_token: None,
            session_token: None,
            reference_id: None,
            payment_method_token: None,
            preprocessing_id: None,
            connector_api_version: None,
            test_mode: None,
            connector_http_status_code: None,
            external_latency: None,
            connectors,
            raw_connector_response: None,
            raw_connector_request: None,
            connector_response_headers: None,
            vault_headers: None,
        })
    }
}

impl ForeignFrom<common_enums::AttemptStatus> for grpc_api_types::payments::PaymentStatus {
    fn foreign_from(status: common_enums::AttemptStatus) -> Self {
        match status {
            common_enums::AttemptStatus::Charged => Self::Charged,
            common_enums::AttemptStatus::Pending => Self::Pending,
            common_enums::AttemptStatus::Failure => Self::Failure,
            common_enums::AttemptStatus::Authorized => Self::Authorized,
            common_enums::AttemptStatus::Started => Self::Started,
            common_enums::AttemptStatus::AuthenticationFailed => Self::AuthenticationFailed,
            common_enums::AttemptStatus::AuthenticationPending => Self::AuthenticationPending,
            common_enums::AttemptStatus::AuthenticationSuccessful => Self::AuthenticationSuccessful,
            common_enums::AttemptStatus::Authorizing => Self::Authorizing,
            common_enums::AttemptStatus::CaptureInitiated => Self::CaptureInitiated,
            common_enums::AttemptStatus::CaptureFailed => Self::CaptureFailed,
            common_enums::AttemptStatus::VoidInitiated => Self::VoidInitiated,
            common_enums::AttemptStatus::VoidFailed => Self::VoidFailed,
            common_enums::AttemptStatus::Voided => Self::Voided,
            common_enums::AttemptStatus::Unresolved => Self::Unresolved,
            common_enums::AttemptStatus::PaymentMethodAwaited => Self::PaymentMethodAwaited,
            common_enums::AttemptStatus::ConfirmationAwaited => Self::ConfirmationAwaited,
            common_enums::AttemptStatus::DeviceDataCollectionPending => {
                Self::DeviceDataCollectionPending
            }
            common_enums::AttemptStatus::RouterDeclined => Self::RouterDeclined,
            common_enums::AttemptStatus::AuthorizationFailed => Self::AuthorizationFailed,
            common_enums::AttemptStatus::CodInitiated => Self::CodInitiated,
            common_enums::AttemptStatus::AutoRefunded => Self::AutoRefunded,
            common_enums::AttemptStatus::PartialCharged => Self::PartialCharged,
            common_enums::AttemptStatus::PartialChargedAndChargeable => {
                Self::PartialChargedAndChargeable
            }
            common_enums::AttemptStatus::IntegrityFailure => Self::Failure,
            common_enums::AttemptStatus::Unknown => Self::AttemptStatusUnspecified,
        }
    }
}

impl ForeignTryFrom<grpc_api_types::payments::PaymentStatus> for common_enums::AttemptStatus {
    type Error = ApplicationErrorResponse;

    fn foreign_try_from(
        status: grpc_api_types::payments::PaymentStatus,
    ) -> Result<Self, error_stack::Report<Self::Error>> {
        match status {
            grpc_api_types::payments::PaymentStatus::Charged => Ok(Self::Charged),
            grpc_api_types::payments::PaymentStatus::Pending => Ok(Self::Pending),
            grpc_api_types::payments::PaymentStatus::Failure => Ok(Self::Failure),
            grpc_api_types::payments::PaymentStatus::Authorized => Ok(Self::Authorized),
            grpc_api_types::payments::PaymentStatus::Started => Ok(Self::Started),
            grpc_api_types::payments::PaymentStatus::AuthenticationFailed => {
                Ok(Self::AuthenticationFailed)
            }
            grpc_api_types::payments::PaymentStatus::AuthenticationPending => {
                Ok(Self::AuthenticationPending)
            }
            grpc_api_types::payments::PaymentStatus::AuthenticationSuccessful => {
                Ok(Self::AuthenticationSuccessful)
            }
            grpc_api_types::payments::PaymentStatus::Authorizing => Ok(Self::Authorizing),
            grpc_api_types::payments::PaymentStatus::CaptureInitiated => Ok(Self::CaptureInitiated),
            grpc_api_types::payments::PaymentStatus::CaptureFailed => Ok(Self::CaptureFailed),
            grpc_api_types::payments::PaymentStatus::VoidInitiated => Ok(Self::VoidInitiated),
            grpc_api_types::payments::PaymentStatus::VoidFailed => Ok(Self::VoidFailed),
            grpc_api_types::payments::PaymentStatus::Voided => Ok(Self::Voided),
            grpc_api_types::payments::PaymentStatus::Unresolved => Ok(Self::Unresolved),
            grpc_api_types::payments::PaymentStatus::PaymentMethodAwaited => {
                Ok(Self::PaymentMethodAwaited)
            }
            grpc_api_types::payments::PaymentStatus::ConfirmationAwaited => {
                Ok(Self::ConfirmationAwaited)
            }
            grpc_api_types::payments::PaymentStatus::DeviceDataCollectionPending => {
                Ok(Self::DeviceDataCollectionPending)
            }
            grpc_api_types::payments::PaymentStatus::RouterDeclined => Ok(Self::RouterDeclined),
            grpc_api_types::payments::PaymentStatus::AuthorizationFailed => {
                Ok(Self::AuthorizationFailed)
            }
            grpc_api_types::payments::PaymentStatus::CodInitiated => Ok(Self::CodInitiated),
            grpc_api_types::payments::PaymentStatus::AutoRefunded => Ok(Self::AutoRefunded),
            grpc_api_types::payments::PaymentStatus::PartialCharged => Ok(Self::PartialCharged),
            grpc_api_types::payments::PaymentStatus::PartialChargedAndChargeable => {
                Ok(Self::PartialChargedAndChargeable)
            }
            grpc_api_types::payments::PaymentStatus::AttemptStatusUnspecified => Ok(Self::Unknown),
        }
    }
}

impl ForeignFrom<common_enums::RefundStatus> for grpc_api_types::payments::RefundStatus {
    fn foreign_from(status: common_enums::RefundStatus) -> Self {
        match status {
            common_enums::RefundStatus::Failure => Self::RefundFailure,
            common_enums::RefundStatus::ManualReview => Self::RefundManualReview,
            common_enums::RefundStatus::Pending => Self::RefundPending,
            common_enums::RefundStatus::Success => Self::RefundSuccess,
            common_enums::RefundStatus::TransactionFailure => Self::RefundTransactionFailure,
        }
    }
}

pub fn generate_payment_void_response(
    router_data_v2: RouterDataV2<Void, PaymentFlowData, PaymentVoidData, PaymentsResponseData>,
) -> Result<PaymentServiceVoidResponse, error_stack::Report<ApplicationErrorResponse>> {
    let transaction_response = router_data_v2.response;

    // If there's an access token in PaymentFlowData, it must be newly generated (needs caching)
    let state = router_data_v2
        .resource_common_data
        .access_token
        .as_ref()
        .map(|token_data| ConnectorState {
            access_token: Some(grpc_api_types::payments::AccessToken {
                token: token_data.access_token.clone(),
                expires_in_seconds: token_data.expires_in,
                token_type: token_data.token_type.clone(),
            }),
        });

    let raw_connector_request = router_data_v2
        .resource_common_data
        .get_raw_connector_request();

    match transaction_response {
        Ok(response) => match response {
            PaymentsResponseData::TransactionResponse {
                resource_id,
                redirection_data: _,
                connector_metadata: _,
                network_txn_id: _,
                connector_response_reference_id,
                incremental_authorization_allowed: _,
                mandate_reference: _,
                status_code,
            } => {
                let status = router_data_v2.resource_common_data.status;
                let grpc_status = grpc_api_types::payments::PaymentStatus::foreign_from(status);

                let grpc_resource_id =
                    grpc_api_types::payments::Identifier::foreign_try_from(resource_id)?;

                Ok(PaymentServiceVoidResponse {
                    transaction_id: Some(grpc_resource_id),
                    status: grpc_status.into(),
                    response_ref_id: connector_response_reference_id.map(|id| {
                        grpc_api_types::payments::Identifier {
                            id_type: Some(grpc_api_types::payments::identifier::IdType::Id(id)),
                        }
                    }),
                    error_code: None,
                    error_message: None,
                    status_code: status_code as u32,
                    response_headers: router_data_v2
                        .resource_common_data
                        .get_connector_response_headers_as_map(),
                    raw_connector_request,
                    state,
                })
            }
            _ => Err(report!(ApplicationErrorResponse::InternalServerError(
                ApiError {
                    sub_code: "INVALID_RESPONSE_TYPE".to_owned(),
                    error_identifier: 500,
                    error_message: "Invalid response type received from connector".to_owned(),
                    error_object: None,
                }
            ))),
        },
        Err(e) => {
            let status = e
                .attempt_status
                .map(grpc_api_types::payments::PaymentStatus::foreign_from)
                .unwrap_or_default();
            Ok(PaymentServiceVoidResponse {
                transaction_id: Some(grpc_api_types::payments::Identifier {
                    id_type: Some(
                        grpc_api_types::payments::identifier::IdType::NoResponseIdMarker(()),
                    ),
                }),
                response_ref_id: e.connector_transaction_id.map(|id| {
                    grpc_api_types::payments::Identifier {
                        id_type: Some(grpc_api_types::payments::identifier::IdType::Id(id)),
                    }
                }),
                status: status as i32,
                error_message: Some(e.message),
                error_code: Some(e.code),
                status_code: e.status_code as u32,
                response_headers: router_data_v2
                    .resource_common_data
                    .get_connector_response_headers_as_map(),
                state: None,
                raw_connector_request,
            })
        }
    }
}

impl ForeignFrom<common_enums::DisputeStage> for grpc_api_types::payments::DisputeStage {
    fn foreign_from(status: common_enums::DisputeStage) -> Self {
        match status {
            common_enums::DisputeStage::PreDispute => Self::PreDispute,
            common_enums::DisputeStage::Dispute => Self::ActiveDispute,
            common_enums::DisputeStage::PreArbitration => Self::PreArbitration,
        }
    }
}

pub fn generate_payment_sync_response(
    router_data_v2: RouterDataV2<PSync, PaymentFlowData, PaymentsSyncData, PaymentsResponseData>,
) -> Result<PaymentServiceGetResponse, error_stack::Report<ApplicationErrorResponse>> {
    let transaction_response = router_data_v2.response;
    let raw_connector_response = router_data_v2
        .resource_common_data
        .get_raw_connector_response();

    // Extract access token from PaymentFlowData (following session token pattern)
    let state = router_data_v2
        .resource_common_data
        .access_token
        .as_ref()
        .map(|token_data| ConnectorState {
            access_token: Some(grpc_api_types::payments::AccessToken {
                token: token_data.access_token.clone(),
                expires_in_seconds: token_data.expires_in,
                token_type: token_data.token_type.clone(),
            }),
        });

    let raw_connector_request = router_data_v2
        .resource_common_data
        .get_raw_connector_request();

    match transaction_response {
        Ok(response) => match response {
            PaymentsResponseData::TransactionResponse {
                resource_id,
                redirection_data: _,
                connector_metadata: _,
                network_txn_id: _,
                connector_response_reference_id: _,
                incremental_authorization_allowed: _,
                mandate_reference,
                status_code,
            } => {
                let status = router_data_v2.resource_common_data.status;
                let grpc_status = grpc_api_types::payments::PaymentStatus::foreign_from(status);

                let grpc_resource_id =
                    grpc_api_types::payments::Identifier::foreign_try_from(resource_id)?;

                let mandate_reference_grpc =
                    mandate_reference.map(|m| grpc_api_types::payments::MandateReference {
                        mandate_id: m.connector_mandate_id,
                    });

                Ok(PaymentServiceGetResponse {
                    transaction_id: Some(grpc_resource_id),
                    status: grpc_status as i32,
                    mandate_reference: mandate_reference_grpc,
                    error_code: None,
                    error_message: None,
                    network_txn_id: None,
                    response_ref_id: None,
                    amount: None,
                    minor_amount: None,
                    currency: None,
                    captured_amount: None,
                    minor_captured_amount: None,
                    payment_method_type: None,
                    capture_method: None,
                    auth_type: None,
                    created_at: None,
                    updated_at: None,
                    authorized_at: None,
                    captured_at: None,
                    customer_name: None,
                    email: None,
                    connector_customer_id: None,
                    merchant_order_reference_id: None,
                    metadata: std::collections::HashMap::new(),
                    status_code: status_code as u32,
                    raw_connector_response,
                    response_headers: router_data_v2
                        .resource_common_data
                        .get_connector_response_headers_as_map(),
                    state,
                    raw_connector_request,
                })
            }
            _ => Err(report!(ApplicationErrorResponse::InternalServerError(
                ApiError {
                    sub_code: "INVALID_RESPONSE_TYPE".to_owned(),
                    error_identifier: 500,
                    error_message: "Invalid response type received from connector".to_owned(),
                    error_object: None,
                }
            ))),
        },
        Err(e) => {
            let status = e
                .attempt_status
                .map(grpc_api_types::payments::PaymentStatus::foreign_from)
                .unwrap_or_default();
            Ok(PaymentServiceGetResponse {
                transaction_id: Some(grpc_api_types::payments::Identifier {
                    id_type: Some(
                        grpc_api_types::payments::identifier::IdType::NoResponseIdMarker(()),
                    ),
                }),
                mandate_reference: None,
                status: status as i32,
                error_message: Some(e.message),
                error_code: Some(e.code),
                network_txn_id: None,
                response_ref_id: None,
                amount: None,
                minor_amount: None,
                currency: None,
                captured_amount: None,
                minor_captured_amount: None,
                payment_method_type: None,
                capture_method: None,
                auth_type: None,
                created_at: None,
                updated_at: None,
                authorized_at: None,
                captured_at: None,
                customer_name: None,
                email: None,
                connector_customer_id: None,
                merchant_order_reference_id: None,
                metadata: std::collections::HashMap::new(),
                raw_connector_response,
                status_code: e.status_code as u32,
                response_headers: router_data_v2
                    .resource_common_data
                    .get_connector_response_headers_as_map(),
                state,
                raw_connector_request,
            })
        }
    }
}

impl ForeignTryFrom<grpc_api_types::payments::RefundServiceGetRequest> for RefundSyncData {
    type Error = ApplicationErrorResponse;

    fn foreign_try_from(
        value: grpc_api_types::payments::RefundServiceGetRequest,
    ) -> Result<Self, error_stack::Report<Self::Error>> {
        // Extract transaction_id as connector_transaction_id
        let connector_transaction_id = value
            .transaction_id
            .and_then(|id| id.id_type)
            .and_then(|id_type| match id_type {
                grpc_api_types::payments::identifier::IdType::Id(id) => Some(id),
                _ => None,
            })
            .unwrap_or_default();

        Ok(RefundSyncData {
            browser_info: value
                .browser_info
                .map(BrowserInformation::foreign_try_from)
                .transpose()?,
            connector_transaction_id,
            connector_refund_id: value.refund_id.clone(),
            reason: value.refund_reason.clone(),
            refund_status: common_enums::RefundStatus::Pending,
            refund_connector_metadata: (!value.refund_metadata.is_empty()).then(|| {
                Secret::new(serde_json::Value::Object(
                    value
                        .refund_metadata
                        .into_iter()
                        .map(|(k, v)| (k, serde_json::Value::String(v)))
                        .collect(),
                ))
            }),
            all_keys_required: None, // Field not available in new proto structure
            integrity_object: None,
        })
    }
}

impl
    ForeignTryFrom<(
        grpc_api_types::payments::RefundServiceGetRequest,
        Connectors,
    )> for RefundFlowData
{
    type Error = ApplicationErrorResponse;

    fn foreign_try_from(
        (value, connectors): (
            grpc_api_types::payments::RefundServiceGetRequest,
            Connectors,
        ),
    ) -> Result<Self, error_stack::Report<Self::Error>> {
        Ok(RefundFlowData {
            status: common_enums::RefundStatus::Pending,
            refund_id: None,
            connectors,
            connector_request_reference_id: extract_connector_request_reference_id(
                &value.request_ref_id,
            ),
            raw_connector_response: None,
            raw_connector_request: None,
            connector_response_headers: None,
        })
    }
}

impl
    ForeignTryFrom<(
        grpc_api_types::payments::RefundServiceGetRequest,
        Connectors,
        &tonic::metadata::MetadataMap,
    )> for RefundFlowData
{
    type Error = ApplicationErrorResponse;

    fn foreign_try_from(
        (value, connectors, _metadata): (
            grpc_api_types::payments::RefundServiceGetRequest,
            Connectors,
            &tonic::metadata::MetadataMap,
        ),
    ) -> Result<Self, error_stack::Report<Self::Error>> {
        Ok(RefundFlowData {
            connector_request_reference_id: extract_connector_request_reference_id(
                &value.request_ref_id,
            ),

            status: common_enums::RefundStatus::Pending,
            refund_id: None,
            connectors,
            raw_connector_response: None,
            raw_connector_request: None,
            connector_response_headers: None,
        })
    }
}

impl
    ForeignTryFrom<(
        grpc_api_types::payments::PaymentServiceRefundRequest,
        Connectors,
    )> for RefundFlowData
{
    type Error = ApplicationErrorResponse;

    fn foreign_try_from(
        (value, connectors): (
            grpc_api_types::payments::PaymentServiceRefundRequest,
            Connectors,
        ),
    ) -> Result<Self, error_stack::Report<Self::Error>> {
        Ok(RefundFlowData {
            status: common_enums::RefundStatus::Pending,
            refund_id: Some(value.refund_id),
            connectors,
            connector_request_reference_id: extract_connector_request_reference_id(
                &value.request_ref_id,
            ),
            raw_connector_response: None,
            raw_connector_request: None,
            connector_response_headers: None,
        })
    }
}

impl
    ForeignTryFrom<(
        grpc_api_types::payments::PaymentServiceRefundRequest,
        Connectors,
        &tonic::metadata::MetadataMap,
    )> for RefundFlowData
{
    type Error = ApplicationErrorResponse;

    fn foreign_try_from(
        (value, connectors, _metadata): (
            grpc_api_types::payments::PaymentServiceRefundRequest,
            Connectors,
            &tonic::metadata::MetadataMap,
        ),
    ) -> Result<Self, error_stack::Report<Self::Error>> {
        Ok(RefundFlowData {
            connector_request_reference_id: extract_connector_request_reference_id(
                &value.request_ref_id,
            ),

            status: common_enums::RefundStatus::Pending,
            refund_id: Some(value.refund_id),
            connectors,
            raw_connector_response: None,
            raw_connector_request: None,
            connector_response_headers: None,
        })
    }
}

impl ForeignFrom<common_enums::DisputeStatus> for grpc_api_types::payments::DisputeStatus {
    fn foreign_from(status: common_enums::DisputeStatus) -> Self {
        match status {
            common_enums::DisputeStatus::DisputeOpened => Self::DisputeOpened,
            common_enums::DisputeStatus::DisputeAccepted => Self::DisputeAccepted,
            common_enums::DisputeStatus::DisputeCancelled => Self::DisputeCancelled,
            common_enums::DisputeStatus::DisputeChallenged => Self::DisputeChallenged,
            common_enums::DisputeStatus::DisputeExpired => Self::DisputeExpired,
            common_enums::DisputeStatus::DisputeLost => Self::DisputeLost,
            common_enums::DisputeStatus::DisputeWon => Self::DisputeWon,
        }
    }
}

impl ForeignFrom<common_utils::Method> for grpc_api_types::payments::HttpMethod {
    fn foreign_from(method: common_utils::Method) -> Self {
        match method {
            common_utils::Method::Post => Self::Post,
            common_utils::Method::Get => Self::Get,
            common_utils::Method::Put => Self::Put,
            common_utils::Method::Delete => Self::Delete,
            common_utils::Method::Patch => Self::Post, // Patch is not defined in gRPC, using Post
                                                       // as a fallback
        }
    }
}

pub fn generate_accept_dispute_response(
    router_data_v2: RouterDataV2<Accept, DisputeFlowData, AcceptDisputeData, DisputeResponseData>,
) -> Result<AcceptDisputeResponse, error_stack::Report<ApplicationErrorResponse>> {
    let dispute_response = router_data_v2.response;
    let response_headers = router_data_v2
        .resource_common_data
        .get_connector_response_headers_as_map();

    let raw_connector_request = router_data_v2
        .resource_common_data
        .get_raw_connector_request();

    match dispute_response {
        Ok(response) => {
            let grpc_status =
                grpc_api_types::payments::DisputeStatus::foreign_from(response.dispute_status);

            Ok(AcceptDisputeResponse {
                dispute_status: grpc_status.into(),
                dispute_id: response.connector_dispute_id,
                connector_status_code: None,
                error_message: None,
                error_code: None,
                response_ref_id: None,
                status_code: response.status_code as u32,
                response_headers,
                raw_connector_request,
            })
        }
        Err(e) => {
            let grpc_dispute_status = grpc_api_types::payments::DisputeStatus::default();

            Ok(AcceptDisputeResponse {
                dispute_status: grpc_dispute_status as i32,
                dispute_id: e.connector_transaction_id.unwrap_or_default(),
                connector_status_code: None,
                error_message: Some(e.message),
                error_code: Some(e.code),
                response_ref_id: None,
                status_code: e.status_code as u32,
                response_headers,
                raw_connector_request,
            })
        }
    }
}

impl ForeignTryFrom<(grpc_api_types::payments::AcceptDisputeRequest, Connectors)>
    for DisputeFlowData
{
    type Error = ApplicationErrorResponse;

    fn foreign_try_from(
        (value, connectors): (grpc_api_types::payments::AcceptDisputeRequest, Connectors),
    ) -> Result<Self, error_stack::Report<Self::Error>> {
        Ok(DisputeFlowData {
            dispute_id: None,
            connectors,
            connector_dispute_id: value.dispute_id,
            defense_reason_code: None,
            connector_request_reference_id: extract_connector_request_reference_id(
                &value.request_ref_id,
            ),
            raw_connector_response: None,
            raw_connector_request: None,
            connector_response_headers: None,
        })
    }
}

impl
    ForeignTryFrom<(
        grpc_api_types::payments::AcceptDisputeRequest,
        Connectors,
        &tonic::metadata::MetadataMap,
    )> for DisputeFlowData
{
    type Error = ApplicationErrorResponse;

    fn foreign_try_from(
        (value, connectors, _metadata): (
            grpc_api_types::payments::AcceptDisputeRequest,
            Connectors,
            &tonic::metadata::MetadataMap,
        ),
    ) -> Result<Self, error_stack::Report<Self::Error>> {
        Ok(DisputeFlowData {
            connector_request_reference_id: extract_connector_request_reference_id(
                &value.request_ref_id,
            ),

            dispute_id: None,
            connectors,
            connector_dispute_id: value.dispute_id,
            defense_reason_code: None,
            raw_connector_response: None,
            raw_connector_request: None,
            connector_response_headers: None,
        })
    }
}

pub fn generate_submit_evidence_response(
    router_data_v2: RouterDataV2<
        SubmitEvidence,
        DisputeFlowData,
        SubmitEvidenceData,
        DisputeResponseData,
    >,
) -> Result<DisputeServiceSubmitEvidenceResponse, error_stack::Report<ApplicationErrorResponse>> {
    let dispute_response = router_data_v2.response;
    let response_headers = router_data_v2
        .resource_common_data
        .get_connector_response_headers_as_map();

    let raw_connector_request = router_data_v2
        .resource_common_data
        .get_raw_connector_request();

    match dispute_response {
        Ok(response) => {
            let grpc_status =
                grpc_api_types::payments::DisputeStatus::foreign_from(response.dispute_status);

            Ok(DisputeServiceSubmitEvidenceResponse {
                dispute_status: grpc_status.into(),
                dispute_id: Some(response.connector_dispute_id),
                submitted_evidence_ids: vec![],
                connector_status_code: None,
                error_message: None,
                error_code: None,
                response_ref_id: None,
                status_code: response.status_code as u32,
                response_headers,
                raw_connector_request,
            })
        }
        Err(e) => {
            let grpc_attempt_status = e
                .attempt_status
                .map(grpc_api_types::payments::PaymentStatus::foreign_from)
                .unwrap_or_default();

            Ok(DisputeServiceSubmitEvidenceResponse {
                dispute_status: grpc_attempt_status.into(),
                dispute_id: e.connector_transaction_id,
                submitted_evidence_ids: vec![],
                connector_status_code: None,
                error_message: Some(e.message),
                error_code: Some(e.code),
                response_ref_id: None,
                status_code: e.status_code as u32,
                response_headers,
                raw_connector_request,
            })
        }
    }
}

impl
    ForeignTryFrom<(
        grpc_api_types::payments::DisputeServiceSubmitEvidenceRequest,
        Connectors,
    )> for DisputeFlowData
{
    type Error = ApplicationErrorResponse;

    fn foreign_try_from(
        (value, connectors): (
            grpc_api_types::payments::DisputeServiceSubmitEvidenceRequest,
            Connectors,
        ),
    ) -> Result<Self, error_stack::Report<Self::Error>> {
        Ok(DisputeFlowData {
            dispute_id: None,
            connectors,
            connector_dispute_id: value.dispute_id,
            defense_reason_code: None,
            connector_request_reference_id: extract_connector_request_reference_id(
                &value.request_ref_id,
            ),
            raw_connector_response: None,
            raw_connector_request: None,
            connector_response_headers: None,
        })
    }
}

impl
    ForeignTryFrom<(
        grpc_api_types::payments::DisputeServiceSubmitEvidenceRequest,
        Connectors,
        &tonic::metadata::MetadataMap,
    )> for DisputeFlowData
{
    type Error = ApplicationErrorResponse;

    fn foreign_try_from(
        (value, connectors, _metadata): (
            grpc_api_types::payments::DisputeServiceSubmitEvidenceRequest,
            Connectors,
            &tonic::metadata::MetadataMap,
        ),
    ) -> Result<Self, error_stack::Report<Self::Error>> {
        Ok(DisputeFlowData {
            connector_request_reference_id: extract_connector_request_reference_id(
                &value.request_ref_id,
            ),

            dispute_id: None,
            connectors,
            connector_dispute_id: value.dispute_id,
            defense_reason_code: None,
            raw_connector_response: None,
            raw_connector_request: None,
            connector_response_headers: None,
        })
    }
}

pub fn generate_refund_sync_response(
    router_data_v2: RouterDataV2<RSync, RefundFlowData, RefundSyncData, RefundsResponseData>,
) -> Result<RefundResponse, error_stack::Report<ApplicationErrorResponse>> {
    let refunds_response = router_data_v2.response;
    let raw_connector_response = router_data_v2
        .resource_common_data
        .get_raw_connector_response();

    let raw_connector_request = router_data_v2
        .resource_common_data
        .get_raw_connector_request();

    match refunds_response {
        Ok(response) => {
            let status = response.refund_status;
            let grpc_status = grpc_api_types::payments::RefundStatus::foreign_from(status);
            let response_headers = router_data_v2
                .resource_common_data
                .get_connector_response_headers_as_map();
            Ok(RefundResponse {
                transaction_id: Some(grpc_api_types::payments::Identifier::default()),
                refund_id: response.connector_refund_id.clone(),
                status: grpc_status as i32,
                response_ref_id: Some(grpc_api_types::payments::Identifier {
                    id_type: Some(grpc_api_types::payments::identifier::IdType::Id(
                        response.connector_refund_id.clone(),
                    )),
                }),
                error_code: None,
                error_message: None,
                refund_amount: None,
                minor_refund_amount: None,
                refund_currency: None,
                payment_amount: None,
                minor_payment_amount: None,
                refund_reason: None,
                created_at: None,
                updated_at: None,
                processed_at: None,
                customer_name: None,
                email: None,
                merchant_order_reference_id: None,
                metadata: std::collections::HashMap::new(),
                refund_metadata: std::collections::HashMap::new(),
                raw_connector_response,
                status_code: response.status_code as u32,
                response_headers,
                state: None,
                raw_connector_request,
            })
        }
        Err(e) => {
            let status = e
                .attempt_status
                .map(grpc_api_types::payments::PaymentStatus::foreign_from)
                .unwrap_or_default();
            let response_headers = router_data_v2
                .resource_common_data
                .get_connector_response_headers_as_map();

            Ok(RefundResponse {
                transaction_id: Some(
                    e.connector_transaction_id
                        .as_ref()
                        .map(|id| grpc_api_types::payments::Identifier {
                            id_type: Some(grpc_api_types::payments::identifier::IdType::Id(
                                id.clone(),
                            )),
                        })
                        .unwrap_or_default(),
                ),
                refund_id: String::new(),
                status: status as i32,
                response_ref_id: e.connector_transaction_id.map(|id| {
                    grpc_api_types::payments::Identifier {
                        id_type: Some(grpc_api_types::payments::identifier::IdType::Id(id)),
                    }
                }),
                error_code: Some(e.code),
                error_message: Some(e.message),
                refund_amount: None,
                minor_refund_amount: None,
                refund_currency: None,
                payment_amount: None,
                minor_payment_amount: None,
                refund_reason: None,
                created_at: None,
                updated_at: None,
                processed_at: None,
                customer_name: None,
                email: None,
                raw_connector_response,
                merchant_order_reference_id: None,
                metadata: std::collections::HashMap::new(),
                refund_metadata: std::collections::HashMap::new(),
                status_code: e.status_code as u32,
                response_headers,
                state: None,
                raw_connector_request,
            })
        }
    }
}
impl ForeignTryFrom<WebhookDetailsResponse> for PaymentServiceGetResponse {
    type Error = ApplicationErrorResponse;

    fn foreign_try_from(
        value: WebhookDetailsResponse,
    ) -> Result<Self, error_stack::Report<Self::Error>> {
        let status = grpc_api_types::payments::PaymentStatus::foreign_from(value.status);
        let response_headers = value
            .response_headers
            .map(|headers| {
                headers
                    .iter()
                    .filter_map(|(name, value)| {
                        value
                            .to_str()
                            .ok()
                            .map(|v| (name.to_string(), v.to_string()))
                    })
                    .collect()
            })
            .unwrap_or_default();
        let mandate_reference_grpc =
            value
                .mandate_reference
                .map(|m| grpc_api_types::payments::MandateReference {
                    mandate_id: m.connector_mandate_id,
                });
        Ok(Self {
            transaction_id: value
                .resource_id
                .map(|resource_id| {
                    grpc_api_types::payments::Identifier::foreign_try_from(resource_id)
                })
                .transpose()?,
            status: status as i32,
            mandate_reference: mandate_reference_grpc,
            error_code: value.error_code,
            error_message: value.error_message,
            network_txn_id: None,
            response_ref_id: None,
            amount: None,
            minor_amount: None,
            currency: None,
            captured_amount: None,
            minor_captured_amount: None,
            payment_method_type: None,
            capture_method: None,
            auth_type: None,
            created_at: None,
            updated_at: None,
            authorized_at: None,
            captured_at: None,
            customer_name: None,
            email: None,
            connector_customer_id: None,
            merchant_order_reference_id: None,
            metadata: std::collections::HashMap::new(),
            status_code: value.status_code as u32,
            raw_connector_response: None,
            response_headers,
            state: None,
            raw_connector_request: None,
        })
    }
}

impl ForeignTryFrom<PaymentServiceVoidRequest> for PaymentVoidData {
    type Error = ApplicationErrorResponse;

    fn foreign_try_from(
        value: PaymentServiceVoidRequest,
    ) -> Result<Self, error_stack::Report<Self::Error>> {
        Ok(Self {
            browser_info: value
                .browser_info
                .map(BrowserInformation::foreign_try_from)
                .transpose()?,
            connector_transaction_id: value
                .transaction_id
                .and_then(|id| id.id_type)
                .and_then(|id_type| match id_type {
                    grpc_api_types::payments::identifier::IdType::Id(id) => Some(id),
                    _ => None,
                })
                .unwrap_or_default(),
            cancellation_reason: value.cancellation_reason,
            raw_connector_response: None,
            integrity_object: None,
        })
    }
}

impl ForeignTryFrom<RefundWebhookDetailsResponse> for RefundResponse {
    type Error = ApplicationErrorResponse;

    fn foreign_try_from(
        value: RefundWebhookDetailsResponse,
    ) -> Result<Self, error_stack::Report<Self::Error>> {
        let status = grpc_api_types::payments::RefundStatus::foreign_from(value.status);
        let response_headers = value
            .response_headers
            .map(|headers| {
                headers
                    .iter()
                    .filter_map(|(name, value)| {
                        value
                            .to_str()
                            .ok()
                            .map(|v| (name.to_string(), v.to_string()))
                    })
                    .collect()
            })
            .unwrap_or_default();

        Ok(Self {
            transaction_id: Some(grpc_api_types::payments::Identifier::default()),
            refund_id: value.connector_refund_id.unwrap_or_default(),
            status: status.into(),
            response_ref_id: value.connector_response_reference_id.map(|id| {
                grpc_api_types::payments::Identifier {
                    id_type: Some(grpc_api_types::payments::identifier::IdType::Id(id)),
                }
            }),
            error_code: value.error_code,
            error_message: value.error_message,
            raw_connector_response: None,
            refund_amount: None,
            minor_refund_amount: None,
            refund_currency: None,
            payment_amount: None,
            minor_payment_amount: None,
            refund_reason: None,
            created_at: None,
            updated_at: None,
            processed_at: None,
            customer_name: None,
            email: None,
            merchant_order_reference_id: None,
            metadata: std::collections::HashMap::new(),
            refund_metadata: std::collections::HashMap::new(),
            status_code: value.status_code as u32,
            response_headers,
            state: None,
            raw_connector_request: None,
        })
    }
}

impl ForeignTryFrom<DisputeWebhookDetailsResponse> for DisputeResponse {
    type Error = ApplicationErrorResponse;

    fn foreign_try_from(
        value: DisputeWebhookDetailsResponse,
    ) -> Result<Self, error_stack::Report<Self::Error>> {
        let grpc_status = grpc_api_types::payments::DisputeStatus::foreign_from(value.status);
        let grpc_stage = grpc_api_types::payments::DisputeStage::foreign_from(value.stage);
        let response_headers = value
            .response_headers
            .map(|headers| {
                headers
                    .iter()
                    .filter_map(|(name, value)| {
                        value
                            .to_str()
                            .ok()
                            .map(|v| (name.to_string(), v.to_string()))
                    })
                    .collect()
            })
            .unwrap_or_default();
        Ok(Self {
            dispute_id: Some(value.dispute_id),
            transaction_id: None,
            dispute_status: grpc_status.into(),
            dispute_stage: grpc_stage.into(),
            connector_status_code: None,
            error_code: None,
            error_message: None,
            dispute_amount: None,
            dispute_currency: None,
            dispute_date: None,
            service_date: None,
            shipping_date: None,
            due_date: None,
            evidence_documents: vec![],
            dispute_reason: None,
            dispute_message: value.dispute_message,
            response_ref_id: value.connector_response_reference_id.map(|id| {
                grpc_api_types::payments::Identifier {
                    id_type: Some(grpc_api_types::payments::identifier::IdType::Id(id)),
                }
            }),
            status_code: value.status_code as u32,
            response_headers,
            raw_connector_request: None,
        })
    }
}

impl ForeignTryFrom<grpc_api_types::payments::PaymentServiceRefundRequest> for RefundsData {
    type Error = ApplicationErrorResponse;

    fn foreign_try_from(
        value: grpc_api_types::payments::PaymentServiceRefundRequest,
    ) -> Result<Self, error_stack::Report<Self::Error>> {
        let minor_refund_amount = common_utils::types::MinorUnit::new(value.minor_refund_amount);

        let minor_payment_amount = common_utils::types::MinorUnit::new(value.minor_payment_amount);

        // Extract transaction_id as connector_transaction_id
        let connector_transaction_id = value
            .transaction_id
            .clone()
            .and_then(|id| id.id_type)
            .and_then(|id_type| match id_type {
                grpc_api_types::payments::identifier::IdType::Id(id) => Some(id),
                _ => None,
            })
            .unwrap_or_default();

        Ok(RefundsData {
            refund_id: value.refund_id.to_string(),
            connector_transaction_id,
            connector_refund_id: None, // refund_id field is used as refund_id, not connector_refund_id
            currency: common_enums::Currency::foreign_try_from(value.currency())?,
            payment_amount: value.payment_amount,
            reason: value.reason.clone(),
            webhook_url: value.webhook_url,
            refund_amount: value.refund_amount,
            connector_metadata: {
                value
                    .metadata
                    .get("connector_metadata")
                    .map(|json_string| {
                        Ok::<serde_json::Value, error_stack::Report<ApplicationErrorResponse>>(
                            serde_json::Value::String(json_string.clone()),
                        )
                    })
                    .transpose()? // Should be Option<serde_json::Value>, not Secret
            },
            refund_connector_metadata: {
                value.refund_metadata.get("refund_metadata").map(|json_string| {
                    Ok::<Secret<serde_json::Value>, error_stack::Report<ApplicationErrorResponse>>(Secret::new(serde_json::Value::String(json_string.clone())))
                }).transpose()?
            },
            minor_payment_amount,
            minor_refund_amount,
            refund_status: common_enums::RefundStatus::Pending,
            merchant_account_id: value.merchant_account_id,
            capture_method: value
                .capture_method
                .map(|cm| {
                    common_enums::CaptureMethod::foreign_try_from(
                        grpc_api_types::payments::CaptureMethod::try_from(cm).unwrap_or_default(),
                    )
                })
                .transpose()?,
            browser_info: value
                .browser_info
                .map(BrowserInformation::foreign_try_from)
                .transpose()?,
            integrity_object: None,
        })
    }
}

impl ForeignTryFrom<grpc_api_types::payments::AcceptDisputeRequest> for AcceptDisputeData {
    type Error = ApplicationErrorResponse;

    fn foreign_try_from(
        value: grpc_api_types::payments::AcceptDisputeRequest,
    ) -> Result<Self, error_stack::Report<Self::Error>> {
        Ok(AcceptDisputeData {
            connector_dispute_id: value.dispute_id,
            integrity_object: None,
        })
    }
}

impl ForeignTryFrom<grpc_api_types::payments::DisputeServiceSubmitEvidenceRequest>
    for SubmitEvidenceData
{
    type Error = ApplicationErrorResponse;

    fn foreign_try_from(
        value: grpc_api_types::payments::DisputeServiceSubmitEvidenceRequest,
    ) -> Result<Self, error_stack::Report<Self::Error>> {
        // Initialize all fields to None
        let mut result = SubmitEvidenceData {
            dispute_id: Some(value.dispute_id.clone()),
            connector_dispute_id: value.dispute_id,
            integrity_object: None,
            access_activity_log: None,
            billing_address: None,
            cancellation_policy: None,
            cancellation_policy_file_type: None,
            cancellation_policy_provider_file_id: None,
            cancellation_policy_disclosure: None,
            cancellation_rebuttal: None,
            customer_communication: None,
            customer_communication_file_type: None,
            customer_communication_provider_file_id: None,
            customer_email_address: None,
            customer_name: None,
            customer_purchase_ip: None,
            customer_signature: None,
            customer_signature_file_type: None,
            customer_signature_provider_file_id: None,
            product_description: None,
            receipt: None,
            receipt_file_type: None,
            receipt_provider_file_id: None,
            refund_policy: None,
            refund_policy_file_type: None,
            refund_policy_provider_file_id: None,
            refund_policy_disclosure: None,
            refund_refusal_explanation: None,
            service_date: value.service_date.map(|date| date.to_string()),
            service_documentation: None,
            service_documentation_file_type: None,
            service_documentation_provider_file_id: None,
            shipping_address: None,
            shipping_carrier: None,
            shipping_date: value.shipping_date.map(|date| date.to_string()),
            shipping_documentation: None,
            shipping_documentation_file_type: None,
            shipping_documentation_provider_file_id: None,
            shipping_tracking_number: None,
            invoice_showing_distinct_transactions: None,
            invoice_showing_distinct_transactions_file_type: None,
            invoice_showing_distinct_transactions_provider_file_id: None,
            recurring_transaction_agreement: None,
            recurring_transaction_agreement_file_type: None,
            recurring_transaction_agreement_provider_file_id: None,
            uncategorized_file: None,
            uncategorized_file_type: None,
            uncategorized_file_provider_file_id: None,
            uncategorized_text: None,
        };

        // Extract evidence from evidence_documents array
        for document in value.evidence_documents {
            let evidence_type =
                grpc_api_types::payments::EvidenceType::try_from(document.evidence_type)
                    .unwrap_or(grpc_api_types::payments::EvidenceType::Unspecified);

            match evidence_type {
                grpc_api_types::payments::EvidenceType::CancellationPolicy => {
                    result.cancellation_policy = document.file_content;
                    result.cancellation_policy_file_type = document.file_mime_type;
                    result.cancellation_policy_provider_file_id = document.provider_file_id;
                }
                grpc_api_types::payments::EvidenceType::CustomerCommunication => {
                    result.customer_communication = document.file_content;
                    result.customer_communication_file_type = document.file_mime_type;
                    result.customer_communication_provider_file_id = document.provider_file_id;
                }
                grpc_api_types::payments::EvidenceType::CustomerSignature => {
                    result.customer_signature = document.file_content;
                    result.customer_signature_file_type = document.file_mime_type;
                    result.customer_signature_provider_file_id = document.provider_file_id;
                }
                grpc_api_types::payments::EvidenceType::Receipt => {
                    result.receipt = document.file_content;
                    result.receipt_file_type = document.file_mime_type;
                    result.receipt_provider_file_id = document.provider_file_id;
                }
                grpc_api_types::payments::EvidenceType::RefundPolicy => {
                    result.refund_policy = document.file_content;
                    result.refund_policy_file_type = document.file_mime_type;
                    result.refund_policy_provider_file_id = document.provider_file_id;
                }
                grpc_api_types::payments::EvidenceType::ServiceDocumentation => {
                    result.service_documentation = document.file_content;
                    result.service_documentation_file_type = document.file_mime_type;
                    result.service_documentation_provider_file_id = document.provider_file_id;
                }
                grpc_api_types::payments::EvidenceType::ShippingDocumentation => {
                    result.shipping_documentation = document.file_content;
                    result.shipping_documentation_file_type = document.file_mime_type;
                    result.shipping_documentation_provider_file_id = document.provider_file_id;
                }
                grpc_api_types::payments::EvidenceType::InvoiceShowingDistinctTransactions => {
                    result.invoice_showing_distinct_transactions = document.file_content;
                    result.invoice_showing_distinct_transactions_file_type =
                        document.file_mime_type;
                    result.invoice_showing_distinct_transactions_provider_file_id =
                        document.provider_file_id;
                }
                grpc_api_types::payments::EvidenceType::RecurringTransactionAgreement => {
                    result.recurring_transaction_agreement = document.file_content;
                    result.recurring_transaction_agreement_file_type = document.file_mime_type;
                    result.recurring_transaction_agreement_provider_file_id =
                        document.provider_file_id;
                }
                grpc_api_types::payments::EvidenceType::UncategorizedFile => {
                    result.uncategorized_file = document.file_content;
                    result.uncategorized_file_type = document.file_mime_type;
                    result.uncategorized_file_provider_file_id = document.provider_file_id;
                    result.uncategorized_text = document.text_content;
                }
                grpc_api_types::payments::EvidenceType::Unspecified => {
                    // Skip unspecified evidence types
                }
            }
        }

        Ok(result)
    }
}

pub fn generate_refund_response(
    router_data_v2: RouterDataV2<Refund, RefundFlowData, RefundsData, RefundsResponseData>,
) -> Result<RefundResponse, error_stack::Report<ApplicationErrorResponse>> {
    let refund_response = router_data_v2.response;
    let raw_connector_response = router_data_v2
        .resource_common_data
        .get_raw_connector_response();

    // RefundFlowData doesn't have access_token field, so no state to return
    let state = None;

    let raw_connector_request = router_data_v2
        .resource_common_data
        .get_raw_connector_request();

    match refund_response {
        Ok(response) => {
            let status = response.refund_status;
            let grpc_status = grpc_api_types::payments::RefundStatus::foreign_from(status);

            Ok(RefundResponse {
                transaction_id: Some(grpc_api_types::payments::Identifier::default()),
                refund_id: response.connector_refund_id,
                status: grpc_status as i32,
                response_ref_id: None,
                error_code: None,
                error_message: None,
                refund_amount: None,
                minor_refund_amount: None,
                refund_currency: None,
                payment_amount: None,
                minor_payment_amount: None,
                refund_reason: None,
                created_at: None,
                updated_at: None,
                processed_at: None,
                customer_name: None,
                email: None,
                merchant_order_reference_id: None,
                raw_connector_response,
                metadata: std::collections::HashMap::new(),
                refund_metadata: std::collections::HashMap::new(),
                status_code: response.status_code as u32,
                response_headers: router_data_v2
                    .resource_common_data
                    .get_connector_response_headers_as_map(),
                state,
                raw_connector_request,
            })
        }
        Err(e) => {
            let status = e
                .attempt_status
                .map(grpc_api_types::payments::PaymentStatus::foreign_from)
                .unwrap_or_default();

            Ok(RefundResponse {
                transaction_id: Some(
                    e.connector_transaction_id
                        .map(|id| grpc_api_types::payments::Identifier {
                            id_type: Some(grpc_api_types::payments::identifier::IdType::Id(id)),
                        })
                        .unwrap_or_default(),
                ),
                refund_id: String::new(),
                status: status as i32,
                response_ref_id: None,
                error_code: Some(e.code),
                error_message: Some(e.message),
                refund_amount: None,
                minor_refund_amount: None,
                refund_currency: None,
                payment_amount: None,
                minor_payment_amount: None,
                refund_reason: None,
                created_at: None,
                updated_at: None,
                processed_at: None,
                customer_name: None,
                email: None,
                raw_connector_response,
                merchant_order_reference_id: None,
                metadata: std::collections::HashMap::new(),
                refund_metadata: std::collections::HashMap::new(),
                status_code: e.status_code as u32,
                response_headers: router_data_v2
                    .resource_common_data
                    .get_connector_response_headers_as_map(),
                state,
                raw_connector_request,
            })
        }
    }
}

impl ForeignTryFrom<grpc_api_types::payments::PaymentServiceCaptureRequest>
    for PaymentsCaptureData
{
    type Error = ApplicationErrorResponse;

    fn foreign_try_from(
        value: grpc_api_types::payments::PaymentServiceCaptureRequest,
    ) -> Result<Self, error_stack::Report<Self::Error>> {
        let connector_transaction_id = ResponseId::ConnectorTransactionId(
            value
                .transaction_id
                .clone()
                .and_then(|id| id.id_type)
                .and_then(|id_type| match id_type {
                    grpc_api_types::payments::identifier::IdType::Id(id) => Some(id),
                    _ => None,
                })
                .unwrap_or_default(),
        );

        let multiple_capture_data =
            value
                .multiple_capture_data
                .clone()
                .map(|data| MultipleCaptureRequestData {
                    capture_sequence: data.capture_sequence,
                    capture_reference: data.capture_reference,
                });

        let minor_amount = common_utils::types::MinorUnit::new(value.amount_to_capture);

        Ok(Self {
            amount_to_capture: value.amount_to_capture,
            minor_amount_to_capture: minor_amount,
            currency: common_enums::Currency::foreign_try_from(value.currency())?,
            connector_transaction_id,
            multiple_capture_data,
            connector_metadata: {
                value
                    .metadata
                    .get("connector_metadata")
                    .map(|json_string| {
                        Ok::<serde_json::Value, error_stack::Report<ApplicationErrorResponse>>(
                            serde_json::Value::String(json_string.clone()),
                        )
                    })
                    .transpose()? // Converts Option<Result<T, E>> to Result<Option<T>, E> and propagates E if it's an Err
            },
            browser_info: value
                .browser_info
                .map(BrowserInformation::foreign_try_from)
                .transpose()?,
            integrity_object: None,
        })
    }
}

impl
    ForeignTryFrom<(
        grpc_api_types::payments::PaymentServiceCaptureRequest,
        Connectors,
    )> for PaymentFlowData
{
    type Error = ApplicationErrorResponse;

    fn foreign_try_from(
        (value, connectors): (
            grpc_api_types::payments::PaymentServiceCaptureRequest,
            Connectors,
        ),
    ) -> Result<Self, error_stack::Report<Self::Error>> {
        Ok(Self {
            raw_connector_response: None,
            merchant_id: common_utils::id_type::MerchantId::default(),
            payment_id: "PAYMENT_ID".to_string(),
            attempt_id: "ATTEMPT_ID".to_string(),
            status: common_enums::AttemptStatus::Pending,
            payment_method: common_enums::PaymentMethod::Card, // Default
            address: payment_address::PaymentAddress::default(),
            auth_type: common_enums::AuthenticationType::default(),
            connector_request_reference_id: extract_connector_request_reference_id(
                &value.request_ref_id,
            ),
            customer_id: None,
            connector_customer: None,
            description: None,
            return_url: None,
            connector_meta_data: None,
            amount_captured: None,
            minor_amount_captured: None,
            access_token: None,
            session_token: None,
            reference_id: None,
            payment_method_token: None,
            preprocessing_id: None,
            connector_api_version: None,
            test_mode: None,
            connector_http_status_code: None,
            external_latency: None,
            connectors,
            raw_connector_request: None,
            connector_response_headers: None,
            vault_headers: None,
        })
    }
}

impl
    ForeignTryFrom<(
        grpc_api_types::payments::PaymentServiceCaptureRequest,
        Connectors,
        &tonic::metadata::MetadataMap,
    )> for PaymentFlowData
{
    type Error = ApplicationErrorResponse;

    fn foreign_try_from(
        (value, connectors, metadata): (
            grpc_api_types::payments::PaymentServiceCaptureRequest,
            Connectors,
            &tonic::metadata::MetadataMap,
        ),
    ) -> Result<Self, error_stack::Report<Self::Error>> {
        let merchant_id_from_header = extract_merchant_id_from_metadata(metadata)?;

        Ok(Self {
            merchant_id: merchant_id_from_header,
            payment_id: "PAYMENT_ID".to_string(),
            attempt_id: "ATTEMPT_ID".to_string(),
            status: common_enums::AttemptStatus::Pending,
            payment_method: common_enums::PaymentMethod::Card, // Default
            address: payment_address::PaymentAddress::default(),
            auth_type: common_enums::AuthenticationType::default(),
            connector_request_reference_id: extract_connector_request_reference_id(
                &value.request_ref_id,
            ),
            customer_id: None,
            connector_customer: None,
            description: None,
            return_url: None,
            connector_meta_data: None,
            amount_captured: None,
            minor_amount_captured: None,
            access_token: None,
            session_token: None,
            reference_id: None,
            payment_method_token: None,
            preprocessing_id: None,
            connector_api_version: None,
            test_mode: None,
            connector_http_status_code: None,
            external_latency: None,
            connectors,
            raw_connector_response: None,
            raw_connector_request: None,
            connector_response_headers: None,
            vault_headers: None,
        })
    }
}

pub fn generate_payment_capture_response(
    router_data_v2: RouterDataV2<
        Capture,
        PaymentFlowData,
        PaymentsCaptureData,
        PaymentsResponseData,
    >,
) -> Result<PaymentServiceCaptureResponse, error_stack::Report<ApplicationErrorResponse>> {
    let transaction_response = router_data_v2.response;

    // If there's an access token in PaymentFlowData, it must be newly generated (needs caching)
    let state = router_data_v2
        .resource_common_data
        .access_token
        .as_ref()
        .map(|token_data| ConnectorState {
            access_token: Some(grpc_api_types::payments::AccessToken {
                token: token_data.access_token.clone(),
                expires_in_seconds: token_data.expires_in,
                token_type: token_data.token_type.clone(),
            }),
        });

    let raw_connector_request = router_data_v2
        .resource_common_data
        .get_raw_connector_request();

    match transaction_response {
        Ok(response) => match response {
            PaymentsResponseData::TransactionResponse {
                resource_id,
                redirection_data: _,
                connector_metadata: _,
                network_txn_id: _,
                connector_response_reference_id,
                incremental_authorization_allowed: _,
                mandate_reference: _,
                status_code,
            } => {
                let status = router_data_v2.resource_common_data.status;
                let grpc_status = grpc_api_types::payments::PaymentStatus::foreign_from(status);
                let grpc_resource_id =
                    grpc_api_types::payments::Identifier::foreign_try_from(resource_id)?;

                Ok(PaymentServiceCaptureResponse {
                    transaction_id: Some(grpc_resource_id),
                    response_ref_id: connector_response_reference_id.map(|id| {
                        grpc_api_types::payments::Identifier {
                            id_type: Some(grpc_api_types::payments::identifier::IdType::Id(id)),
                        }
                    }),
                    error_code: None,
                    error_message: None,
                    status: grpc_status.into(),
                    status_code: status_code as u32,
                    response_headers: router_data_v2
                        .resource_common_data
                        .get_connector_response_headers_as_map(),
                    state,
                    raw_connector_request,
                })
            }
            _ => Err(report!(ApplicationErrorResponse::InternalServerError(
                ApiError {
                    sub_code: "INVALID_RESPONSE_TYPE".to_owned(),
                    error_identifier: 500,
                    error_message: "Invalid response type received from connector".to_owned(),
                    error_object: None,
                }
            ))),
        },
        Err(e) => {
            let status = e
                .attempt_status
                .map(grpc_api_types::payments::PaymentStatus::foreign_from)
                .unwrap_or_default();
            Ok(PaymentServiceCaptureResponse {
                transaction_id: Some(grpc_api_types::payments::Identifier {
                    id_type: Some(
                        grpc_api_types::payments::identifier::IdType::NoResponseIdMarker(()),
                    ),
                }),
                response_ref_id: e.connector_transaction_id.map(|id| {
                    grpc_api_types::payments::Identifier {
                        id_type: Some(grpc_api_types::payments::identifier::IdType::Id(id)),
                    }
                }),
                status: status.into(),
                error_message: Some(e.message),
                error_code: Some(e.code),
                status_code: e.status_code as u32,
                response_headers: router_data_v2
                    .resource_common_data
                    .get_connector_response_headers_as_map(),
                state,
                raw_connector_request,
            })
        }
    }
}

impl
    ForeignTryFrom<(
        PaymentServiceRegisterRequest,
        Connectors,
        consts::Env,
        &tonic::metadata::MetadataMap,
    )> for PaymentFlowData
{
    type Error = ApplicationErrorResponse;

    fn foreign_try_from(
        (value, connectors, environment, metadata): (
            PaymentServiceRegisterRequest,
            Connectors,
            consts::Env,
            &tonic::metadata::MetadataMap,
        ),
    ) -> Result<Self, error_stack::Report<Self::Error>> {
        let address = match value.address {
            Some(address) => payment_address::PaymentAddress::foreign_try_from(address)?,
            None => {
                return Err(ApplicationErrorResponse::BadRequest(ApiError {
                    sub_code: "INVALID_ADDRESS".to_owned(),
                    error_identifier: 400,
                    error_message: "Address is required".to_owned(),
                    error_object: None,
                }))?
            }
        };
        let test_mode = match environment {
            consts::Env::Development => Some(true),
            consts::Env::Production => Some(false),
            _ => Some(true),
        };

        let merchant_id_from_header = extract_merchant_id_from_metadata(metadata)?;

        Ok(Self {
            merchant_id: merchant_id_from_header,
            payment_id: "IRRELEVANT_PAYMENT_ID".to_string(),
            attempt_id: "IRRELEVANT_ATTEMPT_ID".to_string(),
            status: common_enums::AttemptStatus::Pending,
            payment_method: common_enums::PaymentMethod::Card, //TODO
            address,
            auth_type: common_enums::AuthenticationType::default(),
            connector_request_reference_id: extract_connector_request_reference_id(
                &value.request_ref_id,
            ),
            customer_id: None,
            connector_customer: None,
            description: value.metadata.get("description").cloned(),
            return_url: None,
            connector_meta_data: None,
            amount_captured: None,
            minor_amount_captured: None,
            access_token: None,
            session_token: None,
            reference_id: None,
            payment_method_token: None,
            preprocessing_id: None,
            connector_api_version: None,
            test_mode,
            connector_http_status_code: None,
            external_latency: None,
            connectors,
            raw_connector_response: None,
            raw_connector_request: None,
            connector_response_headers: None,
            vault_headers: None,
        })
    }
}

impl ForeignTryFrom<PaymentServiceRegisterRequest> for SetupMandateRequestData<DefaultPCIHolder> {
    type Error = ApplicationErrorResponse;

    fn foreign_try_from(
        value: PaymentServiceRegisterRequest,
    ) -> Result<Self, error_stack::Report<Self::Error>> {
        let email: Option<Email> = match value.email {
            Some(ref email_str) => {
                Some(Email::try_from(email_str.clone().expose()).map_err(|_| {
                    error_stack::Report::new(ApplicationErrorResponse::BadRequest(ApiError {
                        sub_code: "INVALID_EMAIL_FORMAT".to_owned(),
                        error_identifier: 400,

                        error_message: "Invalid email".to_owned(),
                        error_object: None,
                    }))
                })?)
            }
            None => None,
        };
        let customer_acceptance = value.customer_acceptance.clone().ok_or_else(|| {
            error_stack::Report::new(ApplicationErrorResponse::BadRequest(ApiError {
                sub_code: "MISSING_CUSTOMER_ACCEPTANCE".to_owned(),
                error_identifier: 400,
                error_message: "Customer acceptance is missing".to_owned(),
                error_object: None,
            }))
        })?;

        let setup_future_usage = value.setup_future_usage();

        let setup_mandate_details = MandateData {
            update_mandate_id: None,
            customer_acceptance: Some(mandates::CustomerAcceptance::foreign_try_from(
                customer_acceptance.clone(),
            )?),
            mandate_type: None,
        };

        Ok(Self {
            currency: common_enums::Currency::foreign_try_from(value.currency())?,
            payment_method_data: PaymentMethodData::foreign_try_from(
                value.payment_method.ok_or_else(|| {
                    ApplicationErrorResponse::BadRequest(ApiError {
                        sub_code: "INVALID_PAYMENT_METHOD_DATA".to_owned(),
                        error_identifier: 400,
                        error_message: "Payment method data is required".to_owned(),
                        error_object: None,
                    })
                })?,
            )?,
            amount: Some(0),
            confirm: true,
            statement_descriptor_suffix: None,
            customer_acceptance: Some(mandates::CustomerAcceptance::foreign_try_from(
                customer_acceptance.clone(),
            )?),
            mandate_id: None,
            setup_future_usage: Some(common_enums::FutureUsage::foreign_try_from(
                setup_future_usage,
            )?),
            off_session: Some(false),
            setup_mandate_details: Some(setup_mandate_details),
            router_return_url: value.return_url.clone(),
            webhook_url: value.webhook_url,
            browser_info: value.browser_info.map(|info| BrowserInformation {
                color_depth: None,
                java_enabled: info.java_enabled,
                java_script_enabled: info.java_script_enabled,
                language: info.language,
                screen_height: info.screen_height,
                screen_width: info.screen_width,
                time_zone: None,
                ip_address: None,
                accept_header: info.accept_header,
                user_agent: info.user_agent,
                os_type: info.os_type,
                os_version: info.os_version,
                device_model: info.device_model,
                accept_language: info.accept_language,
                referer: info.referer,
            }),
            email,
            customer_name: None,
            return_url: value.return_url.clone(),
            payment_method_type: None,
            request_incremental_authorization: false,
            metadata: if value.metadata.is_empty() {
                None
            } else {
                Some(serde_json::Value::Object(
                    value
                        .metadata
                        .into_iter()
                        .map(|(k, v)| (k, serde_json::Value::String(v)))
                        .collect(),
                ))
            },
            complete_authorize_url: None,
            capture_method: None,
            integrity_object: None,
            minor_amount: Some(common_utils::types::MinorUnit::new(0)),
            shipping_cost: None,
            customer_id: value
                .connector_customer_id
                .clone()
                .map(|customer_id| CustomerId::try_from(Cow::from(customer_id)))
                .transpose()
                .change_context(ApplicationErrorResponse::BadRequest(ApiError {
                    sub_code: "INVALID_CUSTOMER_ID".to_owned(),
                    error_identifier: 400,
                    error_message: "Failed to parse Customer Id".to_owned(),
                    error_object: None,
                }))?,
            statement_descriptor: None,
            merchant_order_reference_id: None,
        })
    }
}

impl ForeignTryFrom<grpc_api_types::payments::CustomerAcceptance> for mandates::CustomerAcceptance {
    type Error = ApplicationErrorResponse;
    fn foreign_try_from(
        _value: grpc_api_types::payments::CustomerAcceptance,
    ) -> Result<Self, error_stack::Report<Self::Error>> {
        Ok(mandates::CustomerAcceptance {
            acceptance_type: mandates::AcceptanceType::Offline,
            accepted_at: None,
            online: None,
        })
    }
}

impl ForeignTryFrom<grpc_api_types::payments::FutureUsage> for common_enums::FutureUsage {
    type Error = ApplicationErrorResponse;
    fn foreign_try_from(
        value: grpc_api_types::payments::FutureUsage,
    ) -> Result<Self, error_stack::Report<Self::Error>> {
        match value {
            grpc_api_types::payments::FutureUsage::OffSession => {
                Ok(common_enums::FutureUsage::OffSession)
            }
            grpc_api_types::payments::FutureUsage::OnSession => {
                Ok(common_enums::FutureUsage::OnSession)
            }
            grpc_api_types::payments::FutureUsage::Unspecified => {
                Err(ApplicationErrorResponse::BadRequest(ApiError {
                    sub_code: "UNSPECIFIED_FUTURE_USAGE".to_owned(),
                    error_identifier: 401,
                    error_message: "Future usage must be specified".to_owned(),
                    error_object: None,
                })
                .into())
            }
        }
    }
}

pub fn generate_setup_mandate_response<T: PaymentMethodDataTypes>(
    router_data_v2: RouterDataV2<
        SetupMandate,
        PaymentFlowData,
        SetupMandateRequestData<T>,
        PaymentsResponseData,
    >,
) -> Result<PaymentServiceRegisterResponse, error_stack::Report<ApplicationErrorResponse>> {
    let transaction_response = router_data_v2.response;
    let status = router_data_v2.resource_common_data.status;
    let grpc_status = grpc_api_types::payments::PaymentStatus::foreign_from(status);

    // Create state with access token if available in payment flow data
    let state = router_data_v2
        .resource_common_data
        .access_token
        .as_ref()
        .map(|token_data| ConnectorState {
            access_token: Some(grpc_api_types::payments::AccessToken {
                token: token_data.access_token.clone(),
                expires_in_seconds: token_data.expires_in,
                token_type: token_data.token_type.clone(),
            }),
        });

    let raw_connector_request = router_data_v2
        .resource_common_data
        .get_raw_connector_request();

    let response = match transaction_response {
        Ok(response) => match response {
            PaymentsResponseData::TransactionResponse {
                resource_id,
                redirection_data,
                connector_metadata: _,
                network_txn_id,
                connector_response_reference_id,
                incremental_authorization_allowed,
                mandate_reference,
                status_code,
            } => {
                PaymentServiceRegisterResponse {
                    registration_id: Some(grpc_api_types::payments::Identifier::foreign_try_from(resource_id)?),
                    redirection_data: redirection_data.map(
                        |form| {
                            match *form {
                                router_response_types::RedirectForm::Form { endpoint, method, form_fields: _ } => {
                                    Ok::<grpc_api_types::payments::RedirectForm, ApplicationErrorResponse>(grpc_api_types::payments::RedirectForm {
                                        form_type: Some(grpc_api_types::payments::redirect_form::FormType::Form(
                                            grpc_api_types::payments::FormData {
                                                endpoint,
                                                method: match method {
                                                    Method::Get => 1,
                                                    Method::Post => 2,
                                                    Method::Put => 3,
                                                    Method::Delete => 4,
                                                    _ => 0,
                                                },
                                                form_fields: HashMap::default(), //TODO
                                            }
                                        ))
                                    })
                                },
                                router_response_types::RedirectForm::Html { html_data } => {
                                    Ok(grpc_api_types::payments::RedirectForm {
                                        form_type: Some(grpc_api_types::payments::redirect_form::FormType::Html(
                                            grpc_api_types::payments::HtmlData {
                                                html_data,
                                            }
                                        ))
                                    })
                                },
                                _ => Err(
                                    ApplicationErrorResponse::BadRequest(ApiError {
                                        sub_code: "INVALID_RESPONSE".to_owned(),
                                        error_identifier: 400,
                                        error_message: "Invalid response from connector".to_owned(),
                                        error_object: None,
                                    }))?,
                            }
                        }
                    ).transpose()?,
                    network_txn_id,
                    response_ref_id: connector_response_reference_id.map(|id| grpc_api_types::payments::Identifier {
                        id_type: Some(grpc_api_types::payments::identifier::IdType::Id(id)),
                    }),
                    status: grpc_status as i32,
                    mandate_reference: Some(grpc_api_types::payments::MandateReference {
                        mandate_id: mandate_reference.and_then(|m| m.connector_mandate_id),
                    }),
                    incremental_authorization_allowed,
                    error_message: None,
                    error_code: None,
                    status_code: status_code as u32,
                    response_headers: router_data_v2
                        .resource_common_data
                        .get_connector_response_headers_as_map(),
                    state,
                    raw_connector_request,
                }
            }
            _ => Err(ApplicationErrorResponse::BadRequest(ApiError {
                sub_code: "INVALID_RESPONSE".to_owned(),
                error_identifier: 400,
                error_message: "Invalid response from connector".to_owned(),
                error_object: None,
            }))?,
        },
        Err(err) => PaymentServiceRegisterResponse {
            registration_id: Some(grpc_api_types::payments::Identifier {
                id_type: Some(grpc_api_types::payments::identifier::IdType::NoResponseIdMarker(())),
            }),
            redirection_data: None,
            network_txn_id: None,
            response_ref_id: err.connector_transaction_id.map(|id| {
                grpc_api_types::payments::Identifier {
                    id_type: Some(grpc_api_types::payments::identifier::IdType::Id(id)),
                }
            }),
            status: grpc_status as i32,
            mandate_reference: None,
            incremental_authorization_allowed: None,
            error_message: Some(err.message),
            error_code: Some(err.code),
            status_code: err.status_code as u32,
            response_headers: router_data_v2
                .resource_common_data
                .get_connector_response_headers_as_map(),
            state,
            raw_connector_request,
        },
    };
    Ok(response)
}

impl ForeignTryFrom<(DisputeDefendRequest, Connectors)> for DisputeFlowData {
    type Error = ApplicationErrorResponse;

    fn foreign_try_from(
        (value, connectors): (DisputeDefendRequest, Connectors),
    ) -> Result<Self, error_stack::Report<Self::Error>> {
        Ok(DisputeFlowData {
            dispute_id: Some(value.dispute_id.clone()),
            connectors,
            connector_dispute_id: value.dispute_id,
            defense_reason_code: Some(value.reason_code.unwrap_or_default()),
            connector_request_reference_id: extract_connector_request_reference_id(
                &value.request_ref_id,
            ),
            raw_connector_response: None,
            raw_connector_request: None,
            connector_response_headers: None,
        })
    }
}

impl
    ForeignTryFrom<(
        DisputeDefendRequest,
        Connectors,
        &tonic::metadata::MetadataMap,
    )> for DisputeFlowData
{
    type Error = ApplicationErrorResponse;

    fn foreign_try_from(
        (value, connectors, _metadata): (
            DisputeDefendRequest,
            Connectors,
            &tonic::metadata::MetadataMap,
        ),
    ) -> Result<Self, error_stack::Report<Self::Error>> {
        Ok(DisputeFlowData {
            connector_request_reference_id: extract_connector_request_reference_id(
                &value.request_ref_id,
            ),

            dispute_id: Some(value.dispute_id.clone()),
            connectors,
            connector_dispute_id: value.dispute_id,
            defense_reason_code: Some(value.reason_code.unwrap_or_default()),
            raw_connector_response: None,
            raw_connector_request: None,
            connector_response_headers: None,
        })
    }
}
impl ForeignTryFrom<DisputeDefendRequest> for DisputeDefendData {
    type Error = ApplicationErrorResponse;
    fn foreign_try_from(
        value: DisputeDefendRequest,
    ) -> Result<Self, error_stack::Report<Self::Error>> {
        let connector_dispute_id = value.dispute_id;
        Ok(Self {
            dispute_id: connector_dispute_id.clone(),
            connector_dispute_id,
            defense_reason_code: value.reason_code.unwrap_or_default(),
            integrity_object: None,
        })
    }
}

pub fn generate_defend_dispute_response(
    router_data_v2: RouterDataV2<
        DefendDispute,
        DisputeFlowData,
        DisputeDefendData,
        DisputeResponseData,
    >,
) -> Result<DisputeDefendResponse, error_stack::Report<ApplicationErrorResponse>> {
    let defend_dispute_response = router_data_v2.response;

    let raw_connector_request = router_data_v2
        .resource_common_data
        .get_raw_connector_request();

    match defend_dispute_response {
        Ok(response) => Ok(DisputeDefendResponse {
            dispute_id: response.connector_dispute_id,
            dispute_status: response.dispute_status as i32,
            connector_status_code: None,
            error_message: None,
            error_code: None,
            response_ref_id: None,
            status_code: response.status_code as u32,
            response_headers: router_data_v2
                .resource_common_data
                .get_connector_response_headers_as_map(),
            raw_connector_request,
        }),
        Err(e) => Ok(DisputeDefendResponse {
            dispute_id: e
                .connector_transaction_id
                .unwrap_or_else(|| NO_ERROR_CODE.to_string()),
            dispute_status: common_enums::DisputeStatus::DisputeLost as i32,
            connector_status_code: None,
            error_message: Some(e.message),
            error_code: Some(e.code),
            response_ref_id: None,
            status_code: e.status_code as u32,
            response_headers: router_data_v2
                .resource_common_data
                .get_connector_response_headers_as_map(),
            raw_connector_request,
        }),
    }
}

pub fn generate_session_token_response(
    router_data_v2: RouterDataV2<
        CreateSessionToken,
        PaymentFlowData,
        SessionTokenRequestData,
        SessionTokenResponseData,
    >,
) -> Result<String, error_stack::Report<ApplicationErrorResponse>> {
    let session_token_response = router_data_v2.response;

    match session_token_response {
        Ok(response) => Ok(response.session_token),
        Err(e) => Err(report!(ApplicationErrorResponse::InternalServerError(
            ApiError {
                sub_code: "SESSION_TOKEN_ERROR".to_string(),
                error_identifier: 500,
                error_message: format!("Session token creation failed: {}", e.message),
                error_object: None,
            }
        ))),
    }
}

pub fn generate_payment_method_token_response<T: PaymentMethodDataTypes>(
    router_data_v2: RouterDataV2<
        PaymentMethodToken,
        PaymentFlowData,
        PaymentMethodTokenizationData<T>,
        PaymentMethodTokenResponse,
    >,
) -> Result<String, error_stack::Report<ApplicationErrorResponse>> {
    let payment_method_token_response = router_data_v2.response;

    match payment_method_token_response {
        Ok(response) => Ok(response.token),
        Err(e) => Err(report!(ApplicationErrorResponse::InternalServerError(
            ApiError {
                sub_code: "PAYMENT_METHOD_TOKEN_ERROR".to_string(),
                error_identifier: 500,
                error_message: format!("Payment method token creation failed: {}", e.message),
                error_object: None,
            }
        ))),
    }
}
#[derive(Debug, Clone, ToSchema, Serialize)]
pub struct CardSpecificFeatures {
    /// Indicates whether three_ds card payments are supported
    // #[schema(value_type = FeatureStatus)]
    pub three_ds: FeatureStatus,
    /// Indicates whether non three_ds card payments are supported
    // #[schema(value_type = FeatureStatus)]
    pub no_three_ds: FeatureStatus,
    /// List of supported card networks
    // #[schema(value_type = Vec<CardNetwork>)]
    pub supported_card_networks: Vec<CardNetwork>,
}

#[derive(Debug, Clone, ToSchema, Serialize)]
#[serde(untagged)]
pub enum PaymentMethodSpecificFeatures {
    /// Card specific features
    Card(CardSpecificFeatures),
}
/// Represents details of a payment method.
#[derive(Debug, Clone)]
pub struct PaymentMethodDetails {
    /// Indicates whether mandates are supported by this payment method.
    pub mandates: FeatureStatus,
    /// Indicates whether refund is supported by this payment method.
    pub refunds: FeatureStatus,
    /// List of supported capture methods
    pub supported_capture_methods: Vec<CaptureMethod>,
    /// Payment method specific features
    pub specific_features: Option<PaymentMethodSpecificFeatures>,
}
/// The status of the feature
#[derive(
    Clone,
    Copy,
    Debug,
    Eq,
    PartialEq,
    serde::Deserialize,
    serde::Serialize,
    strum::Display,
    ToSchema,
)]
#[strum(serialize_all = "snake_case")]
#[serde(rename_all = "snake_case")]
pub enum FeatureStatus {
    NotSupported,
    Supported,
}
pub type PaymentMethodTypeMetadata = HashMap<PaymentMethodType, PaymentMethodDetails>;
pub type SupportedPaymentMethods = HashMap<PaymentMethod, PaymentMethodTypeMetadata>;

#[derive(Debug, Clone)]
pub struct ConnectorInfo {
    /// Display name of the Connector
    pub display_name: &'static str,
    /// Description of the connector.
    pub description: &'static str,
    /// Connector Type
    pub connector_type: PaymentConnectorCategory,
}

/// Connector Access Method
#[derive(
    Clone,
    Copy,
    Debug,
    Eq,
    Hash,
    PartialEq,
    serde::Deserialize,
    serde::Serialize,
    strum::Display,
    ToSchema,
)]
#[strum(serialize_all = "snake_case")]
#[serde(rename_all = "snake_case")]
pub enum PaymentConnectorCategory {
    PaymentGateway,
    AlternativePaymentMethod,
    BankAcquirer,
}

#[derive(Debug, strum::Display, Eq, PartialEq, Hash)]
pub enum PaymentMethodDataType {
    Card,
    Bluecode,
    Knet,
    Benefit,
    MomoAtm,
    CardRedirect,
    AliPayQr,
    AliPayRedirect,
    AliPayHkRedirect,
    AmazonPayRedirect,
    MomoRedirect,
    KakaoPayRedirect,
    GoPayRedirect,
    GcashRedirect,
    ApplePay,
    ApplePayRedirect,
    ApplePayThirdPartySdk,
    DanaRedirect,
    DuitNow,
    GooglePay,
    GooglePayRedirect,
    GooglePayThirdPartySdk,
    MbWayRedirect,
    MobilePayRedirect,
    PaypalRedirect,
    PaypalSdk,
    Paze,
    SamsungPay,
    TwintRedirect,
    VippsRedirect,
    TouchNGoRedirect,
    WeChatPayRedirect,
    WeChatPayQr,
    CashappQr,
    SwishQr,
    KlarnaRedirect,
    KlarnaSdk,
    AffirmRedirect,
    AfterpayClearpayRedirect,
    PayBrightRedirect,
    WalleyRedirect,
    AlmaRedirect,
    AtomeRedirect,
    BancontactCard,
    Bizum,
    Blik,
    Eft,
    Eps,
    Giropay,
    Ideal,
    Interac,
    LocalBankRedirect,
    OnlineBankingCzechRepublic,
    OnlineBankingFinland,
    OnlineBankingPoland,
    OnlineBankingSlovakia,
    OpenBankingUk,
    Przelewy24,
    Sofort,
    Trustly,
    OnlineBankingFpx,
    OnlineBankingThailand,
    AchBankDebit,
    SepaBankDebit,
    BecsBankDebit,
    BacsBankDebit,
    AchBankTransfer,
    SepaBankTransfer,
    BacsBankTransfer,
    MultibancoBankTransfer,
    PermataBankTransfer,
    BcaBankTransfer,
    BniVaBankTransfer,
    BriVaBankTransfer,
    CimbVaBankTransfer,
    DanamonVaBankTransfer,
    MandiriVaBankTransfer,
    Pix,
    Pse,
    Crypto,
    MandatePayment,
    Reward,
    Upi,
    Boleto,
    Efecty,
    PagoEfectivo,
    RedCompra,
    RedPagos,
    Alfamart,
    Indomaret,
    Oxxo,
    SevenEleven,
    Lawson,
    MiniStop,
    FamilyMart,
    Seicomart,
    PayEasy,
    Givex,
    PaySafeCar,
    CardToken,
    LocalBankTransfer,
    Mifinity,
    Fps,
    PromptPay,
    VietQr,
    OpenBanking,
    NetworkToken,
    NetworkTransactionIdAndCardDetails,
    DirectCarrierBilling,
    InstantBankTransfer,
    InstantBankTransferPoland,
    InstantBankTransferFinland,
    CardDetailsForNetworkTransactionId,
    RevolutPay,
}

impl ForeignTryFrom<String> for hyperswitch_masking::Secret<time::Date> {
    type Error = ApplicationErrorResponse;

    fn foreign_try_from(date_string: String) -> Result<Self, error_stack::Report<Self::Error>> {
        let date = time::Date::parse(
            &date_string,
            &time::format_description::well_known::Iso8601::DATE,
        )
        .map_err(|err| {
            tracing::error!("Failed to parse date string: {}", err);
            ApplicationErrorResponse::BadRequest(ApiError {
                sub_code: "INVALID_DATE_FORMAT".to_owned(),
                error_identifier: 400,
                error_message: "Invalid date format".to_owned(),
                error_object: None,
            })
        })?;
        Ok(hyperswitch_masking::Secret::new(date))
    }
}

impl ForeignTryFrom<grpc_api_types::payments::BrowserInformation> for BrowserInformation {
    type Error = ApplicationErrorResponse;

    fn foreign_try_from(
        value: grpc_api_types::payments::BrowserInformation,
    ) -> Result<Self, error_stack::Report<Self::Error>> {
        Ok(Self {
            color_depth: value.color_depth.map(|cd| cd as u8),
            java_enabled: value.java_enabled,
            java_script_enabled: value.java_script_enabled,
            language: value.language,
            screen_height: value.screen_height,
            screen_width: value.screen_width,
            time_zone: value.time_zone_offset_minutes,
            ip_address: value.ip_address.and_then(|ip| ip.parse().ok()),
            accept_header: value.accept_header,
            user_agent: value.user_agent,
            os_type: value.os_type,
            os_version: value.os_version,
            device_model: value.device_model,
            accept_language: value.accept_language,
            referer: value.referer,
        })
    }
}

impl ForeignTryFrom<grpc_api_types::payments::PaymentServiceAuthorizeRequest>
    for SessionTokenRequestData
{
    type Error = ApplicationErrorResponse;

    fn foreign_try_from(
        value: grpc_api_types::payments::PaymentServiceAuthorizeRequest,
    ) -> Result<Self, error_stack::Report<Self::Error>> {
        let currency = common_enums::Currency::foreign_try_from(value.currency())?;

        Ok(Self {
            amount: common_utils::types::MinorUnit::new(value.minor_amount),
            currency,
        })
    }
}

impl ForeignTryFrom<grpc_api_types::payments::PaymentServiceAuthorizeRequest>
    for AccessTokenRequestData
{
    type Error = ApplicationErrorResponse;

    fn foreign_try_from(
        _value: grpc_api_types::payments::PaymentServiceAuthorizeRequest,
    ) -> Result<Self, error_stack::Report<Self::Error>> {
        Ok(Self {
            grant_type: "client_credentials".to_string(),
        })
    }
}

// Generic implementation for access token request from connector auth
impl ForeignTryFrom<&ConnectorAuthType> for AccessTokenRequestData {
    type Error = ApplicationErrorResponse;

    fn foreign_try_from(
        _auth_type: &ConnectorAuthType,
    ) -> Result<Self, error_stack::Report<Self::Error>> {
        // Default to client_credentials grant type for OAuth
        // Connectors can override this with their own specific implementations
        Ok(Self {
            grant_type: "client_credentials".to_string(),
        })
    }
}

impl<
        T: PaymentMethodDataTypes
            + Default
            + Debug
            + Send
            + Eq
            + PartialEq
            + serde::Serialize
            + serde::de::DeserializeOwned
            + Clone
            + CardConversionHelper<T>,
    > ForeignTryFrom<grpc_api_types::payments::PaymentServiceAuthorizeRequest>
    for PaymentMethodTokenizationData<T>
{
    type Error = ApplicationErrorResponse;

    fn foreign_try_from(
        value: grpc_api_types::payments::PaymentServiceAuthorizeRequest,
    ) -> Result<Self, error_stack::Report<Self::Error>> {
        let currency = common_enums::Currency::foreign_try_from(value.currency())?;
        let customer_acceptance = value.customer_acceptance.clone();

        Ok(Self {
            amount: common_utils::types::MinorUnit::new(value.amount),
            currency,
            payment_method_data: PaymentMethodData::<T>::foreign_try_from(
                value.payment_method.ok_or_else(|| {
                    ApplicationErrorResponse::BadRequest(ApiError {
                        sub_code: "INVALID_PAYMENT_METHOD_DATA".to_owned(),
                        error_identifier: 400,
                        error_message: "Payment method data is required".to_owned(),
                        error_object: None,
                    })
                })?,
            )?,
            browser_info: value
                .browser_info
                .map(BrowserInformation::foreign_try_from)
                .transpose()?,
            customer_acceptance: customer_acceptance
                .map(mandates::CustomerAcceptance::foreign_try_from)
                .transpose()?,
            setup_future_usage: None,
            mandate_id: None,
            setup_mandate_details: None,
            integrity_object: None,
        })
    }
}

impl ForeignTryFrom<grpc_api_types::payments::PaymentServiceRepeatEverythingRequest>
    for RepeatPaymentData
{
    type Error = ApplicationErrorResponse;

    fn foreign_try_from(
        value: grpc_api_types::payments::PaymentServiceRepeatEverythingRequest,
    ) -> Result<Self, error_stack::Report<Self::Error>> {
        // Extract values first to avoid partial move
        let amount = value.amount;
        let minor_amount = value.minor_amount;
        let currency = value.currency();
        let payment_method_type =
            <Option<PaymentMethodType>>::foreign_try_from(value.payment_method_type())?;
        let capture_method = value.capture_method();
        let merchant_order_reference_id = value.merchant_order_reference_id;
        let metadata = value.metadata;
        let webhook_url = value.webhook_url;

        // Extract mandate reference
        let mandate_reference = value.mandate_reference.clone().ok_or_else(|| {
            ApplicationErrorResponse::BadRequest(ApiError {
                sub_code: "MISSING_MANDATE_REFERENCE".to_owned(),
                error_identifier: 400,
                error_message: "Mandate reference is required for repeat payments".to_owned(),
                error_object: None,
            })
        })?;

        let email: Option<Email> = match value.email {
            Some(ref email_str) => {
                Some(Email::try_from(email_str.clone().expose()).map_err(|_| {
                    error_stack::Report::new(ApplicationErrorResponse::BadRequest(ApiError {
                        sub_code: "INVALID_EMAIL_FORMAT".to_owned(),
                        error_identifier: 400,

                        error_message: "Invalid email".to_owned(),
                        error_object: None,
                    }))
                })?)
            }
            None => None,
        };

        // Convert mandate reference to domain type
        let mandate_ref =
            match mandate_reference.mandate_id {
                Some(id) => MandateReferenceId::ConnectorMandateId(
                    ConnectorMandateReferenceId::new(Some(id), None, None),
                ),
                None => {
                    return Err(ApplicationErrorResponse::BadRequest(ApiError {
                        sub_code: "INVALID_MANDATE_REFERENCE".to_owned(),
                        error_identifier: 400,
                        error_message: "Mandate ID is required".to_owned(),
                        error_object: None,
                    })
                    .into())
                }
            };

        Ok(Self {
            mandate_reference: mandate_ref,
            amount,
            minor_amount: common_utils::types::MinorUnit::new(minor_amount),
            currency: common_enums::Currency::foreign_try_from(currency)?,
            merchant_order_reference_id,
            metadata: if metadata.is_empty() {
                None
            } else {
                Some(metadata)
            },
            webhook_url,
            integrity_object: None,
            capture_method: Some(common_enums::CaptureMethod::foreign_try_from(
                capture_method,
            )?),
            email,
            browser_info: value
                .browser_info
                .map(BrowserInformation::foreign_try_from)
                .transpose()?,
            payment_method_type,
        })
    }
}

impl
    ForeignTryFrom<(
        grpc_api_types::payments::PaymentServiceRepeatEverythingRequest,
        Connectors,
    )> for PaymentFlowData
{
    type Error = ApplicationErrorResponse;

    fn foreign_try_from(
        (value, connectors): (
            grpc_api_types::payments::PaymentServiceRepeatEverythingRequest,
            Connectors,
        ),
    ) -> Result<Self, error_stack::Report<Self::Error>> {
        // For MIT, address is optional
        let address = payment_address::PaymentAddress::default();
        Ok(Self {
            merchant_id: common_utils::id_type::MerchantId::default(),
            payment_id: "REPEAT_PAYMENT_ID".to_string(),
            attempt_id: "REPEAT_ATTEMPT_ID".to_string(),
            status: common_enums::AttemptStatus::Pending,
            payment_method: common_enums::PaymentMethod::Card, // Default, actual method depends on mandate
            address,
            auth_type: common_enums::AuthenticationType::NoThreeDs, // MIT typically doesn't use 3DS
            connector_request_reference_id: extract_connector_request_reference_id(
                &value.request_ref_id,
            ),
            customer_id: None,
            connector_customer: None,
            description: Some("Repeat payment transaction".to_string()),
            return_url: None,
            connector_meta_data: None,
            amount_captured: None,
            minor_amount_captured: None,
            access_token: None,
            session_token: None,
            reference_id: value.merchant_order_reference_id,
            payment_method_token: None,
            preprocessing_id: None,
            connector_api_version: None,
            test_mode: value.test_mode,
            connector_http_status_code: None,
            external_latency: None,
            connectors,
            raw_connector_response: None,
            raw_connector_request: None,
            connector_response_headers: None,
            vault_headers: None,
        })
    }
}

pub fn generate_repeat_payment_response(
    router_data_v2: RouterDataV2<
        RepeatPayment,
        PaymentFlowData,
        RepeatPaymentData,
        PaymentsResponseData,
    >,
) -> Result<
    grpc_api_types::payments::PaymentServiceRepeatEverythingResponse,
    error_stack::Report<ApplicationErrorResponse>,
> {
    let transaction_response = router_data_v2.response;
    let status = router_data_v2.resource_common_data.status;
    let grpc_status = grpc_api_types::payments::PaymentStatus::foreign_from(status);

    // Create state with access token if available in payment flow data
    let state = router_data_v2
        .resource_common_data
        .access_token
        .as_ref()
        .map(|token_data| ConnectorState {
            access_token: Some(grpc_api_types::payments::AccessToken {
                token: token_data.access_token.clone(),
                expires_in_seconds: token_data.expires_in,
                token_type: token_data.token_type.clone(),
            }),
        });
    let raw_connector_response = router_data_v2
        .resource_common_data
        .get_raw_connector_response();

    let raw_connector_request = router_data_v2
        .resource_common_data
        .get_raw_connector_request();

    match transaction_response {
        Ok(response) => match response {
            PaymentsResponseData::TransactionResponse {
                resource_id,
                network_txn_id,
                connector_response_reference_id,
                status_code,
                ..
            } => Ok(
                grpc_api_types::payments::PaymentServiceRepeatEverythingResponse {
                    transaction_id: Some(grpc_api_types::payments::Identifier::foreign_try_from(
                        resource_id,
                    )?),
                    status: grpc_status as i32,
                    error_code: None,
                    error_message: None,
                    network_txn_id,
                    response_ref_id: connector_response_reference_id.map(|id| {
                        grpc_api_types::payments::Identifier {
                            id_type: Some(grpc_api_types::payments::identifier::IdType::Id(id)),
                        }
                    }),
                    status_code: status_code as u32,
                    raw_connector_response,
                    response_headers: router_data_v2
                        .resource_common_data
                        .get_connector_response_headers_as_map(),
                    state,
                    raw_connector_request,
                },
            ),
            _ => Err(ApplicationErrorResponse::BadRequest(ApiError {
                sub_code: "INVALID_RESPONSE".to_owned(),
                error_identifier: 400,
                error_message: "Invalid response from connector".to_owned(),
                error_object: None,
            }))?,
        },
        Err(err) => {
            let status = err
                .attempt_status
                .map(grpc_api_types::payments::PaymentStatus::foreign_from)
                .unwrap_or_default();
            Ok(
                grpc_api_types::payments::PaymentServiceRepeatEverythingResponse {
                    transaction_id: Some(grpc_api_types::payments::Identifier {
                        id_type: Some(
                            grpc_api_types::payments::identifier::IdType::NoResponseIdMarker(()),
                        ),
                    }),
                    status: status as i32,
                    error_code: Some(err.code),
                    error_message: Some(err.message),
                    network_txn_id: None,
                    response_ref_id: err.connector_transaction_id.map(|id| {
                        grpc_api_types::payments::Identifier {
                            id_type: Some(grpc_api_types::payments::identifier::IdType::Id(id)),
                        }
                    }),
                    raw_connector_response: None,
                    status_code: err.status_code as u32,
                    response_headers: router_data_v2
                        .resource_common_data
                        .get_connector_response_headers_as_map(),
                    state,
                    raw_connector_request,
                },
            )
        }
    }
}

<<<<<<< HEAD
// New ForeignTryFrom implementations for individual 3DS authentication flow proto definitions

impl<
        T: PaymentMethodDataTypes
            + Default
            + Debug
            + Send
            + Eq
            + PartialEq
            + serde::Serialize
            + serde::de::DeserializeOwned
            + Clone
            + CardConversionHelper<T>,
    > ForeignTryFrom<grpc_api_types::payments::PaymentServicePreAuthenticateRequest>
    for PaymentsPreAuthenticateData<T>
{
    type Error = ApplicationErrorResponse;

    fn foreign_try_from(
        value: grpc_api_types::payments::PaymentServicePreAuthenticateRequest,
    ) -> Result<Self, error_stack::Report<Self::Error>> {
        let email: Option<Email> = match value.email {
            Some(ref email_str) => {
                Some(Email::try_from(email_str.clone().expose()).map_err(|_| {
                    error_stack::Report::new(ApplicationErrorResponse::BadRequest(ApiError {
                        sub_code: "INVALID_EMAIL_FORMAT".to_owned(),
                        error_identifier: 400,
                        error_message: "Invalid email".to_owned(),
                        error_object: None,
                    }))
                })?)
            }
            None => None,
        };

        let minor_amount = common_utils::types::MinorUnit::new(value.minor_amount);
        let currency = common_enums::Currency::foreign_try_from(value.currency())?;
        let return_url = value.return_url;
        let enrolled_for_3ds = value.enrolled_for_3ds;

        // Clone payment_method to avoid ownership issues
        let payment_method_clone = value.payment_method.clone();

        Ok(Self {
            payment_method_data: value
                .payment_method
                .map(PaymentMethodData::<T>::foreign_try_from)
                .transpose()
                .change_context(ApplicationErrorResponse::BadRequest(ApiError {
                    sub_code: "INVALID_PAYMENT_METHOD_DATA".to_owned(),
                    error_identifier: 400,
                    error_message: "Payment method data construction failed".to_owned(),
                    error_object: None,
                }))?,
            amount: minor_amount,
            email,
            currency: Some(currency),
            payment_method_type: <Option<PaymentMethodType>>::foreign_try_from(
                payment_method_clone.unwrap_or_default(),
            )?,
            continue_redirection_url: value
                .continue_redirection_url
                .map(|url_str| {
                    url::Url::parse(&url_str).change_context(ApplicationErrorResponse::BadRequest(
                        ApiError {
                            sub_code: "INVALID_URL".to_owned(),
                            error_identifier: 400,
                            error_message: "Invalid continue redirection URL".to_owned(),
                            error_object: None,
                        },
                    ))
                })
                .transpose()?,
            router_return_url: return_url
                .map(|url_str| {
                    url::Url::parse(&url_str).change_context(ApplicationErrorResponse::BadRequest(
                        ApiError {
                            sub_code: "INVALID_URL".to_owned(),
                            error_identifier: 400,
                            error_message: "Invalid router return URL".to_owned(),
                            error_object: None,
                        },
                    ))
                })
                .transpose()?,
            browser_info: value
                .browser_info
                .map(BrowserInformation::foreign_try_from)
                .transpose()?,
            enrolled_for_3ds,
            redirect_response: None,
        })
    }
}

impl<
        T: PaymentMethodDataTypes
            + Default
            + Debug
            + Send
            + Eq
            + PartialEq
            + serde::Serialize
            + serde::de::DeserializeOwned
            + Clone
            + CardConversionHelper<T>,
    > ForeignTryFrom<grpc_api_types::payments::PaymentServiceAuthenticateRequest>
    for PaymentsAuthenticateData<T>
{
    type Error = ApplicationErrorResponse;

    fn foreign_try_from(
        value: grpc_api_types::payments::PaymentServiceAuthenticateRequest,
    ) -> Result<Self, error_stack::Report<Self::Error>> {
        let email: Option<Email> = match value.email {
            Some(ref email_str) => {
                Some(Email::try_from(email_str.clone().expose()).map_err(|_| {
                    error_stack::Report::new(ApplicationErrorResponse::BadRequest(ApiError {
                        sub_code: "INVALID_EMAIL_FORMAT".to_owned(),
                        error_identifier: 400,
                        error_message: "Invalid email".to_owned(),
                        error_object: None,
                    }))
                })?)
            }
            None => None,
        };

        let minor_amount = common_utils::types::MinorUnit::new(value.minor_amount);
        let currency = common_enums::Currency::foreign_try_from(value.currency())?;
        let return_url = value.return_url;

        // Clone payment_method to avoid ownership issues
        let payment_method_clone = value.payment_method.clone();

        // Create redirect response from authentication data if present
        let redirect_response =
            value
                .authentication_data
                .map(|auth_data| ContinueRedirectionResponse {
                    params: auth_data.ds_transaction_id.clone().map(Secret::new),
                    payload: None,
                });
        Ok(Self {
            payment_method_data: value
                .payment_method
                .map(PaymentMethodData::<T>::foreign_try_from)
                .transpose()
                .change_context(ApplicationErrorResponse::BadRequest(ApiError {
                    sub_code: "INVALID_PAYMENT_METHOD_DATA".to_owned(),
                    error_identifier: 400,
                    error_message: "Payment method data construction failed".to_owned(),
                    error_object: None,
                }))?,
            amount: minor_amount,
            email,
            currency: Some(currency),
            payment_method_type: <Option<PaymentMethodType>>::foreign_try_from(
                payment_method_clone.unwrap_or_default(),
            )?,
            router_return_url: return_url
                .map(|url_str| {
                    url::Url::parse(&url_str).change_context(ApplicationErrorResponse::BadRequest(
                        ApiError {
                            sub_code: "INVALID_URL".to_owned(),
                            error_identifier: 400,
                            error_message: "Invalid router return URL".to_owned(),
                            error_object: None,
                        },
                    ))
                })
                .transpose()?,
            continue_redirection_url: value
                .continue_redirection_url
                .map(|url_str| {
                    url::Url::parse(&url_str).change_context(ApplicationErrorResponse::BadRequest(
                        ApiError {
                            sub_code: "INVALID_URL".to_owned(),
                            error_identifier: 400,
                            error_message: "Invalid continue redirection URL".to_owned(),
                            error_object: None,
                        },
                    ))
                })
                .transpose()?,
            browser_info: value
                .browser_info
                .map(BrowserInformation::foreign_try_from)
                .transpose()?,
            enrolled_for_3ds: false,
            redirect_response,
        })
    }
}

impl<
        T: PaymentMethodDataTypes
            + Default
            + Debug
            + Send
            + Eq
            + PartialEq
            + serde::Serialize
            + serde::de::DeserializeOwned
            + Clone
            + CardConversionHelper<T>,
    > ForeignTryFrom<grpc_api_types::payments::PaymentServicePostAuthenticateRequest>
    for PaymentsPostAuthenticateData<T>
{
    type Error = ApplicationErrorResponse;

    fn foreign_try_from(
        value: grpc_api_types::payments::PaymentServicePostAuthenticateRequest,
    ) -> Result<Self, error_stack::Report<Self::Error>> {
        let email: Option<Email> = match value.email {
            Some(ref email_str) => {
                Some(Email::try_from(email_str.clone().expose()).map_err(|_| {
                    error_stack::Report::new(ApplicationErrorResponse::BadRequest(ApiError {
                        sub_code: "INVALID_EMAIL_FORMAT".to_owned(),
                        error_identifier: 400,
                        error_message: "Invalid email".to_owned(),
                        error_object: None,
                    }))
                })?)
            }
            None => None,
        };

        let minor_amount = common_utils::types::MinorUnit::new(value.minor_amount);
        let currency = common_enums::Currency::foreign_try_from(value.currency())?;
        let return_url = value.return_url;

        // Clone payment_method to avoid ownership issues
        let payment_method_clone = value.payment_method.clone();

        // Create redirect response from authentication data if present
        let redirect_response =
            value
                .authentication_data
                .map(|auth_data| ContinueRedirectionResponse {
                    params: auth_data.ds_transaction_id.clone().map(Secret::new),
                    payload: None,
                });
        Ok(Self {
            payment_method_data: value
                .payment_method
                .map(PaymentMethodData::<T>::foreign_try_from)
                .transpose()
                .change_context(ApplicationErrorResponse::BadRequest(ApiError {
                    sub_code: "INVALID_PAYMENT_METHOD_DATA".to_owned(),
                    error_identifier: 400,
                    error_message: "Payment method data construction failed".to_owned(),
                    error_object: None,
                }))?,
            amount: minor_amount,
            email,
            currency: Some(currency),
            payment_method_type: <Option<PaymentMethodType>>::foreign_try_from(
                payment_method_clone.unwrap_or_default(),
            )?,
            router_return_url: return_url
                .map(|url_str| {
                    url::Url::parse(&url_str).change_context(ApplicationErrorResponse::BadRequest(
                        ApiError {
                            sub_code: "INVALID_URL".to_owned(),
                            error_identifier: 400,
                            error_message: "Invalid router return URL".to_owned(),
                            error_object: None,
                        },
                    ))
                })
                .transpose()?,
            continue_redirection_url: value
                .continue_redirection_url
                .map(|url_str| {
                    url::Url::parse(&url_str).change_context(ApplicationErrorResponse::BadRequest(
                        ApiError {
                            sub_code: "INVALID_URL".to_owned(),
                            error_identifier: 400,
                            error_message: "Invalid continue redirection URL".to_owned(),
                            error_object: None,
                        },
                    ))
                })
                .transpose()?,
            browser_info: value
                .browser_info
                .map(BrowserInformation::foreign_try_from)
                .transpose()?,
            enrolled_for_3ds: false,
            redirect_response,
        })
    }
}

// PaymentFlowData implementations for new proto definitions

impl
    ForeignTryFrom<(
        grpc_api_types::payments::PaymentServicePreAuthenticateRequest,
        Connectors,
        &tonic::metadata::MetadataMap,
    )> for PaymentFlowData
{
    type Error = ApplicationErrorResponse;

    fn foreign_try_from(
        (value, connectors, metadata): (
            grpc_api_types::payments::PaymentServicePreAuthenticateRequest,
            Connectors,
            &tonic::metadata::MetadataMap,
        ),
    ) -> Result<Self, error_stack::Report<Self::Error>> {
        let address = match value.address {
            Some(address) => payment_address::PaymentAddress::foreign_try_from(address)?,
            None => {
                return Err(ApplicationErrorResponse::BadRequest(ApiError {
                    sub_code: "INVALID_ADDRESS".to_owned(),
                    error_identifier: 400,
                    error_message: "Address is required".to_owned(),
                    error_object: None,
                }))?
            }
        };

        let merchant_id_from_header = extract_merchant_id_from_metadata(metadata)?;
        let vault_headers = extract_headers_from_metadata(metadata);

        Ok(Self {
            merchant_id: merchant_id_from_header,
            payment_id: "IRRELEVANT_PAYMENT_ID".to_string(),
            attempt_id: "IRRELEVANT_ATTEMPT_ID".to_string(),
            status: common_enums::AttemptStatus::Pending,
            payment_method: common_enums::PaymentMethod::foreign_try_from(
                value.payment_method.unwrap_or_default(),
            )?,
            address,
            auth_type: common_enums::AuthenticationType::ThreeDs, // Pre-auth typically uses 3DS
            connector_request_reference_id: extract_connector_request_reference_id(
                &value.request_ref_id,
            ),
            customer_id: None,
            connector_customer: None,
            description: None,
            return_url: value.return_url.clone(),
            connector_meta_data: {
                value.metadata.get("connector_meta_data").map(|json_string| {
                    Ok::<Secret<serde_json::Value>, error_stack::Report<ApplicationErrorResponse>>(Secret::new(serde_json::Value::String(json_string.clone())))
                }).transpose()?
            },
            amount_captured: None,
            minor_amount_captured: None,
            access_token: None,
            session_token: None,
            reference_id: None,
            payment_method_token: None,
            preprocessing_id: None,
            connector_api_version: None,
            test_mode: None,
            connector_http_status_code: None,
            external_latency: None,
            connectors,
            raw_connector_response: None,
            connector_response_headers: None,
            vault_headers,
            raw_connector_request: None,
        })
    }
}

impl
    ForeignTryFrom<(
        grpc_api_types::payments::PaymentServiceAuthenticateRequest,
        Connectors,
        &tonic::metadata::MetadataMap,
    )> for PaymentFlowData
{
    type Error = ApplicationErrorResponse;

    fn foreign_try_from(
        (value, connectors, metadata): (
            grpc_api_types::payments::PaymentServiceAuthenticateRequest,
            Connectors,
            &tonic::metadata::MetadataMap,
        ),
    ) -> Result<Self, error_stack::Report<Self::Error>> {
        let address = match &value.address {
            Some(address_value) => {
                payment_address::PaymentAddress::foreign_try_from((*address_value).clone())?
            }
            None => {
                return Err(ApplicationErrorResponse::BadRequest(ApiError {
                    sub_code: "INVALID_ADDRESS".to_owned(),
                    error_identifier: 400,
                    error_message: "Address is required".to_owned(),
                    error_object: None,
                }))?
            }
        };

        let merchant_id_from_header = extract_merchant_id_from_metadata(metadata)?;
        let vault_headers = extract_headers_from_metadata(metadata);

        Ok(Self {
            merchant_id: merchant_id_from_header,
            payment_id: "IRRELEVANT_PAYMENT_ID".to_string(),
            attempt_id: "IRRELEVANT_ATTEMPT_ID".to_string(),
            status: common_enums::AttemptStatus::Pending,
            payment_method: common_enums::PaymentMethod::foreign_try_from(
                value.payment_method.unwrap_or_default(),
            )?,
            address,
            auth_type: common_enums::AuthenticationType::ThreeDs, // Auth step uses 3DS
            connector_request_reference_id: extract_connector_request_reference_id(
                &value.request_ref_id,
            ),
            customer_id: None,
            connector_customer: None,
            description: value.metadata.get("description").cloned(),
            return_url: value.return_url.clone(),
            connector_meta_data: {
                value.metadata.get("connector_meta_data").map(|json_string| {
                    Ok::<Secret<serde_json::Value>, error_stack::Report<ApplicationErrorResponse>>(Secret::new(serde_json::Value::String(json_string.clone())))
                }).transpose()?
            },
            amount_captured: None,
            minor_amount_captured: None,
            access_token: None,
            session_token: None,
            reference_id: None,
            payment_method_token: None,
            preprocessing_id: None,
            connector_api_version: None,
            test_mode: None,
            connector_http_status_code: None,
            external_latency: None,
            connectors,
            raw_connector_response: None,
            connector_response_headers: None,
            vault_headers,
            raw_connector_request: None,
        })
    }
}

impl
    ForeignTryFrom<(
        grpc_api_types::payments::PaymentServicePostAuthenticateRequest,
        Connectors,
        &tonic::metadata::MetadataMap,
    )> for PaymentFlowData
{
    type Error = ApplicationErrorResponse;

    fn foreign_try_from(
        (value, connectors, metadata): (
            grpc_api_types::payments::PaymentServicePostAuthenticateRequest,
            Connectors,
            &tonic::metadata::MetadataMap,
        ),
    ) -> Result<Self, error_stack::Report<Self::Error>> {
        let address = match &value.address {
            Some(address_value) => {
                payment_address::PaymentAddress::foreign_try_from((*address_value).clone())?
            }
            None => {
                return Err(ApplicationErrorResponse::BadRequest(ApiError {
                    sub_code: "INVALID_ADDRESS".to_owned(),
                    error_identifier: 400,
                    error_message: "Address is required".to_owned(),
                    error_object: None,
                }))?
            }
        };

        let merchant_id_from_header = extract_merchant_id_from_metadata(metadata)?;
        let vault_headers = extract_headers_from_metadata(metadata);

        Ok(Self {
            merchant_id: merchant_id_from_header,
            payment_id: "IRRELEVANT_PAYMENT_ID".to_string(),
            attempt_id: "IRRELEVANT_ATTEMPT_ID".to_string(),
            status: common_enums::AttemptStatus::Pending,
            payment_method: common_enums::PaymentMethod::foreign_try_from(
                value.payment_method.unwrap_or_default(),
            )?,
            address,
            auth_type: common_enums::AuthenticationType::ThreeDs, // Post-auth uses 3DS
            connector_request_reference_id: extract_connector_request_reference_id(
                &value.request_ref_id,
            ),
            customer_id: None,
            connector_customer: None,
            description: value.metadata.get("description").cloned(),
            return_url: value.return_url.clone(),
            connector_meta_data: {
                value.metadata.get("connector_meta_data").map(|json_string| {
                    Ok::<Secret<serde_json::Value>, error_stack::Report<ApplicationErrorResponse>>(Secret::new(serde_json::Value::String(json_string.clone())))
                }).transpose()?
            },
            amount_captured: None,
            minor_amount_captured: None,
            access_token: None,
            session_token: None,
            reference_id: None,
            payment_method_token: None,
            preprocessing_id: None,
            connector_api_version: None,
            test_mode: None,
            connector_http_status_code: None,
            external_latency: None,
            connectors,
            raw_connector_response: None,
            connector_response_headers: None,
            vault_headers,
            raw_connector_request: None,
        })
=======
impl ForeignTryFrom<grpc_api_types::payments::BankNames> for common_enums::BankNames {
    type Error = ApplicationErrorResponse;

    fn foreign_try_from(
        value: grpc_api_types::payments::BankNames,
    ) -> Result<Self, error_stack::Report<Self::Error>> {
        match value {
            grpc_api_types::payments::BankNames::Unspecified => {
                Err(report!(ApplicationErrorResponse::BadRequest(ApiError {
                    sub_code: "UNSPECIFIED_BANK_NAME".to_owned(),
                    error_identifier: 401,
                    error_message: "Bank name must be specified".to_owned(),
                    error_object: None,
                })))
            }
            grpc_api_types::payments::BankNames::AmericanExpress => Ok(Self::AmericanExpress),
            grpc_api_types::payments::BankNames::AffinBank => Ok(Self::AffinBank),
            grpc_api_types::payments::BankNames::AgroBank => Ok(Self::AgroBank),
            grpc_api_types::payments::BankNames::AllianceBank => Ok(Self::AllianceBank),
            grpc_api_types::payments::BankNames::AmBank => Ok(Self::AmBank),
            grpc_api_types::payments::BankNames::BankOfAmerica => Ok(Self::BankOfAmerica),
            grpc_api_types::payments::BankNames::BankOfChina => Ok(Self::BankOfChina),
            grpc_api_types::payments::BankNames::BankIslam => Ok(Self::BankIslam),
            grpc_api_types::payments::BankNames::BankMuamalat => Ok(Self::BankMuamalat),
            grpc_api_types::payments::BankNames::BankRakyat => Ok(Self::BankRakyat),
            grpc_api_types::payments::BankNames::BankSimpananNasional => {
                Ok(Self::BankSimpananNasional)
            }
            grpc_api_types::payments::BankNames::Barclays => Ok(Self::Barclays),
            grpc_api_types::payments::BankNames::BlikPsp => Ok(Self::BlikPSP),
            grpc_api_types::payments::BankNames::CapitalOne => Ok(Self::CapitalOne),
            grpc_api_types::payments::BankNames::Chase => Ok(Self::Chase),
            grpc_api_types::payments::BankNames::Citi => Ok(Self::Citi),
            grpc_api_types::payments::BankNames::CimbBank => Ok(Self::CimbBank),
            grpc_api_types::payments::BankNames::Discover => Ok(Self::Discover),
            grpc_api_types::payments::BankNames::NavyFederalCreditUnion => {
                Ok(Self::NavyFederalCreditUnion)
            }
            grpc_api_types::payments::BankNames::PentagonFederalCreditUnion => {
                Ok(Self::PentagonFederalCreditUnion)
            }
            grpc_api_types::payments::BankNames::SynchronyBank => Ok(Self::SynchronyBank),
            grpc_api_types::payments::BankNames::WellsFargo => Ok(Self::WellsFargo),
            grpc_api_types::payments::BankNames::AbnAmro => Ok(Self::AbnAmro),
            grpc_api_types::payments::BankNames::AsnBank => Ok(Self::AsnBank),
            grpc_api_types::payments::BankNames::Bunq => Ok(Self::Bunq),
            grpc_api_types::payments::BankNames::Handelsbanken => Ok(Self::Handelsbanken),
            grpc_api_types::payments::BankNames::HongLeongBank => Ok(Self::HongLeongBank),
            grpc_api_types::payments::BankNames::HsbcBank => Ok(Self::HsbcBank),
            grpc_api_types::payments::BankNames::Ing => Ok(Self::Ing),
            grpc_api_types::payments::BankNames::Knab => Ok(Self::Knab),
            grpc_api_types::payments::BankNames::KuwaitFinanceHouse => Ok(Self::KuwaitFinanceHouse),
            grpc_api_types::payments::BankNames::Moneyou => Ok(Self::Moneyou),
            grpc_api_types::payments::BankNames::Rabobank => Ok(Self::Rabobank),
            grpc_api_types::payments::BankNames::Regiobank => Ok(Self::Regiobank),
            grpc_api_types::payments::BankNames::Revolut => Ok(Self::Revolut),
            grpc_api_types::payments::BankNames::SnsBank => Ok(Self::SnsBank),
            grpc_api_types::payments::BankNames::TriodosBank => Ok(Self::TriodosBank),
            grpc_api_types::payments::BankNames::VanLanschot => Ok(Self::VanLanschot),
            grpc_api_types::payments::BankNames::ArzteUndApothekerBank => {
                Ok(Self::ArzteUndApothekerBank)
            }
            grpc_api_types::payments::BankNames::AustrianAnadiBankAg => {
                Ok(Self::AustrianAnadiBankAg)
            }
            grpc_api_types::payments::BankNames::BankAustria => Ok(Self::BankAustria),
            grpc_api_types::payments::BankNames::Bank99Ag => Ok(Self::Bank99Ag),
            grpc_api_types::payments::BankNames::BankhausCarlSpangler => {
                Ok(Self::BankhausCarlSpangler)
            }
            grpc_api_types::payments::BankNames::BankhausSchelhammerUndSchatteraAg => {
                Ok(Self::BankhausSchelhammerUndSchatteraAg)
            }
            grpc_api_types::payments::BankNames::BankMillennium => Ok(Self::BankMillennium),
            grpc_api_types::payments::BankNames::BawagPskAg => Ok(Self::BawagPskAg),
            grpc_api_types::payments::BankNames::BksBankAg => Ok(Self::BksBankAg),
            grpc_api_types::payments::BankNames::BrullKallmusBankAg => Ok(Self::BrullKallmusBankAg),
            grpc_api_types::payments::BankNames::BtvVierLanderBank => Ok(Self::BtvVierLanderBank),
            grpc_api_types::payments::BankNames::CapitalBankGraweGruppeAg => {
                Ok(Self::CapitalBankGraweGruppeAg)
            }
            grpc_api_types::payments::BankNames::CeskaSporitelna => Ok(Self::CeskaSporitelna),
            grpc_api_types::payments::BankNames::Dolomitenbank => Ok(Self::Dolomitenbank),
            grpc_api_types::payments::BankNames::EasybankAg => Ok(Self::EasybankAg),
            grpc_api_types::payments::BankNames::EPlatbyVub => Ok(Self::EPlatbyVUB),
            grpc_api_types::payments::BankNames::ErsteBankUndSparkassen => {
                Ok(Self::ErsteBankUndSparkassen)
            }
            grpc_api_types::payments::BankNames::FrieslandBank => Ok(Self::FrieslandBank),
            grpc_api_types::payments::BankNames::HypoAlpeadriabankInternationalAg => {
                Ok(Self::HypoAlpeadriabankInternationalAg)
            }
            grpc_api_types::payments::BankNames::HypoNoeLbFurNiederosterreichUWien => {
                Ok(Self::HypoNoeLbFurNiederosterreichUWien)
            }
            grpc_api_types::payments::BankNames::HypoOberosterreichSalzburgSteiermark => {
                Ok(Self::HypoOberosterreichSalzburgSteiermark)
            }
            grpc_api_types::payments::BankNames::HypoTirolBankAg => Ok(Self::HypoTirolBankAg),
            grpc_api_types::payments::BankNames::HypoVorarlbergBankAg => {
                Ok(Self::HypoVorarlbergBankAg)
            }
            grpc_api_types::payments::BankNames::HypoBankBurgenlandAktiengesellschaft => {
                Ok(Self::HypoBankBurgenlandAktiengesellschaft)
            }
            grpc_api_types::payments::BankNames::KomercniBanka => Ok(Self::KomercniBanka),
            grpc_api_types::payments::BankNames::MBank => Ok(Self::MBank),
            grpc_api_types::payments::BankNames::MarchfelderBank => Ok(Self::MarchfelderBank),
            grpc_api_types::payments::BankNames::Maybank => Ok(Self::Maybank),
            grpc_api_types::payments::BankNames::OberbankAg => Ok(Self::OberbankAg),
            grpc_api_types::payments::BankNames::OsterreichischeArzteUndApothekerbank => {
                Ok(Self::OsterreichischeArzteUndApothekerbank)
            }
            grpc_api_types::payments::BankNames::OcbcBank => Ok(Self::OcbcBank),
            grpc_api_types::payments::BankNames::PayWithIng => Ok(Self::PayWithING),
            grpc_api_types::payments::BankNames::PlaceZipko => Ok(Self::PlaceZIPKO),
            grpc_api_types::payments::BankNames::PlatnoscOnlineKartaPlatnicza => {
                Ok(Self::PlatnoscOnlineKartaPlatnicza)
            }
            grpc_api_types::payments::BankNames::PosojilnicaBankEGen => {
                Ok(Self::PosojilnicaBankEGen)
            }
            grpc_api_types::payments::BankNames::PostovaBanka => Ok(Self::PostovaBanka),
            grpc_api_types::payments::BankNames::PublicBank => Ok(Self::PublicBank),
            grpc_api_types::payments::BankNames::RaiffeisenBankengruppeOsterreich => {
                Ok(Self::RaiffeisenBankengruppeOsterreich)
            }
            grpc_api_types::payments::BankNames::RhbBank => Ok(Self::RhbBank),
            grpc_api_types::payments::BankNames::SchelhammerCapitalBankAg => {
                Ok(Self::SchelhammerCapitalBankAg)
            }
            grpc_api_types::payments::BankNames::StandardCharteredBank => {
                Ok(Self::StandardCharteredBank)
            }
            grpc_api_types::payments::BankNames::SchoellerbankAg => Ok(Self::SchoellerbankAg),
            grpc_api_types::payments::BankNames::SpardaBankWien => Ok(Self::SpardaBankWien),
            grpc_api_types::payments::BankNames::SporoPay => Ok(Self::SporoPay),
            grpc_api_types::payments::BankNames::SantanderPrzelew24 => Ok(Self::SantanderPrzelew24),
            grpc_api_types::payments::BankNames::TatraPay => Ok(Self::TatraPay),
            grpc_api_types::payments::BankNames::Viamo => Ok(Self::Viamo),
            grpc_api_types::payments::BankNames::VolksbankGruppe => Ok(Self::VolksbankGruppe),
            grpc_api_types::payments::BankNames::VolkskreditbankAg => Ok(Self::VolkskreditbankAg),
            grpc_api_types::payments::BankNames::VrBankBraunau => Ok(Self::VrBankBraunau),
            grpc_api_types::payments::BankNames::UobBank => Ok(Self::UobBank),
            grpc_api_types::payments::BankNames::PayWithAliorBank => Ok(Self::PayWithAliorBank),
            grpc_api_types::payments::BankNames::BankiSpoldzielcze => Ok(Self::BankiSpoldzielcze),
            grpc_api_types::payments::BankNames::PayWithInteligo => Ok(Self::PayWithInteligo),
            grpc_api_types::payments::BankNames::BnpParibasPoland => Ok(Self::BNPParibasPoland),
            grpc_api_types::payments::BankNames::BankNowySa => Ok(Self::BankNowySA),
            grpc_api_types::payments::BankNames::CreditAgricole => Ok(Self::CreditAgricole),
            grpc_api_types::payments::BankNames::PayWithBos => Ok(Self::PayWithBOS),
            grpc_api_types::payments::BankNames::PayWithCitiHandlowy => {
                Ok(Self::PayWithCitiHandlowy)
            }
            grpc_api_types::payments::BankNames::PayWithPlusBank => Ok(Self::PayWithPlusBank),
            grpc_api_types::payments::BankNames::ToyotaBank => Ok(Self::ToyotaBank),
            grpc_api_types::payments::BankNames::VeloBank => Ok(Self::VeloBank),
            grpc_api_types::payments::BankNames::ETransferPocztowy24 => {
                Ok(Self::ETransferPocztowy24)
            }
            grpc_api_types::payments::BankNames::PlusBank => Ok(Self::PlusBank),
            grpc_api_types::payments::BankNames::BankiSpbdzielcze => Ok(Self::BankiSpbdzielcze),
            grpc_api_types::payments::BankNames::BankNowyBfgSa => Ok(Self::BankNowyBfgSa),
            grpc_api_types::payments::BankNames::GetinBank => Ok(Self::GetinBank),
            grpc_api_types::payments::BankNames::BlikPoland => Ok(Self::Blik),
            grpc_api_types::payments::BankNames::NoblePay => Ok(Self::NoblePay),
            grpc_api_types::payments::BankNames::IdeaBank => Ok(Self::IdeaBank),
            grpc_api_types::payments::BankNames::EnveloBank => Ok(Self::EnveloBank),
            grpc_api_types::payments::BankNames::NestPrzelew => Ok(Self::NestPrzelew),
            grpc_api_types::payments::BankNames::MbankMtransfer => Ok(Self::MbankMtransfer),
            grpc_api_types::payments::BankNames::Inteligo => Ok(Self::Inteligo),
            grpc_api_types::payments::BankNames::PbacZIpko => Ok(Self::PbacZIpko),
            grpc_api_types::payments::BankNames::BnpParibas => Ok(Self::BnpParibas),
            grpc_api_types::payments::BankNames::BankPekaoSa => Ok(Self::BankPekaoSa),
            grpc_api_types::payments::BankNames::VolkswagenBank => Ok(Self::VolkswagenBank),
            grpc_api_types::payments::BankNames::AliorBank => Ok(Self::AliorBank),
            grpc_api_types::payments::BankNames::Boz => Ok(Self::Boz),
            grpc_api_types::payments::BankNames::BangkokBank => Ok(Self::BangkokBank),
            grpc_api_types::payments::BankNames::KrungsriBank => Ok(Self::KrungsriBank),
            grpc_api_types::payments::BankNames::KrungThaiBank => Ok(Self::KrungThaiBank),
            grpc_api_types::payments::BankNames::TheSiamCommercialBank => {
                Ok(Self::TheSiamCommercialBank)
            }
            grpc_api_types::payments::BankNames::KasikornBank => Ok(Self::KasikornBank),
            grpc_api_types::payments::BankNames::OpenBankSuccess => Ok(Self::OpenBankSuccess),
            grpc_api_types::payments::BankNames::OpenBankFailure => Ok(Self::OpenBankFailure),
            grpc_api_types::payments::BankNames::OpenBankCancelled => Ok(Self::OpenBankCancelled),
            grpc_api_types::payments::BankNames::Aib => Ok(Self::Aib),
            grpc_api_types::payments::BankNames::BankOfScotland => Ok(Self::BankOfScotland),
            grpc_api_types::payments::BankNames::DanskeBank => Ok(Self::DanskeBank),
            grpc_api_types::payments::BankNames::FirstDirect => Ok(Self::FirstDirect),
            grpc_api_types::payments::BankNames::FirstTrust => Ok(Self::FirstTrust),
            grpc_api_types::payments::BankNames::Halifax => Ok(Self::Halifax),
            grpc_api_types::payments::BankNames::Lloyds => Ok(Self::Lloyds),
            grpc_api_types::payments::BankNames::Monzo => Ok(Self::Monzo),
            grpc_api_types::payments::BankNames::NatWest => Ok(Self::NatWest),
            grpc_api_types::payments::BankNames::NationwideBank => Ok(Self::NationwideBank),
            grpc_api_types::payments::BankNames::RoyalBankOfScotland => {
                Ok(Self::RoyalBankOfScotland)
            }
            grpc_api_types::payments::BankNames::Starling => Ok(Self::Starling),
            grpc_api_types::payments::BankNames::TsbBank => Ok(Self::TsbBank),
            grpc_api_types::payments::BankNames::TescoBank => Ok(Self::TescoBank),
            grpc_api_types::payments::BankNames::UlsterBank => Ok(Self::UlsterBank),
            grpc_api_types::payments::BankNames::Yoursafe => Ok(Self::Yoursafe),
            grpc_api_types::payments::BankNames::N26 => Ok(Self::N26),
            grpc_api_types::payments::BankNames::NationaleNederlanden => {
                Ok(Self::NationaleNederlanden)
            }
        }
>>>>>>> 7503d937
    }
}<|MERGE_RESOLUTION|>--- conflicted
+++ resolved
@@ -4943,7 +4943,219 @@
     }
 }
 
-<<<<<<< HEAD
+impl ForeignTryFrom<grpc_api_types::payments::BankNames> for common_enums::BankNames {
+    type Error = ApplicationErrorResponse;
+
+    fn foreign_try_from(
+        value: grpc_api_types::payments::BankNames,
+    ) -> Result<Self, error_stack::Report<Self::Error>> {
+        match value {
+            grpc_api_types::payments::BankNames::Unspecified => {
+                Err(report!(ApplicationErrorResponse::BadRequest(ApiError {
+                    sub_code: "UNSPECIFIED_BANK_NAME".to_owned(),
+                    error_identifier: 401,
+                    error_message: "Bank name must be specified".to_owned(),
+                    error_object: None,
+                })))
+            }
+            grpc_api_types::payments::BankNames::AmericanExpress => Ok(Self::AmericanExpress),
+            grpc_api_types::payments::BankNames::AffinBank => Ok(Self::AffinBank),
+            grpc_api_types::payments::BankNames::AgroBank => Ok(Self::AgroBank),
+            grpc_api_types::payments::BankNames::AllianceBank => Ok(Self::AllianceBank),
+            grpc_api_types::payments::BankNames::AmBank => Ok(Self::AmBank),
+            grpc_api_types::payments::BankNames::BankOfAmerica => Ok(Self::BankOfAmerica),
+            grpc_api_types::payments::BankNames::BankOfChina => Ok(Self::BankOfChina),
+            grpc_api_types::payments::BankNames::BankIslam => Ok(Self::BankIslam),
+            grpc_api_types::payments::BankNames::BankMuamalat => Ok(Self::BankMuamalat),
+            grpc_api_types::payments::BankNames::BankRakyat => Ok(Self::BankRakyat),
+            grpc_api_types::payments::BankNames::BankSimpananNasional => {
+                Ok(Self::BankSimpananNasional)
+            }
+            grpc_api_types::payments::BankNames::Barclays => Ok(Self::Barclays),
+            grpc_api_types::payments::BankNames::BlikPsp => Ok(Self::BlikPSP),
+            grpc_api_types::payments::BankNames::CapitalOne => Ok(Self::CapitalOne),
+            grpc_api_types::payments::BankNames::Chase => Ok(Self::Chase),
+            grpc_api_types::payments::BankNames::Citi => Ok(Self::Citi),
+            grpc_api_types::payments::BankNames::CimbBank => Ok(Self::CimbBank),
+            grpc_api_types::payments::BankNames::Discover => Ok(Self::Discover),
+            grpc_api_types::payments::BankNames::NavyFederalCreditUnion => {
+                Ok(Self::NavyFederalCreditUnion)
+            }
+            grpc_api_types::payments::BankNames::PentagonFederalCreditUnion => {
+                Ok(Self::PentagonFederalCreditUnion)
+            }
+            grpc_api_types::payments::BankNames::SynchronyBank => Ok(Self::SynchronyBank),
+            grpc_api_types::payments::BankNames::WellsFargo => Ok(Self::WellsFargo),
+            grpc_api_types::payments::BankNames::AbnAmro => Ok(Self::AbnAmro),
+            grpc_api_types::payments::BankNames::AsnBank => Ok(Self::AsnBank),
+            grpc_api_types::payments::BankNames::Bunq => Ok(Self::Bunq),
+            grpc_api_types::payments::BankNames::Handelsbanken => Ok(Self::Handelsbanken),
+            grpc_api_types::payments::BankNames::HongLeongBank => Ok(Self::HongLeongBank),
+            grpc_api_types::payments::BankNames::HsbcBank => Ok(Self::HsbcBank),
+            grpc_api_types::payments::BankNames::Ing => Ok(Self::Ing),
+            grpc_api_types::payments::BankNames::Knab => Ok(Self::Knab),
+            grpc_api_types::payments::BankNames::KuwaitFinanceHouse => Ok(Self::KuwaitFinanceHouse),
+            grpc_api_types::payments::BankNames::Moneyou => Ok(Self::Moneyou),
+            grpc_api_types::payments::BankNames::Rabobank => Ok(Self::Rabobank),
+            grpc_api_types::payments::BankNames::Regiobank => Ok(Self::Regiobank),
+            grpc_api_types::payments::BankNames::Revolut => Ok(Self::Revolut),
+            grpc_api_types::payments::BankNames::SnsBank => Ok(Self::SnsBank),
+            grpc_api_types::payments::BankNames::TriodosBank => Ok(Self::TriodosBank),
+            grpc_api_types::payments::BankNames::VanLanschot => Ok(Self::VanLanschot),
+            grpc_api_types::payments::BankNames::ArzteUndApothekerBank => {
+                Ok(Self::ArzteUndApothekerBank)
+            }
+            grpc_api_types::payments::BankNames::AustrianAnadiBankAg => {
+                Ok(Self::AustrianAnadiBankAg)
+            }
+            grpc_api_types::payments::BankNames::BankAustria => Ok(Self::BankAustria),
+            grpc_api_types::payments::BankNames::Bank99Ag => Ok(Self::Bank99Ag),
+            grpc_api_types::payments::BankNames::BankhausCarlSpangler => {
+                Ok(Self::BankhausCarlSpangler)
+            }
+            grpc_api_types::payments::BankNames::BankhausSchelhammerUndSchatteraAg => {
+                Ok(Self::BankhausSchelhammerUndSchatteraAg)
+            }
+            grpc_api_types::payments::BankNames::BankMillennium => Ok(Self::BankMillennium),
+            grpc_api_types::payments::BankNames::BawagPskAg => Ok(Self::BawagPskAg),
+            grpc_api_types::payments::BankNames::BksBankAg => Ok(Self::BksBankAg),
+            grpc_api_types::payments::BankNames::BrullKallmusBankAg => Ok(Self::BrullKallmusBankAg),
+            grpc_api_types::payments::BankNames::BtvVierLanderBank => Ok(Self::BtvVierLanderBank),
+            grpc_api_types::payments::BankNames::CapitalBankGraweGruppeAg => {
+                Ok(Self::CapitalBankGraweGruppeAg)
+            }
+            grpc_api_types::payments::BankNames::CeskaSporitelna => Ok(Self::CeskaSporitelna),
+            grpc_api_types::payments::BankNames::Dolomitenbank => Ok(Self::Dolomitenbank),
+            grpc_api_types::payments::BankNames::EasybankAg => Ok(Self::EasybankAg),
+            grpc_api_types::payments::BankNames::EPlatbyVub => Ok(Self::EPlatbyVUB),
+            grpc_api_types::payments::BankNames::ErsteBankUndSparkassen => {
+                Ok(Self::ErsteBankUndSparkassen)
+            }
+            grpc_api_types::payments::BankNames::FrieslandBank => Ok(Self::FrieslandBank),
+            grpc_api_types::payments::BankNames::HypoAlpeadriabankInternationalAg => {
+                Ok(Self::HypoAlpeadriabankInternationalAg)
+            }
+            grpc_api_types::payments::BankNames::HypoNoeLbFurNiederosterreichUWien => {
+                Ok(Self::HypoNoeLbFurNiederosterreichUWien)
+            }
+            grpc_api_types::payments::BankNames::HypoOberosterreichSalzburgSteiermark => {
+                Ok(Self::HypoOberosterreichSalzburgSteiermark)
+            }
+            grpc_api_types::payments::BankNames::HypoTirolBankAg => Ok(Self::HypoTirolBankAg),
+            grpc_api_types::payments::BankNames::HypoVorarlbergBankAg => {
+                Ok(Self::HypoVorarlbergBankAg)
+            }
+            grpc_api_types::payments::BankNames::HypoBankBurgenlandAktiengesellschaft => {
+                Ok(Self::HypoBankBurgenlandAktiengesellschaft)
+            }
+            grpc_api_types::payments::BankNames::KomercniBanka => Ok(Self::KomercniBanka),
+            grpc_api_types::payments::BankNames::MBank => Ok(Self::MBank),
+            grpc_api_types::payments::BankNames::MarchfelderBank => Ok(Self::MarchfelderBank),
+            grpc_api_types::payments::BankNames::Maybank => Ok(Self::Maybank),
+            grpc_api_types::payments::BankNames::OberbankAg => Ok(Self::OberbankAg),
+            grpc_api_types::payments::BankNames::OsterreichischeArzteUndApothekerbank => {
+                Ok(Self::OsterreichischeArzteUndApothekerbank)
+            }
+            grpc_api_types::payments::BankNames::OcbcBank => Ok(Self::OcbcBank),
+            grpc_api_types::payments::BankNames::PayWithIng => Ok(Self::PayWithING),
+            grpc_api_types::payments::BankNames::PlaceZipko => Ok(Self::PlaceZIPKO),
+            grpc_api_types::payments::BankNames::PlatnoscOnlineKartaPlatnicza => {
+                Ok(Self::PlatnoscOnlineKartaPlatnicza)
+            }
+            grpc_api_types::payments::BankNames::PosojilnicaBankEGen => {
+                Ok(Self::PosojilnicaBankEGen)
+            }
+            grpc_api_types::payments::BankNames::PostovaBanka => Ok(Self::PostovaBanka),
+            grpc_api_types::payments::BankNames::PublicBank => Ok(Self::PublicBank),
+            grpc_api_types::payments::BankNames::RaiffeisenBankengruppeOsterreich => {
+                Ok(Self::RaiffeisenBankengruppeOsterreich)
+            }
+            grpc_api_types::payments::BankNames::RhbBank => Ok(Self::RhbBank),
+            grpc_api_types::payments::BankNames::SchelhammerCapitalBankAg => {
+                Ok(Self::SchelhammerCapitalBankAg)
+            }
+            grpc_api_types::payments::BankNames::StandardCharteredBank => {
+                Ok(Self::StandardCharteredBank)
+            }
+            grpc_api_types::payments::BankNames::SchoellerbankAg => Ok(Self::SchoellerbankAg),
+            grpc_api_types::payments::BankNames::SpardaBankWien => Ok(Self::SpardaBankWien),
+            grpc_api_types::payments::BankNames::SporoPay => Ok(Self::SporoPay),
+            grpc_api_types::payments::BankNames::SantanderPrzelew24 => Ok(Self::SantanderPrzelew24),
+            grpc_api_types::payments::BankNames::TatraPay => Ok(Self::TatraPay),
+            grpc_api_types::payments::BankNames::Viamo => Ok(Self::Viamo),
+            grpc_api_types::payments::BankNames::VolksbankGruppe => Ok(Self::VolksbankGruppe),
+            grpc_api_types::payments::BankNames::VolkskreditbankAg => Ok(Self::VolkskreditbankAg),
+            grpc_api_types::payments::BankNames::VrBankBraunau => Ok(Self::VrBankBraunau),
+            grpc_api_types::payments::BankNames::UobBank => Ok(Self::UobBank),
+            grpc_api_types::payments::BankNames::PayWithAliorBank => Ok(Self::PayWithAliorBank),
+            grpc_api_types::payments::BankNames::BankiSpoldzielcze => Ok(Self::BankiSpoldzielcze),
+            grpc_api_types::payments::BankNames::PayWithInteligo => Ok(Self::PayWithInteligo),
+            grpc_api_types::payments::BankNames::BnpParibasPoland => Ok(Self::BNPParibasPoland),
+            grpc_api_types::payments::BankNames::BankNowySa => Ok(Self::BankNowySA),
+            grpc_api_types::payments::BankNames::CreditAgricole => Ok(Self::CreditAgricole),
+            grpc_api_types::payments::BankNames::PayWithBos => Ok(Self::PayWithBOS),
+            grpc_api_types::payments::BankNames::PayWithCitiHandlowy => {
+                Ok(Self::PayWithCitiHandlowy)
+            }
+            grpc_api_types::payments::BankNames::PayWithPlusBank => Ok(Self::PayWithPlusBank),
+            grpc_api_types::payments::BankNames::ToyotaBank => Ok(Self::ToyotaBank),
+            grpc_api_types::payments::BankNames::VeloBank => Ok(Self::VeloBank),
+            grpc_api_types::payments::BankNames::ETransferPocztowy24 => {
+                Ok(Self::ETransferPocztowy24)
+            }
+            grpc_api_types::payments::BankNames::PlusBank => Ok(Self::PlusBank),
+            grpc_api_types::payments::BankNames::BankiSpbdzielcze => Ok(Self::BankiSpbdzielcze),
+            grpc_api_types::payments::BankNames::BankNowyBfgSa => Ok(Self::BankNowyBfgSa),
+            grpc_api_types::payments::BankNames::GetinBank => Ok(Self::GetinBank),
+            grpc_api_types::payments::BankNames::BlikPoland => Ok(Self::Blik),
+            grpc_api_types::payments::BankNames::NoblePay => Ok(Self::NoblePay),
+            grpc_api_types::payments::BankNames::IdeaBank => Ok(Self::IdeaBank),
+            grpc_api_types::payments::BankNames::EnveloBank => Ok(Self::EnveloBank),
+            grpc_api_types::payments::BankNames::NestPrzelew => Ok(Self::NestPrzelew),
+            grpc_api_types::payments::BankNames::MbankMtransfer => Ok(Self::MbankMtransfer),
+            grpc_api_types::payments::BankNames::Inteligo => Ok(Self::Inteligo),
+            grpc_api_types::payments::BankNames::PbacZIpko => Ok(Self::PbacZIpko),
+            grpc_api_types::payments::BankNames::BnpParibas => Ok(Self::BnpParibas),
+            grpc_api_types::payments::BankNames::BankPekaoSa => Ok(Self::BankPekaoSa),
+            grpc_api_types::payments::BankNames::VolkswagenBank => Ok(Self::VolkswagenBank),
+            grpc_api_types::payments::BankNames::AliorBank => Ok(Self::AliorBank),
+            grpc_api_types::payments::BankNames::Boz => Ok(Self::Boz),
+            grpc_api_types::payments::BankNames::BangkokBank => Ok(Self::BangkokBank),
+            grpc_api_types::payments::BankNames::KrungsriBank => Ok(Self::KrungsriBank),
+            grpc_api_types::payments::BankNames::KrungThaiBank => Ok(Self::KrungThaiBank),
+            grpc_api_types::payments::BankNames::TheSiamCommercialBank => {
+                Ok(Self::TheSiamCommercialBank)
+            }
+            grpc_api_types::payments::BankNames::KasikornBank => Ok(Self::KasikornBank),
+            grpc_api_types::payments::BankNames::OpenBankSuccess => Ok(Self::OpenBankSuccess),
+            grpc_api_types::payments::BankNames::OpenBankFailure => Ok(Self::OpenBankFailure),
+            grpc_api_types::payments::BankNames::OpenBankCancelled => Ok(Self::OpenBankCancelled),
+            grpc_api_types::payments::BankNames::Aib => Ok(Self::Aib),
+            grpc_api_types::payments::BankNames::BankOfScotland => Ok(Self::BankOfScotland),
+            grpc_api_types::payments::BankNames::DanskeBank => Ok(Self::DanskeBank),
+            grpc_api_types::payments::BankNames::FirstDirect => Ok(Self::FirstDirect),
+            grpc_api_types::payments::BankNames::FirstTrust => Ok(Self::FirstTrust),
+            grpc_api_types::payments::BankNames::Halifax => Ok(Self::Halifax),
+            grpc_api_types::payments::BankNames::Lloyds => Ok(Self::Lloyds),
+            grpc_api_types::payments::BankNames::Monzo => Ok(Self::Monzo),
+            grpc_api_types::payments::BankNames::NatWest => Ok(Self::NatWest),
+            grpc_api_types::payments::BankNames::NationwideBank => Ok(Self::NationwideBank),
+            grpc_api_types::payments::BankNames::RoyalBankOfScotland => {
+                Ok(Self::RoyalBankOfScotland)
+            }
+            grpc_api_types::payments::BankNames::Starling => Ok(Self::Starling),
+            grpc_api_types::payments::BankNames::TsbBank => Ok(Self::TsbBank),
+            grpc_api_types::payments::BankNames::TescoBank => Ok(Self::TescoBank),
+            grpc_api_types::payments::BankNames::UlsterBank => Ok(Self::UlsterBank),
+            grpc_api_types::payments::BankNames::Yoursafe => Ok(Self::Yoursafe),
+            grpc_api_types::payments::BankNames::N26 => Ok(Self::N26),
+            grpc_api_types::payments::BankNames::NationaleNederlanden => {
+                Ok(Self::NationaleNederlanden)
+            }
+        }
+    }
+}
+
 // New ForeignTryFrom implementations for individual 3DS authentication flow proto definitions
 
 impl<
@@ -5461,217 +5673,5 @@
             vault_headers,
             raw_connector_request: None,
         })
-=======
-impl ForeignTryFrom<grpc_api_types::payments::BankNames> for common_enums::BankNames {
-    type Error = ApplicationErrorResponse;
-
-    fn foreign_try_from(
-        value: grpc_api_types::payments::BankNames,
-    ) -> Result<Self, error_stack::Report<Self::Error>> {
-        match value {
-            grpc_api_types::payments::BankNames::Unspecified => {
-                Err(report!(ApplicationErrorResponse::BadRequest(ApiError {
-                    sub_code: "UNSPECIFIED_BANK_NAME".to_owned(),
-                    error_identifier: 401,
-                    error_message: "Bank name must be specified".to_owned(),
-                    error_object: None,
-                })))
-            }
-            grpc_api_types::payments::BankNames::AmericanExpress => Ok(Self::AmericanExpress),
-            grpc_api_types::payments::BankNames::AffinBank => Ok(Self::AffinBank),
-            grpc_api_types::payments::BankNames::AgroBank => Ok(Self::AgroBank),
-            grpc_api_types::payments::BankNames::AllianceBank => Ok(Self::AllianceBank),
-            grpc_api_types::payments::BankNames::AmBank => Ok(Self::AmBank),
-            grpc_api_types::payments::BankNames::BankOfAmerica => Ok(Self::BankOfAmerica),
-            grpc_api_types::payments::BankNames::BankOfChina => Ok(Self::BankOfChina),
-            grpc_api_types::payments::BankNames::BankIslam => Ok(Self::BankIslam),
-            grpc_api_types::payments::BankNames::BankMuamalat => Ok(Self::BankMuamalat),
-            grpc_api_types::payments::BankNames::BankRakyat => Ok(Self::BankRakyat),
-            grpc_api_types::payments::BankNames::BankSimpananNasional => {
-                Ok(Self::BankSimpananNasional)
-            }
-            grpc_api_types::payments::BankNames::Barclays => Ok(Self::Barclays),
-            grpc_api_types::payments::BankNames::BlikPsp => Ok(Self::BlikPSP),
-            grpc_api_types::payments::BankNames::CapitalOne => Ok(Self::CapitalOne),
-            grpc_api_types::payments::BankNames::Chase => Ok(Self::Chase),
-            grpc_api_types::payments::BankNames::Citi => Ok(Self::Citi),
-            grpc_api_types::payments::BankNames::CimbBank => Ok(Self::CimbBank),
-            grpc_api_types::payments::BankNames::Discover => Ok(Self::Discover),
-            grpc_api_types::payments::BankNames::NavyFederalCreditUnion => {
-                Ok(Self::NavyFederalCreditUnion)
-            }
-            grpc_api_types::payments::BankNames::PentagonFederalCreditUnion => {
-                Ok(Self::PentagonFederalCreditUnion)
-            }
-            grpc_api_types::payments::BankNames::SynchronyBank => Ok(Self::SynchronyBank),
-            grpc_api_types::payments::BankNames::WellsFargo => Ok(Self::WellsFargo),
-            grpc_api_types::payments::BankNames::AbnAmro => Ok(Self::AbnAmro),
-            grpc_api_types::payments::BankNames::AsnBank => Ok(Self::AsnBank),
-            grpc_api_types::payments::BankNames::Bunq => Ok(Self::Bunq),
-            grpc_api_types::payments::BankNames::Handelsbanken => Ok(Self::Handelsbanken),
-            grpc_api_types::payments::BankNames::HongLeongBank => Ok(Self::HongLeongBank),
-            grpc_api_types::payments::BankNames::HsbcBank => Ok(Self::HsbcBank),
-            grpc_api_types::payments::BankNames::Ing => Ok(Self::Ing),
-            grpc_api_types::payments::BankNames::Knab => Ok(Self::Knab),
-            grpc_api_types::payments::BankNames::KuwaitFinanceHouse => Ok(Self::KuwaitFinanceHouse),
-            grpc_api_types::payments::BankNames::Moneyou => Ok(Self::Moneyou),
-            grpc_api_types::payments::BankNames::Rabobank => Ok(Self::Rabobank),
-            grpc_api_types::payments::BankNames::Regiobank => Ok(Self::Regiobank),
-            grpc_api_types::payments::BankNames::Revolut => Ok(Self::Revolut),
-            grpc_api_types::payments::BankNames::SnsBank => Ok(Self::SnsBank),
-            grpc_api_types::payments::BankNames::TriodosBank => Ok(Self::TriodosBank),
-            grpc_api_types::payments::BankNames::VanLanschot => Ok(Self::VanLanschot),
-            grpc_api_types::payments::BankNames::ArzteUndApothekerBank => {
-                Ok(Self::ArzteUndApothekerBank)
-            }
-            grpc_api_types::payments::BankNames::AustrianAnadiBankAg => {
-                Ok(Self::AustrianAnadiBankAg)
-            }
-            grpc_api_types::payments::BankNames::BankAustria => Ok(Self::BankAustria),
-            grpc_api_types::payments::BankNames::Bank99Ag => Ok(Self::Bank99Ag),
-            grpc_api_types::payments::BankNames::BankhausCarlSpangler => {
-                Ok(Self::BankhausCarlSpangler)
-            }
-            grpc_api_types::payments::BankNames::BankhausSchelhammerUndSchatteraAg => {
-                Ok(Self::BankhausSchelhammerUndSchatteraAg)
-            }
-            grpc_api_types::payments::BankNames::BankMillennium => Ok(Self::BankMillennium),
-            grpc_api_types::payments::BankNames::BawagPskAg => Ok(Self::BawagPskAg),
-            grpc_api_types::payments::BankNames::BksBankAg => Ok(Self::BksBankAg),
-            grpc_api_types::payments::BankNames::BrullKallmusBankAg => Ok(Self::BrullKallmusBankAg),
-            grpc_api_types::payments::BankNames::BtvVierLanderBank => Ok(Self::BtvVierLanderBank),
-            grpc_api_types::payments::BankNames::CapitalBankGraweGruppeAg => {
-                Ok(Self::CapitalBankGraweGruppeAg)
-            }
-            grpc_api_types::payments::BankNames::CeskaSporitelna => Ok(Self::CeskaSporitelna),
-            grpc_api_types::payments::BankNames::Dolomitenbank => Ok(Self::Dolomitenbank),
-            grpc_api_types::payments::BankNames::EasybankAg => Ok(Self::EasybankAg),
-            grpc_api_types::payments::BankNames::EPlatbyVub => Ok(Self::EPlatbyVUB),
-            grpc_api_types::payments::BankNames::ErsteBankUndSparkassen => {
-                Ok(Self::ErsteBankUndSparkassen)
-            }
-            grpc_api_types::payments::BankNames::FrieslandBank => Ok(Self::FrieslandBank),
-            grpc_api_types::payments::BankNames::HypoAlpeadriabankInternationalAg => {
-                Ok(Self::HypoAlpeadriabankInternationalAg)
-            }
-            grpc_api_types::payments::BankNames::HypoNoeLbFurNiederosterreichUWien => {
-                Ok(Self::HypoNoeLbFurNiederosterreichUWien)
-            }
-            grpc_api_types::payments::BankNames::HypoOberosterreichSalzburgSteiermark => {
-                Ok(Self::HypoOberosterreichSalzburgSteiermark)
-            }
-            grpc_api_types::payments::BankNames::HypoTirolBankAg => Ok(Self::HypoTirolBankAg),
-            grpc_api_types::payments::BankNames::HypoVorarlbergBankAg => {
-                Ok(Self::HypoVorarlbergBankAg)
-            }
-            grpc_api_types::payments::BankNames::HypoBankBurgenlandAktiengesellschaft => {
-                Ok(Self::HypoBankBurgenlandAktiengesellschaft)
-            }
-            grpc_api_types::payments::BankNames::KomercniBanka => Ok(Self::KomercniBanka),
-            grpc_api_types::payments::BankNames::MBank => Ok(Self::MBank),
-            grpc_api_types::payments::BankNames::MarchfelderBank => Ok(Self::MarchfelderBank),
-            grpc_api_types::payments::BankNames::Maybank => Ok(Self::Maybank),
-            grpc_api_types::payments::BankNames::OberbankAg => Ok(Self::OberbankAg),
-            grpc_api_types::payments::BankNames::OsterreichischeArzteUndApothekerbank => {
-                Ok(Self::OsterreichischeArzteUndApothekerbank)
-            }
-            grpc_api_types::payments::BankNames::OcbcBank => Ok(Self::OcbcBank),
-            grpc_api_types::payments::BankNames::PayWithIng => Ok(Self::PayWithING),
-            grpc_api_types::payments::BankNames::PlaceZipko => Ok(Self::PlaceZIPKO),
-            grpc_api_types::payments::BankNames::PlatnoscOnlineKartaPlatnicza => {
-                Ok(Self::PlatnoscOnlineKartaPlatnicza)
-            }
-            grpc_api_types::payments::BankNames::PosojilnicaBankEGen => {
-                Ok(Self::PosojilnicaBankEGen)
-            }
-            grpc_api_types::payments::BankNames::PostovaBanka => Ok(Self::PostovaBanka),
-            grpc_api_types::payments::BankNames::PublicBank => Ok(Self::PublicBank),
-            grpc_api_types::payments::BankNames::RaiffeisenBankengruppeOsterreich => {
-                Ok(Self::RaiffeisenBankengruppeOsterreich)
-            }
-            grpc_api_types::payments::BankNames::RhbBank => Ok(Self::RhbBank),
-            grpc_api_types::payments::BankNames::SchelhammerCapitalBankAg => {
-                Ok(Self::SchelhammerCapitalBankAg)
-            }
-            grpc_api_types::payments::BankNames::StandardCharteredBank => {
-                Ok(Self::StandardCharteredBank)
-            }
-            grpc_api_types::payments::BankNames::SchoellerbankAg => Ok(Self::SchoellerbankAg),
-            grpc_api_types::payments::BankNames::SpardaBankWien => Ok(Self::SpardaBankWien),
-            grpc_api_types::payments::BankNames::SporoPay => Ok(Self::SporoPay),
-            grpc_api_types::payments::BankNames::SantanderPrzelew24 => Ok(Self::SantanderPrzelew24),
-            grpc_api_types::payments::BankNames::TatraPay => Ok(Self::TatraPay),
-            grpc_api_types::payments::BankNames::Viamo => Ok(Self::Viamo),
-            grpc_api_types::payments::BankNames::VolksbankGruppe => Ok(Self::VolksbankGruppe),
-            grpc_api_types::payments::BankNames::VolkskreditbankAg => Ok(Self::VolkskreditbankAg),
-            grpc_api_types::payments::BankNames::VrBankBraunau => Ok(Self::VrBankBraunau),
-            grpc_api_types::payments::BankNames::UobBank => Ok(Self::UobBank),
-            grpc_api_types::payments::BankNames::PayWithAliorBank => Ok(Self::PayWithAliorBank),
-            grpc_api_types::payments::BankNames::BankiSpoldzielcze => Ok(Self::BankiSpoldzielcze),
-            grpc_api_types::payments::BankNames::PayWithInteligo => Ok(Self::PayWithInteligo),
-            grpc_api_types::payments::BankNames::BnpParibasPoland => Ok(Self::BNPParibasPoland),
-            grpc_api_types::payments::BankNames::BankNowySa => Ok(Self::BankNowySA),
-            grpc_api_types::payments::BankNames::CreditAgricole => Ok(Self::CreditAgricole),
-            grpc_api_types::payments::BankNames::PayWithBos => Ok(Self::PayWithBOS),
-            grpc_api_types::payments::BankNames::PayWithCitiHandlowy => {
-                Ok(Self::PayWithCitiHandlowy)
-            }
-            grpc_api_types::payments::BankNames::PayWithPlusBank => Ok(Self::PayWithPlusBank),
-            grpc_api_types::payments::BankNames::ToyotaBank => Ok(Self::ToyotaBank),
-            grpc_api_types::payments::BankNames::VeloBank => Ok(Self::VeloBank),
-            grpc_api_types::payments::BankNames::ETransferPocztowy24 => {
-                Ok(Self::ETransferPocztowy24)
-            }
-            grpc_api_types::payments::BankNames::PlusBank => Ok(Self::PlusBank),
-            grpc_api_types::payments::BankNames::BankiSpbdzielcze => Ok(Self::BankiSpbdzielcze),
-            grpc_api_types::payments::BankNames::BankNowyBfgSa => Ok(Self::BankNowyBfgSa),
-            grpc_api_types::payments::BankNames::GetinBank => Ok(Self::GetinBank),
-            grpc_api_types::payments::BankNames::BlikPoland => Ok(Self::Blik),
-            grpc_api_types::payments::BankNames::NoblePay => Ok(Self::NoblePay),
-            grpc_api_types::payments::BankNames::IdeaBank => Ok(Self::IdeaBank),
-            grpc_api_types::payments::BankNames::EnveloBank => Ok(Self::EnveloBank),
-            grpc_api_types::payments::BankNames::NestPrzelew => Ok(Self::NestPrzelew),
-            grpc_api_types::payments::BankNames::MbankMtransfer => Ok(Self::MbankMtransfer),
-            grpc_api_types::payments::BankNames::Inteligo => Ok(Self::Inteligo),
-            grpc_api_types::payments::BankNames::PbacZIpko => Ok(Self::PbacZIpko),
-            grpc_api_types::payments::BankNames::BnpParibas => Ok(Self::BnpParibas),
-            grpc_api_types::payments::BankNames::BankPekaoSa => Ok(Self::BankPekaoSa),
-            grpc_api_types::payments::BankNames::VolkswagenBank => Ok(Self::VolkswagenBank),
-            grpc_api_types::payments::BankNames::AliorBank => Ok(Self::AliorBank),
-            grpc_api_types::payments::BankNames::Boz => Ok(Self::Boz),
-            grpc_api_types::payments::BankNames::BangkokBank => Ok(Self::BangkokBank),
-            grpc_api_types::payments::BankNames::KrungsriBank => Ok(Self::KrungsriBank),
-            grpc_api_types::payments::BankNames::KrungThaiBank => Ok(Self::KrungThaiBank),
-            grpc_api_types::payments::BankNames::TheSiamCommercialBank => {
-                Ok(Self::TheSiamCommercialBank)
-            }
-            grpc_api_types::payments::BankNames::KasikornBank => Ok(Self::KasikornBank),
-            grpc_api_types::payments::BankNames::OpenBankSuccess => Ok(Self::OpenBankSuccess),
-            grpc_api_types::payments::BankNames::OpenBankFailure => Ok(Self::OpenBankFailure),
-            grpc_api_types::payments::BankNames::OpenBankCancelled => Ok(Self::OpenBankCancelled),
-            grpc_api_types::payments::BankNames::Aib => Ok(Self::Aib),
-            grpc_api_types::payments::BankNames::BankOfScotland => Ok(Self::BankOfScotland),
-            grpc_api_types::payments::BankNames::DanskeBank => Ok(Self::DanskeBank),
-            grpc_api_types::payments::BankNames::FirstDirect => Ok(Self::FirstDirect),
-            grpc_api_types::payments::BankNames::FirstTrust => Ok(Self::FirstTrust),
-            grpc_api_types::payments::BankNames::Halifax => Ok(Self::Halifax),
-            grpc_api_types::payments::BankNames::Lloyds => Ok(Self::Lloyds),
-            grpc_api_types::payments::BankNames::Monzo => Ok(Self::Monzo),
-            grpc_api_types::payments::BankNames::NatWest => Ok(Self::NatWest),
-            grpc_api_types::payments::BankNames::NationwideBank => Ok(Self::NationwideBank),
-            grpc_api_types::payments::BankNames::RoyalBankOfScotland => {
-                Ok(Self::RoyalBankOfScotland)
-            }
-            grpc_api_types::payments::BankNames::Starling => Ok(Self::Starling),
-            grpc_api_types::payments::BankNames::TsbBank => Ok(Self::TsbBank),
-            grpc_api_types::payments::BankNames::TescoBank => Ok(Self::TescoBank),
-            grpc_api_types::payments::BankNames::UlsterBank => Ok(Self::UlsterBank),
-            grpc_api_types::payments::BankNames::Yoursafe => Ok(Self::Yoursafe),
-            grpc_api_types::payments::BankNames::N26 => Ok(Self::N26),
-            grpc_api_types::payments::BankNames::NationaleNederlanden => {
-                Ok(Self::NationaleNederlanden)
-            }
-        }
->>>>>>> 7503d937
     }
 }