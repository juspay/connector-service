use core::result::Result;
use std::{borrow::Cow, collections::HashMap, fmt::Debug, str::FromStr};

use crate::utils::extract_connector_request_reference_id;
use common_enums::{CaptureMethod, CardNetwork, CountryAlpha2, PaymentMethod, PaymentMethodType};
use common_utils::{
    consts::{self, NO_ERROR_CODE, X_EXTERNAL_VAULT_METADATA},
    id_type::CustomerId,
    metadata::MaskedMetadata,
    pii::Email,
    Method,
};
use error_stack::{report, ResultExt};
use grpc_api_types::payments::{
    self as grpc_payment_types, AcceptDisputeResponse, ConnectorState, DisputeDefendRequest,
    DisputeDefendResponse, DisputeResponse, DisputeServiceSubmitEvidenceResponse,
    PaymentServiceAuthorizeRequest, PaymentServiceAuthorizeResponse, PaymentServiceCaptureResponse,
    PaymentServiceGetResponse, PaymentServiceRegisterRequest, PaymentServiceRegisterResponse,
    PaymentServiceVoidPostCaptureResponse, PaymentServiceVoidRequest, PaymentServiceVoidResponse,
    RefundResponse,
};
use hyperswitch_masking::{ExposeInterface, Secret};
use serde::Serialize;
use tracing::info;
use utoipa::ToSchema;

/// Extract vault-related headers from gRPC metadata
fn extract_headers_from_metadata(
    metadata: &MaskedMetadata,
) -> Option<HashMap<String, Secret<String>>> {
    let mut vault_headers = HashMap::new();

    if let Some(vault_creds) = metadata.get(X_EXTERNAL_VAULT_METADATA) {
        vault_headers.insert(X_EXTERNAL_VAULT_METADATA.to_string(), vault_creds);
    }

    if vault_headers.is_empty() {
        None
    } else {
        Some(vault_headers)
    }
}

// For decoding connector_meta_data and Engine trait - base64 crate no longer needed here
use crate::{
    connector_flow::{
        Accept, Authorize, Capture, CreateOrder, CreateSessionToken, DefendDispute, PSync,
        PaymentMethodToken, RSync, Refund, RepeatPayment, SetupMandate, SubmitEvidence, Void,
        VoidPC,
    },
    connector_types::{
        AcceptDisputeData, AccessTokenRequestData, AccessTokenResponseData, ConnectorCustomerData,
        ConnectorMandateReferenceId, ConnectorResponseHeaders, ContinueRedirectionResponse,
        DisputeDefendData, DisputeFlowData, DisputeResponseData, DisputeWebhookDetailsResponse,
        MandateReferenceId, MultipleCaptureRequestData, PaymentCreateOrderData,
        PaymentCreateOrderResponse, PaymentFlowData, PaymentMethodTokenResponse,
        PaymentMethodTokenizationData, PaymentVoidData, PaymentsAuthenticateData,
        PaymentsAuthorizeData, PaymentsCaptureData, PaymentsPostAuthenticateData,
        PaymentsPreAuthenticateData, PaymentsResponseData, PaymentsSyncData,
        RawConnectorRequestResponse, RefundFlowData, RefundSyncData, RefundWebhookDetailsResponse,
        RefundsData, RefundsResponseData, RepeatPaymentData, ResponseId, SessionTokenRequestData,
        SessionTokenResponseData, SetupMandateRequestData, SubmitEvidenceData,
        WebhookDetailsResponse,
    },
    errors::{ApiError, ApplicationErrorResponse},
    mandates::{self, MandateData},
    payment_address,
    payment_address::{
        Address, AddressDetails, OrderDetailsWithAmount, PaymentAddress, PhoneDetails,
    },
    payment_method_data,
    payment_method_data::{
        DefaultPCIHolder, PaymentMethodData, PaymentMethodDataTypes, RawCardNumber,
        VaultTokenHolder,
    },
    router_data::{
        AdditionalPaymentMethodConnectorResponse, ConnectorAuthType, ConnectorResponseData,
        RecurringMandatePaymentData,
    },
    router_data_v2::RouterDataV2,
    router_request_types,
    router_request_types::BrowserInformation,
    router_response_types,
    utils::{extract_merchant_id_from_metadata, ForeignFrom, ForeignTryFrom},
};

#[derive(Clone, serde::Deserialize, Debug, Default)]
pub struct Connectors {
    // Added pub
    pub adyen: ConnectorParams,
    pub razorpay: ConnectorParams,
    pub razorpayv2: ConnectorParams,
    pub fiserv: ConnectorParams,
    pub elavon: ConnectorParams, // Add your connector params
    pub xendit: ConnectorParams,
    pub checkout: ConnectorParams,
    pub authorizedotnet: ConnectorParams, // Add your connector params
    pub mifinity: ConnectorParams,
    pub phonepe: ConnectorParams,
    pub cashfree: ConnectorParams,
    pub paytm: ConnectorParams,
    pub fiuu: ConnectorParams,
    pub payu: ConnectorParams,
    pub cashtocode: ConnectorParams,
    pub novalnet: ConnectorParams,
    pub nexinets: ConnectorParams,
    pub noon: ConnectorParams,
    pub braintree: ConnectorParams,
    pub volt: ConnectorParams,
    pub bluecode: ConnectorParams,
    pub cryptopay: ConnectorParams,
    pub helcim: ConnectorParams,
    pub dlocal: ConnectorParams,
    pub placetopay: ConnectorParams,
    pub rapyd: ConnectorParams,
    pub aci: ConnectorParams,
    pub trustpay: ConnectorParamsWithMoreUrls,
    pub stripe: ConnectorParams,
    pub cybersource: ConnectorParams,
    pub worldpay: ConnectorParams,
    pub worldpayvantiv: ConnectorParams,
    pub payload: ConnectorParams,
    pub fiservemea: ConnectorParams,
    pub datatrans: ConnectorParams,
    pub authipay: ConnectorParams,
    pub silverflow: ConnectorParams,
    pub celero: ConnectorParams,
    pub paypal: ConnectorParams,
    pub stax: ConnectorParams,
}

#[derive(Clone, serde::Deserialize, Debug, Default)]
pub struct ConnectorParams {
    /// base url
    #[serde(default)]
    pub base_url: String,
    #[serde(default)]
    pub dispute_base_url: Option<String>,
    #[serde(default)]
    pub secondary_base_url: Option<String>,
}

impl ConnectorParams {
    pub fn new(base_url: String, dispute_base_url: Option<String>) -> Self {
        Self {
            base_url,
            dispute_base_url,
            secondary_base_url: None,
        }
    }
}

#[derive(Debug, serde::Deserialize, Clone, Default)]
pub struct ConnectorParamsWithMoreUrls {
    /// base url
    pub base_url: String,
    /// base url for bank redirects
    pub base_url_bank_redirects: String,
}

// Trait to provide access to connectors field
pub trait HasConnectors {
    fn connectors(&self) -> &Connectors;
}

impl HasConnectors for PaymentFlowData {
    fn connectors(&self) -> &Connectors {
        &self.connectors
    }
}

impl HasConnectors for RefundFlowData {
    fn connectors(&self) -> &Connectors {
        &self.connectors
    }
}

impl HasConnectors for DisputeFlowData {
    fn connectors(&self) -> &Connectors {
        &self.connectors
    }
}

#[derive(Debug, serde::Deserialize, Clone)]
pub struct Proxy {
    pub http_url: Option<String>,
    pub https_url: Option<String>,
    pub idle_pool_connection_timeout: Option<u64>,
    pub bypass_proxy_urls: Vec<String>,
    pub mitm_proxy_enabled: bool,
    pub mitm_ca_cert: Option<String>,
}

impl ForeignTryFrom<grpc_api_types::payments::CaptureMethod> for common_enums::CaptureMethod {
    type Error = ApplicationErrorResponse;

    fn foreign_try_from(
        value: grpc_api_types::payments::CaptureMethod,
    ) -> Result<Self, error_stack::Report<Self::Error>> {
        match value {
            grpc_api_types::payments::CaptureMethod::Automatic => Ok(Self::Automatic),
            grpc_api_types::payments::CaptureMethod::Manual => Ok(Self::Manual),
            grpc_api_types::payments::CaptureMethod::ManualMultiple => Ok(Self::ManualMultiple),
            grpc_api_types::payments::CaptureMethod::Scheduled => Ok(Self::Scheduled),
            _ => Ok(Self::Automatic),
        }
    }
}

impl ForeignTryFrom<grpc_api_types::payments::CardNetwork> for common_enums::CardNetwork {
    type Error = ApplicationErrorResponse;

    fn foreign_try_from(
        network: grpc_api_types::payments::CardNetwork,
    ) -> Result<Self, error_stack::Report<Self::Error>> {
        match network {
            grpc_api_types::payments::CardNetwork::Visa => Ok(Self::Visa),
            grpc_api_types::payments::CardNetwork::Mastercard => Ok(Self::Mastercard),
            grpc_api_types::payments::CardNetwork::Amex => Ok(Self::AmericanExpress),
            grpc_api_types::payments::CardNetwork::Jcb => Ok(Self::JCB),
            grpc_api_types::payments::CardNetwork::Diners => Ok(Self::DinersClub),
            grpc_api_types::payments::CardNetwork::Discover => Ok(Self::Discover),
            grpc_api_types::payments::CardNetwork::CartesBancaires => Ok(Self::CartesBancaires),
            grpc_api_types::payments::CardNetwork::Unionpay => Ok(Self::UnionPay),
            grpc_api_types::payments::CardNetwork::Rupay => Ok(Self::RuPay),
            grpc_api_types::payments::CardNetwork::Maestro => Ok(Self::Maestro),
            grpc_api_types::payments::CardNetwork::Unspecified => {
                Err(ApplicationErrorResponse::BadRequest(ApiError {
                    sub_code: "UNSPECIFIED_CARD_NETWORK".to_owned(),
                    error_identifier: 401,
                    error_message: "Card network must be specified".to_owned(),
                    error_object: None,
                })
                .into())
            }
        }
    }
}

impl<
        T: PaymentMethodDataTypes
            + Default
            + Debug
            + Send
            + Eq
            + PartialEq
            + serde::Serialize
            + serde::de::DeserializeOwned
            + Clone
            + CardConversionHelper<T>,
    > ForeignTryFrom<grpc_api_types::payments::PaymentMethod> for PaymentMethodData<T>
{
    type Error = ApplicationErrorResponse;

    fn foreign_try_from(
        value: grpc_api_types::payments::PaymentMethod,
    ) -> Result<Self, error_stack::Report<Self::Error>> {
        tracing::info!("PaymentMethod data received: {:?}", value);
        match value.payment_method {
            Some(data) => match data {
                grpc_api_types::payments::payment_method::PaymentMethod::Card(card_type) => {
                    match card_type.card_type {
                        Some(grpc_api_types::payments::card_payment_method_type::CardType::Credit(card)) => {
                            let card = payment_method_data::Card::<T>::foreign_try_from(card)?;
                            Ok(PaymentMethodData::Card(card))
                        },
                        Some(grpc_api_types::payments::card_payment_method_type::CardType::Debit(card)) => {
                                                    let card = payment_method_data::Card::<T>::foreign_try_from(card)?;
                            Ok(PaymentMethodData::Card(card))},
                        Some(grpc_api_types::payments::card_payment_method_type::CardType::CardRedirect(_card_redirect)) => {
                            Err(report!(ApplicationErrorResponse::BadRequest(ApiError {
                                sub_code: "UNSUPPORTED_PAYMENT_METHOD".to_owned(),
                                error_identifier: 400,
                                error_message: "Card redirect payments are not yet supported".to_owned(),
                                error_object: None,
                            })))
                        },
                        Some(grpc_api_types::payments::card_payment_method_type::CardType::CreditProxy(card)) => {
                            let x = payment_method_data::Card::<T>::foreign_try_from(card)?;
                            Ok(PaymentMethodData::Card(x))
                        },
                        Some(grpc_api_types::payments::card_payment_method_type::CardType::DebitProxy(card)) => {
                            let x = payment_method_data::Card::<T>::foreign_try_from(card)?;
                            Ok(PaymentMethodData::Card(x))
                        },
                        None => Err(report!(ApplicationErrorResponse::BadRequest(ApiError {
                            sub_code: "INVALID_PAYMENT_METHOD".to_owned(),
                            error_identifier: 400,
                            error_message: "Card type is required".to_owned(),
                            error_object: None,
                        })))
                    }
                }
                grpc_api_types::payments::payment_method::PaymentMethod::Token(_token) => Ok(
                    PaymentMethodData::CardToken(payment_method_data::CardToken {
                        card_holder_name: None,
                        card_cvc: None,
                    }),
                ),
                grpc_api_types::payments::payment_method::PaymentMethod::UpiCollect(
                    upi_collect,
                ) => Ok(PaymentMethodData::Upi(
                    payment_method_data::UpiData::UpiCollect(payment_method_data::UpiCollectData {
                        vpa_id: upi_collect.vpa_id.map(|vpa| vpa.expose().into()),
                    }),
                )),
                grpc_api_types::payments::payment_method::PaymentMethod::UpiIntent(_upi_intent) => {
                    Ok(PaymentMethodData::Upi(
                        payment_method_data::UpiData::UpiIntent(
                            payment_method_data::UpiIntentData {},
                        ),
                    ))
                }
                grpc_api_types::payments::payment_method::PaymentMethod::UpiQr(_upi_qr) => {
                    Ok(PaymentMethodData::Upi(
                        crate::payment_method_data::UpiData::UpiQr(
                            crate::payment_method_data::UpiQrData {},
                        ),
                    ))
                }
                grpc_api_types::payments::payment_method::PaymentMethod::Reward(_) => {
                    Ok(PaymentMethodData::Reward)
                },
                grpc_api_types::payments::payment_method::PaymentMethod::Wallet(wallet_type) => {
                    match wallet_type.wallet_type {
                        Some(grpc_api_types::payments::wallet_payment_method_type::WalletType::Bluecode(_)) => {
                            Ok(PaymentMethodData::Wallet(payment_method_data::WalletData::BluecodeRedirect{}
                        ))},
                        Some(grpc_api_types::payments::wallet_payment_method_type::WalletType::Mifinity(mifinity_data)) => {
                            Ok(PaymentMethodData::Wallet(payment_method_data::WalletData::Mifinity(
                                payment_method_data::MifinityData {
                                    date_of_birth: hyperswitch_masking::Secret::<time::Date>::foreign_try_from(mifinity_data.date_of_birth.ok_or(
                                        ApplicationErrorResponse::BadRequest(ApiError {
                                            sub_code: "MISSING_DATE_OF_BIRTH".to_owned(),
                                            error_identifier: 400,
                                            error_message: "Missing Date of Birth".to_owned(),
                                            error_object: None,
                                        })
                                    )?.expose())?,
                                    language_preference: mifinity_data.language_preference,
                                }
                            )))
                        },
                        Some(grpc_api_types::payments::wallet_payment_method_type::WalletType::ApplePay(apple_wallet)) => {
                            let payment_data = apple_wallet.payment_data.ok_or_else(|| {
                                ApplicationErrorResponse::BadRequest(ApiError {
                                    sub_code: "MISSING_APPLE_PAY_PAYMENT_DATA".to_owned(),
                                    error_identifier: 400,
                                    error_message: "Apple Pay payment data is required".to_owned(),
                                    error_object: None,
                                })
                            })?;

                            let applepay_payment_data = match payment_data.payment_data {
                                Some(grpc_api_types::payments::apple_wallet::payment_data::PaymentData::EncryptedData(encrypted_data)) => {
                                    Ok(payment_method_data::ApplePayPaymentData::Encrypted(encrypted_data))
                                },
                                Some(grpc_api_types::payments::apple_wallet::payment_data::PaymentData::DecryptedData(decrypted_data)) => {
                                    let decrypted_payment_data = decrypted_data.payment_data.ok_or(
                                        ApplicationErrorResponse::BadRequest(ApiError {
                                            sub_code: "MISSING_DECRYPTED_PAYMENT_DATA".to_owned(),
                                            error_identifier: 400,
                                            error_message: "Apple Pay decrypted payment data is required".to_owned(),
                                            error_object: None,
                                        })
                                    )?;

                                    Ok(payment_method_data::ApplePayPaymentData::Decrypted(
                                        payment_method_data::ApplePayPredecryptData {
                                            application_primary_account_number: decrypted_data.application_primary_account_number.ok_or(
                                                ApplicationErrorResponse::BadRequest(ApiError {
                                                    sub_code: "MISSING_APPLICATION_PRIMARY_ACCOUNT_NUMBER".to_owned(),
                                                    error_identifier: 400,
                                                    error_message: "Apple Pay payment data application primary account number is required".to_owned(),
                                                    error_object: None,
                                                })
                                            )?,
                                            application_expiration_month: decrypted_data.application_expiration_month.ok_or(
                                                ApplicationErrorResponse::BadRequest(ApiError {
                                                    sub_code: "MISSING_APPLICATION_EXPIRATION_MONTH".to_owned(),
                                                    error_identifier: 400,
                                                    error_message: "Apple Pay payment data application expiration month is required".to_owned(),
                                                    error_object: None,
                                                })
                                            )?,
                                            application_expiration_year: decrypted_data.application_expiration_year.ok_or(
                                                ApplicationErrorResponse::BadRequest(ApiError {
                                                    sub_code: "MISSING_APPLICATION_EXPIRATION_YEAR".to_owned(),
                                                    error_identifier: 400,
                                                    error_message: "Apple Pay payment data application expiration year is required".to_owned(),
                                                    error_object: None,
                                                })
                                            )?,
                                            payment_data: payment_method_data::ApplePayCryptogramData {
                                                online_payment_cryptogram: decrypted_payment_data.online_payment_cryptogram.ok_or(
                                                    ApplicationErrorResponse::BadRequest(ApiError {
                                                        sub_code: "MISSING_ONLINE_PAYMENT_CRYPTOGRAM".to_owned(),
                                                        error_identifier: 400,
                                                        error_message: "Apple Pay payment data online payment cryptogram is required".to_owned(),
                                                        error_object: None,
                                                    })
                                                )?,
                                                eci_indicator: decrypted_payment_data.eci_indicator,
                                            },
                                        }
                                    ))
                                },
                                None => Err(report!(ApplicationErrorResponse::BadRequest(ApiError {
                                        sub_code: "MISSING_APPLE_PAY_DATA".to_owned(),
                                        error_identifier: 400,
                                        error_message: "Apple Pay payment data is required".to_owned(),
                                        error_object: None,
                                    })))
                            }?;

                            let payment_method = apple_wallet.payment_method.ok_or_else(|| {
                                ApplicationErrorResponse::BadRequest(ApiError {
                                    sub_code: "MISSING_APPLE_PAY_PAYMENT_METHOD".to_owned(),
                                    error_identifier: 400,
                                    error_message: "Apple Pay payment method is required".to_owned(),
                                    error_object: None,
                                })
                            })?;

                            let wallet_data = payment_method_data::ApplePayWalletData {
                                payment_data: applepay_payment_data,
                                payment_method: payment_method_data::ApplepayPaymentMethod {
                                    display_name: payment_method.display_name,
                                    network: payment_method.network,
                                    pm_type: payment_method.r#type,
                                },
                                transaction_identifier: apple_wallet.transaction_identifier,
                            };
                            Ok(PaymentMethodData::Wallet(payment_method_data::WalletData::ApplePay(wallet_data)))
                        }
                        Some(grpc_api_types::payments::wallet_payment_method_type::WalletType::GooglePay(google_wallet)) => {
                            let info = google_wallet.info.ok_or_else(|| {
                                ApplicationErrorResponse::BadRequest(ApiError {
                                    sub_code: "MISSING_GOOGLE_PAY_INFO".to_owned(),
                                    error_identifier: 400,
                                    error_message: "Google Pay payment method info is required".to_owned(),
                                    error_object: None,
                                })
                            })?;

                            let tokenization_data = google_wallet.tokenization_data.ok_or_else(|| {
                                ApplicationErrorResponse::BadRequest(ApiError {
                                    sub_code: "MISSING_GOOGLE_PAY_TOKENIZATION_DATA".to_owned(),
                                    error_identifier: 400,
                                    error_message: "Google Pay tokenization data is required".to_owned(),
                                    error_object: None,
                                })
                            })?;

                            // Handle the new oneof tokenization_data structure
                            let gpay_tokenization_data = match tokenization_data.tokenization_data {
                                Some(grpc_api_types::payments::google_wallet::tokenization_data::TokenizationData::DecryptedData(predecrypt_data)) => {
                                    Ok(payment_method_data::GpayTokenizationData::Decrypted(
                                        payment_method_data::GPayPredecryptData {
                                            card_exp_month: predecrypt_data.card_exp_month.ok_or(
                                                ApplicationErrorResponse::BadRequest(ApiError {
                                                    sub_code: "MISSING_CARD_EXP_MONTH".to_owned(),
                                                    error_identifier: 400,
                                                    error_message: "Google Pay tokenization data card exp month is required".to_owned(),
                                                    error_object: None,
                                                })
                                            )?,
                                            card_exp_year: predecrypt_data.card_exp_year.ok_or(
                                                ApplicationErrorResponse::BadRequest(ApiError {
                                                    sub_code: "MISSING_CARD_EXP_YEAR".to_owned(),
                                                    error_identifier: 400,
                                                    error_message: "Google Pay tokenization data card exp year is required".to_owned(),
                                                    error_object: None,
                                                })
                                            )?,
                                            application_primary_account_number: predecrypt_data.application_primary_account_number.ok_or(
                                                ApplicationErrorResponse::BadRequest(ApiError {
                                                    sub_code: "MISSING_APPLICATION_PRIMARY_ACCOUNT_NUMBER".to_owned(),
                                                    error_identifier: 400,
                                                    error_message: "Google Pay tokenization data application primary account number is required".to_owned(),
                                                    error_object: None,
                                                })
                                            )?,
                                            cryptogram: predecrypt_data.cryptogram,
                                            eci_indicator: predecrypt_data.eci_indicator,
                                        }
                                    ))
                                },
                                Some(grpc_api_types::payments::google_wallet::tokenization_data::TokenizationData::EncryptedData(encrypted_data)) => {
                                    Ok(payment_method_data::GpayTokenizationData::Encrypted(
                                        payment_method_data::GpayEcryptedTokenizationData {
                                            token_type: encrypted_data.token_type,
                                            token: encrypted_data.token,
                                        }
                                    ))
                                },
                                None => Err(report!(ApplicationErrorResponse::BadRequest(ApiError {
                                        sub_code: "MISSING_GOOGLE_PAY_TOKENIZATION_DATA".to_owned(),
                                        error_identifier: 400,
                                        error_message: "Google Pay tokenization data variant is required".to_owned(),
                                        error_object: None,
                                    })))
                            }?;

                            let wallet_data = payment_method_data::GooglePayWalletData {
                                pm_type: google_wallet.r#type,
                                description: google_wallet.description,
                                info: payment_method_data::GooglePayPaymentMethodInfo {
                                    card_network: info.card_network,
                                    card_details: info.card_details,
                                    assurance_details: info.assurance_details.map(|details| {
                                        payment_method_data::GooglePayAssuranceDetails {
                                            card_holder_authenticated: details.card_holder_authenticated,
                                            account_verified: details.account_verified,
                                        }
                                    }),
                                },
                                tokenization_data: gpay_tokenization_data,
                            };
                            Ok(PaymentMethodData::Wallet(payment_method_data::WalletData::GooglePay(wallet_data)))
                        }
                        Some(grpc_api_types::payments::wallet_payment_method_type::WalletType::AmazonPayRedirect(_)) => {
                            Ok(PaymentMethodData::Wallet(payment_method_data::WalletData::AmazonPayRedirect(Box::new(payment_method_data::AmazonPayRedirectData {}))))
                        }
                        Some(grpc_api_types::payments::wallet_payment_method_type::WalletType::CashappQr(_)) => {
                            Ok(PaymentMethodData::Wallet(payment_method_data::WalletData::CashappQr(Box::new(payment_method_data::CashappQr {}))))
                        }
                        Some(grpc_api_types::payments::wallet_payment_method_type::WalletType::RevolutPay(_)) => {
                            Ok(PaymentMethodData::Wallet(payment_method_data::WalletData::RevolutPay(payment_method_data::RevolutPayData {})))
                        }
                        Some(grpc_api_types::payments::wallet_payment_method_type::WalletType::AliPayRedirect(_)) => {
                            Ok(PaymentMethodData::Wallet(payment_method_data::WalletData::AliPayRedirect(payment_method_data::AliPayRedirection {})))
                        }
                        Some(grpc_api_types::payments::wallet_payment_method_type::WalletType::WeChatPayQr(_)) => {
                            Ok(PaymentMethodData::Wallet(payment_method_data::WalletData::WeChatPayQr(Box::new(payment_method_data::WeChatPayQr {}))))
                        }
                        Some(grpc_api_types::payments::wallet_payment_method_type::WalletType::PaypalRedirect(paypal_redirect)) => {
                            Ok(PaymentMethodData::Wallet(payment_method_data::WalletData::PaypalRedirect(payment_method_data::PaypalRedirection {
                                email: match paypal_redirect.email {
                                    Some(email_str) => Some(Email::try_from(email_str.expose()).change_context(
                                        ApplicationErrorResponse::BadRequest(ApiError {
                                            sub_code: "INVALID_EMAIL_FORMAT".to_owned(),
                                            error_identifier: 400,
                                            error_message: "Invalid email".to_owned(),
                                            error_object: None,
                                        })
                                    )?),
                                    None => None,
                                },
                            })))
                        }
                        _ => {
                            Err(report!(ApplicationErrorResponse::BadRequest(ApiError {
                                sub_code: "UNSUPPORTED_PAYMENT_METHOD".to_owned(),
                                error_identifier: 400,
                                error_message: "This Wallet type is not yet supported".to_owned(),
                                error_object: None,
                            })))
                        },
                    }
                },
                grpc_api_types::payments::payment_method::PaymentMethod::OnlineBanking(online_banking_type) => {
                    match online_banking_type.online_banking_type {
                        Some(grpc_api_types::payments::online_banking_payment_method_type::OnlineBankingType::OpenBankingUk(open_banking_uk)) => {
                            Ok(PaymentMethodData::BankRedirect(payment_method_data::BankRedirectData::OpenBankingUk {
                                issuer: open_banking_uk.issuer.and_then(|i| common_enums::BankNames::from_str(&i).ok()),
                                country: open_banking_uk.country.and_then(|c| CountryAlpha2::from_str(&c).ok()),
                            }))
                        }
                        Some(grpc_api_types::payments::online_banking_payment_method_type::OnlineBankingType::OnlineBankingFpx(fpx)) => {
                            Ok(PaymentMethodData::BankRedirect(payment_method_data::BankRedirectData::OnlineBankingFpx{
                                issuer: common_enums::BankNames::foreign_try_from(
                                    fpx.issuer(),
                                )?,
                            }))
                        }
                        _ => {
                            Err(report!(ApplicationErrorResponse::BadRequest(ApiError {
                                sub_code: "UNSUPPORTED_PAYMENT_METHOD".to_owned(),
                                error_identifier: 400,
                                error_message: "This online banking type is not yet supported".to_owned(),
                                error_object: None,
                            })))
                        },
                    }
                }
                grpc_api_types::payments::payment_method::PaymentMethod::BankTransfer(bank_transfer_type) => {
                    match bank_transfer_type.bank_transfer_type {
                        Some(grpc_api_types::payments::bank_transfer_payment_method_type::BankTransferType::InstantBankTransfer(_)) => {
                            Ok(PaymentMethodData::BankTransfer(Box::new(payment_method_data::BankTransferData::InstantBankTransfer {  })))
                        }
                        None => {
                            Err(report!(ApplicationErrorResponse::BadRequest(ApiError {
                                sub_code: "UNSUPPORTED_PAYMENT_METHOD".to_owned(),
                                error_identifier: 400,
                                error_message: "This bank transfer type is not yet supported".to_owned(),
                                error_object: None,
                            })))
                        },
                    }
                }
                grpc_api_types::payments::payment_method::PaymentMethod::MobilePayment(mobile_payment_type) => {
                    match mobile_payment_type.mobile_payment_type {
                        Some(grpc_api_types::payments::mobile_payment_method_type::MobilePaymentType::DuitNow(_)) => {
                            Ok(PaymentMethodData::RealTimePayment(Box::new(payment_method_data::RealTimePaymentData::DuitNow {  })))
                        }
                        _ => Err(report!(ApplicationErrorResponse::BadRequest(ApiError {
                            sub_code: "UNSUPPORTED_PAYMENT_METHOD".to_owned(),
                            error_identifier: 400,
                            error_message: "This mobile payment type is not yet supported".to_owned(),
                            error_object: None,
                        })))
                    }
                }
                grpc_api_types::payments::payment_method::PaymentMethod::Crypto(crypto) => {
                    let crypto_currency = crypto.crypto_currency.ok_or_else( || {
                        ApplicationErrorResponse::BadRequest(ApiError {
                            sub_code: "INVALID_PAYMENT_METHOD".to_owned(),
                            error_identifier: 400,
                            error_message: "Crypto currency is required".to_owned(),
                            error_object: None,
                        })
                    })?;

                    Ok(PaymentMethodData::Crypto(
                        payment_method_data::CryptoData {
                            pay_currency: crypto_currency.pay_currency,
                            network: crypto_currency.network,
                        },
                    ))
                }
            },
            None => Err(ApplicationErrorResponse::BadRequest(ApiError {
                sub_code: "INVALID_PAYMENT_METHOD_DATA".to_owned(),
                error_identifier: 400,
                error_message: "Payment method data is required".to_owned(),
                error_object: None,
            })
            .into()),
        }
    }
}

impl ForeignTryFrom<grpc_api_types::payments::PaymentMethodType> for Option<PaymentMethodType> {
    type Error = ApplicationErrorResponse;

    fn foreign_try_from(
        value: grpc_api_types::payments::PaymentMethodType,
    ) -> Result<Self, error_stack::Report<Self::Error>> {
        match value {
            grpc_api_types::payments::PaymentMethodType::Unspecified => Ok(None),
            grpc_api_types::payments::PaymentMethodType::Credit => {
                Ok(Some(PaymentMethodType::Credit))
            }
            grpc_api_types::payments::PaymentMethodType::Debit => {
                Ok(Some(PaymentMethodType::Debit))
            }
            grpc_api_types::payments::PaymentMethodType::UpiCollect => {
                Ok(Some(PaymentMethodType::UpiCollect))
            }
            grpc_api_types::payments::PaymentMethodType::UpiIntent => {
                Ok(Some(PaymentMethodType::UpiIntent))
            }
            grpc_api_types::payments::PaymentMethodType::UpiQr => {
                Ok(Some(PaymentMethodType::UpiIntent))
            } // UpiQr not yet implemented, fallback to UpiIntent
            grpc_api_types::payments::PaymentMethodType::ClassicReward => {
                Ok(Some(PaymentMethodType::ClassicReward))
            }
            grpc_api_types::payments::PaymentMethodType::Evoucher => {
                Ok(Some(PaymentMethodType::Evoucher))
            }
            grpc_api_types::payments::PaymentMethodType::ApplePay => {
                Ok(Some(PaymentMethodType::ApplePay))
            }
            grpc_api_types::payments::PaymentMethodType::GooglePay => {
                Ok(Some(PaymentMethodType::GooglePay))
            }
            grpc_api_types::payments::PaymentMethodType::AmazonPay => {
                Ok(Some(PaymentMethodType::AmazonPay))
            }
            grpc_api_types::payments::PaymentMethodType::RevolutPay => {
                Ok(Some(PaymentMethodType::RevolutPay))
            }
            grpc_api_types::payments::PaymentMethodType::PayPal => {
                Ok(Some(PaymentMethodType::Paypal))
            }
            grpc_api_types::payments::PaymentMethodType::WeChatPay => {
                Ok(Some(PaymentMethodType::WeChatPay))
            }
            grpc_api_types::payments::PaymentMethodType::AliPay => {
                Ok(Some(PaymentMethodType::AliPay))
            }
            grpc_api_types::payments::PaymentMethodType::Cashapp => {
                Ok(Some(PaymentMethodType::Cashapp))
            }
            _ => Err(ApplicationErrorResponse::BadRequest(ApiError {
                sub_code: "INVALID_PAYMENT_METHOD_TYPE".to_owned(),
                error_identifier: 400,
                error_message: "This payment method type is not yet supported".to_owned(),
                error_object: None,
            })
            .into()),
        }
    }
}

impl ForeignTryFrom<grpc_api_types::payments::PaymentMethod> for Option<PaymentMethodType> {
    type Error = ApplicationErrorResponse;

    fn foreign_try_from(
        value: grpc_api_types::payments::PaymentMethod,
    ) -> Result<Self, error_stack::Report<Self::Error>> {
        match value.payment_method {
            Some(data) => match data {
                grpc_api_types::payments::payment_method::PaymentMethod::Card(card_type) => {
                    match card_type.card_type {
                        Some(grpc_api_types::payments::card_payment_method_type::CardType::Credit(_)) => {
                            Ok(Some(PaymentMethodType::Credit))
                        },
                        Some(grpc_api_types::payments::card_payment_method_type::CardType::Debit(_)) => {
                            Ok(Some(PaymentMethodType::Debit))
                        },
                        Some(grpc_api_types::payments::card_payment_method_type::CardType::CardRedirect(_)) =>
                            Err(report!(ApplicationErrorResponse::BadRequest(ApiError {
                                sub_code: "UNSUPPORTED_PAYMENT_METHOD".to_owned(),
                                error_identifier: 400,
                                error_message: "Card redirect payments are not yet supported".to_owned(),
                                error_object: None,
                            }))),
                        Some(grpc_api_types::payments::card_payment_method_type::CardType::CreditProxy(_)) => {
                            Ok(Some(PaymentMethodType::Credit))
                        },
                        Some(grpc_api_types::payments::card_payment_method_type::CardType::DebitProxy(_)) => {
                            Ok(Some(PaymentMethodType::Debit))
                        },
                        None =>
                            Err(report!(ApplicationErrorResponse::BadRequest(ApiError {
                                sub_code: "INVALID_PAYMENT_METHOD".to_owned(),
                                error_identifier: 400,
                                error_message: "Card type is required".to_owned(),
                                error_object: None,
                            })))
                    }
                }
                grpc_api_types::payments::payment_method::PaymentMethod::Token(_) => {
                    Ok(None)
                },
                grpc_api_types::payments::payment_method::PaymentMethod::UpiCollect(_) => Ok(Some(PaymentMethodType::UpiCollect)),
                grpc_api_types::payments::payment_method::PaymentMethod::UpiIntent(_) => Ok(Some(PaymentMethodType::UpiIntent)),
                grpc_api_types::payments::payment_method::PaymentMethod::UpiQr(_) => Ok(Some(PaymentMethodType::UpiIntent)), // UpiQr not yet implemented, fallback to UpiIntent
                grpc_api_types::payments::payment_method::PaymentMethod::Reward(reward) => {
                    match reward.reward_type() {
                        grpc_api_types::payments::RewardType::Classicreward => Ok(Some(PaymentMethodType::ClassicReward)),
                        grpc_api_types::payments::RewardType::EVoucher => Ok(Some(PaymentMethodType::Evoucher)),
                        _ => Err(report!(ApplicationErrorResponse::BadRequest(ApiError {
                            sub_code: "UNSUPPORTED_REWARD_TYPE".to_owned(),
                            error_identifier: 400,
                            error_message: "Unsupported reward type".to_owned(),
                            error_object: None,
                        })))
                    }
                },
                grpc_api_types::payments::payment_method::PaymentMethod::Wallet(wallet_type) => {
                    match wallet_type.wallet_type {
                        Some(grpc_api_types::payments::wallet_payment_method_type::WalletType::Bluecode(_)) => {
                                        Ok(Some(PaymentMethodType::Bluecode))
                                    },
                        Some(grpc_api_types::payments::wallet_payment_method_type::WalletType::Mifinity(_mifinity_data)) => {
                            // For PaymentMethodType conversion, we just need to return the type, not the full data
                            Ok(Some(PaymentMethodType::Mifinity))
                        },
                        Some(grpc_api_types::payments::wallet_payment_method_type::WalletType::ApplePay(_)) => {
                            Ok(Some(PaymentMethodType::ApplePay))
                        }
                        Some(grpc_api_types::payments::wallet_payment_method_type::WalletType::GooglePay(_)) => {
                            Ok(Some(PaymentMethodType::GooglePay))
                        }
                        Some(grpc_api_types::payments::wallet_payment_method_type::WalletType::AmazonPayRedirect(_)) => {
                            Ok(Some(PaymentMethodType::AmazonPay))
                        }
                        Some(grpc_api_types::payments::wallet_payment_method_type::WalletType::RevolutPay(_)) => {
                            Ok(Some(PaymentMethodType::RevolutPay))
                        }
                        Some(grpc_api_types::payments::wallet_payment_method_type::WalletType::PaypalRedirect(_)) => {
                            Ok(Some(PaymentMethodType::Paypal))
                        }
                        Some(grpc_api_types::payments::wallet_payment_method_type::WalletType::WeChatPayQr(_)) => {
                            Ok(Some(PaymentMethodType::WeChatPay))
                        }
                        Some(grpc_api_types::payments::wallet_payment_method_type::WalletType::AliPayRedirect(_)) => {
                            Ok(Some(PaymentMethodType::AliPay))
                        }
                        Some(grpc_api_types::payments::wallet_payment_method_type::WalletType::CashappQr(_)) => {
                            Ok(Some(PaymentMethodType::Cashapp))
                        }
                        _ => {
                            Err(report!(ApplicationErrorResponse::BadRequest(ApiError {
                                sub_code: "UNSUPPORTED_PAYMENT_METHOD".to_owned(),
                                error_identifier: 400,
                                error_message: "This Wallet type is not yet supported".to_owned(),
                                error_object: None,
                            })))
                        },
                    }
                },
                grpc_api_types::payments::payment_method::PaymentMethod::OnlineBanking(online_banking) => {
                    match online_banking.online_banking_type {
                        Some(grpc_api_types::payments::online_banking_payment_method_type::OnlineBankingType::OpenBankingUk(_)) => {
                            Ok(Some(PaymentMethodType::OpenBankingUk))
                        },
                        Some(grpc_api_types::payments::online_banking_payment_method_type::OnlineBankingType::OnlineBankingFpx(_))=>{
                            Ok(Some(PaymentMethodType::OnlineBankingFpx))
                        }
                        _ => {
                            Err(report!(ApplicationErrorResponse::BadRequest(ApiError {
                                sub_code: "UNSUPPORTED_PAYMENT_METHOD".to_owned(),
                                error_identifier: 400,
                                error_message: "This online banking type is not yet supported".to_owned(),
                                error_object: None,
                            })))
                        },
                    }
                }
                grpc_api_types::payments::payment_method::PaymentMethod::MobilePayment(mobile_payment_type) => {
                    match mobile_payment_type.mobile_payment_type {
                        Some(grpc_api_types::payments::mobile_payment_method_type::MobilePaymentType::DuitNow(_)) =>{
                            Ok(Some(PaymentMethodType::DuitNow))
                        }
                        _ => Err(report!(ApplicationErrorResponse::BadRequest(ApiError {
                            sub_code: "UNSUPPORTED_PAYMENT_METHOD".to_owned(),
                            error_identifier: 400,
                            error_message: "This mobile payment type is not yet supported".to_owned(),
                            error_object: None,
                        })))
                    }
                }
                grpc_api_types::payments::payment_method::PaymentMethod::BankTransfer(bank_transfer_type) => {
                    match bank_transfer_type.bank_transfer_type {
                        Some(grpc_api_types::payments::bank_transfer_payment_method_type::BankTransferType::InstantBankTransfer(_)) => {
                            Ok(Some(PaymentMethodType::InstantBankTransfer))
                        }
                        _ => Err(report!(ApplicationErrorResponse::BadRequest(ApiError {
                            sub_code: "UNSUPPORTED_PAYMENT_METHOD".to_owned(),
                            error_identifier: 400,
                            error_message: "This bank transfer type is not yet supported".to_owned(),
                            error_object: None,
                        })))
                    }
                }
                grpc_api_types::payments::payment_method::PaymentMethod::Crypto(_) => Ok(Some(PaymentMethodType::CryptoCurrency)),
            },
            None => Err(ApplicationErrorResponse::BadRequest(ApiError {
                sub_code: "INVALID_PAYMENT_METHOD_DATA".to_owned(),
                error_identifier: 400,
                error_message: "Payment method data is required".to_owned(),
                error_object: None,
            })
            .into()),
        }
    }
}

// Helper trait for generic card conversion
pub trait CardConversionHelper<T: PaymentMethodDataTypes> {
    fn convert_card_details(
        card: grpc_api_types::payments::CardDetails,
    ) -> Result<payment_method_data::Card<T>, error_stack::Report<ApplicationErrorResponse>>;
}

// Implementation for DefaultPCIHolder
impl CardConversionHelper<DefaultPCIHolder> for DefaultPCIHolder {
    fn convert_card_details(
        card: grpc_api_types::payments::CardDetails,
    ) -> Result<
        payment_method_data::Card<DefaultPCIHolder>,
        error_stack::Report<ApplicationErrorResponse>,
    > {
        let card_network = match card.card_network() {
            grpc_api_types::payments::CardNetwork::Unspecified => None,
            _ => Some(common_enums::CardNetwork::foreign_try_from(
                card.card_network(),
            )?),
        };
        Ok(payment_method_data::Card {
            card_number: RawCardNumber::<DefaultPCIHolder>(card.card_number.ok_or(
                ApplicationErrorResponse::BadRequest(ApiError {
                    sub_code: "MISSING_CARD_NUMBER".to_owned(),
                    error_identifier: 400,
                    error_message: "Missing card number".to_owned(),
                    error_object: None,
                }),
            )?),
            card_exp_month: card
                .card_exp_month
                .ok_or(ApplicationErrorResponse::BadRequest(ApiError {
                    sub_code: "MISSING_EXP_MONTH".to_owned(),
                    error_identifier: 400,
                    error_message: "Missing Card Expiry Month".to_owned(),
                    error_object: None,
                }))?,
            card_exp_year: card
                .card_exp_year
                .ok_or(ApplicationErrorResponse::BadRequest(ApiError {
                    sub_code: "MISSING_EXP_YEAR".to_owned(),
                    error_identifier: 400,
                    error_message: "Missing Card Expiry Year".to_owned(),
                    error_object: None,
                }))?,
            card_cvc: card
                .card_cvc
                .ok_or(ApplicationErrorResponse::BadRequest(ApiError {
                    sub_code: "MISSING_CVC".to_owned(),
                    error_identifier: 400,
                    error_message: "Missing CVC".to_owned(),
                    error_object: None,
                }))?,
            card_issuer: card.card_issuer,
            card_network,
            card_type: card.card_type,
            card_issuing_country: card.card_issuing_country_alpha2,
            bank_code: card.bank_code,
            nick_name: card.nick_name.map(|name| name.into()),
            card_holder_name: card.card_holder_name,
            co_badged_card_data: None,
        })
    }
}

// Implementation for VaultTokenHolder
impl CardConversionHelper<VaultTokenHolder> for VaultTokenHolder {
    fn convert_card_details(
        card: grpc_api_types::payments::CardDetails,
    ) -> Result<
        payment_method_data::Card<VaultTokenHolder>,
        error_stack::Report<ApplicationErrorResponse>,
    > {
        Ok(payment_method_data::Card {
            card_number: RawCardNumber(
                card.card_number
                    .ok_or(ApplicationErrorResponse::BadRequest(ApiError {
                        sub_code: "MISSING_CARD_NUMBER".to_owned(),
                        error_identifier: 400,
                        error_message: "Missing card number".to_owned(),
                        error_object: None,
                    }))
                    .map(|cn| cn.get_card_no())?,
            ),
            card_exp_month: card
                .card_exp_month
                .ok_or(ApplicationErrorResponse::BadRequest(ApiError {
                    sub_code: "MISSING_EXP_MONTH".to_owned(),
                    error_identifier: 400,
                    error_message: "Missing Card Expiry Month".to_owned(),
                    error_object: None,
                }))?,
            card_exp_year: card
                .card_exp_year
                .ok_or(ApplicationErrorResponse::BadRequest(ApiError {
                    sub_code: "MISSING_EXP_YEAR".to_owned(),
                    error_identifier: 400,
                    error_message: "Missing Card Expiry Year".to_owned(),
                    error_object: None,
                }))?,
            card_cvc: card
                .card_cvc
                .ok_or(ApplicationErrorResponse::BadRequest(ApiError {
                    sub_code: "MISSING_CVC".to_owned(),
                    error_identifier: 400,
                    error_message: "Missing CVC".to_owned(),
                    error_object: None,
                }))?,
            card_issuer: card.card_issuer,
            card_network: None,
            card_type: card.card_type,
            card_issuing_country: card.card_issuing_country_alpha2,
            bank_code: card.bank_code,
            nick_name: card.nick_name.map(|name| name.into()),
            card_holder_name: card.card_holder_name,
            co_badged_card_data: None,
        })
    }
}

// Generic ForeignTryFrom implementation using the helper trait
impl<T> ForeignTryFrom<grpc_api_types::payments::CardDetails> for payment_method_data::Card<T>
where
    T: PaymentMethodDataTypes
        + Default
        + Debug
        + Send
        + Eq
        + PartialEq
        + serde::Serialize
        + serde::de::DeserializeOwned
        + Clone
        + CardConversionHelper<T>,
{
    type Error = ApplicationErrorResponse;
    fn foreign_try_from(
        card: grpc_api_types::payments::CardDetails,
    ) -> Result<Self, error_stack::Report<Self::Error>> {
        T::convert_card_details(card)
    }
}

impl ForeignTryFrom<grpc_api_types::payments::Currency> for common_enums::Currency {
    type Error = ApplicationErrorResponse;
    fn foreign_try_from(
        value: grpc_api_types::payments::Currency,
    ) -> Result<Self, error_stack::Report<Self::Error>> {
        match value {
            grpc_api_types::payments::Currency::Aed => Ok(Self::AED),
            grpc_api_types::payments::Currency::All => Ok(Self::ALL),
            grpc_api_types::payments::Currency::Amd => Ok(Self::AMD),
            grpc_api_types::payments::Currency::Ang => Ok(Self::ANG),
            grpc_api_types::payments::Currency::Aoa => Ok(Self::AOA),
            grpc_api_types::payments::Currency::Ars => Ok(Self::ARS),
            grpc_api_types::payments::Currency::Aud => Ok(Self::AUD),
            grpc_api_types::payments::Currency::Awg => Ok(Self::AWG),
            grpc_api_types::payments::Currency::Azn => Ok(Self::AZN),
            grpc_api_types::payments::Currency::Bam => Ok(Self::BAM),
            grpc_api_types::payments::Currency::Bbd => Ok(Self::BBD),
            grpc_api_types::payments::Currency::Bdt => Ok(Self::BDT),
            grpc_api_types::payments::Currency::Bgn => Ok(Self::BGN),
            grpc_api_types::payments::Currency::Bhd => Ok(Self::BHD),
            grpc_api_types::payments::Currency::Bif => Ok(Self::BIF),
            grpc_api_types::payments::Currency::Bmd => Ok(Self::BMD),
            grpc_api_types::payments::Currency::Bnd => Ok(Self::BND),
            grpc_api_types::payments::Currency::Bob => Ok(Self::BOB),
            grpc_api_types::payments::Currency::Brl => Ok(Self::BRL),
            grpc_api_types::payments::Currency::Bsd => Ok(Self::BSD),
            grpc_api_types::payments::Currency::Bwp => Ok(Self::BWP),
            grpc_api_types::payments::Currency::Byn => Ok(Self::BYN),
            grpc_api_types::payments::Currency::Bzd => Ok(Self::BZD),
            grpc_api_types::payments::Currency::Cad => Ok(Self::CAD),
            grpc_api_types::payments::Currency::Chf => Ok(Self::CHF),
            grpc_api_types::payments::Currency::Clp => Ok(Self::CLP),
            grpc_api_types::payments::Currency::Cny => Ok(Self::CNY),
            grpc_api_types::payments::Currency::Cop => Ok(Self::COP),
            grpc_api_types::payments::Currency::Crc => Ok(Self::CRC),
            grpc_api_types::payments::Currency::Cup => Ok(Self::CUP),
            grpc_api_types::payments::Currency::Cve => Ok(Self::CVE),
            grpc_api_types::payments::Currency::Czk => Ok(Self::CZK),
            grpc_api_types::payments::Currency::Djf => Ok(Self::DJF),
            grpc_api_types::payments::Currency::Dkk => Ok(Self::DKK),
            grpc_api_types::payments::Currency::Dop => Ok(Self::DOP),
            grpc_api_types::payments::Currency::Dzd => Ok(Self::DZD),
            grpc_api_types::payments::Currency::Egp => Ok(Self::EGP),
            grpc_api_types::payments::Currency::Etb => Ok(Self::ETB),
            grpc_api_types::payments::Currency::Eur => Ok(Self::EUR),
            grpc_api_types::payments::Currency::Fjd => Ok(Self::FJD),
            grpc_api_types::payments::Currency::Fkp => Ok(Self::FKP),
            grpc_api_types::payments::Currency::Gbp => Ok(Self::GBP),
            grpc_api_types::payments::Currency::Gel => Ok(Self::GEL),
            grpc_api_types::payments::Currency::Ghs => Ok(Self::GHS),
            grpc_api_types::payments::Currency::Gip => Ok(Self::GIP),
            grpc_api_types::payments::Currency::Gmd => Ok(Self::GMD),
            grpc_api_types::payments::Currency::Gnf => Ok(Self::GNF),
            grpc_api_types::payments::Currency::Gtq => Ok(Self::GTQ),
            grpc_api_types::payments::Currency::Gyd => Ok(Self::GYD),
            grpc_api_types::payments::Currency::Hkd => Ok(Self::HKD),
            grpc_api_types::payments::Currency::Hnl => Ok(Self::HNL),
            grpc_api_types::payments::Currency::Hrk => Ok(Self::HRK),
            grpc_api_types::payments::Currency::Htg => Ok(Self::HTG),
            grpc_api_types::payments::Currency::Huf => Ok(Self::HUF),
            grpc_api_types::payments::Currency::Idr => Ok(Self::IDR),
            grpc_api_types::payments::Currency::Ils => Ok(Self::ILS),
            grpc_api_types::payments::Currency::Inr => Ok(Self::INR),
            grpc_api_types::payments::Currency::Iqd => Ok(Self::IQD),
            grpc_api_types::payments::Currency::Jmd => Ok(Self::JMD),
            grpc_api_types::payments::Currency::Jod => Ok(Self::JOD),
            grpc_api_types::payments::Currency::Jpy => Ok(Self::JPY),
            grpc_api_types::payments::Currency::Kes => Ok(Self::KES),
            grpc_api_types::payments::Currency::Kgs => Ok(Self::KGS),
            grpc_api_types::payments::Currency::Khr => Ok(Self::KHR),
            grpc_api_types::payments::Currency::Kmf => Ok(Self::KMF),
            grpc_api_types::payments::Currency::Krw => Ok(Self::KRW),
            grpc_api_types::payments::Currency::Kwd => Ok(Self::KWD),
            grpc_api_types::payments::Currency::Kyd => Ok(Self::KYD),
            grpc_api_types::payments::Currency::Kzt => Ok(Self::KZT),
            grpc_api_types::payments::Currency::Lak => Ok(Self::LAK),
            grpc_api_types::payments::Currency::Lbp => Ok(Self::LBP),
            grpc_api_types::payments::Currency::Lkr => Ok(Self::LKR),
            grpc_api_types::payments::Currency::Lrd => Ok(Self::LRD),
            grpc_api_types::payments::Currency::Lsl => Ok(Self::LSL),
            grpc_api_types::payments::Currency::Lyd => Ok(Self::LYD),
            grpc_api_types::payments::Currency::Mad => Ok(Self::MAD),
            grpc_api_types::payments::Currency::Mdl => Ok(Self::MDL),
            grpc_api_types::payments::Currency::Mga => Ok(Self::MGA),
            grpc_api_types::payments::Currency::Mkd => Ok(Self::MKD),
            grpc_api_types::payments::Currency::Mmk => Ok(Self::MMK),
            grpc_api_types::payments::Currency::Mnt => Ok(Self::MNT),
            grpc_api_types::payments::Currency::Mop => Ok(Self::MOP),
            grpc_api_types::payments::Currency::Mru => Ok(Self::MRU),
            grpc_api_types::payments::Currency::Mur => Ok(Self::MUR),
            grpc_api_types::payments::Currency::Mvr => Ok(Self::MVR),
            grpc_api_types::payments::Currency::Mwk => Ok(Self::MWK),
            grpc_api_types::payments::Currency::Mxn => Ok(Self::MXN),
            grpc_api_types::payments::Currency::Myr => Ok(Self::MYR),
            grpc_api_types::payments::Currency::Mzn => Ok(Self::MZN),
            grpc_api_types::payments::Currency::Nad => Ok(Self::NAD),
            grpc_api_types::payments::Currency::Ngn => Ok(Self::NGN),
            grpc_api_types::payments::Currency::Nio => Ok(Self::NIO),
            grpc_api_types::payments::Currency::Nok => Ok(Self::NOK),
            grpc_api_types::payments::Currency::Npr => Ok(Self::NPR),
            grpc_api_types::payments::Currency::Nzd => Ok(Self::NZD),
            grpc_api_types::payments::Currency::Omr => Ok(Self::OMR),
            grpc_api_types::payments::Currency::Pab => Ok(Self::PAB),
            grpc_api_types::payments::Currency::Pen => Ok(Self::PEN),
            grpc_api_types::payments::Currency::Pgk => Ok(Self::PGK),
            grpc_api_types::payments::Currency::Php => Ok(Self::PHP),
            grpc_api_types::payments::Currency::Pkr => Ok(Self::PKR),
            grpc_api_types::payments::Currency::Pln => Ok(Self::PLN),
            grpc_api_types::payments::Currency::Pyg => Ok(Self::PYG),
            grpc_api_types::payments::Currency::Qar => Ok(Self::QAR),
            grpc_api_types::payments::Currency::Ron => Ok(Self::RON),
            grpc_api_types::payments::Currency::Rsd => Ok(Self::RSD),
            grpc_api_types::payments::Currency::Rub => Ok(Self::RUB),
            grpc_api_types::payments::Currency::Rwf => Ok(Self::RWF),
            grpc_api_types::payments::Currency::Sar => Ok(Self::SAR),
            grpc_api_types::payments::Currency::Sbd => Ok(Self::SBD),
            grpc_api_types::payments::Currency::Scr => Ok(Self::SCR),
            grpc_api_types::payments::Currency::Sek => Ok(Self::SEK),
            grpc_api_types::payments::Currency::Sgd => Ok(Self::SGD),
            grpc_api_types::payments::Currency::Shp => Ok(Self::SHP),
            grpc_api_types::payments::Currency::Sle => Ok(Self::SLE),
            grpc_api_types::payments::Currency::Sll => Ok(Self::SLL),
            grpc_api_types::payments::Currency::Sos => Ok(Self::SOS),
            grpc_api_types::payments::Currency::Srd => Ok(Self::SRD),
            grpc_api_types::payments::Currency::Ssp => Ok(Self::SSP),
            grpc_api_types::payments::Currency::Stn => Ok(Self::STN),
            grpc_api_types::payments::Currency::Svc => Ok(Self::SVC),
            grpc_api_types::payments::Currency::Szl => Ok(Self::SZL),
            grpc_api_types::payments::Currency::Thb => Ok(Self::THB),
            grpc_api_types::payments::Currency::Tnd => Ok(Self::TND),
            grpc_api_types::payments::Currency::Top => Ok(Self::TOP),
            grpc_api_types::payments::Currency::Try => Ok(Self::TRY),
            grpc_api_types::payments::Currency::Ttd => Ok(Self::TTD),
            grpc_api_types::payments::Currency::Twd => Ok(Self::TWD),
            grpc_api_types::payments::Currency::Tzs => Ok(Self::TZS),
            grpc_api_types::payments::Currency::Uah => Ok(Self::UAH),
            grpc_api_types::payments::Currency::Ugx => Ok(Self::UGX),
            grpc_api_types::payments::Currency::Usd => Ok(Self::USD),
            grpc_api_types::payments::Currency::Uyu => Ok(Self::UYU),
            grpc_api_types::payments::Currency::Uzs => Ok(Self::UZS),
            grpc_api_types::payments::Currency::Ves => Ok(Self::VES),
            grpc_api_types::payments::Currency::Vnd => Ok(Self::VND),
            grpc_api_types::payments::Currency::Vuv => Ok(Self::VUV),
            grpc_api_types::payments::Currency::Wst => Ok(Self::WST),
            grpc_api_types::payments::Currency::Xaf => Ok(Self::XAF),
            grpc_api_types::payments::Currency::Xcd => Ok(Self::XCD),
            grpc_api_types::payments::Currency::Xof => Ok(Self::XOF),
            grpc_api_types::payments::Currency::Xpf => Ok(Self::XPF),
            grpc_api_types::payments::Currency::Yer => Ok(Self::YER),
            grpc_api_types::payments::Currency::Zar => Ok(Self::ZAR),
            grpc_api_types::payments::Currency::Zmw => Ok(Self::ZMW),
            _ => Err(report!(ApplicationErrorResponse::BadRequest(ApiError {
                sub_code: "unsupported_currency".to_string(),
                error_identifier: 4001,
                error_message: format!("Currency {value:?} is not supported"),
                error_object: None,
            }))),
        }
    }
}

impl<
        T: PaymentMethodDataTypes
            + Default
            + Debug
            + Send
            + Eq
            + PartialEq
            + serde::Serialize
            + serde::de::DeserializeOwned
            + Clone
            + CardConversionHelper<T>,
    > ForeignTryFrom<PaymentServiceAuthorizeRequest> for PaymentsAuthorizeData<T>
{
    type Error = ApplicationErrorResponse;

    fn foreign_try_from(
        value: PaymentServiceAuthorizeRequest,
    ) -> Result<Self, error_stack::Report<Self::Error>> {
        let email: Option<Email> = match value.email {
            Some(ref email_str) => {
                Some(Email::try_from(email_str.clone().expose()).map_err(|_| {
                    error_stack::Report::new(ApplicationErrorResponse::BadRequest(ApiError {
                        sub_code: "INVALID_EMAIL_FORMAT".to_owned(),
                        error_identifier: 400,

                        error_message: "Invalid email".to_owned(),
                        error_object: None,
                    }))
                })?)
            }
            None => None,
        };
        let merchant_config_currency = common_enums::Currency::foreign_try_from(value.currency())?;

        // Extract merchant_account_id from metadata before moving it
        let merchant_account_id = value.metadata.get("merchant_account_id").cloned();

        // Store merchant_account_metadata for connector use
        let merchant_account_metadata = (!value.merchant_account_metadata.is_empty())
            .then(|| {
                serde_json::to_value(&value.merchant_account_metadata)
                    .map(common_utils::pii::SecretSerdeValue::new)
                    .map_err(|_| {
                        error_stack::Report::new(ApplicationErrorResponse::InternalServerError(
                            crate::errors::ApiError {
                                sub_code: "SERDE_JSON_ERROR".to_owned(),
                                error_identifier: 500,
                                error_message: "Failed to serialize merchant_account_metadata"
                                    .to_owned(),
                                error_object: None,
                            },
                        ))
                    })
            })
            .transpose()?;

        let setup_future_usage = value
            .setup_future_usage
            .map(|usage| {
                grpc_api_types::payments::FutureUsage::try_from(usage)
                    .map_err(|_| {
                        error_stack::Report::new(ApplicationErrorResponse::BadRequest(ApiError {
                            sub_code: "INVALID_SETUP_FUTURE_USAGE".to_owned(),
                            error_identifier: 400,
                            error_message: "Invalid setup future usage value".to_owned(),
                            error_object: None,
                        }))
                    })
                    .and_then(|proto_usage| {
                        common_enums::FutureUsage::foreign_try_from(proto_usage)
                    })
            })
            .transpose()?;

        let customer_acceptance = value.customer_acceptance.clone();
        let authentication_data = value
            .authentication_data
            .clone()
            .map(router_request_types::AuthenticationData::try_from)
            .transpose()?;

        let access_token = value
            .state
            .as_ref()
            .and_then(|state| state.access_token.as_ref())
            .map(AccessTokenResponseData::from);
        let shipping_cost = Some(common_utils::types::MinorUnit::new(value.shipping_cost()));
        // Connector testing data should be sent as a separate field (for adyen) (to be implemented)
        // For now, set to None as Hyperswitch needs to be updated to send this data properly
        let connector_testing_data: Option<Secret<serde_json::Value>> = None;

        Ok(Self {
            authentication_data,
            capture_method: Some(common_enums::CaptureMethod::foreign_try_from(
                value.capture_method(),
            )?),
            payment_method_data: PaymentMethodData::<T>::foreign_try_from(
                value.payment_method.clone().ok_or_else(|| {
                    ApplicationErrorResponse::BadRequest(ApiError {
                        sub_code: "INVALID_PAYMENT_METHOD_DATA".to_owned(),
                        error_identifier: 400,
                        error_message: "Payment method data is required".to_owned(),
                        error_object: None,
                    })
                })?,
            )
            .change_context(ApplicationErrorResponse::BadRequest(ApiError {
                sub_code: "INVALID_PAYMENT_METHOD_DATA".to_owned(),
                error_identifier: 400,
                error_message: "Payment method data construction failed".to_owned(),
                error_object: None,
            }))?,
            amount: common_utils::types::MinorUnit::new(value.amount),
            currency: common_enums::Currency::foreign_try_from(value.currency())?,
            confirm: true,
            webhook_url: value.webhook_url.clone(),
            browser_info: value
                .browser_info
                .as_ref()
                .cloned()
                .map(BrowserInformation::foreign_try_from)
                .transpose()?,
            payment_method_type: <Option<PaymentMethodType>>::foreign_try_from(
                value.payment_method.clone().ok_or_else(|| {
                    ApplicationErrorResponse::BadRequest(ApiError {
                        sub_code: "INVALID_PAYMENT_METHOD_DATA".to_owned(),
                        error_identifier: 400,
                        error_message: "Payment method data is required".to_owned(),
                        error_object: None,
                    })
                })?,
            )?,
            minor_amount: common_utils::types::MinorUnit::new(value.minor_amount),
            email,
            customer_name: None,
            statement_descriptor_suffix: value.statement_descriptor_suffix,
            statement_descriptor: value.statement_descriptor_name,

            router_return_url: value.return_url.clone(),
            complete_authorize_url: value.complete_authorize_url,
            setup_future_usage,
            mandate_id: None,
            off_session: value.off_session,
            order_category: value.order_category,
            session_token: None,
            access_token,
            customer_acceptance: customer_acceptance
                .map(mandates::CustomerAcceptance::foreign_try_from)
                .transpose()?,
            enrolled_for_3ds: false,
            related_transaction_id: None,
            payment_experience: None,
            customer_id: value
                .customer_id
                .clone()
                .map(|customer_id| CustomerId::try_from(Cow::from(customer_id)))
                .transpose()
                .change_context(ApplicationErrorResponse::BadRequest(ApiError {
                    sub_code: "INVALID_CUSTOMER_ID".to_owned(),
                    error_identifier: 400,
                    error_message: "Failed to parse Customer Id".to_owned(),
                    error_object: None,
                }))?,
            request_incremental_authorization: false,
            metadata: if value.metadata.is_empty() {
                None
            } else {
                Some(serde_json::Value::Object(
                    value
                        .metadata
                        .into_iter()
                        .map(|(k, v)| (k, serde_json::Value::String(v)))
                        .collect(),
                ))
            },
            merchant_order_reference_id: value.merchant_order_reference_id,
            order_tax_amount: None,
            shipping_cost,
            merchant_account_id,
            integrity_object: None,
            merchant_config_currency: Some(merchant_config_currency),
            all_keys_required: None, // Field not available in new proto structure
            split_payments: None,
            enable_overcapture: None,
            setup_mandate_details: value
                .setup_mandate_details
                .map(mandates::MandateData::foreign_try_from)
                .transpose()?,
            request_extended_authorization: value.request_extended_authorization,
            merchant_account_metadata,
            connector_testing_data,
        })
    }
}

impl<
        T: PaymentMethodDataTypes
            + Default
            + Debug
            + Send
            + Eq
            + PartialEq
            + serde::Serialize
            + serde::de::DeserializeOwned
            + Clone
            + CardConversionHelper<T>,
    > ForeignTryFrom<grpc_api_types::payments::PaymentServiceAuthorizeOnlyRequest>
    for PaymentsAuthorizeData<T>
{
    type Error = ApplicationErrorResponse;

    fn foreign_try_from(
        value: grpc_api_types::payments::PaymentServiceAuthorizeOnlyRequest,
    ) -> Result<Self, error_stack::Report<Self::Error>> {
        let email: Option<Email> = match value.email {
            Some(ref email_str) => {
                Some(Email::try_from(email_str.clone().expose()).map_err(|_| {
                    error_stack::Report::new(ApplicationErrorResponse::BadRequest(ApiError {
                        sub_code: "INVALID_EMAIL_FORMAT".to_owned(),
                        error_identifier: 400,

                        error_message: "Invalid email".to_owned(),
                        error_object: None,
                    }))
                })?)
            }
            None => None,
        };
        let merchant_config_currency = common_enums::Currency::foreign_try_from(value.currency())?;

        // Extract merchant_account_id from metadata before moving it
        let merchant_account_id = value.metadata.get("merchant_account_id").cloned();

        // Store merchant_account_metadata for connector use
        let merchant_account_metadata = (!value.merchant_account_metadata.is_empty())
            .then(|| {
                serde_json::to_value(&value.merchant_account_metadata)
                    .map(common_utils::pii::SecretSerdeValue::new)
                    .map_err(|_| {
                        error_stack::Report::new(ApplicationErrorResponse::InternalServerError(
                            crate::errors::ApiError {
                                sub_code: "SERDE_JSON_ERROR".to_owned(),
                                error_identifier: 500,
                                error_message: "Failed to serialize merchant_account_metadata"
                                    .to_owned(),
                                error_object: None,
                            },
                        ))
                    })
            })
            .transpose()?;

        let setup_future_usage = value
            .setup_future_usage
            .map(|usage| {
                grpc_api_types::payments::FutureUsage::try_from(usage)
                    .map_err(|_| {
                        error_stack::Report::new(ApplicationErrorResponse::BadRequest(ApiError {
                            sub_code: "INVALID_SETUP_FUTURE_USAGE".to_owned(),
                            error_identifier: 400,
                            error_message: "Invalid setup future usage value".to_owned(),
                            error_object: None,
                        }))
                    })
                    .and_then(|proto_usage| {
                        common_enums::FutureUsage::foreign_try_from(proto_usage)
                    })
            })
            .transpose()?;

        let customer_acceptance = value.customer_acceptance.clone();
        let authentication_data = value
            .authentication_data
            .clone()
            .map(router_request_types::AuthenticationData::try_from)
            .transpose()?;

        let access_token = value
            .state
            .as_ref()
            .and_then(|state| state.access_token.as_ref())
            .map(AccessTokenResponseData::from);
        let shipping_cost = Some(common_utils::types::MinorUnit::new(value.shipping_cost()));
        // Connector testing data should be sent as a separate field (for adyen) (to be implemented)
        // For now, set to None as Hyperswitch needs to be updated to send this data properly
        let connector_testing_data: Option<Secret<serde_json::Value>> = None;

        Ok(Self {
            authentication_data,
            capture_method: Some(common_enums::CaptureMethod::foreign_try_from(
                value.capture_method(),
            )?),
            payment_method_data: PaymentMethodData::<T>::foreign_try_from(
                value.payment_method.clone().ok_or_else(|| {
                    ApplicationErrorResponse::BadRequest(ApiError {
                        sub_code: "INVALID_PAYMENT_METHOD_DATA".to_owned(),
                        error_identifier: 400,
                        error_message: "Payment method data is required".to_owned(),
                        error_object: None,
                    })
                })?,
            )
            .change_context(ApplicationErrorResponse::BadRequest(ApiError {
                sub_code: "INVALID_PAYMENT_METHOD_DATA".to_owned(),
                error_identifier: 400,
                error_message: "Payment method data construction failed".to_owned(),
                error_object: None,
            }))?,
            amount: value.amount,
            currency: common_enums::Currency::foreign_try_from(value.currency())?,
            confirm: true,
            webhook_url: value.webhook_url.clone(),
            browser_info: value
                .browser_info
                .as_ref()
                .cloned()
                .map(BrowserInformation::foreign_try_from)
                .transpose()?,
            payment_method_type: <Option<PaymentMethodType>>::foreign_try_from(
                value.payment_method.clone().ok_or_else(|| {
                    ApplicationErrorResponse::BadRequest(ApiError {
                        sub_code: "INVALID_PAYMENT_METHOD_DATA".to_owned(),
                        error_identifier: 400,
                        error_message: "Payment method data is required".to_owned(),
                        error_object: None,
                    })
                })?,
            )?,
            minor_amount: common_utils::types::MinorUnit::new(value.minor_amount),
            email,
            customer_name: None,
            statement_descriptor_suffix: value.statement_descriptor_suffix,
            statement_descriptor: value.statement_descriptor_name,

            router_return_url: value.return_url.clone(),
            complete_authorize_url: value.complete_authorize_url,
            setup_future_usage,
            mandate_id: None,
            off_session: value.off_session,
            order_category: value.order_category,
            session_token: None,
            access_token,
            customer_acceptance: customer_acceptance
                .map(mandates::CustomerAcceptance::foreign_try_from)
                .transpose()?,
            enrolled_for_3ds: false,
            related_transaction_id: None,
            payment_experience: None,
            customer_id: value
                .customer_id
                .clone()
                .map(|customer_id| CustomerId::try_from(Cow::from(customer_id)))
                .transpose()
                .change_context(ApplicationErrorResponse::BadRequest(ApiError {
                    sub_code: "INVALID_CUSTOMER_ID".to_owned(),
                    error_identifier: 400,
                    error_message: "Failed to parse Customer Id".to_owned(),
                    error_object: None,
                }))?,
            request_incremental_authorization: false,
            metadata: if value.metadata.is_empty() {
                None
            } else {
                Some(serde_json::Value::Object(
                    value
                        .metadata
                        .into_iter()
                        .map(|(k, v)| (k, serde_json::Value::String(v)))
                        .collect(),
                ))
            },
            merchant_order_reference_id: value.merchant_order_reference_id,
            order_tax_amount: None,
            shipping_cost,
            merchant_account_id,
            integrity_object: None,
            merchant_config_currency: Some(merchant_config_currency),
            all_keys_required: None, // Field not available in new proto structure
            split_payments: None,
            enable_overcapture: None,
            setup_mandate_details: value
                .setup_mandate_details
                .map(mandates::MandateData::foreign_try_from)
                .transpose()?,
            request_extended_authorization: value.request_extended_authorization,
            merchant_account_metadata,
            connector_testing_data,
        })
    }
}

impl ForeignTryFrom<grpc_api_types::payments::PaymentAddress> for payment_address::PaymentAddress {
    type Error = ApplicationErrorResponse;
    fn foreign_try_from(
        value: grpc_api_types::payments::PaymentAddress,
    ) -> Result<Self, error_stack::Report<Self::Error>> {
        let shipping = match value.shipping_address {
            Some(address) => Some(Address::foreign_try_from(address)?),
            None => None,
        };

        let billing = match value.billing_address.clone() {
            Some(address) => Some(Address::foreign_try_from(address)?),
            None => None,
        };

        let payment_method_billing = match value.billing_address {
            Some(address) => Some(Address::foreign_try_from(address)?),
            None => None,
        };

        Ok(Self::new(
            shipping,
            billing,
            payment_method_billing,
            Some(false), // should_unify_address set to false
        ))
    }
}

impl ForeignTryFrom<grpc_api_types::payments::Address> for Address {
    type Error = ApplicationErrorResponse;
    fn foreign_try_from(
        value: grpc_api_types::payments::Address,
    ) -> Result<Self, error_stack::Report<Self::Error>> {
        let email = match value.email.clone() {
            Some(email) => Some(
                common_utils::pii::Email::from_str(&email.expose()).change_context(
                    ApplicationErrorResponse::BadRequest(ApiError {
                        sub_code: "INVALID_EMAIL".to_owned(),
                        error_identifier: 400,
                        error_message: "Invalid email".to_owned(),
                        error_object: None,
                    }),
                )?,
            ),
            None => None,
        };
        Ok(Self {
            address: Some(AddressDetails::foreign_try_from(value.clone())?),
            phone: value.phone_number.map(|phone_number| PhoneDetails {
                number: Some(phone_number),
                country_code: value.phone_country_code,
            }),
            email,
        })
    }
}

impl ForeignTryFrom<grpc_api_types::payments::CountryAlpha2> for common_enums::CountryAlpha2 {
    type Error = ApplicationErrorResponse;

    fn foreign_try_from(
        value: grpc_api_types::payments::CountryAlpha2,
    ) -> Result<Self, error_stack::Report<Self::Error>> {
        match value {
            grpc_api_types::payments::CountryAlpha2::Us => Ok(Self::US),
            grpc_api_types::payments::CountryAlpha2::Af => Ok(Self::AF),
            grpc_api_types::payments::CountryAlpha2::Ax => Ok(Self::AX),
            grpc_api_types::payments::CountryAlpha2::Al => Ok(Self::AL),
            grpc_api_types::payments::CountryAlpha2::Dz => Ok(Self::DZ),
            grpc_api_types::payments::CountryAlpha2::As => Ok(Self::AS),
            grpc_api_types::payments::CountryAlpha2::Ad => Ok(Self::AD),
            grpc_api_types::payments::CountryAlpha2::Ao => Ok(Self::AO),
            grpc_api_types::payments::CountryAlpha2::Ai => Ok(Self::AI),
            grpc_api_types::payments::CountryAlpha2::Aq => Ok(Self::AQ),
            grpc_api_types::payments::CountryAlpha2::Ag => Ok(Self::AG),
            grpc_api_types::payments::CountryAlpha2::Ar => Ok(Self::AR),
            grpc_api_types::payments::CountryAlpha2::Am => Ok(Self::AM),
            grpc_api_types::payments::CountryAlpha2::Aw => Ok(Self::AW),
            grpc_api_types::payments::CountryAlpha2::Au => Ok(Self::AU),
            grpc_api_types::payments::CountryAlpha2::At => Ok(Self::AT),
            grpc_api_types::payments::CountryAlpha2::Az => Ok(Self::AZ),
            grpc_api_types::payments::CountryAlpha2::Bs => Ok(Self::BS),
            grpc_api_types::payments::CountryAlpha2::Bh => Ok(Self::BH),
            grpc_api_types::payments::CountryAlpha2::Bd => Ok(Self::BD),
            grpc_api_types::payments::CountryAlpha2::Bb => Ok(Self::BB),
            grpc_api_types::payments::CountryAlpha2::By => Ok(Self::BY),
            grpc_api_types::payments::CountryAlpha2::Be => Ok(Self::BE),
            grpc_api_types::payments::CountryAlpha2::Bz => Ok(Self::BZ),
            grpc_api_types::payments::CountryAlpha2::Bj => Ok(Self::BJ),
            grpc_api_types::payments::CountryAlpha2::Bm => Ok(Self::BM),
            grpc_api_types::payments::CountryAlpha2::Bt => Ok(Self::BT),
            grpc_api_types::payments::CountryAlpha2::Bo => Ok(Self::BO),
            grpc_api_types::payments::CountryAlpha2::Bq => Ok(Self::BQ),
            grpc_api_types::payments::CountryAlpha2::Ba => Ok(Self::BA),
            grpc_api_types::payments::CountryAlpha2::Bw => Ok(Self::BW),
            grpc_api_types::payments::CountryAlpha2::Bv => Ok(Self::BV),
            grpc_api_types::payments::CountryAlpha2::Br => Ok(Self::BR),
            grpc_api_types::payments::CountryAlpha2::Io => Ok(Self::IO),
            grpc_api_types::payments::CountryAlpha2::Bn => Ok(Self::BN),
            grpc_api_types::payments::CountryAlpha2::Bg => Ok(Self::BG),
            grpc_api_types::payments::CountryAlpha2::Bf => Ok(Self::BF),
            grpc_api_types::payments::CountryAlpha2::Bi => Ok(Self::BI),
            grpc_api_types::payments::CountryAlpha2::Kh => Ok(Self::KH),
            grpc_api_types::payments::CountryAlpha2::Cm => Ok(Self::CM),
            grpc_api_types::payments::CountryAlpha2::Ca => Ok(Self::CA),
            grpc_api_types::payments::CountryAlpha2::Cv => Ok(Self::CV),
            grpc_api_types::payments::CountryAlpha2::Ky => Ok(Self::KY),
            grpc_api_types::payments::CountryAlpha2::Cf => Ok(Self::CF),
            grpc_api_types::payments::CountryAlpha2::Td => Ok(Self::TD),
            grpc_api_types::payments::CountryAlpha2::Cl => Ok(Self::CL),
            grpc_api_types::payments::CountryAlpha2::Cn => Ok(Self::CN),
            grpc_api_types::payments::CountryAlpha2::Cx => Ok(Self::CX),
            grpc_api_types::payments::CountryAlpha2::Cc => Ok(Self::CC),
            grpc_api_types::payments::CountryAlpha2::Co => Ok(Self::CO),
            grpc_api_types::payments::CountryAlpha2::Km => Ok(Self::KM),
            grpc_api_types::payments::CountryAlpha2::Cg => Ok(Self::CG),
            grpc_api_types::payments::CountryAlpha2::Cd => Ok(Self::CD),
            grpc_api_types::payments::CountryAlpha2::Ck => Ok(Self::CK),
            grpc_api_types::payments::CountryAlpha2::Cr => Ok(Self::CR),
            grpc_api_types::payments::CountryAlpha2::Ci => Ok(Self::CI),
            grpc_api_types::payments::CountryAlpha2::Hr => Ok(Self::HR),
            grpc_api_types::payments::CountryAlpha2::Cu => Ok(Self::CU),
            grpc_api_types::payments::CountryAlpha2::Cw => Ok(Self::CW),
            grpc_api_types::payments::CountryAlpha2::Cy => Ok(Self::CY),
            grpc_api_types::payments::CountryAlpha2::Cz => Ok(Self::CZ),
            grpc_api_types::payments::CountryAlpha2::Dk => Ok(Self::DK),
            grpc_api_types::payments::CountryAlpha2::Dj => Ok(Self::DJ),
            grpc_api_types::payments::CountryAlpha2::Dm => Ok(Self::DM),
            grpc_api_types::payments::CountryAlpha2::Do => Ok(Self::DO),
            grpc_api_types::payments::CountryAlpha2::Ec => Ok(Self::EC),
            grpc_api_types::payments::CountryAlpha2::Eg => Ok(Self::EG),
            grpc_api_types::payments::CountryAlpha2::Sv => Ok(Self::SV),
            grpc_api_types::payments::CountryAlpha2::Gq => Ok(Self::GQ),
            grpc_api_types::payments::CountryAlpha2::Er => Ok(Self::ER),
            grpc_api_types::payments::CountryAlpha2::Ee => Ok(Self::EE),
            grpc_api_types::payments::CountryAlpha2::Et => Ok(Self::ET),
            grpc_api_types::payments::CountryAlpha2::Fk => Ok(Self::FK),
            grpc_api_types::payments::CountryAlpha2::Fo => Ok(Self::FO),
            grpc_api_types::payments::CountryAlpha2::Fj => Ok(Self::FJ),
            grpc_api_types::payments::CountryAlpha2::Fi => Ok(Self::FI),
            grpc_api_types::payments::CountryAlpha2::Fr => Ok(Self::FR),
            grpc_api_types::payments::CountryAlpha2::Gf => Ok(Self::GF),
            grpc_api_types::payments::CountryAlpha2::Pf => Ok(Self::PF),
            grpc_api_types::payments::CountryAlpha2::Tf => Ok(Self::TF),
            grpc_api_types::payments::CountryAlpha2::Ga => Ok(Self::GA),
            grpc_api_types::payments::CountryAlpha2::Gm => Ok(Self::GM),
            grpc_api_types::payments::CountryAlpha2::Ge => Ok(Self::GE),
            grpc_api_types::payments::CountryAlpha2::De => Ok(Self::DE),
            grpc_api_types::payments::CountryAlpha2::Gh => Ok(Self::GH),
            grpc_api_types::payments::CountryAlpha2::Gi => Ok(Self::GI),
            grpc_api_types::payments::CountryAlpha2::Gr => Ok(Self::GR),
            grpc_api_types::payments::CountryAlpha2::Gl => Ok(Self::GL),
            grpc_api_types::payments::CountryAlpha2::Gd => Ok(Self::GD),
            grpc_api_types::payments::CountryAlpha2::Gp => Ok(Self::GP),
            grpc_api_types::payments::CountryAlpha2::Gu => Ok(Self::GU),
            grpc_api_types::payments::CountryAlpha2::Gt => Ok(Self::GT),
            grpc_api_types::payments::CountryAlpha2::Gg => Ok(Self::GG),
            grpc_api_types::payments::CountryAlpha2::Gn => Ok(Self::GN),
            grpc_api_types::payments::CountryAlpha2::Gw => Ok(Self::GW),
            grpc_api_types::payments::CountryAlpha2::Gy => Ok(Self::GY),
            grpc_api_types::payments::CountryAlpha2::Ht => Ok(Self::HT),
            grpc_api_types::payments::CountryAlpha2::Hm => Ok(Self::HM),
            grpc_api_types::payments::CountryAlpha2::Va => Ok(Self::VA),
            grpc_api_types::payments::CountryAlpha2::Hn => Ok(Self::HN),
            grpc_api_types::payments::CountryAlpha2::Hk => Ok(Self::HK),
            grpc_api_types::payments::CountryAlpha2::Hu => Ok(Self::HU),
            grpc_api_types::payments::CountryAlpha2::Is => Ok(Self::IS),
            grpc_api_types::payments::CountryAlpha2::In => Ok(Self::IN),
            grpc_api_types::payments::CountryAlpha2::Id => Ok(Self::ID),
            grpc_api_types::payments::CountryAlpha2::Ir => Ok(Self::IR),
            grpc_api_types::payments::CountryAlpha2::Iq => Ok(Self::IQ),
            grpc_api_types::payments::CountryAlpha2::Ie => Ok(Self::IE),
            grpc_api_types::payments::CountryAlpha2::Im => Ok(Self::IM),
            grpc_api_types::payments::CountryAlpha2::Il => Ok(Self::IL),
            grpc_api_types::payments::CountryAlpha2::It => Ok(Self::IT),
            grpc_api_types::payments::CountryAlpha2::Jm => Ok(Self::JM),
            grpc_api_types::payments::CountryAlpha2::Jp => Ok(Self::JP),
            grpc_api_types::payments::CountryAlpha2::Je => Ok(Self::JE),
            grpc_api_types::payments::CountryAlpha2::Jo => Ok(Self::JO),
            grpc_api_types::payments::CountryAlpha2::Kz => Ok(Self::KZ),
            grpc_api_types::payments::CountryAlpha2::Ke => Ok(Self::KE),
            grpc_api_types::payments::CountryAlpha2::Ki => Ok(Self::KI),
            grpc_api_types::payments::CountryAlpha2::Kp => Ok(Self::KP),
            grpc_api_types::payments::CountryAlpha2::Kr => Ok(Self::KR),
            grpc_api_types::payments::CountryAlpha2::Kw => Ok(Self::KW),
            grpc_api_types::payments::CountryAlpha2::Kg => Ok(Self::KG),
            grpc_api_types::payments::CountryAlpha2::La => Ok(Self::LA),
            grpc_api_types::payments::CountryAlpha2::Lv => Ok(Self::LV),
            grpc_api_types::payments::CountryAlpha2::Lb => Ok(Self::LB),
            grpc_api_types::payments::CountryAlpha2::Ls => Ok(Self::LS),
            grpc_api_types::payments::CountryAlpha2::Lr => Ok(Self::LR),
            grpc_api_types::payments::CountryAlpha2::Ly => Ok(Self::LY),
            grpc_api_types::payments::CountryAlpha2::Li => Ok(Self::LI),
            grpc_api_types::payments::CountryAlpha2::Lt => Ok(Self::LT),
            grpc_api_types::payments::CountryAlpha2::Lu => Ok(Self::LU),
            grpc_api_types::payments::CountryAlpha2::Mo => Ok(Self::MO),
            grpc_api_types::payments::CountryAlpha2::Mk => Ok(Self::MK),
            grpc_api_types::payments::CountryAlpha2::Mg => Ok(Self::MG),
            grpc_api_types::payments::CountryAlpha2::Mw => Ok(Self::MW),
            grpc_api_types::payments::CountryAlpha2::My => Ok(Self::MY),
            grpc_api_types::payments::CountryAlpha2::Mv => Ok(Self::MV),
            grpc_api_types::payments::CountryAlpha2::Ml => Ok(Self::ML),
            grpc_api_types::payments::CountryAlpha2::Mt => Ok(Self::MT),
            grpc_api_types::payments::CountryAlpha2::Mh => Ok(Self::MH),
            grpc_api_types::payments::CountryAlpha2::Mq => Ok(Self::MQ),
            grpc_api_types::payments::CountryAlpha2::Mr => Ok(Self::MR),
            grpc_api_types::payments::CountryAlpha2::Mu => Ok(Self::MU),
            grpc_api_types::payments::CountryAlpha2::Yt => Ok(Self::YT),
            grpc_api_types::payments::CountryAlpha2::Mx => Ok(Self::MX),
            grpc_api_types::payments::CountryAlpha2::Fm => Ok(Self::FM),
            grpc_api_types::payments::CountryAlpha2::Md => Ok(Self::MD),
            grpc_api_types::payments::CountryAlpha2::Mc => Ok(Self::MC),
            grpc_api_types::payments::CountryAlpha2::Mn => Ok(Self::MN),
            grpc_api_types::payments::CountryAlpha2::Me => Ok(Self::ME),
            grpc_api_types::payments::CountryAlpha2::Ms => Ok(Self::MS),
            grpc_api_types::payments::CountryAlpha2::Ma => Ok(Self::MA),
            grpc_api_types::payments::CountryAlpha2::Mz => Ok(Self::MZ),
            grpc_api_types::payments::CountryAlpha2::Mm => Ok(Self::MM),
            grpc_api_types::payments::CountryAlpha2::Na => Ok(Self::NA),
            grpc_api_types::payments::CountryAlpha2::Nr => Ok(Self::NR),
            grpc_api_types::payments::CountryAlpha2::Np => Ok(Self::NP),
            grpc_api_types::payments::CountryAlpha2::Nl => Ok(Self::NL),
            grpc_api_types::payments::CountryAlpha2::Nc => Ok(Self::NC),
            grpc_api_types::payments::CountryAlpha2::Nz => Ok(Self::NZ),
            grpc_api_types::payments::CountryAlpha2::Ni => Ok(Self::NI),
            grpc_api_types::payments::CountryAlpha2::Ne => Ok(Self::NE),
            grpc_api_types::payments::CountryAlpha2::Ng => Ok(Self::NG),
            grpc_api_types::payments::CountryAlpha2::Nu => Ok(Self::NU),
            grpc_api_types::payments::CountryAlpha2::Nf => Ok(Self::NF),
            grpc_api_types::payments::CountryAlpha2::Mp => Ok(Self::MP),
            grpc_api_types::payments::CountryAlpha2::No => Ok(Self::NO),
            grpc_api_types::payments::CountryAlpha2::Om => Ok(Self::OM),
            grpc_api_types::payments::CountryAlpha2::Pk => Ok(Self::PK),
            grpc_api_types::payments::CountryAlpha2::Pw => Ok(Self::PW),
            grpc_api_types::payments::CountryAlpha2::Ps => Ok(Self::PS),
            grpc_api_types::payments::CountryAlpha2::Pa => Ok(Self::PA),
            grpc_api_types::payments::CountryAlpha2::Pg => Ok(Self::PG),
            grpc_api_types::payments::CountryAlpha2::Py => Ok(Self::PY),
            grpc_api_types::payments::CountryAlpha2::Pe => Ok(Self::PE),
            grpc_api_types::payments::CountryAlpha2::Ph => Ok(Self::PH),
            grpc_api_types::payments::CountryAlpha2::Pn => Ok(Self::PN),
            grpc_api_types::payments::CountryAlpha2::Pl => Ok(Self::PL),
            grpc_api_types::payments::CountryAlpha2::Pt => Ok(Self::PT),
            grpc_api_types::payments::CountryAlpha2::Pr => Ok(Self::PR),
            grpc_api_types::payments::CountryAlpha2::Qa => Ok(Self::QA),
            grpc_api_types::payments::CountryAlpha2::Re => Ok(Self::RE),
            grpc_api_types::payments::CountryAlpha2::Ro => Ok(Self::RO),
            grpc_api_types::payments::CountryAlpha2::Ru => Ok(Self::RU),
            grpc_api_types::payments::CountryAlpha2::Rw => Ok(Self::RW),
            grpc_api_types::payments::CountryAlpha2::Bl => Ok(Self::BL),
            grpc_api_types::payments::CountryAlpha2::Sh => Ok(Self::SH),
            grpc_api_types::payments::CountryAlpha2::Kn => Ok(Self::KN),
            grpc_api_types::payments::CountryAlpha2::Lc => Ok(Self::LC),
            grpc_api_types::payments::CountryAlpha2::Mf => Ok(Self::MF),
            grpc_api_types::payments::CountryAlpha2::Pm => Ok(Self::PM),
            grpc_api_types::payments::CountryAlpha2::Vc => Ok(Self::VC),
            grpc_api_types::payments::CountryAlpha2::Ws => Ok(Self::WS),
            grpc_api_types::payments::CountryAlpha2::Sm => Ok(Self::SM),
            grpc_api_types::payments::CountryAlpha2::St => Ok(Self::ST),
            grpc_api_types::payments::CountryAlpha2::Sa => Ok(Self::SA),
            grpc_api_types::payments::CountryAlpha2::Sn => Ok(Self::SN),
            grpc_api_types::payments::CountryAlpha2::Rs => Ok(Self::RS),
            grpc_api_types::payments::CountryAlpha2::Sc => Ok(Self::SC),
            grpc_api_types::payments::CountryAlpha2::Sl => Ok(Self::SL),
            grpc_api_types::payments::CountryAlpha2::Sg => Ok(Self::SG),
            grpc_api_types::payments::CountryAlpha2::Sx => Ok(Self::SX),
            grpc_api_types::payments::CountryAlpha2::Sk => Ok(Self::SK),
            grpc_api_types::payments::CountryAlpha2::Si => Ok(Self::SI),
            grpc_api_types::payments::CountryAlpha2::Sb => Ok(Self::SB),
            grpc_api_types::payments::CountryAlpha2::So => Ok(Self::SO),
            grpc_api_types::payments::CountryAlpha2::Za => Ok(Self::ZA),
            grpc_api_types::payments::CountryAlpha2::Gs => Ok(Self::GS),
            grpc_api_types::payments::CountryAlpha2::Ss => Ok(Self::SS),
            grpc_api_types::payments::CountryAlpha2::Es => Ok(Self::ES),
            grpc_api_types::payments::CountryAlpha2::Lk => Ok(Self::LK),
            grpc_api_types::payments::CountryAlpha2::Sd => Ok(Self::SD),
            grpc_api_types::payments::CountryAlpha2::Sr => Ok(Self::SR),
            grpc_api_types::payments::CountryAlpha2::Sj => Ok(Self::SJ),
            grpc_api_types::payments::CountryAlpha2::Sz => Ok(Self::SZ),
            grpc_api_types::payments::CountryAlpha2::Se => Ok(Self::SE),
            grpc_api_types::payments::CountryAlpha2::Ch => Ok(Self::CH),
            grpc_api_types::payments::CountryAlpha2::Sy => Ok(Self::SY),
            grpc_api_types::payments::CountryAlpha2::Tw => Ok(Self::TW),
            grpc_api_types::payments::CountryAlpha2::Tj => Ok(Self::TJ),
            grpc_api_types::payments::CountryAlpha2::Tz => Ok(Self::TZ),
            grpc_api_types::payments::CountryAlpha2::Th => Ok(Self::TH),
            grpc_api_types::payments::CountryAlpha2::Tl => Ok(Self::TL),
            grpc_api_types::payments::CountryAlpha2::Tg => Ok(Self::TG),
            grpc_api_types::payments::CountryAlpha2::Tk => Ok(Self::TK),
            grpc_api_types::payments::CountryAlpha2::To => Ok(Self::TO),
            grpc_api_types::payments::CountryAlpha2::Tt => Ok(Self::TT),
            grpc_api_types::payments::CountryAlpha2::Tn => Ok(Self::TN),
            grpc_api_types::payments::CountryAlpha2::Tr => Ok(Self::TR),
            grpc_api_types::payments::CountryAlpha2::Tm => Ok(Self::TM),
            grpc_api_types::payments::CountryAlpha2::Tc => Ok(Self::TC),
            grpc_api_types::payments::CountryAlpha2::Tv => Ok(Self::TV),
            grpc_api_types::payments::CountryAlpha2::Ug => Ok(Self::UG),
            grpc_api_types::payments::CountryAlpha2::Ua => Ok(Self::UA),
            grpc_api_types::payments::CountryAlpha2::Ae => Ok(Self::AE),
            grpc_api_types::payments::CountryAlpha2::Gb => Ok(Self::GB),
            grpc_api_types::payments::CountryAlpha2::Um => Ok(Self::UM),
            grpc_api_types::payments::CountryAlpha2::Uy => Ok(Self::UY),
            grpc_api_types::payments::CountryAlpha2::Uz => Ok(Self::UZ),
            grpc_api_types::payments::CountryAlpha2::Vu => Ok(Self::VU),
            grpc_api_types::payments::CountryAlpha2::Ve => Ok(Self::VE),
            grpc_api_types::payments::CountryAlpha2::Vn => Ok(Self::VN),
            grpc_api_types::payments::CountryAlpha2::Vg => Ok(Self::VG),
            grpc_api_types::payments::CountryAlpha2::Vi => Ok(Self::VI),
            grpc_api_types::payments::CountryAlpha2::Wf => Ok(Self::WF),
            grpc_api_types::payments::CountryAlpha2::Eh => Ok(Self::EH),
            grpc_api_types::payments::CountryAlpha2::Ye => Ok(Self::YE),
            grpc_api_types::payments::CountryAlpha2::Zm => Ok(Self::ZM),
            grpc_api_types::payments::CountryAlpha2::Zw => Ok(Self::ZW),
            grpc_api_types::payments::CountryAlpha2::Unspecified => Ok(Self::US), // Default to US if unspecified
        }
    }
}

impl ForeignTryFrom<grpc_api_types::payments::Address> for AddressDetails {
    type Error = ApplicationErrorResponse;
    fn foreign_try_from(
        value: grpc_api_types::payments::Address,
    ) -> Result<Self, error_stack::Report<Self::Error>> {
        Ok(Self {
            country: Some(common_enums::CountryAlpha2::foreign_try_from(
                value.country_alpha2_code(),
            )?),
            city: value.city,
            line1: value.line1,
            line2: value.line2,
            line3: value.line3,
            zip: value.zip_code,
            state: value.state,
            first_name: value.first_name,
            last_name: value.last_name,
        })
    }
}

impl ForeignTryFrom<grpc_api_types::payments::OrderDetailsWithAmount> for OrderDetailsWithAmount {
    type Error = ApplicationErrorResponse;

    fn foreign_try_from(
        item: grpc_api_types::payments::OrderDetailsWithAmount,
    ) -> Result<Self, error_stack::Report<Self::Error>> {
        Ok(Self {
            product_name: item.product_name,
            quantity: u16::try_from(item.quantity).change_context(
                ApplicationErrorResponse::BadRequest(ApiError {
                    sub_code: "INVALID_QUANTITY".to_owned(),
                    error_identifier: 400,
                    error_message: "Quantity value is out of range for u16".to_owned(),
                    error_object: None,
                }),
            )?,
            amount: common_utils::types::MinorUnit::new(item.amount),
            tax_rate: item.tax_rate,
            total_tax_amount: item
                .total_tax_amount
                .map(common_utils::types::MinorUnit::new),
            requires_shipping: item.requires_shipping,
            product_img_link: item.product_img_link,
            product_id: item.product_id,
            category: item.category,
            sub_category: item.sub_category,
            brand: item.brand,
            description: item.description,
            unit_of_measure: item.unit_of_measure,
            product_type: item
                .product_type
                .and_then(|pt| grpc_api_types::payments::ProductType::try_from(pt).ok())
                .map(|grpc_product_type| {
                    common_enums::ProductType::foreign_from(grpc_product_type)
                }),
            product_tax_code: item.product_tax_code,
        })
    }
}

impl
    ForeignTryFrom<(
        grpc_payment_types::PaymentServiceCreateAccessTokenRequest,
        Connectors,
        &MaskedMetadata,
    )> for PaymentFlowData
{
    type Error = ApplicationErrorResponse;

    fn foreign_try_from(
        (value, connectors, metadata): (
            grpc_payment_types::PaymentServiceCreateAccessTokenRequest,
            Connectors,
            &MaskedMetadata,
        ),
    ) -> Result<Self, error_stack::Report<Self::Error>> {
        // For access token creation operations, address information is typically not available or required
        let address: PaymentAddress = payment_address::PaymentAddress::new(
            None,        // shipping
            None,        // billing
            None,        // payment_method_billing
            Some(false), // should_unify_address = false for access token operations
        );

        let merchant_id_from_header = extract_merchant_id_from_metadata(metadata)?;

        Ok(Self {
            merchant_id: merchant_id_from_header,
            payment_id: "IRRELEVANT_PAYMENT_ID".to_string(),
            attempt_id: "IRRELEVANT_ATTEMPT_ID".to_string(),
            status: common_enums::AttemptStatus::Pending,
            payment_method: common_enums::PaymentMethod::Card, // Default for access token operations
            address,
            auth_type: common_enums::AuthenticationType::default(),
            connector_request_reference_id: extract_connector_request_reference_id(
                &value.request_ref_id,
            ), // No request_ref_id available for access token requests
            customer_id: None,
            connector_customer: None,
            description: None,
            return_url: None,
            connector_meta_data: None,
            amount_captured: None,
            minor_amount_captured: None,
            minor_amount_capturable: None,
            access_token: None,
            session_token: None,
            reference_id: None,
            payment_method_token: None,
            preprocessing_id: None,
            connector_api_version: None,
            test_mode: None,
            connector_http_status_code: None,
            external_latency: None,
            connectors,
            raw_connector_response: None,
            raw_connector_request: None,
            connector_response_headers: None,
            vault_headers: None,
            connector_response: None,
            recurring_mandate_payment_data: None,
            order_details: None,
        })
    }
}

// PhoneDetails conversion removed - phone info is now embedded in Address

impl ForeignTryFrom<(PaymentServiceAuthorizeRequest, Connectors, &MaskedMetadata)>
    for PaymentFlowData
{
    type Error = ApplicationErrorResponse;

    fn foreign_try_from(
        (value, connectors, metadata): (
            PaymentServiceAuthorizeRequest,
            Connectors,
            &MaskedMetadata,
        ),
    ) -> Result<Self, error_stack::Report<Self::Error>> {
        let address = match &value.address {
            // Borrow value.address
            Some(address_value) => {
                // address_value is &grpc_api_types::payments::PaymentAddress
                payment_address::PaymentAddress::foreign_try_from(
                    (*address_value).clone(), // Clone the grpc_api_types::payments::PaymentAddress
                )?
            }
            None => {
                return Err(ApplicationErrorResponse::BadRequest(ApiError {
                    sub_code: "INVALID_ADDRESS".to_owned(),
                    error_identifier: 400,
                    error_message: "Address is required".to_owned(),
                    error_object: None,
                }))?
            }
        };

        let merchant_id_from_header = extract_merchant_id_from_metadata(metadata)?;

        // Extract specific headers for vault and other integrations
        let vault_headers = extract_headers_from_metadata(metadata);

        let connector_meta_data = serde_json::to_value(&value.merchant_account_metadata)
            .map(common_utils::pii::SecretSerdeValue::new)
            .map_err(|_| {
                error_stack::Report::new(ApplicationErrorResponse::InternalServerError(
                    crate::errors::ApiError {
                        sub_code: "SERDE_JSON_ERROR".to_owned(),
                        error_identifier: 500,
                        error_message: "Failed to serialize merchant_account_metadata".to_owned(),
                        error_object: None,
                    },
                ))
            })?;

        let order_details = (!value.order_details.is_empty())
            .then(|| {
                value
                    .order_details
                    .into_iter()
                    .map(OrderDetailsWithAmount::foreign_try_from)
                    .collect::<Result<Vec<_>, _>>()
            })
            .transpose()?;

        Ok(Self {
            merchant_id: merchant_id_from_header,
            payment_id: "IRRELEVANT_PAYMENT_ID".to_string(),
            attempt_id: "IRRELEVANT_ATTEMPT_ID".to_string(),
            status: common_enums::AttemptStatus::Pending,
            payment_method: common_enums::PaymentMethod::foreign_try_from(
                value.payment_method.unwrap_or_default(),
            )?, // Use direct enum
            address,
            auth_type: common_enums::AuthenticationType::foreign_try_from(
                grpc_api_types::payments::AuthenticationType::try_from(value.auth_type)
                    .unwrap_or_default(),
            )?, // Use direct enum
            connector_request_reference_id: extract_connector_request_reference_id(
                &value.request_ref_id,
            ),
            customer_id: value
                .customer_id
                .clone()
                .map(|customer_id| CustomerId::try_from(Cow::from(customer_id)))
                .transpose()
                .change_context(ApplicationErrorResponse::BadRequest(ApiError {
                    sub_code: "INVALID_CUSTOMER_ID".to_owned(),
                    error_identifier: 400,
                    error_message: "Failed to parse Customer Id".to_owned(),
                    error_object: None,
                }))?,
            connector_customer: value.connector_customer_id,
            description: value.description,
            return_url: value.return_url.clone(),
            connector_meta_data: {
                value.metadata.get("connector_meta_data").map(|json_string| {
                    Ok::<Secret<serde_json::Value>, error_stack::Report<ApplicationErrorResponse>>(Secret::new(serde_json::Value::String(json_string.clone())))
                }).transpose()?
                .or(Some(connector_meta_data)) // Converts Option<Result<T, E>> to Result<Option<T>, E> and propagates E if it's an Err
            },
            amount_captured: None,
            minor_amount_captured: None,
            minor_amount_capturable: None,
            access_token: None,
            session_token: None,
            reference_id: None,
            payment_method_token: None,
            preprocessing_id: None,
            connector_api_version: None,
            test_mode: value.test_mode,
            connector_http_status_code: None,
            external_latency: None,
            connectors,
            raw_connector_response: None,
            raw_connector_request: None,
            connector_response_headers: None,
            connector_response: None,
            vault_headers,
            recurring_mandate_payment_data: None,
            order_details,
        })
    }
}

impl
    ForeignTryFrom<(
        grpc_api_types::payments::PaymentServiceAuthorizeOnlyRequest,
        Connectors,
        &MaskedMetadata,
    )> for PaymentFlowData
{
    type Error = ApplicationErrorResponse;

    fn foreign_try_from(
        (value, connectors, metadata): (
            grpc_api_types::payments::PaymentServiceAuthorizeOnlyRequest,
            Connectors,
            &MaskedMetadata,
        ),
    ) -> Result<Self, error_stack::Report<Self::Error>> {
        let address = match &value.address {
            // Borrow value.address
            Some(address_value) => {
                // address_value is &grpc_api_types::payments::PaymentAddress
                payment_address::PaymentAddress::foreign_try_from(
                    (*address_value).clone(), // Clone the grpc_api_types::payments::PaymentAddress
                )?
            }
            None => {
                return Err(ApplicationErrorResponse::BadRequest(ApiError {
                    sub_code: "INVALID_ADDRESS".to_owned(),
                    error_identifier: 400,
                    error_message: "Address is required".to_owned(),
                    error_object: None,
                }))?
            }
        };

        let merchant_id_from_header = extract_merchant_id_from_metadata(metadata)?;

        // Extract specific headers for vault and other integrations
        let vault_headers = extract_headers_from_metadata(metadata);

        let connector_meta_data = serde_json::to_value(&value.merchant_account_metadata)
            .map(common_utils::pii::SecretSerdeValue::new)
            .map_err(|_| {
                error_stack::Report::new(ApplicationErrorResponse::InternalServerError(
                    crate::errors::ApiError {
                        sub_code: "SERDE_JSON_ERROR".to_owned(),
                        error_identifier: 500,
                        error_message: "Failed to serialize merchant_account_metadata".to_owned(),
                        error_object: None,
                    },
                ))
            })?;

        let order_details = (!value.order_details.is_empty())
            .then(|| {
                value
                    .order_details
                    .into_iter()
                    .map(OrderDetailsWithAmount::foreign_try_from)
                    .collect::<Result<Vec<_>, _>>()
            })
            .transpose()?;

        Ok(Self {
            merchant_id: merchant_id_from_header,
            payment_id: "IRRELEVANT_PAYMENT_ID".to_string(),
            attempt_id: "IRRELEVANT_ATTEMPT_ID".to_string(),
            status: common_enums::AttemptStatus::Pending,
            payment_method: common_enums::PaymentMethod::foreign_try_from(
                value.payment_method.unwrap_or_default(),
            )?, // Use direct enum
            address,
            auth_type: common_enums::AuthenticationType::foreign_try_from(
                grpc_api_types::payments::AuthenticationType::try_from(value.auth_type)
                    .unwrap_or_default(),
            )?, // Use direct enum
            connector_request_reference_id: extract_connector_request_reference_id(
                &value.request_ref_id,
            ),
            customer_id: value
                .customer_id
                .clone()
                .map(|customer_id| CustomerId::try_from(Cow::from(customer_id)))
                .transpose()
                .change_context(ApplicationErrorResponse::BadRequest(ApiError {
                    sub_code: "INVALID_CUSTOMER_ID".to_owned(),
                    error_identifier: 400,
                    error_message: "Failed to parse Customer Id".to_owned(),
                    error_object: None,
                }))?,
            connector_customer: value.connector_customer_id,
            description: value.description,
            return_url: value.return_url.clone(),
            connector_meta_data: {
                value.metadata.get("connector_meta_data").map(|json_string| {
                    Ok::<Secret<serde_json::Value>, error_stack::Report<ApplicationErrorResponse>>(Secret::new(serde_json::Value::String(json_string.clone())))
                }).transpose()?
                .or(Some(connector_meta_data)) // Converts Option<Result<T, E>> to Result<Option<T>, E> and propagates E if it's an Err
            },
            amount_captured: None,
            minor_amount_captured: None,
            minor_amount_capturable: None,
            access_token: None,
            session_token: None,
            reference_id: None,
            payment_method_token: None,
            preprocessing_id: None,
            connector_api_version: None,
            test_mode: value.test_mode,
            connector_http_status_code: None,
            external_latency: None,
            connectors,
            raw_connector_response: None,
            raw_connector_request: None,
            connector_response_headers: None,
            connector_response: None,
            vault_headers,
            recurring_mandate_payment_data: None,
            order_details,
        })
    }
}

impl
    ForeignTryFrom<(
        grpc_api_types::payments::PaymentServiceRepeatEverythingRequest,
        Connectors,
        &MaskedMetadata,
    )> for PaymentFlowData
{
    type Error = ApplicationErrorResponse;

    fn foreign_try_from(
        (value, connectors, metadata): (
            grpc_api_types::payments::PaymentServiceRepeatEverythingRequest,
            Connectors,
            &MaskedMetadata,
        ),
    ) -> Result<Self, error_stack::Report<Self::Error>> {
        let address = match &value.address {
            // Borrow value.address
            Some(address_value) => {
                // address_value is &grpc_api_types::payments::PaymentAddress
                payment_address::PaymentAddress::foreign_try_from(
                    (*address_value).clone(), // Clone the grpc_api_types::payments::PaymentAddress
                )?
            }
            None => {
                // For repeat payment operations, address information is typically not available or required
                payment_address::PaymentAddress::new(
                    None,        // shipping
                    None,        // billing
                    None,        // payment_method_billing
                    Some(false), // should_unify_address = false for repeat operations
                )
            }
        };

        let merchant_id_from_header = extract_merchant_id_from_metadata(metadata)?;

        Ok(Self {
            merchant_id: merchant_id_from_header,
            payment_id: "IRRELEVANT_PAYMENT_ID".to_string(),
            attempt_id: "IRRELEVANT_ATTEMPT_ID".to_string(),
            status: common_enums::AttemptStatus::Pending,
            payment_method: common_enums::PaymentMethod::Card, //TODO
            address,
            auth_type: common_enums::AuthenticationType::default(),
            connector_request_reference_id: extract_connector_request_reference_id(
                &value.request_ref_id,
            ),
            customer_id: None,
            connector_customer: value.connector_customer_id,
            description: value.description,
            return_url: None,
            connector_meta_data: None,
            amount_captured: None,
            minor_amount_captured: None,
            minor_amount_capturable: None,
            access_token: None,
            session_token: None,
            reference_id: None,
            payment_method_token: None,
            preprocessing_id: None,
            connector_api_version: None,
            test_mode: value.test_mode,
            connector_http_status_code: None,
            external_latency: None,
            connectors,
            raw_connector_response: None,
            raw_connector_request: None,
            connector_response_headers: None,
            connector_response: None,
            vault_headers: None,
            recurring_mandate_payment_data: None,
            order_details: None,
        })
    }
}

impl
    ForeignTryFrom<(
        grpc_api_types::payments::PaymentServiceGetRequest,
        Connectors,
        &MaskedMetadata,
    )> for PaymentFlowData
{
    type Error = ApplicationErrorResponse;

    fn foreign_try_from(
        (value, connectors, metadata): (
            grpc_api_types::payments::PaymentServiceGetRequest,
            Connectors,
            &MaskedMetadata,
        ),
    ) -> Result<Self, error_stack::Report<Self::Error>> {
        // For sync operations, address information is typically not available or required
        let address: PaymentAddress = crate::payment_address::PaymentAddress::new(
            None,        // shipping
            None,        // billing
            None,        // payment_method_billing
            Some(false), // should_unify_address = false for sync operations
        );

        let merchant_id_from_header = extract_merchant_id_from_metadata(metadata)?;

        let access_token = value
            .state
            .as_ref()
            .and_then(|state| state.access_token.as_ref())
            .map(AccessTokenResponseData::from);

        Ok(Self {
            merchant_id: merchant_id_from_header,
            payment_id: "IRRELEVANT_PAYMENT_ID".to_string(),
            attempt_id: "IRRELEVANT_ATTEMPT_ID".to_string(),
            status: common_enums::AttemptStatus::Pending,
            payment_method: common_enums::PaymentMethod::Card, //TODO
            address,
            auth_type: common_enums::AuthenticationType::default(),
            connector_request_reference_id: extract_connector_request_reference_id(
                &value.request_ref_id,
            ),
            customer_id: None,
            connector_customer: None,
            description: None,
            return_url: None,
            connector_meta_data: None,
            amount_captured: None,
            minor_amount_captured: None,
            minor_amount_capturable: None,
            access_token,
            session_token: None,
            reference_id: None,
            payment_method_token: None,
            preprocessing_id: None,
            connector_api_version: None,
            test_mode: None,
            connector_http_status_code: None,
            external_latency: None,
            connectors,
            raw_connector_response: None,
            raw_connector_request: None,
            connector_response_headers: None,
            vault_headers: None,
            connector_response: None,
            recurring_mandate_payment_data: None,
            order_details: None,
        })
    }
}

impl ForeignTryFrom<(PaymentServiceVoidRequest, Connectors, &MaskedMetadata)> for PaymentFlowData {
    type Error = ApplicationErrorResponse;

    fn foreign_try_from(
        (value, connectors, metadata): (PaymentServiceVoidRequest, Connectors, &MaskedMetadata),
    ) -> Result<Self, error_stack::Report<Self::Error>> {
        // For void operations, address information is typically not available or required
        // Since this is a PaymentServiceVoidRequest, we use default address values
        let address: PaymentAddress = payment_address::PaymentAddress::new(
            None,        // shipping
            None,        // billing
            None,        // payment_method_billing
            Some(false), // should_unify_address = false for void operations
        );

        let merchant_id_from_header = extract_merchant_id_from_metadata(metadata)?;
        let access_token = value
            .state
            .as_ref()
            .and_then(|state| state.access_token.as_ref())
            .map(AccessTokenResponseData::from);

        Ok(Self {
            merchant_id: merchant_id_from_header,
            payment_id: "IRRELEVANT_PAYMENT_ID".to_string(),
            attempt_id: "IRRELEVANT_ATTEMPT_ID".to_string(),
            status: common_enums::AttemptStatus::Pending,
            payment_method: common_enums::PaymentMethod::Card, //TODO
            address,
            auth_type: common_enums::AuthenticationType::default(),
            connector_request_reference_id: extract_connector_request_reference_id(
                &value.request_ref_id,
            ),
            customer_id: None,
            connector_customer: None,
            description: None,
            return_url: None,
            connector_meta_data: None,
            amount_captured: None,
            minor_amount_captured: None,
            minor_amount_capturable: None,
            access_token,
            session_token: None,
            reference_id: None,
            payment_method_token: None,
            preprocessing_id: None,
            connector_api_version: None,
            test_mode: None,
            connector_http_status_code: None,
            external_latency: None,
            connectors,
            raw_connector_response: None,
            raw_connector_request: None,
            connector_response_headers: None,
            vault_headers: None,
            connector_response: None,
            recurring_mandate_payment_data: None,
            order_details: None,
        })
    }
}

impl ForeignTryFrom<ResponseId> for grpc_api_types::payments::Identifier {
    type Error = ApplicationErrorResponse;
    fn foreign_try_from(value: ResponseId) -> Result<Self, error_stack::Report<Self::Error>> {
        Ok(match value {
            ResponseId::ConnectorTransactionId(id) => Self {
                id_type: Some(grpc_api_types::payments::identifier::IdType::Id(id)),
            },
            ResponseId::EncodedData(data) => Self {
                id_type: Some(grpc_api_types::payments::identifier::IdType::EncodedData(
                    data,
                )),
            },
            ResponseId::NoResponseId => Self {
                id_type: Some(grpc_api_types::payments::identifier::IdType::NoResponseIdMarker(())),
            },
        })
    }
}

impl ForeignTryFrom<router_request_types::AuthenticationData>
    for grpc_api_types::payments::AuthenticationData
{
    type Error = ApplicationErrorResponse;
    fn foreign_try_from(
        value: router_request_types::AuthenticationData,
    ) -> error_stack::Result<Self, Self::Error> {
        use hyperswitch_masking::ExposeInterface;
        let trans_status = value
            .trans_status
            .map(|ts| grpc_api_types::payments::TransactionStatus::foreign_from(ts).into());
        Ok(Self {
            ucaf_collection_indicator: value.ucaf_collection_indicator,
            eci: value.eci,
            cavv: value.cavv.map(|cavv| cavv.expose()),
            threeds_server_transaction_id: value.threeds_server_transaction_id.map(|id| {
                grpc_api_types::payments::Identifier {
                    id_type: Some(grpc_api_types::payments::identifier::IdType::Id(id)),
                }
            }),
            message_version: value.message_version.map(|v| v.to_string()),
            ds_transaction_id: value.ds_trans_id,
            trans_status,
            acs_transaction_id: value.acs_transaction_id,
            transaction_id: value.transaction_id,
        })
    }
}

impl ForeignFrom<common_enums::TransactionStatus> for grpc_api_types::payments::TransactionStatus {
    fn foreign_from(from: common_enums::TransactionStatus) -> Self {
        match from {
            common_enums::TransactionStatus::Success => grpc_api_types::payments::TransactionStatus::Success,
            common_enums::TransactionStatus::Failure => grpc_api_types::payments::TransactionStatus::Failure,
            common_enums::TransactionStatus::VerificationNotPerformed => grpc_api_types::payments::TransactionStatus::VerificationNotPerformed,
            common_enums::TransactionStatus::NotVerified => grpc_api_types::payments::TransactionStatus::NotVerified,
            common_enums::TransactionStatus::Rejected => grpc_api_types::payments::TransactionStatus::Rejected,
            common_enums::TransactionStatus::ChallengeRequired => grpc_api_types::payments::TransactionStatus::ChallengeRequired,
            common_enums::TransactionStatus::ChallengeRequiredDecoupledAuthentication => grpc_api_types::payments::TransactionStatus::ChallengeRequiredDecoupledAuthentication,
            common_enums::TransactionStatus::InformationOnly => grpc_api_types::payments::TransactionStatus::InformationOnly,
        }
    }
}

impl ForeignFrom<grpc_api_types::payments::TransactionStatus> for common_enums::TransactionStatus {
    fn foreign_from(value: grpc_api_types::payments::TransactionStatus) -> Self {
        match value {
            grpc_api_types::payments::TransactionStatus::Success => common_enums::TransactionStatus::Success,
            grpc_api_types::payments::TransactionStatus::Failure => common_enums::TransactionStatus::Failure,
            grpc_api_types::payments::TransactionStatus::VerificationNotPerformed => common_enums::TransactionStatus::VerificationNotPerformed,
            grpc_api_types::payments::TransactionStatus::NotVerified => common_enums::TransactionStatus::NotVerified,
            grpc_api_types::payments::TransactionStatus::Rejected => common_enums::TransactionStatus::Rejected,
            grpc_api_types::payments::TransactionStatus::ChallengeRequired => common_enums::TransactionStatus::ChallengeRequired,
            grpc_api_types::payments::TransactionStatus::ChallengeRequiredDecoupledAuthentication => common_enums::TransactionStatus::ChallengeRequiredDecoupledAuthentication,
            grpc_api_types::payments::TransactionStatus::InformationOnly => common_enums::TransactionStatus::InformationOnly,
        }
    }
}

impl ForeignTryFrom<ConnectorResponseData> for grpc_api_types::payments::ConnectorResponseData {
    type Error = ApplicationErrorResponse;
    fn foreign_try_from(
        value: ConnectorResponseData,
    ) -> Result<Self, error_stack::Report<Self::Error>> {
        Ok(Self {
            additional_payment_method_data: value.additional_payment_method_data.as_ref().map(
                |additional_payment_method_connector_response| {
                    match additional_payment_method_connector_response {
                        AdditionalPaymentMethodConnectorResponse::Card {
                            authentication_data,
                            payment_checks,
                            card_network,
                            domestic_network,
                        } => grpc_api_types::payments::AdditionalPaymentMethodConnectorResponse {
                            card: Some(grpc_api_types::payments::CardConnectorResponse {
                                authentication_data: authentication_data
                                    .as_ref()
                                    .and_then(|data| serde_json::to_vec(data).ok()),
                                payment_checks: payment_checks
                                    .as_ref()
                                    .and_then(|checks| serde_json::to_vec(checks).ok()),
                                card_network: card_network.clone(),
                                domestic_network: domestic_network.clone(),
                            }),
                        },
                    }
                },
            ),
            extended_authorization_response_data: value
                .get_extended_authorization_response_data()
                .map(|extended_authorization_response_data| {
                    grpc_api_types::payments::ExtendedAuthorizationResponseData {
                        extended_authentication_applied: extended_authorization_response_data
                            .extended_authentication_applied,
                        capture_before: extended_authorization_response_data
                            .capture_before
                            .map(|dt| dt.assume_utc().unix_timestamp()),
                    }
                }),
            is_overcapture_enabled: value.is_overcapture_enabled(),
        })
    }
}

pub fn generate_create_order_response(
    router_data_v2: RouterDataV2<
        CreateOrder,
        PaymentFlowData,
        PaymentCreateOrderData,
        PaymentCreateOrderResponse,
    >,
) -> Result<PaymentServiceAuthorizeResponse, error_stack::Report<ApplicationErrorResponse>> {
    let transaction_response = router_data_v2.response;
    let status = router_data_v2.resource_common_data.status;
    let grpc_status = grpc_api_types::payments::PaymentStatus::foreign_from(status);
    let raw_connector_response = router_data_v2
        .resource_common_data
        .get_raw_connector_response();
    let raw_connector_request = router_data_v2
        .resource_common_data
        .get_raw_connector_request();
    let response = match transaction_response {
        Ok(response) => {
            // For successful order creation, return basic success response
            PaymentServiceAuthorizeResponse {
                transaction_id: Some(grpc_api_types::payments::Identifier {
                    id_type: Some(grpc_api_types::payments::identifier::IdType::Id(
                        response.order_id,
                    )),
                }),
                redirection_data: None,
                network_txn_id: None,
                response_ref_id: None,
                incremental_authorization_allowed: None,
                status: grpc_status as i32,
                error_message: None,
                error_code: None,
                error_reason: None,
                status_code: 200,
                raw_connector_response,
                raw_connector_request,
                response_headers: router_data_v2
                    .resource_common_data
                    .get_connector_response_headers_as_map(),
                connector_metadata: std::collections::HashMap::new(),
                state: None,
                captured_amount: None,
                minor_captured_amount: None,
                minor_amount_capturable: None,
                mandate_reference: None,
                connector_response: None,
            }
        }
        Err(err) => {
            let status = err
                .attempt_status
                .map(grpc_api_types::payments::PaymentStatus::foreign_from)
                .unwrap_or_default();
            PaymentServiceAuthorizeResponse {
                transaction_id: Some(grpc_api_types::payments::Identifier {
                    id_type: Some(
                        grpc_api_types::payments::identifier::IdType::NoResponseIdMarker(()),
                    ),
                }),
                redirection_data: None,
                network_txn_id: None,
                response_ref_id: err.connector_transaction_id.map(|id| {
                    grpc_api_types::payments::Identifier {
                        id_type: Some(grpc_api_types::payments::identifier::IdType::Id(id)),
                    }
                }),
                incremental_authorization_allowed: None,
                status: status as i32,
                error_message: Some(err.message),
                error_code: Some(err.code),
                error_reason: err.reason,
                status_code: err.status_code as u32,
                response_headers: router_data_v2
                    .resource_common_data
                    .get_connector_response_headers_as_map(),
                connector_metadata: std::collections::HashMap::new(),
                raw_connector_response,
                raw_connector_request,
                state: None,
                captured_amount: None,
                minor_captured_amount: None,
                minor_amount_capturable: None,
                mandate_reference: None,
                connector_response: None,
            }
        }
    };
    Ok(response)
}

/// Helper function to convert connector_metadata from serde_json::Value to HashMap<String, String>
/// Properly handles different JSON value types (String, Number, Bool)
fn convert_connector_metadata_to_hashmap(
    connector_metadata: Option<serde_json::Value>,
) -> std::collections::HashMap<String, String> {
    connector_metadata
        .and_then(|value| value.as_object().cloned())
        .map(|map| {
            map.into_iter()
                .map(|(k, v)| {
                    let value_str = match v {
                        serde_json::Value::String(s) => s,
                        serde_json::Value::Number(n) => n.to_string(),
                        serde_json::Value::Bool(b) => b.to_string(),
                        _ => v.to_string(),
                    };
                    (k, value_str)
                })
                .collect()
        })
        .unwrap_or_default()
}

pub fn generate_payment_authorize_response<T: PaymentMethodDataTypes>(
    router_data_v2: RouterDataV2<
        Authorize,
        PaymentFlowData,
        PaymentsAuthorizeData<T>,
        PaymentsResponseData,
    >,
) -> Result<PaymentServiceAuthorizeResponse, error_stack::Report<ApplicationErrorResponse>> {
    let transaction_response = router_data_v2.response;
    let status = router_data_v2.resource_common_data.status;
    info!("Payment authorize response status: {:?}", status);
    let order_id = router_data_v2.resource_common_data.reference_id.clone();
    let response_headers = router_data_v2
        .resource_common_data
        .get_connector_response_headers_as_map();
    let grpc_status = grpc_api_types::payments::PaymentStatus::foreign_from(status);
    let raw_connector_response = router_data_v2
        .resource_common_data
        .get_raw_connector_response();
    let raw_connector_request = router_data_v2
        .resource_common_data
        .get_raw_connector_request();

    // Create state if either access token or connector customer is available
    let state = if router_data_v2.resource_common_data.access_token.is_some()
        || router_data_v2
            .resource_common_data
            .connector_customer
            .is_some()
    {
        Some(ConnectorState {
            access_token: router_data_v2
                .resource_common_data
                .access_token
                .as_ref()
                .map(|token_data| grpc_api_types::payments::AccessToken {
                    token: token_data.access_token.clone(),
                    expires_in_seconds: token_data.expires_in,
                    token_type: token_data.token_type.clone(),
                }),
            connector_customer_id: router_data_v2
                .resource_common_data
                .connector_customer
                .clone(),
        })
    } else {
        None
    };

    let connector_response = router_data_v2
        .resource_common_data
        .connector_response
        .as_ref()
        .map(|connector_response_data| {
            grpc_api_types::payments::ConnectorResponseData::foreign_try_from(
                connector_response_data.clone(),
            )
        })
        .transpose()?;

    let response = match transaction_response {
        Ok(response) => match response {
            PaymentsResponseData::TransactionResponse {
                resource_id,
                redirection_data,
                connector_metadata,
                network_txn_id,
                connector_response_reference_id,
                incremental_authorization_allowed,
                mandate_reference,
                status_code,
            } => {
                let mandate_reference_grpc =
                    mandate_reference.map(|m| grpc_api_types::payments::MandateReference {
                        mandate_id: m.connector_mandate_id,
                        payment_method_id: m.payment_method_id,
                    });

                PaymentServiceAuthorizeResponse {
                    transaction_id: Some(grpc_api_types::payments::Identifier::foreign_try_from(resource_id)?),
                    redirection_data: redirection_data.map(
                        |form| {
                            match *form {
                                crate::router_response_types::RedirectForm::Form { endpoint, method, form_fields } => {
                                    Ok::<grpc_api_types::payments::RedirectForm, ApplicationErrorResponse>(grpc_api_types::payments::RedirectForm {
                                        form_type: Some(grpc_api_types::payments::redirect_form::FormType::Form(
                                            grpc_api_types::payments::FormData {
                                                endpoint,
                                                method: grpc_api_types::payments::HttpMethod::foreign_from(method) as i32,
                                                form_fields, //TODO
                                            }
                                        ))
                                    })
                                },
                                router_response_types::RedirectForm::Html { html_data } => {
                                    Ok(grpc_api_types::payments::RedirectForm {
                                        form_type: Some(grpc_api_types::payments::redirect_form::FormType::Html(
                                            grpc_api_types::payments::HtmlData {
                                                html_data,
                                            }
                                        ))
                                    })
                                },
                                router_response_types::RedirectForm::Uri { uri } => {
                                    Ok(grpc_api_types::payments::RedirectForm {
                                        form_type: Some(grpc_api_types::payments::redirect_form::FormType::Uri(
                                            grpc_api_types::payments::UriData {
                                                uri,
                                            }
                                        ))
                                    })
                                },
                                crate::router_response_types::RedirectForm::Mifinity { initialization_token } => {
                                    Ok(grpc_api_types::payments::RedirectForm {
                                        form_type: Some(grpc_api_types::payments::redirect_form::FormType::Uri(
                                            grpc_api_types::payments::UriData {
                                                uri: initialization_token,
                                            }
                                        ))
                                    })
                                },
                                _ => Err(
                                    ApplicationErrorResponse::BadRequest(ApiError {
                                        sub_code: "INVALID_RESPONSE".to_owned(),
                                        error_identifier: 400,
                                        error_message: "Invalid response from connector".to_owned(),
                                        error_object: None,
                                    }))?,
                            }
                        }
                    ).transpose()?,
                    connector_metadata: convert_connector_metadata_to_hashmap(connector_metadata),
                    network_txn_id,
                    response_ref_id: connector_response_reference_id.map(|id| grpc_api_types::payments::Identifier {
                        id_type: Some(grpc_api_types::payments::identifier::IdType::Id(id)),
                    }),
                    mandate_reference: mandate_reference_grpc,
                    incremental_authorization_allowed,
                    status: grpc_status as i32,
                    error_message: None,
                    error_code: None,
                    error_reason: None,
                    raw_connector_response,
                    raw_connector_request,
                    status_code: status_code as u32,
                    response_headers,
                    state,
                    captured_amount: router_data_v2.resource_common_data.amount_captured,
                    minor_captured_amount: router_data_v2
                        .resource_common_data
                        .minor_amount_captured
                        .map(|amount_captured| amount_captured.get_amount_as_i64()),
                    minor_amount_capturable: router_data_v2
                        .resource_common_data
                        .minor_amount_capturable
                        .map(|amount_capturable| amount_capturable.get_amount_as_i64()),
                    connector_response,
                }
            }
            _ => Err(ApplicationErrorResponse::BadRequest(ApiError {
                sub_code: "INVALID_RESPONSE".to_owned(),
                error_identifier: 400,
                error_message: "Invalid response from connector".to_owned(),
                error_object: None,
            }))?,
        },
        Err(err) => {
            let status = err
                .attempt_status
                .map(grpc_api_types::payments::PaymentStatus::foreign_from)
                .unwrap_or_default();
            PaymentServiceAuthorizeResponse {
                transaction_id: Some(grpc_api_types::payments::Identifier {
                    id_type: Some(
                        grpc_api_types::payments::identifier::IdType::NoResponseIdMarker(()),
                    ),
                }),
                redirection_data: None,
                network_txn_id: None,
                response_ref_id: order_id.map(|id| grpc_api_types::payments::Identifier {
                    id_type: Some(grpc_api_types::payments::identifier::IdType::Id(id)),
                }),
                mandate_reference: None,
                incremental_authorization_allowed: None,
                status: status as i32,
                error_message: Some(err.message),
                error_code: Some(err.code),
                error_reason: err.reason,
                status_code: err.status_code as u32,
                response_headers,
                raw_connector_response,
                raw_connector_request,
                connector_metadata: std::collections::HashMap::new(),
                state,
                captured_amount: None,
                minor_captured_amount: None,
                minor_amount_capturable: None,
                connector_response: None,
            }
        }
    };
    Ok(response)
}

// ForeignTryFrom for PaymentMethod gRPC enum to internal enum
impl ForeignTryFrom<grpc_api_types::payments::PaymentMethod> for common_enums::PaymentMethod {
    type Error = ApplicationErrorResponse;
    fn foreign_try_from(
        item: grpc_api_types::payments::PaymentMethod,
    ) -> Result<Self, error_stack::Report<Self::Error>> {
        match item {
            grpc_api_types::payments::PaymentMethod {
                payment_method:
                    Some(grpc_api_types::payments::payment_method::PaymentMethod::Card(_)),
            } => Ok(Self::Card),
            grpc_api_types::payments::PaymentMethod {
                payment_method:
                    Some(grpc_api_types::payments::payment_method::PaymentMethod::Token(_)),
            } => Ok(Self::Wallet),
            grpc_api_types::payments::PaymentMethod {
                payment_method:
                    Some(grpc_api_types::payments::payment_method::PaymentMethod::UpiCollect(_)),
            } => Ok(Self::Upi),
            grpc_api_types::payments::PaymentMethod {
                payment_method:
                    Some(grpc_api_types::payments::payment_method::PaymentMethod::UpiIntent(_)),
            } => Ok(Self::Upi),
            grpc_api_types::payments::PaymentMethod {
                payment_method:
                    Some(grpc_api_types::payments::payment_method::PaymentMethod::UpiQr(_)),
            } => Ok(Self::Upi),
            grpc_api_types::payments::PaymentMethod {
                payment_method:
                    Some(grpc_api_types::payments::payment_method::PaymentMethod::Reward(_)),
            } => Ok(Self::Reward),
            grpc_api_types::payments::PaymentMethod {
                payment_method:
                    Some(grpc_api_types::payments::payment_method::PaymentMethod::Wallet(_)),
            } => Ok(Self::Wallet),
            grpc_api_types::payments::PaymentMethod {
                payment_method:
                    Some(grpc_api_types::payments::payment_method::PaymentMethod::BankTransfer(_)),
            } => Ok(Self::BankTransfer),
            _ => Ok(Self::Card), // Default fallback
        }
    }
}

// ForeignTryFrom for AuthenticationType gRPC enum to internal enum
impl ForeignTryFrom<grpc_api_types::payments::AuthenticationType>
    for common_enums::AuthenticationType
{
    type Error = ApplicationErrorResponse;
    fn foreign_try_from(
        item: grpc_api_types::payments::AuthenticationType,
    ) -> Result<Self, error_stack::Report<Self::Error>> {
        match item {
            grpc_api_types::payments::AuthenticationType::Unspecified => Ok(Self::NoThreeDs), // Default to NoThreeDs for unspecified
            grpc_api_types::payments::AuthenticationType::ThreeDs => Ok(Self::ThreeDs),
            grpc_api_types::payments::AuthenticationType::NoThreeDs => Ok(Self::NoThreeDs),
        }
    }
}

impl ForeignTryFrom<grpc_api_types::payments::PaymentServiceGetRequest> for PaymentsSyncData {
    type Error = ApplicationErrorResponse;

    fn foreign_try_from(
        value: grpc_api_types::payments::PaymentServiceGetRequest,
    ) -> Result<Self, error_stack::Report<Self::Error>> {
        let capture_method = Some(common_enums::CaptureMethod::foreign_try_from(
            value.capture_method(),
        )?);
        let currency = common_enums::Currency::foreign_try_from(value.currency())?;
        let amount = common_utils::types::MinorUnit::new(value.amount);
        // Create ResponseId from resource_id
        let connector_transaction_id = ResponseId::ConnectorTransactionId(
            value
                .transaction_id
                .clone()
                .and_then(|id| id.id_type)
                .and_then(|id_type| match id_type {
                    grpc_api_types::payments::identifier::IdType::Id(id) => Some(id),
                    _ => None,
                })
                .unwrap_or_default(),
        );

        let encoded_data = value
            .transaction_id
            .and_then(|id| id.id_type)
            .and_then(|id_type| match id_type {
                grpc_api_types::payments::identifier::IdType::EncodedData(data) => Some(data),
                _ => None,
            });

        Ok(Self {
            connector_transaction_id,
            encoded_data,
            capture_method,
            connector_meta: None,
            sync_type: router_request_types::SyncRequestType::SinglePaymentSync,
            mandate_id: None,
            payment_method_type: None,
            currency,
            payment_experience: None,
            amount,
            integrity_object: None,
            all_keys_required: None, // Field not available in new proto structure
            split_payments: None,
        })
    }
}

impl
    ForeignTryFrom<(
        grpc_api_types::payments::PaymentServiceGetRequest,
        Connectors,
    )> for PaymentFlowData
{
    type Error = ApplicationErrorResponse;

    fn foreign_try_from(
        (value, connectors): (
            grpc_api_types::payments::PaymentServiceGetRequest,
            Connectors,
        ),
    ) -> Result<Self, error_stack::Report<Self::Error>> {
        Ok(Self {
            merchant_id: common_utils::id_type::MerchantId::default(),
            payment_id: "PAYMENT_ID".to_string(),
            attempt_id: "ATTEMPT_ID".to_string(),
            status: common_enums::AttemptStatus::Pending,
            payment_method: common_enums::PaymentMethod::Card, // Default
            address: payment_address::PaymentAddress::default(),
            auth_type: common_enums::AuthenticationType::default(),
            connector_request_reference_id: extract_connector_request_reference_id(
                &value.request_ref_id,
            ),
            customer_id: None,
            connector_customer: None,
            description: None,
            return_url: None,
            connector_meta_data: None,
            amount_captured: None,
            minor_amount_captured: None,
            minor_amount_capturable: None,
            access_token: None,
            session_token: None,
            reference_id: None,
            payment_method_token: None,
            preprocessing_id: None,
            connector_api_version: None,
            test_mode: None,
            connector_http_status_code: None,
            external_latency: None,
            connectors,
            raw_connector_response: None,
            raw_connector_request: None,
            connector_response_headers: None,
            vault_headers: None,
            connector_response: None,
            recurring_mandate_payment_data: None,
            order_details: None,
        })
    }
}

impl ForeignFrom<common_enums::AttemptStatus> for grpc_api_types::payments::PaymentStatus {
    fn foreign_from(status: common_enums::AttemptStatus) -> Self {
        match status {
            common_enums::AttemptStatus::Charged => Self::Charged,
            common_enums::AttemptStatus::Pending => Self::Pending,
            common_enums::AttemptStatus::Failure => Self::Failure,
            common_enums::AttemptStatus::Authorized => Self::Authorized,
            common_enums::AttemptStatus::PartiallyAuthorized => Self::PartiallyAuthorized,
            common_enums::AttemptStatus::Started => Self::Started,
            common_enums::AttemptStatus::Expired => Self::Expired,
            common_enums::AttemptStatus::AuthenticationFailed => Self::AuthenticationFailed,
            common_enums::AttemptStatus::AuthenticationPending => Self::AuthenticationPending,
            common_enums::AttemptStatus::AuthenticationSuccessful => Self::AuthenticationSuccessful,
            common_enums::AttemptStatus::Authorizing => Self::Authorizing,
            common_enums::AttemptStatus::CaptureInitiated => Self::CaptureInitiated,
            common_enums::AttemptStatus::CaptureFailed => Self::CaptureFailed,
            common_enums::AttemptStatus::VoidInitiated => Self::VoidInitiated,
            common_enums::AttemptStatus::VoidPostCaptureInitiated => Self::VoidInitiated,
            common_enums::AttemptStatus::VoidFailed => Self::VoidFailed,
            common_enums::AttemptStatus::Voided => Self::Voided,
            common_enums::AttemptStatus::VoidedPostCapture => Self::VoidedPostCapture,
            common_enums::AttemptStatus::Unresolved => Self::Unresolved,
            common_enums::AttemptStatus::PaymentMethodAwaited => Self::PaymentMethodAwaited,
            common_enums::AttemptStatus::ConfirmationAwaited => Self::ConfirmationAwaited,
            common_enums::AttemptStatus::DeviceDataCollectionPending => {
                Self::DeviceDataCollectionPending
            }
            common_enums::AttemptStatus::RouterDeclined => Self::RouterDeclined,
            common_enums::AttemptStatus::AuthorizationFailed => Self::AuthorizationFailed,
            common_enums::AttemptStatus::CodInitiated => Self::CodInitiated,
            common_enums::AttemptStatus::AutoRefunded => Self::AutoRefunded,
            common_enums::AttemptStatus::PartialCharged => Self::PartialCharged,
            common_enums::AttemptStatus::PartialChargedAndChargeable => {
                Self::PartialChargedAndChargeable
            }
            common_enums::AttemptStatus::IntegrityFailure => Self::Failure,
            common_enums::AttemptStatus::Unknown => Self::AttemptStatusUnspecified,
        }
    }
}

impl ForeignTryFrom<grpc_api_types::payments::PaymentStatus> for common_enums::AttemptStatus {
    type Error = ApplicationErrorResponse;

    fn foreign_try_from(
        status: grpc_api_types::payments::PaymentStatus,
    ) -> Result<Self, error_stack::Report<Self::Error>> {
        match status {
            grpc_api_types::payments::PaymentStatus::Charged => Ok(Self::Charged),
            grpc_api_types::payments::PaymentStatus::Pending => Ok(Self::Pending),
            grpc_api_types::payments::PaymentStatus::Failure => Ok(Self::Failure),
            grpc_api_types::payments::PaymentStatus::Authorized => Ok(Self::Authorized),
            grpc_api_types::payments::PaymentStatus::Started => Ok(Self::Started),
            grpc_api_types::payments::PaymentStatus::AuthenticationFailed => {
                Ok(Self::AuthenticationFailed)
            }
            grpc_api_types::payments::PaymentStatus::AuthenticationPending => {
                Ok(Self::AuthenticationPending)
            }
            grpc_api_types::payments::PaymentStatus::AuthenticationSuccessful => {
                Ok(Self::AuthenticationSuccessful)
            }
            grpc_api_types::payments::PaymentStatus::Authorizing => Ok(Self::Authorizing),
            grpc_api_types::payments::PaymentStatus::PartiallyAuthorized => {
                Ok(Self::PartiallyAuthorized)
            }
            grpc_api_types::payments::PaymentStatus::CaptureInitiated => Ok(Self::CaptureInitiated),
            grpc_api_types::payments::PaymentStatus::CaptureFailed => Ok(Self::CaptureFailed),
            grpc_api_types::payments::PaymentStatus::VoidInitiated => Ok(Self::VoidInitiated),
            grpc_api_types::payments::PaymentStatus::VoidFailed => Ok(Self::VoidFailed),
            grpc_api_types::payments::PaymentStatus::Voided => Ok(Self::Voided),
            grpc_api_types::payments::PaymentStatus::VoidedPostCapture => {
                Ok(Self::VoidedPostCapture)
            }
            grpc_api_types::payments::PaymentStatus::Expired => Ok(Self::Expired),
            grpc_api_types::payments::PaymentStatus::Unresolved => Ok(Self::Unresolved),
            grpc_api_types::payments::PaymentStatus::PaymentMethodAwaited => {
                Ok(Self::PaymentMethodAwaited)
            }
            grpc_api_types::payments::PaymentStatus::ConfirmationAwaited => {
                Ok(Self::ConfirmationAwaited)
            }
            grpc_api_types::payments::PaymentStatus::DeviceDataCollectionPending => {
                Ok(Self::DeviceDataCollectionPending)
            }
            grpc_api_types::payments::PaymentStatus::RouterDeclined => Ok(Self::RouterDeclined),
            grpc_api_types::payments::PaymentStatus::AuthorizationFailed => {
                Ok(Self::AuthorizationFailed)
            }
            grpc_api_types::payments::PaymentStatus::CodInitiated => Ok(Self::CodInitiated),
            grpc_api_types::payments::PaymentStatus::AutoRefunded => Ok(Self::AutoRefunded),
            grpc_api_types::payments::PaymentStatus::PartialCharged => Ok(Self::PartialCharged),
            grpc_api_types::payments::PaymentStatus::PartialChargedAndChargeable => {
                Ok(Self::PartialChargedAndChargeable)
            }
            grpc_api_types::payments::PaymentStatus::AttemptStatusUnspecified => Ok(Self::Unknown),
        }
    }
}

impl ForeignFrom<common_enums::RefundStatus> for grpc_api_types::payments::RefundStatus {
    fn foreign_from(status: common_enums::RefundStatus) -> Self {
        match status {
            common_enums::RefundStatus::Failure => Self::RefundFailure,
            common_enums::RefundStatus::ManualReview => Self::RefundManualReview,
            common_enums::RefundStatus::Pending => Self::RefundPending,
            common_enums::RefundStatus::Success => Self::RefundSuccess,
            common_enums::RefundStatus::TransactionFailure => Self::RefundTransactionFailure,
        }
    }
}

pub fn generate_payment_void_response(
    router_data_v2: RouterDataV2<Void, PaymentFlowData, PaymentVoidData, PaymentsResponseData>,
) -> Result<PaymentServiceVoidResponse, error_stack::Report<ApplicationErrorResponse>> {
    let transaction_response = router_data_v2.response;

    // Create state if either access token or connector customer is available
    let state = if router_data_v2.resource_common_data.access_token.is_some()
        || router_data_v2
            .resource_common_data
            .connector_customer
            .is_some()
    {
        Some(ConnectorState {
            access_token: router_data_v2
                .resource_common_data
                .access_token
                .as_ref()
                .map(|token_data| grpc_api_types::payments::AccessToken {
                    token: token_data.access_token.clone(),
                    expires_in_seconds: token_data.expires_in,
                    token_type: token_data.token_type.clone(),
                }),
            connector_customer_id: router_data_v2
                .resource_common_data
                .connector_customer
                .clone(),
        })
    } else {
        None
    };

    let raw_connector_request = router_data_v2
        .resource_common_data
        .get_raw_connector_request();

    match transaction_response {
        Ok(response) => match response {
            PaymentsResponseData::TransactionResponse {
                resource_id,
                redirection_data: _,
                connector_metadata,
                network_txn_id: _,
                connector_response_reference_id,
                incremental_authorization_allowed,
                mandate_reference,
                status_code,
            } => {
                let status = router_data_v2.resource_common_data.status;
                let grpc_status = grpc_api_types::payments::PaymentStatus::foreign_from(status);

                let grpc_resource_id =
                    grpc_api_types::payments::Identifier::foreign_try_from(resource_id)?;

                let mandate_reference_grpc =
                    mandate_reference.map(|m| grpc_api_types::payments::MandateReference {
                        mandate_id: m.connector_mandate_id,
                        payment_method_id: m.payment_method_id,
                    });

                Ok(PaymentServiceVoidResponse {
                    transaction_id: Some(grpc_resource_id),
                    status: grpc_status.into(),
                    response_ref_id: connector_response_reference_id.map(|id| {
                        grpc_api_types::payments::Identifier {
                            id_type: Some(grpc_api_types::payments::identifier::IdType::Id(id)),
                        }
                    }),
                    error_code: None,
                    error_message: None,
                    error_reason: None,
                    status_code: u32::from(status_code),
                    response_headers: router_data_v2
                        .resource_common_data
                        .get_connector_response_headers_as_map(),
                    raw_connector_request,
                    state,
                    mandate_reference: mandate_reference_grpc,
                    incremental_authorization_allowed,
                    connector_metadata: convert_connector_metadata_to_hashmap(connector_metadata),
                })
            }
            _ => Err(report!(ApplicationErrorResponse::InternalServerError(
                ApiError {
                    sub_code: "INVALID_RESPONSE_TYPE".to_owned(),
                    error_identifier: 500,
                    error_message: "Invalid response type received from connector".to_owned(),
                    error_object: None,
                }
            ))),
        },
        Err(e) => {
            let status = e
                .attempt_status
                .map(grpc_api_types::payments::PaymentStatus::foreign_from)
                .unwrap_or_default();
            Ok(PaymentServiceVoidResponse {
                transaction_id: Some(grpc_api_types::payments::Identifier {
                    id_type: Some(
                        grpc_api_types::payments::identifier::IdType::NoResponseIdMarker(()),
                    ),
                }),
                response_ref_id: e.connector_transaction_id.map(|id| {
                    grpc_api_types::payments::Identifier {
                        id_type: Some(grpc_api_types::payments::identifier::IdType::Id(id)),
                    }
                }),
                status: status as i32,
                error_message: Some(e.message),
                error_code: Some(e.code),
                error_reason: e.reason,
                status_code: e.status_code as u32,
                response_headers: router_data_v2
                    .resource_common_data
                    .get_connector_response_headers_as_map(),
                state: None,
                raw_connector_request,
                mandate_reference: None,
                incremental_authorization_allowed: None,
                connector_metadata: std::collections::HashMap::new(),
            })
        }
    }
}

pub fn generate_payment_void_post_capture_response(
    router_data_v2: RouterDataV2<
        VoidPC,
        PaymentFlowData,
        crate::connector_types::PaymentsCancelPostCaptureData,
        PaymentsResponseData,
    >,
) -> Result<PaymentServiceVoidPostCaptureResponse, error_stack::Report<ApplicationErrorResponse>> {
    let transaction_response = router_data_v2.response;

    // If there's an access token in PaymentFlowData, it must be newly generated (needs caching)
    let _state = router_data_v2
        .resource_common_data
        .access_token
        .as_ref()
        .map(|token_data| ConnectorState {
            access_token: Some(grpc_api_types::payments::AccessToken {
                token: token_data.access_token.clone(),
                expires_in_seconds: token_data.expires_in,
                token_type: token_data.token_type.clone(),
            }),
            connector_customer_id: router_data_v2
                .resource_common_data
                .connector_customer
                .clone(),
        });

    match transaction_response {
        Ok(response) => match response {
            PaymentsResponseData::TransactionResponse {
                resource_id,
                redirection_data: _,
                connector_metadata: _,
                network_txn_id: _,
                connector_response_reference_id,
                incremental_authorization_allowed: _,
                mandate_reference: _,
                status_code,
            } => {
                let status = router_data_v2.resource_common_data.status;
                let grpc_status = grpc_api_types::payments::PaymentStatus::foreign_from(status);

                let grpc_resource_id =
                    grpc_api_types::payments::Identifier::foreign_try_from(resource_id)?;

                Ok(PaymentServiceVoidPostCaptureResponse {
                    transaction_id: Some(grpc_resource_id),
                    status: grpc_status.into(),
                    response_ref_id: connector_response_reference_id.map(|id| {
                        grpc_api_types::payments::Identifier {
                            id_type: Some(grpc_api_types::payments::identifier::IdType::Id(id)),
                        }
                    }),
                    error_code: None,
                    error_message: None,
                    error_reason: None,
                    status_code: u32::from(status_code),
                    response_headers: router_data_v2
                        .resource_common_data
                        .get_connector_response_headers_as_map(),
                })
            }
            _ => Err(report!(ApplicationErrorResponse::InternalServerError(
                ApiError {
                    sub_code: "INVALID_RESPONSE_TYPE".to_owned(),
                    error_identifier: 500,
                    error_message: "Invalid response type received from connector".to_owned(),
                    error_object: None,
                }
            ))),
        },
        Err(e) => {
            let status = e
                .attempt_status
                .map(grpc_api_types::payments::PaymentStatus::foreign_from)
                .unwrap_or_default();
            Ok(PaymentServiceVoidPostCaptureResponse {
                transaction_id: Some(grpc_api_types::payments::Identifier {
                    id_type: Some(
                        grpc_api_types::payments::identifier::IdType::NoResponseIdMarker(()),
                    ),
                }),
                status: status.into(),
                response_ref_id: e.connector_transaction_id.map(|id| {
                    grpc_api_types::payments::Identifier {
                        id_type: Some(grpc_api_types::payments::identifier::IdType::Id(id)),
                    }
                }),
                error_code: Some(e.code),
                error_message: Some(e.message),
                error_reason: e.reason,
                status_code: u32::from(e.status_code),
                response_headers: router_data_v2
                    .resource_common_data
                    .get_connector_response_headers_as_map(),
            })
        }
    }
}

impl ForeignFrom<common_enums::DisputeStage> for grpc_api_types::payments::DisputeStage {
    fn foreign_from(status: common_enums::DisputeStage) -> Self {
        match status {
            common_enums::DisputeStage::PreDispute => Self::PreDispute,
            common_enums::DisputeStage::Dispute => Self::ActiveDispute,
            common_enums::DisputeStage::PreArbitration => Self::PreArbitration,
        }
    }
}

impl ForeignFrom<grpc_api_types::payments::ProductType> for common_enums::ProductType {
    fn foreign_from(value: grpc_api_types::payments::ProductType) -> Self {
        match value {
            grpc_api_types::payments::ProductType::Physical => Self::Physical,
            grpc_api_types::payments::ProductType::Digital => Self::Digital,
            grpc_api_types::payments::ProductType::Travel => Self::Travel,
            grpc_api_types::payments::ProductType::Ride => Self::Ride,
            grpc_api_types::payments::ProductType::Event => Self::Event,
            grpc_api_types::payments::ProductType::Accommodation => Self::Accommodation,
        }
    }
}

pub fn generate_payment_sync_response(
    router_data_v2: RouterDataV2<PSync, PaymentFlowData, PaymentsSyncData, PaymentsResponseData>,
) -> Result<PaymentServiceGetResponse, error_stack::Report<ApplicationErrorResponse>> {
    let transaction_response = router_data_v2.response;
    let raw_connector_response = router_data_v2
        .resource_common_data
        .get_raw_connector_response();

    // Create state if either access token or connector customer is available
    let state = if router_data_v2.resource_common_data.access_token.is_some()
        || router_data_v2
            .resource_common_data
            .connector_customer
            .is_some()
    {
        Some(ConnectorState {
            access_token: router_data_v2
                .resource_common_data
                .access_token
                .as_ref()
                .map(|token_data| grpc_api_types::payments::AccessToken {
                    token: token_data.access_token.clone(),
                    expires_in_seconds: token_data.expires_in,
                    token_type: token_data.token_type.clone(),
                }),
            connector_customer_id: router_data_v2
                .resource_common_data
                .connector_customer
                .clone(),
        })
    } else {
        None
    };

    let raw_connector_request = router_data_v2
        .resource_common_data
        .get_raw_connector_request();

    let connector_response = router_data_v2
        .resource_common_data
        .connector_response
        .as_ref()
        .map(|connector_response_data| {
            grpc_api_types::payments::ConnectorResponseData::foreign_try_from(
                connector_response_data.clone(),
            )
        })
        .transpose()?;

    match transaction_response {
        Ok(response) => match response {
            PaymentsResponseData::TransactionResponse {
                resource_id,
                redirection_data: _,
                connector_metadata: _,
                network_txn_id,
                connector_response_reference_id,
                incremental_authorization_allowed: _,
                mandate_reference,
                status_code,
            } => {
                let status = router_data_v2.resource_common_data.status;
                let grpc_status = grpc_api_types::payments::PaymentStatus::foreign_from(status);

                let grpc_resource_id =
                    grpc_api_types::payments::Identifier::foreign_try_from(resource_id)?;

                let mandate_reference_grpc =
                    mandate_reference.map(|m| grpc_api_types::payments::MandateReference {
                        mandate_id: m.connector_mandate_id,
                        payment_method_id: m.payment_method_id,
                    });

                Ok(PaymentServiceGetResponse {
                    transaction_id: Some(grpc_resource_id),
                    status: grpc_status as i32,
                    mandate_reference: mandate_reference_grpc,
                    error_code: None,
                    error_message: None,
                    error_reason: None,
                    network_txn_id,
                    response_ref_id: connector_response_reference_id.map(|id| {
                        grpc_api_types::payments::Identifier {
                            id_type: Some(grpc_api_types::payments::identifier::IdType::Id(id)),
                        }
                    }),
                    amount: None,
                    minor_amount: None,
                    currency: None,
                    captured_amount: router_data_v2.resource_common_data.amount_captured,
                    minor_captured_amount: router_data_v2
                        .resource_common_data
                        .minor_amount_captured
                        .map(|amount_captured| amount_captured.get_amount_as_i64()),
                    payment_method_type: None,
                    capture_method: None,
                    auth_type: None,
                    created_at: None,
                    updated_at: None,
                    authorized_at: None,
                    captured_at: None,
                    customer_name: None,
                    email: None,
                    connector_customer_id: None,
                    merchant_order_reference_id: None,
                    metadata: std::collections::HashMap::new(),
                    status_code: status_code as u32,
                    raw_connector_response,
                    response_headers: router_data_v2
                        .resource_common_data
                        .get_connector_response_headers_as_map(),
                    state,
                    raw_connector_request,
                    connector_response,
                })
            }
            _ => Err(report!(ApplicationErrorResponse::InternalServerError(
                ApiError {
                    sub_code: "INVALID_RESPONSE_TYPE".to_owned(),
                    error_identifier: 500,
                    error_message: "Invalid response type received from connector".to_owned(),
                    error_object: None,
                }
            ))),
        },
        Err(e) => {
            let status = e
                .attempt_status
                .map(grpc_api_types::payments::PaymentStatus::foreign_from)
                .unwrap_or_default();
            Ok(PaymentServiceGetResponse {
                transaction_id: Some(grpc_api_types::payments::Identifier {
                    id_type: Some(if let Some(txn_id) = e.connector_transaction_id {
                        grpc_api_types::payments::identifier::IdType::Id(txn_id)
                    } else {
                        grpc_api_types::payments::identifier::IdType::NoResponseIdMarker(())
                    }),
                }),
                mandate_reference: None,
                status: status as i32,
                error_message: Some(e.message),
                error_code: Some(e.code),
                error_reason: e.reason,
                network_txn_id: None,
                response_ref_id: None,
                amount: None,
                minor_amount: None,
                currency: None,
                captured_amount: None,
                minor_captured_amount: None,
                payment_method_type: None,
                capture_method: None,
                auth_type: None,
                created_at: None,
                updated_at: None,
                authorized_at: None,
                captured_at: None,
                customer_name: None,
                email: None,
                connector_customer_id: None,
                merchant_order_reference_id: None,
                metadata: std::collections::HashMap::new(),
                raw_connector_response,
                status_code: e.status_code as u32,
                response_headers: router_data_v2
                    .resource_common_data
                    .get_connector_response_headers_as_map(),
                state,
                raw_connector_request,
                connector_response: None,
            })
        }
    }
}

impl ForeignTryFrom<grpc_api_types::payments::RefundServiceGetRequest> for RefundSyncData {
    type Error = ApplicationErrorResponse;

    fn foreign_try_from(
        value: grpc_api_types::payments::RefundServiceGetRequest,
    ) -> Result<Self, error_stack::Report<Self::Error>> {
        // Extract transaction_id as connector_transaction_id
        let connector_transaction_id = value
            .transaction_id
            .and_then(|id| id.id_type)
            .and_then(|id_type| match id_type {
                grpc_api_types::payments::identifier::IdType::Id(id) => Some(id),
                _ => None,
            })
            .unwrap_or_default();

        Ok(RefundSyncData {
            browser_info: value
                .browser_info
                .map(BrowserInformation::foreign_try_from)
                .transpose()?,
            connector_transaction_id,
            connector_refund_id: value.refund_id.clone(),
            reason: value.refund_reason.clone(),
            refund_status: common_enums::RefundStatus::Pending,
            refund_connector_metadata: (!value.refund_metadata.is_empty()).then(|| {
                Secret::new(serde_json::Value::Object(
                    value
                        .refund_metadata
                        .into_iter()
                        .map(|(k, v)| (k, serde_json::Value::String(v)))
                        .collect(),
                ))
            }),
            all_keys_required: None, // Field not available in new proto structure
            integrity_object: None,
            split_refunds: None,
        })
    }
}

impl
    ForeignTryFrom<(
        grpc_api_types::payments::RefundServiceGetRequest,
        Connectors,
    )> for RefundFlowData
{
    type Error = ApplicationErrorResponse;

    fn foreign_try_from(
        (value, connectors): (
            grpc_api_types::payments::RefundServiceGetRequest,
            Connectors,
        ),
    ) -> Result<Self, error_stack::Report<Self::Error>> {
        let access_token = value
            .state
            .as_ref()
            .and_then(|state| state.access_token.as_ref())
            .map(AccessTokenResponseData::from);
        Ok(RefundFlowData {
            status: common_enums::RefundStatus::Pending,
            refund_id: None,
            connectors,
            connector_request_reference_id: extract_connector_request_reference_id(
                &value.request_ref_id,
            ),
            raw_connector_response: None,
            raw_connector_request: None,
            connector_response_headers: None,
            access_token,
        })
    }
}

impl
    ForeignTryFrom<(
        grpc_api_types::payments::RefundServiceGetRequest,
        Connectors,
        &MaskedMetadata,
    )> for RefundFlowData
{
    type Error = ApplicationErrorResponse;

    fn foreign_try_from(
        (value, connectors, _metadata): (
            grpc_api_types::payments::RefundServiceGetRequest,
            Connectors,
            &MaskedMetadata,
        ),
    ) -> Result<Self, error_stack::Report<Self::Error>> {
        let access_token = value
            .state
            .as_ref()
            .and_then(|state| state.access_token.as_ref())
            .map(AccessTokenResponseData::from);
        Ok(RefundFlowData {
            connector_request_reference_id: extract_connector_request_reference_id(
                &value.request_ref_id,
            ),

            status: common_enums::RefundStatus::Pending,
            refund_id: None,
            connectors,
            raw_connector_response: None,
            raw_connector_request: None,
            connector_response_headers: None,
            access_token,
        })
    }
}

impl
    ForeignTryFrom<(
        grpc_api_types::payments::PaymentServiceRefundRequest,
        Connectors,
    )> for RefundFlowData
{
    type Error = ApplicationErrorResponse;

    fn foreign_try_from(
        (value, connectors): (
            grpc_api_types::payments::PaymentServiceRefundRequest,
            Connectors,
        ),
    ) -> Result<Self, error_stack::Report<Self::Error>> {
        let access_token = value
            .state
            .as_ref()
            .and_then(|state| state.access_token.as_ref())
            .map(AccessTokenResponseData::from);
        Ok(RefundFlowData {
            status: common_enums::RefundStatus::Pending,
            refund_id: Some(value.refund_id),
            connectors,
            connector_request_reference_id: extract_connector_request_reference_id(
                &value.request_ref_id,
            ),
            raw_connector_response: None,
            raw_connector_request: None,
            connector_response_headers: None,
            access_token,
        })
    }
}

impl
    ForeignTryFrom<(
        grpc_api_types::payments::PaymentServiceRefundRequest,
        Connectors,
        &MaskedMetadata,
    )> for RefundFlowData
{
    type Error = ApplicationErrorResponse;

    fn foreign_try_from(
        (value, connectors, _metadata): (
            grpc_api_types::payments::PaymentServiceRefundRequest,
            Connectors,
            &MaskedMetadata,
        ),
    ) -> Result<Self, error_stack::Report<Self::Error>> {
        let access_token = value
            .state
            .as_ref()
            .and_then(|state| state.access_token.as_ref())
            .map(AccessTokenResponseData::from);
        Ok(RefundFlowData {
            connector_request_reference_id: extract_connector_request_reference_id(
                &value.request_ref_id,
            ),

            status: common_enums::RefundStatus::Pending,
            refund_id: Some(value.refund_id),
            connectors,
            raw_connector_response: None,
            raw_connector_request: None,
            connector_response_headers: None,
            access_token,
        })
    }
}

impl ForeignFrom<common_enums::DisputeStatus> for grpc_api_types::payments::DisputeStatus {
    fn foreign_from(status: common_enums::DisputeStatus) -> Self {
        match status {
            common_enums::DisputeStatus::DisputeOpened => Self::DisputeOpened,
            common_enums::DisputeStatus::DisputeAccepted => Self::DisputeAccepted,
            common_enums::DisputeStatus::DisputeCancelled => Self::DisputeCancelled,
            common_enums::DisputeStatus::DisputeChallenged => Self::DisputeChallenged,
            common_enums::DisputeStatus::DisputeExpired => Self::DisputeExpired,
            common_enums::DisputeStatus::DisputeLost => Self::DisputeLost,
            common_enums::DisputeStatus::DisputeWon => Self::DisputeWon,
        }
    }
}

impl ForeignFrom<common_utils::Method> for grpc_api_types::payments::HttpMethod {
    fn foreign_from(method: common_utils::Method) -> Self {
        match method {
            common_utils::Method::Post => Self::Post,
            common_utils::Method::Get => Self::Get,
            common_utils::Method::Put => Self::Put,
            common_utils::Method::Delete => Self::Delete,
            common_utils::Method::Patch => Self::Post, // Patch is not defined in gRPC, using Post
                                                       // as a fallback
        }
    }
}

pub fn generate_accept_dispute_response(
    router_data_v2: RouterDataV2<Accept, DisputeFlowData, AcceptDisputeData, DisputeResponseData>,
) -> Result<AcceptDisputeResponse, error_stack::Report<ApplicationErrorResponse>> {
    let dispute_response = router_data_v2.response;
    let response_headers = router_data_v2
        .resource_common_data
        .get_connector_response_headers_as_map();

    let raw_connector_request = router_data_v2
        .resource_common_data
        .get_raw_connector_request();

    match dispute_response {
        Ok(response) => {
            let grpc_status =
                grpc_api_types::payments::DisputeStatus::foreign_from(response.dispute_status);

            Ok(AcceptDisputeResponse {
                dispute_status: grpc_status.into(),
                dispute_id: response.connector_dispute_id,
                connector_status_code: None,
                error_message: None,
                error_code: None,
                error_reason: None,
                response_ref_id: None,
                status_code: response.status_code as u32,
                response_headers,
                raw_connector_request,
            })
        }
        Err(e) => {
            let grpc_dispute_status = grpc_api_types::payments::DisputeStatus::default();

            Ok(AcceptDisputeResponse {
                dispute_status: grpc_dispute_status as i32,
                dispute_id: e.connector_transaction_id.unwrap_or_default(),
                connector_status_code: None,
                error_message: Some(e.message),
                error_code: Some(e.code),
                error_reason: e.reason,
                response_ref_id: None,
                status_code: e.status_code as u32,
                response_headers,
                raw_connector_request,
            })
        }
    }
}

impl ForeignTryFrom<(grpc_api_types::payments::AcceptDisputeRequest, Connectors)>
    for DisputeFlowData
{
    type Error = ApplicationErrorResponse;

    fn foreign_try_from(
        (value, connectors): (grpc_api_types::payments::AcceptDisputeRequest, Connectors),
    ) -> Result<Self, error_stack::Report<Self::Error>> {
        Ok(DisputeFlowData {
            dispute_id: None,
            connectors,
            connector_dispute_id: value.dispute_id,
            defense_reason_code: None,
            connector_request_reference_id: extract_connector_request_reference_id(
                &value.request_ref_id,
            ),
            raw_connector_response: None,
            raw_connector_request: None,
            connector_response_headers: None,
        })
    }
}

impl
    ForeignTryFrom<(
        grpc_api_types::payments::AcceptDisputeRequest,
        Connectors,
        &MaskedMetadata,
    )> for DisputeFlowData
{
    type Error = ApplicationErrorResponse;

    fn foreign_try_from(
        (value, connectors, _metadata): (
            grpc_api_types::payments::AcceptDisputeRequest,
            Connectors,
            &MaskedMetadata,
        ),
    ) -> Result<Self, error_stack::Report<Self::Error>> {
        Ok(DisputeFlowData {
            connector_request_reference_id: extract_connector_request_reference_id(
                &value.request_ref_id,
            ),

            dispute_id: None,
            connectors,
            connector_dispute_id: value.dispute_id,
            defense_reason_code: None,
            raw_connector_response: None,
            raw_connector_request: None,
            connector_response_headers: None,
        })
    }
}

pub fn generate_submit_evidence_response(
    router_data_v2: RouterDataV2<
        SubmitEvidence,
        DisputeFlowData,
        SubmitEvidenceData,
        DisputeResponseData,
    >,
) -> Result<DisputeServiceSubmitEvidenceResponse, error_stack::Report<ApplicationErrorResponse>> {
    let dispute_response = router_data_v2.response;
    let response_headers = router_data_v2
        .resource_common_data
        .get_connector_response_headers_as_map();

    let raw_connector_request = router_data_v2
        .resource_common_data
        .get_raw_connector_request();

    match dispute_response {
        Ok(response) => {
            let grpc_status =
                grpc_api_types::payments::DisputeStatus::foreign_from(response.dispute_status);

            Ok(DisputeServiceSubmitEvidenceResponse {
                dispute_status: grpc_status.into(),
                dispute_id: Some(response.connector_dispute_id),
                submitted_evidence_ids: vec![],
                connector_status_code: None,
                error_message: None,
                error_code: None,
                error_reason: None,
                response_ref_id: None,
                status_code: response.status_code as u32,
                response_headers,
                raw_connector_request,
            })
        }
        Err(e) => {
            let grpc_attempt_status = e
                .attempt_status
                .map(grpc_api_types::payments::PaymentStatus::foreign_from)
                .unwrap_or_default();

            Ok(DisputeServiceSubmitEvidenceResponse {
                dispute_status: grpc_attempt_status.into(),
                dispute_id: e.connector_transaction_id,
                submitted_evidence_ids: vec![],
                connector_status_code: None,
                error_message: Some(e.message),
                error_code: Some(e.code),
                error_reason: e.reason,
                response_ref_id: None,
                status_code: e.status_code as u32,
                response_headers,
                raw_connector_request,
            })
        }
    }
}

impl
    ForeignTryFrom<(
        grpc_api_types::payments::DisputeServiceSubmitEvidenceRequest,
        Connectors,
    )> for DisputeFlowData
{
    type Error = ApplicationErrorResponse;

    fn foreign_try_from(
        (value, connectors): (
            grpc_api_types::payments::DisputeServiceSubmitEvidenceRequest,
            Connectors,
        ),
    ) -> Result<Self, error_stack::Report<Self::Error>> {
        Ok(DisputeFlowData {
            dispute_id: None,
            connectors,
            connector_dispute_id: value.dispute_id,
            defense_reason_code: None,
            connector_request_reference_id: extract_connector_request_reference_id(
                &value.request_ref_id,
            ),
            raw_connector_response: None,
            raw_connector_request: None,
            connector_response_headers: None,
        })
    }
}

impl
    ForeignTryFrom<(
        grpc_api_types::payments::DisputeServiceSubmitEvidenceRequest,
        Connectors,
        &MaskedMetadata,
    )> for DisputeFlowData
{
    type Error = ApplicationErrorResponse;

    fn foreign_try_from(
        (value, connectors, _metadata): (
            grpc_api_types::payments::DisputeServiceSubmitEvidenceRequest,
            Connectors,
            &MaskedMetadata,
        ),
    ) -> Result<Self, error_stack::Report<Self::Error>> {
        Ok(DisputeFlowData {
            connector_request_reference_id: extract_connector_request_reference_id(
                &value.request_ref_id,
            ),

            dispute_id: None,
            connectors,
            connector_dispute_id: value.dispute_id,
            defense_reason_code: None,
            raw_connector_response: None,
            raw_connector_request: None,
            connector_response_headers: None,
        })
    }
}

pub fn generate_refund_sync_response(
    router_data_v2: RouterDataV2<RSync, RefundFlowData, RefundSyncData, RefundsResponseData>,
) -> Result<RefundResponse, error_stack::Report<ApplicationErrorResponse>> {
    let refunds_response = router_data_v2.response;
    let raw_connector_response = router_data_v2
        .resource_common_data
        .get_raw_connector_response();

    let raw_connector_request = router_data_v2
        .resource_common_data
        .get_raw_connector_request();

    match refunds_response {
        Ok(response) => {
            let status = response.refund_status;
            let grpc_status = grpc_api_types::payments::RefundStatus::foreign_from(status);
            let response_headers = router_data_v2
                .resource_common_data
                .get_connector_response_headers_as_map();
            Ok(RefundResponse {
                transaction_id: Some(grpc_api_types::payments::Identifier::default()),
                refund_id: response.connector_refund_id.clone(),
                status: grpc_status as i32,
                response_ref_id: Some(grpc_api_types::payments::Identifier {
                    id_type: Some(grpc_api_types::payments::identifier::IdType::Id(
                        response.connector_refund_id.clone(),
                    )),
                }),
                error_code: None,
                error_message: None,
                error_reason: None,
                refund_amount: None,
                minor_refund_amount: None,
                refund_currency: None,
                payment_amount: None,
                minor_payment_amount: None,
                refund_reason: None,
                created_at: None,
                updated_at: None,
                processed_at: None,
                customer_name: None,
                email: None,
                merchant_order_reference_id: None,
                metadata: std::collections::HashMap::new(),
                refund_metadata: std::collections::HashMap::new(),
                raw_connector_response,
                status_code: response.status_code as u32,
                response_headers,
                state: None,
                raw_connector_request,
            })
        }
        Err(e) => {
            let status = e
                .attempt_status
                .map(grpc_api_types::payments::PaymentStatus::foreign_from)
                .unwrap_or_default();
            let response_headers = router_data_v2
                .resource_common_data
                .get_connector_response_headers_as_map();

            Ok(RefundResponse {
                transaction_id: Some(
                    e.connector_transaction_id
                        .as_ref()
                        .map(|id| grpc_api_types::payments::Identifier {
                            id_type: Some(grpc_api_types::payments::identifier::IdType::Id(
                                id.clone(),
                            )),
                        })
                        .unwrap_or_default(),
                ),
                refund_id: String::new(),
                status: status as i32,
                response_ref_id: e.connector_transaction_id.map(|id| {
                    grpc_api_types::payments::Identifier {
                        id_type: Some(grpc_api_types::payments::identifier::IdType::Id(id)),
                    }
                }),
                error_code: Some(e.code),
                error_message: Some(e.message),
                error_reason: e.reason,
                refund_amount: None,
                minor_refund_amount: None,
                refund_currency: None,
                payment_amount: None,
                minor_payment_amount: None,
                refund_reason: None,
                created_at: None,
                updated_at: None,
                processed_at: None,
                customer_name: None,
                email: None,
                raw_connector_response,
                merchant_order_reference_id: None,
                metadata: std::collections::HashMap::new(),
                refund_metadata: std::collections::HashMap::new(),
                status_code: e.status_code as u32,
                response_headers,
                state: None,
                raw_connector_request,
            })
        }
    }
}
impl ForeignTryFrom<WebhookDetailsResponse> for PaymentServiceGetResponse {
    type Error = ApplicationErrorResponse;

    fn foreign_try_from(
        value: WebhookDetailsResponse,
    ) -> Result<Self, error_stack::Report<Self::Error>> {
        let status = grpc_api_types::payments::PaymentStatus::foreign_from(value.status);
        let response_headers = value
            .response_headers
            .map(|headers| {
                headers
                    .iter()
                    .filter_map(|(name, value)| {
                        value
                            .to_str()
                            .ok()
                            .map(|v| (name.to_string(), v.to_string()))
                    })
                    .collect()
            })
            .unwrap_or_default();
        let mandate_reference_grpc =
            value
                .mandate_reference
                .map(|m| grpc_api_types::payments::MandateReference {
                    mandate_id: m.connector_mandate_id,
                    payment_method_id: m.payment_method_id,
                });
        Ok(Self {
            transaction_id: value
                .resource_id
                .map(|resource_id| {
                    grpc_api_types::payments::Identifier::foreign_try_from(resource_id)
                })
                .transpose()?,
            status: status as i32,
            mandate_reference: mandate_reference_grpc,
            error_code: value.error_code,
            error_message: value.error_message,
            error_reason: None,
            network_txn_id: value.network_txn_id,
            response_ref_id: value.connector_response_reference_id.map(|id| {
                grpc_api_types::payments::Identifier {
                    id_type: Some(grpc_api_types::payments::identifier::IdType::Id(id)),
                }
            }),
            amount: None,
            minor_amount: None,
            currency: None,
            captured_amount: value.amount_captured,
            minor_captured_amount: value
                .minor_amount_captured
                .map(|amount_captured| amount_captured.get_amount_as_i64()),
            payment_method_type: None,
            capture_method: None,
            auth_type: None,
            created_at: None,
            updated_at: None,
            authorized_at: None,
            captured_at: None,
            customer_name: None,
            email: None,
            connector_customer_id: None,
            merchant_order_reference_id: None,
            metadata: std::collections::HashMap::new(),
            status_code: value.status_code as u32,
            raw_connector_response: None,
            response_headers,
            state: None,
            raw_connector_request: None,
            connector_response: None,
        })
    }
}

impl ForeignTryFrom<PaymentServiceVoidRequest> for PaymentVoidData {
    type Error = ApplicationErrorResponse;

    fn foreign_try_from(
        value: PaymentServiceVoidRequest,
    ) -> Result<Self, error_stack::Report<Self::Error>> {
        let amount = Some(common_utils::types::MinorUnit::new(value.amount()));
        // If currency is unspecified, send None, otherwise try to convert it
        let currency = if value.currency() == grpc_api_types::payments::Currency::Unspecified {
            None
        } else {
            Some(common_enums::Currency::foreign_try_from(value.currency())?)
        };
        Ok(Self {
            browser_info: value
                .browser_info
                .map(BrowserInformation::foreign_try_from)
                .transpose()?,
            connector_transaction_id: value
                .transaction_id
                .and_then(|id| id.id_type)
                .and_then(|id_type| match id_type {
                    grpc_api_types::payments::identifier::IdType::Id(id) => Some(id),
                    _ => None,
                })
                .unwrap_or_default(),
            connector_metadata: (!value.connector_metadata.is_empty()).then(|| {
                Secret::new(serde_json::Value::Object(
                    value
                        .connector_metadata
                        .into_iter()
                        .map(|(k, v)| (k, serde_json::Value::String(v)))
                        .collect(),
                ))
            }),
            cancellation_reason: value.cancellation_reason,
            raw_connector_response: None,
            integrity_object: None,
            amount,
            currency,
        })
    }
}

impl ForeignTryFrom<grpc_api_types::payments::PaymentServiceVoidPostCaptureRequest>
    for crate::connector_types::PaymentsCancelPostCaptureData
{
    type Error = ApplicationErrorResponse;

    fn foreign_try_from(
        value: grpc_api_types::payments::PaymentServiceVoidPostCaptureRequest,
    ) -> Result<Self, error_stack::Report<Self::Error>> {
        Ok(Self {
            browser_info: value
                .browser_info
                .map(BrowserInformation::foreign_try_from)
                .transpose()?,
            connector_transaction_id: value
                .transaction_id
                .and_then(|id| id.id_type)
                .and_then(|id_type| match id_type {
                    grpc_api_types::payments::identifier::IdType::Id(id) => Some(id),
                    _ => None,
                })
                .unwrap_or_default(),
            cancellation_reason: value.cancellation_reason,
            raw_connector_response: None,
            integrity_object: None,
        })
    }
}

impl
    ForeignTryFrom<(
        grpc_api_types::payments::PaymentServiceVoidPostCaptureRequest,
        Connectors,
        &MaskedMetadata,
    )> for PaymentFlowData
{
    type Error = ApplicationErrorResponse;

    fn foreign_try_from(
        (value, connectors, metadata): (
            grpc_api_types::payments::PaymentServiceVoidPostCaptureRequest,
            Connectors,
            &MaskedMetadata,
        ),
    ) -> Result<Self, error_stack::Report<Self::Error>> {
        // For void post capture operations, address information is typically not available or required
        // Since this is a PaymentServiceVoidPostCaptureRequest, we use default address values
        let address: PaymentAddress = payment_address::PaymentAddress::new(
            None,        // shipping
            None,        // billing
            None,        // payment_method_billing
            Some(false), // should_unify_address = false for void post capture operations
        );

        let merchant_id_from_header = extract_merchant_id_from_metadata(metadata)?;

        Ok(Self {
            merchant_id: merchant_id_from_header,
            payment_id: "IRRELEVANT_PAYMENT_ID".to_string(),
            attempt_id: "IRRELEVANT_ATTEMPT_ID".to_string(),
            status: common_enums::AttemptStatus::Pending,
            payment_method: common_enums::PaymentMethod::Card, //TODO
            address,
            auth_type: common_enums::AuthenticationType::default(),
            connector_request_reference_id: extract_connector_request_reference_id(
                &value.request_ref_id,
            ),
            customer_id: None,
            connector_customer: None,
            description: None,
            return_url: None,
            connector_meta_data: None,
            amount_captured: None,
            minor_amount_captured: None,
            access_token: None,
            session_token: None,
            reference_id: None,
            payment_method_token: None,
            preprocessing_id: None,
            connector_api_version: None,
            test_mode: None,
            connector_http_status_code: None,
            external_latency: None,
            connectors,
            raw_connector_response: None,
            raw_connector_request: None,
            connector_response_headers: None,
            vault_headers: None,
            minor_amount_capturable: None,
            connector_response: None,
            recurring_mandate_payment_data: None,
            order_details: None,
        })
    }
}

impl ForeignTryFrom<RefundWebhookDetailsResponse> for RefundResponse {
    type Error = ApplicationErrorResponse;

    fn foreign_try_from(
        value: RefundWebhookDetailsResponse,
    ) -> Result<Self, error_stack::Report<Self::Error>> {
        let status = grpc_api_types::payments::RefundStatus::foreign_from(value.status);
        let response_headers = value
            .response_headers
            .map(|headers| {
                headers
                    .iter()
                    .filter_map(|(name, value)| {
                        value
                            .to_str()
                            .ok()
                            .map(|v| (name.to_string(), v.to_string()))
                    })
                    .collect()
            })
            .unwrap_or_default();

        Ok(Self {
            transaction_id: Some(grpc_api_types::payments::Identifier::default()),
            refund_id: value.connector_refund_id.unwrap_or_default(),
            status: status.into(),
            response_ref_id: value.connector_response_reference_id.map(|id| {
                grpc_api_types::payments::Identifier {
                    id_type: Some(grpc_api_types::payments::identifier::IdType::Id(id)),
                }
            }),
            error_code: value.error_code,
            error_message: value.error_message,
            error_reason: None,
            raw_connector_response: None,
            refund_amount: None,
            minor_refund_amount: None,
            refund_currency: None,
            payment_amount: None,
            minor_payment_amount: None,
            refund_reason: None,
            created_at: None,
            updated_at: None,
            processed_at: None,
            customer_name: None,
            email: None,
            merchant_order_reference_id: None,
            metadata: std::collections::HashMap::new(),
            refund_metadata: std::collections::HashMap::new(),
            status_code: value.status_code as u32,
            response_headers,
            state: None,
            raw_connector_request: None,
        })
    }
}

impl ForeignTryFrom<DisputeWebhookDetailsResponse> for DisputeResponse {
    type Error = ApplicationErrorResponse;

    fn foreign_try_from(
        value: DisputeWebhookDetailsResponse,
    ) -> Result<Self, error_stack::Report<Self::Error>> {
        let grpc_status = grpc_api_types::payments::DisputeStatus::foreign_from(value.status);
        let grpc_stage = grpc_api_types::payments::DisputeStage::foreign_from(value.stage);
        let response_headers = value
            .response_headers
            .map(|headers| {
                headers
                    .iter()
                    .filter_map(|(name, value)| {
                        value
                            .to_str()
                            .ok()
                            .map(|v| (name.to_string(), v.to_string()))
                    })
                    .collect()
            })
            .unwrap_or_default();
        Ok(Self {
            dispute_id: Some(value.dispute_id),
            transaction_id: None,
            dispute_status: grpc_status.into(),
            dispute_stage: grpc_stage.into(),
            connector_status_code: None,
            error_code: None,
            error_message: None,
            error_reason: None,
            dispute_amount: None,
            dispute_currency: None,
            dispute_date: None,
            service_date: None,
            shipping_date: None,
            due_date: None,
            evidence_documents: vec![],
            dispute_reason: None,
            dispute_message: value.dispute_message,
            response_ref_id: value.connector_response_reference_id.map(|id| {
                grpc_api_types::payments::Identifier {
                    id_type: Some(grpc_api_types::payments::identifier::IdType::Id(id)),
                }
            }),
            status_code: value.status_code as u32,
            response_headers,
            raw_connector_request: None,
        })
    }
}

impl ForeignTryFrom<grpc_api_types::payments::PaymentServiceRefundRequest> for RefundsData {
    type Error = ApplicationErrorResponse;

    fn foreign_try_from(
        value: grpc_api_types::payments::PaymentServiceRefundRequest,
    ) -> Result<Self, error_stack::Report<Self::Error>> {
        let minor_refund_amount = common_utils::types::MinorUnit::new(value.minor_refund_amount);

        let minor_payment_amount = common_utils::types::MinorUnit::new(value.minor_payment_amount);

        // Extract transaction_id as connector_transaction_id
        let connector_transaction_id = value
            .transaction_id
            .clone()
            .and_then(|id| id.id_type)
            .and_then(|id_type| match id_type {
                grpc_api_types::payments::identifier::IdType::Id(id) => Some(id),
                _ => None,
            })
            .unwrap_or_default();

        Ok(RefundsData {
            refund_id: value.refund_id.to_string(),
            connector_transaction_id,
            connector_refund_id: None, // refund_id field is used as refund_id, not connector_refund_id
            currency: common_enums::Currency::foreign_try_from(value.currency())?,
            payment_amount: value.payment_amount,
            reason: value.reason.clone(),
            webhook_url: value.webhook_url,
            refund_amount: value.refund_amount,
            connector_metadata: serde_json::to_value(&value.metadata)
                .inspect_err(|e| {
                    tracing::warn!(
                        error = %e,
                        "Failed to serialize connector_metadata from refund metadata"
                    );
                })
                .ok(),
            refund_connector_metadata: {
                value.refund_metadata.get("refund_metadata").map(|json_string| {
                    Ok::<Secret<serde_json::Value>, error_stack::Report<ApplicationErrorResponse>>(Secret::new(serde_json::Value::String(json_string.clone())))
                }).transpose()?
            },
            minor_payment_amount,
            minor_refund_amount,
            refund_status: common_enums::RefundStatus::Pending,
            merchant_account_id: value.merchant_account_id,
            capture_method: value
                .capture_method
                .map(|cm| {
                    common_enums::CaptureMethod::foreign_try_from(
                        grpc_api_types::payments::CaptureMethod::try_from(cm).unwrap_or_default(),
                    )
                })
                .transpose()?,
            browser_info: value
                .browser_info
                .map(BrowserInformation::foreign_try_from)
                .transpose()?,
            integrity_object: None,
            split_refunds: None,
        })
    }
}

impl ForeignTryFrom<grpc_api_types::payments::AcceptDisputeRequest> for AcceptDisputeData {
    type Error = ApplicationErrorResponse;

    fn foreign_try_from(
        value: grpc_api_types::payments::AcceptDisputeRequest,
    ) -> Result<Self, error_stack::Report<Self::Error>> {
        Ok(AcceptDisputeData {
            connector_dispute_id: value.dispute_id,
            integrity_object: None,
        })
    }
}

impl ForeignTryFrom<grpc_api_types::payments::DisputeServiceSubmitEvidenceRequest>
    for SubmitEvidenceData
{
    type Error = ApplicationErrorResponse;

    fn foreign_try_from(
        value: grpc_api_types::payments::DisputeServiceSubmitEvidenceRequest,
    ) -> Result<Self, error_stack::Report<Self::Error>> {
        // Initialize all fields to None
        let mut result = SubmitEvidenceData {
            dispute_id: Some(value.dispute_id.clone()),
            connector_dispute_id: value.dispute_id,
            integrity_object: None,
            access_activity_log: None,
            billing_address: None,
            cancellation_policy: None,
            cancellation_policy_file_type: None,
            cancellation_policy_provider_file_id: None,
            cancellation_policy_disclosure: None,
            cancellation_rebuttal: None,
            customer_communication: None,
            customer_communication_file_type: None,
            customer_communication_provider_file_id: None,
            customer_email_address: None,
            customer_name: None,
            customer_purchase_ip: None,
            customer_signature: None,
            customer_signature_file_type: None,
            customer_signature_provider_file_id: None,
            product_description: None,
            receipt: None,
            receipt_file_type: None,
            receipt_provider_file_id: None,
            refund_policy: None,
            refund_policy_file_type: None,
            refund_policy_provider_file_id: None,
            refund_policy_disclosure: None,
            refund_refusal_explanation: None,
            service_date: value.service_date.map(|date| date.to_string()),
            service_documentation: None,
            service_documentation_file_type: None,
            service_documentation_provider_file_id: None,
            shipping_address: None,
            shipping_carrier: None,
            shipping_date: value.shipping_date.map(|date| date.to_string()),
            shipping_documentation: None,
            shipping_documentation_file_type: None,
            shipping_documentation_provider_file_id: None,
            shipping_tracking_number: None,
            invoice_showing_distinct_transactions: None,
            invoice_showing_distinct_transactions_file_type: None,
            invoice_showing_distinct_transactions_provider_file_id: None,
            recurring_transaction_agreement: None,
            recurring_transaction_agreement_file_type: None,
            recurring_transaction_agreement_provider_file_id: None,
            uncategorized_file: None,
            uncategorized_file_type: None,
            uncategorized_file_provider_file_id: None,
            uncategorized_text: None,
        };

        // Extract evidence from evidence_documents array
        for document in value.evidence_documents {
            let evidence_type =
                grpc_api_types::payments::EvidenceType::try_from(document.evidence_type)
                    .unwrap_or(grpc_api_types::payments::EvidenceType::Unspecified);

            match evidence_type {
                grpc_api_types::payments::EvidenceType::CancellationPolicy => {
                    result.cancellation_policy = document.file_content;
                    result.cancellation_policy_file_type = document.file_mime_type;
                    result.cancellation_policy_provider_file_id = document.provider_file_id;
                }
                grpc_api_types::payments::EvidenceType::CustomerCommunication => {
                    result.customer_communication = document.file_content;
                    result.customer_communication_file_type = document.file_mime_type;
                    result.customer_communication_provider_file_id = document.provider_file_id;
                }
                grpc_api_types::payments::EvidenceType::CustomerSignature => {
                    result.customer_signature = document.file_content;
                    result.customer_signature_file_type = document.file_mime_type;
                    result.customer_signature_provider_file_id = document.provider_file_id;
                }
                grpc_api_types::payments::EvidenceType::Receipt => {
                    result.receipt = document.file_content;
                    result.receipt_file_type = document.file_mime_type;
                    result.receipt_provider_file_id = document.provider_file_id;
                }
                grpc_api_types::payments::EvidenceType::RefundPolicy => {
                    result.refund_policy = document.file_content;
                    result.refund_policy_file_type = document.file_mime_type;
                    result.refund_policy_provider_file_id = document.provider_file_id;
                }
                grpc_api_types::payments::EvidenceType::ServiceDocumentation => {
                    result.service_documentation = document.file_content;
                    result.service_documentation_file_type = document.file_mime_type;
                    result.service_documentation_provider_file_id = document.provider_file_id;
                }
                grpc_api_types::payments::EvidenceType::ShippingDocumentation => {
                    result.shipping_documentation = document.file_content;
                    result.shipping_documentation_file_type = document.file_mime_type;
                    result.shipping_documentation_provider_file_id = document.provider_file_id;
                }
                grpc_api_types::payments::EvidenceType::InvoiceShowingDistinctTransactions => {
                    result.invoice_showing_distinct_transactions = document.file_content;
                    result.invoice_showing_distinct_transactions_file_type =
                        document.file_mime_type;
                    result.invoice_showing_distinct_transactions_provider_file_id =
                        document.provider_file_id;
                }
                grpc_api_types::payments::EvidenceType::RecurringTransactionAgreement => {
                    result.recurring_transaction_agreement = document.file_content;
                    result.recurring_transaction_agreement_file_type = document.file_mime_type;
                    result.recurring_transaction_agreement_provider_file_id =
                        document.provider_file_id;
                }
                grpc_api_types::payments::EvidenceType::UncategorizedFile => {
                    result.uncategorized_file = document.file_content;
                    result.uncategorized_file_type = document.file_mime_type;
                    result.uncategorized_file_provider_file_id = document.provider_file_id;
                    result.uncategorized_text = document.text_content;
                }
                grpc_api_types::payments::EvidenceType::Unspecified => {
                    // Skip unspecified evidence types
                }
            }
        }

        Ok(result)
    }
}

pub fn generate_refund_response(
    router_data_v2: RouterDataV2<Refund, RefundFlowData, RefundsData, RefundsResponseData>,
) -> Result<RefundResponse, error_stack::Report<ApplicationErrorResponse>> {
    let refund_response = router_data_v2.response;
    let raw_connector_response = router_data_v2
        .resource_common_data
        .get_raw_connector_response();

    // RefundFlowData doesn't have access_token field, so no state to return
    let state = None;

    let raw_connector_request = router_data_v2
        .resource_common_data
        .get_raw_connector_request();

    match refund_response {
        Ok(response) => {
            let status = response.refund_status;
            let grpc_status = grpc_api_types::payments::RefundStatus::foreign_from(status);

            Ok(RefundResponse {
                transaction_id: Some(grpc_api_types::payments::Identifier::default()),
                refund_id: response.connector_refund_id,
                status: grpc_status as i32,
                response_ref_id: None,
                error_code: None,
                error_message: None,
                error_reason: None,
                refund_amount: None,
                minor_refund_amount: None,
                refund_currency: None,
                payment_amount: None,
                minor_payment_amount: None,
                refund_reason: None,
                created_at: None,
                updated_at: None,
                processed_at: None,
                customer_name: None,
                email: None,
                merchant_order_reference_id: None,
                raw_connector_response,
                metadata: std::collections::HashMap::new(),
                refund_metadata: std::collections::HashMap::new(),
                status_code: response.status_code as u32,
                response_headers: router_data_v2
                    .resource_common_data
                    .get_connector_response_headers_as_map(),
                state,
                raw_connector_request,
            })
        }
        Err(e) => {
            let status = e
                .attempt_status
                .map(grpc_api_types::payments::PaymentStatus::foreign_from)
                .unwrap_or_default();

            Ok(RefundResponse {
                transaction_id: Some(
                    e.connector_transaction_id
                        .map(|id| grpc_api_types::payments::Identifier {
                            id_type: Some(grpc_api_types::payments::identifier::IdType::Id(id)),
                        })
                        .unwrap_or_default(),
                ),
                refund_id: String::new(),
                status: status as i32,
                response_ref_id: None,
                error_code: Some(e.code),
                error_message: Some(e.message),
                error_reason: e.reason,
                refund_amount: None,
                minor_refund_amount: None,
                refund_currency: None,
                payment_amount: None,
                minor_payment_amount: None,
                refund_reason: None,
                created_at: None,
                updated_at: None,
                processed_at: None,
                customer_name: None,
                email: None,
                raw_connector_response,
                merchant_order_reference_id: None,
                metadata: std::collections::HashMap::new(),
                refund_metadata: std::collections::HashMap::new(),
                status_code: e.status_code as u32,
                response_headers: router_data_v2
                    .resource_common_data
                    .get_connector_response_headers_as_map(),
                state,
                raw_connector_request,
            })
        }
    }
}

impl ForeignTryFrom<grpc_api_types::payments::PaymentServiceCaptureRequest>
    for PaymentsCaptureData
{
    type Error = ApplicationErrorResponse;

    fn foreign_try_from(
        value: grpc_api_types::payments::PaymentServiceCaptureRequest,
    ) -> Result<Self, error_stack::Report<Self::Error>> {
        let capture_method = Some(common_enums::CaptureMethod::foreign_try_from(
            value.capture_method(),
        )?);

        let connector_transaction_id = ResponseId::ConnectorTransactionId(
            value
                .transaction_id
                .clone()
                .and_then(|id| id.id_type)
                .and_then(|id_type| match id_type {
                    grpc_api_types::payments::identifier::IdType::Id(id) => Some(id),
                    _ => None,
                })
                .unwrap_or_default(),
        );

        let multiple_capture_data =
            value
                .multiple_capture_data
                .clone()
                .map(|data| MultipleCaptureRequestData {
                    capture_sequence: data.capture_sequence,
                    capture_reference: data.capture_reference,
                });

        let minor_amount = common_utils::types::MinorUnit::new(value.amount_to_capture);

        Ok(Self {
            amount_to_capture: value.amount_to_capture,
            minor_amount_to_capture: minor_amount,
            currency: common_enums::Currency::foreign_try_from(value.currency())?,
            connector_transaction_id,
            multiple_capture_data,
            connector_metadata: (!value.connector_metadata.is_empty()).then(|| {
                serde_json::Value::Object(
                    value
                        .connector_metadata
                        .into_iter()
                        .map(|(k, v)| (k, serde_json::Value::String(v)))
                        .collect(),
                )
            }),
            browser_info: value
                .browser_info
                .map(BrowserInformation::foreign_try_from)
                .transpose()?,
            integrity_object: None,
            capture_method,
        })
    }
}

impl
    ForeignTryFrom<(
        grpc_api_types::payments::PaymentServiceCaptureRequest,
        Connectors,
    )> for PaymentFlowData
{
    type Error = ApplicationErrorResponse;

    fn foreign_try_from(
        (value, connectors): (
            grpc_api_types::payments::PaymentServiceCaptureRequest,
            Connectors,
        ),
    ) -> Result<Self, error_stack::Report<Self::Error>> {
        Ok(Self {
            raw_connector_response: None,
            merchant_id: common_utils::id_type::MerchantId::default(),
            payment_id: "PAYMENT_ID".to_string(),
            attempt_id: "ATTEMPT_ID".to_string(),
            status: common_enums::AttemptStatus::Pending,
            payment_method: common_enums::PaymentMethod::Card, // Default
            address: payment_address::PaymentAddress::default(),
            auth_type: common_enums::AuthenticationType::default(),
            connector_request_reference_id: extract_connector_request_reference_id(
                &value.request_ref_id,
            ),
            customer_id: None,
            connector_customer: None,
            description: None,
            return_url: None,
            connector_meta_data: None,
            amount_captured: None,
            minor_amount_captured: None,
            minor_amount_capturable: None,
            access_token: None,
            session_token: None,
            reference_id: None,
            payment_method_token: None,
            preprocessing_id: None,
            connector_api_version: None,
            test_mode: None,
            connector_http_status_code: None,
            external_latency: None,
            connectors,
            raw_connector_request: None,
            connector_response_headers: None,
            vault_headers: None,
            connector_response: None,
            recurring_mandate_payment_data: None,
            order_details: None,
        })
    }
}

impl
    ForeignTryFrom<(
        grpc_api_types::payments::PaymentServiceCaptureRequest,
        Connectors,
        &MaskedMetadata,
    )> for PaymentFlowData
{
    type Error = ApplicationErrorResponse;

    fn foreign_try_from(
        (value, connectors, metadata): (
            grpc_api_types::payments::PaymentServiceCaptureRequest,
            Connectors,
            &MaskedMetadata,
        ),
    ) -> Result<Self, error_stack::Report<Self::Error>> {
        let merchant_id_from_header = extract_merchant_id_from_metadata(metadata)?;
        let access_token = value
            .state
            .as_ref()
            .and_then(|state| state.access_token.as_ref())
            .map(AccessTokenResponseData::from);

        Ok(Self {
            merchant_id: merchant_id_from_header,
            payment_id: "PAYMENT_ID".to_string(),
            attempt_id: "ATTEMPT_ID".to_string(),
            status: common_enums::AttemptStatus::Pending,
            payment_method: common_enums::PaymentMethod::Card, // Default
            address: payment_address::PaymentAddress::default(),
            auth_type: common_enums::AuthenticationType::default(),
            connector_request_reference_id: extract_connector_request_reference_id(
                &value.request_ref_id,
            ),
            customer_id: None,
            connector_customer: None,
            description: None,
            return_url: None,
            connector_meta_data: None,
            amount_captured: None,
            minor_amount_captured: None,
            minor_amount_capturable: None,
            access_token,
            session_token: None,
            reference_id: None,
            payment_method_token: None,
            preprocessing_id: None,
            connector_api_version: None,
            test_mode: None,
            connector_http_status_code: None,
            external_latency: None,
            connectors,
            raw_connector_response: None,
            raw_connector_request: None,
            connector_response_headers: None,
            vault_headers: None,
            connector_response: None,
            recurring_mandate_payment_data: None,
            order_details: None,
        })
    }
}

pub fn generate_payment_capture_response(
    router_data_v2: RouterDataV2<
        Capture,
        PaymentFlowData,
        PaymentsCaptureData,
        PaymentsResponseData,
    >,
) -> Result<PaymentServiceCaptureResponse, error_stack::Report<ApplicationErrorResponse>> {
    let transaction_response = router_data_v2.response;

    // Create state if either access token or connector customer is available
    let state = if router_data_v2.resource_common_data.access_token.is_some()
        || router_data_v2
            .resource_common_data
            .connector_customer
            .is_some()
    {
        Some(ConnectorState {
            access_token: router_data_v2
                .resource_common_data
                .access_token
                .as_ref()
                .map(|token_data| grpc_api_types::payments::AccessToken {
                    token: token_data.access_token.clone(),
                    expires_in_seconds: token_data.expires_in,
                    token_type: token_data.token_type.clone(),
                }),
            connector_customer_id: router_data_v2
                .resource_common_data
                .connector_customer
                .clone(),
        })
    } else {
        None
    };

    let raw_connector_request = router_data_v2
        .resource_common_data
        .get_raw_connector_request();

    match transaction_response {
        Ok(response) => match response {
            PaymentsResponseData::TransactionResponse {
                resource_id,
                redirection_data: _,
                connector_metadata,
                network_txn_id: _,
                connector_response_reference_id,
                incremental_authorization_allowed,
                mandate_reference,
                status_code,
            } => {
                let status = router_data_v2.resource_common_data.status;
                let grpc_status = grpc_api_types::payments::PaymentStatus::foreign_from(status);
                let grpc_resource_id =
                    grpc_api_types::payments::Identifier::foreign_try_from(resource_id)?;

                let mandate_reference_grpc =
                    mandate_reference.map(|m| grpc_api_types::payments::MandateReference {
                        mandate_id: m.connector_mandate_id,
                        payment_method_id: m.payment_method_id,
                    });

                Ok(PaymentServiceCaptureResponse {
                    transaction_id: Some(grpc_resource_id),
                    response_ref_id: connector_response_reference_id.map(|id| {
                        grpc_api_types::payments::Identifier {
                            id_type: Some(grpc_api_types::payments::identifier::IdType::Id(id)),
                        }
                    }),
                    error_code: None,
                    error_message: None,
                    error_reason: None,
                    status: grpc_status.into(),
                    status_code: status_code as u32,
                    response_headers: router_data_v2
                        .resource_common_data
                        .get_connector_response_headers_as_map(),
                    state,
                    raw_connector_request,
                    incremental_authorization_allowed,
                    mandate_reference: mandate_reference_grpc,
                    captured_amount: router_data_v2.resource_common_data.amount_captured,
                    minor_captured_amount: router_data_v2
                        .resource_common_data
                        .minor_amount_captured
                        .map(|amount_captured| amount_captured.get_amount_as_i64()),
                    connector_metadata: convert_connector_metadata_to_hashmap(connector_metadata),
                })
            }
            _ => Err(report!(ApplicationErrorResponse::InternalServerError(
                ApiError {
                    sub_code: "INVALID_RESPONSE_TYPE".to_owned(),
                    error_identifier: 500,
                    error_message: "Invalid response type received from connector".to_owned(),
                    error_object: None,
                }
            ))),
        },
        Err(e) => {
            let status = e
                .attempt_status
                .map(grpc_api_types::payments::PaymentStatus::foreign_from)
                .unwrap_or_default();
            Ok(PaymentServiceCaptureResponse {
                transaction_id: Some(grpc_api_types::payments::Identifier {
                    id_type: Some(
                        grpc_api_types::payments::identifier::IdType::NoResponseIdMarker(()),
                    ),
                }),
                response_ref_id: e.connector_transaction_id.map(|id| {
                    grpc_api_types::payments::Identifier {
                        id_type: Some(grpc_api_types::payments::identifier::IdType::Id(id)),
                    }
                }),
                status: status.into(),
                error_message: Some(e.message),
                error_code: Some(e.code),
                error_reason: e.reason,
                status_code: e.status_code as u32,
                response_headers: router_data_v2
                    .resource_common_data
                    .get_connector_response_headers_as_map(),
                state,
                raw_connector_request,
                incremental_authorization_allowed: None,
                mandate_reference: None,
                captured_amount: None,
                minor_captured_amount: None,
                connector_metadata: std::collections::HashMap::new(),
            })
        }
    }
}

impl
    ForeignTryFrom<(
        PaymentServiceRegisterRequest,
        Connectors,
        consts::Env,
        &MaskedMetadata,
    )> for PaymentFlowData
{
    type Error = ApplicationErrorResponse;

    fn foreign_try_from(
        (value, connectors, environment, metadata): (
            PaymentServiceRegisterRequest,
            Connectors,
            consts::Env,
            &MaskedMetadata,
        ),
    ) -> Result<Self, error_stack::Report<Self::Error>> {
        let address = match value.address {
            Some(address) => payment_address::PaymentAddress::foreign_try_from(address)?,
            None => {
                return Err(ApplicationErrorResponse::BadRequest(ApiError {
                    sub_code: "INVALID_ADDRESS".to_owned(),
                    error_identifier: 400,
                    error_message: "Address is required".to_owned(),
                    error_object: None,
                }))?
            }
        };
        let test_mode = match environment {
            consts::Env::Development => Some(true),
            consts::Env::Production => Some(false),
            _ => Some(true),
        };

        let merchant_id_from_header = extract_merchant_id_from_metadata(metadata)?;

        Ok(Self {
            merchant_id: merchant_id_from_header,
            payment_id: "IRRELEVANT_PAYMENT_ID".to_string(),
            attempt_id: "IRRELEVANT_ATTEMPT_ID".to_string(),
            status: common_enums::AttemptStatus::Pending,
            payment_method: common_enums::PaymentMethod::Card, //TODO
            address,
            auth_type: common_enums::AuthenticationType::default(),
            connector_request_reference_id: extract_connector_request_reference_id(
                &value.request_ref_id,
            ),
            customer_id: value
                .customer_id
                .clone()
                .map(|customer_id| CustomerId::try_from(Cow::from(customer_id)))
                .transpose()
                .change_context(ApplicationErrorResponse::BadRequest(ApiError {
                    sub_code: "INVALID_CUSTOMER_ID".to_owned(),
                    error_identifier: 400,
                    error_message: "Failed to parse Customer Id".to_owned(),
                    error_object: None,
                }))?,
            connector_customer: value.connector_customer_id,
            description: value.metadata.get("description").cloned(),
            return_url: None,
            connector_meta_data: None,
            amount_captured: None,
            minor_amount_captured: None,
            minor_amount_capturable: None,
            access_token: None,
            session_token: None,
            reference_id: None,
            payment_method_token: None,
            preprocessing_id: None,
            connector_api_version: None,
            test_mode,
            connector_http_status_code: None,
            external_latency: None,
            connectors,
            raw_connector_response: None,
            raw_connector_request: None,
            connector_response_headers: None,
            vault_headers: None,
            connector_response: None,
            recurring_mandate_payment_data: None,
            order_details: None,
        })
    }
}

impl ForeignTryFrom<PaymentServiceRegisterRequest> for SetupMandateRequestData<DefaultPCIHolder> {
    type Error = ApplicationErrorResponse;

    fn foreign_try_from(
        value: PaymentServiceRegisterRequest,
    ) -> Result<Self, error_stack::Report<Self::Error>> {
        let email: Option<Email> = match value.email {
            Some(ref email_str) => {
                Some(Email::try_from(email_str.clone().expose()).map_err(|_| {
                    error_stack::Report::new(ApplicationErrorResponse::BadRequest(ApiError {
                        sub_code: "INVALID_EMAIL_FORMAT".to_owned(),
                        error_identifier: 400,

                        error_message: "Invalid email".to_owned(),
                        error_object: None,
                    }))
                })?)
            }
            None => None,
        };
        let customer_acceptance = value.customer_acceptance.clone().ok_or_else(|| {
            error_stack::Report::new(ApplicationErrorResponse::BadRequest(ApiError {
                sub_code: "MISSING_CUSTOMER_ACCEPTANCE".to_owned(),
                error_identifier: 400,
                error_message: "Customer acceptance is missing".to_owned(),
                error_object: None,
            }))
        })?;

        let setup_future_usage = value.setup_future_usage();

        let setup_mandate_details = MandateData {
            update_mandate_id: None,
            customer_acceptance: Some(mandates::CustomerAcceptance::foreign_try_from(
                customer_acceptance.clone(),
            )?),
            mandate_type: None,
        };

        Ok(Self {
            currency: common_enums::Currency::foreign_try_from(value.currency())?,
            payment_method_data: PaymentMethodData::foreign_try_from(
                value.payment_method.ok_or_else(|| {
                    ApplicationErrorResponse::BadRequest(ApiError {
                        sub_code: "INVALID_PAYMENT_METHOD_DATA".to_owned(),
                        error_identifier: 400,
                        error_message: "Payment method data is required".to_owned(),
                        error_object: None,
                    })
                })?,
            )?,
            amount: Some(0),
            confirm: true,
            statement_descriptor_suffix: None,
            customer_acceptance: Some(mandates::CustomerAcceptance::foreign_try_from(
                customer_acceptance.clone(),
            )?),
            mandate_id: None,
            setup_future_usage: Some(common_enums::FutureUsage::foreign_try_from(
                setup_future_usage,
            )?),
            off_session: value.off_session,
            setup_mandate_details: Some(setup_mandate_details),
            router_return_url: value.return_url.clone(),
            webhook_url: value.webhook_url,
            browser_info: value
                .browser_info
                .map(BrowserInformation::foreign_try_from)
                .transpose()?,
            email,
            customer_name: None,
            return_url: value.return_url.clone(),
            payment_method_type: None,
            request_incremental_authorization: false,
            metadata: if value.metadata.is_empty() {
                None
            } else {
                Some(serde_json::Value::Object(
                    value
                        .metadata
                        .into_iter()
                        .map(|(k, v)| (k, serde_json::Value::String(v)))
                        .collect(),
                ))
            },
            complete_authorize_url: None,
            capture_method: None,
            integrity_object: None,
            minor_amount: Some(common_utils::types::MinorUnit::new(0)),
            shipping_cost: None,
            customer_id: value
                .customer_id
                .clone()
                .map(|customer_id| CustomerId::try_from(Cow::from(customer_id)))
                .transpose()
                .change_context(ApplicationErrorResponse::BadRequest(ApiError {
                    sub_code: "INVALID_CUSTOMER_ID".to_owned(),
                    error_identifier: 400,
                    error_message: "Failed to parse Customer Id".to_owned(),
                    error_object: None,
                }))?,
            statement_descriptor: None,
            merchant_order_reference_id: None,
            merchant_account_metadata: (!value.merchant_account_metadata.is_empty())
                .then(|| {
                    serde_json::to_value(&value.merchant_account_metadata)
                        .map(common_utils::pii::SecretSerdeValue::new)
                        .map_err(|_| {
                            error_stack::Report::new(ApplicationErrorResponse::InternalServerError(
                                crate::errors::ApiError {
                                    sub_code: "SERDE_JSON_ERROR".to_owned(),
                                    error_identifier: 500,
                                    error_message: "Failed to serialize merchant_account_metadata"
                                        .to_owned(),
                                    error_object: None,
                                },
                            ))
                        })
                })
                .transpose()?,
        })
    }
}

impl ForeignTryFrom<grpc_api_types::payments::CustomerAcceptance> for mandates::CustomerAcceptance {
    type Error = ApplicationErrorResponse;
    fn foreign_try_from(
        _value: grpc_api_types::payments::CustomerAcceptance,
    ) -> Result<Self, error_stack::Report<Self::Error>> {
        Ok(mandates::CustomerAcceptance {
            acceptance_type: mandates::AcceptanceType::Offline,
            accepted_at: None,
            online: None,
        })
    }
}

impl ForeignTryFrom<grpc_api_types::payments::SetupMandateDetails> for mandates::MandateData {
    type Error = ApplicationErrorResponse;
    fn foreign_try_from(
        value: grpc_api_types::payments::SetupMandateDetails,
    ) -> Result<Self, error_stack::Report<Self::Error>> {
        Ok(Self {
            update_mandate_id: value.update_mandate_id,
            customer_acceptance: value
                .customer_acceptance
                .map(mandates::CustomerAcceptance::foreign_try_from)
                .transpose()?,
            mandate_type: None,
        })
    }
}

impl ForeignTryFrom<grpc_api_types::payments::FutureUsage> for common_enums::FutureUsage {
    type Error = ApplicationErrorResponse;
    fn foreign_try_from(
        value: grpc_api_types::payments::FutureUsage,
    ) -> Result<Self, error_stack::Report<Self::Error>> {
        match value {
            grpc_api_types::payments::FutureUsage::OffSession => {
                Ok(common_enums::FutureUsage::OffSession)
            }
            grpc_api_types::payments::FutureUsage::OnSession => {
                Ok(common_enums::FutureUsage::OnSession)
            }
            grpc_api_types::payments::FutureUsage::Unspecified => {
                Err(ApplicationErrorResponse::BadRequest(ApiError {
                    sub_code: "UNSPECIFIED_FUTURE_USAGE".to_owned(),
                    error_identifier: 401,
                    error_message: "Future usage must be specified".to_owned(),
                    error_object: None,
                })
                .into())
            }
        }
    }
}

pub fn generate_setup_mandate_response<T: PaymentMethodDataTypes>(
    router_data_v2: RouterDataV2<
        SetupMandate,
        PaymentFlowData,
        SetupMandateRequestData<T>,
        PaymentsResponseData,
    >,
) -> Result<PaymentServiceRegisterResponse, error_stack::Report<ApplicationErrorResponse>> {
    let transaction_response = router_data_v2.response;
    let status = router_data_v2.resource_common_data.status;
    let grpc_status = grpc_api_types::payments::PaymentStatus::foreign_from(status);

    // Create state if either access token or connector customer is available
    let state = if router_data_v2.resource_common_data.access_token.is_some()
        || router_data_v2
            .resource_common_data
            .connector_customer
            .is_some()
    {
        Some(ConnectorState {
            access_token: router_data_v2
                .resource_common_data
                .access_token
                .as_ref()
                .map(|token_data| grpc_api_types::payments::AccessToken {
                    token: token_data.access_token.clone(),
                    expires_in_seconds: token_data.expires_in,
                    token_type: token_data.token_type.clone(),
                }),
            connector_customer_id: router_data_v2
                .resource_common_data
                .connector_customer
                .clone(),
        })
    } else {
        None
    };

    let raw_connector_request = router_data_v2
        .resource_common_data
        .get_raw_connector_request();

    let connector_response = router_data_v2
        .resource_common_data
        .connector_response
        .as_ref()
        .map(|connector_response_data| {
            grpc_api_types::payments::ConnectorResponseData::foreign_try_from(
                connector_response_data.clone(),
            )
        })
        .transpose()?;

    let response = match transaction_response {
        Ok(response) => match response {
            PaymentsResponseData::TransactionResponse {
                resource_id,
                redirection_data,
                connector_metadata: _,
                network_txn_id,
                connector_response_reference_id,
                incremental_authorization_allowed,
                mandate_reference,
                status_code,
            } => {
                PaymentServiceRegisterResponse {
                    registration_id: Some(grpc_api_types::payments::Identifier::foreign_try_from(resource_id)?),
                    redirection_data: redirection_data.map(
                        |form| {
                            match *form {
                                router_response_types::RedirectForm::Form { endpoint, method, form_fields: _ } => {
                                    Ok::<grpc_api_types::payments::RedirectForm, ApplicationErrorResponse>(grpc_api_types::payments::RedirectForm {
                                        form_type: Some(grpc_api_types::payments::redirect_form::FormType::Form(
                                            grpc_api_types::payments::FormData {
                                                endpoint,
                                                method: match method {
                                                    Method::Get => 1,
                                                    Method::Post => 2,
                                                    Method::Put => 3,
                                                    Method::Delete => 4,
                                                    _ => 0,
                                                },
                                                form_fields: HashMap::default(), //TODO
                                            }
                                        ))
                                    })
                                },
                                router_response_types::RedirectForm::Html { html_data } => {
                                    Ok(grpc_api_types::payments::RedirectForm {
                                        form_type: Some(grpc_api_types::payments::redirect_form::FormType::Html(
                                            grpc_api_types::payments::HtmlData {
                                                html_data,
                                            }
                                        ))
                                    })
                                },
                                _ => Err(
                                    ApplicationErrorResponse::BadRequest(ApiError {
                                        sub_code: "INVALID_RESPONSE".to_owned(),
                                        error_identifier: 400,
                                        error_message: "Invalid response from connector".to_owned(),
                                        error_object: None,
                                    }))?,
                            }
                        }
                    ).transpose()?,
                    network_txn_id,
                    response_ref_id: connector_response_reference_id.map(|id| grpc_api_types::payments::Identifier {
                        id_type: Some(grpc_api_types::payments::identifier::IdType::Id(id)),
                    }),
                    status: grpc_status as i32,
                    mandate_reference: Some(grpc_api_types::payments::MandateReference {
                        mandate_id: mandate_reference.clone().and_then(|m| m.connector_mandate_id),
                        payment_method_id: mandate_reference.and_then(|m| m.payment_method_id),
                    }),
                    incremental_authorization_allowed,
                    error_message: None,
                    error_code: None,
                    error_reason: None,
                    status_code: status_code as u32,
                    response_headers: router_data_v2
                        .resource_common_data
                        .get_connector_response_headers_as_map(),
                    state,
                    raw_connector_request,
                    connector_response,
                }
            }
            _ => Err(ApplicationErrorResponse::BadRequest(ApiError {
                sub_code: "INVALID_RESPONSE".to_owned(),
                error_identifier: 400,
                error_message: "Invalid response from connector".to_owned(),
                error_object: None,
            }))?,
        },
        Err(err) => PaymentServiceRegisterResponse {
            registration_id: Some(grpc_api_types::payments::Identifier {
                id_type: Some(grpc_api_types::payments::identifier::IdType::NoResponseIdMarker(())),
            }),
            redirection_data: None,
            network_txn_id: None,
            response_ref_id: err.connector_transaction_id.map(|id| {
                grpc_api_types::payments::Identifier {
                    id_type: Some(grpc_api_types::payments::identifier::IdType::Id(id)),
                }
            }),
            status: grpc_status as i32,
            mandate_reference: None,
            incremental_authorization_allowed: None,
            error_message: Some(err.message),
            error_code: Some(err.code),
            error_reason: err.reason,
            status_code: err.status_code as u32,
            response_headers: router_data_v2
                .resource_common_data
                .get_connector_response_headers_as_map(),
            state,
            raw_connector_request,
            connector_response: None,
        },
    };
    Ok(response)
}

impl ForeignTryFrom<(DisputeDefendRequest, Connectors)> for DisputeFlowData {
    type Error = ApplicationErrorResponse;

    fn foreign_try_from(
        (value, connectors): (DisputeDefendRequest, Connectors),
    ) -> Result<Self, error_stack::Report<Self::Error>> {
        Ok(DisputeFlowData {
            dispute_id: Some(value.dispute_id.clone()),
            connectors,
            connector_dispute_id: value.dispute_id,
            defense_reason_code: Some(value.reason_code.unwrap_or_default()),
            connector_request_reference_id: extract_connector_request_reference_id(
                &value.request_ref_id,
            ),
            raw_connector_response: None,
            raw_connector_request: None,
            connector_response_headers: None,
        })
    }
}

impl ForeignTryFrom<(DisputeDefendRequest, Connectors, &MaskedMetadata)> for DisputeFlowData {
    type Error = ApplicationErrorResponse;

    fn foreign_try_from(
        (value, connectors, _metadata): (DisputeDefendRequest, Connectors, &MaskedMetadata),
    ) -> Result<Self, error_stack::Report<Self::Error>> {
        Ok(DisputeFlowData {
            connector_request_reference_id: extract_connector_request_reference_id(
                &value.request_ref_id,
            ),

            dispute_id: Some(value.dispute_id.clone()),
            connectors,
            connector_dispute_id: value.dispute_id,
            defense_reason_code: Some(value.reason_code.unwrap_or_default()),
            raw_connector_response: None,
            raw_connector_request: None,
            connector_response_headers: None,
        })
    }
}
impl ForeignTryFrom<DisputeDefendRequest> for DisputeDefendData {
    type Error = ApplicationErrorResponse;
    fn foreign_try_from(
        value: DisputeDefendRequest,
    ) -> Result<Self, error_stack::Report<Self::Error>> {
        let connector_dispute_id = value.dispute_id;
        Ok(Self {
            dispute_id: connector_dispute_id.clone(),
            connector_dispute_id,
            defense_reason_code: value.reason_code.unwrap_or_default(),
            integrity_object: None,
        })
    }
}

pub fn generate_defend_dispute_response(
    router_data_v2: RouterDataV2<
        DefendDispute,
        DisputeFlowData,
        DisputeDefendData,
        DisputeResponseData,
    >,
) -> Result<DisputeDefendResponse, error_stack::Report<ApplicationErrorResponse>> {
    let defend_dispute_response = router_data_v2.response;

    let raw_connector_request = router_data_v2
        .resource_common_data
        .get_raw_connector_request();

    match defend_dispute_response {
        Ok(response) => Ok(DisputeDefendResponse {
            dispute_id: response.connector_dispute_id,
            dispute_status: response.dispute_status as i32,
            connector_status_code: None,
            error_message: None,
            error_code: None,
            error_reason: None,
            response_ref_id: None,
            status_code: response.status_code as u32,
            response_headers: router_data_v2
                .resource_common_data
                .get_connector_response_headers_as_map(),
            raw_connector_request,
        }),
        Err(e) => Ok(DisputeDefendResponse {
            dispute_id: e
                .connector_transaction_id
                .unwrap_or_else(|| NO_ERROR_CODE.to_string()),
            dispute_status: common_enums::DisputeStatus::DisputeLost as i32,
            connector_status_code: None,
            error_message: Some(e.message),
            error_code: Some(e.code),
            error_reason: e.reason,
            response_ref_id: None,
            status_code: e.status_code as u32,
            response_headers: router_data_v2
                .resource_common_data
                .get_connector_response_headers_as_map(),
            raw_connector_request,
        }),
    }
}

pub fn generate_session_token_response(
    router_data_v2: RouterDataV2<
        CreateSessionToken,
        PaymentFlowData,
        SessionTokenRequestData,
        SessionTokenResponseData,
    >,
) -> Result<String, error_stack::Report<ApplicationErrorResponse>> {
    let session_token_response = router_data_v2.response;

    match session_token_response {
        Ok(response) => Ok(response.session_token),
        Err(e) => Err(report!(ApplicationErrorResponse::InternalServerError(
            ApiError {
                sub_code: "SESSION_TOKEN_ERROR".to_string(),
                error_identifier: 500,
                error_message: format!("Session token creation failed: {}", e.message),
                error_object: None,
            }
        ))),
    }
}

pub fn generate_payment_method_token_response<T: PaymentMethodDataTypes>(
    router_data_v2: RouterDataV2<
        PaymentMethodToken,
        PaymentFlowData,
        PaymentMethodTokenizationData<T>,
        PaymentMethodTokenResponse,
    >,
) -> Result<String, error_stack::Report<ApplicationErrorResponse>> {
    let payment_method_token_response = router_data_v2.response;

    match payment_method_token_response {
        Ok(response) => Ok(response.token),
        Err(e) => Err(report!(ApplicationErrorResponse::InternalServerError(
            ApiError {
                sub_code: "PAYMENT_METHOD_TOKEN_ERROR".to_string(),
                error_identifier: 500,
                error_message: format!("Payment method token creation failed: {}", e.message),
                error_object: None,
            }
        ))),
    }
}
#[derive(Debug, Clone, ToSchema, Serialize)]
pub struct CardSpecificFeatures {
    /// Indicates whether three_ds card payments are supported
    // #[schema(value_type = FeatureStatus)]
    pub three_ds: FeatureStatus,
    /// Indicates whether non three_ds card payments are supported
    // #[schema(value_type = FeatureStatus)]
    pub no_three_ds: FeatureStatus,
    /// List of supported card networks
    // #[schema(value_type = Vec<CardNetwork>)]
    pub supported_card_networks: Vec<CardNetwork>,
}

#[derive(Debug, Clone, ToSchema, Serialize)]
#[serde(untagged)]
pub enum PaymentMethodSpecificFeatures {
    /// Card specific features
    Card(CardSpecificFeatures),
}
/// Represents details of a payment method.
#[derive(Debug, Clone)]
pub struct PaymentMethodDetails {
    /// Indicates whether mandates are supported by this payment method.
    pub mandates: FeatureStatus,
    /// Indicates whether refund is supported by this payment method.
    pub refunds: FeatureStatus,
    /// List of supported capture methods
    pub supported_capture_methods: Vec<CaptureMethod>,
    /// Payment method specific features
    pub specific_features: Option<PaymentMethodSpecificFeatures>,
}
/// The status of the feature
#[derive(
    Clone,
    Copy,
    Debug,
    Eq,
    PartialEq,
    serde::Deserialize,
    serde::Serialize,
    strum::Display,
    ToSchema,
)]
#[strum(serialize_all = "snake_case")]
#[serde(rename_all = "snake_case")]
pub enum FeatureStatus {
    NotSupported,
    Supported,
}
pub type PaymentMethodTypeMetadata = HashMap<PaymentMethodType, PaymentMethodDetails>;
pub type SupportedPaymentMethods = HashMap<PaymentMethod, PaymentMethodTypeMetadata>;

#[derive(Debug, Clone)]
pub struct ConnectorInfo {
    /// Display name of the Connector
    pub display_name: &'static str,
    /// Description of the connector.
    pub description: &'static str,
    /// Connector Type
    pub connector_type: PaymentConnectorCategory,
}

/// Connector Access Method
#[derive(
    Clone,
    Copy,
    Debug,
    Eq,
    Hash,
    PartialEq,
    serde::Deserialize,
    serde::Serialize,
    strum::Display,
    ToSchema,
)]
#[strum(serialize_all = "snake_case")]
#[serde(rename_all = "snake_case")]
pub enum PaymentConnectorCategory {
    PaymentGateway,
    AlternativePaymentMethod,
    BankAcquirer,
}

#[derive(Debug, strum::Display, Eq, PartialEq, Hash)]
pub enum PaymentMethodDataType {
    Card,
    Bluecode,
    Knet,
    Benefit,
    MomoAtm,
    CardRedirect,
    AliPayQr,
    AliPayRedirect,
    AliPayHkRedirect,
    AmazonPayRedirect,
    MomoRedirect,
    KakaoPayRedirect,
    GoPayRedirect,
    GcashRedirect,
    ApplePay,
    ApplePayRedirect,
    ApplePayThirdPartySdk,
    DanaRedirect,
    DuitNow,
    GooglePay,
    GooglePayRedirect,
    GooglePayThirdPartySdk,
    MbWayRedirect,
    MobilePayRedirect,
    PaypalRedirect,
    PaypalSdk,
    Paze,
    SamsungPay,
    TwintRedirect,
    VippsRedirect,
    TouchNGoRedirect,
    WeChatPayRedirect,
    WeChatPayQr,
    CashappQr,
    SwishQr,
    KlarnaRedirect,
    KlarnaSdk,
    AffirmRedirect,
    AfterpayClearpayRedirect,
    PayBrightRedirect,
    WalleyRedirect,
    AlmaRedirect,
    AtomeRedirect,
    BancontactCard,
    Bizum,
    Blik,
    Eft,
    Eps,
    Giropay,
    Ideal,
    Interac,
    LocalBankRedirect,
    OnlineBankingCzechRepublic,
    OnlineBankingFinland,
    OnlineBankingPoland,
    OnlineBankingSlovakia,
    OpenBankingUk,
    Przelewy24,
    Sofort,
    Trustly,
    OnlineBankingFpx,
    OnlineBankingThailand,
    AchBankDebit,
    SepaBankDebit,
    BecsBankDebit,
    BacsBankDebit,
    AchBankTransfer,
    SepaBankTransfer,
    BacsBankTransfer,
    MultibancoBankTransfer,
    PermataBankTransfer,
    BcaBankTransfer,
    BniVaBankTransfer,
    BriVaBankTransfer,
    CimbVaBankTransfer,
    DanamonVaBankTransfer,
    MandiriVaBankTransfer,
    Pix,
    Pse,
    Crypto,
    MandatePayment,
    Reward,
    Upi,
    Boleto,
    Efecty,
    PagoEfectivo,
    RedCompra,
    RedPagos,
    Alfamart,
    Indomaret,
    Oxxo,
    SevenEleven,
    Lawson,
    MiniStop,
    FamilyMart,
    Seicomart,
    PayEasy,
    Givex,
    PaySafeCar,
    CardToken,
    LocalBankTransfer,
    Mifinity,
    Fps,
    PromptPay,
    VietQr,
    OpenBanking,
    NetworkToken,
    NetworkTransactionIdAndCardDetails,
    DirectCarrierBilling,
    InstantBankTransfer,
    InstantBankTransferPoland,
    InstantBankTransferFinland,
    CardDetailsForNetworkTransactionId,
    RevolutPay,
}

impl ForeignTryFrom<String> for hyperswitch_masking::Secret<time::Date> {
    type Error = ApplicationErrorResponse;

    fn foreign_try_from(date_string: String) -> Result<Self, error_stack::Report<Self::Error>> {
        let date = time::Date::parse(
            &date_string,
            &time::format_description::well_known::Iso8601::DATE,
        )
        .map_err(|err| {
            tracing::error!("Failed to parse date string: {}", err);
            ApplicationErrorResponse::BadRequest(ApiError {
                sub_code: "INVALID_DATE_FORMAT".to_owned(),
                error_identifier: 400,
                error_message: "Invalid date format".to_owned(),
                error_object: None,
            })
        })?;
        Ok(hyperswitch_masking::Secret::new(date))
    }
}

impl ForeignTryFrom<grpc_api_types::payments::BrowserInformation> for BrowserInformation {
    type Error = ApplicationErrorResponse;

    fn foreign_try_from(
        value: grpc_api_types::payments::BrowserInformation,
    ) -> Result<Self, error_stack::Report<Self::Error>> {
        Ok(Self {
            color_depth: value.color_depth.map(|cd| cd as u8),
            java_enabled: value.java_enabled,
            java_script_enabled: value.java_script_enabled,
            language: value.language,
            screen_height: value.screen_height,
            screen_width: value.screen_width,
            time_zone: value.time_zone_offset_minutes,
            ip_address: value.ip_address.and_then(|ip| ip.parse().ok()),
            accept_header: value.accept_header,
            user_agent: value.user_agent,
            os_type: value.os_type,
            os_version: value.os_version,
            device_model: value.device_model,
            accept_language: value.accept_language,
            referer: value.referer,
        })
    }
}

impl ForeignTryFrom<grpc_api_types::payments::PaymentServiceAuthorizeRequest>
    for SessionTokenRequestData
{
    type Error = ApplicationErrorResponse;

    fn foreign_try_from(
        value: grpc_api_types::payments::PaymentServiceAuthorizeRequest,
    ) -> Result<Self, error_stack::Report<Self::Error>> {
        let currency = common_enums::Currency::foreign_try_from(value.currency())?;

        Ok(Self {
            amount: common_utils::types::MinorUnit::new(value.minor_amount),
            currency,
            browser_info: value
                .browser_info
                .map(BrowserInformation::foreign_try_from)
                .transpose()?,
        })
    }
}

impl ForeignTryFrom<grpc_api_types::payments::PaymentServiceAuthorizeOnlyRequest>
    for SessionTokenRequestData
{
    type Error = ApplicationErrorResponse;

    fn foreign_try_from(
        value: grpc_api_types::payments::PaymentServiceAuthorizeOnlyRequest,
    ) -> Result<Self, error_stack::Report<Self::Error>> {
        let currency = common_enums::Currency::foreign_try_from(value.currency())?;

        Ok(Self {
            amount: common_utils::types::MinorUnit::new(value.minor_amount),
            currency,
            browser_info: value
                .browser_info
                .map(BrowserInformation::foreign_try_from)
                .transpose()?,
        })
    }
}

impl ForeignTryFrom<grpc_api_types::payments::PaymentServiceAuthorizeRequest>
    for AccessTokenRequestData
{
    type Error = ApplicationErrorResponse;

    fn foreign_try_from(
        _value: grpc_api_types::payments::PaymentServiceAuthorizeRequest,
    ) -> Result<Self, error_stack::Report<Self::Error>> {
        Ok(Self {
            grant_type: "client_credentials".to_string(),
        })
    }
}

impl ForeignTryFrom<grpc_api_types::payments::PaymentServiceAuthorizeOnlyRequest>
    for AccessTokenRequestData
{
    type Error = ApplicationErrorResponse;

    fn foreign_try_from(
        _value: grpc_api_types::payments::PaymentServiceAuthorizeOnlyRequest,
    ) -> Result<Self, error_stack::Report<Self::Error>> {
        Ok(Self {
            grant_type: "client_credentials".to_string(),
        })
    }
}

impl ForeignTryFrom<grpc_api_types::payments::PaymentServiceCreateAccessTokenRequest>
    for AccessTokenRequestData
{
    type Error = ApplicationErrorResponse;

    fn foreign_try_from(
        _value: grpc_api_types::payments::PaymentServiceCreateAccessTokenRequest,
    ) -> Result<Self, error_stack::Report<Self::Error>> {
        Ok(Self {
            grant_type: "client_credentials".to_string(),
        })
    }
}

// Generic implementation for access token request from connector auth
impl ForeignTryFrom<&ConnectorAuthType> for AccessTokenRequestData {
    type Error = ApplicationErrorResponse;

    fn foreign_try_from(
        _auth_type: &ConnectorAuthType,
    ) -> Result<Self, error_stack::Report<Self::Error>> {
        // Default to client_credentials grant type for OAuth
        // Connectors can override this with their own specific implementations
        Ok(Self {
            grant_type: "client_credentials".to_string(),
        })
    }
}

impl ForeignTryFrom<grpc_api_types::payments::PaymentServiceAuthorizeRequest>
    for ConnectorCustomerData
{
    type Error = ApplicationErrorResponse;

    fn foreign_try_from(
        value: grpc_api_types::payments::PaymentServiceAuthorizeRequest,
    ) -> Result<Self, error_stack::Report<Self::Error>> {
        // Try to get email from top level first, fallback to billing address
        let email_string = value.email.or_else(|| {
            value
                .address
                .as_ref()
                .and_then(|addr| addr.billing_address.as_ref())
                .and_then(|billing| billing.email.clone())
        });

        let email = email_string.and_then(|email_str| Email::try_from(email_str.expose()).ok());

        // Try to get name from top level customer_name first, fallback to billing address first_name
        let name_string = value.customer_name.map(Secret::new).or_else(|| {
            value
                .address
                .as_ref()
                .and_then(|addr| addr.billing_address.as_ref())
                .and_then(|billing| billing.first_name.clone())
        });

        Ok(Self {
            customer_id: value.customer_id.map(Secret::new),
            email: email.map(Secret::new),
            name: name_string,
            description: None,
            split_payments: None,
            phone: None,
            preprocessing_id: None,
        })
    }
}

<<<<<<< HEAD
impl ForeignTryFrom<grpc_api_types::payments::PaymentServiceAuthorizeOnlyRequest>
    for ConnectorCustomerData
{
    type Error = ApplicationErrorResponse;

    fn foreign_try_from(
        value: grpc_api_types::payments::PaymentServiceAuthorizeOnlyRequest,
    ) -> Result<Self, error_stack::Report<Self::Error>> {
        let email = value
            .email
            .and_then(|email_str| Email::try_from(email_str.expose()).ok());

        Ok(Self {
            customer_id: value.customer_id.map(Secret::new),
            email: email.map(Secret::new),
            name: value.customer_name.map(Secret::new),
            description: None,
            split_payments: None,
            phone: None,
            preprocessing_id: None,
        })
=======
impl<T: PaymentMethodDataTypes> From<&PaymentsAuthorizeData<T>>
    for PaymentMethodTokenizationData<T>
{
    fn from(data: &PaymentsAuthorizeData<T>) -> Self {
        Self {
            payment_method_data: data.payment_method_data.clone(),
            browser_info: data.browser_info.clone(),
            currency: data.currency,
            amount: data.amount,
            split_payments: data.split_payments.clone(),
            customer_acceptance: data.customer_acceptance.clone(),
            setup_future_usage: data.setup_future_usage,
            setup_mandate_details: data.setup_mandate_details.clone(),
            mandate_id: data.mandate_id.clone(),
            integrity_object: None,
        }
>>>>>>> e518f59b
    }
}

impl ForeignTryFrom<grpc_api_types::payments::PaymentServiceCreateSessionTokenRequest>
    for SessionTokenRequestData
{
    type Error = ApplicationErrorResponse;

    fn foreign_try_from(
        value: grpc_api_types::payments::PaymentServiceCreateSessionTokenRequest,
    ) -> Result<Self, error_stack::Report<Self::Error>> {
        let currency = common_enums::Currency::foreign_try_from(value.currency())?;

        Ok(Self {
            amount: common_utils::types::MinorUnit::new(value.minor_amount),
            currency,
            browser_info: value
                .browser_info
                .map(BrowserInformation::foreign_try_from)
                .transpose()?,
        })
    }
}

impl
    ForeignTryFrom<(
        grpc_api_types::payments::PaymentServiceCreateSessionTokenRequest,
        Connectors,
        &MaskedMetadata,
    )> for PaymentFlowData
{
    type Error = ApplicationErrorResponse;

    fn foreign_try_from(
        (value, connectors, metadata): (
            grpc_api_types::payments::PaymentServiceCreateSessionTokenRequest,
            Connectors,
            &MaskedMetadata,
        ),
    ) -> Result<Self, error_stack::Report<Self::Error>> {
        // For session token operations, address information is typically not available or required
        let address: PaymentAddress = payment_address::PaymentAddress::new(
            None,        // shipping
            None,        // billing
            None,        // payment_method_billing
            Some(false), // should_unify_address = false for session token operations
        );

        let merchant_id_from_header = extract_merchant_id_from_metadata(metadata)?;

        Ok(Self {
            merchant_id: merchant_id_from_header,
            payment_id: "IRRELEVANT_PAYMENT_ID".to_string(),
            attempt_id: "IRRELEVANT_ATTEMPT_ID".to_string(),
            status: common_enums::AttemptStatus::Pending,
            payment_method: common_enums::PaymentMethod::Card, // Default
            address,
            auth_type: common_enums::AuthenticationType::default(),
            connector_request_reference_id: extract_connector_request_reference_id(
                &value.request_ref_id,
            ),
            customer_id: None,
            connector_customer: None,
            description: None,
            return_url: None,
            connector_meta_data: None,
            amount_captured: None,
            minor_amount_captured: None,
            minor_amount_capturable: None,
            access_token: None,
            session_token: None,
            reference_id: None,
            payment_method_token: None,
            preprocessing_id: None,
            connector_api_version: None,
            test_mode: None,
            connector_http_status_code: None,
            external_latency: None,
            connectors,
            raw_connector_response: None,
            raw_connector_request: None,
            connector_response_headers: None,
            vault_headers: None,
            connector_response: None,
            recurring_mandate_payment_data: None,
            order_details: None,
        })
    }
}

impl ForeignTryFrom<grpc_api_types::payments::PaymentServiceRegisterRequest>
    for ConnectorCustomerData
{
    type Error = ApplicationErrorResponse;

    fn foreign_try_from(
        value: grpc_api_types::payments::PaymentServiceRegisterRequest,
    ) -> Result<Self, error_stack::Report<Self::Error>> {
        let email = value
            .email
            .and_then(|email_str| Email::try_from(email_str.expose()).ok());

        Ok(Self {
            customer_id: value.customer_id.map(Secret::new),
            email: email.map(Secret::new),
            name: value.customer_name.map(Secret::new),
            description: None,
            split_payments: None,
            phone: None,
            preprocessing_id: None,
        })
    }
}

impl ForeignTryFrom<grpc_api_types::payments::PaymentServiceRepeatEverythingRequest>
    for RepeatPaymentData
{
    type Error = ApplicationErrorResponse;

    fn foreign_try_from(
        value: grpc_api_types::payments::PaymentServiceRepeatEverythingRequest,
    ) -> Result<Self, error_stack::Report<Self::Error>> {
        // Extract values first to avoid partial move
        let amount = value.amount;
        let minor_amount = value.minor_amount;
        let currency = value.currency();
        let payment_method_type =
            <Option<PaymentMethodType>>::foreign_try_from(value.payment_method_type())?;
        let capture_method = value.capture_method();
        let merchant_order_reference_id = value.merchant_order_reference_id;
        let webhook_url = value.webhook_url;

        // Extract mandate reference
        let mandate_reference = value.mandate_reference.clone().ok_or_else(|| {
            ApplicationErrorResponse::BadRequest(ApiError {
                sub_code: "MISSING_MANDATE_REFERENCE".to_owned(),
                error_identifier: 400,
                error_message: "Mandate reference is required for repeat payments".to_owned(),
                error_object: None,
            })
        })?;

        let email: Option<Email> = match value.email {
            Some(ref email_str) => {
                Some(Email::try_from(email_str.clone().expose()).map_err(|_| {
                    error_stack::Report::new(ApplicationErrorResponse::BadRequest(ApiError {
                        sub_code: "INVALID_EMAIL_FORMAT".to_owned(),
                        error_identifier: 400,

                        error_message: "Invalid email".to_owned(),
                        error_object: None,
                    }))
                })?)
            }
            None => None,
        };

        // Convert mandate reference to domain type
        let mandate_ref = match mandate_reference.mandate_id {
            Some(id) => MandateReferenceId::ConnectorMandateId(ConnectorMandateReferenceId::new(
                Some(id),
                mandate_reference.payment_method_id,
                None,
                None,
            )),
            None => {
                return Err(ApplicationErrorResponse::BadRequest(ApiError {
                    sub_code: "INVALID_MANDATE_REFERENCE".to_owned(),
                    error_identifier: 400,
                    error_message: "Mandate ID is required".to_owned(),
                    error_object: None,
                })
                .into())
            }
        };

        Ok(Self {
            mandate_reference: mandate_ref,
            amount,
            minor_amount: common_utils::types::MinorUnit::new(minor_amount),
            currency: common_enums::Currency::foreign_try_from(currency)?,
            merchant_order_reference_id,
            metadata: (!value.metadata.is_empty()).then(|| {
                Secret::new(serde_json::Value::Object(
                    value
                        .metadata
                        .into_iter()
                        .map(|(k, v)| (k, serde_json::Value::String(v)))
                        .collect(),
                ))
            }),
            webhook_url,
            router_return_url: value.return_url,
            integrity_object: None,
            capture_method: Some(common_enums::CaptureMethod::foreign_try_from(
                capture_method,
            )?),
            email,
            browser_info: value
                .browser_info
                .map(BrowserInformation::foreign_try_from)
                .transpose()?,
            payment_method_type,
            merchant_account_metadata: (!value.merchant_account_metadata.is_empty())
                .then(|| {
                    serde_json::to_value(&value.merchant_account_metadata)
                        .map(common_utils::pii::SecretSerdeValue::new)
                        .map_err(|_| {
                            error_stack::Report::new(ApplicationErrorResponse::InternalServerError(
                                crate::errors::ApiError {
                                    sub_code: "SERDE_JSON_ERROR".to_owned(),
                                    error_identifier: 500,
                                    error_message: "Failed to serialize merchant_account_metadata"
                                        .to_owned(),
                                    error_object: None,
                                },
                            ))
                        })
                })
                .transpose()?,
            off_session: value.off_session,
            split_payments: None,
            recurring_mandate_payment_data: value.recurring_mandate_payment_data.map(|v| {
                RecurringMandatePaymentData {
                    payment_method_type: None,
                    original_payment_authorized_amount: v.original_payment_authorized_amount,
                    original_payment_authorized_currency: Some(
                        common_enums::Currency::foreign_try_from(
                            v.original_payment_authorized_currency(),
                        )
                        .unwrap_or_default(),
                    ),
                    mandate_metadata: None,
                }
            }),
        })
    }
}

impl
    ForeignTryFrom<(
        grpc_api_types::payments::PaymentServiceRepeatEverythingRequest,
        Connectors,
    )> for PaymentFlowData
{
    type Error = ApplicationErrorResponse;

    fn foreign_try_from(
        (value, connectors): (
            grpc_api_types::payments::PaymentServiceRepeatEverythingRequest,
            Connectors,
        ),
    ) -> Result<Self, error_stack::Report<Self::Error>> {
        // For MIT, address is optional
        let address = payment_address::PaymentAddress::default();
        Ok(Self {
            merchant_id: common_utils::id_type::MerchantId::default(),
            payment_id: "REPEAT_PAYMENT_ID".to_string(),
            attempt_id: "REPEAT_ATTEMPT_ID".to_string(),
            status: common_enums::AttemptStatus::Pending,
            payment_method: common_enums::PaymentMethod::Card, // Default, actual method depends on mandate
            address,
            auth_type: common_enums::AuthenticationType::NoThreeDs, // MIT typically doesn't use 3DS
            connector_request_reference_id: extract_connector_request_reference_id(
                &value.request_ref_id,
            ),
            customer_id: None,
            connector_customer: None,
            description: Some("Repeat payment transaction".to_string()),
            return_url: None,
            connector_meta_data: None,
            amount_captured: None,
            minor_amount_captured: None,
            minor_amount_capturable: None,
            access_token: None,
            session_token: None,
            reference_id: value.merchant_order_reference_id,
            payment_method_token: None,
            preprocessing_id: None,
            connector_api_version: None,
            test_mode: value.test_mode,
            connector_http_status_code: None,
            external_latency: None,
            connectors,
            raw_connector_response: None,
            raw_connector_request: None,
            connector_response_headers: None,
            vault_headers: None,
            connector_response: None,
            recurring_mandate_payment_data: None,
            order_details: None,
        })
    }
}

pub fn generate_repeat_payment_response(
    router_data_v2: RouterDataV2<
        RepeatPayment,
        PaymentFlowData,
        RepeatPaymentData,
        PaymentsResponseData,
    >,
) -> Result<
    grpc_api_types::payments::PaymentServiceRepeatEverythingResponse,
    error_stack::Report<ApplicationErrorResponse>,
> {
    let transaction_response = router_data_v2.response;
    let status = router_data_v2.resource_common_data.status;
    let grpc_status = grpc_api_types::payments::PaymentStatus::foreign_from(status);

    // Create state if either access token or connector customer is available
    let state = if router_data_v2.resource_common_data.access_token.is_some()
        || router_data_v2
            .resource_common_data
            .connector_customer
            .is_some()
    {
        Some(ConnectorState {
            access_token: router_data_v2
                .resource_common_data
                .access_token
                .as_ref()
                .map(|token_data| grpc_api_types::payments::AccessToken {
                    token: token_data.access_token.clone(),
                    expires_in_seconds: token_data.expires_in,
                    token_type: token_data.token_type.clone(),
                }),
            connector_customer_id: router_data_v2
                .resource_common_data
                .connector_customer
                .clone(),
        })
    } else {
        None
    };
    let raw_connector_response = router_data_v2
        .resource_common_data
        .get_raw_connector_response();

    let raw_connector_request = router_data_v2
        .resource_common_data
        .get_raw_connector_request();

    match transaction_response {
        Ok(response) => match response {
            PaymentsResponseData::TransactionResponse {
                resource_id,
                network_txn_id,
                connector_response_reference_id,
                connector_metadata,
                mandate_reference,
                status_code,
                ..
            } => Ok(
                grpc_api_types::payments::PaymentServiceRepeatEverythingResponse {
                    transaction_id: Some(grpc_api_types::payments::Identifier::foreign_try_from(
                        resource_id,
                    )?),
                    status: grpc_status as i32,
                    error_code: None,
                    error_message: None,
                    error_reason: None,
                    network_txn_id,
                    response_ref_id: connector_response_reference_id.map(|id| {
                        grpc_api_types::payments::Identifier {
                            id_type: Some(grpc_api_types::payments::identifier::IdType::Id(id)),
                        }
                    }),
                    connector_metadata: convert_connector_metadata_to_hashmap(connector_metadata),
                    mandate_reference: mandate_reference.map(|m| {
                        grpc_api_types::payments::MandateReference {
                            mandate_id: m.connector_mandate_id,
                            payment_method_id: m.payment_method_id,
                        }
                    }),
                    status_code: status_code as u32,
                    raw_connector_response,
                    response_headers: router_data_v2
                        .resource_common_data
                        .get_connector_response_headers_as_map(),
                    state,
                    raw_connector_request,
                    connector_response: router_data_v2
                        .resource_common_data
                        .connector_response
                        .and_then(|data| {
                            grpc_api_types::payments::ConnectorResponseData::foreign_try_from(data)
                                .ok()
                        }),
                    captured_amount: router_data_v2.resource_common_data.amount_captured,
                    minor_captured_amount: router_data_v2
                        .resource_common_data
                        .minor_amount_captured
                        .map(|amount_captured| amount_captured.get_amount_as_i64()),
                },
            ),
            _ => Err(ApplicationErrorResponse::BadRequest(ApiError {
                sub_code: "INVALID_RESPONSE".to_owned(),
                error_identifier: 400,
                error_message: "Invalid response from connector".to_owned(),
                error_object: None,
            }))?,
        },
        Err(err) => {
            let status = err
                .attempt_status
                .map(grpc_api_types::payments::PaymentStatus::foreign_from)
                .unwrap_or_default();
            Ok(
                grpc_api_types::payments::PaymentServiceRepeatEverythingResponse {
                    transaction_id: Some(grpc_api_types::payments::Identifier {
                        id_type: Some(
                            grpc_api_types::payments::identifier::IdType::NoResponseIdMarker(()),
                        ),
                    }),
                    status: status as i32,
                    error_code: Some(err.code),
                    error_message: Some(err.message),
                    error_reason: err.reason,
                    network_txn_id: None,
                    response_ref_id: err.connector_transaction_id.map(|id| {
                        grpc_api_types::payments::Identifier {
                            id_type: Some(grpc_api_types::payments::identifier::IdType::Id(id)),
                        }
                    }),
                    connector_metadata: HashMap::new(),
                    raw_connector_response: None,
                    status_code: err.status_code as u32,
                    response_headers: router_data_v2
                        .resource_common_data
                        .get_connector_response_headers_as_map(),
                    state,
                    mandate_reference: None,
                    raw_connector_request,
                    connector_response: None,
                    captured_amount: None,
                    minor_captured_amount: None,
                },
            )
        }
    }
}

impl From<&grpc_api_types::payments::AccessToken> for AccessTokenResponseData {
    fn from(token: &grpc_api_types::payments::AccessToken) -> Self {
        Self {
            access_token: token.token.clone(),
            token_type: token.token_type.clone(),
            expires_in: token.expires_in_seconds,
        }
    }
}

impl ForeignTryFrom<grpc_api_types::payments::BankNames> for common_enums::BankNames {
    type Error = ApplicationErrorResponse;

    fn foreign_try_from(
        value: grpc_api_types::payments::BankNames,
    ) -> Result<Self, error_stack::Report<Self::Error>> {
        match value {
            grpc_api_types::payments::BankNames::Unspecified => {
                Err(report!(ApplicationErrorResponse::BadRequest(ApiError {
                    sub_code: "UNSPECIFIED_BANK_NAME".to_owned(),
                    error_identifier: 401,
                    error_message: "Bank name must be specified".to_owned(),
                    error_object: None,
                })))
            }
            grpc_api_types::payments::BankNames::AmericanExpress => Ok(Self::AmericanExpress),
            grpc_api_types::payments::BankNames::AffinBank => Ok(Self::AffinBank),
            grpc_api_types::payments::BankNames::AgroBank => Ok(Self::AgroBank),
            grpc_api_types::payments::BankNames::AllianceBank => Ok(Self::AllianceBank),
            grpc_api_types::payments::BankNames::AmBank => Ok(Self::AmBank),
            grpc_api_types::payments::BankNames::BankOfAmerica => Ok(Self::BankOfAmerica),
            grpc_api_types::payments::BankNames::BankOfChina => Ok(Self::BankOfChina),
            grpc_api_types::payments::BankNames::BankIslam => Ok(Self::BankIslam),
            grpc_api_types::payments::BankNames::BankMuamalat => Ok(Self::BankMuamalat),
            grpc_api_types::payments::BankNames::BankRakyat => Ok(Self::BankRakyat),
            grpc_api_types::payments::BankNames::BankSimpananNasional => {
                Ok(Self::BankSimpananNasional)
            }
            grpc_api_types::payments::BankNames::Barclays => Ok(Self::Barclays),
            grpc_api_types::payments::BankNames::BlikPsp => Ok(Self::BlikPSP),
            grpc_api_types::payments::BankNames::CapitalOne => Ok(Self::CapitalOne),
            grpc_api_types::payments::BankNames::Chase => Ok(Self::Chase),
            grpc_api_types::payments::BankNames::Citi => Ok(Self::Citi),
            grpc_api_types::payments::BankNames::CimbBank => Ok(Self::CimbBank),
            grpc_api_types::payments::BankNames::Discover => Ok(Self::Discover),
            grpc_api_types::payments::BankNames::NavyFederalCreditUnion => {
                Ok(Self::NavyFederalCreditUnion)
            }
            grpc_api_types::payments::BankNames::PentagonFederalCreditUnion => {
                Ok(Self::PentagonFederalCreditUnion)
            }
            grpc_api_types::payments::BankNames::SynchronyBank => Ok(Self::SynchronyBank),
            grpc_api_types::payments::BankNames::WellsFargo => Ok(Self::WellsFargo),
            grpc_api_types::payments::BankNames::AbnAmro => Ok(Self::AbnAmro),
            grpc_api_types::payments::BankNames::AsnBank => Ok(Self::AsnBank),
            grpc_api_types::payments::BankNames::Bunq => Ok(Self::Bunq),
            grpc_api_types::payments::BankNames::Handelsbanken => Ok(Self::Handelsbanken),
            grpc_api_types::payments::BankNames::HongLeongBank => Ok(Self::HongLeongBank),
            grpc_api_types::payments::BankNames::HsbcBank => Ok(Self::HsbcBank),
            grpc_api_types::payments::BankNames::Ing => Ok(Self::Ing),
            grpc_api_types::payments::BankNames::Knab => Ok(Self::Knab),
            grpc_api_types::payments::BankNames::KuwaitFinanceHouse => Ok(Self::KuwaitFinanceHouse),
            grpc_api_types::payments::BankNames::Moneyou => Ok(Self::Moneyou),
            grpc_api_types::payments::BankNames::Rabobank => Ok(Self::Rabobank),
            grpc_api_types::payments::BankNames::Regiobank => Ok(Self::Regiobank),
            grpc_api_types::payments::BankNames::Revolut => Ok(Self::Revolut),
            grpc_api_types::payments::BankNames::SnsBank => Ok(Self::SnsBank),
            grpc_api_types::payments::BankNames::TriodosBank => Ok(Self::TriodosBank),
            grpc_api_types::payments::BankNames::VanLanschot => Ok(Self::VanLanschot),
            grpc_api_types::payments::BankNames::ArzteUndApothekerBank => {
                Ok(Self::ArzteUndApothekerBank)
            }
            grpc_api_types::payments::BankNames::AustrianAnadiBankAg => {
                Ok(Self::AustrianAnadiBankAg)
            }
            grpc_api_types::payments::BankNames::BankAustria => Ok(Self::BankAustria),
            grpc_api_types::payments::BankNames::Bank99Ag => Ok(Self::Bank99Ag),
            grpc_api_types::payments::BankNames::BankhausCarlSpangler => {
                Ok(Self::BankhausCarlSpangler)
            }
            grpc_api_types::payments::BankNames::BankhausSchelhammerUndSchatteraAg => {
                Ok(Self::BankhausSchelhammerUndSchatteraAg)
            }
            grpc_api_types::payments::BankNames::BankMillennium => Ok(Self::BankMillennium),
            grpc_api_types::payments::BankNames::BawagPskAg => Ok(Self::BawagPskAg),
            grpc_api_types::payments::BankNames::BksBankAg => Ok(Self::BksBankAg),
            grpc_api_types::payments::BankNames::BrullKallmusBankAg => Ok(Self::BrullKallmusBankAg),
            grpc_api_types::payments::BankNames::BtvVierLanderBank => Ok(Self::BtvVierLanderBank),
            grpc_api_types::payments::BankNames::CapitalBankGraweGruppeAg => {
                Ok(Self::CapitalBankGraweGruppeAg)
            }
            grpc_api_types::payments::BankNames::CeskaSporitelna => Ok(Self::CeskaSporitelna),
            grpc_api_types::payments::BankNames::Dolomitenbank => Ok(Self::Dolomitenbank),
            grpc_api_types::payments::BankNames::EasybankAg => Ok(Self::EasybankAg),
            grpc_api_types::payments::BankNames::EPlatbyVub => Ok(Self::EPlatbyVUB),
            grpc_api_types::payments::BankNames::ErsteBankUndSparkassen => {
                Ok(Self::ErsteBankUndSparkassen)
            }
            grpc_api_types::payments::BankNames::FrieslandBank => Ok(Self::FrieslandBank),
            grpc_api_types::payments::BankNames::HypoAlpeadriabankInternationalAg => {
                Ok(Self::HypoAlpeadriabankInternationalAg)
            }
            grpc_api_types::payments::BankNames::HypoNoeLbFurNiederosterreichUWien => {
                Ok(Self::HypoNoeLbFurNiederosterreichUWien)
            }
            grpc_api_types::payments::BankNames::HypoOberosterreichSalzburgSteiermark => {
                Ok(Self::HypoOberosterreichSalzburgSteiermark)
            }
            grpc_api_types::payments::BankNames::HypoTirolBankAg => Ok(Self::HypoTirolBankAg),
            grpc_api_types::payments::BankNames::HypoVorarlbergBankAg => {
                Ok(Self::HypoVorarlbergBankAg)
            }
            grpc_api_types::payments::BankNames::HypoBankBurgenlandAktiengesellschaft => {
                Ok(Self::HypoBankBurgenlandAktiengesellschaft)
            }
            grpc_api_types::payments::BankNames::KomercniBanka => Ok(Self::KomercniBanka),
            grpc_api_types::payments::BankNames::MBank => Ok(Self::MBank),
            grpc_api_types::payments::BankNames::MarchfelderBank => Ok(Self::MarchfelderBank),
            grpc_api_types::payments::BankNames::Maybank => Ok(Self::Maybank),
            grpc_api_types::payments::BankNames::OberbankAg => Ok(Self::OberbankAg),
            grpc_api_types::payments::BankNames::OsterreichischeArzteUndApothekerbank => {
                Ok(Self::OsterreichischeArzteUndApothekerbank)
            }
            grpc_api_types::payments::BankNames::OcbcBank => Ok(Self::OcbcBank),
            grpc_api_types::payments::BankNames::PayWithIng => Ok(Self::PayWithING),
            grpc_api_types::payments::BankNames::PlaceZipko => Ok(Self::PlaceZIPKO),
            grpc_api_types::payments::BankNames::PlatnoscOnlineKartaPlatnicza => {
                Ok(Self::PlatnoscOnlineKartaPlatnicza)
            }
            grpc_api_types::payments::BankNames::PosojilnicaBankEGen => {
                Ok(Self::PosojilnicaBankEGen)
            }
            grpc_api_types::payments::BankNames::PostovaBanka => Ok(Self::PostovaBanka),
            grpc_api_types::payments::BankNames::PublicBank => Ok(Self::PublicBank),
            grpc_api_types::payments::BankNames::RaiffeisenBankengruppeOsterreich => {
                Ok(Self::RaiffeisenBankengruppeOsterreich)
            }
            grpc_api_types::payments::BankNames::RhbBank => Ok(Self::RhbBank),
            grpc_api_types::payments::BankNames::SchelhammerCapitalBankAg => {
                Ok(Self::SchelhammerCapitalBankAg)
            }
            grpc_api_types::payments::BankNames::StandardCharteredBank => {
                Ok(Self::StandardCharteredBank)
            }
            grpc_api_types::payments::BankNames::SchoellerbankAg => Ok(Self::SchoellerbankAg),
            grpc_api_types::payments::BankNames::SpardaBankWien => Ok(Self::SpardaBankWien),
            grpc_api_types::payments::BankNames::SporoPay => Ok(Self::SporoPay),
            grpc_api_types::payments::BankNames::SantanderPrzelew24 => Ok(Self::SantanderPrzelew24),
            grpc_api_types::payments::BankNames::TatraPay => Ok(Self::TatraPay),
            grpc_api_types::payments::BankNames::Viamo => Ok(Self::Viamo),
            grpc_api_types::payments::BankNames::VolksbankGruppe => Ok(Self::VolksbankGruppe),
            grpc_api_types::payments::BankNames::VolkskreditbankAg => Ok(Self::VolkskreditbankAg),
            grpc_api_types::payments::BankNames::VrBankBraunau => Ok(Self::VrBankBraunau),
            grpc_api_types::payments::BankNames::UobBank => Ok(Self::UobBank),
            grpc_api_types::payments::BankNames::PayWithAliorBank => Ok(Self::PayWithAliorBank),
            grpc_api_types::payments::BankNames::BankiSpoldzielcze => Ok(Self::BankiSpoldzielcze),
            grpc_api_types::payments::BankNames::PayWithInteligo => Ok(Self::PayWithInteligo),
            grpc_api_types::payments::BankNames::BnpParibasPoland => Ok(Self::BNPParibasPoland),
            grpc_api_types::payments::BankNames::BankNowySa => Ok(Self::BankNowySA),
            grpc_api_types::payments::BankNames::CreditAgricole => Ok(Self::CreditAgricole),
            grpc_api_types::payments::BankNames::PayWithBos => Ok(Self::PayWithBOS),
            grpc_api_types::payments::BankNames::PayWithCitiHandlowy => {
                Ok(Self::PayWithCitiHandlowy)
            }
            grpc_api_types::payments::BankNames::PayWithPlusBank => Ok(Self::PayWithPlusBank),
            grpc_api_types::payments::BankNames::ToyotaBank => Ok(Self::ToyotaBank),
            grpc_api_types::payments::BankNames::VeloBank => Ok(Self::VeloBank),
            grpc_api_types::payments::BankNames::ETransferPocztowy24 => {
                Ok(Self::ETransferPocztowy24)
            }
            grpc_api_types::payments::BankNames::PlusBank => Ok(Self::PlusBank),
            grpc_api_types::payments::BankNames::BankiSpbdzielcze => Ok(Self::BankiSpbdzielcze),
            grpc_api_types::payments::BankNames::BankNowyBfgSa => Ok(Self::BankNowyBfgSa),
            grpc_api_types::payments::BankNames::GetinBank => Ok(Self::GetinBank),
            grpc_api_types::payments::BankNames::BlikPoland => Ok(Self::Blik),
            grpc_api_types::payments::BankNames::NoblePay => Ok(Self::NoblePay),
            grpc_api_types::payments::BankNames::IdeaBank => Ok(Self::IdeaBank),
            grpc_api_types::payments::BankNames::EnveloBank => Ok(Self::EnveloBank),
            grpc_api_types::payments::BankNames::NestPrzelew => Ok(Self::NestPrzelew),
            grpc_api_types::payments::BankNames::MbankMtransfer => Ok(Self::MbankMtransfer),
            grpc_api_types::payments::BankNames::Inteligo => Ok(Self::Inteligo),
            grpc_api_types::payments::BankNames::PbacZIpko => Ok(Self::PbacZIpko),
            grpc_api_types::payments::BankNames::BnpParibas => Ok(Self::BnpParibas),
            grpc_api_types::payments::BankNames::BankPekaoSa => Ok(Self::BankPekaoSa),
            grpc_api_types::payments::BankNames::VolkswagenBank => Ok(Self::VolkswagenBank),
            grpc_api_types::payments::BankNames::AliorBank => Ok(Self::AliorBank),
            grpc_api_types::payments::BankNames::Boz => Ok(Self::Boz),
            grpc_api_types::payments::BankNames::BangkokBank => Ok(Self::BangkokBank),
            grpc_api_types::payments::BankNames::KrungsriBank => Ok(Self::KrungsriBank),
            grpc_api_types::payments::BankNames::KrungThaiBank => Ok(Self::KrungThaiBank),
            grpc_api_types::payments::BankNames::TheSiamCommercialBank => {
                Ok(Self::TheSiamCommercialBank)
            }
            grpc_api_types::payments::BankNames::KasikornBank => Ok(Self::KasikornBank),
            grpc_api_types::payments::BankNames::OpenBankSuccess => Ok(Self::OpenBankSuccess),
            grpc_api_types::payments::BankNames::OpenBankFailure => Ok(Self::OpenBankFailure),
            grpc_api_types::payments::BankNames::OpenBankCancelled => Ok(Self::OpenBankCancelled),
            grpc_api_types::payments::BankNames::Aib => Ok(Self::Aib),
            grpc_api_types::payments::BankNames::BankOfScotland => Ok(Self::BankOfScotland),
            grpc_api_types::payments::BankNames::DanskeBank => Ok(Self::DanskeBank),
            grpc_api_types::payments::BankNames::FirstDirect => Ok(Self::FirstDirect),
            grpc_api_types::payments::BankNames::FirstTrust => Ok(Self::FirstTrust),
            grpc_api_types::payments::BankNames::Halifax => Ok(Self::Halifax),
            grpc_api_types::payments::BankNames::Lloyds => Ok(Self::Lloyds),
            grpc_api_types::payments::BankNames::Monzo => Ok(Self::Monzo),
            grpc_api_types::payments::BankNames::NatWest => Ok(Self::NatWest),
            grpc_api_types::payments::BankNames::NationwideBank => Ok(Self::NationwideBank),
            grpc_api_types::payments::BankNames::RoyalBankOfScotland => {
                Ok(Self::RoyalBankOfScotland)
            }
            grpc_api_types::payments::BankNames::Starling => Ok(Self::Starling),
            grpc_api_types::payments::BankNames::TsbBank => Ok(Self::TsbBank),
            grpc_api_types::payments::BankNames::TescoBank => Ok(Self::TescoBank),
            grpc_api_types::payments::BankNames::UlsterBank => Ok(Self::UlsterBank),
            grpc_api_types::payments::BankNames::Yoursafe => Ok(Self::Yoursafe),
            grpc_api_types::payments::BankNames::N26 => Ok(Self::N26),
            grpc_api_types::payments::BankNames::NationaleNederlanden => {
                Ok(Self::NationaleNederlanden)
            }
        }
    }
}

// New ForeignTryFrom implementations for individual 3DS authentication flow proto definitions

impl<
        T: PaymentMethodDataTypes
            + Default
            + Debug
            + Send
            + Eq
            + PartialEq
            + serde::Serialize
            + serde::de::DeserializeOwned
            + Clone
            + CardConversionHelper<T>,
    > ForeignTryFrom<grpc_api_types::payments::PaymentServicePreAuthenticateRequest>
    for PaymentsPreAuthenticateData<T>
{
    type Error = ApplicationErrorResponse;

    fn foreign_try_from(
        value: grpc_api_types::payments::PaymentServicePreAuthenticateRequest,
    ) -> Result<Self, error_stack::Report<Self::Error>> {
        let email: Option<Email> = match value.email {
            Some(ref email_str) => {
                Some(Email::try_from(email_str.clone().expose()).map_err(|_| {
                    error_stack::Report::new(ApplicationErrorResponse::BadRequest(ApiError {
                        sub_code: "INVALID_EMAIL_FORMAT".to_owned(),
                        error_identifier: 400,
                        error_message: "Invalid email".to_owned(),
                        error_object: None,
                    }))
                })?)
            }
            None => None,
        };

        let minor_amount = common_utils::types::MinorUnit::new(value.minor_amount);
        let currency = common_enums::Currency::foreign_try_from(value.currency())?;
        let return_url = value.return_url;
        let enrolled_for_3ds = value.enrolled_for_3ds;

        // Clone payment_method to avoid ownership issues
        let payment_method_clone = value.payment_method.clone();

        // Create redirect response from metadata if present
        // This is used to pass connector-specific data (e.g., collectionReference for Worldpay)
        let redirect_response = if !value.metadata.is_empty() {
            let params_string = serde_urlencoded::to_string(&value.metadata).change_context(
                ApplicationErrorResponse::BadRequest(ApiError {
                    sub_code: "INVALID_METADATA".to_owned(),
                    error_identifier: 400,
                    error_message: "Failed to serialize metadata".to_owned(),
                    error_object: None,
                }),
            )?;
            Some(ContinueRedirectionResponse {
                params: Some(Secret::new(params_string)),
                payload: None,
            })
        } else {
            None
        };

        Ok(Self {
            payment_method_data: value
                .payment_method
                .map(PaymentMethodData::<T>::foreign_try_from)
                .transpose()
                .change_context(ApplicationErrorResponse::BadRequest(ApiError {
                    sub_code: "INVALID_PAYMENT_METHOD_DATA".to_owned(),
                    error_identifier: 400,
                    error_message: "Payment method data construction failed".to_owned(),
                    error_object: None,
                }))?,
            amount: minor_amount,
            email,
            currency: Some(currency),
            payment_method_type: <Option<PaymentMethodType>>::foreign_try_from(
                payment_method_clone.unwrap_or_default(),
            )?,
            continue_redirection_url: value
                .continue_redirection_url
                .map(|url_str| {
                    url::Url::parse(&url_str).change_context(ApplicationErrorResponse::BadRequest(
                        ApiError {
                            sub_code: "INVALID_URL".to_owned(),
                            error_identifier: 400,
                            error_message: "Invalid continue redirection URL".to_owned(),
                            error_object: None,
                        },
                    ))
                })
                .transpose()?,
            router_return_url: return_url
                .map(|url_str| {
                    url::Url::parse(&url_str).change_context(ApplicationErrorResponse::BadRequest(
                        ApiError {
                            sub_code: "INVALID_URL".to_owned(),
                            error_identifier: 400,
                            error_message: "Invalid router return URL".to_owned(),
                            error_object: None,
                        },
                    ))
                })
                .transpose()?,
            browser_info: value
                .browser_info
                .map(BrowserInformation::foreign_try_from)
                .transpose()?,
            enrolled_for_3ds,
            redirect_response,
        })
    }
}

impl<
        T: PaymentMethodDataTypes
            + Default
            + Debug
            + Send
            + Eq
            + PartialEq
            + serde::Serialize
            + serde::de::DeserializeOwned
            + Clone
            + CardConversionHelper<T>,
    > ForeignTryFrom<grpc_api_types::payments::PaymentServiceAuthenticateRequest>
    for PaymentsAuthenticateData<T>
{
    type Error = ApplicationErrorResponse;

    fn foreign_try_from(
        value: grpc_api_types::payments::PaymentServiceAuthenticateRequest,
    ) -> Result<Self, error_stack::Report<Self::Error>> {
        let email: Option<Email> = match value.email {
            Some(ref email_str) => {
                Some(Email::try_from(email_str.clone().expose()).map_err(|_| {
                    error_stack::Report::new(ApplicationErrorResponse::BadRequest(ApiError {
                        sub_code: "INVALID_EMAIL_FORMAT".to_owned(),
                        error_identifier: 400,
                        error_message: "Invalid email".to_owned(),
                        error_object: None,
                    }))
                })?)
            }
            None => None,
        };

        let minor_amount = common_utils::types::MinorUnit::new(value.minor_amount);
        let currency = common_enums::Currency::foreign_try_from(value.currency())?;
        let return_url = value.return_url;

        // Clone payment_method to avoid ownership issues
        let payment_method_clone = value.payment_method.clone();

        let redirect_response =
            value
                .redirection_response
                .map(|redirection_response| ContinueRedirectionResponse {
                    params: redirection_response.params.map(Secret::new),
                    payload: Some(Secret::new(serde_json::Value::Object(
                        redirection_response
                            .payload
                            .into_iter()
                            .map(|(k, v)| (k, serde_json::Value::String(v)))
                            .collect(),
                    ))),
                });

        Ok(Self {
            payment_method_data: value
                .payment_method
                .map(PaymentMethodData::<T>::foreign_try_from)
                .transpose()
                .change_context(ApplicationErrorResponse::BadRequest(ApiError {
                    sub_code: "INVALID_PAYMENT_METHOD_DATA".to_owned(),
                    error_identifier: 400,
                    error_message: "Payment method data construction failed".to_owned(),
                    error_object: None,
                }))?,
            amount: minor_amount,
            email,
            currency: Some(currency),
            payment_method_type: <Option<PaymentMethodType>>::foreign_try_from(
                payment_method_clone.unwrap_or_default(),
            )?,
            router_return_url: return_url
                .map(|url_str| {
                    url::Url::parse(&url_str).change_context(ApplicationErrorResponse::BadRequest(
                        ApiError {
                            sub_code: "INVALID_URL".to_owned(),
                            error_identifier: 400,
                            error_message: "Invalid router return URL".to_owned(),
                            error_object: None,
                        },
                    ))
                })
                .transpose()?,
            continue_redirection_url: value
                .continue_redirection_url
                .map(|url_str| {
                    url::Url::parse(&url_str).change_context(ApplicationErrorResponse::BadRequest(
                        ApiError {
                            sub_code: "INVALID_URL".to_owned(),
                            error_identifier: 400,
                            error_message: "Invalid continue redirection URL".to_owned(),
                            error_object: None,
                        },
                    ))
                })
                .transpose()?,
            browser_info: value
                .browser_info
                .map(BrowserInformation::foreign_try_from)
                .transpose()?,
            enrolled_for_3ds: false,
            redirect_response,
        })
    }
}

impl<
        T: PaymentMethodDataTypes
            + Default
            + Debug
            + Send
            + Eq
            + PartialEq
            + serde::Serialize
            + serde::de::DeserializeOwned
            + Clone
            + CardConversionHelper<T>,
    > ForeignTryFrom<grpc_api_types::payments::PaymentServicePostAuthenticateRequest>
    for PaymentsPostAuthenticateData<T>
{
    type Error = ApplicationErrorResponse;

    fn foreign_try_from(
        value: grpc_api_types::payments::PaymentServicePostAuthenticateRequest,
    ) -> Result<Self, error_stack::Report<Self::Error>> {
        let email: Option<Email> = match value.email {
            Some(ref email_str) => {
                Some(Email::try_from(email_str.clone().expose()).map_err(|_| {
                    error_stack::Report::new(ApplicationErrorResponse::BadRequest(ApiError {
                        sub_code: "INVALID_EMAIL_FORMAT".to_owned(),
                        error_identifier: 400,
                        error_message: "Invalid email".to_owned(),
                        error_object: None,
                    }))
                })?)
            }
            None => None,
        };

        let minor_amount = common_utils::types::MinorUnit::new(value.minor_amount);
        let currency = common_enums::Currency::foreign_try_from(value.currency())?;
        let return_url = value.return_url;

        // Clone payment_method to avoid ownership issues
        let payment_method_clone = value.payment_method.clone();

        let redirect_response =
            value
                .redirection_response
                .map(|redirection_response| ContinueRedirectionResponse {
                    params: redirection_response.params.map(Secret::new),
                    payload: Some(Secret::new(serde_json::Value::Object(
                        redirection_response
                            .payload
                            .into_iter()
                            .map(|(k, v)| (k, serde_json::Value::String(v)))
                            .collect(),
                    ))),
                });
        Ok(Self {
            payment_method_data: value
                .payment_method
                .map(PaymentMethodData::<T>::foreign_try_from)
                .transpose()
                .change_context(ApplicationErrorResponse::BadRequest(ApiError {
                    sub_code: "INVALID_PAYMENT_METHOD_DATA".to_owned(),
                    error_identifier: 400,
                    error_message: "Payment method data construction failed".to_owned(),
                    error_object: None,
                }))?,
            amount: minor_amount,
            email,
            currency: Some(currency),
            payment_method_type: <Option<PaymentMethodType>>::foreign_try_from(
                payment_method_clone.unwrap_or_default(),
            )?,
            router_return_url: return_url
                .map(|url_str| {
                    url::Url::parse(&url_str).change_context(ApplicationErrorResponse::BadRequest(
                        ApiError {
                            sub_code: "INVALID_URL".to_owned(),
                            error_identifier: 400,
                            error_message: "Invalid router return URL".to_owned(),
                            error_object: None,
                        },
                    ))
                })
                .transpose()?,
            continue_redirection_url: value
                .continue_redirection_url
                .map(|url_str| {
                    url::Url::parse(&url_str).change_context(ApplicationErrorResponse::BadRequest(
                        ApiError {
                            sub_code: "INVALID_URL".to_owned(),
                            error_identifier: 400,
                            error_message: "Invalid continue redirection URL".to_owned(),
                            error_object: None,
                        },
                    ))
                })
                .transpose()?,
            browser_info: value
                .browser_info
                .map(BrowserInformation::foreign_try_from)
                .transpose()?,
            enrolled_for_3ds: false,
            redirect_response,
        })
    }
}

// PaymentFlowData implementations for new proto definitions

impl
    ForeignTryFrom<(
        grpc_api_types::payments::PaymentServicePreAuthenticateRequest,
        Connectors,
        &common_utils::metadata::MaskedMetadata,
    )> for PaymentFlowData
{
    type Error = ApplicationErrorResponse;

    fn foreign_try_from(
        (value, connectors, metadata): (
            grpc_api_types::payments::PaymentServicePreAuthenticateRequest,
            Connectors,
            &common_utils::metadata::MaskedMetadata,
        ),
    ) -> Result<Self, error_stack::Report<Self::Error>> {
        let address = match value.address {
            Some(address) => payment_address::PaymentAddress::foreign_try_from(address)?,
            None => {
                return Err(ApplicationErrorResponse::BadRequest(ApiError {
                    sub_code: "INVALID_ADDRESS".to_owned(),
                    error_identifier: 400,
                    error_message: "Address is required".to_owned(),
                    error_object: None,
                }))?
            }
        };

        let merchant_id_from_header = extract_merchant_id_from_metadata(metadata)?;
        let vault_headers = extract_headers_from_metadata(metadata);

        Ok(Self {
            merchant_id: merchant_id_from_header,
            payment_id: "IRRELEVANT_PAYMENT_ID".to_string(),
            attempt_id: "IRRELEVANT_ATTEMPT_ID".to_string(),
            status: common_enums::AttemptStatus::Pending,
            payment_method: common_enums::PaymentMethod::foreign_try_from(
                value.payment_method.unwrap_or_default(),
            )?,
            address,
            auth_type: common_enums::AuthenticationType::ThreeDs, // Pre-auth typically uses 3DS
            connector_request_reference_id: extract_connector_request_reference_id(
                &value.request_ref_id,
            ),
            customer_id: None,
            connector_customer: None,
            description: None,
            return_url: value.return_url.clone(),
            connector_meta_data: {
                (!value.merchant_account_metadata.is_empty())
                    .then(|| {
                        serde_json::to_value(&value.merchant_account_metadata)
                            .map(common_utils::pii::SecretSerdeValue::new)
                            .map_err(|_| {
                                error_stack::Report::new(
                                    ApplicationErrorResponse::InternalServerError(
                                        crate::errors::ApiError {
                                            sub_code: "SERDE_JSON_ERROR".to_owned(),
                                            error_identifier: 500,
                                            error_message:
                                                "Failed to serialize merchant_account_metadata"
                                                    .to_owned(),
                                            error_object: None,
                                        },
                                    ),
                                )
                            })
                    })
                    .transpose()?
            },
            amount_captured: None,
            minor_amount_captured: None,
            minor_amount_capturable: None,
            access_token: None,
            session_token: None,
            reference_id: None,
            payment_method_token: None,
            preprocessing_id: None,
            connector_api_version: None,
            test_mode: None,
            connector_http_status_code: None,
            external_latency: None,
            connectors,
            raw_connector_response: None,
            connector_response_headers: None,
            vault_headers,
            raw_connector_request: None,
            connector_response: None,
            recurring_mandate_payment_data: None,
            order_details: None,
        })
    }
}

impl
    ForeignTryFrom<(
        grpc_api_types::payments::PaymentServiceAuthenticateRequest,
        Connectors,
        &common_utils::metadata::MaskedMetadata,
    )> for PaymentFlowData
{
    type Error = ApplicationErrorResponse;

    fn foreign_try_from(
        (value, connectors, metadata): (
            grpc_api_types::payments::PaymentServiceAuthenticateRequest,
            Connectors,
            &common_utils::metadata::MaskedMetadata,
        ),
    ) -> Result<Self, error_stack::Report<Self::Error>> {
        let address = match &value.address {
            Some(address_value) => {
                payment_address::PaymentAddress::foreign_try_from((*address_value).clone())?
            }
            None => {
                return Err(ApplicationErrorResponse::BadRequest(ApiError {
                    sub_code: "INVALID_ADDRESS".to_owned(),
                    error_identifier: 400,
                    error_message: "Address is required".to_owned(),
                    error_object: None,
                }))?
            }
        };

        let merchant_id_from_header = extract_merchant_id_from_metadata(metadata)?;
        let vault_headers = extract_headers_from_metadata(metadata);

        Ok(Self {
            merchant_id: merchant_id_from_header,
            payment_id: "IRRELEVANT_PAYMENT_ID".to_string(),
            attempt_id: "IRRELEVANT_ATTEMPT_ID".to_string(),
            status: common_enums::AttemptStatus::Pending,
            payment_method: common_enums::PaymentMethod::foreign_try_from(
                value.payment_method.unwrap_or_default(),
            )?,
            address,
            auth_type: common_enums::AuthenticationType::ThreeDs, // Auth step uses 3DS
            connector_request_reference_id: extract_connector_request_reference_id(
                &value.request_ref_id,
            ),
            customer_id: None,
            connector_customer: None,
            description: value.metadata.get("description").cloned(),
            return_url: value.return_url.clone(),
            connector_meta_data: {
                (!value.merchant_account_metadata.is_empty())
                    .then(|| {
                        serde_json::to_value(&value.merchant_account_metadata)
                            .map(common_utils::pii::SecretSerdeValue::new)
                            .map_err(|_| {
                                error_stack::Report::new(
                                    ApplicationErrorResponse::InternalServerError(
                                        crate::errors::ApiError {
                                            sub_code: "SERDE_JSON_ERROR".to_owned(),
                                            error_identifier: 500,
                                            error_message:
                                                "Failed to serialize merchant_account_metadata"
                                                    .to_owned(),
                                            error_object: None,
                                        },
                                    ),
                                )
                            })
                    })
                    .transpose()?
            },
            amount_captured: None,
            minor_amount_captured: None,
            access_token: None,
            session_token: None,
            reference_id: None,
            payment_method_token: None,
            preprocessing_id: None,
            connector_api_version: None,
            test_mode: None,
            connector_http_status_code: None,
            external_latency: None,
            connectors,
            raw_connector_response: None,
            connector_response_headers: None,
            vault_headers,
            raw_connector_request: None,
            minor_amount_capturable: None,
            connector_response: None,
            recurring_mandate_payment_data: None,
            order_details: None,
        })
    }
}

impl
    ForeignTryFrom<(
        grpc_api_types::payments::PaymentServicePostAuthenticateRequest,
        Connectors,
        &common_utils::metadata::MaskedMetadata,
    )> for PaymentFlowData
{
    type Error = ApplicationErrorResponse;

    fn foreign_try_from(
        (value, connectors, metadata): (
            grpc_api_types::payments::PaymentServicePostAuthenticateRequest,
            Connectors,
            &common_utils::metadata::MaskedMetadata,
        ),
    ) -> Result<Self, error_stack::Report<Self::Error>> {
        let address = match &value.address {
            Some(address_value) => {
                payment_address::PaymentAddress::foreign_try_from((*address_value).clone())?
            }
            None => {
                return Err(ApplicationErrorResponse::BadRequest(ApiError {
                    sub_code: "INVALID_ADDRESS".to_owned(),
                    error_identifier: 400,
                    error_message: "Address is required".to_owned(),
                    error_object: None,
                }))?
            }
        };

        let merchant_id_from_header = extract_merchant_id_from_metadata(metadata)?;
        let vault_headers = extract_headers_from_metadata(metadata);

        Ok(Self {
            merchant_id: merchant_id_from_header,
            payment_id: "IRRELEVANT_PAYMENT_ID".to_string(),
            attempt_id: "IRRELEVANT_ATTEMPT_ID".to_string(),
            status: common_enums::AttemptStatus::Pending,
            payment_method: common_enums::PaymentMethod::foreign_try_from(
                value.payment_method.unwrap_or_default(),
            )?,
            address,
            auth_type: common_enums::AuthenticationType::ThreeDs, // Post-auth uses 3DS
            connector_request_reference_id: extract_connector_request_reference_id(
                &value.request_ref_id,
            ),
            customer_id: None,
            connector_customer: None,
            description: value.metadata.get("description").cloned(),
            return_url: value.return_url.clone(),
            connector_meta_data: {
                (!value.merchant_account_metadata.is_empty())
                    .then(|| {
                        serde_json::to_value(&value.merchant_account_metadata)
                            .map(common_utils::pii::SecretSerdeValue::new)
                            .map_err(|_| {
                                error_stack::Report::new(
                                    ApplicationErrorResponse::InternalServerError(
                                        crate::errors::ApiError {
                                            sub_code: "SERDE_JSON_ERROR".to_owned(),
                                            error_identifier: 500,
                                            error_message:
                                                "Failed to serialize merchant_account_metadata"
                                                    .to_owned(),
                                            error_object: None,
                                        },
                                    ),
                                )
                            })
                    })
                    .transpose()?
            },
            amount_captured: None,
            minor_amount_captured: None,
            access_token: None,
            session_token: None,
            reference_id: None,
            payment_method_token: None,
            preprocessing_id: None,
            connector_api_version: None,
            test_mode: None,
            connector_http_status_code: None,
            external_latency: None,
            connectors,
            raw_connector_response: None,
            connector_response_headers: None,
            vault_headers,
            raw_connector_request: None,
            minor_amount_capturable: None,
            connector_response: None,
            recurring_mandate_payment_data: None,
            order_details: None,
        })
    }
}<|MERGE_RESOLUTION|>--- conflicted
+++ resolved
@@ -1473,7 +1473,7 @@
                 error_message: "Payment method data construction failed".to_owned(),
                 error_object: None,
             }))?,
-            amount: value.amount,
+            amount: common_utils::types::MinorUnit::new(value.amount),
             currency: common_enums::Currency::foreign_try_from(value.currency())?,
             confirm: true,
             webhook_url: value.webhook_url.clone(),
@@ -6041,7 +6041,6 @@
     }
 }
 
-<<<<<<< HEAD
 impl ForeignTryFrom<grpc_api_types::payments::PaymentServiceAuthorizeOnlyRequest>
     for ConnectorCustomerData
 {
@@ -6063,7 +6062,9 @@
             phone: None,
             preprocessing_id: None,
         })
-=======
+    }
+}
+
 impl<T: PaymentMethodDataTypes> From<&PaymentsAuthorizeData<T>>
     for PaymentMethodTokenizationData<T>
 {
@@ -6080,7 +6081,6 @@
             mandate_id: data.mandate_id.clone(),
             integrity_object: None,
         }
->>>>>>> e518f59b
     }
 }
 
