--- conflicted
+++ resolved
@@ -47,12 +47,9 @@
     pub xendit: ConnectorParams,
     pub checkout: ConnectorParams,
     pub authorizedotnet: ConnectorParams, // Add your connector params
-<<<<<<< HEAD
     pub mifinity: ConnectorParams,
-=======
     pub phonepe: ConnectorParams,
     pub cashfree: ConnectorParams,
->>>>>>> 47105de8
 }
 
 #[derive(Clone, serde::Deserialize, Debug, Default)]
