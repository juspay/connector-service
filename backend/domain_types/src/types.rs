--- conflicted
+++ resolved
@@ -216,34 +216,6 @@
                         ),
                     ))
                 }
-<<<<<<< HEAD
-                grpc_api_types::payments::payment_method::PaymentMethod::Wallet(wallet_type) => {
-                    match wallet_type.wallet_type {
-                        Some(grpc_api_types::payments::wallet_payment_method_type::WalletType::Mifinity(mifinity_data)) => {
-                            Ok(PaymentMethodData::Wallet(crate::payment_method_data::WalletData::Mifinity(
-                                crate::payment_method_data::MifinityData {
-                                    date_of_birth: hyperswitch_masking::Secret::new(
-                                        time::Date::parse(&mifinity_data.date_of_birth, &time::format_description::well_known::Iso8601::DATE)
-                                            .map_err(|_| ApplicationErrorResponse::BadRequest(ApiError {
-                                                sub_code: "INVALID_DATE_FORMAT".to_owned(),
-                                                error_identifier: 400,
-                                                error_message: "Invalid date format for date_of_birth".to_owned(),
-                                                error_object: None,
-                                            }))?
-                                    ),
-                                    language_preference: mifinity_data.language_preference,
-                                }
-                            )))
-                        },
-                        None => Err(report!(ApplicationErrorResponse::BadRequest(ApiError {
-                            sub_code: "INVALID_WALLET_TYPE".to_owned(),
-                            error_identifier: 400,
-                            error_message: "Wallet type is required".to_owned(),
-                            error_object: None,
-                        })))
-                    }
-                }
-=======
                 grpc_api_types::payments::payment_method::PaymentMethod::Reward(_reward) => {
                     Ok(PaymentMethodData::Reward)
                 }
@@ -308,7 +280,32 @@
                         })))
                     }
                 },
->>>>>>> 4387a631
+                grpc_api_types::payments::payment_method::PaymentMethod::Wallet(wallet_type) => {
+                    match wallet_type.wallet_type {
+                        Some(grpc_api_types::payments::wallet_payment_method_type::WalletType::Mifinity(mifinity_data)) => {
+                            Ok(PaymentMethodData::Wallet(crate::payment_method_data::WalletData::Mifinity(
+                                crate::payment_method_data::MifinityData {
+                                    date_of_birth: hyperswitch_masking::Secret::new(
+                                        time::Date::parse(&mifinity_data.date_of_birth, &time::format_description::well_known::Iso8601::DATE)
+                                            .map_err(|_| ApplicationErrorResponse::BadRequest(ApiError {
+                                                sub_code: "INVALID_DATE_FORMAT".to_owned(),
+                                                error_identifier: 400,
+                                                error_message: "Invalid date format for date_of_birth".to_owned(),
+                                                error_object: None,
+                                            }))?
+                                    ),
+                                    language_preference: mifinity_data.language_preference,
+                                }
+                            )))
+                        },
+                        None => Err(report!(ApplicationErrorResponse::BadRequest(ApiError {
+                            sub_code: "INVALID_WALLET_TYPE".to_owned(),
+                            error_identifier: 400,
+                            error_message: "Wallet type is required".to_owned(),
+                            error_object: None,
+                        })))
+                    }
+                }
             },
             None => Err(ApplicationErrorResponse::BadRequest(ApiError {
                 sub_code: "INVALID_PAYMENT_METHOD_DATA".to_owned(),
@@ -1293,13 +1290,12 @@
             } => Ok(Self::Upi),
             grpc_api_types::payments::PaymentMethod {
                 payment_method:
-<<<<<<< HEAD
+                    Some(grpc_api_types::payments::payment_method::PaymentMethod::Reward(_)),
+            } => Ok(Self::Reward),
+            grpc_api_types::payments::PaymentMethod {
+                payment_method:
                     Some(grpc_api_types::payments::payment_method::PaymentMethod::Wallet(_)),
             } => Ok(Self::Wallet),
-=======
-                    Some(grpc_api_types::payments::payment_method::PaymentMethod::Reward(_)),
-            } => Ok(Self::Reward),
->>>>>>> 4387a631
             _ => Ok(Self::Card), // Default fallback
         }
     }
