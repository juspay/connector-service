--- conflicted
+++ resolved
@@ -106,11 +106,8 @@
     pub novalnet: ConnectorParams,
     pub nexinets: ConnectorParams,
     pub noon: ConnectorParams,
-<<<<<<< HEAD
+    pub braintree: ConnectorParams,
     pub bluecode: ConnectorParams,
-=======
-    pub braintree: ConnectorParams,
->>>>>>> 7bdb34fc
 }
 
 #[derive(Clone, serde::Deserialize, Debug, Default)]
