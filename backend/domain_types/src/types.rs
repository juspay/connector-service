--- conflicted
+++ resolved
@@ -119,15 +119,12 @@
     pub helcim: ConnectorParams,
     pub dlocal: ConnectorParams,
     pub placetopay: ConnectorParams,
-<<<<<<< HEAD
-    pub peachpayments: ConnectorParams,
-=======
     pub rapyd: ConnectorParams,
     pub aci: ConnectorParams,
     pub trustpay: ConnectorParamsWithMoreUrls,
     pub stripe: ConnectorParams,
     pub cybersource: ConnectorParams,
->>>>>>> 36731a85
+    pub peachpayments: ConnectorParams,
 }
 
 #[derive(Clone, serde::Deserialize, Debug, Default)]
