use core::result::Result;
use std::{borrow::Cow, collections::HashMap, fmt::Debug, str::FromStr};

use crate::utils::extract_connector_request_reference_id;
use common_enums::{CaptureMethod, CardNetwork, CountryAlpha2, PaymentMethod, PaymentMethodType};
use common_utils::{
    consts::{self, NO_ERROR_CODE, X_EXTERNAL_VAULT_METADATA},
    id_type::CustomerId,
    metadata::MaskedMetadata,
    pii::Email,
    Method,
};
use error_stack::{report, ResultExt};
use grpc_api_types::payments::{
    self as grpc_payment_types, AcceptDisputeResponse, ConnectorState, DisputeDefendRequest,
    DisputeDefendResponse, DisputeResponse, DisputeServiceSubmitEvidenceResponse,
    PaymentServiceAuthorizeRequest, PaymentServiceAuthorizeResponse, PaymentServiceCaptureResponse,
    PaymentServiceGetResponse, PaymentServiceRegisterRequest, PaymentServiceRegisterResponse,
    PaymentServiceSdkSessionTokenRequest, PaymentServiceSdkSessionTokenResponse,
    PaymentServiceVoidPostCaptureResponse, PaymentServiceVoidRequest, PaymentServiceVoidResponse,
    RefundResponse,
};
use hyperswitch_masking::{ExposeInterface, Secret};
use serde::{Deserialize, Serialize};
use tracing::info;
use utoipa::ToSchema;

/// Extract vault-related headers from gRPC metadata
fn extract_headers_from_metadata(
    metadata: &MaskedMetadata,
) -> Option<HashMap<String, Secret<String>>> {
    let mut vault_headers = HashMap::new();

    if let Some(vault_creds) = metadata.get(X_EXTERNAL_VAULT_METADATA) {
        vault_headers.insert(X_EXTERNAL_VAULT_METADATA.to_string(), vault_creds);
    }

    if vault_headers.is_empty() {
        None
    } else {
        Some(vault_headers)
    }
}

/// Convert merchant_account_metadata HashMap to JSON Value, deserializing string values that contain JSON
fn convert_merchant_metadata_to_json(metadata: &HashMap<String, String>) -> serde_json::Value {
    let metadata_map = metadata
        .iter()
        .fold(serde_json::Map::new(), |mut map, (key, value)| {
            // Try to parse the value as JSON first, if it fails, treat it as a plain string
            let json_value = serde_json::from_str::<serde_json::Value>(value)
                .unwrap_or_else(|_| serde_json::Value::String(value.clone()));
            map.insert(key.clone(), json_value);
            map
        });
    serde_json::Value::Object(metadata_map)
}

// For decoding connector_meta_data and Engine trait - base64 crate no longer needed here
use crate::{
    connector_flow::{
        Accept, Authorize, Capture, CreateConnectorCustomer, CreateOrder, CreateSessionToken,
        DefendDispute, PSync, PaymentMethodToken, RSync, Refund, RepeatPayment, SdkSessionToken,
        SetupMandate, SubmitEvidence, Void, VoidPC,
    },
    connector_types::{
        AcceptDisputeData, AccessTokenRequestData, AccessTokenResponseData, ApplePayPaymentRequest,
        ApplePaySessionResponse, ConnectorCustomerData, ConnectorMandateReferenceId,
        ConnectorResponseHeaders, ContinueRedirectionResponse, DisputeDefendData, DisputeFlowData,
        DisputeResponseData, DisputeWebhookDetailsResponse, GpayAllowedPaymentMethods,
        GpayBillingAddressFormat, GpaySessionTokenResponse, MandateReferenceId,
        MultipleCaptureRequestData, NextActionCall, PaymentCreateOrderData,
        PaymentCreateOrderResponse, PaymentFlowData, PaymentMethodTokenResponse,
        PaymentMethodTokenizationData, PaymentVoidData, PaymentsAuthenticateData,
        PaymentsAuthorizeData, PaymentsCaptureData, PaymentsPostAuthenticateData,
        PaymentsPreAuthenticateData, PaymentsResponseData, PaymentsSdkSessionTokenData,
        PaymentsSyncData, PaypalFlow, PaypalTransactionInfo, RawConnectorRequestResponse,
        RefundFlowData, RefundSyncData, RefundWebhookDetailsResponse, RefundsData,
        RefundsResponseData, RepeatPaymentData, ResponseId, SessionToken, SessionTokenRequestData,
        SessionTokenResponseData, SetupMandateRequestData, SubmitEvidenceData,
        WebhookDetailsResponse,
    },
    errors::{ApiError, ApplicationErrorResponse},
    mandates::{self, MandateData},
    payment_address,
    payment_address::{
        Address, AddressDetails, OrderDetailsWithAmount, PaymentAddress, PhoneDetails,
    },
    payment_method_data,
    payment_method_data::{
        DefaultPCIHolder, PaymentMethodData, PaymentMethodDataTypes, RawCardNumber,
        VaultTokenHolder,
    },
    router_data::{
        self, AdditionalPaymentMethodConnectorResponse, ConnectorAuthType, ConnectorResponseData,
        RecurringMandatePaymentData,
    },
    router_data_v2::RouterDataV2,
    router_request_types,
    router_request_types::BrowserInformation,
    router_response_types,
    utils::{extract_merchant_id_from_metadata, ForeignFrom, ForeignTryFrom},
};

#[derive(Clone, serde::Deserialize, serde::Serialize, Debug, Default)]
pub struct Connectors {
    // Added pub
    pub adyen: ConnectorParams,
    pub forte: ConnectorParams,
    pub razorpay: ConnectorParams,
    pub razorpayv2: ConnectorParams,
    pub fiserv: ConnectorParams,
    pub elavon: ConnectorParams, // Add your connector params
    pub xendit: ConnectorParams,
    pub checkout: ConnectorParams,
    pub authorizedotnet: ConnectorParams, // Add your connector params
    pub mifinity: ConnectorParams,
    pub phonepe: ConnectorParams,
    pub cashfree: ConnectorParams,
    pub paytm: ConnectorParams,
    pub fiuu: ConnectorParams,
    pub payu: ConnectorParams,
    pub cashtocode: ConnectorParams,
    pub novalnet: ConnectorParams,
    pub nexinets: ConnectorParams,
    pub noon: ConnectorParams,
    pub braintree: ConnectorParams,
    pub volt: ConnectorParams,
    pub bluecode: ConnectorParams,
    pub cryptopay: ConnectorParams,
    pub helcim: ConnectorParams,
    pub dlocal: ConnectorParams,
    pub placetopay: ConnectorParams,
    pub rapyd: ConnectorParams,
    pub aci: ConnectorParams,
    pub trustpay: ConnectorParamsWithMoreUrls,
    pub stripe: ConnectorParams,
    pub cybersource: ConnectorParams,
    pub worldpay: ConnectorParams,
    pub worldpayvantiv: ConnectorParams,
    pub multisafepay: ConnectorParams,
    pub payload: ConnectorParams,
    pub fiservemea: ConnectorParams,
    pub paysafe: ConnectorParams,
    pub datatrans: ConnectorParams,
    pub bluesnap: ConnectorParams,
    pub authipay: ConnectorParams,
    pub bamboraapac: ConnectorParams,
    pub silverflow: ConnectorParams,
    pub celero: ConnectorParams,
    pub paypal: ConnectorParams,
    pub stax: ConnectorParams,
    pub billwerk: ConnectorParams,
    pub hipay: ConnectorParams,
    pub trustpayments: ConnectorParams,
    pub globalpay: ConnectorParams,
    pub nuvei: ConnectorParams,
    pub iatapay: ConnectorParams,
    pub nmi: ConnectorParams,
    pub shift4: ConnectorParams,
    pub barclaycard: ConnectorParams,
    pub nexixpay: ConnectorParams,
<<<<<<< HEAD
    pub powertranz: ConnectorParams,
=======
    pub airwallex: ConnectorParams,
>>>>>>> 505dd74f
}

#[derive(Clone, Deserialize, Serialize, Debug, Default)]
pub struct ConnectorParams {
    /// base url
    #[serde(default)]
    pub base_url: String,
    #[serde(default)]
    pub dispute_base_url: Option<String>,
    #[serde(default)]
    pub secondary_base_url: Option<String>,
    #[serde(default)]
    pub third_base_url: Option<String>,
}

impl ConnectorParams {
    pub fn new(base_url: String, dispute_base_url: Option<String>) -> Self {
        Self {
            base_url,
            dispute_base_url,
            secondary_base_url: None,
            third_base_url: None,
        }
    }
}

#[derive(Debug, Deserialize, Serialize, Clone, Default)]
pub struct ConnectorParamsWithMoreUrls {
    /// base url
    pub base_url: String,
    /// base url for bank redirects
    pub base_url_bank_redirects: String,
}

// Trait to provide access to connectors field
pub trait HasConnectors {
    fn connectors(&self) -> &Connectors;
}

impl HasConnectors for PaymentFlowData {
    fn connectors(&self) -> &Connectors {
        &self.connectors
    }
}

impl HasConnectors for RefundFlowData {
    fn connectors(&self) -> &Connectors {
        &self.connectors
    }
}

impl HasConnectors for DisputeFlowData {
    fn connectors(&self) -> &Connectors {
        &self.connectors
    }
}

#[derive(Debug, Deserialize, Serialize, Clone, PartialEq, Eq, Hash)]
pub struct Proxy {
    pub http_url: Option<String>,
    pub https_url: Option<String>,
    pub idle_pool_connection_timeout: Option<u64>,
    pub bypass_proxy_urls: Vec<String>,
    pub mitm_proxy_enabled: bool,
    pub mitm_ca_cert: Option<String>,
}

impl Proxy {
    pub fn cache_key(&self, should_bypass_proxy: bool) -> Option<Self> {
        // Return Some(self) if there's an actual proxy configuration
        // let sbp = self.bypass_proxy_urls.contains(&url.to_string());
        if should_bypass_proxy || (self.http_url.is_none() && self.https_url.is_none()) {
            None
        } else {
            Some(self.clone())
        }
    }

    pub fn is_proxy_configured(&self, should_bypass_proxy: bool) -> bool {
        should_bypass_proxy || (self.http_url.is_none() && self.https_url.is_none())
    }
}

impl ForeignTryFrom<grpc_api_types::payments::CaptureMethod> for common_enums::CaptureMethod {
    type Error = ApplicationErrorResponse;

    fn foreign_try_from(
        value: grpc_api_types::payments::CaptureMethod,
    ) -> Result<Self, error_stack::Report<Self::Error>> {
        match value {
            grpc_api_types::payments::CaptureMethod::Automatic => Ok(Self::Automatic),
            grpc_api_types::payments::CaptureMethod::Manual => Ok(Self::Manual),
            grpc_api_types::payments::CaptureMethod::ManualMultiple => Ok(Self::ManualMultiple),
            grpc_api_types::payments::CaptureMethod::Scheduled => Ok(Self::Scheduled),
            _ => Ok(Self::Automatic),
        }
    }
}

impl ForeignTryFrom<grpc_api_types::payments::CardNetwork> for common_enums::CardNetwork {
    type Error = ApplicationErrorResponse;

    fn foreign_try_from(
        network: grpc_api_types::payments::CardNetwork,
    ) -> Result<Self, error_stack::Report<Self::Error>> {
        match network {
            grpc_api_types::payments::CardNetwork::Visa => Ok(Self::Visa),
            grpc_api_types::payments::CardNetwork::Mastercard => Ok(Self::Mastercard),
            grpc_api_types::payments::CardNetwork::Amex => Ok(Self::AmericanExpress),
            grpc_api_types::payments::CardNetwork::Jcb => Ok(Self::JCB),
            grpc_api_types::payments::CardNetwork::Diners => Ok(Self::DinersClub),
            grpc_api_types::payments::CardNetwork::Discover => Ok(Self::Discover),
            grpc_api_types::payments::CardNetwork::CartesBancaires => Ok(Self::CartesBancaires),
            grpc_api_types::payments::CardNetwork::Unionpay => Ok(Self::UnionPay),
            grpc_api_types::payments::CardNetwork::Rupay => Ok(Self::RuPay),
            grpc_api_types::payments::CardNetwork::Maestro => Ok(Self::Maestro),
            grpc_api_types::payments::CardNetwork::Unspecified => {
                Err(ApplicationErrorResponse::BadRequest(ApiError {
                    sub_code: "UNSPECIFIED_CARD_NETWORK".to_owned(),
                    error_identifier: 401,
                    error_message: "Card network must be specified".to_owned(),
                    error_object: None,
                })
                .into())
            }
        }
    }
}

impl<
        T: PaymentMethodDataTypes
            + Default
            + Debug
            + Send
            + Eq
            + PartialEq
            + serde::Serialize
            + serde::de::DeserializeOwned
            + Clone
            + CardConversionHelper<T>,
    > ForeignTryFrom<grpc_api_types::payments::PaymentMethod> for PaymentMethodData<T>
{
    type Error = ApplicationErrorResponse;

    fn foreign_try_from(
        value: grpc_api_types::payments::PaymentMethod,
    ) -> Result<Self, error_stack::Report<Self::Error>> {
        tracing::info!("PaymentMethod data received: {:?}", value);

        match value.payment_method {
            Some(data) => match data {
                // ============================================================================
                // CARD METHODS
                // ============================================================================
                grpc_api_types::payments::payment_method::PaymentMethod::Card(card_details) => {
                    let card = payment_method_data::Card::<T>::foreign_try_from(card_details)?;
                    Ok(PaymentMethodData::Card(card))
                }
                grpc_api_types::payments::payment_method::PaymentMethod::CardProxy(
                    card_details,
                ) => {
                    let card = payment_method_data::Card::<T>::foreign_try_from(card_details)?;
                    Ok(PaymentMethodData::Card(card))
                }
                grpc_api_types::payments::payment_method::PaymentMethod::CardRedirect(
                    _card_redirect,
                ) => Err(report!(ApplicationErrorResponse::BadRequest(ApiError {
                    sub_code: "UNSUPPORTED_PAYMENT_METHOD".to_owned(),
                    error_identifier: 400,
                    error_message: "Card redirect payments are not yet supported".to_owned(),
                    error_object: None,
                }))),
                grpc_api_types::payments::payment_method::PaymentMethod::Token(_token) => Ok(
                    PaymentMethodData::CardToken(payment_method_data::CardToken {
                        card_holder_name: None,
                        card_cvc: None,
                    }),
                ),
                grpc_api_types::payments::payment_method::PaymentMethod::UpiCollect(
                    upi_collect,
                ) => Ok(PaymentMethodData::Upi(
                    payment_method_data::UpiData::UpiCollect(payment_method_data::UpiCollectData {
                        vpa_id: upi_collect.vpa_id.map(|vpa| vpa.expose().into()),
                    }),
                )),
                grpc_api_types::payments::payment_method::PaymentMethod::UpiIntent(_upi_intent) => {
                    Ok(PaymentMethodData::Upi(
                        payment_method_data::UpiData::UpiIntent(
                            payment_method_data::UpiIntentData {},
                        ),
                    ))
                }
                grpc_api_types::payments::payment_method::PaymentMethod::UpiQr(_upi_qr) => Ok(
                    PaymentMethodData::Upi(crate::payment_method_data::UpiData::UpiQr(
                        crate::payment_method_data::UpiQrData {},
                    )),
                ),
                // ============================================================================
                // REWARD METHODS - Flattened direct variants
                // ============================================================================
                grpc_api_types::payments::payment_method::PaymentMethod::ClassicReward(_) => {
                    Ok(PaymentMethodData::Reward)
                }
                grpc_api_types::payments::payment_method::PaymentMethod::EVoucher(_) => {
                    Ok(PaymentMethodData::Reward)
                }
                // ============================================================================
                // DIGITAL WALLETS - Direct conversions
                // ============================================================================
                grpc_api_types::payments::payment_method::PaymentMethod::Bluecode(_) => Ok(
                    PaymentMethodData::Wallet(payment_method_data::WalletData::BluecodeRedirect {}),
                ),
                grpc_api_types::payments::payment_method::PaymentMethod::RevolutPay(_) => Ok(
                    PaymentMethodData::Wallet(payment_method_data::WalletData::RevolutPay(
                        payment_method_data::RevolutPayData {},
                    )),
                ),
                grpc_api_types::payments::payment_method::PaymentMethod::AliPayRedirect(_) => Ok(
                    PaymentMethodData::Wallet(payment_method_data::WalletData::AliPayRedirect(
                        payment_method_data::AliPayRedirection {},
                    )),
                ),
                grpc_api_types::payments::payment_method::PaymentMethod::AmazonPayRedirect(_) => {
                    Ok(PaymentMethodData::Wallet(
                        payment_method_data::WalletData::AmazonPayRedirect(Box::new(
                            payment_method_data::AmazonPayRedirectData {},
                        )),
                    ))
                }
                grpc_api_types::payments::payment_method::PaymentMethod::CashappQr(_) => Ok(
                    PaymentMethodData::Wallet(payment_method_data::WalletData::CashappQr(
                        Box::new(payment_method_data::CashappQr {}),
                    )),
                ),
                grpc_api_types::payments::payment_method::PaymentMethod::WeChatPayQr(_) => Ok(
                    PaymentMethodData::Wallet(payment_method_data::WalletData::WeChatPayQr(
                        Box::new(payment_method_data::WeChatPayQr {}),
                    )),
                ),
                grpc_api_types::payments::payment_method::PaymentMethod::Mifinity(
                    mifinity_data,
                ) => Ok(PaymentMethodData::Wallet(
                    payment_method_data::WalletData::Mifinity(payment_method_data::MifinityData {
                        date_of_birth: hyperswitch_masking::Secret::<time::Date>::foreign_try_from(
                            mifinity_data
                                .date_of_birth
                                .ok_or(ApplicationErrorResponse::BadRequest(ApiError {
                                    sub_code: "MISSING_DATE_OF_BIRTH".to_owned(),
                                    error_identifier: 400,
                                    error_message: "Missing Date of Birth".to_owned(),
                                    error_object: None,
                                }))?
                                .expose(),
                        )?,
                        language_preference: mifinity_data.language_preference,
                    }),
                )),
                grpc_api_types::payments::payment_method::PaymentMethod::ApplePay(apple_wallet) => {
                    let payment_data = apple_wallet.payment_data.ok_or_else(|| {
                        ApplicationErrorResponse::BadRequest(ApiError {
                            sub_code: "MISSING_APPLE_PAY_PAYMENT_DATA".to_owned(),
                            error_identifier: 400,
                            error_message: "Apple Pay payment data is required".to_owned(),
                            error_object: None,
                        })
                    })?;

                    let applepay_payment_data = match payment_data.payment_data {
                                Some(grpc_api_types::payments::apple_wallet::payment_data::PaymentData::EncryptedData(encrypted_data)) => {
                                    Ok(payment_method_data::ApplePayPaymentData::Encrypted(encrypted_data))
                                },
                                Some(grpc_api_types::payments::apple_wallet::payment_data::PaymentData::DecryptedData(decrypted_data)) => {
                                    let decrypted_payment_data = decrypted_data.payment_data.ok_or(
                                        ApplicationErrorResponse::BadRequest(ApiError {
                                            sub_code: "MISSING_DECRYPTED_PAYMENT_DATA".to_owned(),
                                            error_identifier: 400,
                                            error_message: "Apple Pay decrypted payment data is required".to_owned(),
                                            error_object: None,
                                        })
                                    )?;

                                    Ok(payment_method_data::ApplePayPaymentData::Decrypted(
                                        payment_method_data::ApplePayPredecryptData {
                                            application_primary_account_number: decrypted_data.application_primary_account_number.ok_or(
                                                ApplicationErrorResponse::BadRequest(ApiError {
                                                    sub_code: "MISSING_APPLICATION_PRIMARY_ACCOUNT_NUMBER".to_owned(),
                                                    error_identifier: 400,
                                                    error_message: "Apple Pay payment data application primary account number is required".to_owned(),
                                                    error_object: None,
                                                })
                                            )?,
                                            application_expiration_month: decrypted_data.application_expiration_month.ok_or(
                                                ApplicationErrorResponse::BadRequest(ApiError {
                                                    sub_code: "MISSING_APPLICATION_EXPIRATION_MONTH".to_owned(),
                                                    error_identifier: 400,
                                                    error_message: "Apple Pay payment data application expiration month is required".to_owned(),
                                                    error_object: None,
                                                })
                                            )?,
                                            application_expiration_year: decrypted_data.application_expiration_year.ok_or(
                                                ApplicationErrorResponse::BadRequest(ApiError {
                                                    sub_code: "MISSING_APPLICATION_EXPIRATION_YEAR".to_owned(),
                                                    error_identifier: 400,
                                                    error_message: "Apple Pay payment data application expiration year is required".to_owned(),
                                                    error_object: None,
                                                })
                                            )?,
                                            payment_data: payment_method_data::ApplePayCryptogramData {
                                                online_payment_cryptogram: decrypted_payment_data.online_payment_cryptogram.ok_or(
                                                    ApplicationErrorResponse::BadRequest(ApiError {
                                                        sub_code: "MISSING_ONLINE_PAYMENT_CRYPTOGRAM".to_owned(),
                                                        error_identifier: 400,
                                                        error_message: "Apple Pay payment data online payment cryptogram is required".to_owned(),
                                                        error_object: None,
                                                    })
                                                )?,
                                                eci_indicator: decrypted_payment_data.eci_indicator,
                                            },
                                        }
                                    ))
                                },
                                None => Err(report!(ApplicationErrorResponse::BadRequest(ApiError {
                                        sub_code: "MISSING_APPLE_PAY_DATA".to_owned(),
                                        error_identifier: 400,
                                        error_message: "Apple Pay payment data is required".to_owned(),
                                        error_object: None,
                                    })))
                            }?;

                    let payment_method = apple_wallet.payment_method.ok_or_else(|| {
                        ApplicationErrorResponse::BadRequest(ApiError {
                            sub_code: "MISSING_APPLE_PAY_PAYMENT_METHOD".to_owned(),
                            error_identifier: 400,
                            error_message: "Apple Pay payment method is required".to_owned(),
                            error_object: None,
                        })
                    })?;

                    let wallet_data = payment_method_data::ApplePayWalletData {
                        payment_data: applepay_payment_data,
                        payment_method: payment_method_data::ApplepayPaymentMethod {
                            display_name: payment_method.display_name,
                            network: payment_method.network,
                            pm_type: payment_method.r#type,
                        },
                        transaction_identifier: apple_wallet.transaction_identifier,
                    };
                    Ok(PaymentMethodData::Wallet(
                        payment_method_data::WalletData::ApplePay(wallet_data),
                    ))
                }
                grpc_api_types::payments::payment_method::PaymentMethod::GooglePay(
                    google_wallet,
                ) => {
                    let info = google_wallet.info.ok_or_else(|| {
                        ApplicationErrorResponse::BadRequest(ApiError {
                            sub_code: "MISSING_GOOGLE_PAY_INFO".to_owned(),
                            error_identifier: 400,
                            error_message: "Google Pay payment method info is required".to_owned(),
                            error_object: None,
                        })
                    })?;

                    let tokenization_data = google_wallet.tokenization_data.ok_or_else(|| {
                        ApplicationErrorResponse::BadRequest(ApiError {
                            sub_code: "MISSING_GOOGLE_PAY_TOKENIZATION_DATA".to_owned(),
                            error_identifier: 400,
                            error_message: "Google Pay tokenization data is required".to_owned(),
                            error_object: None,
                        })
                    })?;

                    // Handle the new oneof tokenization_data structure
                    let gpay_tokenization_data = match tokenization_data.tokenization_data {
                                Some(grpc_api_types::payments::google_wallet::tokenization_data::TokenizationData::DecryptedData(predecrypt_data)) => {
                                    Ok(payment_method_data::GpayTokenizationData::Decrypted(
                                        payment_method_data::GPayPredecryptData {
                                            card_exp_month: predecrypt_data.card_exp_month.ok_or(
                                                ApplicationErrorResponse::BadRequest(ApiError {
                                                    sub_code: "MISSING_CARD_EXP_MONTH".to_owned(),
                                                    error_identifier: 400,
                                                    error_message: "Google Pay tokenization data card exp month is required".to_owned(),
                                                    error_object: None,
                                                })
                                            )?,
                                            card_exp_year: predecrypt_data.card_exp_year.ok_or(
                                                ApplicationErrorResponse::BadRequest(ApiError {
                                                    sub_code: "MISSING_CARD_EXP_YEAR".to_owned(),
                                                    error_identifier: 400,
                                                    error_message: "Google Pay tokenization data card exp year is required".to_owned(),
                                                    error_object: None,
                                                })
                                            )?,
                                            application_primary_account_number: predecrypt_data.application_primary_account_number.ok_or(
                                                ApplicationErrorResponse::BadRequest(ApiError {
                                                    sub_code: "MISSING_APPLICATION_PRIMARY_ACCOUNT_NUMBER".to_owned(),
                                                    error_identifier: 400,
                                                    error_message: "Google Pay tokenization data application primary account number is required".to_owned(),
                                                    error_object: None,
                                                })
                                            )?,
                                            cryptogram: predecrypt_data.cryptogram,
                                            eci_indicator: predecrypt_data.eci_indicator,
                                        }
                                    ))
                                },
                                Some(grpc_api_types::payments::google_wallet::tokenization_data::TokenizationData::EncryptedData(encrypted_data)) => {
                                    Ok(payment_method_data::GpayTokenizationData::Encrypted(
                                        payment_method_data::GpayEcryptedTokenizationData {
                                            token_type: encrypted_data.token_type,
                                            token: encrypted_data.token,
                                        }
                                    ))
                                },
                                None => Err(report!(ApplicationErrorResponse::BadRequest(ApiError {
                                        sub_code: "MISSING_GOOGLE_PAY_TOKENIZATION_DATA".to_owned(),
                                        error_identifier: 400,
                                        error_message: "Google Pay tokenization data variant is required".to_owned(),
                                        error_object: None,
                                    })))
                            }?;

                    let wallet_data = payment_method_data::GooglePayWalletData {
                        pm_type: google_wallet.r#type,
                        description: google_wallet.description,
                        info: payment_method_data::GooglePayPaymentMethodInfo {
                            card_network: info.card_network,
                            card_details: info.card_details,
                            assurance_details: info.assurance_details.map(|details| {
                                payment_method_data::GooglePayAssuranceDetails {
                                    card_holder_authenticated: details.card_holder_authenticated,
                                    account_verified: details.account_verified,
                                }
                            }),
                        },
                        tokenization_data: gpay_tokenization_data,
                    };
                    Ok(PaymentMethodData::Wallet(
                        payment_method_data::WalletData::GooglePay(wallet_data),
                    ))
                }
                grpc_api_types::payments::payment_method::PaymentMethod::GooglePayThirdPartySdk(
                    google_pay_sdk_wallet,
                ) => Ok(PaymentMethodData::Wallet(
                    payment_method_data::WalletData::GooglePayThirdPartySdk(Box::new(
                        payment_method_data::GooglePayThirdPartySdkData {
                            token: google_pay_sdk_wallet.token.map(|t| Secret::new(t.expose())),
                        },
                    )),
                )),
                grpc_api_types::payments::payment_method::PaymentMethod::ApplePayThirdPartySdk(
                    apple_pay_sdk_wallet,
                ) => Ok(PaymentMethodData::Wallet(
                    payment_method_data::WalletData::ApplePayThirdPartySdk(Box::new(
                        payment_method_data::ApplePayThirdPartySdkData {
                            token: apple_pay_sdk_wallet.token.map(|t| Secret::new(t.expose())),
                        },
                    )),
                )),
                grpc_api_types::payments::payment_method::PaymentMethod::PaypalSdk(
                    paypal_sdk_wallet,
                ) => Ok(PaymentMethodData::Wallet(
                    payment_method_data::WalletData::PaypalSdk(
                        payment_method_data::PayPalWalletData {
                            token: paypal_sdk_wallet
                                .token
                                .ok_or_else(|| {
                                    ApplicationErrorResponse::BadRequest(ApiError {
                                        sub_code: "MISSING_PAYPAL_SDK_TOKEN".to_owned(),
                                        error_identifier: 400,
                                        error_message: "PayPal SDK token is required".to_owned(),
                                        error_object: None,
                                    })
                                })?
                                .expose(),
                        },
                    ),
                )),
                grpc_api_types::payments::payment_method::PaymentMethod::PaypalRedirect(
                    paypal_redirect,
                ) => Ok(PaymentMethodData::Wallet(
                    payment_method_data::WalletData::PaypalRedirect(
                        payment_method_data::PaypalRedirection {
                            email: match paypal_redirect.email {
                                Some(ref email_str) => Some(
                                    Email::try_from(email_str.clone().expose()).change_context(
                                        ApplicationErrorResponse::BadRequest(ApiError {
                                            sub_code: "INVALID_EMAIL_FORMAT".to_owned(),
                                            error_identifier: 400,
                                            error_message: "Invalid email".to_owned(),
                                            error_object: None,
                                        }),
                                    )?,
                                ),
                                None => None,
                            },
                        },
                    ),
                )),

                // ============================================================================
                // BANK TRANSFERS - Direct variants
                // ============================================================================
                grpc_api_types::payments::payment_method::PaymentMethod::InstantBankTransfer(_) => {
                    Ok(PaymentMethodData::BankTransfer(Box::new(
                        payment_method_data::BankTransferData::InstantBankTransfer {},
                    )))
                }
                // ============================================================================
                // ONLINE BANKING - Direct variants
                // ============================================================================
                grpc_api_types::payments::payment_method::PaymentMethod::OpenBankingUk(
                    open_banking_uk,
                ) => Ok(PaymentMethodData::BankRedirect(
                    payment_method_data::BankRedirectData::OpenBankingUk {
                        issuer: open_banking_uk
                            .issuer
                            .and_then(|i| common_enums::BankNames::from_str(&i).ok()),
                        country: open_banking_uk
                            .country
                            .and_then(|c| CountryAlpha2::from_str(&c).ok()),
                    },
                )),
                grpc_api_types::payments::payment_method::PaymentMethod::OnlineBankingFpx(fpx) => {
                    Ok(PaymentMethodData::BankRedirect(
                        payment_method_data::BankRedirectData::OnlineBankingFpx {
                            issuer: common_enums::BankNames::foreign_try_from(fpx.issuer())?,
                        },
                    ))
                }
                // ============================================================================
                // MOBILE PAYMENTS - Direct variants
                // ============================================================================
                grpc_api_types::payments::payment_method::PaymentMethod::DuitNow(_) => {
                    Ok(PaymentMethodData::RealTimePayment(Box::new(
                        payment_method_data::RealTimePaymentData::DuitNow {},
                    )))
                }
                // ============================================================================
                // CRYPTOCURRENCY - Direct variant
                // ============================================================================
                grpc_api_types::payments::payment_method::PaymentMethod::Crypto(
                    crypto_currency,
                ) => Ok(PaymentMethodData::Crypto(payment_method_data::CryptoData {
                    pay_currency: crypto_currency.pay_currency,
                    network: crypto_currency.network,
                })),

                // Catch-all for unsupported variants
                _ => Err(report!(ApplicationErrorResponse::BadRequest(ApiError {
                    sub_code: "UNSUPPORTED_PAYMENT_METHOD".to_owned(),
                    error_identifier: 400,
                    error_message: "This payment method type is not yet supported".to_owned(),
                    error_object: None,
                }))),
            },
            None => Err(ApplicationErrorResponse::BadRequest(ApiError {
                sub_code: "INVALID_PAYMENT_METHOD_DATA".to_owned(),
                error_identifier: 400,
                error_message: "Payment method data is required".to_owned(),
                error_object: None,
            })
            .into()),
        }
    }
}

impl ForeignTryFrom<grpc_api_types::payments::PaymentMethodType> for Option<PaymentMethodType> {
    type Error = ApplicationErrorResponse;

    fn foreign_try_from(
        value: grpc_api_types::payments::PaymentMethodType,
    ) -> Result<Self, error_stack::Report<Self::Error>> {
        match value {
            grpc_api_types::payments::PaymentMethodType::Unspecified => Ok(None),
            grpc_api_types::payments::PaymentMethodType::Credit => {
                Ok(Some(PaymentMethodType::Card))
            }
            grpc_api_types::payments::PaymentMethodType::Debit => Ok(Some(PaymentMethodType::Card)),
            grpc_api_types::payments::PaymentMethodType::UpiCollect => {
                Ok(Some(PaymentMethodType::UpiCollect))
            }
            grpc_api_types::payments::PaymentMethodType::UpiIntent => {
                Ok(Some(PaymentMethodType::UpiIntent))
            }
            grpc_api_types::payments::PaymentMethodType::UpiQr => {
                Ok(Some(PaymentMethodType::UpiIntent))
            } // UpiQr not yet implemented, fallback to UpiIntent
            grpc_api_types::payments::PaymentMethodType::ClassicReward => {
                Ok(Some(PaymentMethodType::ClassicReward))
            }
            grpc_api_types::payments::PaymentMethodType::Evoucher => {
                Ok(Some(PaymentMethodType::Evoucher))
            }
            grpc_api_types::payments::PaymentMethodType::ApplePay => {
                Ok(Some(PaymentMethodType::ApplePay))
            }
            grpc_api_types::payments::PaymentMethodType::GooglePay => {
                Ok(Some(PaymentMethodType::GooglePay))
            }
            grpc_api_types::payments::PaymentMethodType::AmazonPay => {
                Ok(Some(PaymentMethodType::AmazonPay))
            }
            grpc_api_types::payments::PaymentMethodType::RevolutPay => {
                Ok(Some(PaymentMethodType::RevolutPay))
            }
            grpc_api_types::payments::PaymentMethodType::PayPal => {
                Ok(Some(PaymentMethodType::Paypal))
            }
            grpc_api_types::payments::PaymentMethodType::WeChatPay => {
                Ok(Some(PaymentMethodType::WeChatPay))
            }
            grpc_api_types::payments::PaymentMethodType::AliPay => {
                Ok(Some(PaymentMethodType::AliPay))
            }
            grpc_api_types::payments::PaymentMethodType::Cashapp => {
                Ok(Some(PaymentMethodType::Cashapp))
            }
            _ => Err(ApplicationErrorResponse::BadRequest(ApiError {
                sub_code: "INVALID_PAYMENT_METHOD_TYPE".to_owned(),
                error_identifier: 400,
                error_message: "This payment method type is not yet supported".to_owned(),
                error_object: None,
            })
            .into()),
        }
    }
}

impl ForeignTryFrom<grpc_api_types::payments::PaymentMethod> for Option<PaymentMethodType> {
    type Error = ApplicationErrorResponse;

    fn foreign_try_from(
        value: grpc_api_types::payments::PaymentMethod,
    ) -> Result<Self, error_stack::Report<Self::Error>> {
        match value.payment_method {
            Some(data) => match data {
                // ============================================================================
                // CARD METHODS
                // ============================================================================
                grpc_api_types::payments::payment_method::PaymentMethod::Card(_) => {
                    Ok(None)
                }
                grpc_api_types::payments::payment_method::PaymentMethod::CardProxy(_) => {
                    Ok(None)
                }
                grpc_api_types::payments::payment_method::PaymentMethod::CardRedirect(_) => {
                    Err(report!(ApplicationErrorResponse::BadRequest(ApiError {
                        sub_code: "UNSUPPORTED_PAYMENT_METHOD".to_owned(),
                        error_identifier: 400,
                        error_message: "Card redirect payments are not yet supported".to_owned(),
                        error_object: None,
                    })))
                }
                grpc_api_types::payments::payment_method::PaymentMethod::Token(_) => {
                    Ok(None)
                },
                grpc_api_types::payments::payment_method::PaymentMethod::UpiCollect(_) => Ok(Some(PaymentMethodType::UpiCollect)),
                grpc_api_types::payments::payment_method::PaymentMethod::UpiIntent(_) => Ok(Some(PaymentMethodType::UpiIntent)),
                grpc_api_types::payments::payment_method::PaymentMethod::UpiQr(_) => Ok(Some(PaymentMethodType::UpiIntent)), // UpiQr not yet implemented, fallback to UpiIntent
                // ============================================================================
                // REWARD METHODS - Flattened direct variants
                // ============================================================================
                grpc_api_types::payments::payment_method::PaymentMethod::ClassicReward(_) => {
                    Ok(Some(PaymentMethodType::ClassicReward))
                },
                grpc_api_types::payments::payment_method::PaymentMethod::EVoucher(_) => {
                    Ok(Some(PaymentMethodType::Evoucher))
                },
                // ============================================================================
                // DIGITAL WALLETS - PaymentMethodType mappings
                // ============================================================================
                grpc_api_types::payments::payment_method::PaymentMethod::ApplePay(_) => Ok(Some(PaymentMethodType::ApplePay)),
                grpc_api_types::payments::payment_method::PaymentMethod::GooglePay(_) => Ok(Some(PaymentMethodType::GooglePay)),
                grpc_api_types::payments::payment_method::PaymentMethod::ApplePayThirdPartySdk(_) => Ok(Some(PaymentMethodType::ApplePay)),
                grpc_api_types::payments::payment_method::PaymentMethod::GooglePayThirdPartySdk(_) => Ok(Some(PaymentMethodType::GooglePay)),
                grpc_api_types::payments::payment_method::PaymentMethod::PaypalSdk(_) => Ok(Some(PaymentMethodType::Paypal)),
                grpc_api_types::payments::payment_method::PaymentMethod::AmazonPayRedirect(_) => Ok(Some(PaymentMethodType::AmazonPay)),
                grpc_api_types::payments::payment_method::PaymentMethod::CashappQr(_) => Ok(Some(PaymentMethodType::Cashapp)),
                grpc_api_types::payments::payment_method::PaymentMethod::PaypalRedirect(_) => Ok(Some(PaymentMethodType::Paypal)),
                grpc_api_types::payments::payment_method::PaymentMethod::WeChatPayQr(_) => Ok(Some(PaymentMethodType::WeChatPay)),
                grpc_api_types::payments::payment_method::PaymentMethod::AliPayRedirect(_) => Ok(Some(PaymentMethodType::AliPay)),
                grpc_api_types::payments::payment_method::PaymentMethod::RevolutPay(_) => Ok(Some(PaymentMethodType::RevolutPay)),
                grpc_api_types::payments::payment_method::PaymentMethod::Mifinity(_) => Ok(Some(PaymentMethodType::Mifinity)),
                grpc_api_types::payments::payment_method::PaymentMethod::Bluecode(_) => Ok(Some(PaymentMethodType::Bluecode)),
                // ============================================================================
                // BANK TRANSFERS - PaymentMethodType mappings
                // ============================================================================
                grpc_api_types::payments::payment_method::PaymentMethod::InstantBankTransfer(_) => Ok(Some(PaymentMethodType::InstantBankTransfer)),
                // ============================================================================
                // ONLINE BANKING - PaymentMethodType mappings
                // ============================================================================
                grpc_api_types::payments::payment_method::PaymentMethod::OpenBankingUk(_) => Ok(Some(PaymentMethodType::OpenBankingUk)),
                grpc_api_types::payments::payment_method::PaymentMethod::OnlineBankingFpx(_) => Ok(Some(PaymentMethodType::OnlineBankingFpx)),
                // ============================================================================
                // MOBILE & CRYPTO PAYMENTS - PaymentMethodType mappings
                // ============================================================================
                grpc_api_types::payments::payment_method::PaymentMethod::DuitNow(_) => Ok(Some(PaymentMethodType::DuitNow)),
                grpc_api_types::payments::payment_method::PaymentMethod::Crypto(_) => Ok(Some(PaymentMethodType::CryptoCurrency)),
                // ============================================================================
                // UNSUPPORTED ONLINE BANKING - Direct error generation
                // ============================================================================
                grpc_api_types::payments::payment_method::PaymentMethod::OnlineBankingThailand(_) => {
                    Err(report!(ApplicationErrorResponse::BadRequest(ApiError {
                        sub_code: "UNSUPPORTED_PAYMENT_METHOD".to_owned(),
                        error_identifier: 400,
                        error_message: "Thai online banking is not yet supported".to_owned(),
                        error_object: None,
                    })))
                }
                grpc_api_types::payments::payment_method::PaymentMethod::OnlineBankingCzechRepublic(_) => {
                    Err(report!(ApplicationErrorResponse::BadRequest(ApiError {
                        sub_code: "UNSUPPORTED_PAYMENT_METHOD".to_owned(),
                        error_identifier: 400,
                        error_message: "Czech online banking is not yet supported".to_owned(),
                        error_object: None,
                    })))
                }
                grpc_api_types::payments::payment_method::PaymentMethod::OnlineBankingFinland(_) => {
                    Err(report!(ApplicationErrorResponse::BadRequest(ApiError {
                        sub_code: "UNSUPPORTED_PAYMENT_METHOD".to_owned(),
                        error_identifier: 400,
                        error_message: "Finnish online banking is not yet supported".to_owned(),
                        error_object: None,
                    })))
                }
                grpc_api_types::payments::payment_method::PaymentMethod::OnlineBankingPoland(_) => {
                    Err(report!(ApplicationErrorResponse::BadRequest(ApiError {
                        sub_code: "UNSUPPORTED_PAYMENT_METHOD".to_owned(),
                        error_identifier: 400,
                        error_message: "Polish online banking is not yet supported".to_owned(),
                        error_object: None,
                    })))
                }
                grpc_api_types::payments::payment_method::PaymentMethod::OnlineBankingSlovakia(_) => {
                    Err(report!(ApplicationErrorResponse::BadRequest(ApiError {
                        sub_code: "UNSUPPORTED_PAYMENT_METHOD".to_owned(),
                        error_identifier: 400,
                        error_message: "Slovak online banking is not yet supported".to_owned(),
                        error_object: None,
                    })))
                }
                grpc_api_types::payments::payment_method::PaymentMethod::OpenBankingPis(_) => {
                    Err(report!(ApplicationErrorResponse::BadRequest(ApiError {
                        sub_code: "UNSUPPORTED_PAYMENT_METHOD".to_owned(),
                        error_identifier: 400,
                        error_message: "Open Banking PIS is not yet supported".to_owned(),
                        error_object: None,
                    })))
                }
                grpc_api_types::payments::payment_method::PaymentMethod::LocalBankRedirect(_) => {
                    Err(report!(ApplicationErrorResponse::BadRequest(ApiError {
                        sub_code: "UNSUPPORTED_PAYMENT_METHOD".to_owned(),
                        error_identifier: 400,
                        error_message: "Local bank redirect is not yet supported".to_owned(),
                        error_object: None,
                    })))
                }
                grpc_api_types::payments::payment_method::PaymentMethod::Ideal(_) => {
                    Err(report!(ApplicationErrorResponse::BadRequest(ApiError {
                        sub_code: "UNSUPPORTED_PAYMENT_METHOD".to_owned(),
                        error_identifier: 400,
                        error_message: "iDEAL is not yet supported".to_owned(),
                        error_object: None,
                    })))
                }
                grpc_api_types::payments::payment_method::PaymentMethod::Sofort(_) => {
                    Err(report!(ApplicationErrorResponse::BadRequest(ApiError {
                        sub_code: "UNSUPPORTED_PAYMENT_METHOD".to_owned(),
                        error_identifier: 400,
                        error_message: "Sofort is not yet supported".to_owned(),
                        error_object: None,
                    })))
                }
                grpc_api_types::payments::payment_method::PaymentMethod::Trustly(_) => {
                    Err(report!(ApplicationErrorResponse::BadRequest(ApiError {
                        sub_code: "UNSUPPORTED_PAYMENT_METHOD".to_owned(),
                        error_identifier: 400,
                        error_message: "Trustly is not yet supported".to_owned(),
                        error_object: None,
                    })))
                }
                grpc_api_types::payments::payment_method::PaymentMethod::Giropay(_) => {
                    Err(report!(ApplicationErrorResponse::BadRequest(ApiError {
                        sub_code: "UNSUPPORTED_PAYMENT_METHOD".to_owned(),
                        error_identifier: 400,
                        error_message: "Giropay is not yet supported".to_owned(),
                        error_object: None,
                    })))
                }
                grpc_api_types::payments::payment_method::PaymentMethod::Eps(_) => {
                    Err(report!(ApplicationErrorResponse::BadRequest(ApiError {
                        sub_code: "UNSUPPORTED_PAYMENT_METHOD".to_owned(),
                        error_identifier: 400,
                        error_message: "EPS is not yet supported".to_owned(),
                        error_object: None,
                    })))
                }
                grpc_api_types::payments::payment_method::PaymentMethod::Przelewy24(_) => {
                    Err(report!(ApplicationErrorResponse::BadRequest(ApiError {
                        sub_code: "UNSUPPORTED_PAYMENT_METHOD".to_owned(),
                        error_identifier: 400,
                        error_message: "Przelewy24 is not yet supported".to_owned(),
                        error_object: None,
                    })))
                }
                grpc_api_types::payments::payment_method::PaymentMethod::Pse(_) => {
                    Err(report!(ApplicationErrorResponse::BadRequest(ApiError {
                        sub_code: "UNSUPPORTED_PAYMENT_METHOD".to_owned(),
                        error_identifier: 400,
                        error_message: "PSE is not yet supported".to_owned(),
                        error_object: None,
                    })))
                }
            },
            None => Err(ApplicationErrorResponse::BadRequest(ApiError {
                sub_code: "INVALID_PAYMENT_METHOD_DATA".to_owned(),
                error_identifier: 400,
                error_message: "Payment method data is required".to_owned(),
                error_object: None,
            })
            .into()),
        }
    }
}

// Helper trait for generic card conversion
pub trait CardConversionHelper<T: PaymentMethodDataTypes> {
    fn convert_card_details(
        card: grpc_api_types::payments::CardDetails,
    ) -> Result<payment_method_data::Card<T>, error_stack::Report<ApplicationErrorResponse>>;
}

// Implementation for DefaultPCIHolder
impl CardConversionHelper<DefaultPCIHolder> for DefaultPCIHolder {
    fn convert_card_details(
        card: grpc_api_types::payments::CardDetails,
    ) -> Result<
        payment_method_data::Card<DefaultPCIHolder>,
        error_stack::Report<ApplicationErrorResponse>,
    > {
        let card_network = match card.card_network() {
            grpc_api_types::payments::CardNetwork::Unspecified => None,
            _ => Some(common_enums::CardNetwork::foreign_try_from(
                card.card_network(),
            )?),
        };
        Ok(payment_method_data::Card {
            card_number: RawCardNumber::<DefaultPCIHolder>(card.card_number.ok_or(
                ApplicationErrorResponse::BadRequest(ApiError {
                    sub_code: "MISSING_CARD_NUMBER".to_owned(),
                    error_identifier: 400,
                    error_message: "Missing card number".to_owned(),
                    error_object: None,
                }),
            )?),
            card_exp_month: card
                .card_exp_month
                .ok_or(ApplicationErrorResponse::BadRequest(ApiError {
                    sub_code: "MISSING_EXP_MONTH".to_owned(),
                    error_identifier: 400,
                    error_message: "Missing Card Expiry Month".to_owned(),
                    error_object: None,
                }))?,
            card_exp_year: card
                .card_exp_year
                .ok_or(ApplicationErrorResponse::BadRequest(ApiError {
                    sub_code: "MISSING_EXP_YEAR".to_owned(),
                    error_identifier: 400,
                    error_message: "Missing Card Expiry Year".to_owned(),
                    error_object: None,
                }))?,
            card_cvc: card
                .card_cvc
                .ok_or(ApplicationErrorResponse::BadRequest(ApiError {
                    sub_code: "MISSING_CVC".to_owned(),
                    error_identifier: 400,
                    error_message: "Missing CVC".to_owned(),
                    error_object: None,
                }))?,
            card_issuer: card.card_issuer,
            card_network,
            card_type: card.card_type,
            card_issuing_country: card.card_issuing_country_alpha2,
            bank_code: card.bank_code,
            nick_name: card.nick_name.map(|name| name.into()),
            card_holder_name: card.card_holder_name,
            co_badged_card_data: None,
        })
    }
}

// Implementation for VaultTokenHolder
impl CardConversionHelper<VaultTokenHolder> for VaultTokenHolder {
    fn convert_card_details(
        card: grpc_api_types::payments::CardDetails,
    ) -> Result<
        payment_method_data::Card<VaultTokenHolder>,
        error_stack::Report<ApplicationErrorResponse>,
    > {
        Ok(payment_method_data::Card {
            card_number: RawCardNumber(
                card.card_number
                    .ok_or(ApplicationErrorResponse::BadRequest(ApiError {
                        sub_code: "MISSING_CARD_NUMBER".to_owned(),
                        error_identifier: 400,
                        error_message: "Missing card number".to_owned(),
                        error_object: None,
                    }))
                    .map(|cn| cn.get_card_no())?,
            ),
            card_exp_month: card
                .card_exp_month
                .ok_or(ApplicationErrorResponse::BadRequest(ApiError {
                    sub_code: "MISSING_EXP_MONTH".to_owned(),
                    error_identifier: 400,
                    error_message: "Missing Card Expiry Month".to_owned(),
                    error_object: None,
                }))?,
            card_exp_year: card
                .card_exp_year
                .ok_or(ApplicationErrorResponse::BadRequest(ApiError {
                    sub_code: "MISSING_EXP_YEAR".to_owned(),
                    error_identifier: 400,
                    error_message: "Missing Card Expiry Year".to_owned(),
                    error_object: None,
                }))?,
            card_cvc: card
                .card_cvc
                .ok_or(ApplicationErrorResponse::BadRequest(ApiError {
                    sub_code: "MISSING_CVC".to_owned(),
                    error_identifier: 400,
                    error_message: "Missing CVC".to_owned(),
                    error_object: None,
                }))?,
            card_issuer: card.card_issuer,
            card_network: None,
            card_type: card.card_type,
            card_issuing_country: card.card_issuing_country_alpha2,
            bank_code: card.bank_code,
            nick_name: card.nick_name.map(|name| name.into()),
            card_holder_name: card.card_holder_name,
            co_badged_card_data: None,
        })
    }
}

// Generic ForeignTryFrom implementation using the helper trait
impl<T> ForeignTryFrom<grpc_api_types::payments::CardDetails> for payment_method_data::Card<T>
where
    T: PaymentMethodDataTypes
        + Default
        + Debug
        + Send
        + Eq
        + PartialEq
        + serde::Serialize
        + serde::de::DeserializeOwned
        + Clone
        + CardConversionHelper<T>,
{
    type Error = ApplicationErrorResponse;
    fn foreign_try_from(
        card: grpc_api_types::payments::CardDetails,
    ) -> Result<Self, error_stack::Report<Self::Error>> {
        T::convert_card_details(card)
    }
}

impl ForeignTryFrom<grpc_api_types::payments::Currency> for common_enums::Currency {
    type Error = ApplicationErrorResponse;
    fn foreign_try_from(
        value: grpc_api_types::payments::Currency,
    ) -> Result<Self, error_stack::Report<Self::Error>> {
        match value {
            grpc_api_types::payments::Currency::Aed => Ok(Self::AED),
            grpc_api_types::payments::Currency::All => Ok(Self::ALL),
            grpc_api_types::payments::Currency::Amd => Ok(Self::AMD),
            grpc_api_types::payments::Currency::Ang => Ok(Self::ANG),
            grpc_api_types::payments::Currency::Aoa => Ok(Self::AOA),
            grpc_api_types::payments::Currency::Ars => Ok(Self::ARS),
            grpc_api_types::payments::Currency::Aud => Ok(Self::AUD),
            grpc_api_types::payments::Currency::Awg => Ok(Self::AWG),
            grpc_api_types::payments::Currency::Azn => Ok(Self::AZN),
            grpc_api_types::payments::Currency::Bam => Ok(Self::BAM),
            grpc_api_types::payments::Currency::Bbd => Ok(Self::BBD),
            grpc_api_types::payments::Currency::Bdt => Ok(Self::BDT),
            grpc_api_types::payments::Currency::Bgn => Ok(Self::BGN),
            grpc_api_types::payments::Currency::Bhd => Ok(Self::BHD),
            grpc_api_types::payments::Currency::Bif => Ok(Self::BIF),
            grpc_api_types::payments::Currency::Bmd => Ok(Self::BMD),
            grpc_api_types::payments::Currency::Bnd => Ok(Self::BND),
            grpc_api_types::payments::Currency::Bob => Ok(Self::BOB),
            grpc_api_types::payments::Currency::Brl => Ok(Self::BRL),
            grpc_api_types::payments::Currency::Bsd => Ok(Self::BSD),
            grpc_api_types::payments::Currency::Bwp => Ok(Self::BWP),
            grpc_api_types::payments::Currency::Byn => Ok(Self::BYN),
            grpc_api_types::payments::Currency::Bzd => Ok(Self::BZD),
            grpc_api_types::payments::Currency::Cad => Ok(Self::CAD),
            grpc_api_types::payments::Currency::Chf => Ok(Self::CHF),
            grpc_api_types::payments::Currency::Clp => Ok(Self::CLP),
            grpc_api_types::payments::Currency::Cny => Ok(Self::CNY),
            grpc_api_types::payments::Currency::Cop => Ok(Self::COP),
            grpc_api_types::payments::Currency::Crc => Ok(Self::CRC),
            grpc_api_types::payments::Currency::Cup => Ok(Self::CUP),
            grpc_api_types::payments::Currency::Cve => Ok(Self::CVE),
            grpc_api_types::payments::Currency::Czk => Ok(Self::CZK),
            grpc_api_types::payments::Currency::Djf => Ok(Self::DJF),
            grpc_api_types::payments::Currency::Dkk => Ok(Self::DKK),
            grpc_api_types::payments::Currency::Dop => Ok(Self::DOP),
            grpc_api_types::payments::Currency::Dzd => Ok(Self::DZD),
            grpc_api_types::payments::Currency::Egp => Ok(Self::EGP),
            grpc_api_types::payments::Currency::Etb => Ok(Self::ETB),
            grpc_api_types::payments::Currency::Eur => Ok(Self::EUR),
            grpc_api_types::payments::Currency::Fjd => Ok(Self::FJD),
            grpc_api_types::payments::Currency::Fkp => Ok(Self::FKP),
            grpc_api_types::payments::Currency::Gbp => Ok(Self::GBP),
            grpc_api_types::payments::Currency::Gel => Ok(Self::GEL),
            grpc_api_types::payments::Currency::Ghs => Ok(Self::GHS),
            grpc_api_types::payments::Currency::Gip => Ok(Self::GIP),
            grpc_api_types::payments::Currency::Gmd => Ok(Self::GMD),
            grpc_api_types::payments::Currency::Gnf => Ok(Self::GNF),
            grpc_api_types::payments::Currency::Gtq => Ok(Self::GTQ),
            grpc_api_types::payments::Currency::Gyd => Ok(Self::GYD),
            grpc_api_types::payments::Currency::Hkd => Ok(Self::HKD),
            grpc_api_types::payments::Currency::Hnl => Ok(Self::HNL),
            grpc_api_types::payments::Currency::Hrk => Ok(Self::HRK),
            grpc_api_types::payments::Currency::Htg => Ok(Self::HTG),
            grpc_api_types::payments::Currency::Huf => Ok(Self::HUF),
            grpc_api_types::payments::Currency::Idr => Ok(Self::IDR),
            grpc_api_types::payments::Currency::Ils => Ok(Self::ILS),
            grpc_api_types::payments::Currency::Inr => Ok(Self::INR),
            grpc_api_types::payments::Currency::Iqd => Ok(Self::IQD),
            grpc_api_types::payments::Currency::Jmd => Ok(Self::JMD),
            grpc_api_types::payments::Currency::Jod => Ok(Self::JOD),
            grpc_api_types::payments::Currency::Jpy => Ok(Self::JPY),
            grpc_api_types::payments::Currency::Kes => Ok(Self::KES),
            grpc_api_types::payments::Currency::Kgs => Ok(Self::KGS),
            grpc_api_types::payments::Currency::Khr => Ok(Self::KHR),
            grpc_api_types::payments::Currency::Kmf => Ok(Self::KMF),
            grpc_api_types::payments::Currency::Krw => Ok(Self::KRW),
            grpc_api_types::payments::Currency::Kwd => Ok(Self::KWD),
            grpc_api_types::payments::Currency::Kyd => Ok(Self::KYD),
            grpc_api_types::payments::Currency::Kzt => Ok(Self::KZT),
            grpc_api_types::payments::Currency::Lak => Ok(Self::LAK),
            grpc_api_types::payments::Currency::Lbp => Ok(Self::LBP),
            grpc_api_types::payments::Currency::Lkr => Ok(Self::LKR),
            grpc_api_types::payments::Currency::Lrd => Ok(Self::LRD),
            grpc_api_types::payments::Currency::Lsl => Ok(Self::LSL),
            grpc_api_types::payments::Currency::Lyd => Ok(Self::LYD),
            grpc_api_types::payments::Currency::Mad => Ok(Self::MAD),
            grpc_api_types::payments::Currency::Mdl => Ok(Self::MDL),
            grpc_api_types::payments::Currency::Mga => Ok(Self::MGA),
            grpc_api_types::payments::Currency::Mkd => Ok(Self::MKD),
            grpc_api_types::payments::Currency::Mmk => Ok(Self::MMK),
            grpc_api_types::payments::Currency::Mnt => Ok(Self::MNT),
            grpc_api_types::payments::Currency::Mop => Ok(Self::MOP),
            grpc_api_types::payments::Currency::Mru => Ok(Self::MRU),
            grpc_api_types::payments::Currency::Mur => Ok(Self::MUR),
            grpc_api_types::payments::Currency::Mvr => Ok(Self::MVR),
            grpc_api_types::payments::Currency::Mwk => Ok(Self::MWK),
            grpc_api_types::payments::Currency::Mxn => Ok(Self::MXN),
            grpc_api_types::payments::Currency::Myr => Ok(Self::MYR),
            grpc_api_types::payments::Currency::Mzn => Ok(Self::MZN),
            grpc_api_types::payments::Currency::Nad => Ok(Self::NAD),
            grpc_api_types::payments::Currency::Ngn => Ok(Self::NGN),
            grpc_api_types::payments::Currency::Nio => Ok(Self::NIO),
            grpc_api_types::payments::Currency::Nok => Ok(Self::NOK),
            grpc_api_types::payments::Currency::Npr => Ok(Self::NPR),
            grpc_api_types::payments::Currency::Nzd => Ok(Self::NZD),
            grpc_api_types::payments::Currency::Omr => Ok(Self::OMR),
            grpc_api_types::payments::Currency::Pab => Ok(Self::PAB),
            grpc_api_types::payments::Currency::Pen => Ok(Self::PEN),
            grpc_api_types::payments::Currency::Pgk => Ok(Self::PGK),
            grpc_api_types::payments::Currency::Php => Ok(Self::PHP),
            grpc_api_types::payments::Currency::Pkr => Ok(Self::PKR),
            grpc_api_types::payments::Currency::Pln => Ok(Self::PLN),
            grpc_api_types::payments::Currency::Pyg => Ok(Self::PYG),
            grpc_api_types::payments::Currency::Qar => Ok(Self::QAR),
            grpc_api_types::payments::Currency::Ron => Ok(Self::RON),
            grpc_api_types::payments::Currency::Rsd => Ok(Self::RSD),
            grpc_api_types::payments::Currency::Rub => Ok(Self::RUB),
            grpc_api_types::payments::Currency::Rwf => Ok(Self::RWF),
            grpc_api_types::payments::Currency::Sar => Ok(Self::SAR),
            grpc_api_types::payments::Currency::Sbd => Ok(Self::SBD),
            grpc_api_types::payments::Currency::Scr => Ok(Self::SCR),
            grpc_api_types::payments::Currency::Sek => Ok(Self::SEK),
            grpc_api_types::payments::Currency::Sgd => Ok(Self::SGD),
            grpc_api_types::payments::Currency::Shp => Ok(Self::SHP),
            grpc_api_types::payments::Currency::Sle => Ok(Self::SLE),
            grpc_api_types::payments::Currency::Sll => Ok(Self::SLL),
            grpc_api_types::payments::Currency::Sos => Ok(Self::SOS),
            grpc_api_types::payments::Currency::Srd => Ok(Self::SRD),
            grpc_api_types::payments::Currency::Ssp => Ok(Self::SSP),
            grpc_api_types::payments::Currency::Stn => Ok(Self::STN),
            grpc_api_types::payments::Currency::Svc => Ok(Self::SVC),
            grpc_api_types::payments::Currency::Szl => Ok(Self::SZL),
            grpc_api_types::payments::Currency::Thb => Ok(Self::THB),
            grpc_api_types::payments::Currency::Tnd => Ok(Self::TND),
            grpc_api_types::payments::Currency::Top => Ok(Self::TOP),
            grpc_api_types::payments::Currency::Try => Ok(Self::TRY),
            grpc_api_types::payments::Currency::Ttd => Ok(Self::TTD),
            grpc_api_types::payments::Currency::Twd => Ok(Self::TWD),
            grpc_api_types::payments::Currency::Tzs => Ok(Self::TZS),
            grpc_api_types::payments::Currency::Uah => Ok(Self::UAH),
            grpc_api_types::payments::Currency::Ugx => Ok(Self::UGX),
            grpc_api_types::payments::Currency::Usd => Ok(Self::USD),
            grpc_api_types::payments::Currency::Uyu => Ok(Self::UYU),
            grpc_api_types::payments::Currency::Uzs => Ok(Self::UZS),
            grpc_api_types::payments::Currency::Ves => Ok(Self::VES),
            grpc_api_types::payments::Currency::Vnd => Ok(Self::VND),
            grpc_api_types::payments::Currency::Vuv => Ok(Self::VUV),
            grpc_api_types::payments::Currency::Wst => Ok(Self::WST),
            grpc_api_types::payments::Currency::Xaf => Ok(Self::XAF),
            grpc_api_types::payments::Currency::Xcd => Ok(Self::XCD),
            grpc_api_types::payments::Currency::Xof => Ok(Self::XOF),
            grpc_api_types::payments::Currency::Xpf => Ok(Self::XPF),
            grpc_api_types::payments::Currency::Yer => Ok(Self::YER),
            grpc_api_types::payments::Currency::Zar => Ok(Self::ZAR),
            grpc_api_types::payments::Currency::Zmw => Ok(Self::ZMW),
            _ => Err(report!(ApplicationErrorResponse::BadRequest(ApiError {
                sub_code: "unsupported_currency".to_string(),
                error_identifier: 4001,
                error_message: format!("Currency {value:?} is not supported"),
                error_object: None,
            }))),
        }
    }
}

impl<
        T: PaymentMethodDataTypes
            + Default
            + Debug
            + Send
            + Eq
            + PartialEq
            + serde::Serialize
            + serde::de::DeserializeOwned
            + Clone
            + CardConversionHelper<T>,
    > ForeignTryFrom<PaymentServiceAuthorizeRequest> for PaymentsAuthorizeData<T>
{
    type Error = ApplicationErrorResponse;

    fn foreign_try_from(
        value: PaymentServiceAuthorizeRequest,
    ) -> Result<Self, error_stack::Report<Self::Error>> {
        let email: Option<Email> = match value.email {
            Some(ref email_str) => {
                Some(Email::try_from(email_str.clone().expose()).map_err(|_| {
                    error_stack::Report::new(ApplicationErrorResponse::BadRequest(ApiError {
                        sub_code: "INVALID_EMAIL_FORMAT".to_owned(),
                        error_identifier: 400,

                        error_message: "Invalid email".to_owned(),
                        error_object: None,
                    }))
                })?)
            }
            None => None,
        };
        let merchant_config_currency = common_enums::Currency::foreign_try_from(value.currency())?;

        // Extract merchant_account_id from metadata before moving it
        let merchant_account_id = value.metadata.get("merchant_account_id").cloned();

        // Store merchant_account_metadata for connector use
        let merchant_account_metadata = (!value.merchant_account_metadata.is_empty()).then(|| {
            common_utils::pii::SecretSerdeValue::new(convert_merchant_metadata_to_json(
                &value.merchant_account_metadata,
            ))
        });

        let setup_future_usage = value
            .setup_future_usage
            .map(|usage| {
                grpc_api_types::payments::FutureUsage::try_from(usage)
                    .map_err(|_| {
                        error_stack::Report::new(ApplicationErrorResponse::BadRequest(ApiError {
                            sub_code: "INVALID_SETUP_FUTURE_USAGE".to_owned(),
                            error_identifier: 400,
                            error_message: "Invalid setup future usage value".to_owned(),
                            error_object: None,
                        }))
                    })
                    .and_then(|proto_usage| {
                        common_enums::FutureUsage::foreign_try_from(proto_usage)
                    })
            })
            .transpose()?;

        let customer_acceptance = value.customer_acceptance.clone();
        let authentication_data = value
            .authentication_data
            .clone()
            .map(router_request_types::AuthenticationData::try_from)
            .transpose()?;

        let access_token = value
            .state
            .as_ref()
            .and_then(|state| state.access_token.as_ref())
            .map(AccessTokenResponseData::from);
        let shipping_cost = Some(common_utils::types::MinorUnit::new(value.shipping_cost()));
        // Connector testing data should be sent as a separate field (for adyen) (to be implemented)
        // For now, set to None as Hyperswitch needs to be updated to send this data properly
        let connector_testing_data: Option<Secret<serde_json::Value>> = None;

        Ok(Self {
            authentication_data,
            capture_method: Some(common_enums::CaptureMethod::foreign_try_from(
                value.capture_method(),
            )?),
            payment_method_data: PaymentMethodData::<T>::foreign_try_from(
                value.payment_method.clone().ok_or_else(|| {
                    ApplicationErrorResponse::BadRequest(ApiError {
                        sub_code: "INVALID_PAYMENT_METHOD_DATA".to_owned(),
                        error_identifier: 400,
                        error_message: "Payment method data is required".to_owned(),
                        error_object: None,
                    })
                })?,
            )
            .change_context(ApplicationErrorResponse::BadRequest(ApiError {
                sub_code: "INVALID_PAYMENT_METHOD_DATA".to_owned(),
                error_identifier: 400,
                error_message: "Payment method data construction failed".to_owned(),
                error_object: None,
            }))?,
            amount: common_utils::types::MinorUnit::new(value.amount),
            currency: common_enums::Currency::foreign_try_from(value.currency())?,
            confirm: true,
            webhook_url: value.webhook_url.clone(),
            browser_info: value
                .browser_info
                .as_ref()
                .cloned()
                .map(BrowserInformation::foreign_try_from)
                .transpose()?,
            payment_method_type: <Option<PaymentMethodType>>::foreign_try_from(
                value.payment_method.clone().ok_or_else(|| {
                    ApplicationErrorResponse::BadRequest(ApiError {
                        sub_code: "INVALID_PAYMENT_METHOD_DATA".to_owned(),
                        error_identifier: 400,
                        error_message: "Payment method data is required".to_owned(),
                        error_object: None,
                    })
                })?,
            )?,
            minor_amount: common_utils::types::MinorUnit::new(value.minor_amount),
            email,
            customer_name: None,
            statement_descriptor_suffix: value.statement_descriptor_suffix,
            statement_descriptor: value.statement_descriptor_name,

            router_return_url: value.return_url.clone(),
            complete_authorize_url: value.complete_authorize_url,
            setup_future_usage,
            mandate_id: None,
            off_session: value.off_session,
            order_category: value.order_category,
            session_token: None,
            access_token,
            customer_acceptance: customer_acceptance
                .map(mandates::CustomerAcceptance::foreign_try_from)
                .transpose()?,
            enrolled_for_3ds: false,
            related_transaction_id: None,
            payment_experience: None,
            customer_id: value
                .customer_id
                .clone()
                .map(|customer_id| CustomerId::try_from(Cow::from(customer_id)))
                .transpose()
                .change_context(ApplicationErrorResponse::BadRequest(ApiError {
                    sub_code: "INVALID_CUSTOMER_ID".to_owned(),
                    error_identifier: 400,
                    error_message: "Failed to parse Customer Id".to_owned(),
                    error_object: None,
                }))?,
            request_incremental_authorization: false,
            metadata: if value.metadata.is_empty() {
                None
            } else {
                Some(serde_json::Value::Object(
                    value
                        .metadata
                        .into_iter()
                        .map(|(k, v)| (k, serde_json::Value::String(v)))
                        .collect(),
                ))
            },
            merchant_order_reference_id: value.merchant_order_reference_id,
            order_tax_amount: None,
            shipping_cost,
            merchant_account_id,
            integrity_object: None,
            merchant_config_currency: Some(merchant_config_currency),
            all_keys_required: None, // Field not available in new proto structure
            split_payments: None,
            enable_overcapture: None,
            setup_mandate_details: value
                .setup_mandate_details
                .map(mandates::MandateData::foreign_try_from)
                .transpose()?,
            request_extended_authorization: value.request_extended_authorization,
            merchant_account_metadata,
            connector_testing_data,
        })
    }
}

impl<
        T: PaymentMethodDataTypes
            + Default
            + Debug
            + Send
            + Eq
            + PartialEq
            + serde::Serialize
            + serde::de::DeserializeOwned
            + Clone
            + CardConversionHelper<T>,
    > ForeignTryFrom<grpc_api_types::payments::PaymentServiceAuthorizeOnlyRequest>
    for PaymentsAuthorizeData<T>
{
    type Error = ApplicationErrorResponse;

    fn foreign_try_from(
        value: grpc_api_types::payments::PaymentServiceAuthorizeOnlyRequest,
    ) -> Result<Self, error_stack::Report<Self::Error>> {
        let email: Option<Email> = match value.email {
            Some(ref email_str) => {
                Some(Email::try_from(email_str.clone().expose()).map_err(|_| {
                    error_stack::Report::new(ApplicationErrorResponse::BadRequest(ApiError {
                        sub_code: "INVALID_EMAIL_FORMAT".to_owned(),
                        error_identifier: 400,

                        error_message: "Invalid email".to_owned(),
                        error_object: None,
                    }))
                })?)
            }
            None => None,
        };
        let merchant_config_currency = common_enums::Currency::foreign_try_from(value.currency())?;

        // Extract merchant_account_id from metadata before moving it
        let merchant_account_id = value.metadata.get("merchant_account_id").cloned();

        // Store merchant_account_metadata for connector use
        let merchant_account_metadata = (!value.merchant_account_metadata.is_empty()).then(|| {
            common_utils::pii::SecretSerdeValue::new(convert_merchant_metadata_to_json(
                &value.merchant_account_metadata,
            ))
        });

        let setup_future_usage = value
            .setup_future_usage
            .map(|usage| {
                grpc_api_types::payments::FutureUsage::try_from(usage)
                    .map_err(|_| {
                        error_stack::Report::new(ApplicationErrorResponse::BadRequest(ApiError {
                            sub_code: "INVALID_SETUP_FUTURE_USAGE".to_owned(),
                            error_identifier: 400,
                            error_message: "Invalid setup future usage value".to_owned(),
                            error_object: None,
                        }))
                    })
                    .and_then(|proto_usage| {
                        common_enums::FutureUsage::foreign_try_from(proto_usage)
                    })
            })
            .transpose()?;

        let customer_acceptance = value.customer_acceptance.clone();
        let authentication_data = value
            .authentication_data
            .clone()
            .map(router_request_types::AuthenticationData::try_from)
            .transpose()?;

        let access_token = value
            .state
            .as_ref()
            .and_then(|state| state.access_token.as_ref())
            .map(AccessTokenResponseData::from);
        let shipping_cost = Some(common_utils::types::MinorUnit::new(value.shipping_cost()));
        // Connector testing data should be sent as a separate field (for adyen) (to be implemented)
        // For now, set to None as Hyperswitch needs to be updated to send this data properly
        let connector_testing_data: Option<Secret<serde_json::Value>> = None;

        Ok(Self {
            authentication_data,
            capture_method: Some(common_enums::CaptureMethod::foreign_try_from(
                value.capture_method(),
            )?),
            payment_method_data: PaymentMethodData::<T>::foreign_try_from(
                value.payment_method.clone().ok_or_else(|| {
                    ApplicationErrorResponse::BadRequest(ApiError {
                        sub_code: "INVALID_PAYMENT_METHOD_DATA".to_owned(),
                        error_identifier: 400,
                        error_message: "Payment method data is required".to_owned(),
                        error_object: None,
                    })
                })?,
            )
            .change_context(ApplicationErrorResponse::BadRequest(ApiError {
                sub_code: "INVALID_PAYMENT_METHOD_DATA".to_owned(),
                error_identifier: 400,
                error_message: "Payment method data construction failed".to_owned(),
                error_object: None,
            }))?,
            amount: common_utils::types::MinorUnit::new(value.amount),
            currency: common_enums::Currency::foreign_try_from(value.currency())?,
            confirm: true,
            webhook_url: value.webhook_url.clone(),
            browser_info: value
                .browser_info
                .as_ref()
                .cloned()
                .map(BrowserInformation::foreign_try_from)
                .transpose()?,
            payment_method_type: <Option<PaymentMethodType>>::foreign_try_from(
                value.payment_method.clone().ok_or_else(|| {
                    ApplicationErrorResponse::BadRequest(ApiError {
                        sub_code: "INVALID_PAYMENT_METHOD_DATA".to_owned(),
                        error_identifier: 400,
                        error_message: "Payment method data is required".to_owned(),
                        error_object: None,
                    })
                })?,
            )?,
            minor_amount: common_utils::types::MinorUnit::new(value.minor_amount),
            email,
            customer_name: None,
            statement_descriptor_suffix: value.statement_descriptor_suffix,
            statement_descriptor: value.statement_descriptor_name,

            router_return_url: value.return_url.clone(),
            complete_authorize_url: value.complete_authorize_url,
            setup_future_usage,
            mandate_id: None,
            off_session: value.off_session,
            order_category: value.order_category,
            session_token: None,
            access_token,
            customer_acceptance: customer_acceptance
                .map(mandates::CustomerAcceptance::foreign_try_from)
                .transpose()?,
            enrolled_for_3ds: false,
            related_transaction_id: None,
            payment_experience: None,
            customer_id: value
                .customer_id
                .clone()
                .map(|customer_id| CustomerId::try_from(Cow::from(customer_id)))
                .transpose()
                .change_context(ApplicationErrorResponse::BadRequest(ApiError {
                    sub_code: "INVALID_CUSTOMER_ID".to_owned(),
                    error_identifier: 400,
                    error_message: "Failed to parse Customer Id".to_owned(),
                    error_object: None,
                }))?,
            request_incremental_authorization: false,
            metadata: if value.metadata.is_empty() {
                None
            } else {
                Some(serde_json::Value::Object(
                    value
                        .metadata
                        .into_iter()
                        .map(|(k, v)| (k, serde_json::Value::String(v)))
                        .collect(),
                ))
            },
            merchant_order_reference_id: value.merchant_order_reference_id,
            order_tax_amount: None,
            shipping_cost,
            merchant_account_id,
            integrity_object: None,
            merchant_config_currency: Some(merchant_config_currency),
            all_keys_required: None, // Field not available in new proto structure
            split_payments: None,
            enable_overcapture: None,
            setup_mandate_details: value
                .setup_mandate_details
                .map(mandates::MandateData::foreign_try_from)
                .transpose()?,
            request_extended_authorization: value.request_extended_authorization,
            merchant_account_metadata,
            connector_testing_data,
        })
    }
}

impl ForeignTryFrom<grpc_api_types::payments::PaymentAddress> for payment_address::PaymentAddress {
    type Error = ApplicationErrorResponse;
    fn foreign_try_from(
        value: grpc_api_types::payments::PaymentAddress,
    ) -> Result<Self, error_stack::Report<Self::Error>> {
        let shipping = match value.shipping_address {
            Some(address) => Some(Address::foreign_try_from(address)?),
            None => None,
        };

        let billing = match value.billing_address.clone() {
            Some(address) => Some(Address::foreign_try_from(address)?),
            None => None,
        };

        let payment_method_billing = match value.billing_address {
            Some(address) => Some(Address::foreign_try_from(address)?),
            None => None,
        };

        Ok(Self::new(
            shipping,
            billing,
            payment_method_billing,
            Some(false), // should_unify_address set to false
        ))
    }
}

impl ForeignTryFrom<grpc_api_types::payments::Address> for Address {
    type Error = ApplicationErrorResponse;
    fn foreign_try_from(
        value: grpc_api_types::payments::Address,
    ) -> Result<Self, error_stack::Report<Self::Error>> {
        let email = match value.email.clone() {
            Some(email) => Some(
                common_utils::pii::Email::from_str(&email.expose()).change_context(
                    ApplicationErrorResponse::BadRequest(ApiError {
                        sub_code: "INVALID_EMAIL".to_owned(),
                        error_identifier: 400,
                        error_message: "Invalid email".to_owned(),
                        error_object: None,
                    }),
                )?,
            ),
            None => None,
        };
        Ok(Self {
            address: Some(AddressDetails::foreign_try_from(value.clone())?),
            phone: value.phone_number.map(|phone_number| PhoneDetails {
                number: Some(phone_number),
                country_code: value.phone_country_code,
            }),
            email,
        })
    }
}

impl ForeignTryFrom<common_enums::Currency> for grpc_api_types::payments::Currency {
    type Error = ApplicationErrorResponse;

    fn foreign_try_from(
        currency: common_enums::Currency,
    ) -> Result<Self, error_stack::Report<Self::Error>> {
        let grpc_currency = Self::from_str_name(&currency.to_string()).ok_or_else(|| {
            ApplicationErrorResponse::BadRequest(ApiError {
                sub_code: "INVALID_CURRENCY".to_owned(),
                error_identifier: 400,
                error_message: "Failed to parse Currency".to_owned(),
                error_object: None,
            })
        })?;
        Ok(grpc_currency)
    }
}

impl ForeignTryFrom<common_enums::CountryAlpha2> for grpc_api_types::payments::CountryAlpha2 {
    type Error = ApplicationErrorResponse;

    fn foreign_try_from(
        country: common_enums::CountryAlpha2,
    ) -> Result<Self, error_stack::Report<Self::Error>> {
        let grpc_country = Self::from_str_name(&country.to_string()).ok_or_else(|| {
            ApplicationErrorResponse::BadRequest(ApiError {
                sub_code: "INVALID_CURRENCY".to_owned(),
                error_identifier: 400,
                error_message: "Failed to parse Currency".to_owned(),
                error_object: None,
            })
        })?;
        Ok(grpc_country)
    }
}

impl ForeignTryFrom<grpc_api_types::payments::CountryAlpha2> for common_enums::CountryAlpha2 {
    type Error = ApplicationErrorResponse;

    fn foreign_try_from(
        value: grpc_api_types::payments::CountryAlpha2,
    ) -> Result<Self, error_stack::Report<Self::Error>> {
        match value {
            grpc_api_types::payments::CountryAlpha2::Us => Ok(Self::US),
            grpc_api_types::payments::CountryAlpha2::Af => Ok(Self::AF),
            grpc_api_types::payments::CountryAlpha2::Ax => Ok(Self::AX),
            grpc_api_types::payments::CountryAlpha2::Al => Ok(Self::AL),
            grpc_api_types::payments::CountryAlpha2::Dz => Ok(Self::DZ),
            grpc_api_types::payments::CountryAlpha2::As => Ok(Self::AS),
            grpc_api_types::payments::CountryAlpha2::Ad => Ok(Self::AD),
            grpc_api_types::payments::CountryAlpha2::Ao => Ok(Self::AO),
            grpc_api_types::payments::CountryAlpha2::Ai => Ok(Self::AI),
            grpc_api_types::payments::CountryAlpha2::Aq => Ok(Self::AQ),
            grpc_api_types::payments::CountryAlpha2::Ag => Ok(Self::AG),
            grpc_api_types::payments::CountryAlpha2::Ar => Ok(Self::AR),
            grpc_api_types::payments::CountryAlpha2::Am => Ok(Self::AM),
            grpc_api_types::payments::CountryAlpha2::Aw => Ok(Self::AW),
            grpc_api_types::payments::CountryAlpha2::Au => Ok(Self::AU),
            grpc_api_types::payments::CountryAlpha2::At => Ok(Self::AT),
            grpc_api_types::payments::CountryAlpha2::Az => Ok(Self::AZ),
            grpc_api_types::payments::CountryAlpha2::Bs => Ok(Self::BS),
            grpc_api_types::payments::CountryAlpha2::Bh => Ok(Self::BH),
            grpc_api_types::payments::CountryAlpha2::Bd => Ok(Self::BD),
            grpc_api_types::payments::CountryAlpha2::Bb => Ok(Self::BB),
            grpc_api_types::payments::CountryAlpha2::By => Ok(Self::BY),
            grpc_api_types::payments::CountryAlpha2::Be => Ok(Self::BE),
            grpc_api_types::payments::CountryAlpha2::Bz => Ok(Self::BZ),
            grpc_api_types::payments::CountryAlpha2::Bj => Ok(Self::BJ),
            grpc_api_types::payments::CountryAlpha2::Bm => Ok(Self::BM),
            grpc_api_types::payments::CountryAlpha2::Bt => Ok(Self::BT),
            grpc_api_types::payments::CountryAlpha2::Bo => Ok(Self::BO),
            grpc_api_types::payments::CountryAlpha2::Bq => Ok(Self::BQ),
            grpc_api_types::payments::CountryAlpha2::Ba => Ok(Self::BA),
            grpc_api_types::payments::CountryAlpha2::Bw => Ok(Self::BW),
            grpc_api_types::payments::CountryAlpha2::Bv => Ok(Self::BV),
            grpc_api_types::payments::CountryAlpha2::Br => Ok(Self::BR),
            grpc_api_types::payments::CountryAlpha2::Io => Ok(Self::IO),
            grpc_api_types::payments::CountryAlpha2::Bn => Ok(Self::BN),
            grpc_api_types::payments::CountryAlpha2::Bg => Ok(Self::BG),
            grpc_api_types::payments::CountryAlpha2::Bf => Ok(Self::BF),
            grpc_api_types::payments::CountryAlpha2::Bi => Ok(Self::BI),
            grpc_api_types::payments::CountryAlpha2::Kh => Ok(Self::KH),
            grpc_api_types::payments::CountryAlpha2::Cm => Ok(Self::CM),
            grpc_api_types::payments::CountryAlpha2::Ca => Ok(Self::CA),
            grpc_api_types::payments::CountryAlpha2::Cv => Ok(Self::CV),
            grpc_api_types::payments::CountryAlpha2::Ky => Ok(Self::KY),
            grpc_api_types::payments::CountryAlpha2::Cf => Ok(Self::CF),
            grpc_api_types::payments::CountryAlpha2::Td => Ok(Self::TD),
            grpc_api_types::payments::CountryAlpha2::Cl => Ok(Self::CL),
            grpc_api_types::payments::CountryAlpha2::Cn => Ok(Self::CN),
            grpc_api_types::payments::CountryAlpha2::Cx => Ok(Self::CX),
            grpc_api_types::payments::CountryAlpha2::Cc => Ok(Self::CC),
            grpc_api_types::payments::CountryAlpha2::Co => Ok(Self::CO),
            grpc_api_types::payments::CountryAlpha2::Km => Ok(Self::KM),
            grpc_api_types::payments::CountryAlpha2::Cg => Ok(Self::CG),
            grpc_api_types::payments::CountryAlpha2::Cd => Ok(Self::CD),
            grpc_api_types::payments::CountryAlpha2::Ck => Ok(Self::CK),
            grpc_api_types::payments::CountryAlpha2::Cr => Ok(Self::CR),
            grpc_api_types::payments::CountryAlpha2::Ci => Ok(Self::CI),
            grpc_api_types::payments::CountryAlpha2::Hr => Ok(Self::HR),
            grpc_api_types::payments::CountryAlpha2::Cu => Ok(Self::CU),
            grpc_api_types::payments::CountryAlpha2::Cw => Ok(Self::CW),
            grpc_api_types::payments::CountryAlpha2::Cy => Ok(Self::CY),
            grpc_api_types::payments::CountryAlpha2::Cz => Ok(Self::CZ),
            grpc_api_types::payments::CountryAlpha2::Dk => Ok(Self::DK),
            grpc_api_types::payments::CountryAlpha2::Dj => Ok(Self::DJ),
            grpc_api_types::payments::CountryAlpha2::Dm => Ok(Self::DM),
            grpc_api_types::payments::CountryAlpha2::Do => Ok(Self::DO),
            grpc_api_types::payments::CountryAlpha2::Ec => Ok(Self::EC),
            grpc_api_types::payments::CountryAlpha2::Eg => Ok(Self::EG),
            grpc_api_types::payments::CountryAlpha2::Sv => Ok(Self::SV),
            grpc_api_types::payments::CountryAlpha2::Gq => Ok(Self::GQ),
            grpc_api_types::payments::CountryAlpha2::Er => Ok(Self::ER),
            grpc_api_types::payments::CountryAlpha2::Ee => Ok(Self::EE),
            grpc_api_types::payments::CountryAlpha2::Et => Ok(Self::ET),
            grpc_api_types::payments::CountryAlpha2::Fk => Ok(Self::FK),
            grpc_api_types::payments::CountryAlpha2::Fo => Ok(Self::FO),
            grpc_api_types::payments::CountryAlpha2::Fj => Ok(Self::FJ),
            grpc_api_types::payments::CountryAlpha2::Fi => Ok(Self::FI),
            grpc_api_types::payments::CountryAlpha2::Fr => Ok(Self::FR),
            grpc_api_types::payments::CountryAlpha2::Gf => Ok(Self::GF),
            grpc_api_types::payments::CountryAlpha2::Pf => Ok(Self::PF),
            grpc_api_types::payments::CountryAlpha2::Tf => Ok(Self::TF),
            grpc_api_types::payments::CountryAlpha2::Ga => Ok(Self::GA),
            grpc_api_types::payments::CountryAlpha2::Gm => Ok(Self::GM),
            grpc_api_types::payments::CountryAlpha2::Ge => Ok(Self::GE),
            grpc_api_types::payments::CountryAlpha2::De => Ok(Self::DE),
            grpc_api_types::payments::CountryAlpha2::Gh => Ok(Self::GH),
            grpc_api_types::payments::CountryAlpha2::Gi => Ok(Self::GI),
            grpc_api_types::payments::CountryAlpha2::Gr => Ok(Self::GR),
            grpc_api_types::payments::CountryAlpha2::Gl => Ok(Self::GL),
            grpc_api_types::payments::CountryAlpha2::Gd => Ok(Self::GD),
            grpc_api_types::payments::CountryAlpha2::Gp => Ok(Self::GP),
            grpc_api_types::payments::CountryAlpha2::Gu => Ok(Self::GU),
            grpc_api_types::payments::CountryAlpha2::Gt => Ok(Self::GT),
            grpc_api_types::payments::CountryAlpha2::Gg => Ok(Self::GG),
            grpc_api_types::payments::CountryAlpha2::Gn => Ok(Self::GN),
            grpc_api_types::payments::CountryAlpha2::Gw => Ok(Self::GW),
            grpc_api_types::payments::CountryAlpha2::Gy => Ok(Self::GY),
            grpc_api_types::payments::CountryAlpha2::Ht => Ok(Self::HT),
            grpc_api_types::payments::CountryAlpha2::Hm => Ok(Self::HM),
            grpc_api_types::payments::CountryAlpha2::Va => Ok(Self::VA),
            grpc_api_types::payments::CountryAlpha2::Hn => Ok(Self::HN),
            grpc_api_types::payments::CountryAlpha2::Hk => Ok(Self::HK),
            grpc_api_types::payments::CountryAlpha2::Hu => Ok(Self::HU),
            grpc_api_types::payments::CountryAlpha2::Is => Ok(Self::IS),
            grpc_api_types::payments::CountryAlpha2::In => Ok(Self::IN),
            grpc_api_types::payments::CountryAlpha2::Id => Ok(Self::ID),
            grpc_api_types::payments::CountryAlpha2::Ir => Ok(Self::IR),
            grpc_api_types::payments::CountryAlpha2::Iq => Ok(Self::IQ),
            grpc_api_types::payments::CountryAlpha2::Ie => Ok(Self::IE),
            grpc_api_types::payments::CountryAlpha2::Im => Ok(Self::IM),
            grpc_api_types::payments::CountryAlpha2::Il => Ok(Self::IL),
            grpc_api_types::payments::CountryAlpha2::It => Ok(Self::IT),
            grpc_api_types::payments::CountryAlpha2::Jm => Ok(Self::JM),
            grpc_api_types::payments::CountryAlpha2::Jp => Ok(Self::JP),
            grpc_api_types::payments::CountryAlpha2::Je => Ok(Self::JE),
            grpc_api_types::payments::CountryAlpha2::Jo => Ok(Self::JO),
            grpc_api_types::payments::CountryAlpha2::Kz => Ok(Self::KZ),
            grpc_api_types::payments::CountryAlpha2::Ke => Ok(Self::KE),
            grpc_api_types::payments::CountryAlpha2::Ki => Ok(Self::KI),
            grpc_api_types::payments::CountryAlpha2::Kp => Ok(Self::KP),
            grpc_api_types::payments::CountryAlpha2::Kr => Ok(Self::KR),
            grpc_api_types::payments::CountryAlpha2::Kw => Ok(Self::KW),
            grpc_api_types::payments::CountryAlpha2::Kg => Ok(Self::KG),
            grpc_api_types::payments::CountryAlpha2::La => Ok(Self::LA),
            grpc_api_types::payments::CountryAlpha2::Lv => Ok(Self::LV),
            grpc_api_types::payments::CountryAlpha2::Lb => Ok(Self::LB),
            grpc_api_types::payments::CountryAlpha2::Ls => Ok(Self::LS),
            grpc_api_types::payments::CountryAlpha2::Lr => Ok(Self::LR),
            grpc_api_types::payments::CountryAlpha2::Ly => Ok(Self::LY),
            grpc_api_types::payments::CountryAlpha2::Li => Ok(Self::LI),
            grpc_api_types::payments::CountryAlpha2::Lt => Ok(Self::LT),
            grpc_api_types::payments::CountryAlpha2::Lu => Ok(Self::LU),
            grpc_api_types::payments::CountryAlpha2::Mo => Ok(Self::MO),
            grpc_api_types::payments::CountryAlpha2::Mk => Ok(Self::MK),
            grpc_api_types::payments::CountryAlpha2::Mg => Ok(Self::MG),
            grpc_api_types::payments::CountryAlpha2::Mw => Ok(Self::MW),
            grpc_api_types::payments::CountryAlpha2::My => Ok(Self::MY),
            grpc_api_types::payments::CountryAlpha2::Mv => Ok(Self::MV),
            grpc_api_types::payments::CountryAlpha2::Ml => Ok(Self::ML),
            grpc_api_types::payments::CountryAlpha2::Mt => Ok(Self::MT),
            grpc_api_types::payments::CountryAlpha2::Mh => Ok(Self::MH),
            grpc_api_types::payments::CountryAlpha2::Mq => Ok(Self::MQ),
            grpc_api_types::payments::CountryAlpha2::Mr => Ok(Self::MR),
            grpc_api_types::payments::CountryAlpha2::Mu => Ok(Self::MU),
            grpc_api_types::payments::CountryAlpha2::Yt => Ok(Self::YT),
            grpc_api_types::payments::CountryAlpha2::Mx => Ok(Self::MX),
            grpc_api_types::payments::CountryAlpha2::Fm => Ok(Self::FM),
            grpc_api_types::payments::CountryAlpha2::Md => Ok(Self::MD),
            grpc_api_types::payments::CountryAlpha2::Mc => Ok(Self::MC),
            grpc_api_types::payments::CountryAlpha2::Mn => Ok(Self::MN),
            grpc_api_types::payments::CountryAlpha2::Me => Ok(Self::ME),
            grpc_api_types::payments::CountryAlpha2::Ms => Ok(Self::MS),
            grpc_api_types::payments::CountryAlpha2::Ma => Ok(Self::MA),
            grpc_api_types::payments::CountryAlpha2::Mz => Ok(Self::MZ),
            grpc_api_types::payments::CountryAlpha2::Mm => Ok(Self::MM),
            grpc_api_types::payments::CountryAlpha2::Na => Ok(Self::NA),
            grpc_api_types::payments::CountryAlpha2::Nr => Ok(Self::NR),
            grpc_api_types::payments::CountryAlpha2::Np => Ok(Self::NP),
            grpc_api_types::payments::CountryAlpha2::Nl => Ok(Self::NL),
            grpc_api_types::payments::CountryAlpha2::Nc => Ok(Self::NC),
            grpc_api_types::payments::CountryAlpha2::Nz => Ok(Self::NZ),
            grpc_api_types::payments::CountryAlpha2::Ni => Ok(Self::NI),
            grpc_api_types::payments::CountryAlpha2::Ne => Ok(Self::NE),
            grpc_api_types::payments::CountryAlpha2::Ng => Ok(Self::NG),
            grpc_api_types::payments::CountryAlpha2::Nu => Ok(Self::NU),
            grpc_api_types::payments::CountryAlpha2::Nf => Ok(Self::NF),
            grpc_api_types::payments::CountryAlpha2::Mp => Ok(Self::MP),
            grpc_api_types::payments::CountryAlpha2::No => Ok(Self::NO),
            grpc_api_types::payments::CountryAlpha2::Om => Ok(Self::OM),
            grpc_api_types::payments::CountryAlpha2::Pk => Ok(Self::PK),
            grpc_api_types::payments::CountryAlpha2::Pw => Ok(Self::PW),
            grpc_api_types::payments::CountryAlpha2::Ps => Ok(Self::PS),
            grpc_api_types::payments::CountryAlpha2::Pa => Ok(Self::PA),
            grpc_api_types::payments::CountryAlpha2::Pg => Ok(Self::PG),
            grpc_api_types::payments::CountryAlpha2::Py => Ok(Self::PY),
            grpc_api_types::payments::CountryAlpha2::Pe => Ok(Self::PE),
            grpc_api_types::payments::CountryAlpha2::Ph => Ok(Self::PH),
            grpc_api_types::payments::CountryAlpha2::Pn => Ok(Self::PN),
            grpc_api_types::payments::CountryAlpha2::Pl => Ok(Self::PL),
            grpc_api_types::payments::CountryAlpha2::Pt => Ok(Self::PT),
            grpc_api_types::payments::CountryAlpha2::Pr => Ok(Self::PR),
            grpc_api_types::payments::CountryAlpha2::Qa => Ok(Self::QA),
            grpc_api_types::payments::CountryAlpha2::Re => Ok(Self::RE),
            grpc_api_types::payments::CountryAlpha2::Ro => Ok(Self::RO),
            grpc_api_types::payments::CountryAlpha2::Ru => Ok(Self::RU),
            grpc_api_types::payments::CountryAlpha2::Rw => Ok(Self::RW),
            grpc_api_types::payments::CountryAlpha2::Bl => Ok(Self::BL),
            grpc_api_types::payments::CountryAlpha2::Sh => Ok(Self::SH),
            grpc_api_types::payments::CountryAlpha2::Kn => Ok(Self::KN),
            grpc_api_types::payments::CountryAlpha2::Lc => Ok(Self::LC),
            grpc_api_types::payments::CountryAlpha2::Mf => Ok(Self::MF),
            grpc_api_types::payments::CountryAlpha2::Pm => Ok(Self::PM),
            grpc_api_types::payments::CountryAlpha2::Vc => Ok(Self::VC),
            grpc_api_types::payments::CountryAlpha2::Ws => Ok(Self::WS),
            grpc_api_types::payments::CountryAlpha2::Sm => Ok(Self::SM),
            grpc_api_types::payments::CountryAlpha2::St => Ok(Self::ST),
            grpc_api_types::payments::CountryAlpha2::Sa => Ok(Self::SA),
            grpc_api_types::payments::CountryAlpha2::Sn => Ok(Self::SN),
            grpc_api_types::payments::CountryAlpha2::Rs => Ok(Self::RS),
            grpc_api_types::payments::CountryAlpha2::Sc => Ok(Self::SC),
            grpc_api_types::payments::CountryAlpha2::Sl => Ok(Self::SL),
            grpc_api_types::payments::CountryAlpha2::Sg => Ok(Self::SG),
            grpc_api_types::payments::CountryAlpha2::Sx => Ok(Self::SX),
            grpc_api_types::payments::CountryAlpha2::Sk => Ok(Self::SK),
            grpc_api_types::payments::CountryAlpha2::Si => Ok(Self::SI),
            grpc_api_types::payments::CountryAlpha2::Sb => Ok(Self::SB),
            grpc_api_types::payments::CountryAlpha2::So => Ok(Self::SO),
            grpc_api_types::payments::CountryAlpha2::Za => Ok(Self::ZA),
            grpc_api_types::payments::CountryAlpha2::Gs => Ok(Self::GS),
            grpc_api_types::payments::CountryAlpha2::Ss => Ok(Self::SS),
            grpc_api_types::payments::CountryAlpha2::Es => Ok(Self::ES),
            grpc_api_types::payments::CountryAlpha2::Lk => Ok(Self::LK),
            grpc_api_types::payments::CountryAlpha2::Sd => Ok(Self::SD),
            grpc_api_types::payments::CountryAlpha2::Sr => Ok(Self::SR),
            grpc_api_types::payments::CountryAlpha2::Sj => Ok(Self::SJ),
            grpc_api_types::payments::CountryAlpha2::Sz => Ok(Self::SZ),
            grpc_api_types::payments::CountryAlpha2::Se => Ok(Self::SE),
            grpc_api_types::payments::CountryAlpha2::Ch => Ok(Self::CH),
            grpc_api_types::payments::CountryAlpha2::Sy => Ok(Self::SY),
            grpc_api_types::payments::CountryAlpha2::Tw => Ok(Self::TW),
            grpc_api_types::payments::CountryAlpha2::Tj => Ok(Self::TJ),
            grpc_api_types::payments::CountryAlpha2::Tz => Ok(Self::TZ),
            grpc_api_types::payments::CountryAlpha2::Th => Ok(Self::TH),
            grpc_api_types::payments::CountryAlpha2::Tl => Ok(Self::TL),
            grpc_api_types::payments::CountryAlpha2::Tg => Ok(Self::TG),
            grpc_api_types::payments::CountryAlpha2::Tk => Ok(Self::TK),
            grpc_api_types::payments::CountryAlpha2::To => Ok(Self::TO),
            grpc_api_types::payments::CountryAlpha2::Tt => Ok(Self::TT),
            grpc_api_types::payments::CountryAlpha2::Tn => Ok(Self::TN),
            grpc_api_types::payments::CountryAlpha2::Tr => Ok(Self::TR),
            grpc_api_types::payments::CountryAlpha2::Tm => Ok(Self::TM),
            grpc_api_types::payments::CountryAlpha2::Tc => Ok(Self::TC),
            grpc_api_types::payments::CountryAlpha2::Tv => Ok(Self::TV),
            grpc_api_types::payments::CountryAlpha2::Ug => Ok(Self::UG),
            grpc_api_types::payments::CountryAlpha2::Ua => Ok(Self::UA),
            grpc_api_types::payments::CountryAlpha2::Ae => Ok(Self::AE),
            grpc_api_types::payments::CountryAlpha2::Gb => Ok(Self::GB),
            grpc_api_types::payments::CountryAlpha2::Um => Ok(Self::UM),
            grpc_api_types::payments::CountryAlpha2::Uy => Ok(Self::UY),
            grpc_api_types::payments::CountryAlpha2::Uz => Ok(Self::UZ),
            grpc_api_types::payments::CountryAlpha2::Vu => Ok(Self::VU),
            grpc_api_types::payments::CountryAlpha2::Ve => Ok(Self::VE),
            grpc_api_types::payments::CountryAlpha2::Vn => Ok(Self::VN),
            grpc_api_types::payments::CountryAlpha2::Vg => Ok(Self::VG),
            grpc_api_types::payments::CountryAlpha2::Vi => Ok(Self::VI),
            grpc_api_types::payments::CountryAlpha2::Wf => Ok(Self::WF),
            grpc_api_types::payments::CountryAlpha2::Eh => Ok(Self::EH),
            grpc_api_types::payments::CountryAlpha2::Ye => Ok(Self::YE),
            grpc_api_types::payments::CountryAlpha2::Zm => Ok(Self::ZM),
            grpc_api_types::payments::CountryAlpha2::Zw => Ok(Self::ZW),
            grpc_api_types::payments::CountryAlpha2::Unspecified => Ok(Self::US), // Default to US if unspecified
        }
    }
}

impl ForeignTryFrom<grpc_api_types::payments::Address> for AddressDetails {
    type Error = ApplicationErrorResponse;
    fn foreign_try_from(
        value: grpc_api_types::payments::Address,
    ) -> Result<Self, error_stack::Report<Self::Error>> {
        let country_code = value.country_alpha2_code();
        let country = if matches!(
            country_code,
            grpc_api_types::payments::CountryAlpha2::Unspecified
        ) {
            None
        } else {
            Some(common_enums::CountryAlpha2::foreign_try_from(country_code)?)
        };

        Ok(Self {
            country,
            city: value.city,
            line1: value.line1,
            line2: value.line2,
            line3: value.line3,
            zip: value.zip_code,
            state: value.state,
            first_name: value.first_name,
            last_name: value.last_name,
        })
    }
}

impl ForeignTryFrom<grpc_api_types::payments::OrderDetailsWithAmount> for OrderDetailsWithAmount {
    type Error = ApplicationErrorResponse;

    fn foreign_try_from(
        item: grpc_api_types::payments::OrderDetailsWithAmount,
    ) -> Result<Self, error_stack::Report<Self::Error>> {
        Ok(Self {
            product_name: item.product_name,
            quantity: u16::try_from(item.quantity).change_context(
                ApplicationErrorResponse::BadRequest(ApiError {
                    sub_code: "INVALID_QUANTITY".to_owned(),
                    error_identifier: 400,
                    error_message: "Quantity value is out of range for u16".to_owned(),
                    error_object: None,
                }),
            )?,
            amount: common_utils::types::MinorUnit::new(item.amount),
            tax_rate: item.tax_rate,
            total_tax_amount: item
                .total_tax_amount
                .map(common_utils::types::MinorUnit::new),
            requires_shipping: item.requires_shipping,
            product_img_link: item.product_img_link,
            product_id: item.product_id,
            category: item.category,
            sub_category: item.sub_category,
            brand: item.brand,
            description: item.description,
            unit_of_measure: item.unit_of_measure,
            product_type: item
                .product_type
                .and_then(|pt| grpc_api_types::payments::ProductType::try_from(pt).ok())
                .map(|grpc_product_type| {
                    common_enums::ProductType::foreign_from(grpc_product_type)
                }),
            product_tax_code: item.product_tax_code,
        })
    }
}

impl
    ForeignTryFrom<(
        grpc_payment_types::PaymentServiceCreateAccessTokenRequest,
        Connectors,
        &MaskedMetadata,
    )> for PaymentFlowData
{
    type Error = ApplicationErrorResponse;

    fn foreign_try_from(
        (value, connectors, metadata): (
            grpc_payment_types::PaymentServiceCreateAccessTokenRequest,
            Connectors,
            &MaskedMetadata,
        ),
    ) -> Result<Self, error_stack::Report<Self::Error>> {
        // For access token creation operations, address information is typically not available or required
        let address: PaymentAddress = payment_address::PaymentAddress::new(
            None,        // shipping
            None,        // billing
            None,        // payment_method_billing
            Some(false), // should_unify_address = false for access token operations
        );

        let merchant_id_from_header = extract_merchant_id_from_metadata(metadata)?;

        Ok(Self {
            merchant_id: merchant_id_from_header,
            payment_id: "IRRELEVANT_PAYMENT_ID".to_string(),
            attempt_id: "IRRELEVANT_ATTEMPT_ID".to_string(),
            status: common_enums::AttemptStatus::Pending,
            payment_method: common_enums::PaymentMethod::Card, // Default for access token operations
            address,
            auth_type: common_enums::AuthenticationType::default(),
            connector_request_reference_id: extract_connector_request_reference_id(
                &value.request_ref_id,
            ), // No request_ref_id available for access token requests
            customer_id: None,
            connector_customer: None,
            description: None,
            return_url: None,
            connector_meta_data: None,
            amount_captured: None,
            minor_amount_captured: None,
            minor_amount_capturable: None,
            access_token: None,
            session_token: None,
            reference_id: None,
            payment_method_token: None,
            preprocessing_id: None,
            connector_api_version: None,
            test_mode: None,
            connector_http_status_code: None,
            external_latency: None,
            connectors,
            raw_connector_response: None,
            raw_connector_request: None,
            connector_response_headers: None,
            vault_headers: None,
            connector_response: None,
            recurring_mandate_payment_data: None,
            order_details: None,
        })
    }
}

// PhoneDetails conversion removed - phone info is now embedded in Address

impl ForeignTryFrom<(PaymentServiceAuthorizeRequest, Connectors, &MaskedMetadata)>
    for PaymentFlowData
{
    type Error = ApplicationErrorResponse;

    fn foreign_try_from(
        (value, connectors, metadata): (
            PaymentServiceAuthorizeRequest,
            Connectors,
            &MaskedMetadata,
        ),
    ) -> Result<Self, error_stack::Report<Self::Error>> {
        let address = match &value.address {
            // Borrow value.address
            Some(address_value) => {
                // address_value is &grpc_api_types::payments::PaymentAddress
                payment_address::PaymentAddress::foreign_try_from(
                    (*address_value).clone(), // Clone the grpc_api_types::payments::PaymentAddress
                )?
            }
            None => {
                return Err(ApplicationErrorResponse::BadRequest(ApiError {
                    sub_code: "INVALID_ADDRESS".to_owned(),
                    error_identifier: 400,
                    error_message: "Address is required".to_owned(),
                    error_object: None,
                }))?
            }
        };

        let merchant_id_from_header = extract_merchant_id_from_metadata(metadata)?;

        // Extract specific headers for vault and other integrations
        let vault_headers = extract_headers_from_metadata(metadata);

        let connector_meta_data = common_utils::pii::SecretSerdeValue::new(
            convert_merchant_metadata_to_json(&value.merchant_account_metadata),
        );

        let order_details = (!value.order_details.is_empty())
            .then(|| {
                value
                    .order_details
                    .into_iter()
                    .map(OrderDetailsWithAmount::foreign_try_from)
                    .collect::<Result<Vec<_>, _>>()
            })
            .transpose()?;

        Ok(Self {
            merchant_id: merchant_id_from_header,
            payment_id: "IRRELEVANT_PAYMENT_ID".to_string(),
            attempt_id: "IRRELEVANT_ATTEMPT_ID".to_string(),
            status: common_enums::AttemptStatus::Pending,
            payment_method: common_enums::PaymentMethod::foreign_try_from(
                value.payment_method.unwrap_or_default(),
            )?, // Use direct enum
            address,
            auth_type: common_enums::AuthenticationType::foreign_try_from(
                grpc_api_types::payments::AuthenticationType::try_from(value.auth_type)
                    .unwrap_or_default(),
            )?, // Use direct enum
            connector_request_reference_id: extract_connector_request_reference_id(
                &value.request_ref_id,
            ),
            customer_id: value
                .customer_id
                .clone()
                .map(|customer_id| CustomerId::try_from(Cow::from(customer_id)))
                .transpose()
                .change_context(ApplicationErrorResponse::BadRequest(ApiError {
                    sub_code: "INVALID_CUSTOMER_ID".to_owned(),
                    error_identifier: 400,
                    error_message: "Failed to parse Customer Id".to_owned(),
                    error_object: None,
                }))?,
            connector_customer: value.connector_customer_id,
            description: value.description,
            return_url: value.return_url.clone(),
            connector_meta_data: {
                value.metadata.get("connector_meta_data").map(|json_string| {
                    Ok::<Secret<serde_json::Value>, error_stack::Report<ApplicationErrorResponse>>(Secret::new(serde_json::Value::String(json_string.clone())))
                }).transpose()?
                .or(Some(connector_meta_data)) // Converts Option<Result<T, E>> to Result<Option<T>, E> and propagates E if it's an Err
            },
            amount_captured: None,
            minor_amount_captured: None,
            minor_amount_capturable: None,
            access_token: None,
            session_token: None,
            reference_id: None,
            payment_method_token: None,
            preprocessing_id: None,
            connector_api_version: None,
            test_mode: value.test_mode,
            connector_http_status_code: None,
            external_latency: None,
            connectors,
            raw_connector_response: None,
            raw_connector_request: None,
            connector_response_headers: None,
            connector_response: None,
            vault_headers,
            recurring_mandate_payment_data: None,
            order_details,
        })
    }
}

impl
    ForeignTryFrom<(
        grpc_api_types::payments::PaymentServiceAuthorizeOnlyRequest,
        Connectors,
        &MaskedMetadata,
    )> for PaymentFlowData
{
    type Error = ApplicationErrorResponse;

    fn foreign_try_from(
        (value, connectors, metadata): (
            grpc_api_types::payments::PaymentServiceAuthorizeOnlyRequest,
            Connectors,
            &MaskedMetadata,
        ),
    ) -> Result<Self, error_stack::Report<Self::Error>> {
        let address = match &value.address {
            // Borrow value.address
            Some(address_value) => {
                // address_value is &grpc_api_types::payments::PaymentAddress
                payment_address::PaymentAddress::foreign_try_from(
                    (*address_value).clone(), // Clone the grpc_api_types::payments::PaymentAddress
                )?
            }
            None => {
                return Err(ApplicationErrorResponse::BadRequest(ApiError {
                    sub_code: "INVALID_ADDRESS".to_owned(),
                    error_identifier: 400,
                    error_message: "Address is required".to_owned(),
                    error_object: None,
                }))?
            }
        };

        let merchant_id_from_header = extract_merchant_id_from_metadata(metadata)?;

        // Extract specific headers for vault and other integrations
        let vault_headers = extract_headers_from_metadata(metadata);

        let connector_meta_data = common_utils::pii::SecretSerdeValue::new(
            convert_merchant_metadata_to_json(&value.merchant_account_metadata),
        );

        let order_details = (!value.order_details.is_empty())
            .then(|| {
                value
                    .order_details
                    .into_iter()
                    .map(OrderDetailsWithAmount::foreign_try_from)
                    .collect::<Result<Vec<_>, _>>()
            })
            .transpose()?;
        let access_token = value
            .state
            .as_ref()
            .and_then(|state| state.access_token.as_ref())
            .map(AccessTokenResponseData::from);
        Ok(Self {
            merchant_id: merchant_id_from_header,
            payment_id: "IRRELEVANT_PAYMENT_ID".to_string(),
            attempt_id: "IRRELEVANT_ATTEMPT_ID".to_string(),
            status: common_enums::AttemptStatus::Pending,
            payment_method: common_enums::PaymentMethod::foreign_try_from(
                value.payment_method.unwrap_or_default(),
            )?, // Use direct enum
            address,
            auth_type: common_enums::AuthenticationType::foreign_try_from(
                grpc_api_types::payments::AuthenticationType::try_from(value.auth_type)
                    .unwrap_or_default(),
            )?, // Use direct enum
            connector_request_reference_id: extract_connector_request_reference_id(
                &value.request_ref_id,
            ),
            customer_id: value
                .customer_id
                .clone()
                .map(|customer_id| CustomerId::try_from(Cow::from(customer_id)))
                .transpose()
                .change_context(ApplicationErrorResponse::BadRequest(ApiError {
                    sub_code: "INVALID_CUSTOMER_ID".to_owned(),
                    error_identifier: 400,
                    error_message: "Failed to parse Customer Id".to_owned(),
                    error_object: None,
                }))?,
            connector_customer: value.connector_customer_id,
            description: value.description,
            return_url: value.return_url.clone(),
            connector_meta_data: {
                value.metadata.get("connector_meta_data").map(|json_string| {
                    Ok::<Secret<serde_json::Value>, error_stack::Report<ApplicationErrorResponse>>(Secret::new(serde_json::Value::String(json_string.clone())))
                }).transpose()?
                .or(Some(connector_meta_data)) // Converts Option<Result<T, E>> to Result<Option<T>, E> and propagates E if it's an Err
            },
            amount_captured: None,
            minor_amount_captured: None,
            minor_amount_capturable: None,
            access_token,
            session_token: value.session_token,
            reference_id: value.order_id,
            payment_method_token: value
                .payment_method_token
                .map(|pmt| router_data::PaymentMethodToken::Token(Secret::new(pmt))),
            preprocessing_id: None,
            connector_api_version: None,
            test_mode: value.test_mode,
            connector_http_status_code: None,
            external_latency: None,
            connectors,
            raw_connector_response: None,
            raw_connector_request: None,
            connector_response_headers: None,
            connector_response: None,
            vault_headers,
            recurring_mandate_payment_data: None,
            order_details,
        })
    }
}

impl
    ForeignTryFrom<(
        grpc_api_types::payments::PaymentServiceRepeatEverythingRequest,
        Connectors,
        &MaskedMetadata,
    )> for PaymentFlowData
{
    type Error = ApplicationErrorResponse;

    fn foreign_try_from(
        (value, connectors, metadata): (
            grpc_api_types::payments::PaymentServiceRepeatEverythingRequest,
            Connectors,
            &MaskedMetadata,
        ),
    ) -> Result<Self, error_stack::Report<Self::Error>> {
        let address = match &value.address {
            // Borrow value.address
            Some(address_value) => {
                // address_value is &grpc_api_types::payments::PaymentAddress
                payment_address::PaymentAddress::foreign_try_from(
                    (*address_value).clone(), // Clone the grpc_api_types::payments::PaymentAddress
                )?
            }
            None => {
                // For repeat payment operations, address information is typically not available or required
                payment_address::PaymentAddress::new(
                    None,        // shipping
                    None,        // billing
                    None,        // payment_method_billing
                    Some(false), // should_unify_address = false for repeat operations
                )
            }
        };

        let merchant_id_from_header = extract_merchant_id_from_metadata(metadata)?;

        Ok(Self {
            merchant_id: merchant_id_from_header,
            payment_id: "IRRELEVANT_PAYMENT_ID".to_string(),
            attempt_id: "IRRELEVANT_ATTEMPT_ID".to_string(),
            status: common_enums::AttemptStatus::Pending,
            payment_method: common_enums::PaymentMethod::Card, //TODO
            address,
            auth_type: common_enums::AuthenticationType::default(),
            connector_request_reference_id: extract_connector_request_reference_id(
                &value.request_ref_id,
            ),
            customer_id: None,
            connector_customer: value.connector_customer_id,
            description: value.description,
            return_url: None,
            connector_meta_data: None,
            amount_captured: None,
            minor_amount_captured: None,
            minor_amount_capturable: None,
            access_token: None,
            session_token: None,
            reference_id: None,
            payment_method_token: None,
            preprocessing_id: None,
            connector_api_version: None,
            test_mode: value.test_mode,
            connector_http_status_code: None,
            external_latency: None,
            connectors,
            raw_connector_response: None,
            raw_connector_request: None,
            connector_response_headers: None,
            connector_response: None,
            vault_headers: None,
            recurring_mandate_payment_data: None,
            order_details: None,
        })
    }
}

impl
    ForeignTryFrom<(
        grpc_api_types::payments::PaymentServiceGetRequest,
        Connectors,
        &MaskedMetadata,
    )> for PaymentFlowData
{
    type Error = ApplicationErrorResponse;

    fn foreign_try_from(
        (value, connectors, metadata): (
            grpc_api_types::payments::PaymentServiceGetRequest,
            Connectors,
            &MaskedMetadata,
        ),
    ) -> Result<Self, error_stack::Report<Self::Error>> {
        // For sync operations, address information is typically not available or required
        let address: PaymentAddress = crate::payment_address::PaymentAddress::new(
            None,        // shipping
            None,        // billing
            None,        // payment_method_billing
            Some(false), // should_unify_address = false for sync operations
        );

        let merchant_id_from_header = extract_merchant_id_from_metadata(metadata)?;

        let access_token = value
            .state
            .as_ref()
            .and_then(|state| state.access_token.as_ref())
            .map(AccessTokenResponseData::from);

        Ok(Self {
            merchant_id: merchant_id_from_header,
            payment_id: "IRRELEVANT_PAYMENT_ID".to_string(),
            attempt_id: "IRRELEVANT_ATTEMPT_ID".to_string(),
            status: common_enums::AttemptStatus::Pending,
            payment_method: common_enums::PaymentMethod::Card, //TODO
            address,
            auth_type: common_enums::AuthenticationType::default(),
            connector_request_reference_id: extract_connector_request_reference_id(
                &value.request_ref_id,
            ),
            customer_id: None,
            connector_customer: None,
            description: None,
            return_url: None,
            connector_meta_data: None,
            amount_captured: None,
            minor_amount_captured: None,
            minor_amount_capturable: None,
            access_token,
            session_token: None,
            reference_id: None,
            payment_method_token: None,
            preprocessing_id: None,
            connector_api_version: None,
            test_mode: None,
            connector_http_status_code: None,
            external_latency: None,
            connectors,
            raw_connector_response: None,
            raw_connector_request: None,
            connector_response_headers: None,
            vault_headers: None,
            connector_response: None,
            recurring_mandate_payment_data: None,
            order_details: None,
        })
    }
}

impl ForeignTryFrom<(PaymentServiceVoidRequest, Connectors, &MaskedMetadata)> for PaymentFlowData {
    type Error = ApplicationErrorResponse;

    fn foreign_try_from(
        (value, connectors, metadata): (PaymentServiceVoidRequest, Connectors, &MaskedMetadata),
    ) -> Result<Self, error_stack::Report<Self::Error>> {
        // For void operations, address information is typically not available or required
        // Since this is a PaymentServiceVoidRequest, we use default address values
        let address: PaymentAddress = payment_address::PaymentAddress::new(
            None,        // shipping
            None,        // billing
            None,        // payment_method_billing
            Some(false), // should_unify_address = false for void operations
        );

        let merchant_id_from_header = extract_merchant_id_from_metadata(metadata)?;
        let access_token = value
            .state
            .as_ref()
            .and_then(|state| state.access_token.as_ref())
            .map(AccessTokenResponseData::from);
        let connector_meta_data = common_utils::pii::SecretSerdeValue::new(
            convert_merchant_metadata_to_json(&value.merchant_account_metadata),
        );

        Ok(Self {
            merchant_id: merchant_id_from_header,
            payment_id: "IRRELEVANT_PAYMENT_ID".to_string(),
            attempt_id: "IRRELEVANT_ATTEMPT_ID".to_string(),
            status: common_enums::AttemptStatus::Pending,
            payment_method: common_enums::PaymentMethod::Card, //TODO
            address,
            auth_type: common_enums::AuthenticationType::default(),
            connector_request_reference_id: extract_connector_request_reference_id(
                &value.request_ref_id,
            ),
            customer_id: None,
            connector_customer: None,
            description: None,
            return_url: None,
            connector_meta_data: Some(connector_meta_data),
            amount_captured: None,
            minor_amount_captured: None,
            minor_amount_capturable: None,
            access_token,
            session_token: None,
            reference_id: None,
            payment_method_token: None,
            preprocessing_id: None,
            connector_api_version: None,
            test_mode: None,
            connector_http_status_code: None,
            external_latency: None,
            connectors,
            raw_connector_response: None,
            raw_connector_request: None,
            connector_response_headers: None,
            vault_headers: None,
            connector_response: None,
            recurring_mandate_payment_data: None,
            order_details: None,
        })
    }
}

impl ForeignTryFrom<ResponseId> for grpc_api_types::payments::Identifier {
    type Error = ApplicationErrorResponse;
    fn foreign_try_from(value: ResponseId) -> Result<Self, error_stack::Report<Self::Error>> {
        Ok(match value {
            ResponseId::ConnectorTransactionId(id) => Self {
                id_type: Some(grpc_api_types::payments::identifier::IdType::Id(id)),
            },
            ResponseId::EncodedData(data) => Self {
                id_type: Some(grpc_api_types::payments::identifier::IdType::EncodedData(
                    data,
                )),
            },
            ResponseId::NoResponseId => Self {
                id_type: Some(grpc_api_types::payments::identifier::IdType::NoResponseIdMarker(())),
            },
        })
    }
}

impl ForeignTryFrom<router_request_types::AuthenticationData>
    for grpc_api_types::payments::AuthenticationData
{
    type Error = ApplicationErrorResponse;
    fn foreign_try_from(
        value: router_request_types::AuthenticationData,
    ) -> error_stack::Result<Self, Self::Error> {
        use hyperswitch_masking::ExposeInterface;
        let trans_status = value
            .trans_status
            .map(|ts| grpc_api_types::payments::TransactionStatus::foreign_from(ts).into());
        Ok(Self {
            ucaf_collection_indicator: value.ucaf_collection_indicator,
            eci: value.eci,
            cavv: value.cavv.map(|cavv| cavv.expose()),
            threeds_server_transaction_id: value.threeds_server_transaction_id.map(|id| {
                grpc_api_types::payments::Identifier {
                    id_type: Some(grpc_api_types::payments::identifier::IdType::Id(id)),
                }
            }),
            message_version: value.message_version.map(|v| v.to_string()),
            ds_transaction_id: value.ds_trans_id,
            trans_status,
            acs_transaction_id: value.acs_transaction_id,
            transaction_id: value.transaction_id,
        })
    }
}

impl ForeignFrom<common_enums::TransactionStatus> for grpc_api_types::payments::TransactionStatus {
    fn foreign_from(from: common_enums::TransactionStatus) -> Self {
        match from {
            common_enums::TransactionStatus::Success => grpc_api_types::payments::TransactionStatus::Success,
            common_enums::TransactionStatus::Failure => grpc_api_types::payments::TransactionStatus::Failure,
            common_enums::TransactionStatus::VerificationNotPerformed => grpc_api_types::payments::TransactionStatus::VerificationNotPerformed,
            common_enums::TransactionStatus::NotVerified => grpc_api_types::payments::TransactionStatus::NotVerified,
            common_enums::TransactionStatus::Rejected => grpc_api_types::payments::TransactionStatus::Rejected,
            common_enums::TransactionStatus::ChallengeRequired => grpc_api_types::payments::TransactionStatus::ChallengeRequired,
            common_enums::TransactionStatus::ChallengeRequiredDecoupledAuthentication => grpc_api_types::payments::TransactionStatus::ChallengeRequiredDecoupledAuthentication,
            common_enums::TransactionStatus::InformationOnly => grpc_api_types::payments::TransactionStatus::InformationOnly,
        }
    }
}

impl ForeignFrom<grpc_api_types::payments::TransactionStatus> for common_enums::TransactionStatus {
    fn foreign_from(value: grpc_api_types::payments::TransactionStatus) -> Self {
        match value {
            grpc_api_types::payments::TransactionStatus::Success => common_enums::TransactionStatus::Success,
            grpc_api_types::payments::TransactionStatus::Failure => common_enums::TransactionStatus::Failure,
            grpc_api_types::payments::TransactionStatus::VerificationNotPerformed => common_enums::TransactionStatus::VerificationNotPerformed,
            grpc_api_types::payments::TransactionStatus::NotVerified => common_enums::TransactionStatus::NotVerified,
            grpc_api_types::payments::TransactionStatus::Rejected => common_enums::TransactionStatus::Rejected,
            grpc_api_types::payments::TransactionStatus::ChallengeRequired => common_enums::TransactionStatus::ChallengeRequired,
            grpc_api_types::payments::TransactionStatus::ChallengeRequiredDecoupledAuthentication => common_enums::TransactionStatus::ChallengeRequiredDecoupledAuthentication,
            grpc_api_types::payments::TransactionStatus::InformationOnly => common_enums::TransactionStatus::InformationOnly,
        }
    }
}

impl ForeignTryFrom<ConnectorResponseData> for grpc_api_types::payments::ConnectorResponseData {
    type Error = ApplicationErrorResponse;
    fn foreign_try_from(
        value: ConnectorResponseData,
    ) -> Result<Self, error_stack::Report<Self::Error>> {
        Ok(Self {
            additional_payment_method_data: value.additional_payment_method_data.as_ref().map(
                |additional_payment_method_connector_response| {
                    match additional_payment_method_connector_response {
                        AdditionalPaymentMethodConnectorResponse::Card {
                            authentication_data,
                            payment_checks,
                            card_network,
                            domestic_network,
                        } => grpc_api_types::payments::AdditionalPaymentMethodConnectorResponse {
                            card: Some(grpc_api_types::payments::CardConnectorResponse {
                                authentication_data: authentication_data
                                    .as_ref()
                                    .and_then(|data| serde_json::to_vec(data).ok()),
                                payment_checks: payment_checks
                                    .as_ref()
                                    .and_then(|checks| serde_json::to_vec(checks).ok()),
                                card_network: card_network.clone(),
                                domestic_network: domestic_network.clone(),
                            }),
                        },
                    }
                },
            ),
            extended_authorization_response_data: value
                .get_extended_authorization_response_data()
                .map(|extended_authorization_response_data| {
                    grpc_api_types::payments::ExtendedAuthorizationResponseData {
                        extended_authentication_applied: extended_authorization_response_data
                            .extended_authentication_applied,
                        extended_authorization_last_applied_at:
                            extended_authorization_response_data
                                .extended_authorization_last_applied_at
                                .map(|dt| dt.assume_utc().unix_timestamp()),
                        capture_before: extended_authorization_response_data
                            .capture_before
                            .map(|dt| dt.assume_utc().unix_timestamp()),
                    }
                }),
            is_overcapture_enabled: value.is_overcapture_enabled(),
        })
    }
}

pub fn generate_create_order_response(
    router_data_v2: RouterDataV2<
        CreateOrder,
        PaymentFlowData,
        PaymentCreateOrderData,
        PaymentCreateOrderResponse,
    >,
) -> Result<PaymentServiceAuthorizeResponse, error_stack::Report<ApplicationErrorResponse>> {
    let transaction_response = router_data_v2.response;
    let status = router_data_v2.resource_common_data.status;
    let grpc_status = grpc_api_types::payments::PaymentStatus::foreign_from(status);
    let raw_connector_response = router_data_v2
        .resource_common_data
        .get_raw_connector_response();
    let raw_connector_request = router_data_v2
        .resource_common_data
        .get_raw_connector_request();
    let response = match transaction_response {
        Ok(response) => {
            // For successful order creation, return basic success response
            PaymentServiceAuthorizeResponse {
                transaction_id: Some(grpc_api_types::payments::Identifier {
                    id_type: Some(grpc_api_types::payments::identifier::IdType::Id(
                        response.order_id,
                    )),
                }),
                redirection_data: None,
                network_txn_id: None,
                response_ref_id: None,
                incremental_authorization_allowed: None,
                status: grpc_status as i32,
                error_message: None,
                error_code: None,
                error_reason: None,
                status_code: 200,
                raw_connector_response,
                raw_connector_request,
                response_headers: router_data_v2
                    .resource_common_data
                    .get_connector_response_headers_as_map(),
                connector_metadata: std::collections::HashMap::new(),
                state: None,
                captured_amount: None,
                minor_captured_amount: None,
                minor_amount_capturable: None,
                mandate_reference: None,
                connector_response: None,
            }
        }
        Err(err) => {
            let status = err
                .attempt_status
                .map(grpc_api_types::payments::PaymentStatus::foreign_from)
                .unwrap_or_default();
            PaymentServiceAuthorizeResponse {
                transaction_id: Some(grpc_api_types::payments::Identifier {
                    id_type: Some(
                        grpc_api_types::payments::identifier::IdType::NoResponseIdMarker(()),
                    ),
                }),
                redirection_data: None,
                network_txn_id: None,
                response_ref_id: err.connector_transaction_id.map(|id| {
                    grpc_api_types::payments::Identifier {
                        id_type: Some(grpc_api_types::payments::identifier::IdType::Id(id)),
                    }
                }),
                incremental_authorization_allowed: None,
                status: status as i32,
                error_message: Some(err.message),
                error_code: Some(err.code),
                error_reason: err.reason,
                status_code: err.status_code as u32,
                response_headers: router_data_v2
                    .resource_common_data
                    .get_connector_response_headers_as_map(),
                connector_metadata: std::collections::HashMap::new(),
                raw_connector_response,
                raw_connector_request,
                state: None,
                captured_amount: None,
                minor_captured_amount: None,
                minor_amount_capturable: None,
                mandate_reference: None,
                connector_response: None,
            }
        }
    };
    Ok(response)
}

/// Helper function to convert connector_metadata from serde_json::Value to HashMap<String, String>
/// Properly handles different JSON value types (String, Number, Bool)
fn convert_connector_metadata_to_hashmap(
    connector_metadata: Option<serde_json::Value>,
) -> std::collections::HashMap<String, String> {
    connector_metadata
        .and_then(|value| value.as_object().cloned())
        .map(|map| {
            map.into_iter()
                .map(|(k, v)| {
                    let value_str = match v {
                        serde_json::Value::String(s) => s,
                        serde_json::Value::Number(n) => n.to_string(),
                        serde_json::Value::Bool(b) => b.to_string(),
                        _ => v.to_string(),
                    };
                    (k, value_str)
                })
                .collect()
        })
        .unwrap_or_default()
}

pub fn generate_payment_authorize_response<T: PaymentMethodDataTypes>(
    router_data_v2: RouterDataV2<
        Authorize,
        PaymentFlowData,
        PaymentsAuthorizeData<T>,
        PaymentsResponseData,
    >,
) -> Result<PaymentServiceAuthorizeResponse, error_stack::Report<ApplicationErrorResponse>> {
    let transaction_response = router_data_v2.response;
    let status = router_data_v2.resource_common_data.status;
    info!("Payment authorize response status: {:?}", status);
    let response_headers = router_data_v2
        .resource_common_data
        .get_connector_response_headers_as_map();
    let grpc_status = grpc_api_types::payments::PaymentStatus::foreign_from(status);
    let raw_connector_response = router_data_v2
        .resource_common_data
        .get_raw_connector_response();
    let raw_connector_request = router_data_v2
        .resource_common_data
        .get_raw_connector_request();

    // Create state if either access token or connector customer is available
    let state = if router_data_v2.resource_common_data.access_token.is_some()
        || router_data_v2
            .resource_common_data
            .connector_customer
            .is_some()
    {
        Some(ConnectorState {
            access_token: router_data_v2
                .resource_common_data
                .access_token
                .as_ref()
                .map(|token_data| grpc_api_types::payments::AccessToken {
                    token: token_data.access_token.clone(),
                    expires_in_seconds: token_data.expires_in,
                    token_type: token_data.token_type.clone(),
                }),
            connector_customer_id: router_data_v2
                .resource_common_data
                .connector_customer
                .clone(),
        })
    } else {
        None
    };

    let connector_response = router_data_v2
        .resource_common_data
        .connector_response
        .as_ref()
        .map(|connector_response_data| {
            grpc_api_types::payments::ConnectorResponseData::foreign_try_from(
                connector_response_data.clone(),
            )
        })
        .transpose()?;

    let response = match transaction_response {
        Ok(response) => match response {
            PaymentsResponseData::TransactionResponse {
                resource_id,
                redirection_data,
                connector_metadata,
                network_txn_id,
                connector_response_reference_id,
                incremental_authorization_allowed,
                mandate_reference,
                status_code,
            } => {
                let mandate_reference_grpc =
                    mandate_reference.map(|m| grpc_api_types::payments::MandateReference {
                        mandate_id: m.connector_mandate_id,
                        payment_method_id: m.payment_method_id,
                    });

                PaymentServiceAuthorizeResponse {
                    transaction_id: Some(grpc_api_types::payments::Identifier::foreign_try_from(resource_id)?),
                    redirection_data: redirection_data.map(
                        |form| {
                            match *form {
                                crate::router_response_types::RedirectForm::Form { endpoint, method, form_fields } => {
                                    Ok::<grpc_api_types::payments::RedirectForm, ApplicationErrorResponse>(grpc_api_types::payments::RedirectForm {
                                        form_type: Some(grpc_api_types::payments::redirect_form::FormType::Form(
                                            grpc_api_types::payments::FormData {
                                                endpoint,
                                                method: grpc_api_types::payments::HttpMethod::foreign_from(method) as i32,
                                                form_fields, //TODO
                                            }
                                        ))
                                    })
                                },
                                router_response_types::RedirectForm::Html { html_data } => {
                                    Ok(grpc_api_types::payments::RedirectForm {
                                        form_type: Some(grpc_api_types::payments::redirect_form::FormType::Html(
                                            grpc_api_types::payments::HtmlData {
                                                html_data,
                                            }
                                        ))
                                    })
                                },
                                router_response_types::RedirectForm::Uri { uri } => {
                                    Ok(grpc_api_types::payments::RedirectForm {
                                        form_type: Some(grpc_api_types::payments::redirect_form::FormType::Uri(
                                            grpc_api_types::payments::UriData {
                                                uri,
                                            }
                                        ))
                                    })
                                },
                                crate::router_response_types::RedirectForm::Mifinity { initialization_token } => {
                                    Ok(grpc_api_types::payments::RedirectForm {
                                        form_type: Some(grpc_api_types::payments::redirect_form::FormType::Uri(
                                            grpc_api_types::payments::UriData {
                                                uri: initialization_token,
                                            }
                                        ))
                                    })
                                },
                                _ => Err(
                                    ApplicationErrorResponse::BadRequest(ApiError {
                                        sub_code: "INVALID_RESPONSE".to_owned(),
                                        error_identifier: 400,
                                        error_message: "Invalid response from connector".to_owned(),
                                        error_object: None,
                                    }))?,
                            }
                        }
                    ).transpose()?,
                    connector_metadata: convert_connector_metadata_to_hashmap(connector_metadata),
                    network_txn_id,
                    response_ref_id: connector_response_reference_id.map(|id| grpc_api_types::payments::Identifier {
                        id_type: Some(grpc_api_types::payments::identifier::IdType::Id(id)),
                    }),
                    mandate_reference: mandate_reference_grpc,
                    incremental_authorization_allowed,
                    status: grpc_status as i32,
                    error_message: None,
                    error_code: None,
                    error_reason: None,
                    raw_connector_response,
                    raw_connector_request,
                    status_code: status_code as u32,
                    response_headers,
                    state,
                    captured_amount: router_data_v2.resource_common_data.amount_captured,
                    minor_captured_amount: router_data_v2
                        .resource_common_data
                        .minor_amount_captured
                        .map(|amount_captured| amount_captured.get_amount_as_i64()),
                    minor_amount_capturable: router_data_v2
                        .resource_common_data
                        .minor_amount_capturable
                        .map(|amount_capturable| amount_capturable.get_amount_as_i64()),
                    connector_response,
                }
            }
            _ => Err(ApplicationErrorResponse::BadRequest(ApiError {
                sub_code: "INVALID_RESPONSE".to_owned(),
                error_identifier: 400,
                error_message: "Invalid response from connector".to_owned(),
                error_object: None,
            }))?,
        },
        Err(err) => {
            let status = err
                .attempt_status
                .map(grpc_api_types::payments::PaymentStatus::foreign_from)
                .unwrap_or_default();
            PaymentServiceAuthorizeResponse {
                transaction_id: Some(grpc_api_types::payments::Identifier {
                    id_type: Some(
                        grpc_api_types::payments::identifier::IdType::NoResponseIdMarker(()),
                    ),
                }),
                redirection_data: None,
                network_txn_id: None,
                response_ref_id: err.connector_transaction_id.map(|id| {
                    grpc_api_types::payments::Identifier {
                        id_type: Some(grpc_api_types::payments::identifier::IdType::Id(id)),
                    }
                }),
                mandate_reference: None,
                incremental_authorization_allowed: None,
                status: status as i32,
                error_message: Some(err.message),
                error_code: Some(err.code),
                error_reason: err.reason,
                status_code: err.status_code as u32,
                response_headers,
                raw_connector_response,
                raw_connector_request,
                connector_metadata: std::collections::HashMap::new(),
                state,
                captured_amount: None,
                minor_captured_amount: None,
                minor_amount_capturable: None,
                connector_response: None,
            }
        }
    };
    Ok(response)
}

// ForeignTryFrom for PaymentMethod gRPC enum to internal enum
impl ForeignTryFrom<grpc_api_types::payments::PaymentMethod> for common_enums::PaymentMethod {
    type Error = ApplicationErrorResponse;
    fn foreign_try_from(
        item: grpc_api_types::payments::PaymentMethod,
    ) -> Result<Self, error_stack::Report<Self::Error>> {
        match item {
            grpc_api_types::payments::PaymentMethod {
                payment_method:
                    Some(grpc_api_types::payments::payment_method::PaymentMethod::Card(_)),
            } => Ok(Self::Card),
            grpc_api_types::payments::PaymentMethod {
                payment_method:
                    Some(grpc_api_types::payments::payment_method::PaymentMethod::CardProxy(_)),
            } => Ok(Self::Card),
            grpc_api_types::payments::PaymentMethod {
                payment_method:
                    Some(grpc_api_types::payments::payment_method::PaymentMethod::CardRedirect(_)),
            } => Ok(Self::Card),
            grpc_api_types::payments::PaymentMethod {
                payment_method:
                    Some(grpc_api_types::payments::payment_method::PaymentMethod::Token(_)),
            } => Ok(Self::Wallet),
            grpc_api_types::payments::PaymentMethod {
                payment_method:
                    Some(grpc_api_types::payments::payment_method::PaymentMethod::UpiCollect(_)),
            } => Ok(Self::Upi),
            grpc_api_types::payments::PaymentMethod {
                payment_method:
                    Some(grpc_api_types::payments::payment_method::PaymentMethod::UpiIntent(_)),
            } => Ok(Self::Upi),
            grpc_api_types::payments::PaymentMethod {
                payment_method:
                    Some(grpc_api_types::payments::payment_method::PaymentMethod::UpiQr(_)),
            } => Ok(Self::Upi),
            grpc_api_types::payments::PaymentMethod {
                payment_method:
                    Some(grpc_api_types::payments::payment_method::PaymentMethod::ClassicReward(_)),
            } => Ok(Self::Reward),
            grpc_api_types::payments::PaymentMethod {
                payment_method:
                    Some(grpc_api_types::payments::payment_method::PaymentMethod::EVoucher(_)),
            } => Ok(Self::Reward),
            grpc_api_types::payments::PaymentMethod {
                payment_method:
                    Some(grpc_api_types::payments::payment_method::PaymentMethod::ApplePay(_)),
            } => Ok(Self::Wallet),
            grpc_api_types::payments::PaymentMethod {
                payment_method:
                    Some(grpc_api_types::payments::payment_method::PaymentMethod::GooglePay(_)),
            } => Ok(Self::Wallet),
            grpc_api_types::payments::PaymentMethod {
                payment_method:
                    Some(grpc_api_types::payments::payment_method::PaymentMethod::ApplePayThirdPartySdk(_)),
            } => Ok(Self::Wallet),
            grpc_api_types::payments::PaymentMethod {
                payment_method:
                    Some(grpc_api_types::payments::payment_method::PaymentMethod::GooglePayThirdPartySdk(_)),
            } => Ok(Self::Wallet),
            grpc_api_types::payments::PaymentMethod {
                payment_method:
                    Some(grpc_api_types::payments::payment_method::PaymentMethod::PaypalSdk(_)),
            } => Ok(Self::Wallet),
            grpc_api_types::payments::PaymentMethod {
                payment_method:
                    Some(grpc_api_types::payments::payment_method::PaymentMethod::AmazonPayRedirect(_)),
            } => Ok(Self::Wallet),
            grpc_api_types::payments::PaymentMethod {
                payment_method:
                    Some(grpc_api_types::payments::payment_method::PaymentMethod::PaypalRedirect(_)),
            } => Ok(Self::Wallet),
            grpc_api_types::payments::PaymentMethod {
                payment_method:
                    Some(grpc_api_types::payments::payment_method::PaymentMethod::RevolutPay(_)),
            } => Ok(Self::Wallet),
            grpc_api_types::payments::PaymentMethod {
                payment_method:
                    Some(grpc_api_types::payments::payment_method::PaymentMethod::Mifinity(_)),
            } => Ok(Self::Wallet),
            grpc_api_types::payments::PaymentMethod {
                payment_method:
                    Some(grpc_api_types::payments::payment_method::PaymentMethod::Bluecode(_)),
            } => Ok(Self::Wallet),
            grpc_api_types::payments::PaymentMethod {
                payment_method:
                    Some(grpc_api_types::payments::payment_method::PaymentMethod::CashappQr(_)),
            } => Ok(Self::Wallet),
            grpc_api_types::payments::PaymentMethod {
                payment_method:
                    Some(grpc_api_types::payments::payment_method::PaymentMethod::WeChatPayQr(_)),
            } => Ok(Self::Wallet),
            grpc_api_types::payments::PaymentMethod {
                payment_method:
                    Some(grpc_api_types::payments::payment_method::PaymentMethod::AliPayRedirect(_)),
            } => Ok(Self::Wallet),
            grpc_api_types::payments::PaymentMethod {
                payment_method:
                    Some(grpc_api_types::payments::payment_method::PaymentMethod::InstantBankTransfer(
                        _,
                    )),
            } => Ok(Self::BankTransfer),
            _ => Ok(Self::Card), // Default fallback
        }
    }
}

// ForeignTryFrom for AuthenticationType gRPC enum to internal enum
impl ForeignTryFrom<grpc_api_types::payments::AuthenticationType>
    for common_enums::AuthenticationType
{
    type Error = ApplicationErrorResponse;
    fn foreign_try_from(
        item: grpc_api_types::payments::AuthenticationType,
    ) -> Result<Self, error_stack::Report<Self::Error>> {
        match item {
            grpc_api_types::payments::AuthenticationType::Unspecified => Ok(Self::NoThreeDs), // Default to NoThreeDs for unspecified
            grpc_api_types::payments::AuthenticationType::ThreeDs => Ok(Self::ThreeDs),
            grpc_api_types::payments::AuthenticationType::NoThreeDs => Ok(Self::NoThreeDs),
        }
    }
}

impl ForeignTryFrom<grpc_api_types::payments::PaymentServiceGetRequest> for PaymentsSyncData {
    type Error = ApplicationErrorResponse;

    fn foreign_try_from(
        value: grpc_api_types::payments::PaymentServiceGetRequest,
    ) -> Result<Self, error_stack::Report<Self::Error>> {
        let capture_method = Some(common_enums::CaptureMethod::foreign_try_from(
            value.capture_method(),
        )?);
        let currency = common_enums::Currency::foreign_try_from(value.currency())?;
        let amount = common_utils::types::MinorUnit::new(value.amount);
        // Create ResponseId from resource_id
        let connector_transaction_id = ResponseId::ConnectorTransactionId(
            value
                .transaction_id
                .clone()
                .and_then(|id| id.id_type)
                .and_then(|id_type| match id_type {
                    grpc_api_types::payments::identifier::IdType::Id(id) => Some(id),
                    _ => None,
                })
                .unwrap_or_default(),
        );

        let encoded_data = value.encoded_data;

        Ok(Self {
            connector_transaction_id,
            encoded_data,
            capture_method,
            connector_meta: None,
            sync_type: router_request_types::SyncRequestType::SinglePaymentSync,
            mandate_id: None,
            payment_method_type: None,
            currency,
            payment_experience: None,
            amount,
            integrity_object: None,
            all_keys_required: None, // Field not available in new proto structure
            split_payments: None,
        })
    }
}

impl
    ForeignTryFrom<(
        grpc_api_types::payments::PaymentServiceGetRequest,
        Connectors,
    )> for PaymentFlowData
{
    type Error = ApplicationErrorResponse;

    fn foreign_try_from(
        (value, connectors): (
            grpc_api_types::payments::PaymentServiceGetRequest,
            Connectors,
        ),
    ) -> Result<Self, error_stack::Report<Self::Error>> {
        Ok(Self {
            merchant_id: common_utils::id_type::MerchantId::default(),
            payment_id: "PAYMENT_ID".to_string(),
            attempt_id: "ATTEMPT_ID".to_string(),
            status: common_enums::AttemptStatus::Pending,
            payment_method: common_enums::PaymentMethod::Card, // Default
            address: payment_address::PaymentAddress::default(),
            auth_type: common_enums::AuthenticationType::default(),
            connector_request_reference_id: extract_connector_request_reference_id(
                &value.request_ref_id,
            ),
            customer_id: None,
            connector_customer: None,
            description: None,
            return_url: None,
            connector_meta_data: None,
            amount_captured: None,
            minor_amount_captured: None,
            minor_amount_capturable: None,
            access_token: None,
            session_token: None,
            reference_id: None,
            payment_method_token: None,
            preprocessing_id: None,
            connector_api_version: None,
            test_mode: None,
            connector_http_status_code: None,
            external_latency: None,
            connectors,
            raw_connector_response: None,
            raw_connector_request: None,
            connector_response_headers: None,
            vault_headers: None,
            connector_response: None,
            recurring_mandate_payment_data: None,
            order_details: None,
        })
    }
}

impl ForeignFrom<common_enums::AttemptStatus> for grpc_api_types::payments::PaymentStatus {
    fn foreign_from(status: common_enums::AttemptStatus) -> Self {
        match status {
            common_enums::AttemptStatus::Charged => Self::Charged,
            common_enums::AttemptStatus::Pending => Self::Pending,
            common_enums::AttemptStatus::Failure => Self::Failure,
            common_enums::AttemptStatus::Authorized => Self::Authorized,
            common_enums::AttemptStatus::PartiallyAuthorized => Self::PartiallyAuthorized,
            common_enums::AttemptStatus::Started => Self::Started,
            common_enums::AttemptStatus::Expired => Self::Expired,
            common_enums::AttemptStatus::AuthenticationFailed => Self::AuthenticationFailed,
            common_enums::AttemptStatus::AuthenticationPending => Self::AuthenticationPending,
            common_enums::AttemptStatus::AuthenticationSuccessful => Self::AuthenticationSuccessful,
            common_enums::AttemptStatus::Authorizing => Self::Authorizing,
            common_enums::AttemptStatus::CaptureInitiated => Self::CaptureInitiated,
            common_enums::AttemptStatus::CaptureFailed => Self::CaptureFailed,
            common_enums::AttemptStatus::VoidInitiated => Self::VoidInitiated,
            common_enums::AttemptStatus::VoidPostCaptureInitiated => Self::VoidInitiated,
            common_enums::AttemptStatus::VoidFailed => Self::VoidFailed,
            common_enums::AttemptStatus::Voided => Self::Voided,
            common_enums::AttemptStatus::VoidedPostCapture => Self::VoidedPostCapture,
            common_enums::AttemptStatus::Unresolved => Self::Unresolved,
            common_enums::AttemptStatus::PaymentMethodAwaited => Self::PaymentMethodAwaited,
            common_enums::AttemptStatus::ConfirmationAwaited => Self::ConfirmationAwaited,
            common_enums::AttemptStatus::DeviceDataCollectionPending => {
                Self::DeviceDataCollectionPending
            }
            common_enums::AttemptStatus::RouterDeclined => Self::RouterDeclined,
            common_enums::AttemptStatus::AuthorizationFailed => Self::AuthorizationFailed,
            common_enums::AttemptStatus::CodInitiated => Self::CodInitiated,
            common_enums::AttemptStatus::AutoRefunded => Self::AutoRefunded,
            common_enums::AttemptStatus::PartialCharged => Self::PartialCharged,
            common_enums::AttemptStatus::PartialChargedAndChargeable => {
                Self::PartialChargedAndChargeable
            }
            common_enums::AttemptStatus::IntegrityFailure => Self::Failure,
            common_enums::AttemptStatus::Unknown => Self::AttemptStatusUnspecified,
        }
    }
}

impl ForeignTryFrom<grpc_api_types::payments::PaymentStatus> for common_enums::AttemptStatus {
    type Error = ApplicationErrorResponse;

    fn foreign_try_from(
        status: grpc_api_types::payments::PaymentStatus,
    ) -> Result<Self, error_stack::Report<Self::Error>> {
        match status {
            grpc_api_types::payments::PaymentStatus::Charged => Ok(Self::Charged),
            grpc_api_types::payments::PaymentStatus::Pending => Ok(Self::Pending),
            grpc_api_types::payments::PaymentStatus::Failure => Ok(Self::Failure),
            grpc_api_types::payments::PaymentStatus::Authorized => Ok(Self::Authorized),
            grpc_api_types::payments::PaymentStatus::Started => Ok(Self::Started),
            grpc_api_types::payments::PaymentStatus::AuthenticationFailed => {
                Ok(Self::AuthenticationFailed)
            }
            grpc_api_types::payments::PaymentStatus::AuthenticationPending => {
                Ok(Self::AuthenticationPending)
            }
            grpc_api_types::payments::PaymentStatus::AuthenticationSuccessful => {
                Ok(Self::AuthenticationSuccessful)
            }
            grpc_api_types::payments::PaymentStatus::Authorizing => Ok(Self::Authorizing),
            grpc_api_types::payments::PaymentStatus::PartiallyAuthorized => {
                Ok(Self::PartiallyAuthorized)
            }
            grpc_api_types::payments::PaymentStatus::CaptureInitiated => Ok(Self::CaptureInitiated),
            grpc_api_types::payments::PaymentStatus::CaptureFailed => Ok(Self::CaptureFailed),
            grpc_api_types::payments::PaymentStatus::VoidInitiated => Ok(Self::VoidInitiated),
            grpc_api_types::payments::PaymentStatus::VoidFailed => Ok(Self::VoidFailed),
            grpc_api_types::payments::PaymentStatus::Voided => Ok(Self::Voided),
            grpc_api_types::payments::PaymentStatus::VoidedPostCapture => {
                Ok(Self::VoidedPostCapture)
            }
            grpc_api_types::payments::PaymentStatus::Expired => Ok(Self::Expired),
            grpc_api_types::payments::PaymentStatus::Unresolved => Ok(Self::Unresolved),
            grpc_api_types::payments::PaymentStatus::PaymentMethodAwaited => {
                Ok(Self::PaymentMethodAwaited)
            }
            grpc_api_types::payments::PaymentStatus::ConfirmationAwaited => {
                Ok(Self::ConfirmationAwaited)
            }
            grpc_api_types::payments::PaymentStatus::DeviceDataCollectionPending => {
                Ok(Self::DeviceDataCollectionPending)
            }
            grpc_api_types::payments::PaymentStatus::RouterDeclined => Ok(Self::RouterDeclined),
            grpc_api_types::payments::PaymentStatus::AuthorizationFailed => {
                Ok(Self::AuthorizationFailed)
            }
            grpc_api_types::payments::PaymentStatus::CodInitiated => Ok(Self::CodInitiated),
            grpc_api_types::payments::PaymentStatus::AutoRefunded => Ok(Self::AutoRefunded),
            grpc_api_types::payments::PaymentStatus::PartialCharged => Ok(Self::PartialCharged),
            grpc_api_types::payments::PaymentStatus::PartialChargedAndChargeable => {
                Ok(Self::PartialChargedAndChargeable)
            }
            grpc_api_types::payments::PaymentStatus::AttemptStatusUnspecified => Ok(Self::Unknown),
        }
    }
}

impl ForeignFrom<common_enums::RefundStatus> for grpc_api_types::payments::RefundStatus {
    fn foreign_from(status: common_enums::RefundStatus) -> Self {
        match status {
            common_enums::RefundStatus::Failure => Self::RefundFailure,
            common_enums::RefundStatus::ManualReview => Self::RefundManualReview,
            common_enums::RefundStatus::Pending => Self::RefundPending,
            common_enums::RefundStatus::Success => Self::RefundSuccess,
            common_enums::RefundStatus::TransactionFailure => Self::RefundTransactionFailure,
        }
    }
}

pub fn generate_payment_void_response(
    router_data_v2: RouterDataV2<Void, PaymentFlowData, PaymentVoidData, PaymentsResponseData>,
) -> Result<PaymentServiceVoidResponse, error_stack::Report<ApplicationErrorResponse>> {
    let transaction_response = router_data_v2.response;

    // Create state if either access token or connector customer is available
    let state = if router_data_v2.resource_common_data.access_token.is_some()
        || router_data_v2
            .resource_common_data
            .connector_customer
            .is_some()
    {
        Some(ConnectorState {
            access_token: router_data_v2
                .resource_common_data
                .access_token
                .as_ref()
                .map(|token_data| grpc_api_types::payments::AccessToken {
                    token: token_data.access_token.clone(),
                    expires_in_seconds: token_data.expires_in,
                    token_type: token_data.token_type.clone(),
                }),
            connector_customer_id: router_data_v2
                .resource_common_data
                .connector_customer
                .clone(),
        })
    } else {
        None
    };

    let raw_connector_request = router_data_v2
        .resource_common_data
        .get_raw_connector_request();

    match transaction_response {
        Ok(response) => match response {
            PaymentsResponseData::TransactionResponse {
                resource_id,
                redirection_data: _,
                connector_metadata,
                network_txn_id: _,
                connector_response_reference_id,
                incremental_authorization_allowed,
                mandate_reference,
                status_code,
            } => {
                let status = router_data_v2.resource_common_data.status;
                let grpc_status = grpc_api_types::payments::PaymentStatus::foreign_from(status);

                let grpc_resource_id =
                    grpc_api_types::payments::Identifier::foreign_try_from(resource_id)?;

                let mandate_reference_grpc =
                    mandate_reference.map(|m| grpc_api_types::payments::MandateReference {
                        mandate_id: m.connector_mandate_id,
                        payment_method_id: m.payment_method_id,
                    });

                Ok(PaymentServiceVoidResponse {
                    transaction_id: Some(grpc_resource_id),
                    status: grpc_status.into(),
                    response_ref_id: connector_response_reference_id.map(|id| {
                        grpc_api_types::payments::Identifier {
                            id_type: Some(grpc_api_types::payments::identifier::IdType::Id(id)),
                        }
                    }),
                    error_code: None,
                    error_message: None,
                    error_reason: None,
                    status_code: u32::from(status_code),
                    response_headers: router_data_v2
                        .resource_common_data
                        .get_connector_response_headers_as_map(),
                    raw_connector_request,
                    state,
                    mandate_reference: mandate_reference_grpc,
                    incremental_authorization_allowed,
                    connector_metadata: convert_connector_metadata_to_hashmap(connector_metadata),
                })
            }
            _ => Err(report!(ApplicationErrorResponse::InternalServerError(
                ApiError {
                    sub_code: "INVALID_RESPONSE_TYPE".to_owned(),
                    error_identifier: 500,
                    error_message: "Invalid response type received from connector".to_owned(),
                    error_object: None,
                }
            ))),
        },
        Err(e) => {
            let status = e
                .attempt_status
                .map(grpc_api_types::payments::PaymentStatus::foreign_from)
                .unwrap_or_default();
            Ok(PaymentServiceVoidResponse {
                transaction_id: Some(grpc_api_types::payments::Identifier {
                    id_type: Some(
                        grpc_api_types::payments::identifier::IdType::NoResponseIdMarker(()),
                    ),
                }),
                response_ref_id: e.connector_transaction_id.map(|id| {
                    grpc_api_types::payments::Identifier {
                        id_type: Some(grpc_api_types::payments::identifier::IdType::Id(id)),
                    }
                }),
                status: status as i32,
                error_message: Some(e.message),
                error_code: Some(e.code),
                error_reason: e.reason,
                status_code: e.status_code as u32,
                response_headers: router_data_v2
                    .resource_common_data
                    .get_connector_response_headers_as_map(),
                state: None,
                raw_connector_request,
                mandate_reference: None,
                incremental_authorization_allowed: None,
                connector_metadata: std::collections::HashMap::new(),
            })
        }
    }
}

pub fn generate_payment_void_post_capture_response(
    router_data_v2: RouterDataV2<
        VoidPC,
        PaymentFlowData,
        crate::connector_types::PaymentsCancelPostCaptureData,
        PaymentsResponseData,
    >,
) -> Result<PaymentServiceVoidPostCaptureResponse, error_stack::Report<ApplicationErrorResponse>> {
    let transaction_response = router_data_v2.response;

    // If there's an access token in PaymentFlowData, it must be newly generated (needs caching)
    let _state = router_data_v2
        .resource_common_data
        .access_token
        .as_ref()
        .map(|token_data| ConnectorState {
            access_token: Some(grpc_api_types::payments::AccessToken {
                token: token_data.access_token.clone(),
                expires_in_seconds: token_data.expires_in,
                token_type: token_data.token_type.clone(),
            }),
            connector_customer_id: router_data_v2
                .resource_common_data
                .connector_customer
                .clone(),
        });

    match transaction_response {
        Ok(response) => match response {
            PaymentsResponseData::TransactionResponse {
                resource_id,
                redirection_data: _,
                connector_metadata: _,
                network_txn_id: _,
                connector_response_reference_id,
                incremental_authorization_allowed: _,
                mandate_reference: _,
                status_code,
            } => {
                let status = router_data_v2.resource_common_data.status;
                let grpc_status = grpc_api_types::payments::PaymentStatus::foreign_from(status);

                let grpc_resource_id =
                    grpc_api_types::payments::Identifier::foreign_try_from(resource_id)?;

                Ok(PaymentServiceVoidPostCaptureResponse {
                    transaction_id: Some(grpc_resource_id),
                    status: grpc_status.into(),
                    response_ref_id: connector_response_reference_id.map(|id| {
                        grpc_api_types::payments::Identifier {
                            id_type: Some(grpc_api_types::payments::identifier::IdType::Id(id)),
                        }
                    }),
                    error_code: None,
                    error_message: None,
                    error_reason: None,
                    status_code: u32::from(status_code),
                    response_headers: router_data_v2
                        .resource_common_data
                        .get_connector_response_headers_as_map(),
                })
            }
            _ => Err(report!(ApplicationErrorResponse::InternalServerError(
                ApiError {
                    sub_code: "INVALID_RESPONSE_TYPE".to_owned(),
                    error_identifier: 500,
                    error_message: "Invalid response type received from connector".to_owned(),
                    error_object: None,
                }
            ))),
        },
        Err(e) => {
            let status = e
                .attempt_status
                .map(grpc_api_types::payments::PaymentStatus::foreign_from)
                .unwrap_or_default();
            Ok(PaymentServiceVoidPostCaptureResponse {
                transaction_id: Some(grpc_api_types::payments::Identifier {
                    id_type: Some(
                        grpc_api_types::payments::identifier::IdType::NoResponseIdMarker(()),
                    ),
                }),
                status: status.into(),
                response_ref_id: e.connector_transaction_id.map(|id| {
                    grpc_api_types::payments::Identifier {
                        id_type: Some(grpc_api_types::payments::identifier::IdType::Id(id)),
                    }
                }),
                error_code: Some(e.code),
                error_message: Some(e.message),
                error_reason: e.reason,
                status_code: u32::from(e.status_code),
                response_headers: router_data_v2
                    .resource_common_data
                    .get_connector_response_headers_as_map(),
            })
        }
    }
}

impl ForeignFrom<common_enums::DisputeStage> for grpc_api_types::payments::DisputeStage {
    fn foreign_from(status: common_enums::DisputeStage) -> Self {
        match status {
            common_enums::DisputeStage::PreDispute => Self::PreDispute,
            common_enums::DisputeStage::Dispute => Self::ActiveDispute,
            common_enums::DisputeStage::PreArbitration => Self::PreArbitration,
        }
    }
}

impl ForeignFrom<grpc_api_types::payments::ProductType> for common_enums::ProductType {
    fn foreign_from(value: grpc_api_types::payments::ProductType) -> Self {
        match value {
            grpc_api_types::payments::ProductType::Physical => Self::Physical,
            grpc_api_types::payments::ProductType::Digital => Self::Digital,
            grpc_api_types::payments::ProductType::Travel => Self::Travel,
            grpc_api_types::payments::ProductType::Ride => Self::Ride,
            grpc_api_types::payments::ProductType::Event => Self::Event,
            grpc_api_types::payments::ProductType::Accommodation => Self::Accommodation,
        }
    }
}

pub fn generate_payment_sync_response(
    router_data_v2: RouterDataV2<PSync, PaymentFlowData, PaymentsSyncData, PaymentsResponseData>,
) -> Result<PaymentServiceGetResponse, error_stack::Report<ApplicationErrorResponse>> {
    let transaction_response = router_data_v2.response;
    let raw_connector_response = router_data_v2
        .resource_common_data
        .get_raw_connector_response();

    // Create state if either access token or connector customer is available
    let state = if router_data_v2.resource_common_data.access_token.is_some()
        || router_data_v2
            .resource_common_data
            .connector_customer
            .is_some()
    {
        Some(ConnectorState {
            access_token: router_data_v2
                .resource_common_data
                .access_token
                .as_ref()
                .map(|token_data| grpc_api_types::payments::AccessToken {
                    token: token_data.access_token.clone(),
                    expires_in_seconds: token_data.expires_in,
                    token_type: token_data.token_type.clone(),
                }),
            connector_customer_id: router_data_v2
                .resource_common_data
                .connector_customer
                .clone(),
        })
    } else {
        None
    };

    let raw_connector_request = router_data_v2
        .resource_common_data
        .get_raw_connector_request();

    let connector_response = router_data_v2
        .resource_common_data
        .connector_response
        .as_ref()
        .map(|connector_response_data| {
            grpc_api_types::payments::ConnectorResponseData::foreign_try_from(
                connector_response_data.clone(),
            )
        })
        .transpose()?;

    match transaction_response {
        Ok(response) => match response {
            PaymentsResponseData::TransactionResponse {
                resource_id,
                redirection_data: _,
                connector_metadata: _,
                network_txn_id,
                connector_response_reference_id,
                incremental_authorization_allowed: _,
                mandate_reference,
                status_code,
            } => {
                let status = router_data_v2.resource_common_data.status;
                let grpc_status = grpc_api_types::payments::PaymentStatus::foreign_from(status);

                let grpc_resource_id =
                    grpc_api_types::payments::Identifier::foreign_try_from(resource_id)?;

                let mandate_reference_grpc =
                    mandate_reference.map(|m| grpc_api_types::payments::MandateReference {
                        mandate_id: m.connector_mandate_id,
                        payment_method_id: m.payment_method_id,
                    });

                Ok(PaymentServiceGetResponse {
                    transaction_id: Some(grpc_resource_id),
                    status: grpc_status as i32,
                    mandate_reference: mandate_reference_grpc,
                    error_code: None,
                    error_message: None,
                    error_reason: None,
                    network_txn_id,
                    response_ref_id: connector_response_reference_id.map(|id| {
                        grpc_api_types::payments::Identifier {
                            id_type: Some(grpc_api_types::payments::identifier::IdType::Id(id)),
                        }
                    }),
                    amount: None,
                    minor_amount: None,
                    currency: None,
                    captured_amount: router_data_v2.resource_common_data.amount_captured,
                    minor_captured_amount: router_data_v2
                        .resource_common_data
                        .minor_amount_captured
                        .map(|amount_captured| amount_captured.get_amount_as_i64()),
                    payment_method_type: None,
                    capture_method: None,
                    auth_type: None,
                    created_at: None,
                    updated_at: None,
                    authorized_at: None,
                    captured_at: None,
                    customer_name: None,
                    email: None,
                    connector_customer_id: None,
                    merchant_order_reference_id: None,
                    metadata: std::collections::HashMap::new(),
                    status_code: status_code as u32,
                    raw_connector_response,
                    response_headers: router_data_v2
                        .resource_common_data
                        .get_connector_response_headers_as_map(),
                    state,
                    raw_connector_request,
                    connector_response,
                })
            }
            _ => Err(report!(ApplicationErrorResponse::InternalServerError(
                ApiError {
                    sub_code: "INVALID_RESPONSE_TYPE".to_owned(),
                    error_identifier: 500,
                    error_message: "Invalid response type received from connector".to_owned(),
                    error_object: None,
                }
            ))),
        },
        Err(e) => {
            let status = e
                .attempt_status
                .map(grpc_api_types::payments::PaymentStatus::foreign_from)
                .unwrap_or_default();
            Ok(PaymentServiceGetResponse {
                transaction_id: Some(grpc_api_types::payments::Identifier {
                    id_type: Some(if let Some(txn_id) = e.connector_transaction_id {
                        grpc_api_types::payments::identifier::IdType::Id(txn_id)
                    } else {
                        grpc_api_types::payments::identifier::IdType::NoResponseIdMarker(())
                    }),
                }),
                mandate_reference: None,
                status: status as i32,
                error_message: Some(e.message),
                error_code: Some(e.code),
                error_reason: e.reason,
                network_txn_id: None,
                response_ref_id: None,
                amount: None,
                minor_amount: None,
                currency: None,
                captured_amount: None,
                minor_captured_amount: None,
                payment_method_type: None,
                capture_method: None,
                auth_type: None,
                created_at: None,
                updated_at: None,
                authorized_at: None,
                captured_at: None,
                customer_name: None,
                email: None,
                connector_customer_id: None,
                merchant_order_reference_id: None,
                metadata: std::collections::HashMap::new(),
                raw_connector_response,
                status_code: e.status_code as u32,
                response_headers: router_data_v2
                    .resource_common_data
                    .get_connector_response_headers_as_map(),
                state,
                raw_connector_request,
                connector_response: None,
            })
        }
    }
}

impl ForeignTryFrom<grpc_api_types::payments::RefundServiceGetRequest> for RefundSyncData {
    type Error = ApplicationErrorResponse;

    fn foreign_try_from(
        value: grpc_api_types::payments::RefundServiceGetRequest,
    ) -> Result<Self, error_stack::Report<Self::Error>> {
        // Extract transaction_id as connector_transaction_id
        let connector_transaction_id = value
            .transaction_id
            .and_then(|id| id.id_type)
            .and_then(|id_type| match id_type {
                grpc_api_types::payments::identifier::IdType::Id(id) => Some(id),
                _ => None,
            })
            .unwrap_or_default();

        Ok(RefundSyncData {
            browser_info: value
                .browser_info
                .map(BrowserInformation::foreign_try_from)
                .transpose()?,
            connector_transaction_id,
            connector_refund_id: value.refund_id.clone(),
            reason: value.refund_reason.clone(),
            refund_status: common_enums::RefundStatus::Pending,
            refund_connector_metadata: (!value.refund_metadata.is_empty()).then(|| {
                Secret::new(serde_json::Value::Object(
                    value
                        .refund_metadata
                        .into_iter()
                        .map(|(k, v)| (k, serde_json::Value::String(v)))
                        .collect(),
                ))
            }),
            all_keys_required: None, // Field not available in new proto structure
            integrity_object: None,
            split_refunds: None,
            merchant_account_metadata: (!value.merchant_account_metadata.is_empty())
                .then(|| {
                    serde_json::to_value(&value.merchant_account_metadata)
                        .map(common_utils::pii::SecretSerdeValue::new)
                        .map_err(|_| {
                            error_stack::Report::new(ApplicationErrorResponse::InternalServerError(
                                crate::errors::ApiError {
                                    sub_code: "SERDE_JSON_ERROR".to_owned(),
                                    error_identifier: 500,
                                    error_message: "Failed to serialize merchant_account_metadata"
                                        .to_owned(),
                                    error_object: None,
                                },
                            ))
                        })
                })
                .transpose()?,
        })
    }
}

impl
    ForeignTryFrom<(
        grpc_api_types::payments::RefundServiceGetRequest,
        Connectors,
    )> for RefundFlowData
{
    type Error = ApplicationErrorResponse;

    fn foreign_try_from(
        (value, connectors): (
            grpc_api_types::payments::RefundServiceGetRequest,
            Connectors,
        ),
    ) -> Result<Self, error_stack::Report<Self::Error>> {
        let access_token = value
            .state
            .as_ref()
            .and_then(|state| state.access_token.as_ref())
            .map(AccessTokenResponseData::from);
        let connector_meta_data = (!value.merchant_account_metadata.is_empty())
            .then(|| {
                serde_json::to_value(&value.merchant_account_metadata)
                    .map(common_utils::pii::SecretSerdeValue::new)
            })
            .transpose()
            .ok()
            .flatten();

        let payment_method = value
            .payment_method_type
            .map(|pm_type_i32| {
                // Convert i32 to gRPC PaymentMethodType enum
                let grpc_pm_type =
                    grpc_api_types::payments::PaymentMethodType::try_from(pm_type_i32)
                        .unwrap_or(grpc_api_types::payments::PaymentMethodType::Unspecified);

                // Convert from gRPC enum to internal PaymentMethod using ForeignTryFrom
                common_enums::PaymentMethod::foreign_try_from(grpc_pm_type)
            })
            .transpose()?;
        Ok(RefundFlowData {
            status: common_enums::RefundStatus::Pending,
            refund_id: None,
            connectors,
            connector_request_reference_id: extract_connector_request_reference_id(
                &value.request_ref_id,
            ),
            raw_connector_response: None,
            raw_connector_request: None,
            connector_response_headers: None,
            access_token,
            connector_meta_data,
            test_mode: value.test_mode,
            payment_method,
        })
    }
}

impl
    ForeignTryFrom<(
        grpc_api_types::payments::RefundServiceGetRequest,
        Connectors,
        &MaskedMetadata,
    )> for RefundFlowData
{
    type Error = ApplicationErrorResponse;

    fn foreign_try_from(
        (value, connectors, _metadata): (
            grpc_api_types::payments::RefundServiceGetRequest,
            Connectors,
            &MaskedMetadata,
        ),
    ) -> Result<Self, error_stack::Report<Self::Error>> {
        let access_token = value
            .state
            .as_ref()
            .and_then(|state| state.access_token.as_ref())
            .map(AccessTokenResponseData::from);

        let connector_meta_data = (!value.merchant_account_metadata.is_empty())
            .then(|| {
                serde_json::to_value(&value.merchant_account_metadata)
                    .map(common_utils::pii::SecretSerdeValue::new)
            })
            .transpose()
            .ok()
            .flatten();

        let payment_method = value
            .payment_method_type
            .map(|pm_type_i32| {
                // Convert i32 to gRPC PaymentMethodType enum
                let grpc_pm_type =
                    grpc_api_types::payments::PaymentMethodType::try_from(pm_type_i32)
                        .unwrap_or(grpc_api_types::payments::PaymentMethodType::Unspecified);

                // Convert from gRPC enum to internal PaymentMethod using ForeignTryFrom
                common_enums::PaymentMethod::foreign_try_from(grpc_pm_type)
            })
            .transpose()?;

        Ok(RefundFlowData {
            connector_request_reference_id: extract_connector_request_reference_id(
                &value.request_ref_id,
            ),

            status: common_enums::RefundStatus::Pending,
            refund_id: None,
            connectors,
            raw_connector_response: None,
            raw_connector_request: None,
            connector_response_headers: None,
            access_token,
            connector_meta_data,
            test_mode: value.test_mode,
            payment_method,
        })
    }
}

impl
    ForeignTryFrom<(
        grpc_api_types::payments::PaymentServiceRefundRequest,
        Connectors,
    )> for RefundFlowData
{
    type Error = ApplicationErrorResponse;

    fn foreign_try_from(
        (value, connectors): (
            grpc_api_types::payments::PaymentServiceRefundRequest,
            Connectors,
        ),
    ) -> Result<Self, error_stack::Report<Self::Error>> {
        let access_token = value
            .state
            .as_ref()
            .and_then(|state| state.access_token.as_ref())
            .map(AccessTokenResponseData::from);
        let connector_meta_data = (!value.merchant_account_metadata.is_empty())
            .then(|| {
                serde_json::to_value(&value.merchant_account_metadata)
                    .map(common_utils::pii::SecretSerdeValue::new)
            })
            .transpose()
            .ok()
            .flatten();

        let payment_method = value
            .payment_method_type
            .map(|pm_type_i32| {
                // Convert i32 to gRPC PaymentMethodType enum
                let grpc_pm_type =
                    grpc_api_types::payments::PaymentMethodType::try_from(pm_type_i32)
                        .unwrap_or(grpc_api_types::payments::PaymentMethodType::Unspecified);

                // Convert from gRPC enum to internal PaymentMethod using ForeignTryFrom
                common_enums::PaymentMethod::foreign_try_from(grpc_pm_type)
            })
            .transpose()?;
        Ok(RefundFlowData {
            status: common_enums::RefundStatus::Pending,
            refund_id: Some(value.refund_id),
            connectors,
            connector_request_reference_id: extract_connector_request_reference_id(
                &value.request_ref_id,
            ),
            raw_connector_response: None,
            raw_connector_request: None,
            connector_response_headers: None,
            access_token,
            connector_meta_data,
            test_mode: value.test_mode,
            payment_method,
        })
    }
}

impl
    ForeignTryFrom<(
        grpc_api_types::payments::PaymentServiceRefundRequest,
        Connectors,
        &MaskedMetadata,
    )> for RefundFlowData
{
    type Error = ApplicationErrorResponse;

    fn foreign_try_from(
        (value, connectors, _metadata): (
            grpc_api_types::payments::PaymentServiceRefundRequest,
            Connectors,
            &MaskedMetadata,
        ),
    ) -> Result<Self, error_stack::Report<Self::Error>> {
        let access_token = value
            .state
            .as_ref()
            .and_then(|state| state.access_token.as_ref())
            .map(AccessTokenResponseData::from);

        let connector_meta_data = (!value.merchant_account_metadata.is_empty())
            .then(|| {
                serde_json::to_value(&value.merchant_account_metadata)
                    .map(common_utils::pii::SecretSerdeValue::new)
            })
            .transpose()
            .ok()
            .flatten();

        let payment_method = value
            .payment_method_type
            .map(|pm_type_i32| {
                // Convert i32 to gRPC PaymentMethodType enum
                let grpc_pm_type =
                    grpc_api_types::payments::PaymentMethodType::try_from(pm_type_i32)
                        .unwrap_or(grpc_api_types::payments::PaymentMethodType::Unspecified);

                // Convert from gRPC enum to internal PaymentMethod using ForeignTryFrom
                common_enums::PaymentMethod::foreign_try_from(grpc_pm_type)
            })
            .transpose()?;

        Ok(RefundFlowData {
            connector_request_reference_id: extract_connector_request_reference_id(
                &value.request_ref_id,
            ),

            status: common_enums::RefundStatus::Pending,
            refund_id: Some(value.refund_id),
            connectors,
            raw_connector_response: None,
            raw_connector_request: None,
            connector_response_headers: None,
            access_token,
            connector_meta_data,
            test_mode: value.test_mode,
            payment_method,
        })
    }
}

impl ForeignTryFrom<grpc_api_types::payments::PaymentMethodType> for common_enums::PaymentMethod {
    type Error = ApplicationErrorResponse;

    fn foreign_try_from(
        value: grpc_api_types::payments::PaymentMethodType,
    ) -> Result<Self, error_stack::Report<Self::Error>> {
        match value {
            grpc_api_types::payments::PaymentMethodType::Credit => Ok(Self::Card),
            grpc_api_types::payments::PaymentMethodType::Debit => Ok(Self::Card),

            grpc_api_types::payments::PaymentMethodType::ApplePay => Ok(Self::Wallet),
            grpc_api_types::payments::PaymentMethodType::GooglePay => Ok(Self::Wallet),
            grpc_api_types::payments::PaymentMethodType::AmazonPay => Ok(Self::Wallet),
            grpc_api_types::payments::PaymentMethodType::PayPal => Ok(Self::Wallet),
            grpc_api_types::payments::PaymentMethodType::WeChatPay => Ok(Self::Wallet),
            grpc_api_types::payments::PaymentMethodType::AliPay => Ok(Self::Wallet),
            grpc_api_types::payments::PaymentMethodType::Cashapp => Ok(Self::Wallet),
            grpc_api_types::payments::PaymentMethodType::RevolutPay => Ok(Self::Wallet),

            grpc_api_types::payments::PaymentMethodType::UpiCollect => Ok(Self::Upi),
            grpc_api_types::payments::PaymentMethodType::UpiIntent => Ok(Self::Upi),

            grpc_api_types::payments::PaymentMethodType::Affirm => Ok(Self::PayLater),
            grpc_api_types::payments::PaymentMethodType::AfterpayClearpay => Ok(Self::PayLater),
            grpc_api_types::payments::PaymentMethodType::Alma => Ok(Self::PayLater),
            grpc_api_types::payments::PaymentMethodType::Atome => Ok(Self::PayLater),

            grpc_api_types::payments::PaymentMethodType::BancontactCard => Ok(Self::BankRedirect),
            grpc_api_types::payments::PaymentMethodType::Ideal => Ok(Self::BankRedirect),
            grpc_api_types::payments::PaymentMethodType::Sofort => Ok(Self::BankRedirect),
            grpc_api_types::payments::PaymentMethodType::Trustly => Ok(Self::BankRedirect),
            grpc_api_types::payments::PaymentMethodType::Giropay => Ok(Self::BankRedirect),
            grpc_api_types::payments::PaymentMethodType::Eps => Ok(Self::BankRedirect),
            grpc_api_types::payments::PaymentMethodType::Przelewy24 => Ok(Self::BankRedirect),
            grpc_api_types::payments::PaymentMethodType::Blik => Ok(Self::BankRedirect),
            grpc_api_types::payments::PaymentMethodType::Bizum => Ok(Self::BankRedirect),
            grpc_api_types::payments::PaymentMethodType::OpenBankingUk => Ok(Self::BankRedirect),
            grpc_api_types::payments::PaymentMethodType::OnlineBankingFpx => Ok(Self::BankRedirect),

            grpc_api_types::payments::PaymentMethodType::Ach => Ok(Self::BankTransfer),
            grpc_api_types::payments::PaymentMethodType::Sepa => Ok(Self::BankTransfer),
            grpc_api_types::payments::PaymentMethodType::Bacs => Ok(Self::BankTransfer),

            grpc_api_types::payments::PaymentMethodType::ClassicReward => Ok(Self::Reward),
            grpc_api_types::payments::PaymentMethodType::Evoucher => Ok(Self::Reward),

            grpc_api_types::payments::PaymentMethodType::CryptoCurrency => Ok(Self::Crypto),

            grpc_api_types::payments::PaymentMethodType::DuitNow => Ok(Self::RealTimePayment),

            grpc_api_types::payments::PaymentMethodType::Boleto => Ok(Self::Voucher),
            grpc_api_types::payments::PaymentMethodType::Oxxo => Ok(Self::Voucher),
            grpc_api_types::payments::PaymentMethodType::CardRedirect => Ok(Self::CardRedirect),

            _ => Err(ApplicationErrorResponse::BadRequest(ApiError {
                sub_code: "UNSUPPORTED_PAYMENT_METHOD_TYPE".to_owned(),
                error_identifier: 400,
                error_message: "This payment method type cannot be mapped to a high-level category"
                    .to_owned(),
                error_object: None,
            })
            .into()),
        }
    }
}

impl ForeignFrom<common_enums::DisputeStatus> for grpc_api_types::payments::DisputeStatus {
    fn foreign_from(status: common_enums::DisputeStatus) -> Self {
        match status {
            common_enums::DisputeStatus::DisputeOpened => Self::DisputeOpened,
            common_enums::DisputeStatus::DisputeAccepted => Self::DisputeAccepted,
            common_enums::DisputeStatus::DisputeCancelled => Self::DisputeCancelled,
            common_enums::DisputeStatus::DisputeChallenged => Self::DisputeChallenged,
            common_enums::DisputeStatus::DisputeExpired => Self::DisputeExpired,
            common_enums::DisputeStatus::DisputeLost => Self::DisputeLost,
            common_enums::DisputeStatus::DisputeWon => Self::DisputeWon,
        }
    }
}

impl ForeignFrom<common_utils::Method> for grpc_api_types::payments::HttpMethod {
    fn foreign_from(method: common_utils::Method) -> Self {
        match method {
            common_utils::Method::Post => Self::Post,
            common_utils::Method::Get => Self::Get,
            common_utils::Method::Put => Self::Put,
            common_utils::Method::Delete => Self::Delete,
            common_utils::Method::Patch => Self::Post, // Patch is not defined in gRPC, using Post
                                                       // as a fallback
        }
    }
}

pub fn generate_accept_dispute_response(
    router_data_v2: RouterDataV2<Accept, DisputeFlowData, AcceptDisputeData, DisputeResponseData>,
) -> Result<AcceptDisputeResponse, error_stack::Report<ApplicationErrorResponse>> {
    let dispute_response = router_data_v2.response;
    let response_headers = router_data_v2
        .resource_common_data
        .get_connector_response_headers_as_map();

    let raw_connector_request = router_data_v2
        .resource_common_data
        .get_raw_connector_request();

    match dispute_response {
        Ok(response) => {
            let grpc_status =
                grpc_api_types::payments::DisputeStatus::foreign_from(response.dispute_status);

            Ok(AcceptDisputeResponse {
                dispute_status: grpc_status.into(),
                dispute_id: response.connector_dispute_id,
                connector_status_code: None,
                error_message: None,
                error_code: None,
                error_reason: None,
                response_ref_id: None,
                status_code: response.status_code as u32,
                response_headers,
                raw_connector_request,
            })
        }
        Err(e) => {
            let grpc_dispute_status = grpc_api_types::payments::DisputeStatus::default();

            Ok(AcceptDisputeResponse {
                dispute_status: grpc_dispute_status as i32,
                dispute_id: e.connector_transaction_id.unwrap_or_default(),
                connector_status_code: None,
                error_message: Some(e.message),
                error_code: Some(e.code),
                error_reason: e.reason,
                response_ref_id: None,
                status_code: e.status_code as u32,
                response_headers,
                raw_connector_request,
            })
        }
    }
}

impl ForeignTryFrom<(grpc_api_types::payments::AcceptDisputeRequest, Connectors)>
    for DisputeFlowData
{
    type Error = ApplicationErrorResponse;

    fn foreign_try_from(
        (value, connectors): (grpc_api_types::payments::AcceptDisputeRequest, Connectors),
    ) -> Result<Self, error_stack::Report<Self::Error>> {
        Ok(DisputeFlowData {
            dispute_id: None,
            connectors,
            connector_dispute_id: value.dispute_id,
            defense_reason_code: None,
            connector_request_reference_id: extract_connector_request_reference_id(
                &value.request_ref_id,
            ),
            raw_connector_response: None,
            raw_connector_request: None,
            connector_response_headers: None,
        })
    }
}

impl
    ForeignTryFrom<(
        grpc_api_types::payments::AcceptDisputeRequest,
        Connectors,
        &MaskedMetadata,
    )> for DisputeFlowData
{
    type Error = ApplicationErrorResponse;

    fn foreign_try_from(
        (value, connectors, _metadata): (
            grpc_api_types::payments::AcceptDisputeRequest,
            Connectors,
            &MaskedMetadata,
        ),
    ) -> Result<Self, error_stack::Report<Self::Error>> {
        Ok(DisputeFlowData {
            connector_request_reference_id: extract_connector_request_reference_id(
                &value.request_ref_id,
            ),

            dispute_id: None,
            connectors,
            connector_dispute_id: value.dispute_id,
            defense_reason_code: None,
            raw_connector_response: None,
            raw_connector_request: None,
            connector_response_headers: None,
        })
    }
}

pub fn generate_submit_evidence_response(
    router_data_v2: RouterDataV2<
        SubmitEvidence,
        DisputeFlowData,
        SubmitEvidenceData,
        DisputeResponseData,
    >,
) -> Result<DisputeServiceSubmitEvidenceResponse, error_stack::Report<ApplicationErrorResponse>> {
    let dispute_response = router_data_v2.response;
    let response_headers = router_data_v2
        .resource_common_data
        .get_connector_response_headers_as_map();

    let raw_connector_request = router_data_v2
        .resource_common_data
        .get_raw_connector_request();

    match dispute_response {
        Ok(response) => {
            let grpc_status =
                grpc_api_types::payments::DisputeStatus::foreign_from(response.dispute_status);

            Ok(DisputeServiceSubmitEvidenceResponse {
                dispute_status: grpc_status.into(),
                dispute_id: Some(response.connector_dispute_id),
                submitted_evidence_ids: vec![],
                connector_status_code: None,
                error_message: None,
                error_code: None,
                error_reason: None,
                response_ref_id: None,
                status_code: response.status_code as u32,
                response_headers,
                raw_connector_request,
            })
        }
        Err(e) => {
            let grpc_attempt_status = e
                .attempt_status
                .map(grpc_api_types::payments::PaymentStatus::foreign_from)
                .unwrap_or_default();

            Ok(DisputeServiceSubmitEvidenceResponse {
                dispute_status: grpc_attempt_status.into(),
                dispute_id: e.connector_transaction_id,
                submitted_evidence_ids: vec![],
                connector_status_code: None,
                error_message: Some(e.message),
                error_code: Some(e.code),
                error_reason: e.reason,
                response_ref_id: None,
                status_code: e.status_code as u32,
                response_headers,
                raw_connector_request,
            })
        }
    }
}

impl
    ForeignTryFrom<(
        grpc_api_types::payments::DisputeServiceSubmitEvidenceRequest,
        Connectors,
    )> for DisputeFlowData
{
    type Error = ApplicationErrorResponse;

    fn foreign_try_from(
        (value, connectors): (
            grpc_api_types::payments::DisputeServiceSubmitEvidenceRequest,
            Connectors,
        ),
    ) -> Result<Self, error_stack::Report<Self::Error>> {
        Ok(DisputeFlowData {
            dispute_id: None,
            connectors,
            connector_dispute_id: value.dispute_id,
            defense_reason_code: None,
            connector_request_reference_id: extract_connector_request_reference_id(
                &value.request_ref_id,
            ),
            raw_connector_response: None,
            raw_connector_request: None,
            connector_response_headers: None,
        })
    }
}

impl
    ForeignTryFrom<(
        grpc_api_types::payments::DisputeServiceSubmitEvidenceRequest,
        Connectors,
        &MaskedMetadata,
    )> for DisputeFlowData
{
    type Error = ApplicationErrorResponse;

    fn foreign_try_from(
        (value, connectors, _metadata): (
            grpc_api_types::payments::DisputeServiceSubmitEvidenceRequest,
            Connectors,
            &MaskedMetadata,
        ),
    ) -> Result<Self, error_stack::Report<Self::Error>> {
        Ok(DisputeFlowData {
            connector_request_reference_id: extract_connector_request_reference_id(
                &value.request_ref_id,
            ),

            dispute_id: None,
            connectors,
            connector_dispute_id: value.dispute_id,
            defense_reason_code: None,
            raw_connector_response: None,
            raw_connector_request: None,
            connector_response_headers: None,
        })
    }
}

pub fn generate_refund_sync_response(
    router_data_v2: RouterDataV2<RSync, RefundFlowData, RefundSyncData, RefundsResponseData>,
) -> Result<RefundResponse, error_stack::Report<ApplicationErrorResponse>> {
    let refunds_response = router_data_v2.response;
    let raw_connector_response = router_data_v2
        .resource_common_data
        .get_raw_connector_response();

    let raw_connector_request = router_data_v2
        .resource_common_data
        .get_raw_connector_request();

    match refunds_response {
        Ok(response) => {
            let status = response.refund_status;
            let grpc_status = grpc_api_types::payments::RefundStatus::foreign_from(status);
            let response_headers = router_data_v2
                .resource_common_data
                .get_connector_response_headers_as_map();
            Ok(RefundResponse {
                transaction_id: Some(grpc_api_types::payments::Identifier::default()),
                refund_id: response.connector_refund_id.clone(),
                status: grpc_status as i32,
                response_ref_id: Some(grpc_api_types::payments::Identifier {
                    id_type: Some(grpc_api_types::payments::identifier::IdType::Id(
                        response.connector_refund_id.clone(),
                    )),
                }),
                error_code: None,
                error_message: None,
                error_reason: None,
                refund_amount: None,
                minor_refund_amount: None,
                refund_currency: None,
                payment_amount: None,
                minor_payment_amount: None,
                refund_reason: None,
                created_at: None,
                updated_at: None,
                processed_at: None,
                customer_name: None,
                email: None,
                merchant_order_reference_id: None,
                metadata: std::collections::HashMap::new(),
                refund_metadata: std::collections::HashMap::new(),
                raw_connector_response,
                status_code: response.status_code as u32,
                response_headers,
                state: None,
                raw_connector_request,
            })
        }
        Err(e) => {
            let status = e
                .attempt_status
                .map(grpc_api_types::payments::PaymentStatus::foreign_from)
                .unwrap_or_default();
            let response_headers = router_data_v2
                .resource_common_data
                .get_connector_response_headers_as_map();

            Ok(RefundResponse {
                transaction_id: Some(
                    e.connector_transaction_id
                        .as_ref()
                        .map(|id| grpc_api_types::payments::Identifier {
                            id_type: Some(grpc_api_types::payments::identifier::IdType::Id(
                                id.clone(),
                            )),
                        })
                        .unwrap_or_default(),
                ),
                refund_id: String::new(),
                status: status as i32,
                response_ref_id: e.connector_transaction_id.map(|id| {
                    grpc_api_types::payments::Identifier {
                        id_type: Some(grpc_api_types::payments::identifier::IdType::Id(id)),
                    }
                }),
                error_code: Some(e.code),
                error_message: Some(e.message),
                error_reason: e.reason,
                refund_amount: None,
                minor_refund_amount: None,
                refund_currency: None,
                payment_amount: None,
                minor_payment_amount: None,
                refund_reason: None,
                created_at: None,
                updated_at: None,
                processed_at: None,
                customer_name: None,
                email: None,
                raw_connector_response,
                merchant_order_reference_id: None,
                metadata: std::collections::HashMap::new(),
                refund_metadata: std::collections::HashMap::new(),
                status_code: e.status_code as u32,
                response_headers,
                state: None,
                raw_connector_request,
            })
        }
    }
}
impl ForeignTryFrom<WebhookDetailsResponse> for PaymentServiceGetResponse {
    type Error = ApplicationErrorResponse;

    fn foreign_try_from(
        value: WebhookDetailsResponse,
    ) -> Result<Self, error_stack::Report<Self::Error>> {
        let status = grpc_api_types::payments::PaymentStatus::foreign_from(value.status);
        let response_headers = value
            .response_headers
            .map(|headers| {
                headers
                    .iter()
                    .filter_map(|(name, value)| {
                        value
                            .to_str()
                            .ok()
                            .map(|v| (name.to_string(), v.to_string()))
                    })
                    .collect()
            })
            .unwrap_or_default();
        let mandate_reference_grpc =
            value
                .mandate_reference
                .map(|m| grpc_api_types::payments::MandateReference {
                    mandate_id: m.connector_mandate_id,
                    payment_method_id: m.payment_method_id,
                });
        Ok(Self {
            transaction_id: value
                .resource_id
                .map(|resource_id| {
                    grpc_api_types::payments::Identifier::foreign_try_from(resource_id)
                })
                .transpose()?,
            status: status as i32,
            mandate_reference: mandate_reference_grpc,
            error_code: value.error_code,
            error_message: value.error_message,
            error_reason: None,
            network_txn_id: value.network_txn_id,
            response_ref_id: value.connector_response_reference_id.map(|id| {
                grpc_api_types::payments::Identifier {
                    id_type: Some(grpc_api_types::payments::identifier::IdType::Id(id)),
                }
            }),
            amount: None,
            minor_amount: None,
            currency: None,
            captured_amount: value.amount_captured,
            minor_captured_amount: value
                .minor_amount_captured
                .map(|amount_captured| amount_captured.get_amount_as_i64()),
            payment_method_type: None,
            capture_method: None,
            auth_type: None,
            created_at: None,
            updated_at: None,
            authorized_at: None,
            captured_at: None,
            customer_name: None,
            email: None,
            connector_customer_id: None,
            merchant_order_reference_id: None,
            metadata: std::collections::HashMap::new(),
            status_code: value.status_code as u32,
            raw_connector_response: None,
            response_headers,
            state: None,
            raw_connector_request: None,
            connector_response: None,
        })
    }
}

impl ForeignTryFrom<PaymentServiceVoidRequest> for PaymentVoidData {
    type Error = ApplicationErrorResponse;

    fn foreign_try_from(
        value: PaymentServiceVoidRequest,
    ) -> Result<Self, error_stack::Report<Self::Error>> {
        let amount = Some(common_utils::types::MinorUnit::new(value.amount()));
        // If currency is unspecified, send None, otherwise try to convert it
        let currency = if value.currency() == grpc_api_types::payments::Currency::Unspecified {
            None
        } else {
            Some(common_enums::Currency::foreign_try_from(value.currency())?)
        };
        Ok(Self {
            browser_info: value
                .browser_info
                .map(BrowserInformation::foreign_try_from)
                .transpose()?,
            connector_transaction_id: value
                .transaction_id
                .and_then(|id| id.id_type)
                .and_then(|id_type| match id_type {
                    grpc_api_types::payments::identifier::IdType::Id(id) => Some(id),
                    _ => None,
                })
                .unwrap_or_default(),
            connector_metadata: (!value.connector_metadata.is_empty()).then(|| {
                Secret::new(serde_json::Value::Object(
                    value
                        .connector_metadata
                        .into_iter()
                        .map(|(k, v)| (k, serde_json::Value::String(v)))
                        .collect(),
                ))
            }),
            cancellation_reason: value.cancellation_reason,
            raw_connector_response: None,
            integrity_object: None,
            amount,
            currency,
        })
    }
}

impl ForeignTryFrom<grpc_api_types::payments::PaymentServiceVoidPostCaptureRequest>
    for crate::connector_types::PaymentsCancelPostCaptureData
{
    type Error = ApplicationErrorResponse;

    fn foreign_try_from(
        value: grpc_api_types::payments::PaymentServiceVoidPostCaptureRequest,
    ) -> Result<Self, error_stack::Report<Self::Error>> {
        Ok(Self {
            browser_info: value
                .browser_info
                .map(BrowserInformation::foreign_try_from)
                .transpose()?,
            connector_transaction_id: value
                .transaction_id
                .and_then(|id| id.id_type)
                .and_then(|id_type| match id_type {
                    grpc_api_types::payments::identifier::IdType::Id(id) => Some(id),
                    _ => None,
                })
                .unwrap_or_default(),
            cancellation_reason: value.cancellation_reason,
            raw_connector_response: None,
            integrity_object: None,
        })
    }
}

impl
    ForeignTryFrom<(
        grpc_api_types::payments::PaymentServiceVoidPostCaptureRequest,
        Connectors,
        &MaskedMetadata,
    )> for PaymentFlowData
{
    type Error = ApplicationErrorResponse;

    fn foreign_try_from(
        (value, connectors, metadata): (
            grpc_api_types::payments::PaymentServiceVoidPostCaptureRequest,
            Connectors,
            &MaskedMetadata,
        ),
    ) -> Result<Self, error_stack::Report<Self::Error>> {
        // For void post capture operations, address information is typically not available or required
        // Since this is a PaymentServiceVoidPostCaptureRequest, we use default address values
        let address: PaymentAddress = payment_address::PaymentAddress::new(
            None,        // shipping
            None,        // billing
            None,        // payment_method_billing
            Some(false), // should_unify_address = false for void post capture operations
        );

        let merchant_id_from_header = extract_merchant_id_from_metadata(metadata)?;

        Ok(Self {
            merchant_id: merchant_id_from_header,
            payment_id: "IRRELEVANT_PAYMENT_ID".to_string(),
            attempt_id: "IRRELEVANT_ATTEMPT_ID".to_string(),
            status: common_enums::AttemptStatus::Pending,
            payment_method: common_enums::PaymentMethod::Card, //TODO
            address,
            auth_type: common_enums::AuthenticationType::default(),
            connector_request_reference_id: extract_connector_request_reference_id(
                &value.request_ref_id,
            ),
            customer_id: None,
            connector_customer: None,
            description: None,
            return_url: None,
            connector_meta_data: None,
            amount_captured: None,
            minor_amount_captured: None,
            access_token: None,
            session_token: None,
            reference_id: None,
            payment_method_token: None,
            preprocessing_id: None,
            connector_api_version: None,
            test_mode: None,
            connector_http_status_code: None,
            external_latency: None,
            connectors,
            raw_connector_response: None,
            raw_connector_request: None,
            connector_response_headers: None,
            vault_headers: None,
            minor_amount_capturable: None,
            connector_response: None,
            recurring_mandate_payment_data: None,
            order_details: None,
        })
    }
}

impl ForeignTryFrom<RefundWebhookDetailsResponse> for RefundResponse {
    type Error = ApplicationErrorResponse;

    fn foreign_try_from(
        value: RefundWebhookDetailsResponse,
    ) -> Result<Self, error_stack::Report<Self::Error>> {
        let status = grpc_api_types::payments::RefundStatus::foreign_from(value.status);
        let response_headers = value
            .response_headers
            .map(|headers| {
                headers
                    .iter()
                    .filter_map(|(name, value)| {
                        value
                            .to_str()
                            .ok()
                            .map(|v| (name.to_string(), v.to_string()))
                    })
                    .collect()
            })
            .unwrap_or_default();

        Ok(Self {
            transaction_id: Some(grpc_api_types::payments::Identifier::default()),
            refund_id: value.connector_refund_id.unwrap_or_default(),
            status: status.into(),
            response_ref_id: value.connector_response_reference_id.map(|id| {
                grpc_api_types::payments::Identifier {
                    id_type: Some(grpc_api_types::payments::identifier::IdType::Id(id)),
                }
            }),
            error_code: value.error_code,
            error_message: value.error_message,
            error_reason: None,
            raw_connector_response: None,
            refund_amount: None,
            minor_refund_amount: None,
            refund_currency: None,
            payment_amount: None,
            minor_payment_amount: None,
            refund_reason: None,
            created_at: None,
            updated_at: None,
            processed_at: None,
            customer_name: None,
            email: None,
            merchant_order_reference_id: None,
            metadata: std::collections::HashMap::new(),
            refund_metadata: std::collections::HashMap::new(),
            status_code: value.status_code as u32,
            response_headers,
            state: None,
            raw_connector_request: None,
        })
    }
}

impl ForeignTryFrom<DisputeWebhookDetailsResponse> for DisputeResponse {
    type Error = ApplicationErrorResponse;

    fn foreign_try_from(
        value: DisputeWebhookDetailsResponse,
    ) -> Result<Self, error_stack::Report<Self::Error>> {
        let grpc_status = grpc_api_types::payments::DisputeStatus::foreign_from(value.status);
        let grpc_stage = grpc_api_types::payments::DisputeStage::foreign_from(value.stage);
        let response_headers = value
            .response_headers
            .map(|headers| {
                headers
                    .iter()
                    .filter_map(|(name, value)| {
                        value
                            .to_str()
                            .ok()
                            .map(|v| (name.to_string(), v.to_string()))
                    })
                    .collect()
            })
            .unwrap_or_default();
        Ok(Self {
            dispute_id: Some(value.dispute_id),
            transaction_id: None,
            dispute_status: grpc_status.into(),
            dispute_stage: grpc_stage.into(),
            connector_status_code: None,
            error_code: None,
            error_message: None,
            error_reason: None,
            dispute_amount: None,
            dispute_currency: None,
            dispute_date: None,
            service_date: None,
            shipping_date: None,
            due_date: None,
            evidence_documents: vec![],
            dispute_reason: None,
            dispute_message: value.dispute_message,
            response_ref_id: value.connector_response_reference_id.map(|id| {
                grpc_api_types::payments::Identifier {
                    id_type: Some(grpc_api_types::payments::identifier::IdType::Id(id)),
                }
            }),
            status_code: value.status_code as u32,
            response_headers,
            raw_connector_request: None,
        })
    }
}

impl ForeignTryFrom<grpc_api_types::payments::PaymentServiceRefundRequest> for RefundsData {
    type Error = ApplicationErrorResponse;

    fn foreign_try_from(
        value: grpc_api_types::payments::PaymentServiceRefundRequest,
    ) -> Result<Self, error_stack::Report<Self::Error>> {
        let minor_refund_amount = common_utils::types::MinorUnit::new(value.minor_refund_amount);

        let minor_payment_amount = common_utils::types::MinorUnit::new(value.minor_payment_amount);

        // Extract transaction_id as connector_transaction_id
        let connector_transaction_id = value
            .transaction_id
            .clone()
            .and_then(|id| id.id_type)
            .and_then(|id_type| match id_type {
                grpc_api_types::payments::identifier::IdType::Id(id) => Some(id),
                _ => None,
            })
            .unwrap_or_default();

        Ok(RefundsData {
            refund_id: value.refund_id.to_string(),
            connector_transaction_id,
            connector_refund_id: None, // refund_id field is used as refund_id, not connector_refund_id
            currency: common_enums::Currency::foreign_try_from(value.currency())?,
            payment_amount: value.payment_amount,
            reason: value.reason.clone(),
            webhook_url: value.webhook_url,
            refund_amount: value.refund_amount,
            connector_metadata: serde_json::to_value(&value.metadata)
                .inspect_err(|e| {
                    tracing::warn!(
                        error = %e,
                        "Failed to serialize connector_metadata from refund metadata"
                    );
                })
                .ok(),
            refund_connector_metadata: {
                value.refund_metadata.get("refund_metadata").map(|json_string| {
                    Ok::<Secret<serde_json::Value>, error_stack::Report<ApplicationErrorResponse>>(Secret::new(serde_json::Value::String(json_string.clone())))
                }).transpose()?
            },
            minor_payment_amount,
            minor_refund_amount,
            refund_status: common_enums::RefundStatus::Pending,
            merchant_account_id: value.merchant_account_id,
            capture_method: value
                .capture_method
                .map(|cm| {
                    common_enums::CaptureMethod::foreign_try_from(
                        grpc_api_types::payments::CaptureMethod::try_from(cm).unwrap_or_default(),
                    )
                })
                .transpose()?,
            browser_info: value
                .browser_info
                .map(BrowserInformation::foreign_try_from)
                .transpose()?,
            integrity_object: None,
            split_refunds: None,
            merchant_account_metadata: (!value.merchant_account_metadata.is_empty())
                .then(|| {
                    serde_json::to_value(&value.merchant_account_metadata)
                        .map(common_utils::pii::SecretSerdeValue::new)
                        .map_err(|_| {
                            error_stack::Report::new(ApplicationErrorResponse::InternalServerError(
                                crate::errors::ApiError {
                                    sub_code: "SERDE_JSON_ERROR".to_owned(),
                                    error_identifier: 500,
                                    error_message: "Failed to serialize merchant_account_metadata"
                                        .to_owned(),
                                    error_object: None,
                                },
                            ))
                        })
                })
                .transpose()?,
        })
    }
}

impl ForeignTryFrom<grpc_api_types::payments::AcceptDisputeRequest> for AcceptDisputeData {
    type Error = ApplicationErrorResponse;

    fn foreign_try_from(
        value: grpc_api_types::payments::AcceptDisputeRequest,
    ) -> Result<Self, error_stack::Report<Self::Error>> {
        Ok(AcceptDisputeData {
            connector_dispute_id: value.dispute_id,
            integrity_object: None,
        })
    }
}

impl ForeignTryFrom<grpc_api_types::payments::DisputeServiceSubmitEvidenceRequest>
    for SubmitEvidenceData
{
    type Error = ApplicationErrorResponse;

    fn foreign_try_from(
        value: grpc_api_types::payments::DisputeServiceSubmitEvidenceRequest,
    ) -> Result<Self, error_stack::Report<Self::Error>> {
        // Initialize all fields to None
        let mut result = SubmitEvidenceData {
            dispute_id: Some(value.dispute_id.clone()),
            connector_dispute_id: value.dispute_id,
            integrity_object: None,
            access_activity_log: None,
            billing_address: None,
            cancellation_policy: None,
            cancellation_policy_file_type: None,
            cancellation_policy_provider_file_id: None,
            cancellation_policy_disclosure: None,
            cancellation_rebuttal: None,
            customer_communication: None,
            customer_communication_file_type: None,
            customer_communication_provider_file_id: None,
            customer_email_address: None,
            customer_name: None,
            customer_purchase_ip: None,
            customer_signature: None,
            customer_signature_file_type: None,
            customer_signature_provider_file_id: None,
            product_description: None,
            receipt: None,
            receipt_file_type: None,
            receipt_provider_file_id: None,
            refund_policy: None,
            refund_policy_file_type: None,
            refund_policy_provider_file_id: None,
            refund_policy_disclosure: None,
            refund_refusal_explanation: None,
            service_date: value.service_date.map(|date| date.to_string()),
            service_documentation: None,
            service_documentation_file_type: None,
            service_documentation_provider_file_id: None,
            shipping_address: None,
            shipping_carrier: None,
            shipping_date: value.shipping_date.map(|date| date.to_string()),
            shipping_documentation: None,
            shipping_documentation_file_type: None,
            shipping_documentation_provider_file_id: None,
            shipping_tracking_number: None,
            invoice_showing_distinct_transactions: None,
            invoice_showing_distinct_transactions_file_type: None,
            invoice_showing_distinct_transactions_provider_file_id: None,
            recurring_transaction_agreement: None,
            recurring_transaction_agreement_file_type: None,
            recurring_transaction_agreement_provider_file_id: None,
            uncategorized_file: None,
            uncategorized_file_type: None,
            uncategorized_file_provider_file_id: None,
            uncategorized_text: None,
        };

        // Extract evidence from evidence_documents array
        for document in value.evidence_documents {
            let evidence_type =
                grpc_api_types::payments::EvidenceType::try_from(document.evidence_type)
                    .unwrap_or(grpc_api_types::payments::EvidenceType::Unspecified);

            match evidence_type {
                grpc_api_types::payments::EvidenceType::CancellationPolicy => {
                    result.cancellation_policy = document.file_content;
                    result.cancellation_policy_file_type = document.file_mime_type;
                    result.cancellation_policy_provider_file_id = document.provider_file_id;
                }
                grpc_api_types::payments::EvidenceType::CustomerCommunication => {
                    result.customer_communication = document.file_content;
                    result.customer_communication_file_type = document.file_mime_type;
                    result.customer_communication_provider_file_id = document.provider_file_id;
                }
                grpc_api_types::payments::EvidenceType::CustomerSignature => {
                    result.customer_signature = document.file_content;
                    result.customer_signature_file_type = document.file_mime_type;
                    result.customer_signature_provider_file_id = document.provider_file_id;
                }
                grpc_api_types::payments::EvidenceType::Receipt => {
                    result.receipt = document.file_content;
                    result.receipt_file_type = document.file_mime_type;
                    result.receipt_provider_file_id = document.provider_file_id;
                }
                grpc_api_types::payments::EvidenceType::RefundPolicy => {
                    result.refund_policy = document.file_content;
                    result.refund_policy_file_type = document.file_mime_type;
                    result.refund_policy_provider_file_id = document.provider_file_id;
                }
                grpc_api_types::payments::EvidenceType::ServiceDocumentation => {
                    result.service_documentation = document.file_content;
                    result.service_documentation_file_type = document.file_mime_type;
                    result.service_documentation_provider_file_id = document.provider_file_id;
                }
                grpc_api_types::payments::EvidenceType::ShippingDocumentation => {
                    result.shipping_documentation = document.file_content;
                    result.shipping_documentation_file_type = document.file_mime_type;
                    result.shipping_documentation_provider_file_id = document.provider_file_id;
                }
                grpc_api_types::payments::EvidenceType::InvoiceShowingDistinctTransactions => {
                    result.invoice_showing_distinct_transactions = document.file_content;
                    result.invoice_showing_distinct_transactions_file_type =
                        document.file_mime_type;
                    result.invoice_showing_distinct_transactions_provider_file_id =
                        document.provider_file_id;
                }
                grpc_api_types::payments::EvidenceType::RecurringTransactionAgreement => {
                    result.recurring_transaction_agreement = document.file_content;
                    result.recurring_transaction_agreement_file_type = document.file_mime_type;
                    result.recurring_transaction_agreement_provider_file_id =
                        document.provider_file_id;
                }
                grpc_api_types::payments::EvidenceType::UncategorizedFile => {
                    result.uncategorized_file = document.file_content;
                    result.uncategorized_file_type = document.file_mime_type;
                    result.uncategorized_file_provider_file_id = document.provider_file_id;
                    result.uncategorized_text = document.text_content;
                }
                grpc_api_types::payments::EvidenceType::Unspecified => {
                    // Skip unspecified evidence types
                }
            }
        }

        Ok(result)
    }
}

pub fn generate_refund_response(
    router_data_v2: RouterDataV2<Refund, RefundFlowData, RefundsData, RefundsResponseData>,
) -> Result<RefundResponse, error_stack::Report<ApplicationErrorResponse>> {
    let refund_response = router_data_v2.response;
    let raw_connector_response = router_data_v2
        .resource_common_data
        .get_raw_connector_response();

    // RefundFlowData doesn't have access_token field, so no state to return
    let state = None;

    let raw_connector_request = router_data_v2
        .resource_common_data
        .get_raw_connector_request();

    match refund_response {
        Ok(response) => {
            let status = response.refund_status;
            let grpc_status = grpc_api_types::payments::RefundStatus::foreign_from(status);

            Ok(RefundResponse {
                transaction_id: Some(grpc_api_types::payments::Identifier::default()),
                refund_id: response.connector_refund_id,
                status: grpc_status as i32,
                response_ref_id: None,
                error_code: None,
                error_message: None,
                error_reason: None,
                refund_amount: None,
                minor_refund_amount: None,
                refund_currency: None,
                payment_amount: None,
                minor_payment_amount: None,
                refund_reason: None,
                created_at: None,
                updated_at: None,
                processed_at: None,
                customer_name: None,
                email: None,
                merchant_order_reference_id: None,
                raw_connector_response,
                metadata: std::collections::HashMap::new(),
                refund_metadata: std::collections::HashMap::new(),
                status_code: response.status_code as u32,
                response_headers: router_data_v2
                    .resource_common_data
                    .get_connector_response_headers_as_map(),
                state,
                raw_connector_request,
            })
        }
        Err(e) => {
            let status = e
                .attempt_status
                .map(grpc_api_types::payments::PaymentStatus::foreign_from)
                .unwrap_or_default();

            Ok(RefundResponse {
                transaction_id: Some(
                    e.connector_transaction_id
                        .map(|id| grpc_api_types::payments::Identifier {
                            id_type: Some(grpc_api_types::payments::identifier::IdType::Id(id)),
                        })
                        .unwrap_or_default(),
                ),
                refund_id: String::new(),
                status: status as i32,
                response_ref_id: None,
                error_code: Some(e.code),
                error_message: Some(e.message),
                error_reason: e.reason,
                refund_amount: None,
                minor_refund_amount: None,
                refund_currency: None,
                payment_amount: None,
                minor_payment_amount: None,
                refund_reason: None,
                created_at: None,
                updated_at: None,
                processed_at: None,
                customer_name: None,
                email: None,
                raw_connector_response,
                merchant_order_reference_id: None,
                metadata: std::collections::HashMap::new(),
                refund_metadata: std::collections::HashMap::new(),
                status_code: e.status_code as u32,
                response_headers: router_data_v2
                    .resource_common_data
                    .get_connector_response_headers_as_map(),
                state,
                raw_connector_request,
            })
        }
    }
}

impl ForeignTryFrom<PaymentServiceSdkSessionTokenRequest> for PaymentsSdkSessionTokenData {
    type Error = ApplicationErrorResponse;

    fn foreign_try_from(
        value: PaymentServiceSdkSessionTokenRequest,
    ) -> Result<Self, error_stack::Report<Self::Error>> {
        let currency = common_enums::Currency::foreign_try_from(value.currency())?;

        let payment_method_type =
            <Option<PaymentMethodType>>::foreign_try_from(value.payment_method_type())?;

        let email: Option<Email> = match value.email {
            Some(ref email_str) => {
                Some(Email::try_from(email_str.clone().expose()).map_err(|_| {
                    error_stack::Report::new(ApplicationErrorResponse::BadRequest(ApiError {
                        sub_code: "INVALID_EMAIL_FORMAT".to_owned(),
                        error_identifier: 400,

                        error_message: "Invalid email".to_owned(),
                        error_object: None,
                    }))
                })?)
            }
            None => None,
        };

        Ok(Self {
            amount: common_utils::types::MinorUnit::new(value.amount),
            currency,
            country: Some(common_enums::CountryAlpha2::foreign_try_from(
                value.country_alpha2_code(),
            )?),
            order_details: None,
            email,
            minor_amount: common_utils::types::MinorUnit::new(value.minor_amount),
            customer_name: value.customer_name,
            order_tax_amount: value
                .order_tax_amount
                .map(common_utils::types::MinorUnit::new),
            shipping_cost: value.shipping_cost.map(common_utils::types::MinorUnit::new),
            payment_method_type,
        })
    }
}

impl ForeignTryFrom<grpc_api_types::payments::PaymentServiceCaptureRequest>
    for PaymentsCaptureData
{
    type Error = ApplicationErrorResponse;

    fn foreign_try_from(
        value: grpc_api_types::payments::PaymentServiceCaptureRequest,
    ) -> Result<Self, error_stack::Report<Self::Error>> {
        let capture_method = Some(common_enums::CaptureMethod::foreign_try_from(
            value.capture_method(),
        )?);

        let connector_transaction_id = ResponseId::ConnectorTransactionId(
            value
                .transaction_id
                .clone()
                .and_then(|id| id.id_type)
                .and_then(|id_type| match id_type {
                    grpc_api_types::payments::identifier::IdType::Id(id) => Some(id),
                    _ => None,
                })
                .unwrap_or_default(),
        );

        let multiple_capture_data =
            value
                .multiple_capture_data
                .clone()
                .map(|data| MultipleCaptureRequestData {
                    capture_sequence: data.capture_sequence,
                    capture_reference: data.capture_reference,
                });

        let minor_amount = common_utils::types::MinorUnit::new(value.amount_to_capture);

        Ok(Self {
            amount_to_capture: value.amount_to_capture,
            minor_amount_to_capture: minor_amount,
            currency: common_enums::Currency::foreign_try_from(value.currency())?,
            connector_transaction_id,
            multiple_capture_data,
            connector_metadata: (!value.connector_metadata.is_empty()).then(|| {
                serde_json::Value::Object(
                    value
                        .connector_metadata
                        .into_iter()
                        .map(|(k, v)| (k, serde_json::Value::String(v)))
                        .collect(),
                )
            }),
            browser_info: value
                .browser_info
                .map(BrowserInformation::foreign_try_from)
                .transpose()?,
            integrity_object: None,
            capture_method,
        })
    }
}

impl
    ForeignTryFrom<(
        grpc_api_types::payments::PaymentServiceCaptureRequest,
        Connectors,
    )> for PaymentFlowData
{
    type Error = ApplicationErrorResponse;

    fn foreign_try_from(
        (value, connectors): (
            grpc_api_types::payments::PaymentServiceCaptureRequest,
            Connectors,
        ),
    ) -> Result<Self, error_stack::Report<Self::Error>> {
        Ok(Self {
            raw_connector_response: None,
            merchant_id: common_utils::id_type::MerchantId::default(),
            payment_id: "PAYMENT_ID".to_string(),
            attempt_id: "ATTEMPT_ID".to_string(),
            status: common_enums::AttemptStatus::Pending,
            payment_method: common_enums::PaymentMethod::Card, // Default
            address: payment_address::PaymentAddress::default(),
            auth_type: common_enums::AuthenticationType::default(),
            connector_request_reference_id: extract_connector_request_reference_id(
                &value.request_ref_id,
            ),
            customer_id: None,
            connector_customer: None,
            description: None,
            return_url: None,
            connector_meta_data: None,
            amount_captured: None,
            minor_amount_captured: None,
            minor_amount_capturable: None,
            access_token: None,
            session_token: None,
            reference_id: None,
            payment_method_token: None,
            preprocessing_id: None,
            connector_api_version: None,
            test_mode: None,
            connector_http_status_code: None,
            external_latency: None,
            connectors,
            raw_connector_request: None,
            connector_response_headers: None,
            vault_headers: None,
            connector_response: None,
            recurring_mandate_payment_data: None,
            order_details: None,
        })
    }
}

impl
    ForeignTryFrom<(
        grpc_api_types::payments::PaymentServiceCaptureRequest,
        Connectors,
        &MaskedMetadata,
    )> for PaymentFlowData
{
    type Error = ApplicationErrorResponse;

    fn foreign_try_from(
        (value, connectors, metadata): (
            grpc_api_types::payments::PaymentServiceCaptureRequest,
            Connectors,
            &MaskedMetadata,
        ),
    ) -> Result<Self, error_stack::Report<Self::Error>> {
        let merchant_id_from_header = extract_merchant_id_from_metadata(metadata)?;
        let access_token = value
            .state
            .as_ref()
            .and_then(|state| state.access_token.as_ref())
            .map(AccessTokenResponseData::from);
        let connector_meta_data = common_utils::pii::SecretSerdeValue::new(
            convert_merchant_metadata_to_json(&value.merchant_account_metadata),
        );
        Ok(Self {
            merchant_id: merchant_id_from_header,
            payment_id: "PAYMENT_ID".to_string(),
            attempt_id: "ATTEMPT_ID".to_string(),
            status: common_enums::AttemptStatus::Pending,
            payment_method: common_enums::PaymentMethod::Card, // Default
            address: payment_address::PaymentAddress::default(),
            auth_type: common_enums::AuthenticationType::default(),
            connector_request_reference_id: extract_connector_request_reference_id(
                &value.request_ref_id,
            ),
            customer_id: None,
            connector_customer: None,
            description: None,
            return_url: None,
            connector_meta_data: Some(connector_meta_data),
            amount_captured: None,
            minor_amount_captured: None,
            minor_amount_capturable: None,
            access_token,
            session_token: None,
            reference_id: None,
            payment_method_token: None,
            preprocessing_id: None,
            connector_api_version: None,
            test_mode: None,
            connector_http_status_code: None,
            external_latency: None,
            connectors,
            raw_connector_response: None,
            raw_connector_request: None,
            connector_response_headers: None,
            vault_headers: None,
            connector_response: None,
            recurring_mandate_payment_data: None,
            order_details: None,
        })
    }
}

impl
    ForeignTryFrom<(
        PaymentServiceSdkSessionTokenRequest,
        Connectors,
        &MaskedMetadata,
    )> for PaymentFlowData
{
    type Error = ApplicationErrorResponse;

    fn foreign_try_from(
        (value, connectors, metadata): (
            PaymentServiceSdkSessionTokenRequest,
            Connectors,
            &MaskedMetadata,
        ),
    ) -> Result<Self, error_stack::Report<Self::Error>> {
        let merchant_id_from_header = extract_merchant_id_from_metadata(metadata)?;

        Ok(Self {
            merchant_id: merchant_id_from_header,
            payment_id: "PAYMENT_ID".to_string(),
            attempt_id: "ATTEMPT_ID".to_string(),
            status: common_enums::AttemptStatus::Pending,
            payment_method: common_enums::PaymentMethod::Wallet,
            address: payment_address::PaymentAddress::default(),
            auth_type: common_enums::AuthenticationType::default(),
            connector_request_reference_id: extract_connector_request_reference_id(
                &value.request_ref_id,
            ),
            customer_id: None,
            connector_customer: None,
            description: None,
            return_url: None,
            connector_meta_data: value
                .merchant_account_metadata
                .map(|metadata| serde_json::from_str(&metadata.expose()))
                .transpose()
                .change_context(ApplicationErrorResponse::BadRequest(ApiError {
                    sub_code: "INVALID_MERCHANT_ACCOUNT_METADATA".to_owned(),
                    error_identifier: 400,
                    error_message: "Failed to parse merchant account metadata".to_owned(),
                    error_object: None,
                }))?,
            amount_captured: None,
            minor_amount_captured: None,
            minor_amount_capturable: None,
            access_token: None,
            session_token: None,
            reference_id: None,
            payment_method_token: None,
            preprocessing_id: None,
            connector_api_version: None,
            test_mode: None,
            connector_http_status_code: None,
            external_latency: None,
            connectors,
            raw_connector_response: None,
            raw_connector_request: None,
            connector_response_headers: None,
            vault_headers: None,
            connector_response: None,
            recurring_mandate_payment_data: None,
            order_details: None,
        })
    }
}

pub fn generate_payment_capture_response(
    router_data_v2: RouterDataV2<
        Capture,
        PaymentFlowData,
        PaymentsCaptureData,
        PaymentsResponseData,
    >,
) -> Result<PaymentServiceCaptureResponse, error_stack::Report<ApplicationErrorResponse>> {
    let transaction_response = router_data_v2.response;

    // Create state if either access token or connector customer is available
    let state = if router_data_v2.resource_common_data.access_token.is_some()
        || router_data_v2
            .resource_common_data
            .connector_customer
            .is_some()
    {
        Some(ConnectorState {
            access_token: router_data_v2
                .resource_common_data
                .access_token
                .as_ref()
                .map(|token_data| grpc_api_types::payments::AccessToken {
                    token: token_data.access_token.clone(),
                    expires_in_seconds: token_data.expires_in,
                    token_type: token_data.token_type.clone(),
                }),
            connector_customer_id: router_data_v2
                .resource_common_data
                .connector_customer
                .clone(),
        })
    } else {
        None
    };

    let raw_connector_request = router_data_v2
        .resource_common_data
        .get_raw_connector_request();

    match transaction_response {
        Ok(response) => match response {
            PaymentsResponseData::TransactionResponse {
                resource_id,
                redirection_data: _,
                connector_metadata,
                network_txn_id: _,
                connector_response_reference_id,
                incremental_authorization_allowed,
                mandate_reference,
                status_code,
            } => {
                let status = router_data_v2.resource_common_data.status;
                let grpc_status = grpc_api_types::payments::PaymentStatus::foreign_from(status);
                let grpc_resource_id =
                    grpc_api_types::payments::Identifier::foreign_try_from(resource_id)?;

                let mandate_reference_grpc =
                    mandate_reference.map(|m| grpc_api_types::payments::MandateReference {
                        mandate_id: m.connector_mandate_id,
                        payment_method_id: m.payment_method_id,
                    });

                Ok(PaymentServiceCaptureResponse {
                    transaction_id: Some(grpc_resource_id),
                    response_ref_id: connector_response_reference_id.map(|id| {
                        grpc_api_types::payments::Identifier {
                            id_type: Some(grpc_api_types::payments::identifier::IdType::Id(id)),
                        }
                    }),
                    error_code: None,
                    error_message: None,
                    error_reason: None,
                    status: grpc_status.into(),
                    status_code: status_code as u32,
                    response_headers: router_data_v2
                        .resource_common_data
                        .get_connector_response_headers_as_map(),
                    state,
                    raw_connector_request,
                    incremental_authorization_allowed,
                    mandate_reference: mandate_reference_grpc,
                    captured_amount: router_data_v2.resource_common_data.amount_captured,
                    minor_captured_amount: router_data_v2
                        .resource_common_data
                        .minor_amount_captured
                        .map(|amount_captured| amount_captured.get_amount_as_i64()),
                    connector_metadata: convert_connector_metadata_to_hashmap(connector_metadata),
                })
            }
            _ => Err(report!(ApplicationErrorResponse::InternalServerError(
                ApiError {
                    sub_code: "INVALID_RESPONSE_TYPE".to_owned(),
                    error_identifier: 500,
                    error_message: "Invalid response type received from connector".to_owned(),
                    error_object: None,
                }
            ))),
        },
        Err(e) => {
            let status = e
                .attempt_status
                .map(grpc_api_types::payments::PaymentStatus::foreign_from)
                .unwrap_or_default();
            Ok(PaymentServiceCaptureResponse {
                transaction_id: Some(grpc_api_types::payments::Identifier {
                    id_type: Some(
                        grpc_api_types::payments::identifier::IdType::NoResponseIdMarker(()),
                    ),
                }),
                response_ref_id: e.connector_transaction_id.map(|id| {
                    grpc_api_types::payments::Identifier {
                        id_type: Some(grpc_api_types::payments::identifier::IdType::Id(id)),
                    }
                }),
                status: status.into(),
                error_message: Some(e.message),
                error_code: Some(e.code),
                error_reason: e.reason,
                status_code: e.status_code as u32,
                response_headers: router_data_v2
                    .resource_common_data
                    .get_connector_response_headers_as_map(),
                state,
                raw_connector_request,
                incremental_authorization_allowed: None,
                mandate_reference: None,
                captured_amount: None,
                minor_captured_amount: None,
                connector_metadata: std::collections::HashMap::new(),
            })
        }
    }
}

impl
    ForeignTryFrom<(
        PaymentServiceRegisterRequest,
        Connectors,
        consts::Env,
        &MaskedMetadata,
    )> for PaymentFlowData
{
    type Error = ApplicationErrorResponse;

    fn foreign_try_from(
        (value, connectors, environment, metadata): (
            PaymentServiceRegisterRequest,
            Connectors,
            consts::Env,
            &MaskedMetadata,
        ),
    ) -> Result<Self, error_stack::Report<Self::Error>> {
        let address = match value.address {
            Some(address) => payment_address::PaymentAddress::foreign_try_from(address)?,
            None => {
                return Err(ApplicationErrorResponse::BadRequest(ApiError {
                    sub_code: "INVALID_ADDRESS".to_owned(),
                    error_identifier: 400,
                    error_message: "Address is required".to_owned(),
                    error_object: None,
                }))?
            }
        };
        let test_mode = match environment {
            consts::Env::Development => Some(true),
            consts::Env::Production => Some(false),
            _ => Some(true),
        };

        let merchant_id_from_header = extract_merchant_id_from_metadata(metadata)?;
        let access_token = value
            .state
            .as_ref()
            .and_then(|state| state.access_token.as_ref())
            .map(AccessTokenResponseData::from);
        Ok(Self {
            merchant_id: merchant_id_from_header,
            payment_id: "IRRELEVANT_PAYMENT_ID".to_string(),
            attempt_id: "IRRELEVANT_ATTEMPT_ID".to_string(),
            status: common_enums::AttemptStatus::Pending,
            payment_method: common_enums::PaymentMethod::Card, //TODO
            address,
            auth_type: common_enums::AuthenticationType::default(),
            connector_request_reference_id: extract_connector_request_reference_id(
                &value.request_ref_id,
            ),
            customer_id: value
                .customer_id
                .clone()
                .map(|customer_id| CustomerId::try_from(Cow::from(customer_id)))
                .transpose()
                .change_context(ApplicationErrorResponse::BadRequest(ApiError {
                    sub_code: "INVALID_CUSTOMER_ID".to_owned(),
                    error_identifier: 400,
                    error_message: "Failed to parse Customer Id".to_owned(),
                    error_object: None,
                }))?,
            connector_customer: value.connector_customer_id,
            description: value.metadata.get("description").cloned(),
            return_url: None,
            connector_meta_data: None,
            amount_captured: None,
            minor_amount_captured: None,
            minor_amount_capturable: None,
            access_token,
            session_token: value.session_token,
            reference_id: None,
            payment_method_token: value
                .payment_method_token
                .map(|pmt| router_data::PaymentMethodToken::Token(Secret::new(pmt))),
            preprocessing_id: None,
            connector_api_version: None,
            test_mode,
            connector_http_status_code: None,
            external_latency: None,
            connectors,
            raw_connector_response: None,
            raw_connector_request: None,
            connector_response_headers: None,
            vault_headers: None,
            connector_response: None,
            recurring_mandate_payment_data: None,
            order_details: None,
        })
    }
}

impl ForeignTryFrom<PaymentServiceRegisterRequest> for SetupMandateRequestData<DefaultPCIHolder> {
    type Error = ApplicationErrorResponse;

    fn foreign_try_from(
        value: PaymentServiceRegisterRequest,
    ) -> Result<Self, error_stack::Report<Self::Error>> {
        let email: Option<Email> = match value.email {
            Some(ref email_str) => {
                Some(Email::try_from(email_str.clone().expose()).map_err(|_| {
                    error_stack::Report::new(ApplicationErrorResponse::BadRequest(ApiError {
                        sub_code: "INVALID_EMAIL_FORMAT".to_owned(),
                        error_identifier: 400,

                        error_message: "Invalid email".to_owned(),
                        error_object: None,
                    }))
                })?)
            }
            None => None,
        };
        let customer_acceptance = value.customer_acceptance.clone().ok_or_else(|| {
            error_stack::Report::new(ApplicationErrorResponse::BadRequest(ApiError {
                sub_code: "MISSING_CUSTOMER_ACCEPTANCE".to_owned(),
                error_identifier: 400,
                error_message: "Customer acceptance is missing".to_owned(),
                error_object: None,
            }))
        })?;

        let setup_future_usage = value.setup_future_usage();

        let setup_mandate_details = MandateData {
            update_mandate_id: None,
            customer_acceptance: Some(mandates::CustomerAcceptance::foreign_try_from(
                customer_acceptance.clone(),
            )?),
            mandate_type: None,
        };

        Ok(Self {
            currency: common_enums::Currency::foreign_try_from(value.currency())?,
            payment_method_data: PaymentMethodData::foreign_try_from(
                value.payment_method.ok_or_else(|| {
                    ApplicationErrorResponse::BadRequest(ApiError {
                        sub_code: "INVALID_PAYMENT_METHOD_DATA".to_owned(),
                        error_identifier: 400,
                        error_message: "Payment method data is required".to_owned(),
                        error_object: None,
                    })
                })?,
            )?,
            amount: Some(0),
            confirm: true,
            statement_descriptor_suffix: None,
            customer_acceptance: Some(mandates::CustomerAcceptance::foreign_try_from(
                customer_acceptance.clone(),
            )?),
            mandate_id: None,
            setup_future_usage: Some(common_enums::FutureUsage::foreign_try_from(
                setup_future_usage,
            )?),
            off_session: value.off_session,
            setup_mandate_details: Some(setup_mandate_details),
            router_return_url: value.return_url.clone(),
            webhook_url: value.webhook_url,
            browser_info: value
                .browser_info
                .map(BrowserInformation::foreign_try_from)
                .transpose()?,
            email,
            customer_name: None,
            return_url: value.return_url.clone(),
            payment_method_type: None,
            request_incremental_authorization: false,
            metadata: if value.metadata.is_empty() {
                None
            } else {
                Some(serde_json::Value::Object(
                    value
                        .metadata
                        .into_iter()
                        .map(|(k, v)| (k, serde_json::Value::String(v)))
                        .collect(),
                ))
            },
            complete_authorize_url: None,
            capture_method: None,
            integrity_object: None,
            minor_amount: Some(common_utils::types::MinorUnit::new(0)),
            shipping_cost: None,
            customer_id: value
                .customer_id
                .clone()
                .map(|customer_id| CustomerId::try_from(Cow::from(customer_id)))
                .transpose()
                .change_context(ApplicationErrorResponse::BadRequest(ApiError {
                    sub_code: "INVALID_CUSTOMER_ID".to_owned(),
                    error_identifier: 400,
                    error_message: "Failed to parse Customer Id".to_owned(),
                    error_object: None,
                }))?,
            statement_descriptor: None,
            merchant_order_reference_id: value.merchant_order_reference_id,
            merchant_account_metadata: (!value.merchant_account_metadata.is_empty()).then(|| {
                common_utils::pii::SecretSerdeValue::new(convert_merchant_metadata_to_json(
                    &value.merchant_account_metadata,
                ))
            }),
        })
    }
}

impl ForeignTryFrom<grpc_api_types::payments::CustomerAcceptance> for mandates::CustomerAcceptance {
    type Error = ApplicationErrorResponse;
    fn foreign_try_from(
        value: grpc_api_types::payments::CustomerAcceptance,
    ) -> Result<Self, error_stack::Report<Self::Error>> {
        Ok(mandates::CustomerAcceptance {
            acceptance_type: mandates::AcceptanceType::foreign_try_from(value.acceptance_type())?,
            accepted_at: time::OffsetDateTime::from_unix_timestamp(value.accepted_at)
                .ok()
                .map(|offset_dt| time::PrimitiveDateTime::new(offset_dt.date(), offset_dt.time())),
            online: value
                .online_mandate_details
                .map(mandates::OnlineMandate::foreign_try_from)
                .transpose()?,
        })
    }
}

impl ForeignTryFrom<grpc_api_types::payments::OnlineMandate> for mandates::OnlineMandate {
    type Error = ApplicationErrorResponse;
    fn foreign_try_from(
        value: grpc_api_types::payments::OnlineMandate,
    ) -> Result<Self, error_stack::Report<Self::Error>> {
        Ok(mandates::OnlineMandate {
            ip_address: value.ip_address.map(Secret::new),
            user_agent: value.user_agent,
        })
    }
}

impl ForeignTryFrom<grpc_api_types::payments::AcceptanceType> for mandates::AcceptanceType {
    type Error = ApplicationErrorResponse;
    fn foreign_try_from(
        value: grpc_api_types::payments::AcceptanceType,
    ) -> Result<Self, error_stack::Report<Self::Error>> {
        match value {
            grpc_payment_types::AcceptanceType::Offline => Ok(mandates::AcceptanceType::Offline),
            grpc_payment_types::AcceptanceType::Online => Ok(mandates::AcceptanceType::Online),
            grpc_payment_types::AcceptanceType::Unspecified => {
                Err(ApplicationErrorResponse::BadRequest(ApiError {
                    sub_code: "UNSPECIFIED_ACCEPTANCE_TYPE".to_owned(),
                    error_identifier: 400,
                    error_message: "Acceptance type must be specified".to_owned(),
                    error_object: None,
                })
                .into())
            }
        }
    }
}

impl ForeignTryFrom<grpc_api_types::payments::SetupMandateDetails> for mandates::MandateData {
    type Error = ApplicationErrorResponse;
    fn foreign_try_from(
        value: grpc_api_types::payments::SetupMandateDetails,
    ) -> Result<Self, error_stack::Report<Self::Error>> {
        Ok(Self {
            update_mandate_id: value.update_mandate_id,
            customer_acceptance: value
                .customer_acceptance
                .map(mandates::CustomerAcceptance::foreign_try_from)
                .transpose()?,
            mandate_type: None,
        })
    }
}

impl ForeignTryFrom<grpc_api_types::payments::FutureUsage> for common_enums::FutureUsage {
    type Error = ApplicationErrorResponse;
    fn foreign_try_from(
        value: grpc_api_types::payments::FutureUsage,
    ) -> Result<Self, error_stack::Report<Self::Error>> {
        match value {
            grpc_api_types::payments::FutureUsage::OffSession => {
                Ok(common_enums::FutureUsage::OffSession)
            }
            grpc_api_types::payments::FutureUsage::OnSession => {
                Ok(common_enums::FutureUsage::OnSession)
            }
            grpc_api_types::payments::FutureUsage::Unspecified => {
                Err(ApplicationErrorResponse::BadRequest(ApiError {
                    sub_code: "UNSPECIFIED_FUTURE_USAGE".to_owned(),
                    error_identifier: 401,
                    error_message: "Future usage must be specified".to_owned(),
                    error_object: None,
                })
                .into())
            }
        }
    }
}

pub fn generate_setup_mandate_response<T: PaymentMethodDataTypes>(
    router_data_v2: RouterDataV2<
        SetupMandate,
        PaymentFlowData,
        SetupMandateRequestData<T>,
        PaymentsResponseData,
    >,
) -> Result<PaymentServiceRegisterResponse, error_stack::Report<ApplicationErrorResponse>> {
    let transaction_response = router_data_v2.response;
    let status = router_data_v2.resource_common_data.status;
    let grpc_status = grpc_api_types::payments::PaymentStatus::foreign_from(status);

    // Create state if either access token or connector customer is available
    let state = if router_data_v2.resource_common_data.access_token.is_some()
        || router_data_v2
            .resource_common_data
            .connector_customer
            .is_some()
    {
        Some(ConnectorState {
            access_token: router_data_v2
                .resource_common_data
                .access_token
                .as_ref()
                .map(|token_data| grpc_api_types::payments::AccessToken {
                    token: token_data.access_token.clone(),
                    expires_in_seconds: token_data.expires_in,
                    token_type: token_data.token_type.clone(),
                }),
            connector_customer_id: router_data_v2
                .resource_common_data
                .connector_customer
                .clone(),
        })
    } else {
        None
    };

    let raw_connector_request = router_data_v2
        .resource_common_data
        .get_raw_connector_request();

    let connector_response = router_data_v2
        .resource_common_data
        .connector_response
        .as_ref()
        .map(|connector_response_data| {
            grpc_api_types::payments::ConnectorResponseData::foreign_try_from(
                connector_response_data.clone(),
            )
        })
        .transpose()?;

    let response = match transaction_response {
        Ok(response) => match response {
            PaymentsResponseData::TransactionResponse {
                resource_id,
                redirection_data,
                connector_metadata: _,
                network_txn_id,
                connector_response_reference_id,
                incremental_authorization_allowed,
                mandate_reference,
                status_code,
            } => {
                PaymentServiceRegisterResponse {
                    registration_id: Some(grpc_api_types::payments::Identifier::foreign_try_from(resource_id)?),
                    redirection_data: redirection_data.map(
                        |form| {
                            match *form {
                                router_response_types::RedirectForm::Form { endpoint, method, form_fields: _ } => {
                                    Ok::<grpc_api_types::payments::RedirectForm, ApplicationErrorResponse>(grpc_api_types::payments::RedirectForm {
                                        form_type: Some(grpc_api_types::payments::redirect_form::FormType::Form(
                                            grpc_api_types::payments::FormData {
                                                endpoint,
                                                method: match method {
                                                    Method::Get => 1,
                                                    Method::Post => 2,
                                                    Method::Put => 3,
                                                    Method::Delete => 4,
                                                    _ => 0,
                                                },
                                                form_fields: HashMap::default(), //TODO
                                            }
                                        ))
                                    })
                                },
                                router_response_types::RedirectForm::Html { html_data } => {
                                    Ok(grpc_api_types::payments::RedirectForm {
                                        form_type: Some(grpc_api_types::payments::redirect_form::FormType::Html(
                                            grpc_api_types::payments::HtmlData {
                                                html_data,
                                            }
                                        ))
                                    })
                                },
                                _ => Err(
                                    ApplicationErrorResponse::BadRequest(ApiError {
                                        sub_code: "INVALID_RESPONSE".to_owned(),
                                        error_identifier: 400,
                                        error_message: "Invalid response from connector".to_owned(),
                                        error_object: None,
                                    }))?,
                            }
                        }
                    ).transpose()?,
                    network_txn_id,
                    response_ref_id: connector_response_reference_id.map(|id| grpc_api_types::payments::Identifier {
                        id_type: Some(grpc_api_types::payments::identifier::IdType::Id(id)),
                    }),
                    status: grpc_status as i32,
                    mandate_reference: Some(grpc_api_types::payments::MandateReference {
                        mandate_id: mandate_reference.clone().and_then(|m| m.connector_mandate_id),
                        payment_method_id: mandate_reference.and_then(|m| m.payment_method_id),
                    }),
                    incremental_authorization_allowed,
                    error_message: None,
                    error_code: None,
                    error_reason: None,
                    status_code: status_code as u32,
                    response_headers: router_data_v2
                        .resource_common_data
                        .get_connector_response_headers_as_map(),
                    state,
                    raw_connector_request,
                    connector_response,
                }
            }
            _ => Err(ApplicationErrorResponse::BadRequest(ApiError {
                sub_code: "INVALID_RESPONSE".to_owned(),
                error_identifier: 400,
                error_message: "Invalid response from connector".to_owned(),
                error_object: None,
            }))?,
        },
        Err(err) => PaymentServiceRegisterResponse {
            registration_id: Some(grpc_api_types::payments::Identifier {
                id_type: Some(grpc_api_types::payments::identifier::IdType::NoResponseIdMarker(())),
            }),
            redirection_data: None,
            network_txn_id: None,
            response_ref_id: err.connector_transaction_id.map(|id| {
                grpc_api_types::payments::Identifier {
                    id_type: Some(grpc_api_types::payments::identifier::IdType::Id(id)),
                }
            }),
            status: grpc_status as i32,
            mandate_reference: None,
            incremental_authorization_allowed: None,
            error_message: Some(err.message),
            error_code: Some(err.code),
            error_reason: err.reason,
            status_code: err.status_code as u32,
            response_headers: router_data_v2
                .resource_common_data
                .get_connector_response_headers_as_map(),
            state,
            raw_connector_request,
            connector_response: None,
        },
    };
    Ok(response)
}

impl ForeignTryFrom<(DisputeDefendRequest, Connectors)> for DisputeFlowData {
    type Error = ApplicationErrorResponse;

    fn foreign_try_from(
        (value, connectors): (DisputeDefendRequest, Connectors),
    ) -> Result<Self, error_stack::Report<Self::Error>> {
        Ok(DisputeFlowData {
            dispute_id: Some(value.dispute_id.clone()),
            connectors,
            connector_dispute_id: value.dispute_id,
            defense_reason_code: Some(value.reason_code.unwrap_or_default()),
            connector_request_reference_id: extract_connector_request_reference_id(
                &value.request_ref_id,
            ),
            raw_connector_response: None,
            raw_connector_request: None,
            connector_response_headers: None,
        })
    }
}

impl ForeignTryFrom<(DisputeDefendRequest, Connectors, &MaskedMetadata)> for DisputeFlowData {
    type Error = ApplicationErrorResponse;

    fn foreign_try_from(
        (value, connectors, _metadata): (DisputeDefendRequest, Connectors, &MaskedMetadata),
    ) -> Result<Self, error_stack::Report<Self::Error>> {
        Ok(DisputeFlowData {
            connector_request_reference_id: extract_connector_request_reference_id(
                &value.request_ref_id,
            ),

            dispute_id: Some(value.dispute_id.clone()),
            connectors,
            connector_dispute_id: value.dispute_id,
            defense_reason_code: Some(value.reason_code.unwrap_or_default()),
            raw_connector_response: None,
            raw_connector_request: None,
            connector_response_headers: None,
        })
    }
}
impl ForeignTryFrom<DisputeDefendRequest> for DisputeDefendData {
    type Error = ApplicationErrorResponse;
    fn foreign_try_from(
        value: DisputeDefendRequest,
    ) -> Result<Self, error_stack::Report<Self::Error>> {
        let connector_dispute_id = value.dispute_id;
        Ok(Self {
            dispute_id: connector_dispute_id.clone(),
            connector_dispute_id,
            defense_reason_code: value.reason_code.unwrap_or_default(),
            integrity_object: None,
        })
    }
}

pub fn generate_defend_dispute_response(
    router_data_v2: RouterDataV2<
        DefendDispute,
        DisputeFlowData,
        DisputeDefendData,
        DisputeResponseData,
    >,
) -> Result<DisputeDefendResponse, error_stack::Report<ApplicationErrorResponse>> {
    let defend_dispute_response = router_data_v2.response;

    let raw_connector_request = router_data_v2
        .resource_common_data
        .get_raw_connector_request();

    match defend_dispute_response {
        Ok(response) => Ok(DisputeDefendResponse {
            dispute_id: response.connector_dispute_id,
            dispute_status: response.dispute_status as i32,
            connector_status_code: None,
            error_message: None,
            error_code: None,
            error_reason: None,
            response_ref_id: None,
            status_code: response.status_code as u32,
            response_headers: router_data_v2
                .resource_common_data
                .get_connector_response_headers_as_map(),
            raw_connector_request,
        }),
        Err(e) => Ok(DisputeDefendResponse {
            dispute_id: e
                .connector_transaction_id
                .unwrap_or_else(|| NO_ERROR_CODE.to_string()),
            dispute_status: common_enums::DisputeStatus::DisputeLost as i32,
            connector_status_code: None,
            error_message: Some(e.message),
            error_code: Some(e.code),
            error_reason: e.reason,
            response_ref_id: None,
            status_code: e.status_code as u32,
            response_headers: router_data_v2
                .resource_common_data
                .get_connector_response_headers_as_map(),
            raw_connector_request,
        }),
    }
}

pub fn generate_session_token_response(
    router_data_v2: RouterDataV2<
        CreateSessionToken,
        PaymentFlowData,
        SessionTokenRequestData,
        SessionTokenResponseData,
    >,
) -> Result<String, error_stack::Report<ApplicationErrorResponse>> {
    let session_token_response = router_data_v2.response;

    match session_token_response {
        Ok(response) => Ok(response.session_token),
        Err(e) => Err(report!(ApplicationErrorResponse::InternalServerError(
            ApiError {
                sub_code: "SESSION_TOKEN_ERROR".to_string(),
                error_identifier: 500,
                error_message: format!("Session token creation failed: {}", e.message),
                error_object: None,
            }
        ))),
    }
}

impl ForeignTryFrom<grpc_api_types::payments::PaymentServiceCreateOrderRequest>
    for PaymentCreateOrderData
{
    type Error = ApplicationErrorResponse;

    fn foreign_try_from(
        value: grpc_api_types::payments::PaymentServiceCreateOrderRequest,
    ) -> Result<Self, error_stack::Report<Self::Error>> {
        let currency = common_enums::Currency::foreign_try_from(value.currency())?;

        Ok(Self {
            amount: common_utils::types::MinorUnit::new(value.amount),
            currency,
            integrity_object: None,
            metadata: (!value.metadata.is_empty())
                .then(|| serde_json::to_value(value.metadata.clone()).unwrap_or_default()),
            webhook_url: value.webhook_url,
        })
    }
}

impl
    ForeignTryFrom<(
        grpc_api_types::payments::PaymentServiceCreateOrderRequest,
        Connectors,
        &MaskedMetadata,
    )> for PaymentFlowData
{
    type Error = ApplicationErrorResponse;

    fn foreign_try_from(
        (value, connectors, metadata): (
            grpc_api_types::payments::PaymentServiceCreateOrderRequest,
            Connectors,
            &MaskedMetadata,
        ),
    ) -> Result<Self, error_stack::Report<Self::Error>> {
        let merchant_id_from_header = extract_merchant_id_from_metadata(metadata)?;
        let vault_headers = extract_headers_from_metadata(metadata);

        // For order creation, create a default address
        let address = payment_address::PaymentAddress::new(
            None,        // shipping
            None,        // billing
            None,        // payment_method_billing
            Some(false), // should_unify_address
        );

        // Create connector metadata from the metadata field if present
        let connector_meta_data = (!value.metadata.is_empty())
            .then(|| {
                serde_json::to_value(&value.metadata)
                    .map(common_utils::pii::SecretSerdeValue::new)
                    .map_err(|_| {
                        error_stack::Report::new(ApplicationErrorResponse::InternalServerError(
                            crate::errors::ApiError {
                                sub_code: "SERDE_JSON_ERROR".to_owned(),
                                error_identifier: 500,
                                error_message: "Failed to serialize metadata".to_owned(),
                                error_object: None,
                            },
                        ))
                    })
            })
            .transpose()?;

        // Extract access token from state if present
        let access_token = value
            .state
            .as_ref()
            .and_then(|state| state.access_token.as_ref())
            .map(AccessTokenResponseData::from);

        Ok(Self {
            merchant_id: merchant_id_from_header,
            payment_id: "IRRELEVANT_PAYMENT_ID".to_string(),
            attempt_id: "IRRELEVANT_ATTEMPT_ID".to_string(),
            status: common_enums::AttemptStatus::Pending,
            payment_method: common_enums::PaymentMethod::Card,
            address,
            auth_type: common_enums::AuthenticationType::default(),
            connector_request_reference_id: extract_connector_request_reference_id(
                &value.request_ref_id,
            ),
            customer_id: None, // PaymentServiceCreateOrderRequest doesn't have customer_id field
            connector_customer: None,
            description: None,
            return_url: None,
            connector_meta_data,
            amount_captured: None,
            minor_amount_captured: None,
            minor_amount_capturable: None,
            access_token,
            session_token: None,
            reference_id: None,
            payment_method_token: None,
            preprocessing_id: None,
            connector_api_version: None,
            test_mode: None,
            connector_http_status_code: None,
            external_latency: None,
            connectors,
            raw_connector_response: None,
            raw_connector_request: None,
            connector_response_headers: None,
            vault_headers,
            connector_response: None,
            recurring_mandate_payment_data: None,
            order_details: None,
        })
    }
}
#[derive(Debug, Clone, ToSchema, Serialize)]
pub struct CardSpecificFeatures {
    /// Indicates whether three_ds card payments are supported
    // #[schema(value_type = FeatureStatus)]
    pub three_ds: FeatureStatus,
    /// Indicates whether non three_ds card payments are supported
    // #[schema(value_type = FeatureStatus)]
    pub no_three_ds: FeatureStatus,
    /// List of supported card networks
    // #[schema(value_type = Vec<CardNetwork>)]
    pub supported_card_networks: Vec<CardNetwork>,
}

#[derive(Debug, Clone, ToSchema, Serialize)]
#[serde(untagged)]
pub enum PaymentMethodSpecificFeatures {
    /// Card specific features
    Card(CardSpecificFeatures),
}
/// Represents details of a payment method.
#[derive(Debug, Clone)]
pub struct PaymentMethodDetails {
    /// Indicates whether mandates are supported by this payment method.
    pub mandates: FeatureStatus,
    /// Indicates whether refund is supported by this payment method.
    pub refunds: FeatureStatus,
    /// List of supported capture methods
    pub supported_capture_methods: Vec<CaptureMethod>,
    /// Payment method specific features
    pub specific_features: Option<PaymentMethodSpecificFeatures>,
}
/// The status of the feature
#[derive(
    Clone,
    Copy,
    Debug,
    Eq,
    PartialEq,
    serde::Deserialize,
    serde::Serialize,
    strum::Display,
    ToSchema,
)]
#[strum(serialize_all = "snake_case")]
#[serde(rename_all = "snake_case")]
pub enum FeatureStatus {
    NotSupported,
    Supported,
}
pub type PaymentMethodTypeMetadata = HashMap<PaymentMethodType, PaymentMethodDetails>;
pub type SupportedPaymentMethods = HashMap<PaymentMethod, PaymentMethodTypeMetadata>;

#[derive(Debug, Clone)]
pub struct ConnectorInfo {
    /// Display name of the Connector
    pub display_name: &'static str,
    /// Description of the connector.
    pub description: &'static str,
    /// Connector Type
    pub connector_type: PaymentConnectorCategory,
}

/// Connector Access Method
#[derive(
    Clone,
    Copy,
    Debug,
    Eq,
    Hash,
    PartialEq,
    serde::Deserialize,
    serde::Serialize,
    strum::Display,
    ToSchema,
)]
#[strum(serialize_all = "snake_case")]
#[serde(rename_all = "snake_case")]
pub enum PaymentConnectorCategory {
    PaymentGateway,
    AlternativePaymentMethod,
    BankAcquirer,
}

#[derive(Debug, strum::Display, Eq, PartialEq, Hash)]
pub enum PaymentMethodDataType {
    Card,
    Bluecode,
    Knet,
    Benefit,
    MomoAtm,
    CardRedirect,
    AliPayQr,
    AliPayRedirect,
    AliPayHkRedirect,
    AmazonPayRedirect,
    MomoRedirect,
    KakaoPayRedirect,
    GoPayRedirect,
    GcashRedirect,
    ApplePay,
    ApplePayRedirect,
    ApplePayThirdPartySdk,
    DanaRedirect,
    DuitNow,
    GooglePay,
    GooglePayRedirect,
    GooglePayThirdPartySdk,
    MbWayRedirect,
    MobilePayRedirect,
    PaypalRedirect,
    PaypalSdk,
    Paze,
    SamsungPay,
    TwintRedirect,
    VippsRedirect,
    TouchNGoRedirect,
    WeChatPayRedirect,
    WeChatPayQr,
    CashappQr,
    SwishQr,
    KlarnaRedirect,
    KlarnaSdk,
    AffirmRedirect,
    AfterpayClearpayRedirect,
    PayBrightRedirect,
    WalleyRedirect,
    AlmaRedirect,
    AtomeRedirect,
    BancontactCard,
    Bizum,
    Blik,
    Eft,
    Eps,
    Giropay,
    Ideal,
    Interac,
    LocalBankRedirect,
    OnlineBankingCzechRepublic,
    OnlineBankingFinland,
    OnlineBankingPoland,
    OnlineBankingSlovakia,
    OpenBankingUk,
    Przelewy24,
    Sofort,
    Trustly,
    OnlineBankingFpx,
    OnlineBankingThailand,
    AchBankDebit,
    SepaBankDebit,
    BecsBankDebit,
    BacsBankDebit,
    AchBankTransfer,
    SepaBankTransfer,
    BacsBankTransfer,
    MultibancoBankTransfer,
    PermataBankTransfer,
    BcaBankTransfer,
    BniVaBankTransfer,
    BriVaBankTransfer,
    CimbVaBankTransfer,
    DanamonVaBankTransfer,
    MandiriVaBankTransfer,
    Pix,
    Pse,
    Crypto,
    MandatePayment,
    Reward,
    Upi,
    Boleto,
    Efecty,
    PagoEfectivo,
    RedCompra,
    RedPagos,
    Alfamart,
    Indomaret,
    Oxxo,
    SevenEleven,
    Lawson,
    MiniStop,
    FamilyMart,
    Seicomart,
    PayEasy,
    Givex,
    PaySafeCar,
    CardToken,
    LocalBankTransfer,
    Mifinity,
    Fps,
    PromptPay,
    VietQr,
    OpenBanking,
    NetworkToken,
    NetworkTransactionIdAndCardDetails,
    DirectCarrierBilling,
    InstantBankTransfer,
    InstantBankTransferPoland,
    InstantBankTransferFinland,
    CardDetailsForNetworkTransactionId,
    RevolutPay,
}

impl ForeignTryFrom<String> for hyperswitch_masking::Secret<time::Date> {
    type Error = ApplicationErrorResponse;

    fn foreign_try_from(date_string: String) -> Result<Self, error_stack::Report<Self::Error>> {
        let date = time::Date::parse(
            &date_string,
            &time::format_description::well_known::Iso8601::DATE,
        )
        .map_err(|err| {
            tracing::error!("Failed to parse date string: {}", err);
            ApplicationErrorResponse::BadRequest(ApiError {
                sub_code: "INVALID_DATE_FORMAT".to_owned(),
                error_identifier: 400,
                error_message: "Invalid date format".to_owned(),
                error_object: None,
            })
        })?;
        Ok(hyperswitch_masking::Secret::new(date))
    }
}

impl ForeignTryFrom<grpc_api_types::payments::BrowserInformation> for BrowserInformation {
    type Error = ApplicationErrorResponse;

    fn foreign_try_from(
        value: grpc_api_types::payments::BrowserInformation,
    ) -> Result<Self, error_stack::Report<Self::Error>> {
        Ok(Self {
            color_depth: value.color_depth.map(|cd| cd as u8),
            java_enabled: value.java_enabled,
            java_script_enabled: value.java_script_enabled,
            language: value.language,
            screen_height: value.screen_height,
            screen_width: value.screen_width,
            time_zone: value.time_zone_offset_minutes,
            ip_address: value.ip_address.and_then(|ip| ip.parse().ok()),
            accept_header: value.accept_header,
            user_agent: value.user_agent,
            os_type: value.os_type,
            os_version: value.os_version,
            device_model: value.device_model,
            accept_language: value.accept_language,
            referer: value.referer,
        })
    }
}

impl ForeignTryFrom<grpc_api_types::payments::PaymentServiceAuthorizeRequest>
    for SessionTokenRequestData
{
    type Error = ApplicationErrorResponse;

    fn foreign_try_from(
        value: grpc_api_types::payments::PaymentServiceAuthorizeRequest,
    ) -> Result<Self, error_stack::Report<Self::Error>> {
        let currency = common_enums::Currency::foreign_try_from(value.currency())?;

        Ok(Self {
            amount: common_utils::types::MinorUnit::new(value.minor_amount),
            currency,
            browser_info: value
                .browser_info
                .map(BrowserInformation::foreign_try_from)
                .transpose()?,
        })
    }
}

impl ForeignTryFrom<grpc_api_types::payments::PaymentServiceAuthorizeRequest>
    for AccessTokenRequestData
{
    type Error = ApplicationErrorResponse;

    fn foreign_try_from(
        _value: grpc_api_types::payments::PaymentServiceAuthorizeRequest,
    ) -> Result<Self, error_stack::Report<Self::Error>> {
        Ok(Self {
            grant_type: "client_credentials".to_string(),
        })
    }
}

impl ForeignTryFrom<grpc_api_types::payments::PaymentServiceCreateAccessTokenRequest>
    for AccessTokenRequestData
{
    type Error = ApplicationErrorResponse;

    fn foreign_try_from(
        _value: grpc_api_types::payments::PaymentServiceCreateAccessTokenRequest,
    ) -> Result<Self, error_stack::Report<Self::Error>> {
        Ok(Self {
            grant_type: "client_credentials".to_string(),
        })
    }
}

// Generic implementation for access token request from connector auth
impl ForeignTryFrom<&ConnectorAuthType> for AccessTokenRequestData {
    type Error = ApplicationErrorResponse;

    fn foreign_try_from(
        _auth_type: &ConnectorAuthType,
    ) -> Result<Self, error_stack::Report<Self::Error>> {
        // Default to client_credentials grant type for OAuth
        // Connectors can override this with their own specific implementations
        Ok(Self {
            grant_type: "client_credentials".to_string(),
        })
    }
}

impl ForeignTryFrom<grpc_api_types::payments::PaymentServiceAuthorizeRequest>
    for ConnectorCustomerData
{
    type Error = ApplicationErrorResponse;

    fn foreign_try_from(
        value: grpc_api_types::payments::PaymentServiceAuthorizeRequest,
    ) -> Result<Self, error_stack::Report<Self::Error>> {
        // Try to get email from top level first, fallback to billing address
        let email_string = value.email.or_else(|| {
            value
                .address
                .as_ref()
                .and_then(|addr| addr.billing_address.as_ref())
                .and_then(|billing| billing.email.clone())
        });

        let email = email_string.and_then(|email_str| Email::try_from(email_str.expose()).ok());

        // Try to get name from top level customer_name first, fallback to billing address first_name
        let name_string = value.customer_name.map(Secret::new).or_else(|| {
            value
                .address
                .as_ref()
                .and_then(|addr| addr.billing_address.as_ref())
                .and_then(|billing| billing.first_name.clone())
        });

        Ok(Self {
            customer_id: value.customer_id.map(Secret::new),
            email: email.map(Secret::new),
            name: name_string,
            description: None,
            split_payments: None,
            phone: None,
            preprocessing_id: None,
        })
    }
}

impl<T: PaymentMethodDataTypes> From<&PaymentsAuthorizeData<T>>
    for PaymentMethodTokenizationData<T>
{
    fn from(data: &PaymentsAuthorizeData<T>) -> Self {
        Self {
            payment_method_data: data.payment_method_data.clone(),
            browser_info: data.browser_info.clone(),
            currency: data.currency,
            amount: data.amount,
            capture_method: data.capture_method,
            split_payments: data.split_payments.clone(),
            customer_acceptance: data.customer_acceptance.clone(),
            setup_future_usage: data.setup_future_usage,
            setup_mandate_details: data.setup_mandate_details.clone(),
            mandate_id: data.mandate_id.clone(),
            integrity_object: None,
        }
    }
}

impl ForeignTryFrom<grpc_api_types::payments::PaymentServiceCreateSessionTokenRequest>
    for SessionTokenRequestData
{
    type Error = ApplicationErrorResponse;

    fn foreign_try_from(
        value: grpc_api_types::payments::PaymentServiceCreateSessionTokenRequest,
    ) -> Result<Self, error_stack::Report<Self::Error>> {
        let currency = common_enums::Currency::foreign_try_from(value.currency())?;

        Ok(Self {
            amount: common_utils::types::MinorUnit::new(value.minor_amount),
            currency,
            browser_info: value
                .browser_info
                .map(BrowserInformation::foreign_try_from)
                .transpose()?,
        })
    }
}

impl
    ForeignTryFrom<(
        grpc_api_types::payments::PaymentServiceCreateSessionTokenRequest,
        Connectors,
        &MaskedMetadata,
    )> for PaymentFlowData
{
    type Error = ApplicationErrorResponse;

    fn foreign_try_from(
        (value, connectors, metadata): (
            grpc_api_types::payments::PaymentServiceCreateSessionTokenRequest,
            Connectors,
            &MaskedMetadata,
        ),
    ) -> Result<Self, error_stack::Report<Self::Error>> {
        // For session token operations, address information is typically not available or required
        let address: PaymentAddress = payment_address::PaymentAddress::new(
            None,        // shipping
            None,        // billing
            None,        // payment_method_billing
            Some(false), // should_unify_address = false for session token operations
        );

        let merchant_id_from_header = extract_merchant_id_from_metadata(metadata)?;

        Ok(Self {
            merchant_id: merchant_id_from_header,
            payment_id: "IRRELEVANT_PAYMENT_ID".to_string(),
            attempt_id: "IRRELEVANT_ATTEMPT_ID".to_string(),
            status: common_enums::AttemptStatus::Pending,
            payment_method: common_enums::PaymentMethod::Card, // Default
            address,
            auth_type: common_enums::AuthenticationType::default(),
            connector_request_reference_id: extract_connector_request_reference_id(
                &value.request_ref_id,
            ),
            customer_id: None,
            connector_customer: None,
            description: None,
            return_url: None,
            connector_meta_data: None,
            amount_captured: None,
            minor_amount_captured: None,
            minor_amount_capturable: None,
            access_token: None,
            session_token: None,
            reference_id: None,
            payment_method_token: None,
            preprocessing_id: None,
            connector_api_version: None,
            test_mode: None,
            connector_http_status_code: None,
            external_latency: None,
            connectors,
            raw_connector_response: None,
            raw_connector_request: None,
            connector_response_headers: None,
            vault_headers: None,
            connector_response: None,
            recurring_mandate_payment_data: None,
            order_details: None,
        })
    }
}

impl ForeignTryFrom<grpc_api_types::payments::PaymentServiceRegisterRequest>
    for ConnectorCustomerData
{
    type Error = ApplicationErrorResponse;

    fn foreign_try_from(
        value: grpc_api_types::payments::PaymentServiceRegisterRequest,
    ) -> Result<Self, error_stack::Report<Self::Error>> {
        let email = value
            .email
            .and_then(|email_str| Email::try_from(email_str.expose()).ok());

        Ok(Self {
            customer_id: value.customer_id.map(Secret::new),
            email: email.map(Secret::new),
            name: value.customer_name.map(Secret::new),
            description: None,
            split_payments: None,
            phone: None,
            preprocessing_id: None,
        })
    }
}

impl ForeignTryFrom<grpc_api_types::payments::PaymentServiceCreatePaymentMethodTokenRequest>
    for PaymentMethodTokenizationData<DefaultPCIHolder>
{
    type Error = ApplicationErrorResponse;

    fn foreign_try_from(
        value: grpc_api_types::payments::PaymentServiceCreatePaymentMethodTokenRequest,
    ) -> Result<Self, error_stack::Report<Self::Error>> {
        let currency = common_enums::Currency::foreign_try_from(value.currency())?;

        Ok(Self {
            amount: common_utils::types::MinorUnit::new(value.amount),
            currency,
            payment_method_data: PaymentMethodData::<DefaultPCIHolder>::foreign_try_from(
                value.payment_method.ok_or_else(|| {
                    ApplicationErrorResponse::BadRequest(ApiError {
                        sub_code: "INVALID_PAYMENT_METHOD_DATA".to_owned(),
                        error_identifier: 400,
                        error_message: "Payment method data is required".to_owned(),
                        error_object: None,
                    })
                })?,
            )?,
            browser_info: None,        // browser_info not available in this proto
            capture_method: None,      // capture_method not available in this proto
            customer_acceptance: None, // customer_acceptance not available in this proto
            setup_future_usage: None,  // setup_future_usage not available in this proto
            mandate_id: None,
            setup_mandate_details: None,
            integrity_object: None,
            split_payments: None,
        })
    }
}

impl
    ForeignTryFrom<(
        grpc_api_types::payments::PaymentServiceCreatePaymentMethodTokenRequest,
        Connectors,
        &MaskedMetadata,
    )> for PaymentFlowData
{
    type Error = ApplicationErrorResponse;

    fn foreign_try_from(
        (value, connectors, metadata): (
            grpc_api_types::payments::PaymentServiceCreatePaymentMethodTokenRequest,
            Connectors,
            &MaskedMetadata,
        ),
    ) -> Result<Self, error_stack::Report<Self::Error>> {
        let merchant_id_from_header = extract_merchant_id_from_metadata(metadata)?;

        // For payment method token creation, address is optional
        let address = value
            .address
            .map(|addr| {
                // Then create PaymentAddress
                payment_address::PaymentAddress::foreign_try_from(addr)
            })
            .transpose()?
            .unwrap_or_else(payment_address::PaymentAddress::default);

        Ok(Self {
            merchant_id: merchant_id_from_header,
            payment_id: "IRRELEVANT_PAYMENT_ID".to_string(),
            attempt_id: "IRRELEVANT_ATTEMPT_ID".to_string(),
            status: common_enums::AttemptStatus::Pending,
            payment_method: common_enums::PaymentMethod::foreign_try_from(
                value.payment_method.unwrap_or_default(),
            )?,
            address,
            auth_type: common_enums::AuthenticationType::default(),
            connector_request_reference_id: extract_connector_request_reference_id(
                &value.request_ref_id,
            ),
            customer_id: value
                .customer_id
                .clone()
                .map(|customer_id| CustomerId::try_from(Cow::from(customer_id)))
                .transpose()
                .change_context(ApplicationErrorResponse::BadRequest(ApiError {
                    sub_code: "INVALID_CUSTOMER_ID".to_owned(),
                    error_identifier: 400,
                    error_message: "Failed to parse Customer Id".to_owned(),
                    error_object: None,
                }))?,
            connector_customer: None,
            description: None,
            return_url: None,
            connector_meta_data: None,
            amount_captured: None,
            minor_amount_captured: None,
            minor_amount_capturable: None,
            access_token: None,
            session_token: None,
            reference_id: None,
            payment_method_token: None,
            preprocessing_id: None,
            connector_api_version: None,
            test_mode: None,
            connector_http_status_code: None,
            external_latency: None,
            connectors,
            raw_connector_response: None,
            raw_connector_request: None,
            connector_response_headers: None,
            vault_headers: None,
            connector_response: None,
            recurring_mandate_payment_data: None,
            order_details: None,
        })
    }
}

pub fn generate_create_payment_method_token_response(
    router_data_v2: RouterDataV2<
        PaymentMethodToken,
        PaymentFlowData,
        PaymentMethodTokenizationData<DefaultPCIHolder>,
        PaymentMethodTokenResponse,
    >,
) -> Result<
    grpc_api_types::payments::PaymentServiceCreatePaymentMethodTokenResponse,
    error_stack::Report<ApplicationErrorResponse>,
> {
    let token_response = router_data_v2.response;

    match token_response {
        Ok(response) => {
            let token_clone = response.token.clone();
            Ok(
                grpc_api_types::payments::PaymentServiceCreatePaymentMethodTokenResponse {
                    payment_method_token: response.token,
                    error_code: None,
                    error_message: None,
                    error_reason: None,
                    status_code: 200,
                    response_headers: router_data_v2
                        .resource_common_data
                        .get_connector_response_headers_as_map(),
                    response_ref_id: Some(grpc_api_types::payments::Identifier {
                        id_type: Some(grpc_api_types::payments::identifier::IdType::Id(
                            token_clone,
                        )),
                    }),
                    state: None,
                },
            )
        }
        Err(e) => Ok(
            grpc_api_types::payments::PaymentServiceCreatePaymentMethodTokenResponse {
                payment_method_token: String::new(),
                error_code: Some(e.code),
                error_message: Some(e.message),
                error_reason: e.reason,
                status_code: e.status_code as u32,
                response_headers: router_data_v2
                    .resource_common_data
                    .get_connector_response_headers_as_map(),
                response_ref_id: e.connector_transaction_id.map(|id| {
                    grpc_api_types::payments::Identifier {
                        id_type: Some(grpc_api_types::payments::identifier::IdType::Id(id)),
                    }
                }),
                state: None,
            },
        ),
    }
}

impl ForeignTryFrom<grpc_api_types::payments::PaymentServiceCreateConnectorCustomerRequest>
    for ConnectorCustomerData
{
    type Error = ApplicationErrorResponse;

    fn foreign_try_from(
        value: grpc_api_types::payments::PaymentServiceCreateConnectorCustomerRequest,
    ) -> Result<Self, error_stack::Report<Self::Error>> {
        let email = value
            .email
            .and_then(|email_str| Email::try_from(email_str.expose()).ok());

        Ok(Self {
            customer_id: value.customer_id.map(Secret::new),
            email: email.map(Secret::new),
            name: value.customer_name.map(Secret::new),
            description: None, // description field not available in this proto
            split_payments: None,
            phone: None,
            preprocessing_id: None,
        })
    }
}

impl
    ForeignTryFrom<(
        grpc_api_types::payments::PaymentServiceCreateConnectorCustomerRequest,
        Connectors,
        &MaskedMetadata,
    )> for PaymentFlowData
{
    type Error = ApplicationErrorResponse;

    fn foreign_try_from(
        (value, connectors, metadata): (
            grpc_api_types::payments::PaymentServiceCreateConnectorCustomerRequest,
            Connectors,
            &MaskedMetadata,
        ),
    ) -> Result<Self, error_stack::Report<Self::Error>> {
        let merchant_id_from_header = extract_merchant_id_from_metadata(metadata)?;
        let address = value
            .address
            .map(|addr| {
                // Then create PaymentAddress
                payment_address::PaymentAddress::foreign_try_from(addr)
            })
            .transpose()?
            .unwrap_or_else(payment_address::PaymentAddress::default);
        Ok(Self {
            merchant_id: merchant_id_from_header,
            payment_id: "IRRELEVANT_PAYMENT_ID".to_string(),
            attempt_id: "IRRELEVANT_ATTEMPT_ID".to_string(),
            status: common_enums::AttemptStatus::Pending,
            payment_method: common_enums::PaymentMethod::Card, // Default for connector customer creation
            address,                                           // Default address
            auth_type: common_enums::AuthenticationType::default(),
            connector_request_reference_id: extract_connector_request_reference_id(
                &value.request_ref_id,
            ), // request_ref_id field not available in this proto
            customer_id: None,
            connector_customer: None,
            description: None, // description field not available in this proto
            return_url: None,
            connector_meta_data: None,
            amount_captured: None,
            minor_amount_captured: None,
            minor_amount_capturable: None,
            access_token: None,
            session_token: None,
            reference_id: None,
            payment_method_token: None,
            preprocessing_id: None,
            connector_api_version: None,
            test_mode: None,
            connector_http_status_code: None,
            external_latency: None,
            connectors,
            raw_connector_response: None,
            raw_connector_request: None,
            connector_response_headers: None,
            vault_headers: None,
            connector_response: None,
            recurring_mandate_payment_data: None,
            order_details: None,
        })
    }
}

pub fn generate_create_connector_customer_response(
    router_data_v2: RouterDataV2<
        CreateConnectorCustomer,
        PaymentFlowData,
        ConnectorCustomerData,
        crate::connector_types::ConnectorCustomerResponse,
    >,
) -> Result<
    grpc_payment_types::PaymentServiceCreateConnectorCustomerResponse,
    error_stack::Report<ApplicationErrorResponse>,
> {
    let customer_response = router_data_v2.response;

    match customer_response {
        Ok(response) => Ok(
            grpc_payment_types::PaymentServiceCreateConnectorCustomerResponse {
                connector_customer_id: response.connector_customer_id.clone(),
                error_code: None,
                error_message: None,
                status_code: 200,
                response_headers: router_data_v2
                    .resource_common_data
                    .get_connector_response_headers_as_map(),
                response_ref_id: Some(grpc_api_types::payments::Identifier {
                    id_type: Some(grpc_api_types::payments::identifier::IdType::Id(
                        response.connector_customer_id.clone(),
                    )),
                }),
                error_reason: None,
            },
        ),
        Err(e) => Ok(
            grpc_payment_types::PaymentServiceCreateConnectorCustomerResponse {
                connector_customer_id: String::new(),
                error_code: Some(e.code),
                error_message: Some(e.message),
                status_code: e.status_code as u32,
                response_headers: router_data_v2
                    .resource_common_data
                    .get_connector_response_headers_as_map(),
                response_ref_id: e.connector_transaction_id.map(|id| {
                    grpc_api_types::payments::Identifier {
                        id_type: Some(grpc_api_types::payments::identifier::IdType::Id(id)),
                    }
                }),
                error_reason: e.reason,
            },
        ),
    }
}

impl ForeignTryFrom<grpc_api_types::payments::PaymentServiceRepeatEverythingRequest>
    for RepeatPaymentData
{
    type Error = ApplicationErrorResponse;

    fn foreign_try_from(
        value: grpc_api_types::payments::PaymentServiceRepeatEverythingRequest,
    ) -> Result<Self, error_stack::Report<Self::Error>> {
        // Extract values first to avoid partial move
        let amount = value.amount;
        let minor_amount = value.minor_amount;
        let currency = value.currency();
        let payment_method_type =
            <Option<PaymentMethodType>>::foreign_try_from(value.payment_method_type())?;
        let capture_method = value.capture_method();
        let merchant_order_reference_id = value.merchant_order_reference_id;
        let webhook_url = value.webhook_url;

        // Extract mandate reference
        let mandate_reference = value.mandate_reference.clone().ok_or_else(|| {
            ApplicationErrorResponse::BadRequest(ApiError {
                sub_code: "MISSING_MANDATE_REFERENCE".to_owned(),
                error_identifier: 400,
                error_message: "Mandate reference is required for repeat payments".to_owned(),
                error_object: None,
            })
        })?;

        let email: Option<Email> = match value.email {
            Some(ref email_str) => {
                Some(Email::try_from(email_str.clone().expose()).map_err(|_| {
                    error_stack::Report::new(ApplicationErrorResponse::BadRequest(ApiError {
                        sub_code: "INVALID_EMAIL_FORMAT".to_owned(),
                        error_identifier: 400,

                        error_message: "Invalid email".to_owned(),
                        error_object: None,
                    }))
                })?)
            }
            None => None,
        };

        // Convert mandate reference to domain type
        let mandate_ref = match mandate_reference.mandate_id {
            Some(id) => MandateReferenceId::ConnectorMandateId(ConnectorMandateReferenceId::new(
                Some(id),
                mandate_reference.payment_method_id,
                None,
                None,
            )),
            None => {
                return Err(ApplicationErrorResponse::BadRequest(ApiError {
                    sub_code: "INVALID_MANDATE_REFERENCE".to_owned(),
                    error_identifier: 400,
                    error_message: "Mandate ID is required".to_owned(),
                    error_object: None,
                })
                .into())
            }
        };

        Ok(Self {
            mandate_reference: mandate_ref,
            amount,
            minor_amount: common_utils::types::MinorUnit::new(minor_amount),
            currency: common_enums::Currency::foreign_try_from(currency)?,
            merchant_order_reference_id,
            metadata: (!value.metadata.is_empty()).then(|| {
                Secret::new(serde_json::Value::Object(
                    value
                        .metadata
                        .into_iter()
                        .map(|(k, v)| (k, serde_json::Value::String(v)))
                        .collect(),
                ))
            }),
            webhook_url,
            router_return_url: value.return_url,
            integrity_object: None,
            capture_method: Some(common_enums::CaptureMethod::foreign_try_from(
                capture_method,
            )?),
            email,
            browser_info: value
                .browser_info
                .map(BrowserInformation::foreign_try_from)
                .transpose()?,
            payment_method_type,
            merchant_account_metadata: (!value.merchant_account_metadata.is_empty()).then(|| {
                common_utils::pii::SecretSerdeValue::new(convert_merchant_metadata_to_json(
                    &value.merchant_account_metadata,
                ))
            }),
            off_session: value.off_session,
            split_payments: None,
            recurring_mandate_payment_data: value.recurring_mandate_payment_data.map(|v| {
                RecurringMandatePaymentData {
                    payment_method_type: None,
                    original_payment_authorized_amount: v.original_payment_authorized_amount,
                    original_payment_authorized_currency: Some(
                        common_enums::Currency::foreign_try_from(
                            v.original_payment_authorized_currency(),
                        )
                        .unwrap_or_default(),
                    ),
                    mandate_metadata: None,
                }
            }),
        })
    }
}

impl
    ForeignTryFrom<(
        grpc_api_types::payments::PaymentServiceRepeatEverythingRequest,
        Connectors,
    )> for PaymentFlowData
{
    type Error = ApplicationErrorResponse;

    fn foreign_try_from(
        (value, connectors): (
            grpc_api_types::payments::PaymentServiceRepeatEverythingRequest,
            Connectors,
        ),
    ) -> Result<Self, error_stack::Report<Self::Error>> {
        // For MIT, address is optional
        let address = payment_address::PaymentAddress::default();
        Ok(Self {
            merchant_id: common_utils::id_type::MerchantId::default(),
            payment_id: "REPEAT_PAYMENT_ID".to_string(),
            attempt_id: "REPEAT_ATTEMPT_ID".to_string(),
            status: common_enums::AttemptStatus::Pending,
            payment_method: common_enums::PaymentMethod::Card, // Default, actual method depends on mandate
            address,
            auth_type: common_enums::AuthenticationType::NoThreeDs, // MIT typically doesn't use 3DS
            connector_request_reference_id: extract_connector_request_reference_id(
                &value.request_ref_id,
            ),
            customer_id: None,
            connector_customer: None,
            description: Some("Repeat payment transaction".to_string()),
            return_url: None,
            connector_meta_data: None,
            amount_captured: None,
            minor_amount_captured: None,
            minor_amount_capturable: None,
            access_token: None,
            session_token: None,
            reference_id: value.merchant_order_reference_id,
            payment_method_token: None,
            preprocessing_id: None,
            connector_api_version: None,
            test_mode: value.test_mode,
            connector_http_status_code: None,
            external_latency: None,
            connectors,
            raw_connector_response: None,
            raw_connector_request: None,
            connector_response_headers: None,
            vault_headers: None,
            connector_response: None,
            recurring_mandate_payment_data: None,
            order_details: None,
        })
    }
}

pub fn generate_repeat_payment_response(
    router_data_v2: RouterDataV2<
        RepeatPayment,
        PaymentFlowData,
        RepeatPaymentData,
        PaymentsResponseData,
    >,
) -> Result<
    grpc_api_types::payments::PaymentServiceRepeatEverythingResponse,
    error_stack::Report<ApplicationErrorResponse>,
> {
    let transaction_response = router_data_v2.response;
    let status = router_data_v2.resource_common_data.status;
    let grpc_status = grpc_api_types::payments::PaymentStatus::foreign_from(status);

    // Create state if either access token or connector customer is available
    let state = if router_data_v2.resource_common_data.access_token.is_some()
        || router_data_v2
            .resource_common_data
            .connector_customer
            .is_some()
    {
        Some(ConnectorState {
            access_token: router_data_v2
                .resource_common_data
                .access_token
                .as_ref()
                .map(|token_data| grpc_api_types::payments::AccessToken {
                    token: token_data.access_token.clone(),
                    expires_in_seconds: token_data.expires_in,
                    token_type: token_data.token_type.clone(),
                }),
            connector_customer_id: router_data_v2
                .resource_common_data
                .connector_customer
                .clone(),
        })
    } else {
        None
    };
    let raw_connector_response = router_data_v2
        .resource_common_data
        .get_raw_connector_response();

    let raw_connector_request = router_data_v2
        .resource_common_data
        .get_raw_connector_request();

    match transaction_response {
        Ok(response) => match response {
            PaymentsResponseData::TransactionResponse {
                resource_id,
                network_txn_id,
                connector_response_reference_id,
                connector_metadata,
                mandate_reference,
                status_code,
                ..
            } => Ok(
                grpc_api_types::payments::PaymentServiceRepeatEverythingResponse {
                    transaction_id: Some(grpc_api_types::payments::Identifier::foreign_try_from(
                        resource_id,
                    )?),
                    status: grpc_status as i32,
                    error_code: None,
                    error_message: None,
                    error_reason: None,
                    network_txn_id,
                    response_ref_id: connector_response_reference_id.map(|id| {
                        grpc_api_types::payments::Identifier {
                            id_type: Some(grpc_api_types::payments::identifier::IdType::Id(id)),
                        }
                    }),
                    connector_metadata: convert_connector_metadata_to_hashmap(connector_metadata),
                    mandate_reference: mandate_reference.map(|m| {
                        grpc_api_types::payments::MandateReference {
                            mandate_id: m.connector_mandate_id,
                            payment_method_id: m.payment_method_id,
                        }
                    }),
                    status_code: status_code as u32,
                    raw_connector_response,
                    response_headers: router_data_v2
                        .resource_common_data
                        .get_connector_response_headers_as_map(),
                    state,
                    raw_connector_request,
                    connector_response: router_data_v2
                        .resource_common_data
                        .connector_response
                        .and_then(|data| {
                            grpc_api_types::payments::ConnectorResponseData::foreign_try_from(data)
                                .ok()
                        }),
                    captured_amount: router_data_v2.resource_common_data.amount_captured,
                    minor_captured_amount: router_data_v2
                        .resource_common_data
                        .minor_amount_captured
                        .map(|amount_captured| amount_captured.get_amount_as_i64()),
                },
            ),
            _ => Err(ApplicationErrorResponse::BadRequest(ApiError {
                sub_code: "INVALID_RESPONSE".to_owned(),
                error_identifier: 400,
                error_message: "Invalid response from connector".to_owned(),
                error_object: None,
            }))?,
        },
        Err(err) => {
            let status = err
                .attempt_status
                .map(grpc_api_types::payments::PaymentStatus::foreign_from)
                .unwrap_or_default();
            Ok(
                grpc_api_types::payments::PaymentServiceRepeatEverythingResponse {
                    transaction_id: Some(grpc_api_types::payments::Identifier {
                        id_type: Some(
                            grpc_api_types::payments::identifier::IdType::NoResponseIdMarker(()),
                        ),
                    }),
                    status: status as i32,
                    error_code: Some(err.code),
                    error_message: Some(err.message),
                    error_reason: err.reason,
                    network_txn_id: None,
                    response_ref_id: err.connector_transaction_id.map(|id| {
                        grpc_api_types::payments::Identifier {
                            id_type: Some(grpc_api_types::payments::identifier::IdType::Id(id)),
                        }
                    }),
                    connector_metadata: HashMap::new(),
                    raw_connector_response: None,
                    status_code: err.status_code as u32,
                    response_headers: router_data_v2
                        .resource_common_data
                        .get_connector_response_headers_as_map(),
                    state,
                    mandate_reference: None,
                    raw_connector_request,
                    connector_response: None,
                    captured_amount: None,
                    minor_captured_amount: None,
                },
            )
        }
    }
}

impl From<&grpc_api_types::payments::AccessToken> for AccessTokenResponseData {
    fn from(token: &grpc_api_types::payments::AccessToken) -> Self {
        Self {
            access_token: token.token.clone(),
            token_type: token.token_type.clone(),
            expires_in: token.expires_in_seconds,
        }
    }
}

pub fn generate_payment_sdk_session_token_response(
    router_data_v2: RouterDataV2<
        SdkSessionToken,
        PaymentFlowData,
        PaymentsSdkSessionTokenData,
        PaymentsResponseData,
    >,
) -> Result<PaymentServiceSdkSessionTokenResponse, error_stack::Report<ApplicationErrorResponse>> {
    let transaction_response = router_data_v2.response;

    let raw_connector_request = router_data_v2
        .resource_common_data
        .get_raw_connector_request();

    let raw_connector_response = router_data_v2
        .resource_common_data
        .get_raw_connector_response();

    match transaction_response {
        Ok(response) => {
            match response {
                PaymentsResponseData::SdkSessionTokenResponse {
                    session_token,
                    status_code,
                } => {
                    let grpc_session_token = match session_token {
                        SessionToken::GooglePay(gpay_token) => {
                            let gpay_response = grpc_api_types::payments::GpaySessionTokenResponse::foreign_try_from(*gpay_token)?;
                            Some(grpc_api_types::payments::SessionToken {
                                wallet_name: Some(
                                    grpc_api_types::payments::session_token::WalletName::GooglePay(
                                        gpay_response,
                                    ),
                                ),
                            })
                        }
                        SessionToken::Paypal(paypal_token) => {
                            let paypal_response =
                            grpc_api_types::payments::PaypalSessionTokenResponse {
                                connector: paypal_token.connector,
                                session_token: paypal_token.session_token,
                                sdk_next_action: grpc_api_types::payments::SdkNextAction::from(
                                    paypal_token.sdk_next_action.next_action,
                                )
                                .into(),
                                client_token: paypal_token.client_token,
                                transaction_info: paypal_token.transaction_info.map(grpc_api_types::payments::PaypalTransactionInfo::foreign_try_from).transpose()?,
                            };
                            Some(grpc_api_types::payments::SessionToken {
                                wallet_name: Some(
                                    grpc_api_types::payments::session_token::WalletName::Paypal(
                                        paypal_response,
                                    ),
                                ),
                            })
                        }
                        SessionToken::ApplePay(apple_pay_token) => {
                            let apple_pay_response = grpc_api_types::payments::ApplepaySessionTokenResponse {
                            session_token_data: apple_pay_token.session_token_data.map(grpc_api_types::payments::ApplePaySessionResponse::foreign_try_from).transpose()?,
                            payment_request_data: apple_pay_token.payment_request_data.map(grpc_api_types::payments::ApplePayPaymentRequest::foreign_try_from).transpose()?,
                            connector: apple_pay_token.connector,
                            delayed_session_token: apple_pay_token.delayed_session_token,
                            sdk_next_action: grpc_api_types::payments::SdkNextAction::from(apple_pay_token.sdk_next_action.next_action).into(),
                            connector_reference_id: apple_pay_token.connector_reference_id,
                            connector_sdk_public_key: apple_pay_token.connector_sdk_public_key,
                            connector_merchant_id: apple_pay_token.connector_merchant_id,
                        };
                            Some(grpc_api_types::payments::SessionToken {
                                wallet_name: Some(
                                    grpc_api_types::payments::session_token::WalletName::ApplePay(
                                        apple_pay_response,
                                    ),
                                ),
                            })
                        }
                    };

                    Ok(PaymentServiceSdkSessionTokenResponse {
                        session_token: grpc_session_token,
                        error_message: None,
                        error_code: None,
                        error_reason: None,
                        raw_connector_response,
                        status_code: status_code as u32,
                        raw_connector_request,
                    })
                }
                _ => Err(report!(ApplicationErrorResponse::InternalServerError(
                    ApiError {
                        sub_code: "INVALID_RESPONSE_TYPE".to_owned(),
                        error_identifier: 500,
                        error_message: "Invalid response type received from connector".to_owned(),
                        error_object: None,
                    }
                ))),
            }
        }
        Err(e) => Ok(PaymentServiceSdkSessionTokenResponse {
            session_token: None,
            error_message: Some(e.message),
            error_code: Some(e.code),
            error_reason: e.reason,
            raw_connector_response,
            status_code: e.status_code as u32,
            raw_connector_request,
        }),
    }
}

impl From<NextActionCall> for grpc_api_types::payments::SdkNextAction {
    fn from(value: NextActionCall) -> Self {
        match value {
            NextActionCall::Confirm => Self::Confirm,
            NextActionCall::PostSessionTokens => Self::PostSessionTokens,
        }
    }
}

impl ForeignTryFrom<GpaySessionTokenResponse>
    for grpc_api_types::payments::GpaySessionTokenResponse
{
    type Error = ApplicationErrorResponse;

    fn foreign_try_from(
        value: GpaySessionTokenResponse,
    ) -> Result<Self, error_stack::Report<Self::Error>> {
        let gpay_session_token_response = match value {
            GpaySessionTokenResponse::GooglePaySession(session) => {
                grpc_api_types::payments::GpaySessionTokenResponse {
                    google_pay_session: Some(grpc_api_types::payments::GooglePaySessionResponse {
                        merchant_info: Some(grpc_api_types::payments::GpayMerchantInfo {
                            merchant_id: session.merchant_info.merchant_id,
                            merchant_name: session.merchant_info.merchant_name,
                        }),
                        shipping_address_required: session.shipping_address_required,
                        email_required: session.email_required,
                        shipping_address_parameters: Some(
                            grpc_api_types::payments::GpayShippingAddressParameters {
                                phone_number_required: session
                                    .shipping_address_parameters
                                    .phone_number_required,
                            },
                        ),
                        allowed_payment_methods: session
                            .allowed_payment_methods
                            .into_iter()
                            .map(grpc_api_types::payments::GpayAllowedPaymentMethods::from)
                            .collect(),
                        transaction_info: Some(grpc_api_types::payments::GpayTransactionInfo {
                            country_code: grpc_api_types::payments::CountryAlpha2::foreign_try_from(
                                session.transaction_info.country_code,
                            )? as i32,
                            currency_code: grpc_api_types::payments::Currency::foreign_try_from(
                                session.transaction_info.currency_code,
                            )? as i32,
                            total_price_status: session.transaction_info.total_price_status,
                            total_price: session.transaction_info.total_price.get_amount_as_i64(),
                        }),
                        delayed_session_token: session.delayed_session_token,
                        connector: session.connector,
                        sdk_next_action: grpc_api_types::payments::SdkNextAction::from(
                            session.sdk_next_action.next_action,
                        )
                        .into(),
                        secrets: session.secrets.map(|s| {
                            grpc_api_types::payments::SecretInfoToInitiateSdk {
                                display: Some(s.display),
                                payment: s.payment,
                            }
                        }),
                    }),
                }
            }
        };
        Ok(gpay_session_token_response)
    }
}

impl From<GpayAllowedPaymentMethods> for grpc_api_types::payments::GpayAllowedPaymentMethods {
    fn from(value: GpayAllowedPaymentMethods) -> Self {
        Self {
            payment_method_type: value.payment_method_type,
            parameters: Some(grpc_api_types::payments::GpayAllowedMethodsParameters {
                allowed_auth_methods: value.parameters.allowed_auth_methods,
                allowed_card_networks: value.parameters.allowed_card_networks,
                billing_address_required: value.parameters.billing_address_required,
                billing_address_parameters: value.parameters.billing_address_parameters.map(|b| {
                    grpc_api_types::payments::GpayBillingAddressParameters {
                        phone_number_required: b.phone_number_required,
                        format: grpc_api_types::payments::GpayBillingAddressFormat::from(b.format)
                            as i32,
                    }
                }),
                assurance_details_required: value.parameters.assurance_details_required,
            }),
            tokenization_specification: Some(
                grpc_api_types::payments::GpayTokenizationSpecification {
                    token_specification_type: value
                        .tokenization_specification
                        .token_specification_type,
                    parameters: Some(grpc_api_types::payments::GpayTokenParameters {
                        gateway: value.tokenization_specification.parameters.gateway,
                        gateway_merchant_id: value
                            .tokenization_specification
                            .parameters
                            .gateway_merchant_id,
                        protocol_version: value
                            .tokenization_specification
                            .parameters
                            .protocol_version,
                        public_key: value.tokenization_specification.parameters.public_key,
                    }),
                },
            ),
        }
    }
}

impl From<GpayBillingAddressFormat> for grpc_api_types::payments::GpayBillingAddressFormat {
    fn from(value: GpayBillingAddressFormat) -> Self {
        match value {
            GpayBillingAddressFormat::MIN => Self::Min,
            GpayBillingAddressFormat::FULL => Self::Full,
        }
    }
}

impl ForeignTryFrom<ApplePaySessionResponse> for grpc_api_types::payments::ApplePaySessionResponse {
    type Error = ApplicationErrorResponse;

    fn foreign_try_from(
        value: ApplePaySessionResponse,
    ) -> Result<Self, error_stack::Report<Self::Error>> {
        let third_party_sdk = match value {
            ApplePaySessionResponse::ThirdPartySdk(third_party) => {
                grpc_api_types::payments::ThirdPartySdkSessionResponse {
                    secrets: Some(grpc_api_types::payments::SecretInfoToInitiateSdk {
                        display: Some(third_party.secrets.display),
                        payment: third_party.secrets.payment,
                    }),
                }
            }
        };
        Ok(Self {
            third_party_sdk: Some(third_party_sdk),
        })
    }
}

impl ForeignTryFrom<ApplePayPaymentRequest> for grpc_api_types::payments::ApplePayPaymentRequest {
    type Error = ApplicationErrorResponse;

    fn foreign_try_from(
        value: ApplePayPaymentRequest,
    ) -> Result<Self, error_stack::Report<Self::Error>> {
        let country_code =
            grpc_api_types::payments::CountryAlpha2::foreign_try_from(value.country_code)?;
        let currency_code =
            grpc_api_types::payments::Currency::foreign_try_from(value.currency_code)?;

        Ok(Self {
            country_code: country_code as i32,
            currency_code: currency_code as i32,
            total: Some(grpc_api_types::payments::AmountInfo {
                label: value.total.label,
                total_type: value.total.total_type,
                amount: value.total.amount.get_amount_as_i64(),
            }),
            merchant_capabilities: value.merchant_capabilities.unwrap_or_default(),
            supported_networks: value.supported_networks.unwrap_or_default(),
            merchant_identifier: value.merchant_identifier,
        })
    }
}

impl ForeignTryFrom<PaypalTransactionInfo> for grpc_api_types::payments::PaypalTransactionInfo {
    type Error = ApplicationErrorResponse;

    fn foreign_try_from(
        value: PaypalTransactionInfo,
    ) -> Result<Self, error_stack::Report<Self::Error>> {
        let currency_code =
            grpc_api_types::payments::Currency::foreign_try_from(value.currency_code)?;

        let flow = match value.flow {
            PaypalFlow::Checkout => grpc_api_types::payments::PaypalFlow::Checkout,
        };

        Ok(grpc_api_types::payments::PaypalTransactionInfo {
            flow: flow as i32,
            currency_code: currency_code as i32,
            total_price: value.total_price.get_amount_as_i64(),
        })
    }
}

impl ForeignTryFrom<grpc_api_types::payments::BankNames> for common_enums::BankNames {
    type Error = ApplicationErrorResponse;

    fn foreign_try_from(
        value: grpc_api_types::payments::BankNames,
    ) -> Result<Self, error_stack::Report<Self::Error>> {
        match value {
            grpc_api_types::payments::BankNames::Unspecified => {
                Err(report!(ApplicationErrorResponse::BadRequest(ApiError {
                    sub_code: "UNSPECIFIED_BANK_NAME".to_owned(),
                    error_identifier: 401,
                    error_message: "Bank name must be specified".to_owned(),
                    error_object: None,
                })))
            }
            grpc_api_types::payments::BankNames::AmericanExpress => Ok(Self::AmericanExpress),
            grpc_api_types::payments::BankNames::AffinBank => Ok(Self::AffinBank),
            grpc_api_types::payments::BankNames::AgroBank => Ok(Self::AgroBank),
            grpc_api_types::payments::BankNames::AllianceBank => Ok(Self::AllianceBank),
            grpc_api_types::payments::BankNames::AmBank => Ok(Self::AmBank),
            grpc_api_types::payments::BankNames::BankOfAmerica => Ok(Self::BankOfAmerica),
            grpc_api_types::payments::BankNames::BankOfChina => Ok(Self::BankOfChina),
            grpc_api_types::payments::BankNames::BankIslam => Ok(Self::BankIslam),
            grpc_api_types::payments::BankNames::BankMuamalat => Ok(Self::BankMuamalat),
            grpc_api_types::payments::BankNames::BankRakyat => Ok(Self::BankRakyat),
            grpc_api_types::payments::BankNames::BankSimpananNasional => {
                Ok(Self::BankSimpananNasional)
            }
            grpc_api_types::payments::BankNames::Barclays => Ok(Self::Barclays),
            grpc_api_types::payments::BankNames::BlikPsp => Ok(Self::BlikPSP),
            grpc_api_types::payments::BankNames::CapitalOne => Ok(Self::CapitalOne),
            grpc_api_types::payments::BankNames::Chase => Ok(Self::Chase),
            grpc_api_types::payments::BankNames::Citi => Ok(Self::Citi),
            grpc_api_types::payments::BankNames::CimbBank => Ok(Self::CimbBank),
            grpc_api_types::payments::BankNames::Discover => Ok(Self::Discover),
            grpc_api_types::payments::BankNames::NavyFederalCreditUnion => {
                Ok(Self::NavyFederalCreditUnion)
            }
            grpc_api_types::payments::BankNames::PentagonFederalCreditUnion => {
                Ok(Self::PentagonFederalCreditUnion)
            }
            grpc_api_types::payments::BankNames::SynchronyBank => Ok(Self::SynchronyBank),
            grpc_api_types::payments::BankNames::WellsFargo => Ok(Self::WellsFargo),
            grpc_api_types::payments::BankNames::AbnAmro => Ok(Self::AbnAmro),
            grpc_api_types::payments::BankNames::AsnBank => Ok(Self::AsnBank),
            grpc_api_types::payments::BankNames::Bunq => Ok(Self::Bunq),
            grpc_api_types::payments::BankNames::Handelsbanken => Ok(Self::Handelsbanken),
            grpc_api_types::payments::BankNames::HongLeongBank => Ok(Self::HongLeongBank),
            grpc_api_types::payments::BankNames::HsbcBank => Ok(Self::HsbcBank),
            grpc_api_types::payments::BankNames::Ing => Ok(Self::Ing),
            grpc_api_types::payments::BankNames::Knab => Ok(Self::Knab),
            grpc_api_types::payments::BankNames::KuwaitFinanceHouse => Ok(Self::KuwaitFinanceHouse),
            grpc_api_types::payments::BankNames::Moneyou => Ok(Self::Moneyou),
            grpc_api_types::payments::BankNames::Rabobank => Ok(Self::Rabobank),
            grpc_api_types::payments::BankNames::Regiobank => Ok(Self::Regiobank),
            grpc_api_types::payments::BankNames::Revolut => Ok(Self::Revolut),
            grpc_api_types::payments::BankNames::SnsBank => Ok(Self::SnsBank),
            grpc_api_types::payments::BankNames::TriodosBank => Ok(Self::TriodosBank),
            grpc_api_types::payments::BankNames::VanLanschot => Ok(Self::VanLanschot),
            grpc_api_types::payments::BankNames::ArzteUndApothekerBank => {
                Ok(Self::ArzteUndApothekerBank)
            }
            grpc_api_types::payments::BankNames::AustrianAnadiBankAg => {
                Ok(Self::AustrianAnadiBankAg)
            }
            grpc_api_types::payments::BankNames::BankAustria => Ok(Self::BankAustria),
            grpc_api_types::payments::BankNames::Bank99Ag => Ok(Self::Bank99Ag),
            grpc_api_types::payments::BankNames::BankhausCarlSpangler => {
                Ok(Self::BankhausCarlSpangler)
            }
            grpc_api_types::payments::BankNames::BankhausSchelhammerUndSchatteraAg => {
                Ok(Self::BankhausSchelhammerUndSchatteraAg)
            }
            grpc_api_types::payments::BankNames::BankMillennium => Ok(Self::BankMillennium),
            grpc_api_types::payments::BankNames::BawagPskAg => Ok(Self::BawagPskAg),
            grpc_api_types::payments::BankNames::BksBankAg => Ok(Self::BksBankAg),
            grpc_api_types::payments::BankNames::BrullKallmusBankAg => Ok(Self::BrullKallmusBankAg),
            grpc_api_types::payments::BankNames::BtvVierLanderBank => Ok(Self::BtvVierLanderBank),
            grpc_api_types::payments::BankNames::CapitalBankGraweGruppeAg => {
                Ok(Self::CapitalBankGraweGruppeAg)
            }
            grpc_api_types::payments::BankNames::CeskaSporitelna => Ok(Self::CeskaSporitelna),
            grpc_api_types::payments::BankNames::Dolomitenbank => Ok(Self::Dolomitenbank),
            grpc_api_types::payments::BankNames::EasybankAg => Ok(Self::EasybankAg),
            grpc_api_types::payments::BankNames::EPlatbyVub => Ok(Self::EPlatbyVUB),
            grpc_api_types::payments::BankNames::ErsteBankUndSparkassen => {
                Ok(Self::ErsteBankUndSparkassen)
            }
            grpc_api_types::payments::BankNames::FrieslandBank => Ok(Self::FrieslandBank),
            grpc_api_types::payments::BankNames::HypoAlpeadriabankInternationalAg => {
                Ok(Self::HypoAlpeadriabankInternationalAg)
            }
            grpc_api_types::payments::BankNames::HypoNoeLbFurNiederosterreichUWien => {
                Ok(Self::HypoNoeLbFurNiederosterreichUWien)
            }
            grpc_api_types::payments::BankNames::HypoOberosterreichSalzburgSteiermark => {
                Ok(Self::HypoOberosterreichSalzburgSteiermark)
            }
            grpc_api_types::payments::BankNames::HypoTirolBankAg => Ok(Self::HypoTirolBankAg),
            grpc_api_types::payments::BankNames::HypoVorarlbergBankAg => {
                Ok(Self::HypoVorarlbergBankAg)
            }
            grpc_api_types::payments::BankNames::HypoBankBurgenlandAktiengesellschaft => {
                Ok(Self::HypoBankBurgenlandAktiengesellschaft)
            }
            grpc_api_types::payments::BankNames::KomercniBanka => Ok(Self::KomercniBanka),
            grpc_api_types::payments::BankNames::MBank => Ok(Self::MBank),
            grpc_api_types::payments::BankNames::MarchfelderBank => Ok(Self::MarchfelderBank),
            grpc_api_types::payments::BankNames::Maybank => Ok(Self::Maybank),
            grpc_api_types::payments::BankNames::OberbankAg => Ok(Self::OberbankAg),
            grpc_api_types::payments::BankNames::OsterreichischeArzteUndApothekerbank => {
                Ok(Self::OsterreichischeArzteUndApothekerbank)
            }
            grpc_api_types::payments::BankNames::OcbcBank => Ok(Self::OcbcBank),
            grpc_api_types::payments::BankNames::PayWithIng => Ok(Self::PayWithING),
            grpc_api_types::payments::BankNames::PlaceZipko => Ok(Self::PlaceZIPKO),
            grpc_api_types::payments::BankNames::PlatnoscOnlineKartaPlatnicza => {
                Ok(Self::PlatnoscOnlineKartaPlatnicza)
            }
            grpc_api_types::payments::BankNames::PosojilnicaBankEGen => {
                Ok(Self::PosojilnicaBankEGen)
            }
            grpc_api_types::payments::BankNames::PostovaBanka => Ok(Self::PostovaBanka),
            grpc_api_types::payments::BankNames::PublicBank => Ok(Self::PublicBank),
            grpc_api_types::payments::BankNames::RaiffeisenBankengruppeOsterreich => {
                Ok(Self::RaiffeisenBankengruppeOsterreich)
            }
            grpc_api_types::payments::BankNames::RhbBank => Ok(Self::RhbBank),
            grpc_api_types::payments::BankNames::SchelhammerCapitalBankAg => {
                Ok(Self::SchelhammerCapitalBankAg)
            }
            grpc_api_types::payments::BankNames::StandardCharteredBank => {
                Ok(Self::StandardCharteredBank)
            }
            grpc_api_types::payments::BankNames::SchoellerbankAg => Ok(Self::SchoellerbankAg),
            grpc_api_types::payments::BankNames::SpardaBankWien => Ok(Self::SpardaBankWien),
            grpc_api_types::payments::BankNames::SporoPay => Ok(Self::SporoPay),
            grpc_api_types::payments::BankNames::SantanderPrzelew24 => Ok(Self::SantanderPrzelew24),
            grpc_api_types::payments::BankNames::TatraPay => Ok(Self::TatraPay),
            grpc_api_types::payments::BankNames::Viamo => Ok(Self::Viamo),
            grpc_api_types::payments::BankNames::VolksbankGruppe => Ok(Self::VolksbankGruppe),
            grpc_api_types::payments::BankNames::VolkskreditbankAg => Ok(Self::VolkskreditbankAg),
            grpc_api_types::payments::BankNames::VrBankBraunau => Ok(Self::VrBankBraunau),
            grpc_api_types::payments::BankNames::UobBank => Ok(Self::UobBank),
            grpc_api_types::payments::BankNames::PayWithAliorBank => Ok(Self::PayWithAliorBank),
            grpc_api_types::payments::BankNames::BankiSpoldzielcze => Ok(Self::BankiSpoldzielcze),
            grpc_api_types::payments::BankNames::PayWithInteligo => Ok(Self::PayWithInteligo),
            grpc_api_types::payments::BankNames::BnpParibasPoland => Ok(Self::BNPParibasPoland),
            grpc_api_types::payments::BankNames::BankNowySa => Ok(Self::BankNowySA),
            grpc_api_types::payments::BankNames::CreditAgricole => Ok(Self::CreditAgricole),
            grpc_api_types::payments::BankNames::PayWithBos => Ok(Self::PayWithBOS),
            grpc_api_types::payments::BankNames::PayWithCitiHandlowy => {
                Ok(Self::PayWithCitiHandlowy)
            }
            grpc_api_types::payments::BankNames::PayWithPlusBank => Ok(Self::PayWithPlusBank),
            grpc_api_types::payments::BankNames::ToyotaBank => Ok(Self::ToyotaBank),
            grpc_api_types::payments::BankNames::VeloBank => Ok(Self::VeloBank),
            grpc_api_types::payments::BankNames::ETransferPocztowy24 => {
                Ok(Self::ETransferPocztowy24)
            }
            grpc_api_types::payments::BankNames::PlusBank => Ok(Self::PlusBank),
            grpc_api_types::payments::BankNames::BankiSpbdzielcze => Ok(Self::BankiSpbdzielcze),
            grpc_api_types::payments::BankNames::BankNowyBfgSa => Ok(Self::BankNowyBfgSa),
            grpc_api_types::payments::BankNames::GetinBank => Ok(Self::GetinBank),
            grpc_api_types::payments::BankNames::BlikPoland => Ok(Self::Blik),
            grpc_api_types::payments::BankNames::NoblePay => Ok(Self::NoblePay),
            grpc_api_types::payments::BankNames::IdeaBank => Ok(Self::IdeaBank),
            grpc_api_types::payments::BankNames::EnveloBank => Ok(Self::EnveloBank),
            grpc_api_types::payments::BankNames::NestPrzelew => Ok(Self::NestPrzelew),
            grpc_api_types::payments::BankNames::MbankMtransfer => Ok(Self::MbankMtransfer),
            grpc_api_types::payments::BankNames::Inteligo => Ok(Self::Inteligo),
            grpc_api_types::payments::BankNames::PbacZIpko => Ok(Self::PbacZIpko),
            grpc_api_types::payments::BankNames::BnpParibas => Ok(Self::BnpParibas),
            grpc_api_types::payments::BankNames::BankPekaoSa => Ok(Self::BankPekaoSa),
            grpc_api_types::payments::BankNames::VolkswagenBank => Ok(Self::VolkswagenBank),
            grpc_api_types::payments::BankNames::AliorBank => Ok(Self::AliorBank),
            grpc_api_types::payments::BankNames::Boz => Ok(Self::Boz),
            grpc_api_types::payments::BankNames::BangkokBank => Ok(Self::BangkokBank),
            grpc_api_types::payments::BankNames::KrungsriBank => Ok(Self::KrungsriBank),
            grpc_api_types::payments::BankNames::KrungThaiBank => Ok(Self::KrungThaiBank),
            grpc_api_types::payments::BankNames::TheSiamCommercialBank => {
                Ok(Self::TheSiamCommercialBank)
            }
            grpc_api_types::payments::BankNames::KasikornBank => Ok(Self::KasikornBank),
            grpc_api_types::payments::BankNames::OpenBankSuccess => Ok(Self::OpenBankSuccess),
            grpc_api_types::payments::BankNames::OpenBankFailure => Ok(Self::OpenBankFailure),
            grpc_api_types::payments::BankNames::OpenBankCancelled => Ok(Self::OpenBankCancelled),
            grpc_api_types::payments::BankNames::Aib => Ok(Self::Aib),
            grpc_api_types::payments::BankNames::BankOfScotland => Ok(Self::BankOfScotland),
            grpc_api_types::payments::BankNames::DanskeBank => Ok(Self::DanskeBank),
            grpc_api_types::payments::BankNames::FirstDirect => Ok(Self::FirstDirect),
            grpc_api_types::payments::BankNames::FirstTrust => Ok(Self::FirstTrust),
            grpc_api_types::payments::BankNames::Halifax => Ok(Self::Halifax),
            grpc_api_types::payments::BankNames::Lloyds => Ok(Self::Lloyds),
            grpc_api_types::payments::BankNames::Monzo => Ok(Self::Monzo),
            grpc_api_types::payments::BankNames::NatWest => Ok(Self::NatWest),
            grpc_api_types::payments::BankNames::NationwideBank => Ok(Self::NationwideBank),
            grpc_api_types::payments::BankNames::RoyalBankOfScotland => {
                Ok(Self::RoyalBankOfScotland)
            }
            grpc_api_types::payments::BankNames::Starling => Ok(Self::Starling),
            grpc_api_types::payments::BankNames::TsbBank => Ok(Self::TsbBank),
            grpc_api_types::payments::BankNames::TescoBank => Ok(Self::TescoBank),
            grpc_api_types::payments::BankNames::UlsterBank => Ok(Self::UlsterBank),
            grpc_api_types::payments::BankNames::Yoursafe => Ok(Self::Yoursafe),
            grpc_api_types::payments::BankNames::N26 => Ok(Self::N26),
            grpc_api_types::payments::BankNames::NationaleNederlanden => {
                Ok(Self::NationaleNederlanden)
            }
        }
    }
}

// New ForeignTryFrom implementations for individual 3DS authentication flow proto definitions

impl<
        T: PaymentMethodDataTypes
            + Default
            + Debug
            + Send
            + Eq
            + PartialEq
            + serde::Serialize
            + serde::de::DeserializeOwned
            + Clone
            + CardConversionHelper<T>,
    > ForeignTryFrom<grpc_api_types::payments::PaymentServicePreAuthenticateRequest>
    for PaymentsPreAuthenticateData<T>
{
    type Error = ApplicationErrorResponse;

    fn foreign_try_from(
        value: grpc_api_types::payments::PaymentServicePreAuthenticateRequest,
    ) -> Result<Self, error_stack::Report<Self::Error>> {
        let email: Option<Email> = match value.email {
            Some(ref email_str) => {
                Some(Email::try_from(email_str.clone().expose()).map_err(|_| {
                    error_stack::Report::new(ApplicationErrorResponse::BadRequest(ApiError {
                        sub_code: "INVALID_EMAIL_FORMAT".to_owned(),
                        error_identifier: 400,
                        error_message: "Invalid email".to_owned(),
                        error_object: None,
                    }))
                })?)
            }
            None => None,
        };

        let minor_amount = common_utils::types::MinorUnit::new(value.minor_amount);
        let currency = common_enums::Currency::foreign_try_from(value.currency())?;
        let return_url = value.return_url;
        let enrolled_for_3ds = value.enrolled_for_3ds;

        // Clone payment_method to avoid ownership issues
        let payment_method_clone = value.payment_method.clone();

        // Create redirect response from metadata if present
        // This is used to pass connector-specific data (e.g., collectionReference for Worldpay)
        let redirect_response = if !value.metadata.is_empty() {
            let params_string = serde_urlencoded::to_string(&value.metadata).change_context(
                ApplicationErrorResponse::BadRequest(ApiError {
                    sub_code: "INVALID_METADATA".to_owned(),
                    error_identifier: 400,
                    error_message: "Failed to serialize metadata".to_owned(),
                    error_object: None,
                }),
            )?;
            Some(ContinueRedirectionResponse {
                params: Some(Secret::new(params_string)),
                payload: None,
            })
        } else {
            None
        };

        Ok(Self {
            payment_method_data: value
                .payment_method
                .map(PaymentMethodData::<T>::foreign_try_from)
                .transpose()
                .change_context(ApplicationErrorResponse::BadRequest(ApiError {
                    sub_code: "INVALID_PAYMENT_METHOD_DATA".to_owned(),
                    error_identifier: 400,
                    error_message: "Payment method data construction failed".to_owned(),
                    error_object: None,
                }))?,
            amount: minor_amount,
            email,
            currency: Some(currency),
            payment_method_type: <Option<PaymentMethodType>>::foreign_try_from(
                payment_method_clone.unwrap_or_default(),
            )?,
            continue_redirection_url: value
                .continue_redirection_url
                .map(|url_str| {
                    url::Url::parse(&url_str).change_context(ApplicationErrorResponse::BadRequest(
                        ApiError {
                            sub_code: "INVALID_URL".to_owned(),
                            error_identifier: 400,
                            error_message: "Invalid continue redirection URL".to_owned(),
                            error_object: None,
                        },
                    ))
                })
                .transpose()?,
            router_return_url: return_url
                .map(|url_str| {
                    url::Url::parse(&url_str).change_context(ApplicationErrorResponse::BadRequest(
                        ApiError {
                            sub_code: "INVALID_URL".to_owned(),
                            error_identifier: 400,
                            error_message: "Invalid router return URL".to_owned(),
                            error_object: None,
                        },
                    ))
                })
                .transpose()?,
            browser_info: value
                .browser_info
                .map(BrowserInformation::foreign_try_from)
                .transpose()?,
            enrolled_for_3ds,
            redirect_response,
        })
    }
}

impl<
        T: PaymentMethodDataTypes
            + Default
            + Debug
            + Send
            + Eq
            + PartialEq
            + serde::Serialize
            + serde::de::DeserializeOwned
            + Clone
            + CardConversionHelper<T>,
    > ForeignTryFrom<grpc_api_types::payments::PaymentServiceAuthenticateRequest>
    for PaymentsAuthenticateData<T>
{
    type Error = ApplicationErrorResponse;

    fn foreign_try_from(
        value: grpc_api_types::payments::PaymentServiceAuthenticateRequest,
    ) -> Result<Self, error_stack::Report<Self::Error>> {
        let email: Option<Email> = match value.email {
            Some(ref email_str) => {
                Some(Email::try_from(email_str.clone().expose()).map_err(|_| {
                    error_stack::Report::new(ApplicationErrorResponse::BadRequest(ApiError {
                        sub_code: "INVALID_EMAIL_FORMAT".to_owned(),
                        error_identifier: 400,
                        error_message: "Invalid email".to_owned(),
                        error_object: None,
                    }))
                })?)
            }
            None => None,
        };

        let minor_amount = common_utils::types::MinorUnit::new(value.minor_amount);
        let currency = common_enums::Currency::foreign_try_from(value.currency())?;
        let return_url = value.return_url;

        // Clone payment_method to avoid ownership issues
        let payment_method_clone = value.payment_method.clone();

        let redirect_response =
            value
                .redirection_response
                .map(|redirection_response| ContinueRedirectionResponse {
                    params: redirection_response.params.map(Secret::new),
                    payload: Some(Secret::new(serde_json::Value::Object(
                        redirection_response
                            .payload
                            .into_iter()
                            .map(|(k, v)| (k, serde_json::Value::String(v)))
                            .collect(),
                    ))),
                });

        Ok(Self {
            payment_method_data: value
                .payment_method
                .map(PaymentMethodData::<T>::foreign_try_from)
                .transpose()
                .change_context(ApplicationErrorResponse::BadRequest(ApiError {
                    sub_code: "INVALID_PAYMENT_METHOD_DATA".to_owned(),
                    error_identifier: 400,
                    error_message: "Payment method data construction failed".to_owned(),
                    error_object: None,
                }))?,
            amount: minor_amount,
            email,
            currency: Some(currency),
            payment_method_type: <Option<PaymentMethodType>>::foreign_try_from(
                payment_method_clone.unwrap_or_default(),
            )?,
            router_return_url: return_url
                .map(|url_str| {
                    url::Url::parse(&url_str).change_context(ApplicationErrorResponse::BadRequest(
                        ApiError {
                            sub_code: "INVALID_URL".to_owned(),
                            error_identifier: 400,
                            error_message: "Invalid router return URL".to_owned(),
                            error_object: None,
                        },
                    ))
                })
                .transpose()?,
            continue_redirection_url: value
                .continue_redirection_url
                .map(|url_str| {
                    url::Url::parse(&url_str).change_context(ApplicationErrorResponse::BadRequest(
                        ApiError {
                            sub_code: "INVALID_URL".to_owned(),
                            error_identifier: 400,
                            error_message: "Invalid continue redirection URL".to_owned(),
                            error_object: None,
                        },
                    ))
                })
                .transpose()?,
            browser_info: value
                .browser_info
                .map(BrowserInformation::foreign_try_from)
                .transpose()?,
            enrolled_for_3ds: false,
            redirect_response,
        })
    }
}

impl<
        T: PaymentMethodDataTypes
            + Default
            + Debug
            + Send
            + Eq
            + PartialEq
            + serde::Serialize
            + serde::de::DeserializeOwned
            + Clone
            + CardConversionHelper<T>,
    > ForeignTryFrom<grpc_api_types::payments::PaymentServicePostAuthenticateRequest>
    for PaymentsPostAuthenticateData<T>
{
    type Error = ApplicationErrorResponse;

    fn foreign_try_from(
        value: grpc_api_types::payments::PaymentServicePostAuthenticateRequest,
    ) -> Result<Self, error_stack::Report<Self::Error>> {
        let email: Option<Email> = match value.email {
            Some(ref email_str) => {
                Some(Email::try_from(email_str.clone().expose()).map_err(|_| {
                    error_stack::Report::new(ApplicationErrorResponse::BadRequest(ApiError {
                        sub_code: "INVALID_EMAIL_FORMAT".to_owned(),
                        error_identifier: 400,
                        error_message: "Invalid email".to_owned(),
                        error_object: None,
                    }))
                })?)
            }
            None => None,
        };

        let minor_amount = common_utils::types::MinorUnit::new(value.minor_amount);
        let currency = common_enums::Currency::foreign_try_from(value.currency())?;
        let return_url = value.return_url;

        // Clone payment_method to avoid ownership issues
        let payment_method_clone = value.payment_method.clone();

        let redirect_response =
            value
                .redirection_response
                .map(|redirection_response| ContinueRedirectionResponse {
                    params: redirection_response.params.map(Secret::new),
                    payload: Some(Secret::new(serde_json::Value::Object(
                        redirection_response
                            .payload
                            .into_iter()
                            .map(|(k, v)| (k, serde_json::Value::String(v)))
                            .collect(),
                    ))),
                });
        Ok(Self {
            payment_method_data: value
                .payment_method
                .map(PaymentMethodData::<T>::foreign_try_from)
                .transpose()
                .change_context(ApplicationErrorResponse::BadRequest(ApiError {
                    sub_code: "INVALID_PAYMENT_METHOD_DATA".to_owned(),
                    error_identifier: 400,
                    error_message: "Payment method data construction failed".to_owned(),
                    error_object: None,
                }))?,
            amount: minor_amount,
            email,
            currency: Some(currency),
            payment_method_type: <Option<PaymentMethodType>>::foreign_try_from(
                payment_method_clone.unwrap_or_default(),
            )?,
            router_return_url: return_url
                .map(|url_str| {
                    url::Url::parse(&url_str).change_context(ApplicationErrorResponse::BadRequest(
                        ApiError {
                            sub_code: "INVALID_URL".to_owned(),
                            error_identifier: 400,
                            error_message: "Invalid router return URL".to_owned(),
                            error_object: None,
                        },
                    ))
                })
                .transpose()?,
            continue_redirection_url: value
                .continue_redirection_url
                .map(|url_str| {
                    url::Url::parse(&url_str).change_context(ApplicationErrorResponse::BadRequest(
                        ApiError {
                            sub_code: "INVALID_URL".to_owned(),
                            error_identifier: 400,
                            error_message: "Invalid continue redirection URL".to_owned(),
                            error_object: None,
                        },
                    ))
                })
                .transpose()?,
            browser_info: value
                .browser_info
                .map(BrowserInformation::foreign_try_from)
                .transpose()?,
            enrolled_for_3ds: false,
            redirect_response,
        })
    }
}

// PaymentFlowData implementations for new proto definitions

impl
    ForeignTryFrom<(
        grpc_api_types::payments::PaymentServicePreAuthenticateRequest,
        Connectors,
        &common_utils::metadata::MaskedMetadata,
    )> for PaymentFlowData
{
    type Error = ApplicationErrorResponse;

    fn foreign_try_from(
        (value, connectors, metadata): (
            grpc_api_types::payments::PaymentServicePreAuthenticateRequest,
            Connectors,
            &common_utils::metadata::MaskedMetadata,
        ),
    ) -> Result<Self, error_stack::Report<Self::Error>> {
        let address = match value.address {
            Some(address) => payment_address::PaymentAddress::foreign_try_from(address)?,
            None => {
                return Err(ApplicationErrorResponse::BadRequest(ApiError {
                    sub_code: "INVALID_ADDRESS".to_owned(),
                    error_identifier: 400,
                    error_message: "Address is required".to_owned(),
                    error_object: None,
                }))?
            }
        };

        let merchant_id_from_header = extract_merchant_id_from_metadata(metadata)?;
        let vault_headers = extract_headers_from_metadata(metadata);

        Ok(Self {
            merchant_id: merchant_id_from_header,
            payment_id: "IRRELEVANT_PAYMENT_ID".to_string(),
            attempt_id: "IRRELEVANT_ATTEMPT_ID".to_string(),
            status: common_enums::AttemptStatus::Pending,
            payment_method: common_enums::PaymentMethod::foreign_try_from(
                value.payment_method.unwrap_or_default(),
            )?,
            address,
            auth_type: common_enums::AuthenticationType::ThreeDs, // Pre-auth typically uses 3DS
            connector_request_reference_id: extract_connector_request_reference_id(
                &value.request_ref_id,
            ),
            customer_id: None,
            connector_customer: None,
            description: None,
            return_url: value.return_url.clone(),
            connector_meta_data: {
                (!value.merchant_account_metadata.is_empty()).then(|| {
                    common_utils::pii::SecretSerdeValue::new(convert_merchant_metadata_to_json(
                        &value.merchant_account_metadata,
                    ))
                })
            },
            amount_captured: None,
            minor_amount_captured: None,
            minor_amount_capturable: None,
            access_token: None,
            session_token: None,
            reference_id: None,
            payment_method_token: None,
            preprocessing_id: None,
            connector_api_version: None,
            test_mode: None,
            connector_http_status_code: None,
            external_latency: None,
            connectors,
            raw_connector_response: None,
            connector_response_headers: None,
            vault_headers,
            raw_connector_request: None,
            connector_response: None,
            recurring_mandate_payment_data: None,
            order_details: None,
        })
    }
}

impl
    ForeignTryFrom<(
        grpc_api_types::payments::PaymentServiceAuthenticateRequest,
        Connectors,
        &common_utils::metadata::MaskedMetadata,
    )> for PaymentFlowData
{
    type Error = ApplicationErrorResponse;

    fn foreign_try_from(
        (value, connectors, metadata): (
            grpc_api_types::payments::PaymentServiceAuthenticateRequest,
            Connectors,
            &common_utils::metadata::MaskedMetadata,
        ),
    ) -> Result<Self, error_stack::Report<Self::Error>> {
        let address = match &value.address {
            Some(address_value) => {
                payment_address::PaymentAddress::foreign_try_from((*address_value).clone())?
            }
            None => {
                return Err(ApplicationErrorResponse::BadRequest(ApiError {
                    sub_code: "INVALID_ADDRESS".to_owned(),
                    error_identifier: 400,
                    error_message: "Address is required".to_owned(),
                    error_object: None,
                }))?
            }
        };

        let merchant_id_from_header = extract_merchant_id_from_metadata(metadata)?;
        let vault_headers = extract_headers_from_metadata(metadata);

        Ok(Self {
            merchant_id: merchant_id_from_header,
            payment_id: "IRRELEVANT_PAYMENT_ID".to_string(),
            attempt_id: "IRRELEVANT_ATTEMPT_ID".to_string(),
            status: common_enums::AttemptStatus::Pending,
            payment_method: common_enums::PaymentMethod::foreign_try_from(
                value.payment_method.unwrap_or_default(),
            )?,
            address,
            auth_type: common_enums::AuthenticationType::ThreeDs, // Auth step uses 3DS
            connector_request_reference_id: extract_connector_request_reference_id(
                &value.request_ref_id,
            ),
            customer_id: None,
            connector_customer: None,
            description: value.metadata.get("description").cloned(),
            return_url: value.return_url.clone(),
            connector_meta_data: {
                (!value.merchant_account_metadata.is_empty()).then(|| {
                    common_utils::pii::SecretSerdeValue::new(convert_merchant_metadata_to_json(
                        &value.merchant_account_metadata,
                    ))
                })
            },
            amount_captured: None,
            minor_amount_captured: None,
            access_token: None,
            session_token: None,
            reference_id: None,
            payment_method_token: None,
            preprocessing_id: None,
            connector_api_version: None,
            test_mode: None,
            connector_http_status_code: None,
            external_latency: None,
            connectors,
            raw_connector_response: None,
            connector_response_headers: None,
            vault_headers,
            raw_connector_request: None,
            minor_amount_capturable: None,
            connector_response: None,
            recurring_mandate_payment_data: None,
            order_details: None,
        })
    }
}

impl
    ForeignTryFrom<(
        grpc_api_types::payments::PaymentServicePostAuthenticateRequest,
        Connectors,
        &common_utils::metadata::MaskedMetadata,
    )> for PaymentFlowData
{
    type Error = ApplicationErrorResponse;

    fn foreign_try_from(
        (value, connectors, metadata): (
            grpc_api_types::payments::PaymentServicePostAuthenticateRequest,
            Connectors,
            &common_utils::metadata::MaskedMetadata,
        ),
    ) -> Result<Self, error_stack::Report<Self::Error>> {
        let address = match &value.address {
            Some(address_value) => {
                payment_address::PaymentAddress::foreign_try_from((*address_value).clone())?
            }
            None => {
                return Err(ApplicationErrorResponse::BadRequest(ApiError {
                    sub_code: "INVALID_ADDRESS".to_owned(),
                    error_identifier: 400,
                    error_message: "Address is required".to_owned(),
                    error_object: None,
                }))?
            }
        };

        let merchant_id_from_header = extract_merchant_id_from_metadata(metadata)?;
        let vault_headers = extract_headers_from_metadata(metadata);

        Ok(Self {
            merchant_id: merchant_id_from_header,
            payment_id: "IRRELEVANT_PAYMENT_ID".to_string(),
            attempt_id: "IRRELEVANT_ATTEMPT_ID".to_string(),
            status: common_enums::AttemptStatus::Pending,
            payment_method: common_enums::PaymentMethod::foreign_try_from(
                value.payment_method.unwrap_or_default(),
            )?,
            address,
            auth_type: common_enums::AuthenticationType::ThreeDs, // Post-auth uses 3DS
            connector_request_reference_id: extract_connector_request_reference_id(
                &value.request_ref_id,
            ),
            customer_id: None,
            connector_customer: None,
            description: value.metadata.get("description").cloned(),
            return_url: value.return_url.clone(),
            connector_meta_data: {
                (!value.merchant_account_metadata.is_empty()).then(|| {
                    common_utils::pii::SecretSerdeValue::new(convert_merchant_metadata_to_json(
                        &value.merchant_account_metadata,
                    ))
                })
            },
            amount_captured: None,
            minor_amount_captured: None,
            access_token: None,
            session_token: None,
            reference_id: None,
            payment_method_token: None,
            preprocessing_id: None,
            connector_api_version: None,
            test_mode: None,
            connector_http_status_code: None,
            external_latency: None,
            connectors,
            raw_connector_response: None,
            connector_response_headers: None,
            vault_headers,
            raw_connector_request: None,
            minor_amount_capturable: None,
            connector_response: None,
            recurring_mandate_payment_data: None,
            order_details: None,
        })
    }
}<|MERGE_RESOLUTION|>--- conflicted
+++ resolved
@@ -160,11 +160,8 @@
     pub shift4: ConnectorParams,
     pub barclaycard: ConnectorParams,
     pub nexixpay: ConnectorParams,
-<<<<<<< HEAD
+    pub airwallex: ConnectorParams,
     pub powertranz: ConnectorParams,
-=======
-    pub airwallex: ConnectorParams,
->>>>>>> 505dd74f
 }
 
 #[derive(Clone, Deserialize, Serialize, Debug, Default)]
