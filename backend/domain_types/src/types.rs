--- conflicted
+++ resolved
@@ -65,13 +65,10 @@
     pub fiuu: ConnectorParams,
     pub payu: ConnectorParams,
     pub cashtocode: ConnectorParams,
-<<<<<<< HEAD
-    pub volt: ConnectorParams,
-=======
     pub novalnet: ConnectorParams,
     pub nexinets: ConnectorParams,
     pub noon: ConnectorParams,
->>>>>>> 51fc6a4b
+    pub volt: ConnectorParams,
 }
 
 #[derive(Clone, serde::Deserialize, Debug, Default)]
@@ -1221,16 +1218,12 @@
                 error_message: None,
                 error_code: None,
                 raw_connector_response: None,
-<<<<<<< HEAD
-                status_code: Some(200),
-                state: None,
-=======
                 status_code: 200,
                 response_headers: router_data_v2
                     .resource_common_data
                     .get_connector_response_headers_as_map(),
                 connector_metadata: std::collections::HashMap::new(),
->>>>>>> 51fc6a4b
+                state: None,
             }
         }
         Err(err) => {
@@ -1256,16 +1249,12 @@
                 error_message: Some(err.message),
                 error_code: Some(err.code),
                 raw_connector_response: err.raw_connector_response,
-<<<<<<< HEAD
-                status_code: Some(err.status_code as u32),
-                state: None,
-=======
                 status_code: err.status_code as u32,
                 response_headers: router_data_v2
                     .resource_common_data
                     .get_connector_response_headers_as_map(),
                 connector_metadata: std::collections::HashMap::new(),
->>>>>>> 51fc6a4b
+                state: None,
             }
         }
     };
@@ -1359,13 +1348,9 @@
                     error_message: None,
                     error_code: None,
                     raw_connector_response,
-<<<<<<< HEAD
-                    status_code: Some(status_code.unwrap_or(200) as u32),
-                    state: None, 
-=======
                     status_code: status_code as u32,
                     response_headers,
->>>>>>> 51fc6a4b
+                    state: None, 
                 }
             }
             _ => Err(ApplicationErrorResponse::BadRequest(ApiError {
@@ -1396,14 +1381,10 @@
                 error_message: Some(err.message),
                 error_code: Some(err.code),
                 raw_connector_response: err.raw_connector_response,
-<<<<<<< HEAD
-                status_code: Some(err.status_code as u32),
-                state: None, 
-=======
                 status_code: err.status_code as u32,
                 response_headers,
                 connector_metadata: std::collections::HashMap::new(),
->>>>>>> 51fc6a4b
+                state: None, 
             }
         }
     };
@@ -1706,15 +1687,11 @@
                     }),
                     error_code: None,
                     error_message: None,
-<<<<<<< HEAD
-                    status_code: Some(status_code.unwrap_or(200) as u32),
-                    state: None, 
-=======
                     status_code: status_code as u32,
                     response_headers: router_data_v2
                         .resource_common_data
                         .get_connector_response_headers_as_map(),
->>>>>>> 51fc6a4b
+                    state: None, 
                 })
             }
             _ => Err(report!(ApplicationErrorResponse::InternalServerError(
@@ -1745,15 +1722,11 @@
                 status: status as i32,
                 error_message: Some(e.message),
                 error_code: Some(e.code),
-<<<<<<< HEAD
-                status_code: Some(e.status_code as u32),
-                state: None, 
-=======
                 status_code: e.status_code as u32,
                 response_headers: router_data_v2
                     .resource_common_data
                     .get_connector_response_headers_as_map(),
->>>>>>> 51fc6a4b
+                state: None, 
             })
         }
     }
@@ -1825,15 +1798,11 @@
                     merchant_order_reference_id: None,
                     metadata: std::collections::HashMap::new(),
                     raw_connector_response,
-<<<<<<< HEAD
-                    status_code: Some(status_code.unwrap_or(200) as u32),
-                    state: None, 
-=======
                     status_code: status_code as u32,
                     response_headers: router_data_v2
                         .resource_common_data
                         .get_connector_response_headers_as_map(),
->>>>>>> 51fc6a4b
+                    state: None, 
                 })
             }
             _ => Err(report!(ApplicationErrorResponse::InternalServerError(
@@ -1880,15 +1849,11 @@
                 merchant_order_reference_id: None,
                 metadata: std::collections::HashMap::new(),
                 raw_connector_response: None,
-<<<<<<< HEAD
-                status_code: Some(e.status_code as u32),
-                state: None,
-=======
                 status_code: e.status_code as u32,
                 response_headers: router_data_v2
                     .resource_common_data
                     .get_connector_response_headers_as_map(),
->>>>>>> 51fc6a4b
+                state: None,
             })
         }
     }
@@ -2179,13 +2144,9 @@
                 metadata: std::collections::HashMap::new(),
                 refund_metadata: std::collections::HashMap::new(),
                 raw_connector_response: response.raw_connector_response,
-<<<<<<< HEAD
-                status_code: Some(response.status_code.unwrap_or(200) as u32),
-                state: None, 
-=======
                 status_code: response.status_code as u32,
                 response_headers,
->>>>>>> 51fc6a4b
+                state: None, 
             })
         }
         Err(e) => {
@@ -2232,13 +2193,9 @@
                 metadata: std::collections::HashMap::new(),
                 refund_metadata: std::collections::HashMap::new(),
                 raw_connector_response: e.raw_connector_response,
-<<<<<<< HEAD
-                status_code: Some(e.status_code as u32),
-                state: None,
-=======
                 status_code: e.status_code as u32,
                 response_headers,
->>>>>>> 51fc6a4b
+                state: None,
             })
         }
     }
@@ -2295,13 +2252,9 @@
             merchant_order_reference_id: None,
             metadata: std::collections::HashMap::new(),
             raw_connector_response: value.raw_connector_response,
-<<<<<<< HEAD
-            status_code: Some(value.status_code.unwrap_or(200) as u32),
-            state: None, 
-=======
             status_code: value.status_code as u32,
             response_headers,
->>>>>>> 51fc6a4b
+            state: None, 
         })
     }
 }
@@ -2381,13 +2334,9 @@
             metadata: std::collections::HashMap::new(),
             refund_metadata: std::collections::HashMap::new(),
             raw_connector_response: value.raw_connector_response,
-<<<<<<< HEAD
-            status_code: Some(value.status_code.unwrap_or(200) as u32),
-            state: None, 
-=======
             status_code: value.status_code as u32,
             response_headers,
->>>>>>> 51fc6a4b
+            state: None, 
         })
     }
 }
@@ -2687,15 +2636,11 @@
                 metadata: std::collections::HashMap::new(),
                 refund_metadata: std::collections::HashMap::new(),
                 raw_connector_response: response.raw_connector_response,
-<<<<<<< HEAD
-                status_code: Some(response.status_code.unwrap_or(200) as u32),
-                state: None, 
-=======
                 status_code: response.status_code as u32,
                 response_headers: router_data_v2
                     .resource_common_data
                     .get_connector_response_headers_as_map(),
->>>>>>> 51fc6a4b
+                state: None, 
             })
         }
         Err(e) => {
@@ -2732,15 +2677,11 @@
                 metadata: std::collections::HashMap::new(),
                 refund_metadata: std::collections::HashMap::new(),
                 raw_connector_response: e.raw_connector_response,
-<<<<<<< HEAD
-                status_code: Some(e.status_code as u32),
-                state: None, 
-=======
                 status_code: e.status_code as u32,
                 response_headers: router_data_v2
                     .resource_common_data
                     .get_connector_response_headers_as_map(),
->>>>>>> 51fc6a4b
+                state: None, 
             })
         }
     }
@@ -2896,15 +2837,11 @@
                     error_code: None,
                     error_message: None,
                     status: grpc_status.into(),
-<<<<<<< HEAD
-                    status_code: Some(status_code.unwrap_or(200) as u32),
-                    state: None, 
-=======
                     status_code: status_code as u32,
                     response_headers: router_data_v2
                         .resource_common_data
                         .get_connector_response_headers_as_map(),
->>>>>>> 51fc6a4b
+                    state: None, 
                 })
             }
             _ => Err(report!(ApplicationErrorResponse::InternalServerError(
@@ -2935,15 +2872,11 @@
                 status: status.into(),
                 error_message: Some(e.message),
                 error_code: Some(e.code),
-<<<<<<< HEAD
-                status_code: Some(e.status_code as u32),
-                state: None, 
-=======
                 status_code: e.status_code as u32,
                 response_headers: router_data_v2
                     .resource_common_data
                     .get_connector_response_headers_as_map(),
->>>>>>> 51fc6a4b
+                state: None, 
             })
         }
     }
@@ -3800,15 +3733,11 @@
                         }
                     }),
                     raw_connector_response,
-<<<<<<< HEAD
-                    status_code: Some(status_code.unwrap_or(200) as u32),
-                    state: None,
-=======
                     status_code: status_code as u32,
                     response_headers: router_data_v2
                         .resource_common_data
                         .get_connector_response_headers_as_map(),
->>>>>>> 51fc6a4b
+                    state: None,
                 },
             ),
             _ => Err(ApplicationErrorResponse::BadRequest(ApiError {
@@ -3840,15 +3769,11 @@
                         }
                     }),
                     raw_connector_response: err.raw_connector_response,
-<<<<<<< HEAD
-                    status_code: Some(err.status_code as u32),
-                    state: None,
-=======
                     status_code: err.status_code as u32,
                     response_headers: router_data_v2
                         .resource_common_data
                         .get_connector_response_headers_as_map(),
->>>>>>> 51fc6a4b
+                    state: None,
                 },
             )
         }
