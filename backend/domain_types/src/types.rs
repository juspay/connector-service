--- conflicted
+++ resolved
@@ -238,12 +238,10 @@
     pub nexixpay: ConnectorParams,
     #[patch(nesting)]
     pub airwallex: ConnectorParams,
-<<<<<<< HEAD
     #[patch(nesting)]
-=======
     pub worldpayxml: ConnectorParams,
+    #[patch(nesting)]
     pub tsys: ConnectorParams,
->>>>>>> 042b2815
     pub bankofamerica: ConnectorParams,
     #[patch(nesting)]
     pub powertranz: ConnectorParams,
