--- conflicted
+++ resolved
@@ -122,11 +122,8 @@
     pub payload: ConnectorParams,
     pub fiservemea: ConnectorParams,
     pub datatrans: ConnectorParams,
-<<<<<<< HEAD
     pub bluesnap: ConnectorParams,
-=======
     pub authipay: ConnectorParams,
->>>>>>> fceeb434
 }
 
 #[derive(Clone, serde::Deserialize, Debug, Default)]
