use core::result::Result;
use std::{borrow::Cow, collections::HashMap, fmt::Debug, str::FromStr};

use crate::utils::extract_connector_request_reference_id;
use common_enums::{CaptureMethod, CardNetwork, CountryAlpha2, PaymentMethod, PaymentMethodType};
use common_utils::{
    consts::{self, NO_ERROR_CODE, X_EXTERNAL_VAULT_METADATA},
    id_type::CustomerId,
    metadata::MaskedMetadata,
    pii::Email,
    Method,
};
use error_stack::{report, ResultExt};
use grpc_api_types::payments::{
    AcceptDisputeResponse, ConnectorState, DisputeDefendRequest, DisputeDefendResponse,
    DisputeResponse, DisputeServiceSubmitEvidenceResponse, PaymentServiceAuthorizeRequest,
    PaymentServiceAuthorizeResponse, PaymentServiceCaptureResponse,
    PaymentServiceCreateConnectorCustomerResponse, PaymentServiceGetResponse,
    PaymentServiceRegisterRequest, PaymentServiceRegisterResponse,
    PaymentServiceVoidPostCaptureResponse, PaymentServiceVoidRequest, PaymentServiceVoidResponse,
    RefundResponse,
};
use hyperswitch_masking::{ExposeInterface, Secret};
use serde::Serialize;
use tracing::info;
use utoipa::ToSchema;

/// Extract vault-related headers from gRPC metadata
fn extract_headers_from_metadata(
    metadata: &MaskedMetadata,
) -> Option<HashMap<String, Secret<String>>> {
    let mut vault_headers = HashMap::new();

    if let Some(vault_creds) = metadata.get(X_EXTERNAL_VAULT_METADATA) {
        vault_headers.insert(X_EXTERNAL_VAULT_METADATA.to_string(), vault_creds);
    }

    if vault_headers.is_empty() {
        None
    } else {
        Some(vault_headers)
    }
}

// For decoding connector_meta_data and Engine trait - base64 crate no longer needed here
use crate::{
    connector_flow::{
        Accept, Authorize, Capture, CreateConnectorCustomer, CreateOrder, CreateSessionToken,
        DefendDispute, PSync, PaymentMethodToken, RSync, Refund, RepeatPayment, SetupMandate,
        SubmitEvidence, Void, VoidPC,
    },
    connector_types::{
        AcceptDisputeData, AccessTokenRequestData, ConnectorCustomerData,
        ConnectorMandateReferenceId, ConnectorResponseHeaders, ContinueRedirectionResponse,
        DisputeDefendData, DisputeFlowData, DisputeResponseData, DisputeWebhookDetailsResponse,
        MandateReferenceId, MultipleCaptureRequestData, PaymentCreateOrderData,
        PaymentCreateOrderResponse, PaymentFlowData, PaymentMethodTokenResponse,
        PaymentMethodTokenizationData, PaymentVoidData, PaymentsAuthenticateData,
        PaymentsAuthorizeData, PaymentsCaptureData, PaymentsPostAuthenticateData,
        PaymentsPreAuthenticateData, PaymentsResponseData, PaymentsSyncData,
        RawConnectorRequestResponse, RefundFlowData, RefundSyncData, RefundWebhookDetailsResponse,
        RefundsData, RefundsResponseData, RepeatPaymentData, ResponseId, SessionTokenRequestData,
        SessionTokenResponseData, SetupMandateRequestData, SubmitEvidenceData,
        WebhookDetailsResponse,
    },
    errors::{ApiError, ApplicationErrorResponse},
    mandates::{self, MandateData},
    payment_address,
    payment_address::{
        Address, AddressDetails, OrderDetailsWithAmount, PaymentAddress, PhoneDetails,
    },
    payment_method_data,
    payment_method_data::{
        DefaultPCIHolder, PaymentMethodData, PaymentMethodDataTypes, RawCardNumber,
        VaultTokenHolder,
    },
    router_data::{
        AdditionalPaymentMethodConnectorResponse, ConnectorAuthType, ConnectorResponseData,
        RecurringMandatePaymentData,
    },
    router_data_v2::RouterDataV2,
    router_request_types,
    router_request_types::BrowserInformation,
    router_response_types,
    utils::{extract_merchant_id_from_metadata, ForeignFrom, ForeignTryFrom},
};

#[derive(Clone, serde::Deserialize, Debug, Default)]
pub struct Connectors {
    // Added pub
    pub adyen: ConnectorParams,
    pub razorpay: ConnectorParams,
    pub razorpayv2: ConnectorParams,
    pub fiserv: ConnectorParams,
    pub elavon: ConnectorParams, // Add your connector params
    pub xendit: ConnectorParams,
    pub checkout: ConnectorParams,
    pub authorizedotnet: ConnectorParams, // Add your connector params
    pub mifinity: ConnectorParams,
    pub phonepe: ConnectorParams,
    pub cashfree: ConnectorParams,
    pub paytm: ConnectorParams,
    pub fiuu: ConnectorParams,
    pub payu: ConnectorParams,
    pub cashtocode: ConnectorParams,
    pub novalnet: ConnectorParams,
    pub nexinets: ConnectorParams,
    pub noon: ConnectorParams,
    pub braintree: ConnectorParams,
    pub volt: ConnectorParams,
    pub bluecode: ConnectorParams,
    pub cryptopay: ConnectorParams,
    pub helcim: ConnectorParams,
    pub dlocal: ConnectorParams,
    pub placetopay: ConnectorParams,
    pub rapyd: ConnectorParams,
    pub aci: ConnectorParams,
    pub trustpay: ConnectorParamsWithMoreUrls,
    pub stripe: ConnectorParams,
    pub cybersource: ConnectorParams,
    pub worldpay: ConnectorParams,
    pub worldpayvantiv: ConnectorParams,
    pub payload: ConnectorParams,
    pub fiservemea: ConnectorParams,
    pub datatrans: ConnectorParams,
    pub authipay: ConnectorParams,
    pub silverflow: ConnectorParams,
    pub celero: ConnectorParams,
}

#[derive(Clone, serde::Deserialize, Debug, Default)]
pub struct ConnectorParams {
    /// base url
    #[serde(default)]
    pub base_url: String,
    #[serde(default)]
    pub dispute_base_url: Option<String>,
    #[serde(default)]
    pub secondary_base_url: Option<String>,
}

impl ConnectorParams {
    pub fn new(base_url: String, dispute_base_url: Option<String>) -> Self {
        Self {
            base_url,
            dispute_base_url,
            secondary_base_url: None,
        }
    }
}

#[derive(Debug, serde::Deserialize, Clone, Default)]
pub struct ConnectorParamsWithMoreUrls {
    /// base url
    pub base_url: String,
    /// base url for bank redirects
    pub base_url_bank_redirects: String,
}

// Trait to provide access to connectors field
pub trait HasConnectors {
    fn connectors(&self) -> &Connectors;
}

impl HasConnectors for PaymentFlowData {
    fn connectors(&self) -> &Connectors {
        &self.connectors
    }
}

impl HasConnectors for RefundFlowData {
    fn connectors(&self) -> &Connectors {
        &self.connectors
    }
}

impl HasConnectors for DisputeFlowData {
    fn connectors(&self) -> &Connectors {
        &self.connectors
    }
}

#[derive(Debug, serde::Deserialize, Clone)]
pub struct Proxy {
    pub http_url: Option<String>,
    pub https_url: Option<String>,
    pub idle_pool_connection_timeout: Option<u64>,
    pub bypass_proxy_urls: Vec<String>,
    pub mitm_proxy_enabled: bool,
    pub mitm_ca_cert: Option<String>,
}

impl ForeignTryFrom<grpc_api_types::payments::CaptureMethod> for common_enums::CaptureMethod {
    type Error = ApplicationErrorResponse;

    fn foreign_try_from(
        value: grpc_api_types::payments::CaptureMethod,
    ) -> Result<Self, error_stack::Report<Self::Error>> {
        match value {
            grpc_api_types::payments::CaptureMethod::Automatic => Ok(Self::Automatic),
            grpc_api_types::payments::CaptureMethod::Manual => Ok(Self::Manual),
            grpc_api_types::payments::CaptureMethod::ManualMultiple => Ok(Self::ManualMultiple),
            grpc_api_types::payments::CaptureMethod::Scheduled => Ok(Self::Scheduled),
            _ => Ok(Self::Automatic),
        }
    }
}

impl ForeignTryFrom<grpc_api_types::payments::CardNetwork> for common_enums::CardNetwork {
    type Error = ApplicationErrorResponse;

    fn foreign_try_from(
        network: grpc_api_types::payments::CardNetwork,
    ) -> Result<Self, error_stack::Report<Self::Error>> {
        match network {
            grpc_api_types::payments::CardNetwork::Visa => Ok(Self::Visa),
            grpc_api_types::payments::CardNetwork::Mastercard => Ok(Self::Mastercard),
            grpc_api_types::payments::CardNetwork::Amex => Ok(Self::AmericanExpress),
            grpc_api_types::payments::CardNetwork::Jcb => Ok(Self::JCB),
            grpc_api_types::payments::CardNetwork::Diners => Ok(Self::DinersClub),
            grpc_api_types::payments::CardNetwork::Discover => Ok(Self::Discover),
            grpc_api_types::payments::CardNetwork::CartesBancaires => Ok(Self::CartesBancaires),
            grpc_api_types::payments::CardNetwork::Unionpay => Ok(Self::UnionPay),
            grpc_api_types::payments::CardNetwork::Rupay => Ok(Self::RuPay),
            grpc_api_types::payments::CardNetwork::Maestro => Ok(Self::Maestro),
            grpc_api_types::payments::CardNetwork::Unspecified => {
                Err(ApplicationErrorResponse::BadRequest(ApiError {
                    sub_code: "UNSPECIFIED_CARD_NETWORK".to_owned(),
                    error_identifier: 401,
                    error_message: "Card network must be specified".to_owned(),
                    error_object: None,
                })
                .into())
            }
        }
    }
}

impl<
        T: PaymentMethodDataTypes
            + Default
            + Debug
            + Send
            + Eq
            + PartialEq
            + serde::Serialize
            + serde::de::DeserializeOwned
            + Clone
            + CardConversionHelper<T>,
    > ForeignTryFrom<grpc_api_types::payments::PaymentMethod> for PaymentMethodData<T>
{
    type Error = ApplicationErrorResponse;

    fn foreign_try_from(
        value: grpc_api_types::payments::PaymentMethod,
    ) -> Result<Self, error_stack::Report<Self::Error>> {
        tracing::info!("PaymentMethod data received: {:?}", value);
        match value.payment_method {
            Some(data) => match data {
                grpc_api_types::payments::payment_method::PaymentMethod::Card(card_type) => {
                    match card_type.card_type {
                        Some(grpc_api_types::payments::card_payment_method_type::CardType::Credit(card)) => {
                            let card = payment_method_data::Card::<T>::foreign_try_from(card)?;
                            Ok(PaymentMethodData::Card(card))
                        },
                        Some(grpc_api_types::payments::card_payment_method_type::CardType::Debit(card)) => {
                                                    let card = payment_method_data::Card::<T>::foreign_try_from(card)?;
                            Ok(PaymentMethodData::Card(card))},
                        Some(grpc_api_types::payments::card_payment_method_type::CardType::CardRedirect(_card_redirect)) => {
                            Err(report!(ApplicationErrorResponse::BadRequest(ApiError {
                                sub_code: "UNSUPPORTED_PAYMENT_METHOD".to_owned(),
                                error_identifier: 400,
                                error_message: "Card redirect payments are not yet supported".to_owned(),
                                error_object: None,
                            })))
                        },
                        Some(grpc_api_types::payments::card_payment_method_type::CardType::CreditProxy(card)) => {
                            let x = payment_method_data::Card::<T>::foreign_try_from(card)?;
                            Ok(PaymentMethodData::Card(x))
                        },
                        Some(grpc_api_types::payments::card_payment_method_type::CardType::DebitProxy(card)) => {
                            let x = payment_method_data::Card::<T>::foreign_try_from(card)?;
                            Ok(PaymentMethodData::Card(x))
                        },
                        None => Err(report!(ApplicationErrorResponse::BadRequest(ApiError {
                            sub_code: "INVALID_PAYMENT_METHOD".to_owned(),
                            error_identifier: 400,
                            error_message: "Card type is required".to_owned(),
                            error_object: None,
                        })))
                    }
                }
                grpc_api_types::payments::payment_method::PaymentMethod::Token(_token) => Ok(
                    PaymentMethodData::CardToken(payment_method_data::CardToken {
                        card_holder_name: None,
                        card_cvc: None,
                    }),
                ),
                grpc_api_types::payments::payment_method::PaymentMethod::UpiCollect(
                    upi_collect,
                ) => Ok(PaymentMethodData::Upi(
                    payment_method_data::UpiData::UpiCollect(payment_method_data::UpiCollectData {
                        vpa_id: upi_collect.vpa_id.map(|vpa| vpa.expose().into()),
                    }),
                )),
                grpc_api_types::payments::payment_method::PaymentMethod::UpiIntent(_upi_intent) => {
                    Ok(PaymentMethodData::Upi(
                        payment_method_data::UpiData::UpiIntent(
                            payment_method_data::UpiIntentData {},
                        ),
                    ))
                }
                grpc_api_types::payments::payment_method::PaymentMethod::UpiQr(_upi_qr) => {
                    Ok(PaymentMethodData::Upi(
                        crate::payment_method_data::UpiData::UpiQr(
                            crate::payment_method_data::UpiQrData {},
                        ),
                    ))
                }
                grpc_api_types::payments::payment_method::PaymentMethod::Reward(_) => {
                    Ok(PaymentMethodData::Reward)
                },
                grpc_api_types::payments::payment_method::PaymentMethod::Wallet(wallet_type) => {
                    match wallet_type.wallet_type {
                                                Some(grpc_api_types::payments::wallet_payment_method_type::WalletType::Bluecode(_)) => {
                            Ok(PaymentMethodData::Wallet(payment_method_data::WalletData::BluecodeRedirect{}
                        ))},
                        Some(grpc_api_types::payments::wallet_payment_method_type::WalletType::Mifinity(mifinity_data)) => {
                            Ok(PaymentMethodData::Wallet(payment_method_data::WalletData::Mifinity(
                                payment_method_data::MifinityData {
                                    date_of_birth: hyperswitch_masking::Secret::<time::Date>::foreign_try_from(mifinity_data.date_of_birth.ok_or(
                                        ApplicationErrorResponse::BadRequest(ApiError {
                                            sub_code: "MISSING_DATE_OF_BIRTH".to_owned(),
                                            error_identifier: 400,
                                            error_message: "Missing Date of Birth".to_owned(),
                                            error_object: None,
                                        })
                                    )?.expose())?,
                                    language_preference: mifinity_data.language_preference,
                                }
                            )))
                        },
                        Some(grpc_api_types::payments::wallet_payment_method_type::WalletType::ApplePay(apple_wallet)) => {
                            let payment_data = apple_wallet.payment_data.ok_or_else(|| {
                                ApplicationErrorResponse::BadRequest(ApiError {
                                    sub_code: "MISSING_APPLE_PAY_PAYMENT_DATA".to_owned(),
                                    error_identifier: 400,
                                    error_message: "Apple Pay payment data is required".to_owned(),
                                    error_object: None,
                                })
                            })?;

                            let applepay_payment_data = match payment_data.payment_data {
                                Some(grpc_api_types::payments::apple_wallet::payment_data::PaymentData::EncryptedData(encrypted_data)) => {
                                    Ok(payment_method_data::ApplePayPaymentData::Encrypted(encrypted_data))
                                },
                                Some(grpc_api_types::payments::apple_wallet::payment_data::PaymentData::DecryptedData(decrypted_data)) => {
                                    Ok(payment_method_data::ApplePayPaymentData::Decrypted(
                                        payment_method_data::ApplePayPredecryptData {
                                            application_primary_account_number: cards::CardNumber::from_str(&decrypted_data.application_primary_account_number).change_context(
                                                ApplicationErrorResponse::BadRequest(ApiError {
                                                    sub_code: "INVALID_CARD_NUMBER".to_owned(),
                                                    error_identifier: 400,
                                                    error_message: "Invalid card number in Apple Pay data".to_owned(),
                                                    error_object: None,
                                                })
                                            )?,
                                            application_expiration_month: Secret::new(decrypted_data.application_expiration_month),
                                            application_expiration_year: Secret::new(decrypted_data.application_expiration_year),
                                            payment_data: payment_method_data::ApplePayCryptogramData {
                                                online_payment_cryptogram: Secret::new(decrypted_data.payment_data.clone().map(|pd| pd.online_payment_cryptogram).unwrap_or_default()),
                                                eci_indicator: decrypted_data.payment_data.map(|pd| pd.eci_indicator),
                                            },
                                        }
                                    ))
                                },
                                None => Err(report!(ApplicationErrorResponse::BadRequest(ApiError {
                                        sub_code: "MISSING_APPLE_PAY_DATA".to_owned(),
                                        error_identifier: 400,
                                        error_message: "Apple Pay payment data is required".to_owned(),
                                        error_object: None,
                                    })))
                            }?;

                            let payment_method = apple_wallet.payment_method.ok_or_else(|| {
                                ApplicationErrorResponse::BadRequest(ApiError {
                                    sub_code: "MISSING_APPLE_PAY_PAYMENT_METHOD".to_owned(),
                                    error_identifier: 400,
                                    error_message: "Apple Pay payment method is required".to_owned(),
                                    error_object: None,
                                })
                            })?;

                            let wallet_data = payment_method_data::ApplePayWalletData {
                                payment_data: applepay_payment_data,
                                payment_method: payment_method_data::ApplepayPaymentMethod {
                                    display_name: payment_method.display_name,
                                    network: payment_method.network,
                                    pm_type: payment_method.r#type,
                                },
                                transaction_identifier: apple_wallet.transaction_identifier,
                            };
                            Ok(PaymentMethodData::Wallet(payment_method_data::WalletData::ApplePay(wallet_data)))
                        }
                        Some(grpc_api_types::payments::wallet_payment_method_type::WalletType::GooglePay(google_wallet)) => {
                            let info = google_wallet.info.ok_or_else(|| {
                                ApplicationErrorResponse::BadRequest(ApiError {
                                    sub_code: "MISSING_GOOGLE_PAY_INFO".to_owned(),
                                    error_identifier: 400,
                                    error_message: "Google Pay payment method info is required".to_owned(),
                                    error_object: None,
                                })
                            })?;

                            let tokenization_data = google_wallet.tokenization_data.ok_or_else(|| {
                                ApplicationErrorResponse::BadRequest(ApiError {
                                    sub_code: "MISSING_GOOGLE_PAY_TOKENIZATION_DATA".to_owned(),
                                    error_identifier: 400,
                                    error_message: "Google Pay tokenization data is required".to_owned(),
                                    error_object: None,
                                })
                            })?;

                            // Handle the new oneof tokenization_data structure
                            let gpay_tokenization_data = match tokenization_data.tokenization_data {
                                Some(grpc_api_types::payments::google_wallet::tokenization_data::TokenizationData::DecryptedData(predecrypt_data)) => {
                                    Ok(payment_method_data::GpayTokenizationData::Decrypted(
                                        payment_method_data::GPayPredecryptData {
                                            card_exp_month: Secret::new(predecrypt_data.card_exp_month),
                                            card_exp_year: Secret::new(predecrypt_data.card_exp_year),
                                            application_primary_account_number: cards::CardNumber::from_str(&predecrypt_data.application_primary_account_number).change_context(
                                                ApplicationErrorResponse::BadRequest(ApiError {
                                                    sub_code: "INVALID_CARD_NUMBER".to_owned(),
                                                    error_identifier: 400,
                                                    error_message: "Invalid card number in Google Pay predecrypted data".to_owned(),
                                                    error_object: None,
                                                })
                                            )?,
                                            cryptogram: Some(Secret::new(predecrypt_data.cryptogram)),
                                            eci_indicator: predecrypt_data.eci_indicator,
                                        }
                                    ))
                                },
                                Some(grpc_api_types::payments::google_wallet::tokenization_data::TokenizationData::EncryptedData(encrypted_data)) => {
                                    Ok(payment_method_data::GpayTokenizationData::Encrypted(
                                        payment_method_data::GpayEcryptedTokenizationData {
                                            token_type: encrypted_data.token_type,
                                            token: encrypted_data.token,
                                        }
                                    ))
                                },
                                None => Err(report!(ApplicationErrorResponse::BadRequest(ApiError {
                                        sub_code: "MISSING_GOOGLE_PAY_TOKENIZATION_DATA".to_owned(),
                                        error_identifier: 400,
                                        error_message: "Google Pay tokenization data variant is required".to_owned(),
                                        error_object: None,
                                    })))
                            }?;

                            let wallet_data = payment_method_data::GooglePayWalletData {
                                pm_type: google_wallet.r#type,
                                description: google_wallet.description,
                                info: payment_method_data::GooglePayPaymentMethodInfo {
                                    card_network: info.card_network,
                                    card_details: info.card_details,
                                    assurance_details: info.assurance_details.map(|details| {
                                        payment_method_data::GooglePayAssuranceDetails {
                                            card_holder_authenticated: details.card_holder_authenticated,
                                            account_verified: details.account_verified,
                                        }
                                    }),
                                },
                                tokenization_data: gpay_tokenization_data,
                            };
                            Ok(PaymentMethodData::Wallet(payment_method_data::WalletData::GooglePay(wallet_data)))
                        }
                        Some(grpc_api_types::payments::wallet_payment_method_type::WalletType::AmazonPayRedirect(_)) => {
                            Ok(PaymentMethodData::Wallet(payment_method_data::WalletData::AmazonPayRedirect(Box::new(payment_method_data::AmazonPayRedirectData {}))))
                        }
                        Some(grpc_api_types::payments::wallet_payment_method_type::WalletType::CashappQr(_)) => {
                            Ok(PaymentMethodData::Wallet(payment_method_data::WalletData::CashappQr(Box::new(payment_method_data::CashappQr {}))))
                        }
                        Some(grpc_api_types::payments::wallet_payment_method_type::WalletType::RevolutPay(_)) => {
                            Ok(PaymentMethodData::Wallet(payment_method_data::WalletData::RevolutPay(payment_method_data::RevolutPayData {})))
                        }
                        Some(grpc_api_types::payments::wallet_payment_method_type::WalletType::AliPayRedirect(_)) => {
                            Ok(PaymentMethodData::Wallet(payment_method_data::WalletData::AliPayRedirect(payment_method_data::AliPayRedirection {})))
                        }
                        Some(grpc_api_types::payments::wallet_payment_method_type::WalletType::WeChatPayQr(_)) => {
                            Ok(PaymentMethodData::Wallet(payment_method_data::WalletData::WeChatPayQr(Box::new(payment_method_data::WeChatPayQr {}))))
                        }
                        Some(grpc_api_types::payments::wallet_payment_method_type::WalletType::PaypalRedirect(paypal_redirect)) => {
                            Ok(PaymentMethodData::Wallet(payment_method_data::WalletData::PaypalRedirect(payment_method_data::PaypalRedirection {
                                email: match paypal_redirect.email {
                                    Some(ref email_str) => Some(Email::try_from(email_str.clone()).change_context(
                                        ApplicationErrorResponse::BadRequest(ApiError {
                                            sub_code: "INVALID_EMAIL_FORMAT".to_owned(),
                                            error_identifier: 400,
                                            error_message: "Invalid email".to_owned(),
                                            error_object: None,
                                        })
                                    )?),
                                    None => None,
                                },
                            })))
                        }
                        _ => {
                            Err(report!(ApplicationErrorResponse::BadRequest(ApiError {
                                sub_code: "UNSUPPORTED_PAYMENT_METHOD".to_owned(),
                                error_identifier: 400,
                                error_message: "This Wallet type is not yet supported".to_owned(),
                                error_object: None,
                            })))
                        },
                    }
                },
                grpc_api_types::payments::payment_method::PaymentMethod::OnlineBanking(online_banking_type) => {
                    match online_banking_type.online_banking_type {
                        Some(grpc_api_types::payments::online_banking_payment_method_type::OnlineBankingType::OpenBankingUk(open_banking_uk)) => {
                            Ok(PaymentMethodData::BankRedirect(payment_method_data::BankRedirectData::OpenBankingUk {
                                issuer: open_banking_uk.issuer.and_then(|i| common_enums::BankNames::from_str(&i).ok()),
                                country: open_banking_uk.country.and_then(|c| CountryAlpha2::from_str(&c).ok()),
                            }))
                        }
                        Some(grpc_api_types::payments::online_banking_payment_method_type::OnlineBankingType::OnlineBankingFpx(fpx)) => {
                            Ok(PaymentMethodData::BankRedirect(payment_method_data::BankRedirectData::OnlineBankingFpx{
                                issuer: common_enums::BankNames::foreign_try_from(
                                    fpx.issuer(),
                                )?,
                            }))
                        }
                        _ => {
                            Err(report!(ApplicationErrorResponse::BadRequest(ApiError {
                                sub_code: "UNSUPPORTED_PAYMENT_METHOD".to_owned(),
                                error_identifier: 400,
                                error_message: "This online banking type is not yet supported".to_owned(),
                                error_object: None,
                            })))
                        },
                    }
                }
                grpc_api_types::payments::payment_method::PaymentMethod::MobilePayment(mobile_payment_type) => {
                    match mobile_payment_type.mobile_payment_type {
                        Some(grpc_api_types::payments::mobile_payment_method_type::MobilePaymentType::DuitNow(_)) => {
                            Ok(PaymentMethodData::RealTimePayment(Box::new(payment_method_data::RealTimePaymentData::DuitNow {  })))
                        }
                        _ => Err(report!(ApplicationErrorResponse::BadRequest(ApiError {
                            sub_code: "UNSUPPORTED_PAYMENT_METHOD".to_owned(),
                            error_identifier: 400,
                            error_message: "This mobile payment type is not yet supported".to_owned(),
                            error_object: None,
                        })))
                    }
                }
                grpc_api_types::payments::payment_method::PaymentMethod::Crypto(crypto) => {
                    let crypto_currency = crypto.crypto_currency.ok_or_else( || {
                        ApplicationErrorResponse::BadRequest(ApiError {
                            sub_code: "INVALID_PAYMENT_METHOD".to_owned(),
                            error_identifier: 400,
                            error_message: "crypto_currency is required".to_owned(),
                            error_object: None,
                        })
                    })?;

                    Ok(PaymentMethodData::Crypto(
                        payment_method_data::CryptoData {
                            pay_currency: crypto_currency.pay_currency,
                            network: crypto_currency.network,
                        },
                    ))
                }
            },
            None => Err(ApplicationErrorResponse::BadRequest(ApiError {
                sub_code: "INVALID_PAYMENT_METHOD_DATA".to_owned(),
                error_identifier: 400,
                error_message: "Payment method data is required".to_owned(),
                error_object: None,
            })
            .into()),
        }
    }
}

impl ForeignTryFrom<grpc_api_types::payments::PaymentMethodType> for Option<PaymentMethodType> {
    type Error = ApplicationErrorResponse;

    fn foreign_try_from(
        value: grpc_api_types::payments::PaymentMethodType,
    ) -> Result<Self, error_stack::Report<Self::Error>> {
        match value {
            grpc_api_types::payments::PaymentMethodType::Unspecified => Ok(None),
            grpc_api_types::payments::PaymentMethodType::Credit => {
                Ok(Some(PaymentMethodType::Credit))
            }
            grpc_api_types::payments::PaymentMethodType::Debit => {
                Ok(Some(PaymentMethodType::Debit))
            }
            grpc_api_types::payments::PaymentMethodType::UpiCollect => {
                Ok(Some(PaymentMethodType::UpiCollect))
            }
            grpc_api_types::payments::PaymentMethodType::UpiIntent => {
                Ok(Some(PaymentMethodType::UpiIntent))
            }
            grpc_api_types::payments::PaymentMethodType::UpiQr => {
                Ok(Some(PaymentMethodType::UpiIntent))
            } // UpiQr not yet implemented, fallback to UpiIntent
            grpc_api_types::payments::PaymentMethodType::ClassicReward => {
                Ok(Some(PaymentMethodType::ClassicReward))
            }
            grpc_api_types::payments::PaymentMethodType::Evoucher => {
                Ok(Some(PaymentMethodType::Evoucher))
            }
            grpc_api_types::payments::PaymentMethodType::ApplePay => {
                Ok(Some(PaymentMethodType::ApplePay))
            }
            grpc_api_types::payments::PaymentMethodType::GooglePay => {
                Ok(Some(PaymentMethodType::GooglePay))
            }
            grpc_api_types::payments::PaymentMethodType::AmazonPay => {
                Ok(Some(PaymentMethodType::AmazonPay))
            }
            grpc_api_types::payments::PaymentMethodType::RevolutPay => {
                Ok(Some(PaymentMethodType::RevolutPay))
            }
            grpc_api_types::payments::PaymentMethodType::PayPal => {
                Ok(Some(PaymentMethodType::Paypal))
            }
            grpc_api_types::payments::PaymentMethodType::WeChatPay => {
                Ok(Some(PaymentMethodType::WeChatPay))
            }
            grpc_api_types::payments::PaymentMethodType::AliPay => {
                Ok(Some(PaymentMethodType::AliPay))
            }
            grpc_api_types::payments::PaymentMethodType::Cashapp => {
                Ok(Some(PaymentMethodType::Cashapp))
            }
            _ => Err(ApplicationErrorResponse::BadRequest(ApiError {
                sub_code: "INVALID_PAYMENT_METHOD_TYPE".to_owned(),
                error_identifier: 400,
                error_message: "This payment method type is not yet supported".to_owned(),
                error_object: None,
            })
            .into()),
        }
    }
}

impl ForeignTryFrom<grpc_api_types::payments::PaymentMethod> for Option<PaymentMethodType> {
    type Error = ApplicationErrorResponse;

    fn foreign_try_from(
        value: grpc_api_types::payments::PaymentMethod,
    ) -> Result<Self, error_stack::Report<Self::Error>> {
        match value.payment_method {
            Some(data) => match data {
                grpc_api_types::payments::payment_method::PaymentMethod::Card(card_type) => {
                    match card_type.card_type {
                        Some(grpc_api_types::payments::card_payment_method_type::CardType::Credit(_)) => {
                            Ok(Some(PaymentMethodType::Credit))
                        },
                        Some(grpc_api_types::payments::card_payment_method_type::CardType::Debit(_)) => {
                            Ok(Some(PaymentMethodType::Debit))
                        },
                        Some(grpc_api_types::payments::card_payment_method_type::CardType::CardRedirect(_)) =>
                            Err(report!(ApplicationErrorResponse::BadRequest(ApiError {
                                sub_code: "UNSUPPORTED_PAYMENT_METHOD".to_owned(),
                                error_identifier: 400,
                                error_message: "Card redirect payments are not yet supported".to_owned(),
                                error_object: None,
                            }))),
                        Some(grpc_api_types::payments::card_payment_method_type::CardType::CreditProxy(_)) => {
                            Ok(Some(PaymentMethodType::Credit))
                        },
                        Some(grpc_api_types::payments::card_payment_method_type::CardType::DebitProxy(_)) => {
                            Ok(Some(PaymentMethodType::Debit))
                        },
                        None =>
                            Err(report!(ApplicationErrorResponse::BadRequest(ApiError {
                                sub_code: "INVALID_PAYMENT_METHOD".to_owned(),
                                error_identifier: 400,
                                error_message: "Card type is required".to_owned(),
                                error_object: None,
                            })))
                    }
                }
                grpc_api_types::payments::payment_method::PaymentMethod::Token(_) => {
                    Ok(None)
                },
                grpc_api_types::payments::payment_method::PaymentMethod::UpiCollect(_) => Ok(Some(PaymentMethodType::UpiCollect)),
                grpc_api_types::payments::payment_method::PaymentMethod::UpiIntent(_) => Ok(Some(PaymentMethodType::UpiIntent)),
                grpc_api_types::payments::payment_method::PaymentMethod::UpiQr(_) => Ok(Some(PaymentMethodType::UpiIntent)), // UpiQr not yet implemented, fallback to UpiIntent
                grpc_api_types::payments::payment_method::PaymentMethod::Reward(reward) => {
                    match reward.reward_type() {
                        grpc_api_types::payments::RewardType::Classicreward => Ok(Some(PaymentMethodType::ClassicReward)),
                        grpc_api_types::payments::RewardType::EVoucher => Ok(Some(PaymentMethodType::Evoucher)),
                        _ => Err(report!(ApplicationErrorResponse::BadRequest(ApiError {
                            sub_code: "UNSUPPORTED_REWARD_TYPE".to_owned(),
                            error_identifier: 400,
                            error_message: "Unsupported reward type".to_owned(),
                            error_object: None,
                        })))
                    }
                },
                grpc_api_types::payments::payment_method::PaymentMethod::Wallet(wallet_type) => {
                    match wallet_type.wallet_type {
                        Some(grpc_api_types::payments::wallet_payment_method_type::WalletType::Bluecode(_)) => {
                                        Ok(Some(PaymentMethodType::Bluecode))
                                    },
                        Some(grpc_api_types::payments::wallet_payment_method_type::WalletType::Mifinity(_mifinity_data)) => {
                            // For PaymentMethodType conversion, we just need to return the type, not the full data
                            Ok(Some(PaymentMethodType::Mifinity))
                        },
                        Some(grpc_api_types::payments::wallet_payment_method_type::WalletType::ApplePay(_)) => {
                            Ok(Some(PaymentMethodType::ApplePay))
                        }
                        Some(grpc_api_types::payments::wallet_payment_method_type::WalletType::GooglePay(_)) => {
                            Ok(Some(PaymentMethodType::GooglePay))
                        }
                        Some(grpc_api_types::payments::wallet_payment_method_type::WalletType::AmazonPayRedirect(_)) => {
                            Ok(Some(PaymentMethodType::AmazonPay))
                        }
                        Some(grpc_api_types::payments::wallet_payment_method_type::WalletType::RevolutPay(_)) => {
                            Ok(Some(PaymentMethodType::RevolutPay))
                        }
                        Some(grpc_api_types::payments::wallet_payment_method_type::WalletType::PaypalRedirect(_)) => {
                            Ok(Some(PaymentMethodType::Paypal))
                        }
                        Some(grpc_api_types::payments::wallet_payment_method_type::WalletType::WeChatPayQr(_)) => {
                            Ok(Some(PaymentMethodType::WeChatPay))
                        }
                        Some(grpc_api_types::payments::wallet_payment_method_type::WalletType::AliPayRedirect(_)) => {
                            Ok(Some(PaymentMethodType::AliPay))
                        }
                        Some(grpc_api_types::payments::wallet_payment_method_type::WalletType::CashappQr(_)) => {
                            Ok(Some(PaymentMethodType::Cashapp))
                        }
                        _ => {
                            Err(report!(ApplicationErrorResponse::BadRequest(ApiError {
                                sub_code: "UNSUPPORTED_PAYMENT_METHOD".to_owned(),
                                error_identifier: 400,
                                error_message: "This Wallet type is not yet supported".to_owned(),
                                error_object: None,
                            })))
                        },
                    }
                },
                grpc_api_types::payments::payment_method::PaymentMethod::OnlineBanking(online_banking) => {
                    match online_banking.online_banking_type {
                        Some(grpc_api_types::payments::online_banking_payment_method_type::OnlineBankingType::OpenBankingUk(_)) => {
                            Ok(Some(PaymentMethodType::OpenBankingUk))
                        },
                        Some(grpc_api_types::payments::online_banking_payment_method_type::OnlineBankingType::OnlineBankingFpx(_))=>{
                            Ok(Some(PaymentMethodType::OnlineBankingFpx))
                        }
                        _ => {
                            Err(report!(ApplicationErrorResponse::BadRequest(ApiError {
                                sub_code: "UNSUPPORTED_PAYMENT_METHOD".to_owned(),
                                error_identifier: 400,
                                error_message: "This online banking type is not yet supported".to_owned(),
                                error_object: None,
                            })))
                        },
                    }
                }
                grpc_api_types::payments::payment_method::PaymentMethod::MobilePayment(mobile_payment_type) => {
                    match mobile_payment_type.mobile_payment_type {
                        Some(grpc_api_types::payments::mobile_payment_method_type::MobilePaymentType::DuitNow(_)) =>{
                            Ok(Some(PaymentMethodType::DuitNow))
                        }
                        _ => Err(report!(ApplicationErrorResponse::BadRequest(ApiError {
                            sub_code: "UNSUPPORTED_PAYMENT_METHOD".to_owned(),
                            error_identifier: 400,
                            error_message: "This mobile payment type is not yet supported".to_owned(),
                            error_object: None,
                        })))
                    }
                }
                grpc_api_types::payments::payment_method::PaymentMethod::Crypto(_) => Ok(Some(PaymentMethodType::CryptoCurrency)),
            },
            None => Err(ApplicationErrorResponse::BadRequest(ApiError {
                sub_code: "INVALID_PAYMENT_METHOD_DATA".to_owned(),
                error_identifier: 400,
                error_message: "Payment method data is required".to_owned(),
                error_object: None,
            })
            .into()),
        }
    }
}

// Helper trait for generic card conversion
pub trait CardConversionHelper<T: PaymentMethodDataTypes> {
    fn convert_card_details(
        card: grpc_api_types::payments::CardDetails,
    ) -> Result<payment_method_data::Card<T>, error_stack::Report<ApplicationErrorResponse>>;
}

// Implementation for DefaultPCIHolder
impl CardConversionHelper<DefaultPCIHolder> for DefaultPCIHolder {
    fn convert_card_details(
        card: grpc_api_types::payments::CardDetails,
    ) -> Result<
        payment_method_data::Card<DefaultPCIHolder>,
        error_stack::Report<ApplicationErrorResponse>,
    > {
        let card_network = match card.card_network() {
            grpc_api_types::payments::CardNetwork::Unspecified => None,
            _ => Some(common_enums::CardNetwork::foreign_try_from(
                card.card_network(),
            )?),
        };
        Ok(payment_method_data::Card {
            card_number: RawCardNumber::<DefaultPCIHolder>(card.card_number.ok_or(
                ApplicationErrorResponse::BadRequest(ApiError {
                    sub_code: "MISSING_CARD_NUMBER".to_owned(),
                    error_identifier: 400,
                    error_message: "Missing card number".to_owned(),
                    error_object: None,
                }),
            )?),
            card_exp_month: card
                .card_exp_month
                .ok_or(ApplicationErrorResponse::BadRequest(ApiError {
                    sub_code: "MISSING_EXP_MONTH".to_owned(),
                    error_identifier: 400,
                    error_message: "Missing Card Expiry Month".to_owned(),
                    error_object: None,
                }))?,
            card_exp_year: card
                .card_exp_year
                .ok_or(ApplicationErrorResponse::BadRequest(ApiError {
                    sub_code: "MISSING_EXP_YEAR".to_owned(),
                    error_identifier: 400,
                    error_message: "Missing Card Expiry Year".to_owned(),
                    error_object: None,
                }))?,
            card_cvc: card
                .card_cvc
                .ok_or(ApplicationErrorResponse::BadRequest(ApiError {
                    sub_code: "MISSING_CVC".to_owned(),
                    error_identifier: 400,
                    error_message: "Missing CVC".to_owned(),
                    error_object: None,
                }))?,
            card_issuer: card.card_issuer,
            card_network,
            card_type: card.card_type,
            card_issuing_country: card.card_issuing_country_alpha2,
            bank_code: card.bank_code,
            nick_name: card.nick_name.map(|name| name.into()),
            card_holder_name: card.card_holder_name,
            co_badged_card_data: None,
        })
    }
}

// Implementation for VaultTokenHolder
impl CardConversionHelper<VaultTokenHolder> for VaultTokenHolder {
    fn convert_card_details(
        card: grpc_api_types::payments::CardDetails,
    ) -> Result<
        payment_method_data::Card<VaultTokenHolder>,
        error_stack::Report<ApplicationErrorResponse>,
    > {
        Ok(payment_method_data::Card {
            card_number: RawCardNumber(
                card.card_number
                    .ok_or(ApplicationErrorResponse::BadRequest(ApiError {
                        sub_code: "MISSING_CARD_NUMBER".to_owned(),
                        error_identifier: 400,
                        error_message: "Missing card number".to_owned(),
                        error_object: None,
                    }))
                    .map(|cn| cn.get_card_no())?,
            ),
            card_exp_month: card
                .card_exp_month
                .ok_or(ApplicationErrorResponse::BadRequest(ApiError {
                    sub_code: "MISSING_EXP_MONTH".to_owned(),
                    error_identifier: 400,
                    error_message: "Missing Card Expiry Month".to_owned(),
                    error_object: None,
                }))?,
            card_exp_year: card
                .card_exp_year
                .ok_or(ApplicationErrorResponse::BadRequest(ApiError {
                    sub_code: "MISSING_EXP_YEAR".to_owned(),
                    error_identifier: 400,
                    error_message: "Missing Card Expiry Year".to_owned(),
                    error_object: None,
                }))?,
            card_cvc: card
                .card_cvc
                .ok_or(ApplicationErrorResponse::BadRequest(ApiError {
                    sub_code: "MISSING_CVC".to_owned(),
                    error_identifier: 400,
                    error_message: "Missing CVC".to_owned(),
                    error_object: None,
                }))?,
            card_issuer: card.card_issuer,
            card_network: None,
            card_type: card.card_type,
            card_issuing_country: card.card_issuing_country_alpha2,
            bank_code: card.bank_code,
            nick_name: card.nick_name.map(|name| name.into()),
            card_holder_name: card.card_holder_name,
            co_badged_card_data: None,
        })
    }
}

// Generic ForeignTryFrom implementation using the helper trait
impl<T> ForeignTryFrom<grpc_api_types::payments::CardDetails> for payment_method_data::Card<T>
where
    T: PaymentMethodDataTypes
        + Default
        + Debug
        + Send
        + Eq
        + PartialEq
        + serde::Serialize
        + serde::de::DeserializeOwned
        + Clone
        + CardConversionHelper<T>,
{
    type Error = ApplicationErrorResponse;
    fn foreign_try_from(
        card: grpc_api_types::payments::CardDetails,
    ) -> Result<Self, error_stack::Report<Self::Error>> {
        T::convert_card_details(card)
    }
}

impl ForeignTryFrom<grpc_api_types::payments::Currency> for common_enums::Currency {
    type Error = ApplicationErrorResponse;
    fn foreign_try_from(
        value: grpc_api_types::payments::Currency,
    ) -> Result<Self, error_stack::Report<Self::Error>> {
        match value {
            grpc_api_types::payments::Currency::Aed => Ok(Self::AED),
            grpc_api_types::payments::Currency::All => Ok(Self::ALL),
            grpc_api_types::payments::Currency::Amd => Ok(Self::AMD),
            grpc_api_types::payments::Currency::Ang => Ok(Self::ANG),
            grpc_api_types::payments::Currency::Aoa => Ok(Self::AOA),
            grpc_api_types::payments::Currency::Ars => Ok(Self::ARS),
            grpc_api_types::payments::Currency::Aud => Ok(Self::AUD),
            grpc_api_types::payments::Currency::Awg => Ok(Self::AWG),
            grpc_api_types::payments::Currency::Azn => Ok(Self::AZN),
            grpc_api_types::payments::Currency::Bam => Ok(Self::BAM),
            grpc_api_types::payments::Currency::Bbd => Ok(Self::BBD),
            grpc_api_types::payments::Currency::Bdt => Ok(Self::BDT),
            grpc_api_types::payments::Currency::Bgn => Ok(Self::BGN),
            grpc_api_types::payments::Currency::Bhd => Ok(Self::BHD),
            grpc_api_types::payments::Currency::Bif => Ok(Self::BIF),
            grpc_api_types::payments::Currency::Bmd => Ok(Self::BMD),
            grpc_api_types::payments::Currency::Bnd => Ok(Self::BND),
            grpc_api_types::payments::Currency::Bob => Ok(Self::BOB),
            grpc_api_types::payments::Currency::Brl => Ok(Self::BRL),
            grpc_api_types::payments::Currency::Bsd => Ok(Self::BSD),
            grpc_api_types::payments::Currency::Bwp => Ok(Self::BWP),
            grpc_api_types::payments::Currency::Byn => Ok(Self::BYN),
            grpc_api_types::payments::Currency::Bzd => Ok(Self::BZD),
            grpc_api_types::payments::Currency::Cad => Ok(Self::CAD),
            grpc_api_types::payments::Currency::Chf => Ok(Self::CHF),
            grpc_api_types::payments::Currency::Clp => Ok(Self::CLP),
            grpc_api_types::payments::Currency::Cny => Ok(Self::CNY),
            grpc_api_types::payments::Currency::Cop => Ok(Self::COP),
            grpc_api_types::payments::Currency::Crc => Ok(Self::CRC),
            grpc_api_types::payments::Currency::Cup => Ok(Self::CUP),
            grpc_api_types::payments::Currency::Cve => Ok(Self::CVE),
            grpc_api_types::payments::Currency::Czk => Ok(Self::CZK),
            grpc_api_types::payments::Currency::Djf => Ok(Self::DJF),
            grpc_api_types::payments::Currency::Dkk => Ok(Self::DKK),
            grpc_api_types::payments::Currency::Dop => Ok(Self::DOP),
            grpc_api_types::payments::Currency::Dzd => Ok(Self::DZD),
            grpc_api_types::payments::Currency::Egp => Ok(Self::EGP),
            grpc_api_types::payments::Currency::Etb => Ok(Self::ETB),
            grpc_api_types::payments::Currency::Eur => Ok(Self::EUR),
            grpc_api_types::payments::Currency::Fjd => Ok(Self::FJD),
            grpc_api_types::payments::Currency::Fkp => Ok(Self::FKP),
            grpc_api_types::payments::Currency::Gbp => Ok(Self::GBP),
            grpc_api_types::payments::Currency::Gel => Ok(Self::GEL),
            grpc_api_types::payments::Currency::Ghs => Ok(Self::GHS),
            grpc_api_types::payments::Currency::Gip => Ok(Self::GIP),
            grpc_api_types::payments::Currency::Gmd => Ok(Self::GMD),
            grpc_api_types::payments::Currency::Gnf => Ok(Self::GNF),
            grpc_api_types::payments::Currency::Gtq => Ok(Self::GTQ),
            grpc_api_types::payments::Currency::Gyd => Ok(Self::GYD),
            grpc_api_types::payments::Currency::Hkd => Ok(Self::HKD),
            grpc_api_types::payments::Currency::Hnl => Ok(Self::HNL),
            grpc_api_types::payments::Currency::Hrk => Ok(Self::HRK),
            grpc_api_types::payments::Currency::Htg => Ok(Self::HTG),
            grpc_api_types::payments::Currency::Huf => Ok(Self::HUF),
            grpc_api_types::payments::Currency::Idr => Ok(Self::IDR),
            grpc_api_types::payments::Currency::Ils => Ok(Self::ILS),
            grpc_api_types::payments::Currency::Inr => Ok(Self::INR),
            grpc_api_types::payments::Currency::Iqd => Ok(Self::IQD),
            grpc_api_types::payments::Currency::Jmd => Ok(Self::JMD),
            grpc_api_types::payments::Currency::Jod => Ok(Self::JOD),
            grpc_api_types::payments::Currency::Jpy => Ok(Self::JPY),
            grpc_api_types::payments::Currency::Kes => Ok(Self::KES),
            grpc_api_types::payments::Currency::Kgs => Ok(Self::KGS),
            grpc_api_types::payments::Currency::Khr => Ok(Self::KHR),
            grpc_api_types::payments::Currency::Kmf => Ok(Self::KMF),
            grpc_api_types::payments::Currency::Krw => Ok(Self::KRW),
            grpc_api_types::payments::Currency::Kwd => Ok(Self::KWD),
            grpc_api_types::payments::Currency::Kyd => Ok(Self::KYD),
            grpc_api_types::payments::Currency::Kzt => Ok(Self::KZT),
            grpc_api_types::payments::Currency::Lak => Ok(Self::LAK),
            grpc_api_types::payments::Currency::Lbp => Ok(Self::LBP),
            grpc_api_types::payments::Currency::Lkr => Ok(Self::LKR),
            grpc_api_types::payments::Currency::Lrd => Ok(Self::LRD),
            grpc_api_types::payments::Currency::Lsl => Ok(Self::LSL),
            grpc_api_types::payments::Currency::Lyd => Ok(Self::LYD),
            grpc_api_types::payments::Currency::Mad => Ok(Self::MAD),
            grpc_api_types::payments::Currency::Mdl => Ok(Self::MDL),
            grpc_api_types::payments::Currency::Mga => Ok(Self::MGA),
            grpc_api_types::payments::Currency::Mkd => Ok(Self::MKD),
            grpc_api_types::payments::Currency::Mmk => Ok(Self::MMK),
            grpc_api_types::payments::Currency::Mnt => Ok(Self::MNT),
            grpc_api_types::payments::Currency::Mop => Ok(Self::MOP),
            grpc_api_types::payments::Currency::Mru => Ok(Self::MRU),
            grpc_api_types::payments::Currency::Mur => Ok(Self::MUR),
            grpc_api_types::payments::Currency::Mvr => Ok(Self::MVR),
            grpc_api_types::payments::Currency::Mwk => Ok(Self::MWK),
            grpc_api_types::payments::Currency::Mxn => Ok(Self::MXN),
            grpc_api_types::payments::Currency::Myr => Ok(Self::MYR),
            grpc_api_types::payments::Currency::Mzn => Ok(Self::MZN),
            grpc_api_types::payments::Currency::Nad => Ok(Self::NAD),
            grpc_api_types::payments::Currency::Ngn => Ok(Self::NGN),
            grpc_api_types::payments::Currency::Nio => Ok(Self::NIO),
            grpc_api_types::payments::Currency::Nok => Ok(Self::NOK),
            grpc_api_types::payments::Currency::Npr => Ok(Self::NPR),
            grpc_api_types::payments::Currency::Nzd => Ok(Self::NZD),
            grpc_api_types::payments::Currency::Omr => Ok(Self::OMR),
            grpc_api_types::payments::Currency::Pab => Ok(Self::PAB),
            grpc_api_types::payments::Currency::Pen => Ok(Self::PEN),
            grpc_api_types::payments::Currency::Pgk => Ok(Self::PGK),
            grpc_api_types::payments::Currency::Php => Ok(Self::PHP),
            grpc_api_types::payments::Currency::Pkr => Ok(Self::PKR),
            grpc_api_types::payments::Currency::Pln => Ok(Self::PLN),
            grpc_api_types::payments::Currency::Pyg => Ok(Self::PYG),
            grpc_api_types::payments::Currency::Qar => Ok(Self::QAR),
            grpc_api_types::payments::Currency::Ron => Ok(Self::RON),
            grpc_api_types::payments::Currency::Rsd => Ok(Self::RSD),
            grpc_api_types::payments::Currency::Rub => Ok(Self::RUB),
            grpc_api_types::payments::Currency::Rwf => Ok(Self::RWF),
            grpc_api_types::payments::Currency::Sar => Ok(Self::SAR),
            grpc_api_types::payments::Currency::Sbd => Ok(Self::SBD),
            grpc_api_types::payments::Currency::Scr => Ok(Self::SCR),
            grpc_api_types::payments::Currency::Sek => Ok(Self::SEK),
            grpc_api_types::payments::Currency::Sgd => Ok(Self::SGD),
            grpc_api_types::payments::Currency::Shp => Ok(Self::SHP),
            grpc_api_types::payments::Currency::Sle => Ok(Self::SLE),
            grpc_api_types::payments::Currency::Sll => Ok(Self::SLL),
            grpc_api_types::payments::Currency::Sos => Ok(Self::SOS),
            grpc_api_types::payments::Currency::Srd => Ok(Self::SRD),
            grpc_api_types::payments::Currency::Ssp => Ok(Self::SSP),
            grpc_api_types::payments::Currency::Stn => Ok(Self::STN),
            grpc_api_types::payments::Currency::Svc => Ok(Self::SVC),
            grpc_api_types::payments::Currency::Szl => Ok(Self::SZL),
            grpc_api_types::payments::Currency::Thb => Ok(Self::THB),
            grpc_api_types::payments::Currency::Tnd => Ok(Self::TND),
            grpc_api_types::payments::Currency::Top => Ok(Self::TOP),
            grpc_api_types::payments::Currency::Try => Ok(Self::TRY),
            grpc_api_types::payments::Currency::Ttd => Ok(Self::TTD),
            grpc_api_types::payments::Currency::Twd => Ok(Self::TWD),
            grpc_api_types::payments::Currency::Tzs => Ok(Self::TZS),
            grpc_api_types::payments::Currency::Uah => Ok(Self::UAH),
            grpc_api_types::payments::Currency::Ugx => Ok(Self::UGX),
            grpc_api_types::payments::Currency::Usd => Ok(Self::USD),
            grpc_api_types::payments::Currency::Uyu => Ok(Self::UYU),
            grpc_api_types::payments::Currency::Uzs => Ok(Self::UZS),
            grpc_api_types::payments::Currency::Ves => Ok(Self::VES),
            grpc_api_types::payments::Currency::Vnd => Ok(Self::VND),
            grpc_api_types::payments::Currency::Vuv => Ok(Self::VUV),
            grpc_api_types::payments::Currency::Wst => Ok(Self::WST),
            grpc_api_types::payments::Currency::Xaf => Ok(Self::XAF),
            grpc_api_types::payments::Currency::Xcd => Ok(Self::XCD),
            grpc_api_types::payments::Currency::Xof => Ok(Self::XOF),
            grpc_api_types::payments::Currency::Xpf => Ok(Self::XPF),
            grpc_api_types::payments::Currency::Yer => Ok(Self::YER),
            grpc_api_types::payments::Currency::Zar => Ok(Self::ZAR),
            grpc_api_types::payments::Currency::Zmw => Ok(Self::ZMW),
            _ => Err(report!(ApplicationErrorResponse::BadRequest(ApiError {
                sub_code: "unsupported_currency".to_string(),
                error_identifier: 4001,
                error_message: format!("Currency {value:?} is not supported"),
                error_object: None,
            }))),
        }
    }
}

impl<
        T: PaymentMethodDataTypes
            + Default
            + Debug
            + Send
            + Eq
            + PartialEq
            + serde::Serialize
            + serde::de::DeserializeOwned
            + Clone
            + CardConversionHelper<T>,
    > ForeignTryFrom<PaymentServiceAuthorizeRequest> for PaymentsAuthorizeData<T>
{
    type Error = ApplicationErrorResponse;

    fn foreign_try_from(
        value: PaymentServiceAuthorizeRequest,
    ) -> Result<Self, error_stack::Report<Self::Error>> {
        let email: Option<Email> = match value.email {
            Some(ref email_str) => {
                Some(Email::try_from(email_str.clone().expose()).map_err(|_| {
                    error_stack::Report::new(ApplicationErrorResponse::BadRequest(ApiError {
                        sub_code: "INVALID_EMAIL_FORMAT".to_owned(),
                        error_identifier: 400,

                        error_message: "Invalid email".to_owned(),
                        error_object: None,
                    }))
                })?)
            }
            None => None,
        };
        let merchant_config_currency = common_enums::Currency::foreign_try_from(value.currency())?;

        // Extract merchant_account_id from metadata before moving it
        let merchant_account_id = value.metadata.get("merchant_account_id").cloned();

        // Store merchant_account_metadata for connector use
        let merchant_account_metadata = (!value.merchant_account_metadata.is_empty())
            .then(|| {
                serde_json::to_value(&value.merchant_account_metadata)
                    .map(common_utils::pii::SecretSerdeValue::new)
                    .map_err(|_| {
                        error_stack::Report::new(ApplicationErrorResponse::InternalServerError(
                            crate::errors::ApiError {
                                sub_code: "SERDE_JSON_ERROR".to_owned(),
                                error_identifier: 500,
                                error_message: "Failed to serialize merchant_account_metadata"
                                    .to_owned(),
                                error_object: None,
                            },
                        ))
                    })
            })
            .transpose()?;

        let setup_future_usage = value
            .setup_future_usage
            .map(|usage| {
                grpc_api_types::payments::FutureUsage::try_from(usage)
                    .map_err(|_| {
                        error_stack::Report::new(ApplicationErrorResponse::BadRequest(ApiError {
                            sub_code: "INVALID_SETUP_FUTURE_USAGE".to_owned(),
                            error_identifier: 400,
                            error_message: "Invalid setup future usage value".to_owned(),
                            error_object: None,
                        }))
                    })
                    .and_then(|proto_usage| {
                        common_enums::FutureUsage::foreign_try_from(proto_usage)
                    })
            })
            .transpose()?;

        let customer_acceptance = value.customer_acceptance.clone();
        let authentication_data = value
            .authentication_data
            .clone()
            .map(router_request_types::AuthenticationData::try_from)
            .transpose()?;

        let access_token = value
            .state
            .as_ref()
            .and_then(|state| state.access_token.as_ref())
            .map(|token| crate::connector_types::AccessTokenResponseData {
                access_token: token.token.clone(),
                token_type: None,
                expires_in: token.expires_in_seconds,
            });
        Ok(Self {
            authentication_data,
            capture_method: Some(common_enums::CaptureMethod::foreign_try_from(
                value.capture_method(),
            )?),
            payment_method_data: PaymentMethodData::<T>::foreign_try_from(
                value.payment_method.clone().ok_or_else(|| {
                    ApplicationErrorResponse::BadRequest(ApiError {
                        sub_code: "INVALID_PAYMENT_METHOD_DATA".to_owned(),
                        error_identifier: 400,
                        error_message: "Payment method data is required".to_owned(),
                        error_object: None,
                    })
                })?,
            )
            .change_context(ApplicationErrorResponse::BadRequest(ApiError {
                sub_code: "INVALID_PAYMENT_METHOD_DATA".to_owned(),
                error_identifier: 400,
                error_message: "Payment method data construction failed".to_owned(),
                error_object: None,
            }))?,
            amount: value.amount,
            currency: common_enums::Currency::foreign_try_from(value.currency())?,
            confirm: true,
            webhook_url: value.webhook_url.clone(),
            browser_info: value
                .browser_info
                .as_ref()
                .cloned()
                .map(BrowserInformation::foreign_try_from)
                .transpose()?,
            payment_method_type: <Option<PaymentMethodType>>::foreign_try_from(
                value.payment_method.clone().ok_or_else(|| {
                    ApplicationErrorResponse::BadRequest(ApiError {
                        sub_code: "INVALID_PAYMENT_METHOD_DATA".to_owned(),
                        error_identifier: 400,
                        error_message: "Payment method data is required".to_owned(),
                        error_object: None,
                    })
                })?,
            )?,
            minor_amount: common_utils::types::MinorUnit::new(value.minor_amount),
            email,
            customer_name: None,
            statement_descriptor_suffix: value.statement_descriptor_suffix,
            statement_descriptor: value.statement_descriptor_name,

            router_return_url: value.return_url.clone(),
            complete_authorize_url: value.complete_authorize_url,
            setup_future_usage,
            mandate_id: None,
            off_session: value.off_session,
            order_category: value.order_category,
            session_token: None,
            access_token,
            customer_acceptance: customer_acceptance
                .map(mandates::CustomerAcceptance::foreign_try_from)
                .transpose()?,
            enrolled_for_3ds: false,
            related_transaction_id: None,
            payment_experience: None,
            customer_id: value
                .customer_id
                .clone()
                .map(|customer_id| CustomerId::try_from(Cow::from(customer_id)))
                .transpose()
                .change_context(ApplicationErrorResponse::BadRequest(ApiError {
                    sub_code: "INVALID_CUSTOMER_ID".to_owned(),
                    error_identifier: 400,
                    error_message: "Failed to parse Customer Id".to_owned(),
                    error_object: None,
                }))?,
            request_incremental_authorization: false,
            metadata: if value.metadata.is_empty() {
                None
            } else {
                Some(serde_json::Value::Object(
                    value
                        .metadata
                        .into_iter()
                        .map(|(k, v)| (k, serde_json::Value::String(v)))
                        .collect(),
                ))
            },
            merchant_order_reference_id: value.merchant_order_reference_id,
            order_tax_amount: None,
            shipping_cost: None,
            merchant_account_id,
            integrity_object: None,
            merchant_config_currency: Some(merchant_config_currency),
            all_keys_required: None, // Field not available in new proto structure
            split_payments: None,
            enable_overcapture: None,
            setup_mandate_details: value
                .setup_mandate_details
                .map(mandates::MandateData::foreign_try_from)
                .transpose()?,
            request_extended_authorization: value.request_extended_authorization,
            merchant_account_metadata,
        })
    }
}

impl ForeignTryFrom<grpc_api_types::payments::PaymentAddress> for payment_address::PaymentAddress {
    type Error = ApplicationErrorResponse;
    fn foreign_try_from(
        value: grpc_api_types::payments::PaymentAddress,
    ) -> Result<Self, error_stack::Report<Self::Error>> {
        let shipping = match value.shipping_address {
            Some(address) => Some(Address::foreign_try_from(address)?),
            None => None,
        };

        let billing = match value.billing_address.clone() {
            Some(address) => Some(Address::foreign_try_from(address)?),
            None => None,
        };

        let payment_method_billing = match value.billing_address {
            Some(address) => Some(Address::foreign_try_from(address)?),
            None => None,
        };

        Ok(Self::new(
            shipping,
            billing,
            payment_method_billing,
            Some(false), // should_unify_address set to false
        ))
    }
}

impl ForeignTryFrom<grpc_api_types::payments::Address> for Address {
    type Error = ApplicationErrorResponse;
    fn foreign_try_from(
        value: grpc_api_types::payments::Address,
    ) -> Result<Self, error_stack::Report<Self::Error>> {
        let email = match value.email.clone() {
            Some(email) => Some(
                common_utils::pii::Email::from_str(&email.expose()).change_context(
                    ApplicationErrorResponse::BadRequest(ApiError {
                        sub_code: "INVALID_EMAIL".to_owned(),
                        error_identifier: 400,
                        error_message: "Invalid email".to_owned(),
                        error_object: None,
                    }),
                )?,
            ),
            None => None,
        };
        Ok(Self {
            address: Some(AddressDetails::foreign_try_from(value.clone())?),
            phone: value.phone_number.map(|phone_number| PhoneDetails {
                number: Some(phone_number),
                country_code: value.phone_country_code,
            }),
            email,
        })
    }
}

impl ForeignTryFrom<grpc_api_types::payments::CountryAlpha2> for common_enums::CountryAlpha2 {
    type Error = ApplicationErrorResponse;

    fn foreign_try_from(
        value: grpc_api_types::payments::CountryAlpha2,
    ) -> Result<Self, error_stack::Report<Self::Error>> {
        match value {
            grpc_api_types::payments::CountryAlpha2::Us => Ok(Self::US),
            grpc_api_types::payments::CountryAlpha2::Af => Ok(Self::AF),
            grpc_api_types::payments::CountryAlpha2::Ax => Ok(Self::AX),
            grpc_api_types::payments::CountryAlpha2::Al => Ok(Self::AL),
            grpc_api_types::payments::CountryAlpha2::Dz => Ok(Self::DZ),
            grpc_api_types::payments::CountryAlpha2::As => Ok(Self::AS),
            grpc_api_types::payments::CountryAlpha2::Ad => Ok(Self::AD),
            grpc_api_types::payments::CountryAlpha2::Ao => Ok(Self::AO),
            grpc_api_types::payments::CountryAlpha2::Ai => Ok(Self::AI),
            grpc_api_types::payments::CountryAlpha2::Aq => Ok(Self::AQ),
            grpc_api_types::payments::CountryAlpha2::Ag => Ok(Self::AG),
            grpc_api_types::payments::CountryAlpha2::Ar => Ok(Self::AR),
            grpc_api_types::payments::CountryAlpha2::Am => Ok(Self::AM),
            grpc_api_types::payments::CountryAlpha2::Aw => Ok(Self::AW),
            grpc_api_types::payments::CountryAlpha2::Au => Ok(Self::AU),
            grpc_api_types::payments::CountryAlpha2::At => Ok(Self::AT),
            grpc_api_types::payments::CountryAlpha2::Az => Ok(Self::AZ),
            grpc_api_types::payments::CountryAlpha2::Bs => Ok(Self::BS),
            grpc_api_types::payments::CountryAlpha2::Bh => Ok(Self::BH),
            grpc_api_types::payments::CountryAlpha2::Bd => Ok(Self::BD),
            grpc_api_types::payments::CountryAlpha2::Bb => Ok(Self::BB),
            grpc_api_types::payments::CountryAlpha2::By => Ok(Self::BY),
            grpc_api_types::payments::CountryAlpha2::Be => Ok(Self::BE),
            grpc_api_types::payments::CountryAlpha2::Bz => Ok(Self::BZ),
            grpc_api_types::payments::CountryAlpha2::Bj => Ok(Self::BJ),
            grpc_api_types::payments::CountryAlpha2::Bm => Ok(Self::BM),
            grpc_api_types::payments::CountryAlpha2::Bt => Ok(Self::BT),
            grpc_api_types::payments::CountryAlpha2::Bo => Ok(Self::BO),
            grpc_api_types::payments::CountryAlpha2::Bq => Ok(Self::BQ),
            grpc_api_types::payments::CountryAlpha2::Ba => Ok(Self::BA),
            grpc_api_types::payments::CountryAlpha2::Bw => Ok(Self::BW),
            grpc_api_types::payments::CountryAlpha2::Bv => Ok(Self::BV),
            grpc_api_types::payments::CountryAlpha2::Br => Ok(Self::BR),
            grpc_api_types::payments::CountryAlpha2::Io => Ok(Self::IO),
            grpc_api_types::payments::CountryAlpha2::Bn => Ok(Self::BN),
            grpc_api_types::payments::CountryAlpha2::Bg => Ok(Self::BG),
            grpc_api_types::payments::CountryAlpha2::Bf => Ok(Self::BF),
            grpc_api_types::payments::CountryAlpha2::Bi => Ok(Self::BI),
            grpc_api_types::payments::CountryAlpha2::Kh => Ok(Self::KH),
            grpc_api_types::payments::CountryAlpha2::Cm => Ok(Self::CM),
            grpc_api_types::payments::CountryAlpha2::Ca => Ok(Self::CA),
            grpc_api_types::payments::CountryAlpha2::Cv => Ok(Self::CV),
            grpc_api_types::payments::CountryAlpha2::Ky => Ok(Self::KY),
            grpc_api_types::payments::CountryAlpha2::Cf => Ok(Self::CF),
            grpc_api_types::payments::CountryAlpha2::Td => Ok(Self::TD),
            grpc_api_types::payments::CountryAlpha2::Cl => Ok(Self::CL),
            grpc_api_types::payments::CountryAlpha2::Cn => Ok(Self::CN),
            grpc_api_types::payments::CountryAlpha2::Cx => Ok(Self::CX),
            grpc_api_types::payments::CountryAlpha2::Cc => Ok(Self::CC),
            grpc_api_types::payments::CountryAlpha2::Co => Ok(Self::CO),
            grpc_api_types::payments::CountryAlpha2::Km => Ok(Self::KM),
            grpc_api_types::payments::CountryAlpha2::Cg => Ok(Self::CG),
            grpc_api_types::payments::CountryAlpha2::Cd => Ok(Self::CD),
            grpc_api_types::payments::CountryAlpha2::Ck => Ok(Self::CK),
            grpc_api_types::payments::CountryAlpha2::Cr => Ok(Self::CR),
            grpc_api_types::payments::CountryAlpha2::Ci => Ok(Self::CI),
            grpc_api_types::payments::CountryAlpha2::Hr => Ok(Self::HR),
            grpc_api_types::payments::CountryAlpha2::Cu => Ok(Self::CU),
            grpc_api_types::payments::CountryAlpha2::Cw => Ok(Self::CW),
            grpc_api_types::payments::CountryAlpha2::Cy => Ok(Self::CY),
            grpc_api_types::payments::CountryAlpha2::Cz => Ok(Self::CZ),
            grpc_api_types::payments::CountryAlpha2::Dk => Ok(Self::DK),
            grpc_api_types::payments::CountryAlpha2::Dj => Ok(Self::DJ),
            grpc_api_types::payments::CountryAlpha2::Dm => Ok(Self::DM),
            grpc_api_types::payments::CountryAlpha2::Do => Ok(Self::DO),
            grpc_api_types::payments::CountryAlpha2::Ec => Ok(Self::EC),
            grpc_api_types::payments::CountryAlpha2::Eg => Ok(Self::EG),
            grpc_api_types::payments::CountryAlpha2::Sv => Ok(Self::SV),
            grpc_api_types::payments::CountryAlpha2::Gq => Ok(Self::GQ),
            grpc_api_types::payments::CountryAlpha2::Er => Ok(Self::ER),
            grpc_api_types::payments::CountryAlpha2::Ee => Ok(Self::EE),
            grpc_api_types::payments::CountryAlpha2::Et => Ok(Self::ET),
            grpc_api_types::payments::CountryAlpha2::Fk => Ok(Self::FK),
            grpc_api_types::payments::CountryAlpha2::Fo => Ok(Self::FO),
            grpc_api_types::payments::CountryAlpha2::Fj => Ok(Self::FJ),
            grpc_api_types::payments::CountryAlpha2::Fi => Ok(Self::FI),
            grpc_api_types::payments::CountryAlpha2::Fr => Ok(Self::FR),
            grpc_api_types::payments::CountryAlpha2::Gf => Ok(Self::GF),
            grpc_api_types::payments::CountryAlpha2::Pf => Ok(Self::PF),
            grpc_api_types::payments::CountryAlpha2::Tf => Ok(Self::TF),
            grpc_api_types::payments::CountryAlpha2::Ga => Ok(Self::GA),
            grpc_api_types::payments::CountryAlpha2::Gm => Ok(Self::GM),
            grpc_api_types::payments::CountryAlpha2::Ge => Ok(Self::GE),
            grpc_api_types::payments::CountryAlpha2::De => Ok(Self::DE),
            grpc_api_types::payments::CountryAlpha2::Gh => Ok(Self::GH),
            grpc_api_types::payments::CountryAlpha2::Gi => Ok(Self::GI),
            grpc_api_types::payments::CountryAlpha2::Gr => Ok(Self::GR),
            grpc_api_types::payments::CountryAlpha2::Gl => Ok(Self::GL),
            grpc_api_types::payments::CountryAlpha2::Gd => Ok(Self::GD),
            grpc_api_types::payments::CountryAlpha2::Gp => Ok(Self::GP),
            grpc_api_types::payments::CountryAlpha2::Gu => Ok(Self::GU),
            grpc_api_types::payments::CountryAlpha2::Gt => Ok(Self::GT),
            grpc_api_types::payments::CountryAlpha2::Gg => Ok(Self::GG),
            grpc_api_types::payments::CountryAlpha2::Gn => Ok(Self::GN),
            grpc_api_types::payments::CountryAlpha2::Gw => Ok(Self::GW),
            grpc_api_types::payments::CountryAlpha2::Gy => Ok(Self::GY),
            grpc_api_types::payments::CountryAlpha2::Ht => Ok(Self::HT),
            grpc_api_types::payments::CountryAlpha2::Hm => Ok(Self::HM),
            grpc_api_types::payments::CountryAlpha2::Va => Ok(Self::VA),
            grpc_api_types::payments::CountryAlpha2::Hn => Ok(Self::HN),
            grpc_api_types::payments::CountryAlpha2::Hk => Ok(Self::HK),
            grpc_api_types::payments::CountryAlpha2::Hu => Ok(Self::HU),
            grpc_api_types::payments::CountryAlpha2::Is => Ok(Self::IS),
            grpc_api_types::payments::CountryAlpha2::In => Ok(Self::IN),
            grpc_api_types::payments::CountryAlpha2::Id => Ok(Self::ID),
            grpc_api_types::payments::CountryAlpha2::Ir => Ok(Self::IR),
            grpc_api_types::payments::CountryAlpha2::Iq => Ok(Self::IQ),
            grpc_api_types::payments::CountryAlpha2::Ie => Ok(Self::IE),
            grpc_api_types::payments::CountryAlpha2::Im => Ok(Self::IM),
            grpc_api_types::payments::CountryAlpha2::Il => Ok(Self::IL),
            grpc_api_types::payments::CountryAlpha2::It => Ok(Self::IT),
            grpc_api_types::payments::CountryAlpha2::Jm => Ok(Self::JM),
            grpc_api_types::payments::CountryAlpha2::Jp => Ok(Self::JP),
            grpc_api_types::payments::CountryAlpha2::Je => Ok(Self::JE),
            grpc_api_types::payments::CountryAlpha2::Jo => Ok(Self::JO),
            grpc_api_types::payments::CountryAlpha2::Kz => Ok(Self::KZ),
            grpc_api_types::payments::CountryAlpha2::Ke => Ok(Self::KE),
            grpc_api_types::payments::CountryAlpha2::Ki => Ok(Self::KI),
            grpc_api_types::payments::CountryAlpha2::Kp => Ok(Self::KP),
            grpc_api_types::payments::CountryAlpha2::Kr => Ok(Self::KR),
            grpc_api_types::payments::CountryAlpha2::Kw => Ok(Self::KW),
            grpc_api_types::payments::CountryAlpha2::Kg => Ok(Self::KG),
            grpc_api_types::payments::CountryAlpha2::La => Ok(Self::LA),
            grpc_api_types::payments::CountryAlpha2::Lv => Ok(Self::LV),
            grpc_api_types::payments::CountryAlpha2::Lb => Ok(Self::LB),
            grpc_api_types::payments::CountryAlpha2::Ls => Ok(Self::LS),
            grpc_api_types::payments::CountryAlpha2::Lr => Ok(Self::LR),
            grpc_api_types::payments::CountryAlpha2::Ly => Ok(Self::LY),
            grpc_api_types::payments::CountryAlpha2::Li => Ok(Self::LI),
            grpc_api_types::payments::CountryAlpha2::Lt => Ok(Self::LT),
            grpc_api_types::payments::CountryAlpha2::Lu => Ok(Self::LU),
            grpc_api_types::payments::CountryAlpha2::Mo => Ok(Self::MO),
            grpc_api_types::payments::CountryAlpha2::Mk => Ok(Self::MK),
            grpc_api_types::payments::CountryAlpha2::Mg => Ok(Self::MG),
            grpc_api_types::payments::CountryAlpha2::Mw => Ok(Self::MW),
            grpc_api_types::payments::CountryAlpha2::My => Ok(Self::MY),
            grpc_api_types::payments::CountryAlpha2::Mv => Ok(Self::MV),
            grpc_api_types::payments::CountryAlpha2::Ml => Ok(Self::ML),
            grpc_api_types::payments::CountryAlpha2::Mt => Ok(Self::MT),
            grpc_api_types::payments::CountryAlpha2::Mh => Ok(Self::MH),
            grpc_api_types::payments::CountryAlpha2::Mq => Ok(Self::MQ),
            grpc_api_types::payments::CountryAlpha2::Mr => Ok(Self::MR),
            grpc_api_types::payments::CountryAlpha2::Mu => Ok(Self::MU),
            grpc_api_types::payments::CountryAlpha2::Yt => Ok(Self::YT),
            grpc_api_types::payments::CountryAlpha2::Mx => Ok(Self::MX),
            grpc_api_types::payments::CountryAlpha2::Fm => Ok(Self::FM),
            grpc_api_types::payments::CountryAlpha2::Md => Ok(Self::MD),
            grpc_api_types::payments::CountryAlpha2::Mc => Ok(Self::MC),
            grpc_api_types::payments::CountryAlpha2::Mn => Ok(Self::MN),
            grpc_api_types::payments::CountryAlpha2::Me => Ok(Self::ME),
            grpc_api_types::payments::CountryAlpha2::Ms => Ok(Self::MS),
            grpc_api_types::payments::CountryAlpha2::Ma => Ok(Self::MA),
            grpc_api_types::payments::CountryAlpha2::Mz => Ok(Self::MZ),
            grpc_api_types::payments::CountryAlpha2::Mm => Ok(Self::MM),
            grpc_api_types::payments::CountryAlpha2::Na => Ok(Self::NA),
            grpc_api_types::payments::CountryAlpha2::Nr => Ok(Self::NR),
            grpc_api_types::payments::CountryAlpha2::Np => Ok(Self::NP),
            grpc_api_types::payments::CountryAlpha2::Nl => Ok(Self::NL),
            grpc_api_types::payments::CountryAlpha2::Nc => Ok(Self::NC),
            grpc_api_types::payments::CountryAlpha2::Nz => Ok(Self::NZ),
            grpc_api_types::payments::CountryAlpha2::Ni => Ok(Self::NI),
            grpc_api_types::payments::CountryAlpha2::Ne => Ok(Self::NE),
            grpc_api_types::payments::CountryAlpha2::Ng => Ok(Self::NG),
            grpc_api_types::payments::CountryAlpha2::Nu => Ok(Self::NU),
            grpc_api_types::payments::CountryAlpha2::Nf => Ok(Self::NF),
            grpc_api_types::payments::CountryAlpha2::Mp => Ok(Self::MP),
            grpc_api_types::payments::CountryAlpha2::No => Ok(Self::NO),
            grpc_api_types::payments::CountryAlpha2::Om => Ok(Self::OM),
            grpc_api_types::payments::CountryAlpha2::Pk => Ok(Self::PK),
            grpc_api_types::payments::CountryAlpha2::Pw => Ok(Self::PW),
            grpc_api_types::payments::CountryAlpha2::Ps => Ok(Self::PS),
            grpc_api_types::payments::CountryAlpha2::Pa => Ok(Self::PA),
            grpc_api_types::payments::CountryAlpha2::Pg => Ok(Self::PG),
            grpc_api_types::payments::CountryAlpha2::Py => Ok(Self::PY),
            grpc_api_types::payments::CountryAlpha2::Pe => Ok(Self::PE),
            grpc_api_types::payments::CountryAlpha2::Ph => Ok(Self::PH),
            grpc_api_types::payments::CountryAlpha2::Pn => Ok(Self::PN),
            grpc_api_types::payments::CountryAlpha2::Pl => Ok(Self::PL),
            grpc_api_types::payments::CountryAlpha2::Pt => Ok(Self::PT),
            grpc_api_types::payments::CountryAlpha2::Pr => Ok(Self::PR),
            grpc_api_types::payments::CountryAlpha2::Qa => Ok(Self::QA),
            grpc_api_types::payments::CountryAlpha2::Re => Ok(Self::RE),
            grpc_api_types::payments::CountryAlpha2::Ro => Ok(Self::RO),
            grpc_api_types::payments::CountryAlpha2::Ru => Ok(Self::RU),
            grpc_api_types::payments::CountryAlpha2::Rw => Ok(Self::RW),
            grpc_api_types::payments::CountryAlpha2::Bl => Ok(Self::BL),
            grpc_api_types::payments::CountryAlpha2::Sh => Ok(Self::SH),
            grpc_api_types::payments::CountryAlpha2::Kn => Ok(Self::KN),
            grpc_api_types::payments::CountryAlpha2::Lc => Ok(Self::LC),
            grpc_api_types::payments::CountryAlpha2::Mf => Ok(Self::MF),
            grpc_api_types::payments::CountryAlpha2::Pm => Ok(Self::PM),
            grpc_api_types::payments::CountryAlpha2::Vc => Ok(Self::VC),
            grpc_api_types::payments::CountryAlpha2::Ws => Ok(Self::WS),
            grpc_api_types::payments::CountryAlpha2::Sm => Ok(Self::SM),
            grpc_api_types::payments::CountryAlpha2::St => Ok(Self::ST),
            grpc_api_types::payments::CountryAlpha2::Sa => Ok(Self::SA),
            grpc_api_types::payments::CountryAlpha2::Sn => Ok(Self::SN),
            grpc_api_types::payments::CountryAlpha2::Rs => Ok(Self::RS),
            grpc_api_types::payments::CountryAlpha2::Sc => Ok(Self::SC),
            grpc_api_types::payments::CountryAlpha2::Sl => Ok(Self::SL),
            grpc_api_types::payments::CountryAlpha2::Sg => Ok(Self::SG),
            grpc_api_types::payments::CountryAlpha2::Sx => Ok(Self::SX),
            grpc_api_types::payments::CountryAlpha2::Sk => Ok(Self::SK),
            grpc_api_types::payments::CountryAlpha2::Si => Ok(Self::SI),
            grpc_api_types::payments::CountryAlpha2::Sb => Ok(Self::SB),
            grpc_api_types::payments::CountryAlpha2::So => Ok(Self::SO),
            grpc_api_types::payments::CountryAlpha2::Za => Ok(Self::ZA),
            grpc_api_types::payments::CountryAlpha2::Gs => Ok(Self::GS),
            grpc_api_types::payments::CountryAlpha2::Ss => Ok(Self::SS),
            grpc_api_types::payments::CountryAlpha2::Es => Ok(Self::ES),
            grpc_api_types::payments::CountryAlpha2::Lk => Ok(Self::LK),
            grpc_api_types::payments::CountryAlpha2::Sd => Ok(Self::SD),
            grpc_api_types::payments::CountryAlpha2::Sr => Ok(Self::SR),
            grpc_api_types::payments::CountryAlpha2::Sj => Ok(Self::SJ),
            grpc_api_types::payments::CountryAlpha2::Sz => Ok(Self::SZ),
            grpc_api_types::payments::CountryAlpha2::Se => Ok(Self::SE),
            grpc_api_types::payments::CountryAlpha2::Ch => Ok(Self::CH),
            grpc_api_types::payments::CountryAlpha2::Sy => Ok(Self::SY),
            grpc_api_types::payments::CountryAlpha2::Tw => Ok(Self::TW),
            grpc_api_types::payments::CountryAlpha2::Tj => Ok(Self::TJ),
            grpc_api_types::payments::CountryAlpha2::Tz => Ok(Self::TZ),
            grpc_api_types::payments::CountryAlpha2::Th => Ok(Self::TH),
            grpc_api_types::payments::CountryAlpha2::Tl => Ok(Self::TL),
            grpc_api_types::payments::CountryAlpha2::Tg => Ok(Self::TG),
            grpc_api_types::payments::CountryAlpha2::Tk => Ok(Self::TK),
            grpc_api_types::payments::CountryAlpha2::To => Ok(Self::TO),
            grpc_api_types::payments::CountryAlpha2::Tt => Ok(Self::TT),
            grpc_api_types::payments::CountryAlpha2::Tn => Ok(Self::TN),
            grpc_api_types::payments::CountryAlpha2::Tr => Ok(Self::TR),
            grpc_api_types::payments::CountryAlpha2::Tm => Ok(Self::TM),
            grpc_api_types::payments::CountryAlpha2::Tc => Ok(Self::TC),
            grpc_api_types::payments::CountryAlpha2::Tv => Ok(Self::TV),
            grpc_api_types::payments::CountryAlpha2::Ug => Ok(Self::UG),
            grpc_api_types::payments::CountryAlpha2::Ua => Ok(Self::UA),
            grpc_api_types::payments::CountryAlpha2::Ae => Ok(Self::AE),
            grpc_api_types::payments::CountryAlpha2::Gb => Ok(Self::GB),
            grpc_api_types::payments::CountryAlpha2::Um => Ok(Self::UM),
            grpc_api_types::payments::CountryAlpha2::Uy => Ok(Self::UY),
            grpc_api_types::payments::CountryAlpha2::Uz => Ok(Self::UZ),
            grpc_api_types::payments::CountryAlpha2::Vu => Ok(Self::VU),
            grpc_api_types::payments::CountryAlpha2::Ve => Ok(Self::VE),
            grpc_api_types::payments::CountryAlpha2::Vn => Ok(Self::VN),
            grpc_api_types::payments::CountryAlpha2::Vg => Ok(Self::VG),
            grpc_api_types::payments::CountryAlpha2::Vi => Ok(Self::VI),
            grpc_api_types::payments::CountryAlpha2::Wf => Ok(Self::WF),
            grpc_api_types::payments::CountryAlpha2::Eh => Ok(Self::EH),
            grpc_api_types::payments::CountryAlpha2::Ye => Ok(Self::YE),
            grpc_api_types::payments::CountryAlpha2::Zm => Ok(Self::ZM),
            grpc_api_types::payments::CountryAlpha2::Zw => Ok(Self::ZW),
            grpc_api_types::payments::CountryAlpha2::Unspecified => Ok(Self::US), // Default to US if unspecified
        }
    }
}

impl ForeignTryFrom<grpc_api_types::payments::Address> for AddressDetails {
    type Error = ApplicationErrorResponse;
    fn foreign_try_from(
        value: grpc_api_types::payments::Address,
    ) -> Result<Self, error_stack::Report<Self::Error>> {
        Ok(Self {
            country: Some(common_enums::CountryAlpha2::foreign_try_from(
                value.country_alpha2_code(),
            )?),
            city: value.city,
            line1: value.line1,
            line2: value.line2,
            line3: value.line3,
            zip: value.zip_code,
            state: value.state,
            first_name: value.first_name,
            last_name: value.last_name,
        })
    }
}

impl ForeignTryFrom<grpc_api_types::payments::OrderDetailsWithAmount> for OrderDetailsWithAmount {
    type Error = ApplicationErrorResponse;

    fn foreign_try_from(
        item: grpc_api_types::payments::OrderDetailsWithAmount,
    ) -> Result<Self, error_stack::Report<Self::Error>> {
        Ok(Self {
            product_name: item.product_name,
            quantity: u16::try_from(item.quantity).change_context(
                ApplicationErrorResponse::BadRequest(ApiError {
                    sub_code: "INVALID_QUANTITY".to_owned(),
                    error_identifier: 400,
                    error_message: "Quantity value is out of range for u16".to_owned(),
                    error_object: None,
                }),
            )?,
            amount: common_utils::types::MinorUnit::new(item.amount),
            tax_rate: item.tax_rate,
            total_tax_amount: item
                .total_tax_amount
                .map(common_utils::types::MinorUnit::new),
            requires_shipping: item.requires_shipping,
            product_img_link: item.product_img_link,
            product_id: item.product_id,
            category: item.category,
            sub_category: item.sub_category,
            brand: item.brand,
            description: item.description,
            unit_of_measure: item.unit_of_measure,
            product_type: item
                .product_type
                .and_then(|pt| grpc_api_types::payments::ProductType::try_from(pt).ok())
                .map(|grpc_product_type| {
                    common_enums::ProductType::foreign_from(grpc_product_type)
                }),
            product_tax_code: item.product_tax_code,
        })
    }
}

// PhoneDetails conversion removed - phone info is now embedded in Address

impl ForeignTryFrom<(PaymentServiceAuthorizeRequest, Connectors, &MaskedMetadata)>
    for PaymentFlowData
{
    type Error = ApplicationErrorResponse;

    fn foreign_try_from(
        (value, connectors, metadata): (
            PaymentServiceAuthorizeRequest,
            Connectors,
            &MaskedMetadata,
        ),
    ) -> Result<Self, error_stack::Report<Self::Error>> {
        let address = match &value.address {
            // Borrow value.address
            Some(address_value) => {
                // address_value is &grpc_api_types::payments::PaymentAddress
                payment_address::PaymentAddress::foreign_try_from(
                    (*address_value).clone(), // Clone the grpc_api_types::payments::PaymentAddress
                )?
            }
            None => {
                return Err(ApplicationErrorResponse::BadRequest(ApiError {
                    sub_code: "INVALID_ADDRESS".to_owned(),
                    error_identifier: 400,
                    error_message: "Address is required".to_owned(),
                    error_object: None,
                }))?
            }
        };

        let merchant_id_from_header = extract_merchant_id_from_metadata(metadata)?;

        // Extract specific headers for vault and other integrations
        let vault_headers = extract_headers_from_metadata(metadata);

        let connector_meta_data = serde_json::to_value(&value.merchant_account_metadata)
            .map(common_utils::pii::SecretSerdeValue::new)
            .map_err(|_| {
                error_stack::Report::new(ApplicationErrorResponse::InternalServerError(
                    crate::errors::ApiError {
                        sub_code: "SERDE_JSON_ERROR".to_owned(),
                        error_identifier: 500,
                        error_message: "Failed to serialize merchant_account_metadata".to_owned(),
                        error_object: None,
                    },
                ))
            })?;

        let order_details = (!value.order_details.is_empty())
            .then(|| {
                value
                    .order_details
                    .into_iter()
                    .map(OrderDetailsWithAmount::foreign_try_from)
                    .collect::<Result<Vec<_>, _>>()
            })
            .transpose()?;

        Ok(Self {
            merchant_id: merchant_id_from_header,
            payment_id: "IRRELEVANT_PAYMENT_ID".to_string(),
            attempt_id: "IRRELEVANT_ATTEMPT_ID".to_string(),
            status: common_enums::AttemptStatus::Pending,
            payment_method: common_enums::PaymentMethod::foreign_try_from(
                value.payment_method.unwrap_or_default(),
            )?, // Use direct enum
            address,
            auth_type: common_enums::AuthenticationType::foreign_try_from(
                grpc_api_types::payments::AuthenticationType::try_from(value.auth_type)
                    .unwrap_or_default(),
            )?, // Use direct enum
            connector_request_reference_id: extract_connector_request_reference_id(
                &value.request_ref_id,
            ),
            customer_id: value
                .customer_id
                .clone()
                .map(|customer_id| CustomerId::try_from(Cow::from(customer_id)))
                .transpose()
                .change_context(ApplicationErrorResponse::BadRequest(ApiError {
                    sub_code: "INVALID_CUSTOMER_ID".to_owned(),
                    error_identifier: 400,
                    error_message: "Failed to parse Customer Id".to_owned(),
                    error_object: None,
                }))?,
            connector_customer: value.connector_customer_id,
            description: value.description,
            return_url: value.return_url.clone(),
            connector_meta_data: {
                value.metadata.get("connector_meta_data").map(|json_string| {
                    Ok::<Secret<serde_json::Value>, error_stack::Report<ApplicationErrorResponse>>(Secret::new(serde_json::Value::String(json_string.clone())))
                }).transpose()?
                .or(Some(connector_meta_data)) // Converts Option<Result<T, E>> to Result<Option<T>, E> and propagates E if it's an Err
            },
            amount_captured: None,
            minor_amount_captured: None,
            minor_amount_capturable: None,
            access_token: None,
            session_token: None,
            reference_id: None,
            payment_method_token: None,
            preprocessing_id: None,
            connector_api_version: None,
            test_mode: value.test_mode,
            connector_http_status_code: None,
            external_latency: None,
            connectors,
            raw_connector_response: None,
            raw_connector_request: None,
            connector_response_headers: None,
            connector_response: None,
            vault_headers,
            recurring_mandate_payment_data: None,
            order_details,
        })
    }
}

impl
    ForeignTryFrom<(
        grpc_api_types::payments::PaymentServiceRepeatEverythingRequest,
        Connectors,
        &MaskedMetadata,
    )> for PaymentFlowData
{
    type Error = ApplicationErrorResponse;

    fn foreign_try_from(
        (value, connectors, metadata): (
            grpc_api_types::payments::PaymentServiceRepeatEverythingRequest,
            Connectors,
            &MaskedMetadata,
        ),
    ) -> Result<Self, error_stack::Report<Self::Error>> {
        let address = match &value.address {
            // Borrow value.address
            Some(address_value) => {
                // address_value is &grpc_api_types::payments::PaymentAddress
                payment_address::PaymentAddress::foreign_try_from(
                    (*address_value).clone(), // Clone the grpc_api_types::payments::PaymentAddress
                )?
            }
            None => {
                // For repeat payment operations, address information is typically not available or required
                payment_address::PaymentAddress::new(
                    None,        // shipping
                    None,        // billing
                    None,        // payment_method_billing
                    Some(false), // should_unify_address = false for repeat operations
                )
            }
        };

        let merchant_id_from_header = extract_merchant_id_from_metadata(metadata)?;

        Ok(Self {
            merchant_id: merchant_id_from_header,
            payment_id: "IRRELEVANT_PAYMENT_ID".to_string(),
            attempt_id: "IRRELEVANT_ATTEMPT_ID".to_string(),
            status: common_enums::AttemptStatus::Pending,
            payment_method: common_enums::PaymentMethod::Card, //TODO
            address,
            auth_type: common_enums::AuthenticationType::default(),
            connector_request_reference_id: extract_connector_request_reference_id(
                &value.request_ref_id,
            ),
            customer_id: None,
            connector_customer: value.connector_customer_id,
            description: value.description,
            return_url: None,
            connector_meta_data: None,
            amount_captured: None,
            minor_amount_captured: None,
            minor_amount_capturable: None,
            access_token: None,
            session_token: None,
            reference_id: None,
            payment_method_token: None,
            preprocessing_id: None,
            connector_api_version: None,
            test_mode: value.test_mode,
            connector_http_status_code: None,
            external_latency: None,
            connectors,
            raw_connector_response: None,
            raw_connector_request: None,
            connector_response_headers: None,
            connector_response: None,
            vault_headers: None,
            recurring_mandate_payment_data: None,
            order_details: None,
        })
    }
}

impl
    ForeignTryFrom<(
        grpc_api_types::payments::PaymentServiceGetRequest,
        Connectors,
        &MaskedMetadata,
    )> for PaymentFlowData
{
    type Error = ApplicationErrorResponse;

    fn foreign_try_from(
        (value, connectors, metadata): (
            grpc_api_types::payments::PaymentServiceGetRequest,
            Connectors,
            &MaskedMetadata,
        ),
    ) -> Result<Self, error_stack::Report<Self::Error>> {
        // For sync operations, address information is typically not available or required
        let address: PaymentAddress = crate::payment_address::PaymentAddress::new(
            None,        // shipping
            None,        // billing
            None,        // payment_method_billing
            Some(false), // should_unify_address = false for sync operations
        );

        let merchant_id_from_header = extract_merchant_id_from_metadata(metadata)?;

        let access_token = value
            .state
            .as_ref()
            .and_then(|state| state.access_token.as_ref())
            .map(|token| crate::connector_types::AccessTokenResponseData {
                access_token: token.token.clone(),
                token_type: None,
                expires_in: token.expires_in_seconds,
            });

        Ok(Self {
            merchant_id: merchant_id_from_header,
            payment_id: "IRRELEVANT_PAYMENT_ID".to_string(),
            attempt_id: "IRRELEVANT_ATTEMPT_ID".to_string(),
            status: common_enums::AttemptStatus::Pending,
            payment_method: common_enums::PaymentMethod::Card, //TODO
            address,
            auth_type: common_enums::AuthenticationType::default(),
            connector_request_reference_id: extract_connector_request_reference_id(
                &value.request_ref_id,
            ),
            customer_id: None,
            connector_customer: None,
            description: None,
            return_url: None,
            connector_meta_data: None,
            amount_captured: None,
            minor_amount_captured: None,
            minor_amount_capturable: None,
            access_token,
            session_token: None,
            reference_id: None,
            payment_method_token: None,
            preprocessing_id: None,
            connector_api_version: None,
            test_mode: None,
            connector_http_status_code: None,
            external_latency: None,
            connectors,
            raw_connector_response: None,
            raw_connector_request: None,
            connector_response_headers: None,
            vault_headers: None,
            connector_response: None,
            recurring_mandate_payment_data: None,
            order_details: None,
        })
    }
}

impl ForeignTryFrom<(PaymentServiceVoidRequest, Connectors, &MaskedMetadata)> for PaymentFlowData {
    type Error = ApplicationErrorResponse;

    fn foreign_try_from(
        (value, connectors, metadata): (PaymentServiceVoidRequest, Connectors, &MaskedMetadata),
    ) -> Result<Self, error_stack::Report<Self::Error>> {
        // For void operations, address information is typically not available or required
        // Since this is a PaymentServiceVoidRequest, we use default address values
        let address: PaymentAddress = payment_address::PaymentAddress::new(
            None,        // shipping
            None,        // billing
            None,        // payment_method_billing
            Some(false), // should_unify_address = false for void operations
        );

        let merchant_id_from_header = extract_merchant_id_from_metadata(metadata)?;

        Ok(Self {
            merchant_id: merchant_id_from_header,
            payment_id: "IRRELEVANT_PAYMENT_ID".to_string(),
            attempt_id: "IRRELEVANT_ATTEMPT_ID".to_string(),
            status: common_enums::AttemptStatus::Pending,
            payment_method: common_enums::PaymentMethod::Card, //TODO
            address,
            auth_type: common_enums::AuthenticationType::default(),
            connector_request_reference_id: extract_connector_request_reference_id(
                &value.request_ref_id,
            ),
            customer_id: None,
            connector_customer: None,
            description: None,
            return_url: None,
            connector_meta_data: None,
            amount_captured: None,
            minor_amount_captured: None,
            minor_amount_capturable: None,
            access_token: None,
            session_token: None,
            reference_id: None,
            payment_method_token: None,
            preprocessing_id: None,
            connector_api_version: None,
            test_mode: None,
            connector_http_status_code: None,
            external_latency: None,
            connectors,
            raw_connector_response: None,
            raw_connector_request: None,
            connector_response_headers: None,
            vault_headers: None,
            connector_response: None,
            recurring_mandate_payment_data: None,
            order_details: None,
        })
    }
}

impl ForeignTryFrom<ResponseId> for grpc_api_types::payments::Identifier {
    type Error = ApplicationErrorResponse;
    fn foreign_try_from(value: ResponseId) -> Result<Self, error_stack::Report<Self::Error>> {
        Ok(match value {
            ResponseId::ConnectorTransactionId(id) => Self {
                id_type: Some(grpc_api_types::payments::identifier::IdType::Id(id)),
            },
            ResponseId::EncodedData(data) => Self {
                id_type: Some(grpc_api_types::payments::identifier::IdType::EncodedData(
                    data,
                )),
            },
            ResponseId::NoResponseId => Self {
                id_type: Some(grpc_api_types::payments::identifier::IdType::NoResponseIdMarker(())),
            },
        })
    }
}

impl ForeignTryFrom<router_request_types::AuthenticationData>
    for grpc_api_types::payments::AuthenticationData
{
    type Error = ApplicationErrorResponse;
    fn foreign_try_from(
        value: router_request_types::AuthenticationData,
    ) -> error_stack::Result<Self, Self::Error> {
        use hyperswitch_masking::ExposeInterface;
        let trans_status = value
            .trans_status
            .map(|ts| grpc_api_types::payments::TransactionStatus::foreign_from(ts).into());
        Ok(Self {
            ucaf_collection_indicator: value.ucaf_collection_indicator,
            eci: value.eci,
            cavv: value.cavv.map(|cavv| cavv.expose()),
            threeds_server_transaction_id: value.threeds_server_transaction_id.map(|id| {
                grpc_api_types::payments::Identifier {
                    id_type: Some(grpc_api_types::payments::identifier::IdType::Id(id)),
                }
            }),
            message_version: value.message_version.map(|v| v.to_string()),
            ds_transaction_id: value.ds_trans_id,
            trans_status,
            acs_transaction_id: value.acs_transaction_id,
            transaction_id: value.transaction_id,
        })
    }
}

impl ForeignFrom<common_enums::TransactionStatus> for grpc_api_types::payments::TransactionStatus {
    fn foreign_from(from: common_enums::TransactionStatus) -> Self {
        match from {
            common_enums::TransactionStatus::Success => grpc_api_types::payments::TransactionStatus::Success,
            common_enums::TransactionStatus::Failure => grpc_api_types::payments::TransactionStatus::Failure,
            common_enums::TransactionStatus::VerificationNotPerformed => grpc_api_types::payments::TransactionStatus::VerificationNotPerformed,
            common_enums::TransactionStatus::NotVerified => grpc_api_types::payments::TransactionStatus::NotVerified,
            common_enums::TransactionStatus::Rejected => grpc_api_types::payments::TransactionStatus::Rejected,
            common_enums::TransactionStatus::ChallengeRequired => grpc_api_types::payments::TransactionStatus::ChallengeRequired,
            common_enums::TransactionStatus::ChallengeRequiredDecoupledAuthentication => grpc_api_types::payments::TransactionStatus::ChallengeRequiredDecoupledAuthentication,
            common_enums::TransactionStatus::InformationOnly => grpc_api_types::payments::TransactionStatus::InformationOnly,
        }
    }
}

impl ForeignFrom<grpc_api_types::payments::TransactionStatus> for common_enums::TransactionStatus {
    fn foreign_from(value: grpc_api_types::payments::TransactionStatus) -> Self {
        match value {
            grpc_api_types::payments::TransactionStatus::Success => common_enums::TransactionStatus::Success,
            grpc_api_types::payments::TransactionStatus::Failure => common_enums::TransactionStatus::Failure,
            grpc_api_types::payments::TransactionStatus::VerificationNotPerformed => common_enums::TransactionStatus::VerificationNotPerformed,
            grpc_api_types::payments::TransactionStatus::NotVerified => common_enums::TransactionStatus::NotVerified,
            grpc_api_types::payments::TransactionStatus::Rejected => common_enums::TransactionStatus::Rejected,
            grpc_api_types::payments::TransactionStatus::ChallengeRequired => common_enums::TransactionStatus::ChallengeRequired,
            grpc_api_types::payments::TransactionStatus::ChallengeRequiredDecoupledAuthentication => common_enums::TransactionStatus::ChallengeRequiredDecoupledAuthentication,
            grpc_api_types::payments::TransactionStatus::InformationOnly => common_enums::TransactionStatus::InformationOnly,
        }
    }
}

impl ForeignTryFrom<ConnectorResponseData> for grpc_api_types::payments::ConnectorResponseData {
    type Error = ApplicationErrorResponse;
    fn foreign_try_from(
        value: ConnectorResponseData,
    ) -> Result<Self, error_stack::Report<Self::Error>> {
        Ok(Self {
            additional_payment_method_data: value.additional_payment_method_data.as_ref().map(
                |additional_payment_method_connector_response| {
                    match additional_payment_method_connector_response {
                        AdditionalPaymentMethodConnectorResponse::Card {
                            authentication_data,
                            payment_checks,
                            card_network,
                            domestic_network,
                        } => grpc_api_types::payments::AdditionalPaymentMethodConnectorResponse {
                            card: Some(grpc_api_types::payments::CardConnectorResponse {
                                authentication_data: authentication_data
                                    .as_ref()
                                    .and_then(|data| serde_json::to_vec(data).ok()),
                                payment_checks: payment_checks
                                    .as_ref()
                                    .and_then(|checks| serde_json::to_vec(checks).ok()),
                                card_network: card_network.clone(),
                                domestic_network: domestic_network.clone(),
                            }),
                        },
                    }
                },
            ),
            extended_authorization_response_data: value
                .get_extended_authorization_response_data()
                .map(|extended_authorization_response_data| {
                    grpc_api_types::payments::ExtendedAuthorizationResponseData {
                        extended_authentication_applied: extended_authorization_response_data
                            .extended_authentication_applied,
                        capture_before: extended_authorization_response_data
                            .capture_before
                            .map(|dt| dt.assume_utc().unix_timestamp()),
                    }
                }),
            is_overcapture_enabled: value.is_overcapture_enabled(),
        })
    }
}

pub fn generate_create_order_response(
    router_data_v2: RouterDataV2<
        CreateOrder,
        PaymentFlowData,
        PaymentCreateOrderData,
        PaymentCreateOrderResponse,
    >,
) -> Result<PaymentServiceAuthorizeResponse, error_stack::Report<ApplicationErrorResponse>> {
    let transaction_response = router_data_v2.response;
    let status = router_data_v2.resource_common_data.status;
    let grpc_status = grpc_api_types::payments::PaymentStatus::foreign_from(status);
    let raw_connector_response = router_data_v2
        .resource_common_data
        .get_raw_connector_response();
    let raw_connector_request = router_data_v2
        .resource_common_data
        .get_raw_connector_request();
    let response = match transaction_response {
        Ok(response) => {
            // For successful order creation, return basic success response
            PaymentServiceAuthorizeResponse {
                transaction_id: Some(grpc_api_types::payments::Identifier {
                    id_type: Some(grpc_api_types::payments::identifier::IdType::Id(
                        response.order_id,
                    )),
                }),
                redirection_data: None,
                network_txn_id: None,
                response_ref_id: None,
                incremental_authorization_allowed: None,
                status: grpc_status as i32,
                error_message: None,
                error_code: None,
                error_reason: None,
                status_code: 200,
                raw_connector_response,
                raw_connector_request,
                response_headers: router_data_v2
                    .resource_common_data
                    .get_connector_response_headers_as_map(),
                connector_metadata: std::collections::HashMap::new(),
                state: None,
                captured_amount: None,
                minor_captured_amount: None,
                minor_amount_capturable: None,
                mandate_reference: None,
                connector_response: None,
            }
        }
        Err(err) => {
            let status = err
                .attempt_status
                .map(grpc_api_types::payments::PaymentStatus::foreign_from)
                .unwrap_or_default();
            PaymentServiceAuthorizeResponse {
                transaction_id: Some(grpc_api_types::payments::Identifier {
                    id_type: Some(
                        grpc_api_types::payments::identifier::IdType::NoResponseIdMarker(()),
                    ),
                }),
                redirection_data: None,
                network_txn_id: None,
                response_ref_id: err.connector_transaction_id.map(|id| {
                    grpc_api_types::payments::Identifier {
                        id_type: Some(grpc_api_types::payments::identifier::IdType::Id(id)),
                    }
                }),
                incremental_authorization_allowed: None,
                status: status as i32,
                error_message: Some(err.message),
                error_code: Some(err.code),
                error_reason: err.reason,
                status_code: err.status_code as u32,
                response_headers: router_data_v2
                    .resource_common_data
                    .get_connector_response_headers_as_map(),
                connector_metadata: std::collections::HashMap::new(),
                raw_connector_response,
                raw_connector_request,
                state: None,
                captured_amount: None,
                minor_captured_amount: None,
                minor_amount_capturable: None,
                mandate_reference: None,
                connector_response: None,
            }
        }
    };
    Ok(response)
}

/// Helper function to convert connector_metadata from serde_json::Value to HashMap<String, String>
/// Properly handles different JSON value types (String, Number, Bool)
fn convert_connector_metadata_to_hashmap(
    connector_metadata: Option<serde_json::Value>,
) -> std::collections::HashMap<String, String> {
    connector_metadata
        .and_then(|value| value.as_object().cloned())
        .map(|map| {
            map.into_iter()
                .map(|(k, v)| {
                    let value_str = match v {
                        serde_json::Value::String(s) => s,
                        serde_json::Value::Number(n) => n.to_string(),
                        serde_json::Value::Bool(b) => b.to_string(),
                        _ => v.to_string(),
                    };
                    (k, value_str)
                })
                .collect()
        })
        .unwrap_or_default()
}

pub fn generate_payment_authorize_response<T: PaymentMethodDataTypes>(
    router_data_v2: RouterDataV2<
        Authorize,
        PaymentFlowData,
        PaymentsAuthorizeData<T>,
        PaymentsResponseData,
    >,
) -> Result<PaymentServiceAuthorizeResponse, error_stack::Report<ApplicationErrorResponse>> {
    let transaction_response = router_data_v2.response;
    let status = router_data_v2.resource_common_data.status;
    info!("Payment authorize response status: {:?}", status);
    let order_id = router_data_v2.resource_common_data.reference_id.clone();
    let response_headers = router_data_v2
        .resource_common_data
        .get_connector_response_headers_as_map();
    let grpc_status = grpc_api_types::payments::PaymentStatus::foreign_from(status);
    let raw_connector_response = router_data_v2
        .resource_common_data
        .get_raw_connector_response();
    let raw_connector_request = router_data_v2
        .resource_common_data
        .get_raw_connector_request();

    // Create state if either access token or connector customer is available
    let state = if router_data_v2.resource_common_data.access_token.is_some()
        || router_data_v2
            .resource_common_data
            .connector_customer
            .is_some()
    {
        Some(ConnectorState {
            access_token: router_data_v2
                .resource_common_data
                .access_token
                .as_ref()
                .map(|token_data| grpc_api_types::payments::AccessToken {
                    token: token_data.access_token.clone(),
                    expires_in_seconds: token_data.expires_in,
                    token_type: token_data.token_type.clone(),
                }),
            connector_customer_id: router_data_v2
                .resource_common_data
                .connector_customer
                .clone(),
        })
    } else {
        None
    };

    let connector_response = router_data_v2
        .resource_common_data
        .connector_response
        .as_ref()
        .map(|connector_response_data| {
            grpc_api_types::payments::ConnectorResponseData::foreign_try_from(
                connector_response_data.clone(),
            )
        })
        .transpose()?;

    let response = match transaction_response {
        Ok(response) => match response {
            PaymentsResponseData::TransactionResponse {
                resource_id,
                redirection_data,
                connector_metadata,
                network_txn_id,
                connector_response_reference_id,
                incremental_authorization_allowed,
                mandate_reference,
                status_code,
            } => {
                let mandate_reference_grpc =
                    mandate_reference.map(|m| grpc_api_types::payments::MandateReference {
                        mandate_id: m.connector_mandate_id,
                        payment_method_id: m.payment_method_id,
                    });

                PaymentServiceAuthorizeResponse {
                    transaction_id: Some(grpc_api_types::payments::Identifier::foreign_try_from(resource_id)?),
                    redirection_data: redirection_data.map(
                        |form| {
                            match *form {
                                crate::router_response_types::RedirectForm::Form { endpoint, method, form_fields } => {
                                    Ok::<grpc_api_types::payments::RedirectForm, ApplicationErrorResponse>(grpc_api_types::payments::RedirectForm {
                                        form_type: Some(grpc_api_types::payments::redirect_form::FormType::Form(
                                            grpc_api_types::payments::FormData {
                                                endpoint,
                                                method: grpc_api_types::payments::HttpMethod::foreign_from(method) as i32,
                                                form_fields, //TODO
                                            }
                                        ))
                                    })
                                },
                                router_response_types::RedirectForm::Html { html_data } => {
                                    Ok(grpc_api_types::payments::RedirectForm {
                                        form_type: Some(grpc_api_types::payments::redirect_form::FormType::Html(
                                            grpc_api_types::payments::HtmlData {
                                                html_data,
                                            }
                                        ))
                                    })
                                },
                                router_response_types::RedirectForm::Uri { uri } => {
                                    Ok(grpc_api_types::payments::RedirectForm {
                                        form_type: Some(grpc_api_types::payments::redirect_form::FormType::Uri(
                                            grpc_api_types::payments::UriData {
                                                uri,
                                            }
                                        ))
                                    })
                                },
                                crate::router_response_types::RedirectForm::Mifinity { initialization_token } => {
                                    Ok(grpc_api_types::payments::RedirectForm {
                                        form_type: Some(grpc_api_types::payments::redirect_form::FormType::Uri(
                                            grpc_api_types::payments::UriData {
                                                uri: initialization_token,
                                            }
                                        ))
                                    })
                                },
                                _ => Err(
                                    ApplicationErrorResponse::BadRequest(ApiError {
                                        sub_code: "INVALID_RESPONSE".to_owned(),
                                        error_identifier: 400,
                                        error_message: "Invalid response from connector".to_owned(),
                                        error_object: None,
                                    }))?,
                            }
                        }
                    ).transpose()?,
                    connector_metadata: convert_connector_metadata_to_hashmap(connector_metadata),
                    network_txn_id,
                    response_ref_id: connector_response_reference_id.map(|id| grpc_api_types::payments::Identifier {
                        id_type: Some(grpc_api_types::payments::identifier::IdType::Id(id)),
                    }),
                    mandate_reference: mandate_reference_grpc,
                    incremental_authorization_allowed,
                    status: grpc_status as i32,
                    error_message: None,
                    error_code: None,
                    error_reason: None,
                    raw_connector_response,
                    raw_connector_request,
                    status_code: status_code as u32,
                    response_headers,
                    state,
                    captured_amount: router_data_v2.resource_common_data.amount_captured,
                    minor_captured_amount: router_data_v2
                        .resource_common_data
                        .minor_amount_captured
                        .map(|amount_captured| amount_captured.get_amount_as_i64()),
                    minor_amount_capturable: router_data_v2
                        .resource_common_data
                        .minor_amount_capturable
                        .map(|amount_capturable| amount_capturable.get_amount_as_i64()),
                    connector_response,
                }
            }
            _ => Err(ApplicationErrorResponse::BadRequest(ApiError {
                sub_code: "INVALID_RESPONSE".to_owned(),
                error_identifier: 400,
                error_message: "Invalid response from connector".to_owned(),
                error_object: None,
            }))?,
        },
        Err(err) => {
            let status = err
                .attempt_status
                .map(grpc_api_types::payments::PaymentStatus::foreign_from)
                .unwrap_or_default();
            PaymentServiceAuthorizeResponse {
                transaction_id: Some(grpc_api_types::payments::Identifier {
                    id_type: Some(
                        grpc_api_types::payments::identifier::IdType::NoResponseIdMarker(()),
                    ),
                }),
                redirection_data: None,
                network_txn_id: None,
                response_ref_id: order_id.map(|id| grpc_api_types::payments::Identifier {
                    id_type: Some(grpc_api_types::payments::identifier::IdType::Id(id)),
                }),
                mandate_reference: None,
                incremental_authorization_allowed: None,
                status: status as i32,
                error_message: Some(err.message),
                error_code: Some(err.code),
                error_reason: err.reason,
                status_code: err.status_code as u32,
                response_headers,
                raw_connector_response,
                raw_connector_request,
                connector_metadata: std::collections::HashMap::new(),
                state,
                captured_amount: None,
                minor_captured_amount: None,
                minor_amount_capturable: None,
                connector_response: None,
            }
        }
    };
    Ok(response)
}

// ForeignTryFrom for PaymentMethod gRPC enum to internal enum
impl ForeignTryFrom<grpc_api_types::payments::PaymentMethod> for common_enums::PaymentMethod {
    type Error = ApplicationErrorResponse;
    fn foreign_try_from(
        item: grpc_api_types::payments::PaymentMethod,
    ) -> Result<Self, error_stack::Report<Self::Error>> {
        match item {
            grpc_api_types::payments::PaymentMethod {
                payment_method:
                    Some(grpc_api_types::payments::payment_method::PaymentMethod::Card(_)),
            } => Ok(Self::Card),
            grpc_api_types::payments::PaymentMethod {
                payment_method:
                    Some(grpc_api_types::payments::payment_method::PaymentMethod::Token(_)),
            } => Ok(Self::Wallet),
            grpc_api_types::payments::PaymentMethod {
                payment_method:
                    Some(grpc_api_types::payments::payment_method::PaymentMethod::UpiCollect(_)),
            } => Ok(Self::Upi),
            grpc_api_types::payments::PaymentMethod {
                payment_method:
                    Some(grpc_api_types::payments::payment_method::PaymentMethod::UpiIntent(_)),
            } => Ok(Self::Upi),
            grpc_api_types::payments::PaymentMethod {
                payment_method:
                    Some(grpc_api_types::payments::payment_method::PaymentMethod::UpiQr(_)),
            } => Ok(Self::Upi),
            grpc_api_types::payments::PaymentMethod {
                payment_method:
                    Some(grpc_api_types::payments::payment_method::PaymentMethod::Reward(_)),
            } => Ok(Self::Reward),
            grpc_api_types::payments::PaymentMethod {
                payment_method:
                    Some(grpc_api_types::payments::payment_method::PaymentMethod::Wallet(_)),
            } => Ok(Self::Wallet),
            _ => Ok(Self::Card), // Default fallback
        }
    }
}

// ForeignTryFrom for AuthenticationType gRPC enum to internal enum
impl ForeignTryFrom<grpc_api_types::payments::AuthenticationType>
    for common_enums::AuthenticationType
{
    type Error = ApplicationErrorResponse;
    fn foreign_try_from(
        item: grpc_api_types::payments::AuthenticationType,
    ) -> Result<Self, error_stack::Report<Self::Error>> {
        match item {
            grpc_api_types::payments::AuthenticationType::Unspecified => Ok(Self::NoThreeDs), // Default to NoThreeDs for unspecified
            grpc_api_types::payments::AuthenticationType::ThreeDs => Ok(Self::ThreeDs),
            grpc_api_types::payments::AuthenticationType::NoThreeDs => Ok(Self::NoThreeDs),
        }
    }
}

impl ForeignTryFrom<grpc_api_types::payments::PaymentServiceGetRequest> for PaymentsSyncData {
    type Error = ApplicationErrorResponse;

    fn foreign_try_from(
        value: grpc_api_types::payments::PaymentServiceGetRequest,
    ) -> Result<Self, error_stack::Report<Self::Error>> {
        let capture_method = Some(common_enums::CaptureMethod::foreign_try_from(
            value.capture_method(),
        )?);
        let currency = common_enums::Currency::foreign_try_from(value.currency())?;
        let amount = common_utils::types::MinorUnit::new(value.amount);
        // Create ResponseId from resource_id
        let connector_transaction_id = ResponseId::ConnectorTransactionId(
            value
                .transaction_id
                .clone()
                .and_then(|id| id.id_type)
                .and_then(|id_type| match id_type {
                    grpc_api_types::payments::identifier::IdType::Id(id) => Some(id),
                    _ => None,
                })
                .unwrap_or_default(),
        );

        let encoded_data = value
            .transaction_id
            .and_then(|id| id.id_type)
            .and_then(|id_type| match id_type {
                grpc_api_types::payments::identifier::IdType::EncodedData(data) => Some(data),
                _ => None,
            });

        Ok(Self {
            connector_transaction_id,
            encoded_data,
            capture_method,
            connector_meta: None,
            sync_type: router_request_types::SyncRequestType::SinglePaymentSync,
            mandate_id: None,
            payment_method_type: None,
            currency,
            payment_experience: None,
            amount,
            integrity_object: None,
            all_keys_required: None, // Field not available in new proto structure
            split_payments: None,
        })
    }
}

impl
    ForeignTryFrom<(
        grpc_api_types::payments::PaymentServiceGetRequest,
        Connectors,
    )> for PaymentFlowData
{
    type Error = ApplicationErrorResponse;

    fn foreign_try_from(
        (value, connectors): (
            grpc_api_types::payments::PaymentServiceGetRequest,
            Connectors,
        ),
    ) -> Result<Self, error_stack::Report<Self::Error>> {
        Ok(Self {
            merchant_id: common_utils::id_type::MerchantId::default(),
            payment_id: "PAYMENT_ID".to_string(),
            attempt_id: "ATTEMPT_ID".to_string(),
            status: common_enums::AttemptStatus::Pending,
            payment_method: common_enums::PaymentMethod::Card, // Default
            address: payment_address::PaymentAddress::default(),
            auth_type: common_enums::AuthenticationType::default(),
            connector_request_reference_id: extract_connector_request_reference_id(
                &value.request_ref_id,
            ),
            customer_id: None,
            connector_customer: None,
            description: None,
            return_url: None,
            connector_meta_data: None,
            amount_captured: None,
            minor_amount_captured: None,
            minor_amount_capturable: None,
            access_token: None,
            session_token: None,
            reference_id: None,
            payment_method_token: None,
            preprocessing_id: None,
            connector_api_version: None,
            test_mode: None,
            connector_http_status_code: None,
            external_latency: None,
            connectors,
            raw_connector_response: None,
            raw_connector_request: None,
            connector_response_headers: None,
            vault_headers: None,
            connector_response: None,
            recurring_mandate_payment_data: None,
            order_details: None,
        })
    }
}

impl ForeignFrom<common_enums::AttemptStatus> for grpc_api_types::payments::PaymentStatus {
    fn foreign_from(status: common_enums::AttemptStatus) -> Self {
        match status {
            common_enums::AttemptStatus::Charged => Self::Charged,
            common_enums::AttemptStatus::Pending => Self::Pending,
            common_enums::AttemptStatus::Failure => Self::Failure,
            common_enums::AttemptStatus::Authorized => Self::Authorized,
            common_enums::AttemptStatus::Started => Self::Started,
            common_enums::AttemptStatus::AuthenticationFailed => Self::AuthenticationFailed,
            common_enums::AttemptStatus::AuthenticationPending => Self::AuthenticationPending,
            common_enums::AttemptStatus::AuthenticationSuccessful => Self::AuthenticationSuccessful,
            common_enums::AttemptStatus::Authorizing => Self::Authorizing,
            common_enums::AttemptStatus::CaptureInitiated => Self::CaptureInitiated,
            common_enums::AttemptStatus::CaptureFailed => Self::CaptureFailed,
            common_enums::AttemptStatus::VoidInitiated => Self::VoidInitiated,
            common_enums::AttemptStatus::VoidPostCaptureInitiated => Self::VoidInitiated,
            common_enums::AttemptStatus::VoidFailed => Self::VoidFailed,
            common_enums::AttemptStatus::Voided => Self::Voided,
            common_enums::AttemptStatus::VoidedPostCapture => Self::VoidedPostCapture,
            common_enums::AttemptStatus::Unresolved => Self::Unresolved,
            common_enums::AttemptStatus::PaymentMethodAwaited => Self::PaymentMethodAwaited,
            common_enums::AttemptStatus::ConfirmationAwaited => Self::ConfirmationAwaited,
            common_enums::AttemptStatus::DeviceDataCollectionPending => {
                Self::DeviceDataCollectionPending
            }
            common_enums::AttemptStatus::RouterDeclined => Self::RouterDeclined,
            common_enums::AttemptStatus::AuthorizationFailed => Self::AuthorizationFailed,
            common_enums::AttemptStatus::CodInitiated => Self::CodInitiated,
            common_enums::AttemptStatus::AutoRefunded => Self::AutoRefunded,
            common_enums::AttemptStatus::PartialCharged => Self::PartialCharged,
            common_enums::AttemptStatus::PartialChargedAndChargeable => {
                Self::PartialChargedAndChargeable
            }
            common_enums::AttemptStatus::IntegrityFailure => Self::Failure,
            common_enums::AttemptStatus::Unknown => Self::AttemptStatusUnspecified,
        }
    }
}

impl ForeignTryFrom<grpc_api_types::payments::PaymentStatus> for common_enums::AttemptStatus {
    type Error = ApplicationErrorResponse;

    fn foreign_try_from(
        status: grpc_api_types::payments::PaymentStatus,
    ) -> Result<Self, error_stack::Report<Self::Error>> {
        match status {
            grpc_api_types::payments::PaymentStatus::Charged => Ok(Self::Charged),
            grpc_api_types::payments::PaymentStatus::Pending => Ok(Self::Pending),
            grpc_api_types::payments::PaymentStatus::Failure => Ok(Self::Failure),
            grpc_api_types::payments::PaymentStatus::Authorized => Ok(Self::Authorized),
            grpc_api_types::payments::PaymentStatus::Started => Ok(Self::Started),
            grpc_api_types::payments::PaymentStatus::AuthenticationFailed => {
                Ok(Self::AuthenticationFailed)
            }
            grpc_api_types::payments::PaymentStatus::AuthenticationPending => {
                Ok(Self::AuthenticationPending)
            }
            grpc_api_types::payments::PaymentStatus::AuthenticationSuccessful => {
                Ok(Self::AuthenticationSuccessful)
            }
            grpc_api_types::payments::PaymentStatus::Authorizing => Ok(Self::Authorizing),
            grpc_api_types::payments::PaymentStatus::CaptureInitiated => Ok(Self::CaptureInitiated),
            grpc_api_types::payments::PaymentStatus::CaptureFailed => Ok(Self::CaptureFailed),
            grpc_api_types::payments::PaymentStatus::VoidInitiated => Ok(Self::VoidInitiated),
            grpc_api_types::payments::PaymentStatus::VoidFailed => Ok(Self::VoidFailed),
            grpc_api_types::payments::PaymentStatus::Voided => Ok(Self::Voided),
            grpc_api_types::payments::PaymentStatus::VoidedPostCapture => {
                Ok(Self::VoidedPostCapture)
            }
            grpc_api_types::payments::PaymentStatus::Unresolved => Ok(Self::Unresolved),
            grpc_api_types::payments::PaymentStatus::PaymentMethodAwaited => {
                Ok(Self::PaymentMethodAwaited)
            }
            grpc_api_types::payments::PaymentStatus::ConfirmationAwaited => {
                Ok(Self::ConfirmationAwaited)
            }
            grpc_api_types::payments::PaymentStatus::DeviceDataCollectionPending => {
                Ok(Self::DeviceDataCollectionPending)
            }
            grpc_api_types::payments::PaymentStatus::RouterDeclined => Ok(Self::RouterDeclined),
            grpc_api_types::payments::PaymentStatus::AuthorizationFailed => {
                Ok(Self::AuthorizationFailed)
            }
            grpc_api_types::payments::PaymentStatus::CodInitiated => Ok(Self::CodInitiated),
            grpc_api_types::payments::PaymentStatus::AutoRefunded => Ok(Self::AutoRefunded),
            grpc_api_types::payments::PaymentStatus::PartialCharged => Ok(Self::PartialCharged),
            grpc_api_types::payments::PaymentStatus::PartialChargedAndChargeable => {
                Ok(Self::PartialChargedAndChargeable)
            }
            grpc_api_types::payments::PaymentStatus::AttemptStatusUnspecified => Ok(Self::Unknown),
        }
    }
}

impl ForeignFrom<common_enums::RefundStatus> for grpc_api_types::payments::RefundStatus {
    fn foreign_from(status: common_enums::RefundStatus) -> Self {
        match status {
            common_enums::RefundStatus::Failure => Self::RefundFailure,
            common_enums::RefundStatus::ManualReview => Self::RefundManualReview,
            common_enums::RefundStatus::Pending => Self::RefundPending,
            common_enums::RefundStatus::Success => Self::RefundSuccess,
            common_enums::RefundStatus::TransactionFailure => Self::RefundTransactionFailure,
        }
    }
}

pub fn generate_payment_void_response(
    router_data_v2: RouterDataV2<Void, PaymentFlowData, PaymentVoidData, PaymentsResponseData>,
) -> Result<PaymentServiceVoidResponse, error_stack::Report<ApplicationErrorResponse>> {
    let transaction_response = router_data_v2.response;

    // Create state if either access token or connector customer is available
    let state = if router_data_v2.resource_common_data.access_token.is_some()
        || router_data_v2
            .resource_common_data
            .connector_customer
            .is_some()
    {
        Some(ConnectorState {
            access_token: router_data_v2
                .resource_common_data
                .access_token
                .as_ref()
                .map(|token_data| grpc_api_types::payments::AccessToken {
                    token: token_data.access_token.clone(),
                    expires_in_seconds: token_data.expires_in,
                    token_type: token_data.token_type.clone(),
                }),
            connector_customer_id: router_data_v2
                .resource_common_data
                .connector_customer
                .clone(),
        })
    } else {
        None
    };

    let raw_connector_request = router_data_v2
        .resource_common_data
        .get_raw_connector_request();

    match transaction_response {
        Ok(response) => match response {
            PaymentsResponseData::TransactionResponse {
                resource_id,
                redirection_data: _,
                connector_metadata,
                network_txn_id: _,
                connector_response_reference_id,
                incremental_authorization_allowed,
                mandate_reference,
                status_code,
            } => {
                let status = router_data_v2.resource_common_data.status;
                let grpc_status = grpc_api_types::payments::PaymentStatus::foreign_from(status);

                let grpc_resource_id =
                    grpc_api_types::payments::Identifier::foreign_try_from(resource_id)?;

                let mandate_reference_grpc =
                    mandate_reference.map(|m| grpc_api_types::payments::MandateReference {
                        mandate_id: m.connector_mandate_id,
                        payment_method_id: m.payment_method_id,
                    });

                Ok(PaymentServiceVoidResponse {
                    transaction_id: Some(grpc_resource_id),
                    status: grpc_status.into(),
                    response_ref_id: connector_response_reference_id.map(|id| {
                        grpc_api_types::payments::Identifier {
                            id_type: Some(grpc_api_types::payments::identifier::IdType::Id(id)),
                        }
                    }),
                    error_code: None,
                    error_message: None,
                    error_reason: None,
                    status_code: u32::from(status_code),
                    response_headers: router_data_v2
                        .resource_common_data
                        .get_connector_response_headers_as_map(),
                    raw_connector_request,
                    state,
                    mandate_reference: mandate_reference_grpc,
                    incremental_authorization_allowed,
                    connector_metadata: convert_connector_metadata_to_hashmap(connector_metadata),
                })
            }
            _ => Err(report!(ApplicationErrorResponse::InternalServerError(
                ApiError {
                    sub_code: "INVALID_RESPONSE_TYPE".to_owned(),
                    error_identifier: 500,
                    error_message: "Invalid response type received from connector".to_owned(),
                    error_object: None,
                }
            ))),
        },
        Err(e) => {
            let status = e
                .attempt_status
                .map(grpc_api_types::payments::PaymentStatus::foreign_from)
                .unwrap_or_default();
            Ok(PaymentServiceVoidResponse {
                transaction_id: Some(grpc_api_types::payments::Identifier {
                    id_type: Some(
                        grpc_api_types::payments::identifier::IdType::NoResponseIdMarker(()),
                    ),
                }),
                response_ref_id: e.connector_transaction_id.map(|id| {
                    grpc_api_types::payments::Identifier {
                        id_type: Some(grpc_api_types::payments::identifier::IdType::Id(id)),
                    }
                }),
                status: status as i32,
                error_message: Some(e.message),
                error_code: Some(e.code),
                error_reason: e.reason,
                status_code: e.status_code as u32,
                response_headers: router_data_v2
                    .resource_common_data
                    .get_connector_response_headers_as_map(),
                state: None,
                raw_connector_request,
                mandate_reference: None,
                incremental_authorization_allowed: None,
                connector_metadata: std::collections::HashMap::new(),
            })
        }
    }
}

pub fn generate_payment_void_post_capture_response(
    router_data_v2: RouterDataV2<
        VoidPC,
        PaymentFlowData,
        crate::connector_types::PaymentsCancelPostCaptureData,
        PaymentsResponseData,
    >,
) -> Result<PaymentServiceVoidPostCaptureResponse, error_stack::Report<ApplicationErrorResponse>> {
    let transaction_response = router_data_v2.response;

    // If there's an access token in PaymentFlowData, it must be newly generated (needs caching)
    let _state = router_data_v2
        .resource_common_data
        .access_token
        .as_ref()
        .map(|token_data| ConnectorState {
            access_token: Some(grpc_api_types::payments::AccessToken {
                token: token_data.access_token.clone(),
                expires_in_seconds: token_data.expires_in,
                token_type: token_data.token_type.clone(),
            }),
            connector_customer_id: router_data_v2
                .resource_common_data
                .connector_customer
                .clone(),
        });

    match transaction_response {
        Ok(response) => match response {
            PaymentsResponseData::TransactionResponse {
                resource_id,
                redirection_data: _,
                connector_metadata: _,
                network_txn_id: _,
                connector_response_reference_id,
                incremental_authorization_allowed: _,
                mandate_reference: _,
                status_code,
            } => {
                let status = router_data_v2.resource_common_data.status;
                let grpc_status = grpc_api_types::payments::PaymentStatus::foreign_from(status);

                let grpc_resource_id =
                    grpc_api_types::payments::Identifier::foreign_try_from(resource_id)?;

                Ok(PaymentServiceVoidPostCaptureResponse {
                    transaction_id: Some(grpc_resource_id),
                    status: grpc_status.into(),
                    response_ref_id: connector_response_reference_id.map(|id| {
                        grpc_api_types::payments::Identifier {
                            id_type: Some(grpc_api_types::payments::identifier::IdType::Id(id)),
                        }
                    }),
                    error_code: None,
                    error_message: None,
                    error_reason: None,
                    status_code: u32::from(status_code),
                    response_headers: router_data_v2
                        .resource_common_data
                        .get_connector_response_headers_as_map(),
                })
            }
            _ => Err(report!(ApplicationErrorResponse::InternalServerError(
                ApiError {
                    sub_code: "INVALID_RESPONSE_TYPE".to_owned(),
                    error_identifier: 500,
                    error_message: "Invalid response type received from connector".to_owned(),
                    error_object: None,
                }
            ))),
        },
        Err(e) => {
            let status = e
                .attempt_status
                .map(grpc_api_types::payments::PaymentStatus::foreign_from)
                .unwrap_or_default();
            Ok(PaymentServiceVoidPostCaptureResponse {
                transaction_id: Some(grpc_api_types::payments::Identifier {
                    id_type: Some(
                        grpc_api_types::payments::identifier::IdType::NoResponseIdMarker(()),
                    ),
                }),
                status: status.into(),
                response_ref_id: e.connector_transaction_id.map(|id| {
                    grpc_api_types::payments::Identifier {
                        id_type: Some(grpc_api_types::payments::identifier::IdType::Id(id)),
                    }
                }),
                error_code: Some(e.code),
                error_message: Some(e.message),
                error_reason: e.reason,
                status_code: u32::from(e.status_code),
                response_headers: router_data_v2
                    .resource_common_data
                    .get_connector_response_headers_as_map(),
            })
        }
    }
}

impl ForeignFrom<common_enums::DisputeStage> for grpc_api_types::payments::DisputeStage {
    fn foreign_from(status: common_enums::DisputeStage) -> Self {
        match status {
            common_enums::DisputeStage::PreDispute => Self::PreDispute,
            common_enums::DisputeStage::Dispute => Self::ActiveDispute,
            common_enums::DisputeStage::PreArbitration => Self::PreArbitration,
        }
    }
}

impl ForeignFrom<grpc_api_types::payments::ProductType> for common_enums::ProductType {
    fn foreign_from(value: grpc_api_types::payments::ProductType) -> Self {
        match value {
            grpc_api_types::payments::ProductType::Physical => Self::Physical,
            grpc_api_types::payments::ProductType::Digital => Self::Digital,
            grpc_api_types::payments::ProductType::Travel => Self::Travel,
            grpc_api_types::payments::ProductType::Ride => Self::Ride,
            grpc_api_types::payments::ProductType::Event => Self::Event,
            grpc_api_types::payments::ProductType::Accommodation => Self::Accommodation,
        }
    }
}

pub fn generate_payment_sync_response(
    router_data_v2: RouterDataV2<PSync, PaymentFlowData, PaymentsSyncData, PaymentsResponseData>,
) -> Result<PaymentServiceGetResponse, error_stack::Report<ApplicationErrorResponse>> {
    let transaction_response = router_data_v2.response;
    let raw_connector_response = router_data_v2
        .resource_common_data
        .get_raw_connector_response();

    // Create state if either access token or connector customer is available
    let state = if router_data_v2.resource_common_data.access_token.is_some()
        || router_data_v2
            .resource_common_data
            .connector_customer
            .is_some()
    {
        Some(ConnectorState {
            access_token: router_data_v2
                .resource_common_data
                .access_token
                .as_ref()
                .map(|token_data| grpc_api_types::payments::AccessToken {
                    token: token_data.access_token.clone(),
                    expires_in_seconds: token_data.expires_in,
                    token_type: token_data.token_type.clone(),
                }),
            connector_customer_id: router_data_v2
                .resource_common_data
                .connector_customer
                .clone(),
        })
    } else {
        None
    };

    let raw_connector_request = router_data_v2
        .resource_common_data
        .get_raw_connector_request();

    let connector_response = router_data_v2
        .resource_common_data
        .connector_response
        .as_ref()
        .map(|connector_response_data| {
            grpc_api_types::payments::ConnectorResponseData::foreign_try_from(
                connector_response_data.clone(),
            )
        })
        .transpose()?;

    match transaction_response {
        Ok(response) => match response {
            PaymentsResponseData::TransactionResponse {
                resource_id,
                redirection_data: _,
                connector_metadata: _,
                network_txn_id,
                connector_response_reference_id,
                incremental_authorization_allowed: _,
                mandate_reference,
                status_code,
            } => {
                let status = router_data_v2.resource_common_data.status;
                let grpc_status = grpc_api_types::payments::PaymentStatus::foreign_from(status);

                let grpc_resource_id =
                    grpc_api_types::payments::Identifier::foreign_try_from(resource_id)?;

                let mandate_reference_grpc =
                    mandate_reference.map(|m| grpc_api_types::payments::MandateReference {
                        mandate_id: m.connector_mandate_id,
                        payment_method_id: m.payment_method_id,
                    });

                Ok(PaymentServiceGetResponse {
                    transaction_id: Some(grpc_resource_id),
                    status: grpc_status as i32,
                    mandate_reference: mandate_reference_grpc,
                    error_code: None,
                    error_message: None,
                    error_reason: None,
                    network_txn_id,
                    response_ref_id: connector_response_reference_id.map(|id| {
                        grpc_api_types::payments::Identifier {
                            id_type: Some(grpc_api_types::payments::identifier::IdType::Id(id)),
                        }
                    }),
                    amount: None,
                    minor_amount: None,
                    currency: None,
                    captured_amount: router_data_v2.resource_common_data.amount_captured,
                    minor_captured_amount: router_data_v2
                        .resource_common_data
                        .minor_amount_captured
                        .map(|amount_captured| amount_captured.get_amount_as_i64()),
                    payment_method_type: None,
                    capture_method: None,
                    auth_type: None,
                    created_at: None,
                    updated_at: None,
                    authorized_at: None,
                    captured_at: None,
                    customer_name: None,
                    email: None,
                    connector_customer_id: None,
                    merchant_order_reference_id: None,
                    metadata: std::collections::HashMap::new(),
                    status_code: status_code as u32,
                    raw_connector_response,
                    response_headers: router_data_v2
                        .resource_common_data
                        .get_connector_response_headers_as_map(),
                    state,
                    raw_connector_request,
                    connector_response,
                })
            }
            _ => Err(report!(ApplicationErrorResponse::InternalServerError(
                ApiError {
                    sub_code: "INVALID_RESPONSE_TYPE".to_owned(),
                    error_identifier: 500,
                    error_message: "Invalid response type received from connector".to_owned(),
                    error_object: None,
                }
            ))),
        },
        Err(e) => {
            let status = e
                .attempt_status
                .map(grpc_api_types::payments::PaymentStatus::foreign_from)
                .unwrap_or_default();
            Ok(PaymentServiceGetResponse {
                transaction_id: Some(grpc_api_types::payments::Identifier {
                    id_type: Some(if let Some(txn_id) = e.connector_transaction_id {
                        grpc_api_types::payments::identifier::IdType::Id(txn_id)
                    } else {
                        grpc_api_types::payments::identifier::IdType::NoResponseIdMarker(())
                    }),
                }),
                mandate_reference: None,
                status: status as i32,
                error_message: Some(e.message),
                error_code: Some(e.code),
                error_reason: e.reason,
                network_txn_id: None,
                response_ref_id: None,
                amount: None,
                minor_amount: None,
                currency: None,
                captured_amount: None,
                minor_captured_amount: None,
                payment_method_type: None,
                capture_method: None,
                auth_type: None,
                created_at: None,
                updated_at: None,
                authorized_at: None,
                captured_at: None,
                customer_name: None,
                email: None,
                connector_customer_id: None,
                merchant_order_reference_id: None,
                metadata: std::collections::HashMap::new(),
                raw_connector_response,
                status_code: e.status_code as u32,
                response_headers: router_data_v2
                    .resource_common_data
                    .get_connector_response_headers_as_map(),
                state,
                raw_connector_request,
                connector_response: None,
            })
        }
    }
}

impl ForeignTryFrom<grpc_api_types::payments::RefundServiceGetRequest> for RefundSyncData {
    type Error = ApplicationErrorResponse;

    fn foreign_try_from(
        value: grpc_api_types::payments::RefundServiceGetRequest,
    ) -> Result<Self, error_stack::Report<Self::Error>> {
        // Extract transaction_id as connector_transaction_id
        let connector_transaction_id = value
            .transaction_id
            .and_then(|id| id.id_type)
            .and_then(|id_type| match id_type {
                grpc_api_types::payments::identifier::IdType::Id(id) => Some(id),
                _ => None,
            })
            .unwrap_or_default();

        Ok(RefundSyncData {
            browser_info: value
                .browser_info
                .map(BrowserInformation::foreign_try_from)
                .transpose()?,
            connector_transaction_id,
            connector_refund_id: value.refund_id.clone(),
            reason: value.refund_reason.clone(),
            refund_status: common_enums::RefundStatus::Pending,
            refund_connector_metadata: (!value.refund_metadata.is_empty()).then(|| {
                Secret::new(serde_json::Value::Object(
                    value
                        .refund_metadata
                        .into_iter()
                        .map(|(k, v)| (k, serde_json::Value::String(v)))
                        .collect(),
                ))
            }),
            all_keys_required: None, // Field not available in new proto structure
            integrity_object: None,
            split_refunds: None,
        })
    }
}

impl
    ForeignTryFrom<(
        grpc_api_types::payments::RefundServiceGetRequest,
        Connectors,
    )> for RefundFlowData
{
    type Error = ApplicationErrorResponse;

    fn foreign_try_from(
        (value, connectors): (
            grpc_api_types::payments::RefundServiceGetRequest,
            Connectors,
        ),
    ) -> Result<Self, error_stack::Report<Self::Error>> {
        Ok(RefundFlowData {
            status: common_enums::RefundStatus::Pending,
            refund_id: None,
            connectors,
            connector_request_reference_id: extract_connector_request_reference_id(
                &value.request_ref_id,
            ),
            raw_connector_response: None,
            raw_connector_request: None,
            connector_response_headers: None,
        })
    }
}

impl
    ForeignTryFrom<(
        grpc_api_types::payments::RefundServiceGetRequest,
        Connectors,
        &MaskedMetadata,
    )> for RefundFlowData
{
    type Error = ApplicationErrorResponse;

    fn foreign_try_from(
        (value, connectors, _metadata): (
            grpc_api_types::payments::RefundServiceGetRequest,
            Connectors,
            &MaskedMetadata,
        ),
    ) -> Result<Self, error_stack::Report<Self::Error>> {
        Ok(RefundFlowData {
            connector_request_reference_id: extract_connector_request_reference_id(
                &value.request_ref_id,
            ),

            status: common_enums::RefundStatus::Pending,
            refund_id: None,
            connectors,
            raw_connector_response: None,
            raw_connector_request: None,
            connector_response_headers: None,
        })
    }
}

impl
    ForeignTryFrom<(
        grpc_api_types::payments::PaymentServiceRefundRequest,
        Connectors,
    )> for RefundFlowData
{
    type Error = ApplicationErrorResponse;

    fn foreign_try_from(
        (value, connectors): (
            grpc_api_types::payments::PaymentServiceRefundRequest,
            Connectors,
        ),
    ) -> Result<Self, error_stack::Report<Self::Error>> {
        Ok(RefundFlowData {
            status: common_enums::RefundStatus::Pending,
            refund_id: Some(value.refund_id),
            connectors,
            connector_request_reference_id: extract_connector_request_reference_id(
                &value.request_ref_id,
            ),
            raw_connector_response: None,
            raw_connector_request: None,
            connector_response_headers: None,
        })
    }
}

impl
    ForeignTryFrom<(
        grpc_api_types::payments::PaymentServiceRefundRequest,
        Connectors,
        &MaskedMetadata,
    )> for RefundFlowData
{
    type Error = ApplicationErrorResponse;

    fn foreign_try_from(
        (value, connectors, _metadata): (
            grpc_api_types::payments::PaymentServiceRefundRequest,
            Connectors,
            &MaskedMetadata,
        ),
    ) -> Result<Self, error_stack::Report<Self::Error>> {
        Ok(RefundFlowData {
            connector_request_reference_id: extract_connector_request_reference_id(
                &value.request_ref_id,
            ),

            status: common_enums::RefundStatus::Pending,
            refund_id: Some(value.refund_id),
            connectors,
            raw_connector_response: None,
            raw_connector_request: None,
            connector_response_headers: None,
        })
    }
}

impl ForeignFrom<common_enums::DisputeStatus> for grpc_api_types::payments::DisputeStatus {
    fn foreign_from(status: common_enums::DisputeStatus) -> Self {
        match status {
            common_enums::DisputeStatus::DisputeOpened => Self::DisputeOpened,
            common_enums::DisputeStatus::DisputeAccepted => Self::DisputeAccepted,
            common_enums::DisputeStatus::DisputeCancelled => Self::DisputeCancelled,
            common_enums::DisputeStatus::DisputeChallenged => Self::DisputeChallenged,
            common_enums::DisputeStatus::DisputeExpired => Self::DisputeExpired,
            common_enums::DisputeStatus::DisputeLost => Self::DisputeLost,
            common_enums::DisputeStatus::DisputeWon => Self::DisputeWon,
        }
    }
}

impl ForeignFrom<common_utils::Method> for grpc_api_types::payments::HttpMethod {
    fn foreign_from(method: common_utils::Method) -> Self {
        match method {
            common_utils::Method::Post => Self::Post,
            common_utils::Method::Get => Self::Get,
            common_utils::Method::Put => Self::Put,
            common_utils::Method::Delete => Self::Delete,
            common_utils::Method::Patch => Self::Post, // Patch is not defined in gRPC, using Post
                                                       // as a fallback
        }
    }
}

pub fn generate_accept_dispute_response(
    router_data_v2: RouterDataV2<Accept, DisputeFlowData, AcceptDisputeData, DisputeResponseData>,
) -> Result<AcceptDisputeResponse, error_stack::Report<ApplicationErrorResponse>> {
    let dispute_response = router_data_v2.response;
    let response_headers = router_data_v2
        .resource_common_data
        .get_connector_response_headers_as_map();

    let raw_connector_request = router_data_v2
        .resource_common_data
        .get_raw_connector_request();

    match dispute_response {
        Ok(response) => {
            let grpc_status =
                grpc_api_types::payments::DisputeStatus::foreign_from(response.dispute_status);

            Ok(AcceptDisputeResponse {
                dispute_status: grpc_status.into(),
                dispute_id: response.connector_dispute_id,
                connector_status_code: None,
                error_message: None,
                error_code: None,
                error_reason: None,
                response_ref_id: None,
                status_code: response.status_code as u32,
                response_headers,
                raw_connector_request,
            })
        }
        Err(e) => {
            let grpc_dispute_status = grpc_api_types::payments::DisputeStatus::default();

            Ok(AcceptDisputeResponse {
                dispute_status: grpc_dispute_status as i32,
                dispute_id: e.connector_transaction_id.unwrap_or_default(),
                connector_status_code: None,
                error_message: Some(e.message),
                error_code: Some(e.code),
                error_reason: e.reason,
                response_ref_id: None,
                status_code: e.status_code as u32,
                response_headers,
                raw_connector_request,
            })
        }
    }
}

impl ForeignTryFrom<(grpc_api_types::payments::AcceptDisputeRequest, Connectors)>
    for DisputeFlowData
{
    type Error = ApplicationErrorResponse;

    fn foreign_try_from(
        (value, connectors): (grpc_api_types::payments::AcceptDisputeRequest, Connectors),
    ) -> Result<Self, error_stack::Report<Self::Error>> {
        Ok(DisputeFlowData {
            dispute_id: None,
            connectors,
            connector_dispute_id: value.dispute_id,
            defense_reason_code: None,
            connector_request_reference_id: extract_connector_request_reference_id(
                &value.request_ref_id,
            ),
            raw_connector_response: None,
            raw_connector_request: None,
            connector_response_headers: None,
        })
    }
}

impl
    ForeignTryFrom<(
        grpc_api_types::payments::AcceptDisputeRequest,
        Connectors,
        &MaskedMetadata,
    )> for DisputeFlowData
{
    type Error = ApplicationErrorResponse;

    fn foreign_try_from(
        (value, connectors, _metadata): (
            grpc_api_types::payments::AcceptDisputeRequest,
            Connectors,
            &MaskedMetadata,
        ),
    ) -> Result<Self, error_stack::Report<Self::Error>> {
        Ok(DisputeFlowData {
            connector_request_reference_id: extract_connector_request_reference_id(
                &value.request_ref_id,
            ),

            dispute_id: None,
            connectors,
            connector_dispute_id: value.dispute_id,
            defense_reason_code: None,
            raw_connector_response: None,
            raw_connector_request: None,
            connector_response_headers: None,
        })
    }
}

pub fn generate_submit_evidence_response(
    router_data_v2: RouterDataV2<
        SubmitEvidence,
        DisputeFlowData,
        SubmitEvidenceData,
        DisputeResponseData,
    >,
) -> Result<DisputeServiceSubmitEvidenceResponse, error_stack::Report<ApplicationErrorResponse>> {
    let dispute_response = router_data_v2.response;
    let response_headers = router_data_v2
        .resource_common_data
        .get_connector_response_headers_as_map();

    let raw_connector_request = router_data_v2
        .resource_common_data
        .get_raw_connector_request();

    match dispute_response {
        Ok(response) => {
            let grpc_status =
                grpc_api_types::payments::DisputeStatus::foreign_from(response.dispute_status);

            Ok(DisputeServiceSubmitEvidenceResponse {
                dispute_status: grpc_status.into(),
                dispute_id: Some(response.connector_dispute_id),
                submitted_evidence_ids: vec![],
                connector_status_code: None,
                error_message: None,
                error_code: None,
                error_reason: None,
                response_ref_id: None,
                status_code: response.status_code as u32,
                response_headers,
                raw_connector_request,
            })
        }
        Err(e) => {
            let grpc_attempt_status = e
                .attempt_status
                .map(grpc_api_types::payments::PaymentStatus::foreign_from)
                .unwrap_or_default();

            Ok(DisputeServiceSubmitEvidenceResponse {
                dispute_status: grpc_attempt_status.into(),
                dispute_id: e.connector_transaction_id,
                submitted_evidence_ids: vec![],
                connector_status_code: None,
                error_message: Some(e.message),
                error_code: Some(e.code),
                error_reason: e.reason,
                response_ref_id: None,
                status_code: e.status_code as u32,
                response_headers,
                raw_connector_request,
            })
        }
    }
}

impl
    ForeignTryFrom<(
        grpc_api_types::payments::DisputeServiceSubmitEvidenceRequest,
        Connectors,
    )> for DisputeFlowData
{
    type Error = ApplicationErrorResponse;

    fn foreign_try_from(
        (value, connectors): (
            grpc_api_types::payments::DisputeServiceSubmitEvidenceRequest,
            Connectors,
        ),
    ) -> Result<Self, error_stack::Report<Self::Error>> {
        Ok(DisputeFlowData {
            dispute_id: None,
            connectors,
            connector_dispute_id: value.dispute_id,
            defense_reason_code: None,
            connector_request_reference_id: extract_connector_request_reference_id(
                &value.request_ref_id,
            ),
            raw_connector_response: None,
            raw_connector_request: None,
            connector_response_headers: None,
        })
    }
}

impl
    ForeignTryFrom<(
        grpc_api_types::payments::DisputeServiceSubmitEvidenceRequest,
        Connectors,
        &MaskedMetadata,
    )> for DisputeFlowData
{
    type Error = ApplicationErrorResponse;

    fn foreign_try_from(
        (value, connectors, _metadata): (
            grpc_api_types::payments::DisputeServiceSubmitEvidenceRequest,
            Connectors,
            &MaskedMetadata,
        ),
    ) -> Result<Self, error_stack::Report<Self::Error>> {
        Ok(DisputeFlowData {
            connector_request_reference_id: extract_connector_request_reference_id(
                &value.request_ref_id,
            ),

            dispute_id: None,
            connectors,
            connector_dispute_id: value.dispute_id,
            defense_reason_code: None,
            raw_connector_response: None,
            raw_connector_request: None,
            connector_response_headers: None,
        })
    }
}

pub fn generate_refund_sync_response(
    router_data_v2: RouterDataV2<RSync, RefundFlowData, RefundSyncData, RefundsResponseData>,
) -> Result<RefundResponse, error_stack::Report<ApplicationErrorResponse>> {
    let refunds_response = router_data_v2.response;
    let raw_connector_response = router_data_v2
        .resource_common_data
        .get_raw_connector_response();

    let raw_connector_request = router_data_v2
        .resource_common_data
        .get_raw_connector_request();

    match refunds_response {
        Ok(response) => {
            let status = response.refund_status;
            let grpc_status = grpc_api_types::payments::RefundStatus::foreign_from(status);
            let response_headers = router_data_v2
                .resource_common_data
                .get_connector_response_headers_as_map();
            Ok(RefundResponse {
                transaction_id: Some(grpc_api_types::payments::Identifier::default()),
                refund_id: response.connector_refund_id.clone(),
                status: grpc_status as i32,
                response_ref_id: Some(grpc_api_types::payments::Identifier {
                    id_type: Some(grpc_api_types::payments::identifier::IdType::Id(
                        response.connector_refund_id.clone(),
                    )),
                }),
                error_code: None,
                error_message: None,
                error_reason: None,
                refund_amount: None,
                minor_refund_amount: None,
                refund_currency: None,
                payment_amount: None,
                minor_payment_amount: None,
                refund_reason: None,
                created_at: None,
                updated_at: None,
                processed_at: None,
                customer_name: None,
                email: None,
                merchant_order_reference_id: None,
                metadata: std::collections::HashMap::new(),
                refund_metadata: std::collections::HashMap::new(),
                raw_connector_response,
                status_code: response.status_code as u32,
                response_headers,
                state: None,
                raw_connector_request,
            })
        }
        Err(e) => {
            let status = e
                .attempt_status
                .map(grpc_api_types::payments::PaymentStatus::foreign_from)
                .unwrap_or_default();
            let response_headers = router_data_v2
                .resource_common_data
                .get_connector_response_headers_as_map();

            Ok(RefundResponse {
                transaction_id: Some(
                    e.connector_transaction_id
                        .as_ref()
                        .map(|id| grpc_api_types::payments::Identifier {
                            id_type: Some(grpc_api_types::payments::identifier::IdType::Id(
                                id.clone(),
                            )),
                        })
                        .unwrap_or_default(),
                ),
                refund_id: String::new(),
                status: status as i32,
                response_ref_id: e.connector_transaction_id.map(|id| {
                    grpc_api_types::payments::Identifier {
                        id_type: Some(grpc_api_types::payments::identifier::IdType::Id(id)),
                    }
                }),
                error_code: Some(e.code),
                error_message: Some(e.message),
                error_reason: e.reason,
                refund_amount: None,
                minor_refund_amount: None,
                refund_currency: None,
                payment_amount: None,
                minor_payment_amount: None,
                refund_reason: None,
                created_at: None,
                updated_at: None,
                processed_at: None,
                customer_name: None,
                email: None,
                raw_connector_response,
                merchant_order_reference_id: None,
                metadata: std::collections::HashMap::new(),
                refund_metadata: std::collections::HashMap::new(),
                status_code: e.status_code as u32,
                response_headers,
                state: None,
                raw_connector_request,
            })
        }
    }
}
impl ForeignTryFrom<WebhookDetailsResponse> for PaymentServiceGetResponse {
    type Error = ApplicationErrorResponse;

    fn foreign_try_from(
        value: WebhookDetailsResponse,
    ) -> Result<Self, error_stack::Report<Self::Error>> {
        let status = grpc_api_types::payments::PaymentStatus::foreign_from(value.status);
        let response_headers = value
            .response_headers
            .map(|headers| {
                headers
                    .iter()
                    .filter_map(|(name, value)| {
                        value
                            .to_str()
                            .ok()
                            .map(|v| (name.to_string(), v.to_string()))
                    })
                    .collect()
            })
            .unwrap_or_default();
        let mandate_reference_grpc =
            value
                .mandate_reference
                .map(|m| grpc_api_types::payments::MandateReference {
                    mandate_id: m.connector_mandate_id,
                    payment_method_id: m.payment_method_id,
                });
        Ok(Self {
            transaction_id: value
                .resource_id
                .map(|resource_id| {
                    grpc_api_types::payments::Identifier::foreign_try_from(resource_id)
                })
                .transpose()?,
            status: status as i32,
            mandate_reference: mandate_reference_grpc,
            error_code: value.error_code,
            error_message: value.error_message,
            error_reason: None,
            network_txn_id: value.network_txn_id,
            response_ref_id: value.connector_response_reference_id.map(|id| {
                grpc_api_types::payments::Identifier {
                    id_type: Some(grpc_api_types::payments::identifier::IdType::Id(id)),
                }
            }),
            amount: None,
            minor_amount: None,
            currency: None,
            captured_amount: value.amount_captured,
            minor_captured_amount: value
                .minor_amount_captured
                .map(|amount_captured| amount_captured.get_amount_as_i64()),
            payment_method_type: None,
            capture_method: None,
            auth_type: None,
            created_at: None,
            updated_at: None,
            authorized_at: None,
            captured_at: None,
            customer_name: None,
            email: None,
            connector_customer_id: None,
            merchant_order_reference_id: None,
            metadata: std::collections::HashMap::new(),
            status_code: value.status_code as u32,
            raw_connector_response: None,
            response_headers,
            state: None,
            raw_connector_request: None,
            connector_response: None,
        })
    }
}

impl ForeignTryFrom<PaymentServiceVoidRequest> for PaymentVoidData {
    type Error = ApplicationErrorResponse;

    fn foreign_try_from(
        value: PaymentServiceVoidRequest,
    ) -> Result<Self, error_stack::Report<Self::Error>> {
        let amount = Some(common_utils::types::MinorUnit::new(value.amount()));
        // If currency is unspecified, send None, otherwise try to convert it
        let currency = if value.currency() == grpc_api_types::payments::Currency::Unspecified {
            None
        } else {
            Some(common_enums::Currency::foreign_try_from(value.currency())?)
        };
        Ok(Self {
            browser_info: value
                .browser_info
                .map(BrowserInformation::foreign_try_from)
                .transpose()?,
            connector_transaction_id: value
                .transaction_id
                .and_then(|id| id.id_type)
                .and_then(|id_type| match id_type {
                    grpc_api_types::payments::identifier::IdType::Id(id) => Some(id),
                    _ => None,
                })
                .unwrap_or_default(),
            connector_metadata: (!value.connector_metadata.is_empty()).then(|| {
                Secret::new(serde_json::Value::Object(
                    value
                        .connector_metadata
                        .into_iter()
                        .map(|(k, v)| (k, serde_json::Value::String(v)))
                        .collect(),
                ))
            }),
            cancellation_reason: value.cancellation_reason,
            raw_connector_response: None,
            integrity_object: None,
            amount,
            currency,
        })
    }
}

impl ForeignTryFrom<grpc_api_types::payments::PaymentServiceVoidPostCaptureRequest>
    for crate::connector_types::PaymentsCancelPostCaptureData
{
    type Error = ApplicationErrorResponse;

    fn foreign_try_from(
        value: grpc_api_types::payments::PaymentServiceVoidPostCaptureRequest,
    ) -> Result<Self, error_stack::Report<Self::Error>> {
        Ok(Self {
            browser_info: value
                .browser_info
                .map(BrowserInformation::foreign_try_from)
                .transpose()?,
            connector_transaction_id: value
                .transaction_id
                .and_then(|id| id.id_type)
                .and_then(|id_type| match id_type {
                    grpc_api_types::payments::identifier::IdType::Id(id) => Some(id),
                    _ => None,
                })
                .unwrap_or_default(),
            cancellation_reason: value.cancellation_reason,
            raw_connector_response: None,
            integrity_object: None,
        })
    }
}

impl
    ForeignTryFrom<(
        grpc_api_types::payments::PaymentServiceVoidPostCaptureRequest,
        Connectors,
        &MaskedMetadata,
    )> for PaymentFlowData
{
    type Error = ApplicationErrorResponse;

    fn foreign_try_from(
        (value, connectors, metadata): (
            grpc_api_types::payments::PaymentServiceVoidPostCaptureRequest,
            Connectors,
            &MaskedMetadata,
        ),
    ) -> Result<Self, error_stack::Report<Self::Error>> {
        // For void post capture operations, address information is typically not available or required
        // Since this is a PaymentServiceVoidPostCaptureRequest, we use default address values
        let address: PaymentAddress = payment_address::PaymentAddress::new(
            None,        // shipping
            None,        // billing
            None,        // payment_method_billing
            Some(false), // should_unify_address = false for void post capture operations
        );

        let merchant_id_from_header = extract_merchant_id_from_metadata(metadata)?;

        Ok(Self {
            merchant_id: merchant_id_from_header,
            payment_id: "IRRELEVANT_PAYMENT_ID".to_string(),
            attempt_id: "IRRELEVANT_ATTEMPT_ID".to_string(),
            status: common_enums::AttemptStatus::Pending,
            payment_method: common_enums::PaymentMethod::Card, //TODO
            address,
            auth_type: common_enums::AuthenticationType::default(),
            connector_request_reference_id: extract_connector_request_reference_id(
                &value.request_ref_id,
            ),
            customer_id: None,
            connector_customer: None,
            description: None,
            return_url: None,
            connector_meta_data: None,
            amount_captured: None,
            minor_amount_captured: None,
            access_token: None,
            session_token: None,
            reference_id: None,
            payment_method_token: None,
            preprocessing_id: None,
            connector_api_version: None,
            test_mode: None,
            connector_http_status_code: None,
            external_latency: None,
            connectors,
            raw_connector_response: None,
            raw_connector_request: None,
            connector_response_headers: None,
            vault_headers: None,
            minor_amount_capturable: None,
            connector_response: None,
            recurring_mandate_payment_data: None,
            order_details: None,
        })
    }
}

impl ForeignTryFrom<RefundWebhookDetailsResponse> for RefundResponse {
    type Error = ApplicationErrorResponse;

    fn foreign_try_from(
        value: RefundWebhookDetailsResponse,
    ) -> Result<Self, error_stack::Report<Self::Error>> {
        let status = grpc_api_types::payments::RefundStatus::foreign_from(value.status);
        let response_headers = value
            .response_headers
            .map(|headers| {
                headers
                    .iter()
                    .filter_map(|(name, value)| {
                        value
                            .to_str()
                            .ok()
                            .map(|v| (name.to_string(), v.to_string()))
                    })
                    .collect()
            })
            .unwrap_or_default();

        Ok(Self {
            transaction_id: Some(grpc_api_types::payments::Identifier::default()),
            refund_id: value.connector_refund_id.unwrap_or_default(),
            status: status.into(),
            response_ref_id: value.connector_response_reference_id.map(|id| {
                grpc_api_types::payments::Identifier {
                    id_type: Some(grpc_api_types::payments::identifier::IdType::Id(id)),
                }
            }),
            error_code: value.error_code,
            error_message: value.error_message,
            error_reason: None,
            raw_connector_response: None,
            refund_amount: None,
            minor_refund_amount: None,
            refund_currency: None,
            payment_amount: None,
            minor_payment_amount: None,
            refund_reason: None,
            created_at: None,
            updated_at: None,
            processed_at: None,
            customer_name: None,
            email: None,
            merchant_order_reference_id: None,
            metadata: std::collections::HashMap::new(),
            refund_metadata: std::collections::HashMap::new(),
            status_code: value.status_code as u32,
            response_headers,
            state: None,
            raw_connector_request: None,
        })
    }
}

impl ForeignTryFrom<DisputeWebhookDetailsResponse> for DisputeResponse {
    type Error = ApplicationErrorResponse;

    fn foreign_try_from(
        value: DisputeWebhookDetailsResponse,
    ) -> Result<Self, error_stack::Report<Self::Error>> {
        let grpc_status = grpc_api_types::payments::DisputeStatus::foreign_from(value.status);
        let grpc_stage = grpc_api_types::payments::DisputeStage::foreign_from(value.stage);
        let response_headers = value
            .response_headers
            .map(|headers| {
                headers
                    .iter()
                    .filter_map(|(name, value)| {
                        value
                            .to_str()
                            .ok()
                            .map(|v| (name.to_string(), v.to_string()))
                    })
                    .collect()
            })
            .unwrap_or_default();
        Ok(Self {
            dispute_id: Some(value.dispute_id),
            transaction_id: None,
            dispute_status: grpc_status.into(),
            dispute_stage: grpc_stage.into(),
            connector_status_code: None,
            error_code: None,
            error_message: None,
            error_reason: None,
            dispute_amount: None,
            dispute_currency: None,
            dispute_date: None,
            service_date: None,
            shipping_date: None,
            due_date: None,
            evidence_documents: vec![],
            dispute_reason: None,
            dispute_message: value.dispute_message,
            response_ref_id: value.connector_response_reference_id.map(|id| {
                grpc_api_types::payments::Identifier {
                    id_type: Some(grpc_api_types::payments::identifier::IdType::Id(id)),
                }
            }),
            status_code: value.status_code as u32,
            response_headers,
            raw_connector_request: None,
        })
    }
}

impl ForeignTryFrom<grpc_api_types::payments::PaymentServiceRefundRequest> for RefundsData {
    type Error = ApplicationErrorResponse;

    fn foreign_try_from(
        value: grpc_api_types::payments::PaymentServiceRefundRequest,
    ) -> Result<Self, error_stack::Report<Self::Error>> {
        let minor_refund_amount = common_utils::types::MinorUnit::new(value.minor_refund_amount);

        let minor_payment_amount = common_utils::types::MinorUnit::new(value.minor_payment_amount);

        // Extract transaction_id as connector_transaction_id
        let connector_transaction_id = value
            .transaction_id
            .clone()
            .and_then(|id| id.id_type)
            .and_then(|id_type| match id_type {
                grpc_api_types::payments::identifier::IdType::Id(id) => Some(id),
                _ => None,
            })
            .unwrap_or_default();

        Ok(RefundsData {
            refund_id: value.refund_id.to_string(),
            connector_transaction_id,
            connector_refund_id: None, // refund_id field is used as refund_id, not connector_refund_id
            currency: common_enums::Currency::foreign_try_from(value.currency())?,
            payment_amount: value.payment_amount,
            reason: value.reason.clone(),
            webhook_url: value.webhook_url,
            refund_amount: value.refund_amount,
            connector_metadata: serde_json::to_value(&value.metadata)
                .inspect_err(|e| {
                    tracing::warn!(
                        error = %e,
                        "Failed to serialize connector_metadata from refund metadata"
                    );
                })
                .ok(),
            refund_connector_metadata: {
                value.refund_metadata.get("refund_metadata").map(|json_string| {
                    Ok::<Secret<serde_json::Value>, error_stack::Report<ApplicationErrorResponse>>(Secret::new(serde_json::Value::String(json_string.clone())))
                }).transpose()?
            },
            minor_payment_amount,
            minor_refund_amount,
            refund_status: common_enums::RefundStatus::Pending,
            merchant_account_id: value.merchant_account_id,
            capture_method: value
                .capture_method
                .map(|cm| {
                    common_enums::CaptureMethod::foreign_try_from(
                        grpc_api_types::payments::CaptureMethod::try_from(cm).unwrap_or_default(),
                    )
                })
                .transpose()?,
            browser_info: value
                .browser_info
                .map(BrowserInformation::foreign_try_from)
                .transpose()?,
            integrity_object: None,
            split_refunds: None,
        })
    }
}

impl ForeignTryFrom<grpc_api_types::payments::AcceptDisputeRequest> for AcceptDisputeData {
    type Error = ApplicationErrorResponse;

    fn foreign_try_from(
        value: grpc_api_types::payments::AcceptDisputeRequest,
    ) -> Result<Self, error_stack::Report<Self::Error>> {
        Ok(AcceptDisputeData {
            connector_dispute_id: value.dispute_id,
            integrity_object: None,
        })
    }
}

impl ForeignTryFrom<grpc_api_types::payments::DisputeServiceSubmitEvidenceRequest>
    for SubmitEvidenceData
{
    type Error = ApplicationErrorResponse;

    fn foreign_try_from(
        value: grpc_api_types::payments::DisputeServiceSubmitEvidenceRequest,
    ) -> Result<Self, error_stack::Report<Self::Error>> {
        // Initialize all fields to None
        let mut result = SubmitEvidenceData {
            dispute_id: Some(value.dispute_id.clone()),
            connector_dispute_id: value.dispute_id,
            integrity_object: None,
            access_activity_log: None,
            billing_address: None,
            cancellation_policy: None,
            cancellation_policy_file_type: None,
            cancellation_policy_provider_file_id: None,
            cancellation_policy_disclosure: None,
            cancellation_rebuttal: None,
            customer_communication: None,
            customer_communication_file_type: None,
            customer_communication_provider_file_id: None,
            customer_email_address: None,
            customer_name: None,
            customer_purchase_ip: None,
            customer_signature: None,
            customer_signature_file_type: None,
            customer_signature_provider_file_id: None,
            product_description: None,
            receipt: None,
            receipt_file_type: None,
            receipt_provider_file_id: None,
            refund_policy: None,
            refund_policy_file_type: None,
            refund_policy_provider_file_id: None,
            refund_policy_disclosure: None,
            refund_refusal_explanation: None,
            service_date: value.service_date.map(|date| date.to_string()),
            service_documentation: None,
            service_documentation_file_type: None,
            service_documentation_provider_file_id: None,
            shipping_address: None,
            shipping_carrier: None,
            shipping_date: value.shipping_date.map(|date| date.to_string()),
            shipping_documentation: None,
            shipping_documentation_file_type: None,
            shipping_documentation_provider_file_id: None,
            shipping_tracking_number: None,
            invoice_showing_distinct_transactions: None,
            invoice_showing_distinct_transactions_file_type: None,
            invoice_showing_distinct_transactions_provider_file_id: None,
            recurring_transaction_agreement: None,
            recurring_transaction_agreement_file_type: None,
            recurring_transaction_agreement_provider_file_id: None,
            uncategorized_file: None,
            uncategorized_file_type: None,
            uncategorized_file_provider_file_id: None,
            uncategorized_text: None,
        };

        // Extract evidence from evidence_documents array
        for document in value.evidence_documents {
            let evidence_type =
                grpc_api_types::payments::EvidenceType::try_from(document.evidence_type)
                    .unwrap_or(grpc_api_types::payments::EvidenceType::Unspecified);

            match evidence_type {
                grpc_api_types::payments::EvidenceType::CancellationPolicy => {
                    result.cancellation_policy = document.file_content;
                    result.cancellation_policy_file_type = document.file_mime_type;
                    result.cancellation_policy_provider_file_id = document.provider_file_id;
                }
                grpc_api_types::payments::EvidenceType::CustomerCommunication => {
                    result.customer_communication = document.file_content;
                    result.customer_communication_file_type = document.file_mime_type;
                    result.customer_communication_provider_file_id = document.provider_file_id;
                }
                grpc_api_types::payments::EvidenceType::CustomerSignature => {
                    result.customer_signature = document.file_content;
                    result.customer_signature_file_type = document.file_mime_type;
                    result.customer_signature_provider_file_id = document.provider_file_id;
                }
                grpc_api_types::payments::EvidenceType::Receipt => {
                    result.receipt = document.file_content;
                    result.receipt_file_type = document.file_mime_type;
                    result.receipt_provider_file_id = document.provider_file_id;
                }
                grpc_api_types::payments::EvidenceType::RefundPolicy => {
                    result.refund_policy = document.file_content;
                    result.refund_policy_file_type = document.file_mime_type;
                    result.refund_policy_provider_file_id = document.provider_file_id;
                }
                grpc_api_types::payments::EvidenceType::ServiceDocumentation => {
                    result.service_documentation = document.file_content;
                    result.service_documentation_file_type = document.file_mime_type;
                    result.service_documentation_provider_file_id = document.provider_file_id;
                }
                grpc_api_types::payments::EvidenceType::ShippingDocumentation => {
                    result.shipping_documentation = document.file_content;
                    result.shipping_documentation_file_type = document.file_mime_type;
                    result.shipping_documentation_provider_file_id = document.provider_file_id;
                }
                grpc_api_types::payments::EvidenceType::InvoiceShowingDistinctTransactions => {
                    result.invoice_showing_distinct_transactions = document.file_content;
                    result.invoice_showing_distinct_transactions_file_type =
                        document.file_mime_type;
                    result.invoice_showing_distinct_transactions_provider_file_id =
                        document.provider_file_id;
                }
                grpc_api_types::payments::EvidenceType::RecurringTransactionAgreement => {
                    result.recurring_transaction_agreement = document.file_content;
                    result.recurring_transaction_agreement_file_type = document.file_mime_type;
                    result.recurring_transaction_agreement_provider_file_id =
                        document.provider_file_id;
                }
                grpc_api_types::payments::EvidenceType::UncategorizedFile => {
                    result.uncategorized_file = document.file_content;
                    result.uncategorized_file_type = document.file_mime_type;
                    result.uncategorized_file_provider_file_id = document.provider_file_id;
                    result.uncategorized_text = document.text_content;
                }
                grpc_api_types::payments::EvidenceType::Unspecified => {
                    // Skip unspecified evidence types
                }
            }
        }

        Ok(result)
    }
}

pub fn generate_refund_response(
    router_data_v2: RouterDataV2<Refund, RefundFlowData, RefundsData, RefundsResponseData>,
) -> Result<RefundResponse, error_stack::Report<ApplicationErrorResponse>> {
    let refund_response = router_data_v2.response;
    let raw_connector_response = router_data_v2
        .resource_common_data
        .get_raw_connector_response();

    // RefundFlowData doesn't have access_token field, so no state to return
    let state = None;

    let raw_connector_request = router_data_v2
        .resource_common_data
        .get_raw_connector_request();

    match refund_response {
        Ok(response) => {
            let status = response.refund_status;
            let grpc_status = grpc_api_types::payments::RefundStatus::foreign_from(status);

            Ok(RefundResponse {
                transaction_id: Some(grpc_api_types::payments::Identifier::default()),
                refund_id: response.connector_refund_id,
                status: grpc_status as i32,
                response_ref_id: None,
                error_code: None,
                error_message: None,
                error_reason: None,
                refund_amount: None,
                minor_refund_amount: None,
                refund_currency: None,
                payment_amount: None,
                minor_payment_amount: None,
                refund_reason: None,
                created_at: None,
                updated_at: None,
                processed_at: None,
                customer_name: None,
                email: None,
                merchant_order_reference_id: None,
                raw_connector_response,
                metadata: std::collections::HashMap::new(),
                refund_metadata: std::collections::HashMap::new(),
                status_code: response.status_code as u32,
                response_headers: router_data_v2
                    .resource_common_data
                    .get_connector_response_headers_as_map(),
                state,
                raw_connector_request,
            })
        }
        Err(e) => {
            let status = e
                .attempt_status
                .map(grpc_api_types::payments::PaymentStatus::foreign_from)
                .unwrap_or_default();

            Ok(RefundResponse {
                transaction_id: Some(
                    e.connector_transaction_id
                        .map(|id| grpc_api_types::payments::Identifier {
                            id_type: Some(grpc_api_types::payments::identifier::IdType::Id(id)),
                        })
                        .unwrap_or_default(),
                ),
                refund_id: String::new(),
                status: status as i32,
                response_ref_id: None,
                error_code: Some(e.code),
                error_message: Some(e.message),
                error_reason: e.reason,
                refund_amount: None,
                minor_refund_amount: None,
                refund_currency: None,
                payment_amount: None,
                minor_payment_amount: None,
                refund_reason: None,
                created_at: None,
                updated_at: None,
                processed_at: None,
                customer_name: None,
                email: None,
                raw_connector_response,
                merchant_order_reference_id: None,
                metadata: std::collections::HashMap::new(),
                refund_metadata: std::collections::HashMap::new(),
                status_code: e.status_code as u32,
                response_headers: router_data_v2
                    .resource_common_data
                    .get_connector_response_headers_as_map(),
                state,
                raw_connector_request,
            })
        }
    }
}

impl ForeignTryFrom<grpc_api_types::payments::PaymentServiceCaptureRequest>
    for PaymentsCaptureData
{
    type Error = ApplicationErrorResponse;

    fn foreign_try_from(
        value: grpc_api_types::payments::PaymentServiceCaptureRequest,
    ) -> Result<Self, error_stack::Report<Self::Error>> {
        let capture_method = Some(common_enums::CaptureMethod::foreign_try_from(
            value.capture_method(),
        )?);

        let connector_transaction_id = ResponseId::ConnectorTransactionId(
            value
                .transaction_id
                .clone()
                .and_then(|id| id.id_type)
                .and_then(|id_type| match id_type {
                    grpc_api_types::payments::identifier::IdType::Id(id) => Some(id),
                    _ => None,
                })
                .unwrap_or_default(),
        );

        let multiple_capture_data =
            value
                .multiple_capture_data
                .clone()
                .map(|data| MultipleCaptureRequestData {
                    capture_sequence: data.capture_sequence,
                    capture_reference: data.capture_reference,
                });

        let minor_amount = common_utils::types::MinorUnit::new(value.amount_to_capture);

        Ok(Self {
            amount_to_capture: value.amount_to_capture,
            minor_amount_to_capture: minor_amount,
            currency: common_enums::Currency::foreign_try_from(value.currency())?,
            connector_transaction_id,
            multiple_capture_data,
            connector_metadata: (!value.connector_metadata.is_empty()).then(|| {
                serde_json::Value::Object(
                    value
                        .connector_metadata
                        .into_iter()
                        .map(|(k, v)| (k, serde_json::Value::String(v)))
                        .collect(),
                )
            }),
            browser_info: value
                .browser_info
                .map(BrowserInformation::foreign_try_from)
                .transpose()?,
            integrity_object: None,
            capture_method,
        })
    }
}

impl
    ForeignTryFrom<(
        grpc_api_types::payments::PaymentServiceCaptureRequest,
        Connectors,
    )> for PaymentFlowData
{
    type Error = ApplicationErrorResponse;

    fn foreign_try_from(
        (value, connectors): (
            grpc_api_types::payments::PaymentServiceCaptureRequest,
            Connectors,
        ),
    ) -> Result<Self, error_stack::Report<Self::Error>> {
        Ok(Self {
            raw_connector_response: None,
            merchant_id: common_utils::id_type::MerchantId::default(),
            payment_id: "PAYMENT_ID".to_string(),
            attempt_id: "ATTEMPT_ID".to_string(),
            status: common_enums::AttemptStatus::Pending,
            payment_method: common_enums::PaymentMethod::Card, // Default
            address: payment_address::PaymentAddress::default(),
            auth_type: common_enums::AuthenticationType::default(),
            connector_request_reference_id: extract_connector_request_reference_id(
                &value.request_ref_id,
            ),
            customer_id: None,
            connector_customer: None,
            description: None,
            return_url: None,
            connector_meta_data: None,
            amount_captured: None,
            minor_amount_captured: None,
            minor_amount_capturable: None,
            access_token: None,
            session_token: None,
            reference_id: None,
            payment_method_token: None,
            preprocessing_id: None,
            connector_api_version: None,
            test_mode: None,
            connector_http_status_code: None,
            external_latency: None,
            connectors,
            raw_connector_request: None,
            connector_response_headers: None,
            vault_headers: None,
            connector_response: None,
            recurring_mandate_payment_data: None,
            order_details: None,
        })
    }
}

impl
    ForeignTryFrom<(
        grpc_api_types::payments::PaymentServiceCaptureRequest,
        Connectors,
        &MaskedMetadata,
    )> for PaymentFlowData
{
    type Error = ApplicationErrorResponse;

    fn foreign_try_from(
        (value, connectors, metadata): (
            grpc_api_types::payments::PaymentServiceCaptureRequest,
            Connectors,
            &MaskedMetadata,
        ),
    ) -> Result<Self, error_stack::Report<Self::Error>> {
        let merchant_id_from_header = extract_merchant_id_from_metadata(metadata)?;

        Ok(Self {
            merchant_id: merchant_id_from_header,
            payment_id: "PAYMENT_ID".to_string(),
            attempt_id: "ATTEMPT_ID".to_string(),
            status: common_enums::AttemptStatus::Pending,
            payment_method: common_enums::PaymentMethod::Card, // Default
            address: payment_address::PaymentAddress::default(),
            auth_type: common_enums::AuthenticationType::default(),
            connector_request_reference_id: extract_connector_request_reference_id(
                &value.request_ref_id,
            ),
            customer_id: None,
            connector_customer: None,
            description: None,
            return_url: None,
            connector_meta_data: None,
            amount_captured: None,
            minor_amount_captured: None,
            minor_amount_capturable: None,
            access_token: None,
            session_token: None,
            reference_id: None,
            payment_method_token: None,
            preprocessing_id: None,
            connector_api_version: None,
            test_mode: None,
            connector_http_status_code: None,
            external_latency: None,
            connectors,
            raw_connector_response: None,
            raw_connector_request: None,
            connector_response_headers: None,
            vault_headers: None,
            connector_response: None,
            recurring_mandate_payment_data: None,
            order_details: None,
        })
    }
}

pub fn generate_payment_capture_response(
    router_data_v2: RouterDataV2<
        Capture,
        PaymentFlowData,
        PaymentsCaptureData,
        PaymentsResponseData,
    >,
) -> Result<PaymentServiceCaptureResponse, error_stack::Report<ApplicationErrorResponse>> {
    let transaction_response = router_data_v2.response;

    // Create state if either access token or connector customer is available
    let state = if router_data_v2.resource_common_data.access_token.is_some()
        || router_data_v2
            .resource_common_data
            .connector_customer
            .is_some()
    {
        Some(ConnectorState {
            access_token: router_data_v2
                .resource_common_data
                .access_token
                .as_ref()
                .map(|token_data| grpc_api_types::payments::AccessToken {
                    token: token_data.access_token.clone(),
                    expires_in_seconds: token_data.expires_in,
                    token_type: token_data.token_type.clone(),
                }),
            connector_customer_id: router_data_v2
                .resource_common_data
                .connector_customer
                .clone(),
        })
    } else {
        None
    };

    let raw_connector_request = router_data_v2
        .resource_common_data
        .get_raw_connector_request();

    match transaction_response {
        Ok(response) => match response {
            PaymentsResponseData::TransactionResponse {
                resource_id,
                redirection_data: _,
                connector_metadata,
                network_txn_id: _,
                connector_response_reference_id,
                incremental_authorization_allowed,
                mandate_reference,
                status_code,
            } => {
                let status = router_data_v2.resource_common_data.status;
                let grpc_status = grpc_api_types::payments::PaymentStatus::foreign_from(status);
                let grpc_resource_id =
                    grpc_api_types::payments::Identifier::foreign_try_from(resource_id)?;

                let mandate_reference_grpc =
                    mandate_reference.map(|m| grpc_api_types::payments::MandateReference {
                        mandate_id: m.connector_mandate_id,
                        payment_method_id: m.payment_method_id,
                    });

                Ok(PaymentServiceCaptureResponse {
                    transaction_id: Some(grpc_resource_id),
                    response_ref_id: connector_response_reference_id.map(|id| {
                        grpc_api_types::payments::Identifier {
                            id_type: Some(grpc_api_types::payments::identifier::IdType::Id(id)),
                        }
                    }),
                    error_code: None,
                    error_message: None,
                    error_reason: None,
                    status: grpc_status.into(),
                    status_code: status_code as u32,
                    response_headers: router_data_v2
                        .resource_common_data
                        .get_connector_response_headers_as_map(),
                    state,
                    raw_connector_request,
                    incremental_authorization_allowed,
                    mandate_reference: mandate_reference_grpc,
                    captured_amount: router_data_v2.resource_common_data.amount_captured,
                    minor_captured_amount: router_data_v2
                        .resource_common_data
                        .minor_amount_captured
                        .map(|amount_captured| amount_captured.get_amount_as_i64()),
                    connector_metadata: convert_connector_metadata_to_hashmap(connector_metadata),
                })
            }
            _ => Err(report!(ApplicationErrorResponse::InternalServerError(
                ApiError {
                    sub_code: "INVALID_RESPONSE_TYPE".to_owned(),
                    error_identifier: 500,
                    error_message: "Invalid response type received from connector".to_owned(),
                    error_object: None,
                }
            ))),
        },
        Err(e) => {
            let status = e
                .attempt_status
                .map(grpc_api_types::payments::PaymentStatus::foreign_from)
                .unwrap_or_default();
            Ok(PaymentServiceCaptureResponse {
                transaction_id: Some(grpc_api_types::payments::Identifier {
                    id_type: Some(
                        grpc_api_types::payments::identifier::IdType::NoResponseIdMarker(()),
                    ),
                }),
                response_ref_id: e.connector_transaction_id.map(|id| {
                    grpc_api_types::payments::Identifier {
                        id_type: Some(grpc_api_types::payments::identifier::IdType::Id(id)),
                    }
                }),
                status: status.into(),
                error_message: Some(e.message),
                error_code: Some(e.code),
                error_reason: e.reason,
                status_code: e.status_code as u32,
                response_headers: router_data_v2
                    .resource_common_data
                    .get_connector_response_headers_as_map(),
                state,
                raw_connector_request,
                incremental_authorization_allowed: None,
                mandate_reference: None,
                captured_amount: None,
                minor_captured_amount: None,
                connector_metadata: std::collections::HashMap::new(),
            })
        }
    }
}

impl
    ForeignTryFrom<(
        PaymentServiceRegisterRequest,
        Connectors,
        consts::Env,
        &MaskedMetadata,
    )> for PaymentFlowData
{
    type Error = ApplicationErrorResponse;

    fn foreign_try_from(
        (value, connectors, environment, metadata): (
            PaymentServiceRegisterRequest,
            Connectors,
            consts::Env,
            &MaskedMetadata,
        ),
    ) -> Result<Self, error_stack::Report<Self::Error>> {
        let address = match value.address {
            Some(address) => payment_address::PaymentAddress::foreign_try_from(address)?,
            None => {
                return Err(ApplicationErrorResponse::BadRequest(ApiError {
                    sub_code: "INVALID_ADDRESS".to_owned(),
                    error_identifier: 400,
                    error_message: "Address is required".to_owned(),
                    error_object: None,
                }))?
            }
        };
        let test_mode = match environment {
            consts::Env::Development => Some(true),
            consts::Env::Production => Some(false),
            _ => Some(true),
        };

        let merchant_id_from_header = extract_merchant_id_from_metadata(metadata)?;

        Ok(Self {
            merchant_id: merchant_id_from_header,
            payment_id: "IRRELEVANT_PAYMENT_ID".to_string(),
            attempt_id: "IRRELEVANT_ATTEMPT_ID".to_string(),
            status: common_enums::AttemptStatus::Pending,
            payment_method: common_enums::PaymentMethod::Card, //TODO
            address,
            auth_type: common_enums::AuthenticationType::default(),
            connector_request_reference_id: extract_connector_request_reference_id(
                &value.request_ref_id,
            ),
            customer_id: value
                .customer_id
                .clone()
                .map(|customer_id| CustomerId::try_from(Cow::from(customer_id)))
                .transpose()
                .change_context(ApplicationErrorResponse::BadRequest(ApiError {
                    sub_code: "INVALID_CUSTOMER_ID".to_owned(),
                    error_identifier: 400,
                    error_message: "Failed to parse Customer Id".to_owned(),
                    error_object: None,
                }))?,
            connector_customer: value.connector_customer_id,
            description: value.metadata.get("description").cloned(),
            return_url: None,
            connector_meta_data: None,
            amount_captured: None,
            minor_amount_captured: None,
            minor_amount_capturable: None,
            access_token: None,
            session_token: None,
            reference_id: None,
            payment_method_token: None,
            preprocessing_id: None,
            connector_api_version: None,
            test_mode,
            connector_http_status_code: None,
            external_latency: None,
            connectors,
            raw_connector_response: None,
            raw_connector_request: None,
            connector_response_headers: None,
            vault_headers: None,
            connector_response: None,
            recurring_mandate_payment_data: None,
            order_details: None,
        })
    }
}

impl ForeignTryFrom<PaymentServiceRegisterRequest> for SetupMandateRequestData<DefaultPCIHolder> {
    type Error = ApplicationErrorResponse;

    fn foreign_try_from(
        value: PaymentServiceRegisterRequest,
    ) -> Result<Self, error_stack::Report<Self::Error>> {
        let email: Option<Email> = match value.email {
            Some(ref email_str) => {
                Some(Email::try_from(email_str.clone().expose()).map_err(|_| {
                    error_stack::Report::new(ApplicationErrorResponse::BadRequest(ApiError {
                        sub_code: "INVALID_EMAIL_FORMAT".to_owned(),
                        error_identifier: 400,

                        error_message: "Invalid email".to_owned(),
                        error_object: None,
                    }))
                })?)
            }
            None => None,
        };
        let customer_acceptance = value.customer_acceptance.clone().ok_or_else(|| {
            error_stack::Report::new(ApplicationErrorResponse::BadRequest(ApiError {
                sub_code: "MISSING_CUSTOMER_ACCEPTANCE".to_owned(),
                error_identifier: 400,
                error_message: "Customer acceptance is missing".to_owned(),
                error_object: None,
            }))
        })?;

        let setup_future_usage = value.setup_future_usage();

        let setup_mandate_details = MandateData {
            update_mandate_id: None,
            customer_acceptance: Some(mandates::CustomerAcceptance::foreign_try_from(
                customer_acceptance.clone(),
            )?),
            mandate_type: None,
        };

        Ok(Self {
            currency: common_enums::Currency::foreign_try_from(value.currency())?,
            payment_method_data: PaymentMethodData::foreign_try_from(
                value.payment_method.ok_or_else(|| {
                    ApplicationErrorResponse::BadRequest(ApiError {
                        sub_code: "INVALID_PAYMENT_METHOD_DATA".to_owned(),
                        error_identifier: 400,
                        error_message: "Payment method data is required".to_owned(),
                        error_object: None,
                    })
                })?,
            )?,
            amount: Some(0),
            confirm: true,
            statement_descriptor_suffix: None,
            customer_acceptance: Some(mandates::CustomerAcceptance::foreign_try_from(
                customer_acceptance.clone(),
            )?),
            mandate_id: None,
            setup_future_usage: Some(common_enums::FutureUsage::foreign_try_from(
                setup_future_usage,
            )?),
            off_session: value.off_session,
            setup_mandate_details: Some(setup_mandate_details),
            router_return_url: value.return_url.clone(),
            webhook_url: value.webhook_url,
            browser_info: value
                .browser_info
                .map(BrowserInformation::foreign_try_from)
                .transpose()?,
            email,
            customer_name: None,
            return_url: value.return_url.clone(),
            payment_method_type: None,
            request_incremental_authorization: false,
            metadata: if value.metadata.is_empty() {
                None
            } else {
                Some(serde_json::Value::Object(
                    value
                        .metadata
                        .into_iter()
                        .map(|(k, v)| (k, serde_json::Value::String(v)))
                        .collect(),
                ))
            },
            complete_authorize_url: None,
            capture_method: None,
            integrity_object: None,
            minor_amount: Some(common_utils::types::MinorUnit::new(0)),
            shipping_cost: None,
            customer_id: value
                .customer_id
                .clone()
                .map(|customer_id| CustomerId::try_from(Cow::from(customer_id)))
                .transpose()
                .change_context(ApplicationErrorResponse::BadRequest(ApiError {
                    sub_code: "INVALID_CUSTOMER_ID".to_owned(),
                    error_identifier: 400,
                    error_message: "Failed to parse Customer Id".to_owned(),
                    error_object: None,
                }))?,
            statement_descriptor: None,
            merchant_order_reference_id: None,
            merchant_account_metadata: (!value.merchant_account_metadata.is_empty())
                .then(|| {
                    serde_json::to_value(&value.merchant_account_metadata)
                        .map(common_utils::pii::SecretSerdeValue::new)
                        .map_err(|_| {
                            error_stack::Report::new(ApplicationErrorResponse::InternalServerError(
                                crate::errors::ApiError {
                                    sub_code: "SERDE_JSON_ERROR".to_owned(),
                                    error_identifier: 500,
                                    error_message: "Failed to serialize merchant_account_metadata"
                                        .to_owned(),
                                    error_object: None,
                                },
                            ))
                        })
                })
                .transpose()?,
        })
    }
}

impl ForeignTryFrom<grpc_api_types::payments::CustomerAcceptance> for mandates::CustomerAcceptance {
    type Error = ApplicationErrorResponse;
    fn foreign_try_from(
        _value: grpc_api_types::payments::CustomerAcceptance,
    ) -> Result<Self, error_stack::Report<Self::Error>> {
        Ok(mandates::CustomerAcceptance {
            acceptance_type: mandates::AcceptanceType::Offline,
            accepted_at: None,
            online: None,
        })
    }
}

impl ForeignTryFrom<grpc_api_types::payments::SetupMandateDetails> for mandates::MandateData {
    type Error = ApplicationErrorResponse;
    fn foreign_try_from(
        value: grpc_api_types::payments::SetupMandateDetails,
    ) -> Result<Self, error_stack::Report<Self::Error>> {
        Ok(Self {
            update_mandate_id: value.update_mandate_id,
            customer_acceptance: value
                .customer_acceptance
                .map(mandates::CustomerAcceptance::foreign_try_from)
                .transpose()?,
            mandate_type: None,
        })
    }
}

impl ForeignTryFrom<grpc_api_types::payments::FutureUsage> for common_enums::FutureUsage {
    type Error = ApplicationErrorResponse;
    fn foreign_try_from(
        value: grpc_api_types::payments::FutureUsage,
    ) -> Result<Self, error_stack::Report<Self::Error>> {
        match value {
            grpc_api_types::payments::FutureUsage::OffSession => {
                Ok(common_enums::FutureUsage::OffSession)
            }
            grpc_api_types::payments::FutureUsage::OnSession => {
                Ok(common_enums::FutureUsage::OnSession)
            }
            grpc_api_types::payments::FutureUsage::Unspecified => {
                Err(ApplicationErrorResponse::BadRequest(ApiError {
                    sub_code: "UNSPECIFIED_FUTURE_USAGE".to_owned(),
                    error_identifier: 401,
                    error_message: "Future usage must be specified".to_owned(),
                    error_object: None,
                })
                .into())
            }
        }
    }
}

pub fn generate_setup_mandate_response<T: PaymentMethodDataTypes>(
    router_data_v2: RouterDataV2<
        SetupMandate,
        PaymentFlowData,
        SetupMandateRequestData<T>,
        PaymentsResponseData,
    >,
) -> Result<PaymentServiceRegisterResponse, error_stack::Report<ApplicationErrorResponse>> {
    let transaction_response = router_data_v2.response;
    let status = router_data_v2.resource_common_data.status;
    let grpc_status = grpc_api_types::payments::PaymentStatus::foreign_from(status);

    // Create state if either access token or connector customer is available
    let state = if router_data_v2.resource_common_data.access_token.is_some()
        || router_data_v2
            .resource_common_data
            .connector_customer
            .is_some()
    {
        Some(ConnectorState {
            access_token: router_data_v2
                .resource_common_data
                .access_token
                .as_ref()
                .map(|token_data| grpc_api_types::payments::AccessToken {
                    token: token_data.access_token.clone(),
                    expires_in_seconds: token_data.expires_in,
                    token_type: token_data.token_type.clone(),
                }),
            connector_customer_id: router_data_v2
                .resource_common_data
                .connector_customer
                .clone(),
        })
    } else {
        None
    };

    let raw_connector_request = router_data_v2
        .resource_common_data
        .get_raw_connector_request();

    let connector_response = router_data_v2
        .resource_common_data
        .connector_response
        .as_ref()
        .map(|connector_response_data| {
            grpc_api_types::payments::ConnectorResponseData::foreign_try_from(
                connector_response_data.clone(),
            )
        })
        .transpose()?;

    let response = match transaction_response {
        Ok(response) => match response {
            PaymentsResponseData::TransactionResponse {
                resource_id,
                redirection_data,
                connector_metadata: _,
                network_txn_id,
                connector_response_reference_id,
                incremental_authorization_allowed,
                mandate_reference,
                status_code,
            } => {
                PaymentServiceRegisterResponse {
                    registration_id: Some(grpc_api_types::payments::Identifier::foreign_try_from(resource_id)?),
                    redirection_data: redirection_data.map(
                        |form| {
                            match *form {
                                router_response_types::RedirectForm::Form { endpoint, method, form_fields: _ } => {
                                    Ok::<grpc_api_types::payments::RedirectForm, ApplicationErrorResponse>(grpc_api_types::payments::RedirectForm {
                                        form_type: Some(grpc_api_types::payments::redirect_form::FormType::Form(
                                            grpc_api_types::payments::FormData {
                                                endpoint,
                                                method: match method {
                                                    Method::Get => 1,
                                                    Method::Post => 2,
                                                    Method::Put => 3,
                                                    Method::Delete => 4,
                                                    _ => 0,
                                                },
                                                form_fields: HashMap::default(), //TODO
                                            }
                                        ))
                                    })
                                },
                                router_response_types::RedirectForm::Html { html_data } => {
                                    Ok(grpc_api_types::payments::RedirectForm {
                                        form_type: Some(grpc_api_types::payments::redirect_form::FormType::Html(
                                            grpc_api_types::payments::HtmlData {
                                                html_data,
                                            }
                                        ))
                                    })
                                },
                                _ => Err(
                                    ApplicationErrorResponse::BadRequest(ApiError {
                                        sub_code: "INVALID_RESPONSE".to_owned(),
                                        error_identifier: 400,
                                        error_message: "Invalid response from connector".to_owned(),
                                        error_object: None,
                                    }))?,
                            }
                        }
                    ).transpose()?,
                    network_txn_id,
                    response_ref_id: connector_response_reference_id.map(|id| grpc_api_types::payments::Identifier {
                        id_type: Some(grpc_api_types::payments::identifier::IdType::Id(id)),
                    }),
                    status: grpc_status as i32,
                    mandate_reference: Some(grpc_api_types::payments::MandateReference {
                        mandate_id: mandate_reference.clone().and_then(|m| m.connector_mandate_id),
                        payment_method_id: mandate_reference.and_then(|m| m.payment_method_id),
                    }),
                    incremental_authorization_allowed,
                    error_message: None,
                    error_code: None,
                    error_reason: None,
                    status_code: status_code as u32,
                    response_headers: router_data_v2
                        .resource_common_data
                        .get_connector_response_headers_as_map(),
                    state,
                    raw_connector_request,
                    connector_response,
                }
            }
            _ => Err(ApplicationErrorResponse::BadRequest(ApiError {
                sub_code: "INVALID_RESPONSE".to_owned(),
                error_identifier: 400,
                error_message: "Invalid response from connector".to_owned(),
                error_object: None,
            }))?,
        },
        Err(err) => PaymentServiceRegisterResponse {
            registration_id: Some(grpc_api_types::payments::Identifier {
                id_type: Some(grpc_api_types::payments::identifier::IdType::NoResponseIdMarker(())),
            }),
            redirection_data: None,
            network_txn_id: None,
            response_ref_id: err.connector_transaction_id.map(|id| {
                grpc_api_types::payments::Identifier {
                    id_type: Some(grpc_api_types::payments::identifier::IdType::Id(id)),
                }
            }),
            status: grpc_status as i32,
            mandate_reference: None,
            incremental_authorization_allowed: None,
            error_message: Some(err.message),
            error_code: Some(err.code),
            error_reason: err.reason,
            status_code: err.status_code as u32,
            response_headers: router_data_v2
                .resource_common_data
                .get_connector_response_headers_as_map(),
            state,
            raw_connector_request,
            connector_response: None,
        },
    };
    Ok(response)
}

impl ForeignTryFrom<(DisputeDefendRequest, Connectors)> for DisputeFlowData {
    type Error = ApplicationErrorResponse;

    fn foreign_try_from(
        (value, connectors): (DisputeDefendRequest, Connectors),
    ) -> Result<Self, error_stack::Report<Self::Error>> {
        Ok(DisputeFlowData {
            dispute_id: Some(value.dispute_id.clone()),
            connectors,
            connector_dispute_id: value.dispute_id,
            defense_reason_code: Some(value.reason_code.unwrap_or_default()),
            connector_request_reference_id: extract_connector_request_reference_id(
                &value.request_ref_id,
            ),
            raw_connector_response: None,
            raw_connector_request: None,
            connector_response_headers: None,
        })
    }
}

impl ForeignTryFrom<(DisputeDefendRequest, Connectors, &MaskedMetadata)> for DisputeFlowData {
    type Error = ApplicationErrorResponse;

    fn foreign_try_from(
        (value, connectors, _metadata): (DisputeDefendRequest, Connectors, &MaskedMetadata),
    ) -> Result<Self, error_stack::Report<Self::Error>> {
        Ok(DisputeFlowData {
            connector_request_reference_id: extract_connector_request_reference_id(
                &value.request_ref_id,
            ),

            dispute_id: Some(value.dispute_id.clone()),
            connectors,
            connector_dispute_id: value.dispute_id,
            defense_reason_code: Some(value.reason_code.unwrap_or_default()),
            raw_connector_response: None,
            raw_connector_request: None,
            connector_response_headers: None,
        })
    }
}
impl ForeignTryFrom<DisputeDefendRequest> for DisputeDefendData {
    type Error = ApplicationErrorResponse;
    fn foreign_try_from(
        value: DisputeDefendRequest,
    ) -> Result<Self, error_stack::Report<Self::Error>> {
        let connector_dispute_id = value.dispute_id;
        Ok(Self {
            dispute_id: connector_dispute_id.clone(),
            connector_dispute_id,
            defense_reason_code: value.reason_code.unwrap_or_default(),
            integrity_object: None,
        })
    }
}

pub fn generate_defend_dispute_response(
    router_data_v2: RouterDataV2<
        DefendDispute,
        DisputeFlowData,
        DisputeDefendData,
        DisputeResponseData,
    >,
) -> Result<DisputeDefendResponse, error_stack::Report<ApplicationErrorResponse>> {
    let defend_dispute_response = router_data_v2.response;

    let raw_connector_request = router_data_v2
        .resource_common_data
        .get_raw_connector_request();

    match defend_dispute_response {
        Ok(response) => Ok(DisputeDefendResponse {
            dispute_id: response.connector_dispute_id,
            dispute_status: response.dispute_status as i32,
            connector_status_code: None,
            error_message: None,
            error_code: None,
            error_reason: None,
            response_ref_id: None,
            status_code: response.status_code as u32,
            response_headers: router_data_v2
                .resource_common_data
                .get_connector_response_headers_as_map(),
            raw_connector_request,
        }),
        Err(e) => Ok(DisputeDefendResponse {
            dispute_id: e
                .connector_transaction_id
                .unwrap_or_else(|| NO_ERROR_CODE.to_string()),
            dispute_status: common_enums::DisputeStatus::DisputeLost as i32,
            connector_status_code: None,
            error_message: Some(e.message),
            error_code: Some(e.code),
            error_reason: e.reason,
            response_ref_id: None,
            status_code: e.status_code as u32,
            response_headers: router_data_v2
                .resource_common_data
                .get_connector_response_headers_as_map(),
            raw_connector_request,
        }),
    }
}

pub fn generate_session_token_response(
    router_data_v2: RouterDataV2<
        CreateSessionToken,
        PaymentFlowData,
        SessionTokenRequestData,
        SessionTokenResponseData,
    >,
) -> Result<String, error_stack::Report<ApplicationErrorResponse>> {
    let session_token_response = router_data_v2.response;

    match session_token_response {
        Ok(response) => Ok(response.session_token),
        Err(e) => Err(report!(ApplicationErrorResponse::InternalServerError(
            ApiError {
                sub_code: "SESSION_TOKEN_ERROR".to_string(),
                error_identifier: 500,
                error_message: format!("Session token creation failed: {}", e.message),
                error_object: None,
            }
        ))),
    }
}

pub fn generate_create_session_token_response(
    router_data_v2: RouterDataV2<
        CreateSessionToken,
        PaymentFlowData,
        SessionTokenRequestData,
        SessionTokenResponseData,
    >,
) -> Result<String, error_stack::Report<ApplicationErrorResponse>> {
    let session_token_response = router_data_v2.response;

    match session_token_response {
        Ok(response) => Ok(response.session_token),
        Err(e) => Err(report!(ApplicationErrorResponse::InternalServerError(
            ApiError {
                sub_code: "SESSION_TOKEN_ERROR".to_string(),
                error_identifier: 500,
                error_message: format!("Session token creation failed: {}", e.message),
                error_object: None,
            }
        ))),
    }
}

pub fn generate_payment_method_token_response<T: PaymentMethodDataTypes>(
    router_data_v2: RouterDataV2<
        PaymentMethodToken,
        PaymentFlowData,
        PaymentMethodTokenizationData<T>,
        PaymentMethodTokenResponse,
    >,
) -> Result<String, error_stack::Report<ApplicationErrorResponse>> {
    let payment_method_token_response = router_data_v2.response;

    match payment_method_token_response {
        Ok(response) => Ok(response.token),
        Err(e) => Err(report!(ApplicationErrorResponse::InternalServerError(
            ApiError {
                sub_code: "PAYMENT_METHOD_TOKEN_ERROR".to_string(),
                error_identifier: 500,
                error_message: format!("Payment method token creation failed: {}", e.message),
                error_object: None,
            }
        ))),
    }
}
#[derive(Debug, Clone, ToSchema, Serialize)]
pub struct CardSpecificFeatures {
    /// Indicates whether three_ds card payments are supported
    // #[schema(value_type = FeatureStatus)]
    pub three_ds: FeatureStatus,
    /// Indicates whether non three_ds card payments are supported
    // #[schema(value_type = FeatureStatus)]
    pub no_three_ds: FeatureStatus,
    /// List of supported card networks
    // #[schema(value_type = Vec<CardNetwork>)]
    pub supported_card_networks: Vec<CardNetwork>,
}

#[derive(Debug, Clone, ToSchema, Serialize)]
#[serde(untagged)]
pub enum PaymentMethodSpecificFeatures {
    /// Card specific features
    Card(CardSpecificFeatures),
}
/// Represents details of a payment method.
#[derive(Debug, Clone)]
pub struct PaymentMethodDetails {
    /// Indicates whether mandates are supported by this payment method.
    pub mandates: FeatureStatus,
    /// Indicates whether refund is supported by this payment method.
    pub refunds: FeatureStatus,
    /// List of supported capture methods
    pub supported_capture_methods: Vec<CaptureMethod>,
    /// Payment method specific features
    pub specific_features: Option<PaymentMethodSpecificFeatures>,
}
/// The status of the feature
#[derive(
    Clone,
    Copy,
    Debug,
    Eq,
    PartialEq,
    serde::Deserialize,
    serde::Serialize,
    strum::Display,
    ToSchema,
)]
#[strum(serialize_all = "snake_case")]
#[serde(rename_all = "snake_case")]
pub enum FeatureStatus {
    NotSupported,
    Supported,
}
pub type PaymentMethodTypeMetadata = HashMap<PaymentMethodType, PaymentMethodDetails>;
pub type SupportedPaymentMethods = HashMap<PaymentMethod, PaymentMethodTypeMetadata>;

#[derive(Debug, Clone)]
pub struct ConnectorInfo {
    /// Display name of the Connector
    pub display_name: &'static str,
    /// Description of the connector.
    pub description: &'static str,
    /// Connector Type
    pub connector_type: PaymentConnectorCategory,
}

/// Connector Access Method
#[derive(
    Clone,
    Copy,
    Debug,
    Eq,
    Hash,
    PartialEq,
    serde::Deserialize,
    serde::Serialize,
    strum::Display,
    ToSchema,
)]
#[strum(serialize_all = "snake_case")]
#[serde(rename_all = "snake_case")]
pub enum PaymentConnectorCategory {
    PaymentGateway,
    AlternativePaymentMethod,
    BankAcquirer,
}

#[derive(Debug, strum::Display, Eq, PartialEq, Hash)]
pub enum PaymentMethodDataType {
    Card,
    Bluecode,
    Knet,
    Benefit,
    MomoAtm,
    CardRedirect,
    AliPayQr,
    AliPayRedirect,
    AliPayHkRedirect,
    AmazonPayRedirect,
    MomoRedirect,
    KakaoPayRedirect,
    GoPayRedirect,
    GcashRedirect,
    ApplePay,
    ApplePayRedirect,
    ApplePayThirdPartySdk,
    DanaRedirect,
    DuitNow,
    GooglePay,
    GooglePayRedirect,
    GooglePayThirdPartySdk,
    MbWayRedirect,
    MobilePayRedirect,
    PaypalRedirect,
    PaypalSdk,
    Paze,
    SamsungPay,
    TwintRedirect,
    VippsRedirect,
    TouchNGoRedirect,
    WeChatPayRedirect,
    WeChatPayQr,
    CashappQr,
    SwishQr,
    KlarnaRedirect,
    KlarnaSdk,
    AffirmRedirect,
    AfterpayClearpayRedirect,
    PayBrightRedirect,
    WalleyRedirect,
    AlmaRedirect,
    AtomeRedirect,
    BancontactCard,
    Bizum,
    Blik,
    Eft,
    Eps,
    Giropay,
    Ideal,
    Interac,
    LocalBankRedirect,
    OnlineBankingCzechRepublic,
    OnlineBankingFinland,
    OnlineBankingPoland,
    OnlineBankingSlovakia,
    OpenBankingUk,
    Przelewy24,
    Sofort,
    Trustly,
    OnlineBankingFpx,
    OnlineBankingThailand,
    AchBankDebit,
    SepaBankDebit,
    BecsBankDebit,
    BacsBankDebit,
    AchBankTransfer,
    SepaBankTransfer,
    BacsBankTransfer,
    MultibancoBankTransfer,
    PermataBankTransfer,
    BcaBankTransfer,
    BniVaBankTransfer,
    BriVaBankTransfer,
    CimbVaBankTransfer,
    DanamonVaBankTransfer,
    MandiriVaBankTransfer,
    Pix,
    Pse,
    Crypto,
    MandatePayment,
    Reward,
    Upi,
    Boleto,
    Efecty,
    PagoEfectivo,
    RedCompra,
    RedPagos,
    Alfamart,
    Indomaret,
    Oxxo,
    SevenEleven,
    Lawson,
    MiniStop,
    FamilyMart,
    Seicomart,
    PayEasy,
    Givex,
    PaySafeCar,
    CardToken,
    LocalBankTransfer,
    Mifinity,
    Fps,
    PromptPay,
    VietQr,
    OpenBanking,
    NetworkToken,
    NetworkTransactionIdAndCardDetails,
    DirectCarrierBilling,
    InstantBankTransfer,
    InstantBankTransferPoland,
    InstantBankTransferFinland,
    CardDetailsForNetworkTransactionId,
    RevolutPay,
}

impl ForeignTryFrom<String> for hyperswitch_masking::Secret<time::Date> {
    type Error = ApplicationErrorResponse;

    fn foreign_try_from(date_string: String) -> Result<Self, error_stack::Report<Self::Error>> {
        let date = time::Date::parse(
            &date_string,
            &time::format_description::well_known::Iso8601::DATE,
        )
        .map_err(|err| {
            tracing::error!("Failed to parse date string: {}", err);
            ApplicationErrorResponse::BadRequest(ApiError {
                sub_code: "INVALID_DATE_FORMAT".to_owned(),
                error_identifier: 400,
                error_message: "Invalid date format".to_owned(),
                error_object: None,
            })
        })?;
        Ok(hyperswitch_masking::Secret::new(date))
    }
}

impl ForeignTryFrom<grpc_api_types::payments::BrowserInformation> for BrowserInformation {
    type Error = ApplicationErrorResponse;

    fn foreign_try_from(
        value: grpc_api_types::payments::BrowserInformation,
    ) -> Result<Self, error_stack::Report<Self::Error>> {
        Ok(Self {
            color_depth: value.color_depth.map(|cd| cd as u8),
            java_enabled: value.java_enabled,
            java_script_enabled: value.java_script_enabled,
            language: value.language,
            screen_height: value.screen_height,
            screen_width: value.screen_width,
            time_zone: value.time_zone_offset_minutes,
            ip_address: value.ip_address.and_then(|ip| ip.parse().ok()),
            accept_header: value.accept_header,
            user_agent: value.user_agent,
            os_type: value.os_type,
            os_version: value.os_version,
            device_model: value.device_model,
            accept_language: value.accept_language,
            referer: value.referer,
        })
    }
}

impl ForeignTryFrom<grpc_api_types::payments::PaymentServiceAuthorizeRequest>
    for SessionTokenRequestData
{
    type Error = ApplicationErrorResponse;

    fn foreign_try_from(
        value: grpc_api_types::payments::PaymentServiceAuthorizeRequest,
    ) -> Result<Self, error_stack::Report<Self::Error>> {
        let currency = common_enums::Currency::foreign_try_from(value.currency())?;

        Ok(Self {
            amount: common_utils::types::MinorUnit::new(value.minor_amount),
            currency,
            browser_info: value
                .browser_info
                .map(BrowserInformation::foreign_try_from)
                .transpose()?,
        })
    }
}

impl ForeignTryFrom<grpc_api_types::payments::PaymentServiceAuthorizeRequest>
    for AccessTokenRequestData
{
    type Error = ApplicationErrorResponse;

    fn foreign_try_from(
        _value: grpc_api_types::payments::PaymentServiceAuthorizeRequest,
    ) -> Result<Self, error_stack::Report<Self::Error>> {
        Ok(Self {
            grant_type: "client_credentials".to_string(),
        })
    }
}

impl ForeignTryFrom<grpc_api_types::payments::PaymentServiceCreateAccessTokenRequest>
    for AccessTokenRequestData
{
    type Error = ApplicationErrorResponse;

    fn foreign_try_from(
        _value: grpc_api_types::payments::PaymentServiceCreateAccessTokenRequest,
    ) -> Result<Self, error_stack::Report<Self::Error>> {
        Ok(Self {
            grant_type: "client_credentials".to_string(),
        })
    }
}

// Generic implementation for access token request from connector auth
impl ForeignTryFrom<&ConnectorAuthType> for AccessTokenRequestData {
    type Error = ApplicationErrorResponse;

    fn foreign_try_from(
        _auth_type: &ConnectorAuthType,
    ) -> Result<Self, error_stack::Report<Self::Error>> {
        // Default to client_credentials grant type for OAuth
        // Connectors can override this with their own specific implementations
        Ok(Self {
            grant_type: "client_credentials".to_string(),
        })
    }
}

impl ForeignTryFrom<grpc_api_types::payments::PaymentServiceAuthorizeRequest>
    for ConnectorCustomerData
{
    type Error = ApplicationErrorResponse;

    fn foreign_try_from(
        value: grpc_api_types::payments::PaymentServiceAuthorizeRequest,
    ) -> Result<Self, error_stack::Report<Self::Error>> {
        let email = value
            .email
            .and_then(|email_str| Email::try_from(email_str.expose()).ok());

        Ok(Self {
            customer_id: value.customer_id.map(Secret::new),
            email: email.map(Secret::new),
            name: value.customer_name.map(Secret::new),
            description: None,
            split_payments: None,
            phone: None,
            preprocessing_id: None,
        })
    }
}

impl ForeignTryFrom<grpc_api_types::payments::PaymentServiceCreateSessionTokenRequest>
    for SessionTokenRequestData
{
    type Error = ApplicationErrorResponse;

    fn foreign_try_from(
        value: grpc_api_types::payments::PaymentServiceCreateSessionTokenRequest,
    ) -> Result<Self, error_stack::Report<Self::Error>> {
        let currency = common_enums::Currency::foreign_try_from(value.currency())?;

        Ok(Self {
            amount: common_utils::types::MinorUnit::new(value.minor_amount),
            currency,
            browser_info: value
                .browser_info
                .map(BrowserInformation::foreign_try_from)
                .transpose()?,
        })
    }
}

impl
    ForeignTryFrom<(
        grpc_api_types::payments::PaymentServiceCreateSessionTokenRequest,
        Connectors,
        &MaskedMetadata,
    )> for PaymentFlowData
{
    type Error = ApplicationErrorResponse;

    fn foreign_try_from(
        (value, connectors, metadata): (
            grpc_api_types::payments::PaymentServiceCreateSessionTokenRequest,
            Connectors,
            &MaskedMetadata,
        ),
    ) -> Result<Self, error_stack::Report<Self::Error>> {
        // For session token operations, address information is typically not available or required
        let address: PaymentAddress = payment_address::PaymentAddress::new(
            None,        // shipping
            None,        // billing
            None,        // payment_method_billing
            Some(false), // should_unify_address = false for session token operations
        );

        let merchant_id_from_header = extract_merchant_id_from_metadata(metadata)?;

        Ok(Self {
            merchant_id: merchant_id_from_header,
            payment_id: "IRRELEVANT_PAYMENT_ID".to_string(),
            attempt_id: "IRRELEVANT_ATTEMPT_ID".to_string(),
            status: common_enums::AttemptStatus::Pending,
            payment_method: common_enums::PaymentMethod::Card, // Default
            address,
            auth_type: common_enums::AuthenticationType::default(),
            connector_request_reference_id: extract_connector_request_reference_id(
                &value.request_ref_id,
            ),
            customer_id: None,
            connector_customer: None,
            description: None,
            return_url: None,
            connector_meta_data: None,
            amount_captured: None,
            minor_amount_captured: None,
            minor_amount_capturable: None,
            access_token: None,
            session_token: None,
            reference_id: None,
            payment_method_token: None,
            preprocessing_id: None,
            connector_api_version: None,
            test_mode: None,
            connector_http_status_code: None,
            external_latency: None,
            connectors,
            raw_connector_response: None,
            raw_connector_request: None,
            connector_response_headers: None,
            vault_headers: None,
            connector_response: None,
            recurring_mandate_payment_data: None,
            order_details: None,
        })
    }
}

impl ForeignTryFrom<grpc_api_types::payments::PaymentServiceRegisterRequest>
    for ConnectorCustomerData
{
    type Error = ApplicationErrorResponse;

    fn foreign_try_from(
        value: grpc_api_types::payments::PaymentServiceRegisterRequest,
    ) -> Result<Self, error_stack::Report<Self::Error>> {
        let email = value
            .email
            .and_then(|email_str| Email::try_from(email_str.expose()).ok());

        Ok(Self {
            customer_id: value.customer_id.map(Secret::new),
            email: email.map(Secret::new),
            name: value.customer_name.map(Secret::new),
            description: None,
            split_payments: None,
            phone: None,
            preprocessing_id: None,
        })
    }
}

<<<<<<< HEAD
impl ForeignTryFrom<grpc_api_types::payments::PaymentServiceCreateConnectorCustomerRequest>
    for ConnectorCustomerData
=======
impl ForeignTryFrom<grpc_api_types::payments::PaymentServiceCreatePaymentMethodTokenRequest>
    for PaymentMethodTokenizationData<DefaultPCIHolder>
>>>>>>> 86f46c36
{
    type Error = ApplicationErrorResponse;

    fn foreign_try_from(
<<<<<<< HEAD
        value: grpc_api_types::payments::PaymentServiceCreateConnectorCustomerRequest,
    ) -> Result<Self, error_stack::Report<Self::Error>> {
        let email = value
            .email
            .and_then(|email_str| Email::try_from(email_str.expose()).ok());

        Ok(Self {
            customer_id: value.customer_id.map(Secret::new),
            email: email.map(Secret::new),
            name: value.customer_name.map(Secret::new),
            description: None, // description field not available in this proto
            split_payments: None,
            phone: None,
            preprocessing_id: None,
=======
        value: grpc_api_types::payments::PaymentServiceCreatePaymentMethodTokenRequest,
    ) -> Result<Self, error_stack::Report<Self::Error>> {
        let currency = common_enums::Currency::foreign_try_from(value.currency())?;

        Ok(Self {
            amount: common_utils::types::MinorUnit::new(value.amount),
            currency,
            payment_method_data: PaymentMethodData::<DefaultPCIHolder>::foreign_try_from(
                value.payment_method.ok_or_else(|| {
                    ApplicationErrorResponse::BadRequest(ApiError {
                        sub_code: "INVALID_PAYMENT_METHOD_DATA".to_owned(),
                        error_identifier: 400,
                        error_message: "Payment method data is required".to_owned(),
                        error_object: None,
                    })
                })?,
            )?,
            browser_info: None,        // browser_info not available in this proto
            customer_acceptance: None, // customer_acceptance not available in this proto
            setup_future_usage: None,  // setup_future_usage not available in this proto
            mandate_id: None,
            setup_mandate_details: None,
            integrity_object: None,
>>>>>>> 86f46c36
        })
    }
}

impl
    ForeignTryFrom<(
<<<<<<< HEAD
        grpc_api_types::payments::PaymentServiceCreateConnectorCustomerRequest,
=======
        grpc_api_types::payments::PaymentServiceCreatePaymentMethodTokenRequest,
>>>>>>> 86f46c36
        Connectors,
        &MaskedMetadata,
    )> for PaymentFlowData
{
    type Error = ApplicationErrorResponse;

    fn foreign_try_from(
        (value, connectors, metadata): (
<<<<<<< HEAD
            grpc_api_types::payments::PaymentServiceCreateConnectorCustomerRequest,
=======
            grpc_api_types::payments::PaymentServiceCreatePaymentMethodTokenRequest,
>>>>>>> 86f46c36
            Connectors,
            &MaskedMetadata,
        ),
    ) -> Result<Self, error_stack::Report<Self::Error>> {
        let merchant_id_from_header = extract_merchant_id_from_metadata(metadata)?;

<<<<<<< HEAD
=======
        // For payment method token creation, address is optional
        let address = value
            .address
            .map(|addr| {
                // Convert grpc Address to payment_address Address first
                let payment_addr = payment_address::Address::foreign_try_from(addr.clone())
                    .unwrap_or_else(|_| payment_address::Address::default());
                // Then create PaymentAddress
                payment_address::PaymentAddress::new(
                    Some(payment_addr.clone()),
                    Some(payment_addr.clone()),
                    Some(payment_addr),
                    Some(false),
                )
            })
            .unwrap_or_else(payment_address::PaymentAddress::default);

>>>>>>> 86f46c36
        Ok(Self {
            merchant_id: merchant_id_from_header,
            payment_id: "IRRELEVANT_PAYMENT_ID".to_string(),
            attempt_id: "IRRELEVANT_ATTEMPT_ID".to_string(),
            status: common_enums::AttemptStatus::Pending,
<<<<<<< HEAD
            payment_method: common_enums::PaymentMethod::Card, // Default for connector customer creation
            address: payment_address::PaymentAddress::default(), // Default address
            auth_type: common_enums::AuthenticationType::default(),
            connector_request_reference_id: extract_connector_request_reference_id(
                &value.request_ref_id,
            ), // request_ref_id field not available in this proto
            customer_id: None,
            connector_customer: None,
            description: None, // description field not available in this proto
=======
            payment_method: common_enums::PaymentMethod::foreign_try_from(
                value.payment_method.unwrap_or_default(),
            )?,
            address,
            auth_type: common_enums::AuthenticationType::default(),
            connector_request_reference_id: extract_connector_request_reference_id(
                &value.request_ref_id,
            ),
            customer_id: value
                .customer_id
                .clone()
                .map(|customer_id| CustomerId::try_from(Cow::from(customer_id)))
                .transpose()
                .change_context(ApplicationErrorResponse::BadRequest(ApiError {
                    sub_code: "INVALID_CUSTOMER_ID".to_owned(),
                    error_identifier: 400,
                    error_message: "Failed to parse Customer Id".to_owned(),
                    error_object: None,
                }))?,
            connector_customer: None,
            description: None,
>>>>>>> 86f46c36
            return_url: None,
            connector_meta_data: None,
            amount_captured: None,
            minor_amount_captured: None,
            minor_amount_capturable: None,
            access_token: None,
            session_token: None,
            reference_id: None,
            payment_method_token: None,
            preprocessing_id: None,
            connector_api_version: None,
            test_mode: None,
            connector_http_status_code: None,
            external_latency: None,
            connectors,
            raw_connector_response: None,
            raw_connector_request: None,
            connector_response_headers: None,
            vault_headers: None,
            connector_response: None,
            recurring_mandate_payment_data: None,
            order_details: None,
        })
    }
}

<<<<<<< HEAD
pub fn generate_create_connector_customer_response(
    router_data_v2: RouterDataV2<
        CreateConnectorCustomer,
        PaymentFlowData,
        ConnectorCustomerData,
        crate::connector_types::ConnectorCustomerResponse,
    >,
) -> Result<
    PaymentServiceCreateConnectorCustomerResponse,
    error_stack::Report<ApplicationErrorResponse>,
> {
    let customer_response = router_data_v2.response;

    match customer_response {
        Ok(response) => Ok(PaymentServiceCreateConnectorCustomerResponse {
            connector_customer_id: response.connector_customer_id.clone(),
            error_code: None,
            error_message: None,
            status_code: 200,
            response_headers: router_data_v2
                .resource_common_data
                .get_connector_response_headers_as_map(),
            response_ref_id: Some(grpc_api_types::payments::Identifier {
                id_type: Some(grpc_api_types::payments::identifier::IdType::Id(
                    response.connector_customer_id.clone(),
                )),
            }),
            state: None,
        }),
        Err(e) => Ok(PaymentServiceCreateConnectorCustomerResponse {
            connector_customer_id: String::new(),
            error_code: Some(e.code),
            error_message: Some(e.message),
            status_code: e.status_code as u32,
            response_headers: router_data_v2
                .resource_common_data
                .get_connector_response_headers_as_map(),
            response_ref_id: e.connector_transaction_id.map(|id| {
                grpc_api_types::payments::Identifier {
                    id_type: Some(grpc_api_types::payments::identifier::IdType::Id(id)),
                }
            }),
            state: None,
        }),
=======
pub fn generate_create_payment_method_token_response(
    router_data_v2: RouterDataV2<
        PaymentMethodToken,
        PaymentFlowData,
        PaymentMethodTokenizationData<DefaultPCIHolder>,
        PaymentMethodTokenResponse,
    >,
) -> Result<
    grpc_api_types::payments::PaymentServiceCreatePaymentMethodTokenResponse,
    error_stack::Report<ApplicationErrorResponse>,
> {
    let token_response = router_data_v2.response;

    match token_response {
        Ok(response) => {
            let token_clone = response.token.clone();
            Ok(
                grpc_api_types::payments::PaymentServiceCreatePaymentMethodTokenResponse {
                    payment_method_token: response.token,
                    error_code: None,
                    error_message: None,
                    status_code: 200,
                    response_headers: router_data_v2
                        .resource_common_data
                        .get_connector_response_headers_as_map(),
                    response_ref_id: Some(grpc_api_types::payments::Identifier {
                        id_type: Some(grpc_api_types::payments::identifier::IdType::Id(
                            token_clone,
                        )),
                    }),
                    state: None,
                },
            )
        }
        Err(e) => Ok(
            grpc_api_types::payments::PaymentServiceCreatePaymentMethodTokenResponse {
                payment_method_token: String::new(),
                error_code: Some(e.code),
                error_message: Some(e.message),
                status_code: e.status_code as u32,
                response_headers: router_data_v2
                    .resource_common_data
                    .get_connector_response_headers_as_map(),
                response_ref_id: e.connector_transaction_id.map(|id| {
                    grpc_api_types::payments::Identifier {
                        id_type: Some(grpc_api_types::payments::identifier::IdType::Id(id)),
                    }
                }),
                state: None,
            },
        ),
>>>>>>> 86f46c36
    }
}

impl<
        T: PaymentMethodDataTypes
            + Default
            + Debug
            + Send
            + Eq
            + PartialEq
            + serde::Serialize
            + serde::de::DeserializeOwned
            + Clone
            + CardConversionHelper<T>,
    > ForeignTryFrom<grpc_api_types::payments::PaymentServiceAuthorizeRequest>
    for PaymentMethodTokenizationData<T>
{
    type Error = ApplicationErrorResponse;

    fn foreign_try_from(
        value: grpc_api_types::payments::PaymentServiceAuthorizeRequest,
    ) -> Result<Self, error_stack::Report<Self::Error>> {
        let currency = common_enums::Currency::foreign_try_from(value.currency())?;
        let customer_acceptance = value.customer_acceptance.clone();

        Ok(Self {
            amount: common_utils::types::MinorUnit::new(value.amount),
            currency,
            payment_method_data: PaymentMethodData::<T>::foreign_try_from(
                value.payment_method.ok_or_else(|| {
                    ApplicationErrorResponse::BadRequest(ApiError {
                        sub_code: "INVALID_PAYMENT_METHOD_DATA".to_owned(),
                        error_identifier: 400,
                        error_message: "Payment method data is required".to_owned(),
                        error_object: None,
                    })
                })?,
            )?,
            browser_info: value
                .browser_info
                .map(BrowserInformation::foreign_try_from)
                .transpose()?,
            customer_acceptance: customer_acceptance
                .map(mandates::CustomerAcceptance::foreign_try_from)
                .transpose()?,
            setup_future_usage: value
                .setup_future_usage
                .map(|fu| {
                    common_enums::FutureUsage::foreign_try_from(
                        grpc_api_types::payments::FutureUsage::try_from(fu).unwrap_or_default(),
                    )
                })
                .transpose()?,
            mandate_id: None,
            setup_mandate_details: None,
            integrity_object: None,
        })
    }
}

impl ForeignTryFrom<grpc_api_types::payments::PaymentServiceRepeatEverythingRequest>
    for RepeatPaymentData
{
    type Error = ApplicationErrorResponse;

    fn foreign_try_from(
        value: grpc_api_types::payments::PaymentServiceRepeatEverythingRequest,
    ) -> Result<Self, error_stack::Report<Self::Error>> {
        // Extract values first to avoid partial move
        let amount = value.amount;
        let minor_amount = value.minor_amount;
        let currency = value.currency();
        let payment_method_type =
            <Option<PaymentMethodType>>::foreign_try_from(value.payment_method_type())?;
        let capture_method = value.capture_method();
        let merchant_order_reference_id = value.merchant_order_reference_id;
        let webhook_url = value.webhook_url;

        // Extract mandate reference
        let mandate_reference = value.mandate_reference.clone().ok_or_else(|| {
            ApplicationErrorResponse::BadRequest(ApiError {
                sub_code: "MISSING_MANDATE_REFERENCE".to_owned(),
                error_identifier: 400,
                error_message: "Mandate reference is required for repeat payments".to_owned(),
                error_object: None,
            })
        })?;

        let email: Option<Email> = match value.email {
            Some(ref email_str) => {
                Some(Email::try_from(email_str.clone().expose()).map_err(|_| {
                    error_stack::Report::new(ApplicationErrorResponse::BadRequest(ApiError {
                        sub_code: "INVALID_EMAIL_FORMAT".to_owned(),
                        error_identifier: 400,

                        error_message: "Invalid email".to_owned(),
                        error_object: None,
                    }))
                })?)
            }
            None => None,
        };

        // Convert mandate reference to domain type
        let mandate_ref = match mandate_reference.mandate_id {
            Some(id) => MandateReferenceId::ConnectorMandateId(ConnectorMandateReferenceId::new(
                Some(id),
                mandate_reference.payment_method_id,
                None,
                None,
            )),
            None => {
                return Err(ApplicationErrorResponse::BadRequest(ApiError {
                    sub_code: "INVALID_MANDATE_REFERENCE".to_owned(),
                    error_identifier: 400,
                    error_message: "Mandate ID is required".to_owned(),
                    error_object: None,
                })
                .into())
            }
        };

        Ok(Self {
            mandate_reference: mandate_ref,
            amount,
            minor_amount: common_utils::types::MinorUnit::new(minor_amount),
            currency: common_enums::Currency::foreign_try_from(currency)?,
            merchant_order_reference_id,
            metadata: (!value.metadata.is_empty()).then(|| {
                Secret::new(serde_json::Value::Object(
                    value
                        .metadata
                        .into_iter()
                        .map(|(k, v)| (k, serde_json::Value::String(v)))
                        .collect(),
                ))
            }),
            webhook_url,
            router_return_url: value.return_url,
            integrity_object: None,
            capture_method: Some(common_enums::CaptureMethod::foreign_try_from(
                capture_method,
            )?),
            email,
            browser_info: value
                .browser_info
                .map(BrowserInformation::foreign_try_from)
                .transpose()?,
            payment_method_type,
            merchant_account_metadata: (!value.merchant_account_metadata.is_empty())
                .then(|| {
                    serde_json::to_value(&value.merchant_account_metadata)
                        .map(common_utils::pii::SecretSerdeValue::new)
                        .map_err(|_| {
                            error_stack::Report::new(ApplicationErrorResponse::InternalServerError(
                                crate::errors::ApiError {
                                    sub_code: "SERDE_JSON_ERROR".to_owned(),
                                    error_identifier: 500,
                                    error_message: "Failed to serialize merchant_account_metadata"
                                        .to_owned(),
                                    error_object: None,
                                },
                            ))
                        })
                })
                .transpose()?,
            off_session: value.off_session,
            split_payments: None,
            recurring_mandate_payment_data: value.recurring_mandate_payment_data.map(|v| {
                RecurringMandatePaymentData {
                    payment_method_type: None,
                    original_payment_authorized_amount: v.original_payment_authorized_amount,
                    original_payment_authorized_currency: Some(
                        common_enums::Currency::foreign_try_from(
                            v.original_payment_authorized_currency(),
                        )
                        .unwrap_or_default(),
                    ),
                    mandate_metadata: None,
                }
            }),
        })
    }
}

impl
    ForeignTryFrom<(
        grpc_api_types::payments::PaymentServiceRepeatEverythingRequest,
        Connectors,
    )> for PaymentFlowData
{
    type Error = ApplicationErrorResponse;

    fn foreign_try_from(
        (value, connectors): (
            grpc_api_types::payments::PaymentServiceRepeatEverythingRequest,
            Connectors,
        ),
    ) -> Result<Self, error_stack::Report<Self::Error>> {
        // For MIT, address is optional
        let address = payment_address::PaymentAddress::default();
        Ok(Self {
            merchant_id: common_utils::id_type::MerchantId::default(),
            payment_id: "REPEAT_PAYMENT_ID".to_string(),
            attempt_id: "REPEAT_ATTEMPT_ID".to_string(),
            status: common_enums::AttemptStatus::Pending,
            payment_method: common_enums::PaymentMethod::Card, // Default, actual method depends on mandate
            address,
            auth_type: common_enums::AuthenticationType::NoThreeDs, // MIT typically doesn't use 3DS
            connector_request_reference_id: extract_connector_request_reference_id(
                &value.request_ref_id,
            ),
            customer_id: None,
            connector_customer: None,
            description: Some("Repeat payment transaction".to_string()),
            return_url: None,
            connector_meta_data: None,
            amount_captured: None,
            minor_amount_captured: None,
            minor_amount_capturable: None,
            access_token: None,
            session_token: None,
            reference_id: value.merchant_order_reference_id,
            payment_method_token: None,
            preprocessing_id: None,
            connector_api_version: None,
            test_mode: value.test_mode,
            connector_http_status_code: None,
            external_latency: None,
            connectors,
            raw_connector_response: None,
            raw_connector_request: None,
            connector_response_headers: None,
            vault_headers: None,
            connector_response: None,
            recurring_mandate_payment_data: None,
            order_details: None,
        })
    }
}

pub fn generate_repeat_payment_response(
    router_data_v2: RouterDataV2<
        RepeatPayment,
        PaymentFlowData,
        RepeatPaymentData,
        PaymentsResponseData,
    >,
) -> Result<
    grpc_api_types::payments::PaymentServiceRepeatEverythingResponse,
    error_stack::Report<ApplicationErrorResponse>,
> {
    let transaction_response = router_data_v2.response;
    let status = router_data_v2.resource_common_data.status;
    let grpc_status = grpc_api_types::payments::PaymentStatus::foreign_from(status);

    // Create state if either access token or connector customer is available
    let state = if router_data_v2.resource_common_data.access_token.is_some()
        || router_data_v2
            .resource_common_data
            .connector_customer
            .is_some()
    {
        Some(ConnectorState {
            access_token: router_data_v2
                .resource_common_data
                .access_token
                .as_ref()
                .map(|token_data| grpc_api_types::payments::AccessToken {
                    token: token_data.access_token.clone(),
                    expires_in_seconds: token_data.expires_in,
                    token_type: token_data.token_type.clone(),
                }),
            connector_customer_id: router_data_v2
                .resource_common_data
                .connector_customer
                .clone(),
        })
    } else {
        None
    };
    let raw_connector_response = router_data_v2
        .resource_common_data
        .get_raw_connector_response();

    let raw_connector_request = router_data_v2
        .resource_common_data
        .get_raw_connector_request();

    match transaction_response {
        Ok(response) => match response {
            PaymentsResponseData::TransactionResponse {
                resource_id,
                network_txn_id,
                connector_response_reference_id,
                connector_metadata,
                mandate_reference,
                status_code,
                ..
            } => Ok(
                grpc_api_types::payments::PaymentServiceRepeatEverythingResponse {
                    transaction_id: Some(grpc_api_types::payments::Identifier::foreign_try_from(
                        resource_id,
                    )?),
                    status: grpc_status as i32,
                    error_code: None,
                    error_message: None,
                    error_reason: None,
                    network_txn_id,
                    response_ref_id: connector_response_reference_id.map(|id| {
                        grpc_api_types::payments::Identifier {
                            id_type: Some(grpc_api_types::payments::identifier::IdType::Id(id)),
                        }
                    }),
                    connector_metadata: convert_connector_metadata_to_hashmap(connector_metadata),
                    mandate_reference: mandate_reference.map(|m| {
                        grpc_api_types::payments::MandateReference {
                            mandate_id: m.connector_mandate_id,
                            payment_method_id: m.payment_method_id,
                        }
                    }),
                    status_code: status_code as u32,
                    raw_connector_response,
                    response_headers: router_data_v2
                        .resource_common_data
                        .get_connector_response_headers_as_map(),
                    state,
                    raw_connector_request,
                    connector_response: router_data_v2
                        .resource_common_data
                        .connector_response
                        .and_then(|data| {
                            grpc_api_types::payments::ConnectorResponseData::foreign_try_from(data)
                                .ok()
                        }),
                    captured_amount: router_data_v2.resource_common_data.amount_captured,
                    minor_captured_amount: router_data_v2
                        .resource_common_data
                        .minor_amount_captured
                        .map(|amount_captured| amount_captured.get_amount_as_i64()),
                },
            ),
            _ => Err(ApplicationErrorResponse::BadRequest(ApiError {
                sub_code: "INVALID_RESPONSE".to_owned(),
                error_identifier: 400,
                error_message: "Invalid response from connector".to_owned(),
                error_object: None,
            }))?,
        },
        Err(err) => {
            let status = err
                .attempt_status
                .map(grpc_api_types::payments::PaymentStatus::foreign_from)
                .unwrap_or_default();
            Ok(
                grpc_api_types::payments::PaymentServiceRepeatEverythingResponse {
                    transaction_id: Some(grpc_api_types::payments::Identifier {
                        id_type: Some(
                            grpc_api_types::payments::identifier::IdType::NoResponseIdMarker(()),
                        ),
                    }),
                    status: status as i32,
                    error_code: Some(err.code),
                    error_message: Some(err.message),
                    error_reason: err.reason,
                    network_txn_id: None,
                    response_ref_id: err.connector_transaction_id.map(|id| {
                        grpc_api_types::payments::Identifier {
                            id_type: Some(grpc_api_types::payments::identifier::IdType::Id(id)),
                        }
                    }),
                    connector_metadata: HashMap::new(),
                    raw_connector_response: None,
                    status_code: err.status_code as u32,
                    response_headers: router_data_v2
                        .resource_common_data
                        .get_connector_response_headers_as_map(),
                    state,
                    mandate_reference: None,
                    raw_connector_request,
                    connector_response: None,
                    captured_amount: None,
                    minor_captured_amount: None,
                },
            )
        }
    }
}

impl ForeignTryFrom<grpc_api_types::payments::BankNames> for common_enums::BankNames {
    type Error = ApplicationErrorResponse;

    fn foreign_try_from(
        value: grpc_api_types::payments::BankNames,
    ) -> Result<Self, error_stack::Report<Self::Error>> {
        match value {
            grpc_api_types::payments::BankNames::Unspecified => {
                Err(report!(ApplicationErrorResponse::BadRequest(ApiError {
                    sub_code: "UNSPECIFIED_BANK_NAME".to_owned(),
                    error_identifier: 401,
                    error_message: "Bank name must be specified".to_owned(),
                    error_object: None,
                })))
            }
            grpc_api_types::payments::BankNames::AmericanExpress => Ok(Self::AmericanExpress),
            grpc_api_types::payments::BankNames::AffinBank => Ok(Self::AffinBank),
            grpc_api_types::payments::BankNames::AgroBank => Ok(Self::AgroBank),
            grpc_api_types::payments::BankNames::AllianceBank => Ok(Self::AllianceBank),
            grpc_api_types::payments::BankNames::AmBank => Ok(Self::AmBank),
            grpc_api_types::payments::BankNames::BankOfAmerica => Ok(Self::BankOfAmerica),
            grpc_api_types::payments::BankNames::BankOfChina => Ok(Self::BankOfChina),
            grpc_api_types::payments::BankNames::BankIslam => Ok(Self::BankIslam),
            grpc_api_types::payments::BankNames::BankMuamalat => Ok(Self::BankMuamalat),
            grpc_api_types::payments::BankNames::BankRakyat => Ok(Self::BankRakyat),
            grpc_api_types::payments::BankNames::BankSimpananNasional => {
                Ok(Self::BankSimpananNasional)
            }
            grpc_api_types::payments::BankNames::Barclays => Ok(Self::Barclays),
            grpc_api_types::payments::BankNames::BlikPsp => Ok(Self::BlikPSP),
            grpc_api_types::payments::BankNames::CapitalOne => Ok(Self::CapitalOne),
            grpc_api_types::payments::BankNames::Chase => Ok(Self::Chase),
            grpc_api_types::payments::BankNames::Citi => Ok(Self::Citi),
            grpc_api_types::payments::BankNames::CimbBank => Ok(Self::CimbBank),
            grpc_api_types::payments::BankNames::Discover => Ok(Self::Discover),
            grpc_api_types::payments::BankNames::NavyFederalCreditUnion => {
                Ok(Self::NavyFederalCreditUnion)
            }
            grpc_api_types::payments::BankNames::PentagonFederalCreditUnion => {
                Ok(Self::PentagonFederalCreditUnion)
            }
            grpc_api_types::payments::BankNames::SynchronyBank => Ok(Self::SynchronyBank),
            grpc_api_types::payments::BankNames::WellsFargo => Ok(Self::WellsFargo),
            grpc_api_types::payments::BankNames::AbnAmro => Ok(Self::AbnAmro),
            grpc_api_types::payments::BankNames::AsnBank => Ok(Self::AsnBank),
            grpc_api_types::payments::BankNames::Bunq => Ok(Self::Bunq),
            grpc_api_types::payments::BankNames::Handelsbanken => Ok(Self::Handelsbanken),
            grpc_api_types::payments::BankNames::HongLeongBank => Ok(Self::HongLeongBank),
            grpc_api_types::payments::BankNames::HsbcBank => Ok(Self::HsbcBank),
            grpc_api_types::payments::BankNames::Ing => Ok(Self::Ing),
            grpc_api_types::payments::BankNames::Knab => Ok(Self::Knab),
            grpc_api_types::payments::BankNames::KuwaitFinanceHouse => Ok(Self::KuwaitFinanceHouse),
            grpc_api_types::payments::BankNames::Moneyou => Ok(Self::Moneyou),
            grpc_api_types::payments::BankNames::Rabobank => Ok(Self::Rabobank),
            grpc_api_types::payments::BankNames::Regiobank => Ok(Self::Regiobank),
            grpc_api_types::payments::BankNames::Revolut => Ok(Self::Revolut),
            grpc_api_types::payments::BankNames::SnsBank => Ok(Self::SnsBank),
            grpc_api_types::payments::BankNames::TriodosBank => Ok(Self::TriodosBank),
            grpc_api_types::payments::BankNames::VanLanschot => Ok(Self::VanLanschot),
            grpc_api_types::payments::BankNames::ArzteUndApothekerBank => {
                Ok(Self::ArzteUndApothekerBank)
            }
            grpc_api_types::payments::BankNames::AustrianAnadiBankAg => {
                Ok(Self::AustrianAnadiBankAg)
            }
            grpc_api_types::payments::BankNames::BankAustria => Ok(Self::BankAustria),
            grpc_api_types::payments::BankNames::Bank99Ag => Ok(Self::Bank99Ag),
            grpc_api_types::payments::BankNames::BankhausCarlSpangler => {
                Ok(Self::BankhausCarlSpangler)
            }
            grpc_api_types::payments::BankNames::BankhausSchelhammerUndSchatteraAg => {
                Ok(Self::BankhausSchelhammerUndSchatteraAg)
            }
            grpc_api_types::payments::BankNames::BankMillennium => Ok(Self::BankMillennium),
            grpc_api_types::payments::BankNames::BawagPskAg => Ok(Self::BawagPskAg),
            grpc_api_types::payments::BankNames::BksBankAg => Ok(Self::BksBankAg),
            grpc_api_types::payments::BankNames::BrullKallmusBankAg => Ok(Self::BrullKallmusBankAg),
            grpc_api_types::payments::BankNames::BtvVierLanderBank => Ok(Self::BtvVierLanderBank),
            grpc_api_types::payments::BankNames::CapitalBankGraweGruppeAg => {
                Ok(Self::CapitalBankGraweGruppeAg)
            }
            grpc_api_types::payments::BankNames::CeskaSporitelna => Ok(Self::CeskaSporitelna),
            grpc_api_types::payments::BankNames::Dolomitenbank => Ok(Self::Dolomitenbank),
            grpc_api_types::payments::BankNames::EasybankAg => Ok(Self::EasybankAg),
            grpc_api_types::payments::BankNames::EPlatbyVub => Ok(Self::EPlatbyVUB),
            grpc_api_types::payments::BankNames::ErsteBankUndSparkassen => {
                Ok(Self::ErsteBankUndSparkassen)
            }
            grpc_api_types::payments::BankNames::FrieslandBank => Ok(Self::FrieslandBank),
            grpc_api_types::payments::BankNames::HypoAlpeadriabankInternationalAg => {
                Ok(Self::HypoAlpeadriabankInternationalAg)
            }
            grpc_api_types::payments::BankNames::HypoNoeLbFurNiederosterreichUWien => {
                Ok(Self::HypoNoeLbFurNiederosterreichUWien)
            }
            grpc_api_types::payments::BankNames::HypoOberosterreichSalzburgSteiermark => {
                Ok(Self::HypoOberosterreichSalzburgSteiermark)
            }
            grpc_api_types::payments::BankNames::HypoTirolBankAg => Ok(Self::HypoTirolBankAg),
            grpc_api_types::payments::BankNames::HypoVorarlbergBankAg => {
                Ok(Self::HypoVorarlbergBankAg)
            }
            grpc_api_types::payments::BankNames::HypoBankBurgenlandAktiengesellschaft => {
                Ok(Self::HypoBankBurgenlandAktiengesellschaft)
            }
            grpc_api_types::payments::BankNames::KomercniBanka => Ok(Self::KomercniBanka),
            grpc_api_types::payments::BankNames::MBank => Ok(Self::MBank),
            grpc_api_types::payments::BankNames::MarchfelderBank => Ok(Self::MarchfelderBank),
            grpc_api_types::payments::BankNames::Maybank => Ok(Self::Maybank),
            grpc_api_types::payments::BankNames::OberbankAg => Ok(Self::OberbankAg),
            grpc_api_types::payments::BankNames::OsterreichischeArzteUndApothekerbank => {
                Ok(Self::OsterreichischeArzteUndApothekerbank)
            }
            grpc_api_types::payments::BankNames::OcbcBank => Ok(Self::OcbcBank),
            grpc_api_types::payments::BankNames::PayWithIng => Ok(Self::PayWithING),
            grpc_api_types::payments::BankNames::PlaceZipko => Ok(Self::PlaceZIPKO),
            grpc_api_types::payments::BankNames::PlatnoscOnlineKartaPlatnicza => {
                Ok(Self::PlatnoscOnlineKartaPlatnicza)
            }
            grpc_api_types::payments::BankNames::PosojilnicaBankEGen => {
                Ok(Self::PosojilnicaBankEGen)
            }
            grpc_api_types::payments::BankNames::PostovaBanka => Ok(Self::PostovaBanka),
            grpc_api_types::payments::BankNames::PublicBank => Ok(Self::PublicBank),
            grpc_api_types::payments::BankNames::RaiffeisenBankengruppeOsterreich => {
                Ok(Self::RaiffeisenBankengruppeOsterreich)
            }
            grpc_api_types::payments::BankNames::RhbBank => Ok(Self::RhbBank),
            grpc_api_types::payments::BankNames::SchelhammerCapitalBankAg => {
                Ok(Self::SchelhammerCapitalBankAg)
            }
            grpc_api_types::payments::BankNames::StandardCharteredBank => {
                Ok(Self::StandardCharteredBank)
            }
            grpc_api_types::payments::BankNames::SchoellerbankAg => Ok(Self::SchoellerbankAg),
            grpc_api_types::payments::BankNames::SpardaBankWien => Ok(Self::SpardaBankWien),
            grpc_api_types::payments::BankNames::SporoPay => Ok(Self::SporoPay),
            grpc_api_types::payments::BankNames::SantanderPrzelew24 => Ok(Self::SantanderPrzelew24),
            grpc_api_types::payments::BankNames::TatraPay => Ok(Self::TatraPay),
            grpc_api_types::payments::BankNames::Viamo => Ok(Self::Viamo),
            grpc_api_types::payments::BankNames::VolksbankGruppe => Ok(Self::VolksbankGruppe),
            grpc_api_types::payments::BankNames::VolkskreditbankAg => Ok(Self::VolkskreditbankAg),
            grpc_api_types::payments::BankNames::VrBankBraunau => Ok(Self::VrBankBraunau),
            grpc_api_types::payments::BankNames::UobBank => Ok(Self::UobBank),
            grpc_api_types::payments::BankNames::PayWithAliorBank => Ok(Self::PayWithAliorBank),
            grpc_api_types::payments::BankNames::BankiSpoldzielcze => Ok(Self::BankiSpoldzielcze),
            grpc_api_types::payments::BankNames::PayWithInteligo => Ok(Self::PayWithInteligo),
            grpc_api_types::payments::BankNames::BnpParibasPoland => Ok(Self::BNPParibasPoland),
            grpc_api_types::payments::BankNames::BankNowySa => Ok(Self::BankNowySA),
            grpc_api_types::payments::BankNames::CreditAgricole => Ok(Self::CreditAgricole),
            grpc_api_types::payments::BankNames::PayWithBos => Ok(Self::PayWithBOS),
            grpc_api_types::payments::BankNames::PayWithCitiHandlowy => {
                Ok(Self::PayWithCitiHandlowy)
            }
            grpc_api_types::payments::BankNames::PayWithPlusBank => Ok(Self::PayWithPlusBank),
            grpc_api_types::payments::BankNames::ToyotaBank => Ok(Self::ToyotaBank),
            grpc_api_types::payments::BankNames::VeloBank => Ok(Self::VeloBank),
            grpc_api_types::payments::BankNames::ETransferPocztowy24 => {
                Ok(Self::ETransferPocztowy24)
            }
            grpc_api_types::payments::BankNames::PlusBank => Ok(Self::PlusBank),
            grpc_api_types::payments::BankNames::BankiSpbdzielcze => Ok(Self::BankiSpbdzielcze),
            grpc_api_types::payments::BankNames::BankNowyBfgSa => Ok(Self::BankNowyBfgSa),
            grpc_api_types::payments::BankNames::GetinBank => Ok(Self::GetinBank),
            grpc_api_types::payments::BankNames::BlikPoland => Ok(Self::Blik),
            grpc_api_types::payments::BankNames::NoblePay => Ok(Self::NoblePay),
            grpc_api_types::payments::BankNames::IdeaBank => Ok(Self::IdeaBank),
            grpc_api_types::payments::BankNames::EnveloBank => Ok(Self::EnveloBank),
            grpc_api_types::payments::BankNames::NestPrzelew => Ok(Self::NestPrzelew),
            grpc_api_types::payments::BankNames::MbankMtransfer => Ok(Self::MbankMtransfer),
            grpc_api_types::payments::BankNames::Inteligo => Ok(Self::Inteligo),
            grpc_api_types::payments::BankNames::PbacZIpko => Ok(Self::PbacZIpko),
            grpc_api_types::payments::BankNames::BnpParibas => Ok(Self::BnpParibas),
            grpc_api_types::payments::BankNames::BankPekaoSa => Ok(Self::BankPekaoSa),
            grpc_api_types::payments::BankNames::VolkswagenBank => Ok(Self::VolkswagenBank),
            grpc_api_types::payments::BankNames::AliorBank => Ok(Self::AliorBank),
            grpc_api_types::payments::BankNames::Boz => Ok(Self::Boz),
            grpc_api_types::payments::BankNames::BangkokBank => Ok(Self::BangkokBank),
            grpc_api_types::payments::BankNames::KrungsriBank => Ok(Self::KrungsriBank),
            grpc_api_types::payments::BankNames::KrungThaiBank => Ok(Self::KrungThaiBank),
            grpc_api_types::payments::BankNames::TheSiamCommercialBank => {
                Ok(Self::TheSiamCommercialBank)
            }
            grpc_api_types::payments::BankNames::KasikornBank => Ok(Self::KasikornBank),
            grpc_api_types::payments::BankNames::OpenBankSuccess => Ok(Self::OpenBankSuccess),
            grpc_api_types::payments::BankNames::OpenBankFailure => Ok(Self::OpenBankFailure),
            grpc_api_types::payments::BankNames::OpenBankCancelled => Ok(Self::OpenBankCancelled),
            grpc_api_types::payments::BankNames::Aib => Ok(Self::Aib),
            grpc_api_types::payments::BankNames::BankOfScotland => Ok(Self::BankOfScotland),
            grpc_api_types::payments::BankNames::DanskeBank => Ok(Self::DanskeBank),
            grpc_api_types::payments::BankNames::FirstDirect => Ok(Self::FirstDirect),
            grpc_api_types::payments::BankNames::FirstTrust => Ok(Self::FirstTrust),
            grpc_api_types::payments::BankNames::Halifax => Ok(Self::Halifax),
            grpc_api_types::payments::BankNames::Lloyds => Ok(Self::Lloyds),
            grpc_api_types::payments::BankNames::Monzo => Ok(Self::Monzo),
            grpc_api_types::payments::BankNames::NatWest => Ok(Self::NatWest),
            grpc_api_types::payments::BankNames::NationwideBank => Ok(Self::NationwideBank),
            grpc_api_types::payments::BankNames::RoyalBankOfScotland => {
                Ok(Self::RoyalBankOfScotland)
            }
            grpc_api_types::payments::BankNames::Starling => Ok(Self::Starling),
            grpc_api_types::payments::BankNames::TsbBank => Ok(Self::TsbBank),
            grpc_api_types::payments::BankNames::TescoBank => Ok(Self::TescoBank),
            grpc_api_types::payments::BankNames::UlsterBank => Ok(Self::UlsterBank),
            grpc_api_types::payments::BankNames::Yoursafe => Ok(Self::Yoursafe),
            grpc_api_types::payments::BankNames::N26 => Ok(Self::N26),
            grpc_api_types::payments::BankNames::NationaleNederlanden => {
                Ok(Self::NationaleNederlanden)
            }
        }
    }
}

// New ForeignTryFrom implementations for individual 3DS authentication flow proto definitions

impl<
        T: PaymentMethodDataTypes
            + Default
            + Debug
            + Send
            + Eq
            + PartialEq
            + serde::Serialize
            + serde::de::DeserializeOwned
            + Clone
            + CardConversionHelper<T>,
    > ForeignTryFrom<grpc_api_types::payments::PaymentServicePreAuthenticateRequest>
    for PaymentsPreAuthenticateData<T>
{
    type Error = ApplicationErrorResponse;

    fn foreign_try_from(
        value: grpc_api_types::payments::PaymentServicePreAuthenticateRequest,
    ) -> Result<Self, error_stack::Report<Self::Error>> {
        let email: Option<Email> = match value.email {
            Some(ref email_str) => {
                Some(Email::try_from(email_str.clone().expose()).map_err(|_| {
                    error_stack::Report::new(ApplicationErrorResponse::BadRequest(ApiError {
                        sub_code: "INVALID_EMAIL_FORMAT".to_owned(),
                        error_identifier: 400,
                        error_message: "Invalid email".to_owned(),
                        error_object: None,
                    }))
                })?)
            }
            None => None,
        };

        let minor_amount = common_utils::types::MinorUnit::new(value.minor_amount);
        let currency = common_enums::Currency::foreign_try_from(value.currency())?;
        let return_url = value.return_url;
        let enrolled_for_3ds = value.enrolled_for_3ds;

        // Clone payment_method to avoid ownership issues
        let payment_method_clone = value.payment_method.clone();

        // Create redirect response from metadata if present
        // This is used to pass connector-specific data (e.g., collectionReference for Worldpay)
        let redirect_response = if !value.metadata.is_empty() {
            let params_string = serde_urlencoded::to_string(&value.metadata).change_context(
                ApplicationErrorResponse::BadRequest(ApiError {
                    sub_code: "INVALID_METADATA".to_owned(),
                    error_identifier: 400,
                    error_message: "Failed to serialize metadata".to_owned(),
                    error_object: None,
                }),
            )?;
            Some(ContinueRedirectionResponse {
                params: Some(Secret::new(params_string)),
                payload: None,
            })
        } else {
            None
        };

        Ok(Self {
            payment_method_data: value
                .payment_method
                .map(PaymentMethodData::<T>::foreign_try_from)
                .transpose()
                .change_context(ApplicationErrorResponse::BadRequest(ApiError {
                    sub_code: "INVALID_PAYMENT_METHOD_DATA".to_owned(),
                    error_identifier: 400,
                    error_message: "Payment method data construction failed".to_owned(),
                    error_object: None,
                }))?,
            amount: minor_amount,
            email,
            currency: Some(currency),
            payment_method_type: <Option<PaymentMethodType>>::foreign_try_from(
                payment_method_clone.unwrap_or_default(),
            )?,
            continue_redirection_url: value
                .continue_redirection_url
                .map(|url_str| {
                    url::Url::parse(&url_str).change_context(ApplicationErrorResponse::BadRequest(
                        ApiError {
                            sub_code: "INVALID_URL".to_owned(),
                            error_identifier: 400,
                            error_message: "Invalid continue redirection URL".to_owned(),
                            error_object: None,
                        },
                    ))
                })
                .transpose()?,
            router_return_url: return_url
                .map(|url_str| {
                    url::Url::parse(&url_str).change_context(ApplicationErrorResponse::BadRequest(
                        ApiError {
                            sub_code: "INVALID_URL".to_owned(),
                            error_identifier: 400,
                            error_message: "Invalid router return URL".to_owned(),
                            error_object: None,
                        },
                    ))
                })
                .transpose()?,
            browser_info: value
                .browser_info
                .map(BrowserInformation::foreign_try_from)
                .transpose()?,
            enrolled_for_3ds,
            redirect_response,
        })
    }
}

impl<
        T: PaymentMethodDataTypes
            + Default
            + Debug
            + Send
            + Eq
            + PartialEq
            + serde::Serialize
            + serde::de::DeserializeOwned
            + Clone
            + CardConversionHelper<T>,
    > ForeignTryFrom<grpc_api_types::payments::PaymentServiceAuthenticateRequest>
    for PaymentsAuthenticateData<T>
{
    type Error = ApplicationErrorResponse;

    fn foreign_try_from(
        value: grpc_api_types::payments::PaymentServiceAuthenticateRequest,
    ) -> Result<Self, error_stack::Report<Self::Error>> {
        let email: Option<Email> = match value.email {
            Some(ref email_str) => {
                Some(Email::try_from(email_str.clone().expose()).map_err(|_| {
                    error_stack::Report::new(ApplicationErrorResponse::BadRequest(ApiError {
                        sub_code: "INVALID_EMAIL_FORMAT".to_owned(),
                        error_identifier: 400,
                        error_message: "Invalid email".to_owned(),
                        error_object: None,
                    }))
                })?)
            }
            None => None,
        };

        let minor_amount = common_utils::types::MinorUnit::new(value.minor_amount);
        let currency = common_enums::Currency::foreign_try_from(value.currency())?;
        let return_url = value.return_url;

        // Clone payment_method to avoid ownership issues
        let payment_method_clone = value.payment_method.clone();

        let redirect_response =
            value
                .redirection_response
                .map(|redirection_response| ContinueRedirectionResponse {
                    params: redirection_response.params.map(Secret::new),
                    payload: Some(Secret::new(serde_json::Value::Object(
                        redirection_response
                            .payload
                            .into_iter()
                            .map(|(k, v)| (k, serde_json::Value::String(v)))
                            .collect(),
                    ))),
                });

        Ok(Self {
            payment_method_data: value
                .payment_method
                .map(PaymentMethodData::<T>::foreign_try_from)
                .transpose()
                .change_context(ApplicationErrorResponse::BadRequest(ApiError {
                    sub_code: "INVALID_PAYMENT_METHOD_DATA".to_owned(),
                    error_identifier: 400,
                    error_message: "Payment method data construction failed".to_owned(),
                    error_object: None,
                }))?,
            amount: minor_amount,
            email,
            currency: Some(currency),
            payment_method_type: <Option<PaymentMethodType>>::foreign_try_from(
                payment_method_clone.unwrap_or_default(),
            )?,
            router_return_url: return_url
                .map(|url_str| {
                    url::Url::parse(&url_str).change_context(ApplicationErrorResponse::BadRequest(
                        ApiError {
                            sub_code: "INVALID_URL".to_owned(),
                            error_identifier: 400,
                            error_message: "Invalid router return URL".to_owned(),
                            error_object: None,
                        },
                    ))
                })
                .transpose()?,
            continue_redirection_url: value
                .continue_redirection_url
                .map(|url_str| {
                    url::Url::parse(&url_str).change_context(ApplicationErrorResponse::BadRequest(
                        ApiError {
                            sub_code: "INVALID_URL".to_owned(),
                            error_identifier: 400,
                            error_message: "Invalid continue redirection URL".to_owned(),
                            error_object: None,
                        },
                    ))
                })
                .transpose()?,
            browser_info: value
                .browser_info
                .map(BrowserInformation::foreign_try_from)
                .transpose()?,
            enrolled_for_3ds: false,
            redirect_response,
        })
    }
}

impl<
        T: PaymentMethodDataTypes
            + Default
            + Debug
            + Send
            + Eq
            + PartialEq
            + serde::Serialize
            + serde::de::DeserializeOwned
            + Clone
            + CardConversionHelper<T>,
    > ForeignTryFrom<grpc_api_types::payments::PaymentServicePostAuthenticateRequest>
    for PaymentsPostAuthenticateData<T>
{
    type Error = ApplicationErrorResponse;

    fn foreign_try_from(
        value: grpc_api_types::payments::PaymentServicePostAuthenticateRequest,
    ) -> Result<Self, error_stack::Report<Self::Error>> {
        let email: Option<Email> = match value.email {
            Some(ref email_str) => {
                Some(Email::try_from(email_str.clone().expose()).map_err(|_| {
                    error_stack::Report::new(ApplicationErrorResponse::BadRequest(ApiError {
                        sub_code: "INVALID_EMAIL_FORMAT".to_owned(),
                        error_identifier: 400,
                        error_message: "Invalid email".to_owned(),
                        error_object: None,
                    }))
                })?)
            }
            None => None,
        };

        let minor_amount = common_utils::types::MinorUnit::new(value.minor_amount);
        let currency = common_enums::Currency::foreign_try_from(value.currency())?;
        let return_url = value.return_url;

        // Clone payment_method to avoid ownership issues
        let payment_method_clone = value.payment_method.clone();

        let redirect_response =
            value
                .redirection_response
                .map(|redirection_response| ContinueRedirectionResponse {
                    params: redirection_response.params.map(Secret::new),
                    payload: Some(Secret::new(serde_json::Value::Object(
                        redirection_response
                            .payload
                            .into_iter()
                            .map(|(k, v)| (k, serde_json::Value::String(v)))
                            .collect(),
                    ))),
                });
        Ok(Self {
            payment_method_data: value
                .payment_method
                .map(PaymentMethodData::<T>::foreign_try_from)
                .transpose()
                .change_context(ApplicationErrorResponse::BadRequest(ApiError {
                    sub_code: "INVALID_PAYMENT_METHOD_DATA".to_owned(),
                    error_identifier: 400,
                    error_message: "Payment method data construction failed".to_owned(),
                    error_object: None,
                }))?,
            amount: minor_amount,
            email,
            currency: Some(currency),
            payment_method_type: <Option<PaymentMethodType>>::foreign_try_from(
                payment_method_clone.unwrap_or_default(),
            )?,
            router_return_url: return_url
                .map(|url_str| {
                    url::Url::parse(&url_str).change_context(ApplicationErrorResponse::BadRequest(
                        ApiError {
                            sub_code: "INVALID_URL".to_owned(),
                            error_identifier: 400,
                            error_message: "Invalid router return URL".to_owned(),
                            error_object: None,
                        },
                    ))
                })
                .transpose()?,
            continue_redirection_url: value
                .continue_redirection_url
                .map(|url_str| {
                    url::Url::parse(&url_str).change_context(ApplicationErrorResponse::BadRequest(
                        ApiError {
                            sub_code: "INVALID_URL".to_owned(),
                            error_identifier: 400,
                            error_message: "Invalid continue redirection URL".to_owned(),
                            error_object: None,
                        },
                    ))
                })
                .transpose()?,
            browser_info: value
                .browser_info
                .map(BrowserInformation::foreign_try_from)
                .transpose()?,
            enrolled_for_3ds: false,
            redirect_response,
        })
    }
}

// PaymentFlowData implementations for new proto definitions

impl
    ForeignTryFrom<(
        grpc_api_types::payments::PaymentServicePreAuthenticateRequest,
        Connectors,
        &common_utils::metadata::MaskedMetadata,
    )> for PaymentFlowData
{
    type Error = ApplicationErrorResponse;

    fn foreign_try_from(
        (value, connectors, metadata): (
            grpc_api_types::payments::PaymentServicePreAuthenticateRequest,
            Connectors,
            &common_utils::metadata::MaskedMetadata,
        ),
    ) -> Result<Self, error_stack::Report<Self::Error>> {
        let address = match value.address {
            Some(address) => payment_address::PaymentAddress::foreign_try_from(address)?,
            None => {
                return Err(ApplicationErrorResponse::BadRequest(ApiError {
                    sub_code: "INVALID_ADDRESS".to_owned(),
                    error_identifier: 400,
                    error_message: "Address is required".to_owned(),
                    error_object: None,
                }))?
            }
        };

        let merchant_id_from_header = extract_merchant_id_from_metadata(metadata)?;
        let vault_headers = extract_headers_from_metadata(metadata);

        Ok(Self {
            merchant_id: merchant_id_from_header,
            payment_id: "IRRELEVANT_PAYMENT_ID".to_string(),
            attempt_id: "IRRELEVANT_ATTEMPT_ID".to_string(),
            status: common_enums::AttemptStatus::Pending,
            payment_method: common_enums::PaymentMethod::foreign_try_from(
                value.payment_method.unwrap_or_default(),
            )?,
            address,
            auth_type: common_enums::AuthenticationType::ThreeDs, // Pre-auth typically uses 3DS
            connector_request_reference_id: extract_connector_request_reference_id(
                &value.request_ref_id,
            ),
            customer_id: None,
            connector_customer: None,
            description: None,
            return_url: value.return_url.clone(),
            connector_meta_data: {
                (!value.merchant_account_metadata.is_empty())
                    .then(|| {
                        serde_json::to_value(&value.merchant_account_metadata)
                            .map(common_utils::pii::SecretSerdeValue::new)
                            .map_err(|_| {
                                error_stack::Report::new(
                                    ApplicationErrorResponse::InternalServerError(
                                        crate::errors::ApiError {
                                            sub_code: "SERDE_JSON_ERROR".to_owned(),
                                            error_identifier: 500,
                                            error_message:
                                                "Failed to serialize merchant_account_metadata"
                                                    .to_owned(),
                                            error_object: None,
                                        },
                                    ),
                                )
                            })
                    })
                    .transpose()?
            },
            amount_captured: None,
            minor_amount_captured: None,
            minor_amount_capturable: None,
            access_token: None,
            session_token: None,
            reference_id: None,
            payment_method_token: None,
            preprocessing_id: None,
            connector_api_version: None,
            test_mode: None,
            connector_http_status_code: None,
            external_latency: None,
            connectors,
            raw_connector_response: None,
            connector_response_headers: None,
            vault_headers,
            raw_connector_request: None,
            connector_response: None,
            recurring_mandate_payment_data: None,
            order_details: None,
        })
    }
}

impl
    ForeignTryFrom<(
        grpc_api_types::payments::PaymentServiceAuthenticateRequest,
        Connectors,
        &common_utils::metadata::MaskedMetadata,
    )> for PaymentFlowData
{
    type Error = ApplicationErrorResponse;

    fn foreign_try_from(
        (value, connectors, metadata): (
            grpc_api_types::payments::PaymentServiceAuthenticateRequest,
            Connectors,
            &common_utils::metadata::MaskedMetadata,
        ),
    ) -> Result<Self, error_stack::Report<Self::Error>> {
        let address = match &value.address {
            Some(address_value) => {
                payment_address::PaymentAddress::foreign_try_from((*address_value).clone())?
            }
            None => {
                return Err(ApplicationErrorResponse::BadRequest(ApiError {
                    sub_code: "INVALID_ADDRESS".to_owned(),
                    error_identifier: 400,
                    error_message: "Address is required".to_owned(),
                    error_object: None,
                }))?
            }
        };

        let merchant_id_from_header = extract_merchant_id_from_metadata(metadata)?;
        let vault_headers = extract_headers_from_metadata(metadata);

        Ok(Self {
            merchant_id: merchant_id_from_header,
            payment_id: "IRRELEVANT_PAYMENT_ID".to_string(),
            attempt_id: "IRRELEVANT_ATTEMPT_ID".to_string(),
            status: common_enums::AttemptStatus::Pending,
            payment_method: common_enums::PaymentMethod::foreign_try_from(
                value.payment_method.unwrap_or_default(),
            )?,
            address,
            auth_type: common_enums::AuthenticationType::ThreeDs, // Auth step uses 3DS
            connector_request_reference_id: extract_connector_request_reference_id(
                &value.request_ref_id,
            ),
            customer_id: None,
            connector_customer: None,
            description: value.metadata.get("description").cloned(),
            return_url: value.return_url.clone(),
            connector_meta_data: {
                (!value.merchant_account_metadata.is_empty())
                    .then(|| {
                        serde_json::to_value(&value.merchant_account_metadata)
                            .map(common_utils::pii::SecretSerdeValue::new)
                            .map_err(|_| {
                                error_stack::Report::new(
                                    ApplicationErrorResponse::InternalServerError(
                                        crate::errors::ApiError {
                                            sub_code: "SERDE_JSON_ERROR".to_owned(),
                                            error_identifier: 500,
                                            error_message:
                                                "Failed to serialize merchant_account_metadata"
                                                    .to_owned(),
                                            error_object: None,
                                        },
                                    ),
                                )
                            })
                    })
                    .transpose()?
            },
            amount_captured: None,
            minor_amount_captured: None,
            access_token: None,
            session_token: None,
            reference_id: None,
            payment_method_token: None,
            preprocessing_id: None,
            connector_api_version: None,
            test_mode: None,
            connector_http_status_code: None,
            external_latency: None,
            connectors,
            raw_connector_response: None,
            connector_response_headers: None,
            vault_headers,
            raw_connector_request: None,
            minor_amount_capturable: None,
            connector_response: None,
            recurring_mandate_payment_data: None,
            order_details: None,
        })
    }
}

impl
    ForeignTryFrom<(
        grpc_api_types::payments::PaymentServicePostAuthenticateRequest,
        Connectors,
        &common_utils::metadata::MaskedMetadata,
    )> for PaymentFlowData
{
    type Error = ApplicationErrorResponse;

    fn foreign_try_from(
        (value, connectors, metadata): (
            grpc_api_types::payments::PaymentServicePostAuthenticateRequest,
            Connectors,
            &common_utils::metadata::MaskedMetadata,
        ),
    ) -> Result<Self, error_stack::Report<Self::Error>> {
        let address = match &value.address {
            Some(address_value) => {
                payment_address::PaymentAddress::foreign_try_from((*address_value).clone())?
            }
            None => {
                return Err(ApplicationErrorResponse::BadRequest(ApiError {
                    sub_code: "INVALID_ADDRESS".to_owned(),
                    error_identifier: 400,
                    error_message: "Address is required".to_owned(),
                    error_object: None,
                }))?
            }
        };

        let merchant_id_from_header = extract_merchant_id_from_metadata(metadata)?;
        let vault_headers = extract_headers_from_metadata(metadata);

        Ok(Self {
            merchant_id: merchant_id_from_header,
            payment_id: "IRRELEVANT_PAYMENT_ID".to_string(),
            attempt_id: "IRRELEVANT_ATTEMPT_ID".to_string(),
            status: common_enums::AttemptStatus::Pending,
            payment_method: common_enums::PaymentMethod::foreign_try_from(
                value.payment_method.unwrap_or_default(),
            )?,
            address,
            auth_type: common_enums::AuthenticationType::ThreeDs, // Post-auth uses 3DS
            connector_request_reference_id: extract_connector_request_reference_id(
                &value.request_ref_id,
            ),
            customer_id: None,
            connector_customer: None,
            description: value.metadata.get("description").cloned(),
            return_url: value.return_url.clone(),
            connector_meta_data: {
                (!value.merchant_account_metadata.is_empty())
                    .then(|| {
                        serde_json::to_value(&value.merchant_account_metadata)
                            .map(common_utils::pii::SecretSerdeValue::new)
                            .map_err(|_| {
                                error_stack::Report::new(
                                    ApplicationErrorResponse::InternalServerError(
                                        crate::errors::ApiError {
                                            sub_code: "SERDE_JSON_ERROR".to_owned(),
                                            error_identifier: 500,
                                            error_message:
                                                "Failed to serialize merchant_account_metadata"
                                                    .to_owned(),
                                            error_object: None,
                                        },
                                    ),
                                )
                            })
                    })
                    .transpose()?
            },
            amount_captured: None,
            minor_amount_captured: None,
            access_token: None,
            session_token: None,
            reference_id: None,
            payment_method_token: None,
            preprocessing_id: None,
            connector_api_version: None,
            test_mode: None,
            connector_http_status_code: None,
            external_latency: None,
            connectors,
            raw_connector_response: None,
            connector_response_headers: None,
            vault_headers,
            raw_connector_request: None,
            minor_amount_capturable: None,
            connector_response: None,
            recurring_mandate_payment_data: None,
            order_details: None,
        })
    }
}<|MERGE_RESOLUTION|>--- conflicted
+++ resolved
@@ -5625,18 +5625,12 @@
     }
 }
 
-<<<<<<< HEAD
 impl ForeignTryFrom<grpc_api_types::payments::PaymentServiceCreateConnectorCustomerRequest>
     for ConnectorCustomerData
-=======
-impl ForeignTryFrom<grpc_api_types::payments::PaymentServiceCreatePaymentMethodTokenRequest>
-    for PaymentMethodTokenizationData<DefaultPCIHolder>
->>>>>>> 86f46c36
 {
     type Error = ApplicationErrorResponse;
 
     fn foreign_try_from(
-<<<<<<< HEAD
         value: grpc_api_types::payments::PaymentServiceCreateConnectorCustomerRequest,
     ) -> Result<Self, error_stack::Report<Self::Error>> {
         let email = value
@@ -5651,42 +5645,13 @@
             split_payments: None,
             phone: None,
             preprocessing_id: None,
-=======
-        value: grpc_api_types::payments::PaymentServiceCreatePaymentMethodTokenRequest,
-    ) -> Result<Self, error_stack::Report<Self::Error>> {
-        let currency = common_enums::Currency::foreign_try_from(value.currency())?;
-
-        Ok(Self {
-            amount: common_utils::types::MinorUnit::new(value.amount),
-            currency,
-            payment_method_data: PaymentMethodData::<DefaultPCIHolder>::foreign_try_from(
-                value.payment_method.ok_or_else(|| {
-                    ApplicationErrorResponse::BadRequest(ApiError {
-                        sub_code: "INVALID_PAYMENT_METHOD_DATA".to_owned(),
-                        error_identifier: 400,
-                        error_message: "Payment method data is required".to_owned(),
-                        error_object: None,
-                    })
-                })?,
-            )?,
-            browser_info: None,        // browser_info not available in this proto
-            customer_acceptance: None, // customer_acceptance not available in this proto
-            setup_future_usage: None,  // setup_future_usage not available in this proto
-            mandate_id: None,
-            setup_mandate_details: None,
-            integrity_object: None,
->>>>>>> 86f46c36
         })
     }
 }
 
 impl
     ForeignTryFrom<(
-<<<<<<< HEAD
         grpc_api_types::payments::PaymentServiceCreateConnectorCustomerRequest,
-=======
-        grpc_api_types::payments::PaymentServiceCreatePaymentMethodTokenRequest,
->>>>>>> 86f46c36
         Connectors,
         &MaskedMetadata,
     )> for PaymentFlowData
@@ -5695,43 +5660,18 @@
 
     fn foreign_try_from(
         (value, connectors, metadata): (
-<<<<<<< HEAD
             grpc_api_types::payments::PaymentServiceCreateConnectorCustomerRequest,
-=======
-            grpc_api_types::payments::PaymentServiceCreatePaymentMethodTokenRequest,
->>>>>>> 86f46c36
             Connectors,
             &MaskedMetadata,
         ),
     ) -> Result<Self, error_stack::Report<Self::Error>> {
         let merchant_id_from_header = extract_merchant_id_from_metadata(metadata)?;
 
-<<<<<<< HEAD
-=======
-        // For payment method token creation, address is optional
-        let address = value
-            .address
-            .map(|addr| {
-                // Convert grpc Address to payment_address Address first
-                let payment_addr = payment_address::Address::foreign_try_from(addr.clone())
-                    .unwrap_or_else(|_| payment_address::Address::default());
-                // Then create PaymentAddress
-                payment_address::PaymentAddress::new(
-                    Some(payment_addr.clone()),
-                    Some(payment_addr.clone()),
-                    Some(payment_addr),
-                    Some(false),
-                )
-            })
-            .unwrap_or_else(payment_address::PaymentAddress::default);
-
->>>>>>> 86f46c36
         Ok(Self {
             merchant_id: merchant_id_from_header,
             payment_id: "IRRELEVANT_PAYMENT_ID".to_string(),
             attempt_id: "IRRELEVANT_ATTEMPT_ID".to_string(),
             status: common_enums::AttemptStatus::Pending,
-<<<<<<< HEAD
             payment_method: common_enums::PaymentMethod::Card, // Default for connector customer creation
             address: payment_address::PaymentAddress::default(), // Default address
             auth_type: common_enums::AuthenticationType::default(),
@@ -5741,29 +5681,6 @@
             customer_id: None,
             connector_customer: None,
             description: None, // description field not available in this proto
-=======
-            payment_method: common_enums::PaymentMethod::foreign_try_from(
-                value.payment_method.unwrap_or_default(),
-            )?,
-            address,
-            auth_type: common_enums::AuthenticationType::default(),
-            connector_request_reference_id: extract_connector_request_reference_id(
-                &value.request_ref_id,
-            ),
-            customer_id: value
-                .customer_id
-                .clone()
-                .map(|customer_id| CustomerId::try_from(Cow::from(customer_id)))
-                .transpose()
-                .change_context(ApplicationErrorResponse::BadRequest(ApiError {
-                    sub_code: "INVALID_CUSTOMER_ID".to_owned(),
-                    error_identifier: 400,
-                    error_message: "Failed to parse Customer Id".to_owned(),
-                    error_object: None,
-                }))?,
-            connector_customer: None,
-            description: None,
->>>>>>> 86f46c36
             return_url: None,
             connector_meta_data: None,
             amount_captured: None,
@@ -5790,7 +5707,6 @@
     }
 }
 
-<<<<<<< HEAD
 pub fn generate_create_connector_customer_response(
     router_data_v2: RouterDataV2<
         CreateConnectorCustomer,
@@ -5835,7 +5751,129 @@
             }),
             state: None,
         }),
-=======
+    }
+}
+
+impl ForeignTryFrom<grpc_api_types::payments::PaymentServiceCreatePaymentMethodTokenRequest>
+    for PaymentMethodTokenizationData<DefaultPCIHolder>
+{
+    type Error = ApplicationErrorResponse;
+
+    fn foreign_try_from(
+        value: grpc_api_types::payments::PaymentServiceCreatePaymentMethodTokenRequest,
+    ) -> Result<Self, error_stack::Report<Self::Error>> {
+        let currency = common_enums::Currency::foreign_try_from(value.currency())?;
+
+        Ok(Self {
+            amount: common_utils::types::MinorUnit::new(value.amount),
+            currency,
+            payment_method_data: PaymentMethodData::<DefaultPCIHolder>::foreign_try_from(
+                value.payment_method.ok_or_else(|| {
+                    ApplicationErrorResponse::BadRequest(ApiError {
+                        sub_code: "INVALID_PAYMENT_METHOD_DATA".to_owned(),
+                        error_identifier: 400,
+                        error_message: "Payment method data is required".to_owned(),
+                        error_object: None,
+                    })
+                })?,
+            )?,
+            browser_info: None,        // browser_info not available in this proto
+            customer_acceptance: None, // customer_acceptance not available in this proto
+            setup_future_usage: None,  // setup_future_usage not available in this proto
+            mandate_id: None,
+            setup_mandate_details: None,
+            integrity_object: None,
+        })
+    }
+}
+
+impl
+    ForeignTryFrom<(
+        grpc_api_types::payments::PaymentServiceCreatePaymentMethodTokenRequest,
+        Connectors,
+        &MaskedMetadata,
+    )> for PaymentFlowData
+{
+    type Error = ApplicationErrorResponse;
+
+    fn foreign_try_from(
+        (value, connectors, metadata): (
+            grpc_api_types::payments::PaymentServiceCreatePaymentMethodTokenRequest,
+            Connectors,
+            &MaskedMetadata,
+        ),
+    ) -> Result<Self, error_stack::Report<Self::Error>> {
+        let merchant_id_from_header = extract_merchant_id_from_metadata(metadata)?;
+
+        // For payment method token creation, address is optional
+        let address = value
+            .address
+            .map(|addr| {
+                // Convert grpc Address to payment_address Address first
+                let payment_addr = payment_address::Address::foreign_try_from(addr.clone())
+                    .unwrap_or_else(|_| payment_address::Address::default());
+                // Then create PaymentAddress
+                payment_address::PaymentAddress::new(
+                    Some(payment_addr.clone()),
+                    Some(payment_addr.clone()),
+                    Some(payment_addr),
+                    Some(false),
+                )
+            })
+            .unwrap_or_else(payment_address::PaymentAddress::default);
+
+        Ok(Self {
+            merchant_id: merchant_id_from_header,
+            payment_id: "IRRELEVANT_PAYMENT_ID".to_string(),
+            attempt_id: "IRRELEVANT_ATTEMPT_ID".to_string(),
+            status: common_enums::AttemptStatus::Pending,
+            payment_method: common_enums::PaymentMethod::foreign_try_from(
+                value.payment_method.unwrap_or_default(),
+            )?,
+            address,
+            auth_type: common_enums::AuthenticationType::default(),
+            connector_request_reference_id: extract_connector_request_reference_id(
+                &value.request_ref_id,
+            ),
+            customer_id: value
+                .customer_id
+                .clone()
+                .map(|customer_id| CustomerId::try_from(Cow::from(customer_id)))
+                .transpose()
+                .change_context(ApplicationErrorResponse::BadRequest(ApiError {
+                    sub_code: "INVALID_CUSTOMER_ID".to_owned(),
+                    error_identifier: 400,
+                    error_message: "Failed to parse Customer Id".to_owned(),
+                    error_object: None,
+                }))?,
+            connector_customer: None,
+            description: None,
+            return_url: None,
+            connector_meta_data: None,
+            amount_captured: None,
+            minor_amount_captured: None,
+            minor_amount_capturable: None,
+            access_token: None,
+            session_token: None,
+            reference_id: None,
+            payment_method_token: None,
+            preprocessing_id: None,
+            connector_api_version: None,
+            test_mode: None,
+            connector_http_status_code: None,
+            external_latency: None,
+            connectors,
+            raw_connector_response: None,
+            raw_connector_request: None,
+            connector_response_headers: None,
+            vault_headers: None,
+            connector_response: None,
+            recurring_mandate_payment_data: None,
+            order_details: None,
+        })
+    }
+}
+
 pub fn generate_create_payment_method_token_response(
     router_data_v2: RouterDataV2<
         PaymentMethodToken,
@@ -5887,7 +5925,6 @@
                 state: None,
             },
         ),
->>>>>>> 86f46c36
     }
 }
 
