--- conflicted
+++ resolved
@@ -82,11 +82,8 @@
     pub cashtocode: ConnectorParams,
     pub novalnet: ConnectorParams,
     pub nexinets: ConnectorParams,
-<<<<<<< HEAD
+    pub noon: ConnectorParams,
     pub braintree: ConnectorParams,
-=======
-    pub noon: ConnectorParams,
->>>>>>> 1185e5e0
 }
 
 #[derive(Clone, serde::Deserialize, Debug, Default)]
