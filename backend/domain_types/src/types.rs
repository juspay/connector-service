--- conflicted
+++ resolved
@@ -84,12 +84,9 @@
     pub payu: ConnectorParams,
     pub cashtocode: ConnectorParams,
     pub novalnet: ConnectorParams,
-<<<<<<< HEAD
-    pub cryptopay: ConnectorParams,
-=======
     pub nexinets: ConnectorParams,
     pub noon: ConnectorParams,
->>>>>>> ff21fff2
+    pub cryptopay: ConnectorParams,
 }
 
 #[derive(Clone, serde::Deserialize, Debug, Default)]
@@ -577,9 +574,6 @@
                         })))
                     }
                 },
-<<<<<<< HEAD
-                grpc_api_types::payments::payment_method::PaymentMethod::Crypto(_) => Ok(Some(PaymentMethodType::CryptoCurrency)),
-=======
                 grpc_api_types::payments::payment_method::PaymentMethod::Wallet(wallet_type) => {
                     match wallet_type.wallet_type {
                         Some(grpc_api_types::payments::wallet_payment_method_type::WalletType::Mifinity(_mifinity_data)) => {
@@ -620,7 +614,7 @@
                         },
                     }
                 }
->>>>>>> ff21fff2
+                grpc_api_types::payments::payment_method::PaymentMethod::Crypto(_) => Ok(Some(PaymentMethodType::CryptoCurrency)),
             },
             None => Err(ApplicationErrorResponse::BadRequest(ApiError {
                 sub_code: "INVALID_PAYMENT_METHOD_DATA".to_owned(),
