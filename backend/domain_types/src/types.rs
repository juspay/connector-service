--- conflicted
+++ resolved
@@ -113,13 +113,10 @@
     pub novalnet: ConnectorParams,
     pub nexinets: ConnectorParams,
     pub noon: ConnectorParams,
-<<<<<<< HEAD
-    pub cryptopay: ConnectorParams,
-=======
     pub braintree: ConnectorParams,
     pub volt: ConnectorParams,
     pub bluecode: ConnectorParams,
->>>>>>> c3241847
+    pub cryptopay: ConnectorParams,
 }
 
 #[derive(Clone, serde::Deserialize, Debug, Default)]
