--- conflicted
+++ resolved
@@ -3274,7 +3274,16 @@
             _ => Some(FutureUsage::foreign_try_from(value.setup_future_usage())?),
         };
 
-<<<<<<< HEAD
+        let sync_type = match value.sync_type() {
+            grpc_payment_types::SyncRequestType::MultipleCaptureSync => {
+                router_request_types::SyncRequestType::MultipleCaptureSync
+            }
+            grpc_payment_types::SyncRequestType::SinglePaymentSync
+            | grpc_payment_types::SyncRequestType::Unspecified => {
+                router_request_types::SyncRequestType::SinglePaymentSync
+            }
+        };
+
         let connector_metadata = value.connector_metadata.as_ref().and_then(|metadata| {
             let exposed = metadata.clone().expose();
             (!exposed.is_empty()).then(|| {
@@ -3282,26 +3291,6 @@
                     exposed.to_string(),
                 ))
             })
-=======
-        let sync_type = match value.sync_type() {
-            grpc_payment_types::SyncRequestType::MultipleCaptureSync => {
-                router_request_types::SyncRequestType::MultipleCaptureSync
-            }
-            grpc_payment_types::SyncRequestType::SinglePaymentSync
-            | grpc_payment_types::SyncRequestType::Unspecified => {
-                router_request_types::SyncRequestType::SinglePaymentSync
-            }
-        };
-
-        let connector_metadata = (!value.connector_metadata.is_empty()).then(|| {
-            Secret::new(serde_json::Value::Object(
-                value
-                    .connector_metadata
-                    .into_iter()
-                    .map(|(k, v)| (k, serde_json::Value::String(v)))
-                    .collect(),
-            ))
->>>>>>> 8665908b
         });
 
         Ok(Self {
