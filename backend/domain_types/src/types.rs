--- conflicted
+++ resolved
@@ -119,11 +119,8 @@
     pub bluecode: ConnectorParams,
     pub cryptopay: ConnectorParams,
     pub helcim: ConnectorParams,
-<<<<<<< HEAD
+    pub dlocal: ConnectorParams,
     pub rapyd: ConnectorParams,
-=======
-    pub dlocal: ConnectorParams,
->>>>>>> d6fba387
 }
 
 #[derive(Clone, serde::Deserialize, Debug, Default)]
