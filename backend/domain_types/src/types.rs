--- conflicted
+++ resolved
@@ -1734,19 +1734,13 @@
         ),
     ) -> Result<Self, error_stack::Report<Self::Error>> {
         let address = match &value.address {
-<<<<<<< HEAD
-=======
             // Borrow value.address
->>>>>>> 3ded3017
             Some(address_value) => {
                 // address_value is &grpc_api_types::payments::PaymentAddress
                 payment_address::PaymentAddress::foreign_try_from(
                     (*address_value).clone(), // Clone the grpc_api_types::payments::PaymentAddress
                 )?
             }
-<<<<<<< HEAD
-            None => payment_address::PaymentAddress::default(),
-=======
             None => {
                 // For repeat payment operations, address information is typically not available or required
                 payment_address::PaymentAddress::new(
@@ -1756,7 +1750,6 @@
                     Some(false), // should_unify_address = false for repeat operations
                 )
             }
->>>>>>> 3ded3017
         };
 
         let merchant_id_from_header = extract_merchant_id_from_metadata(metadata)?;
@@ -5467,7 +5460,8 @@
                         })
                 })
                 .transpose()?,
-<<<<<<< HEAD
+            off_session: value.off_session,
+            split_payments: None,
             recurring_mandate_payment_data: value.recurring_mandate_payment_data.map(|v| {
                 RecurringMandatePaymentData {
                     payment_method_type: None,
@@ -5481,10 +5475,6 @@
                     mandate_metadata: None,
                 }
             }),
-=======
-            off_session: value.off_session,
-            split_payments: None,
->>>>>>> 3ded3017
         })
     }
 }
