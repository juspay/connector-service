--- conflicted
+++ resolved
@@ -115,11 +115,8 @@
     pub cryptopay: ConnectorParams,
     pub helcim: ConnectorParams,
     pub dlocal: ConnectorParams,
-<<<<<<< HEAD
+    pub placetopay: ConnectorParams,
     pub trustpay: ConnectorParamsWithMoreUrls,
-=======
-    pub placetopay: ConnectorParams,
->>>>>>> 68ba3d9f
 }
 
 #[derive(Clone, serde::Deserialize, Debug, Default)]
