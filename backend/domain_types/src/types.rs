use core::result::Result;
use std::{borrow::Cow, collections::HashMap, fmt::Debug, str::FromStr};

use common_enums::{CaptureMethod, CardNetwork, PaymentMethod, PaymentMethodType};
use common_utils::{consts::NO_ERROR_CODE, id_type::CustomerId, pii::Email, Method};
use error_stack::{report, ResultExt};
use grpc_api_types::payments::{
    AcceptDisputeResponse, DisputeDefendRequest, DisputeDefendResponse, DisputeResponse,
    DisputeServiceSubmitEvidenceResponse, PaymentServiceAuthorizeRequest,
    PaymentServiceAuthorizeResponse, PaymentServiceCaptureResponse, PaymentServiceGetResponse,
    PaymentServiceRegisterRequest, PaymentServiceRegisterResponse, PaymentServiceVoidRequest,
    PaymentServiceVoidResponse, RefundResponse,
};
use hyperswitch_masking::Secret;
use serde::Serialize;
use serde_json::json;
use tonic;
use tracing::info;
use utoipa::ToSchema;

// Helper function for extracting connector request reference ID
fn extract_connector_request_reference_id(
    identifier: &Option<grpc_api_types::payments::Identifier>,
) -> String {
    identifier
        .as_ref()
        .and_then(|id| id.id_type.as_ref())
        .and_then(|id_type| match id_type {
            grpc_api_types::payments::identifier::IdType::Id(id) => Some(id.clone()),
            _ => None,
        })
        .unwrap_or_default()
}

// For decoding connector_meta_data and Engine trait - base64 crate no longer needed here
use crate::{
    connector_flow::{
        Accept, Authorize, Capture, CreateOrder, CreateSessionToken, DefendDispute, PSync, RSync,
        Refund, RepeatPayment, SetupMandate, SubmitEvidence, Void,
    },
    connector_types::{
        AcceptDisputeData, ConnectorMandateReferenceId, ConnectorResponseHeaders,
        DisputeDefendData, DisputeFlowData, DisputeResponseData, DisputeWebhookDetailsResponse,
        MandateReferenceId, MultipleCaptureRequestData, PaymentCreateOrderData,
        PaymentCreateOrderResponse, PaymentFlowData, PaymentVoidData, PaymentsAuthorizeData,
        PaymentsCaptureData, PaymentsResponseData, PaymentsSyncData, RawConnectorResponse,
        RefundFlowData, RefundSyncData, RefundWebhookDetailsResponse, RefundsData,
        RefundsResponseData, RepeatPaymentData, ResponseId, SessionTokenRequestData,
        SessionTokenResponseData, SetupMandateRequestData, SubmitEvidenceData,
        WebhookDetailsResponse,
    },
    errors::{ApiError, ApplicationErrorResponse},
    mandates::{self, MandateData},
    payment_address,
    payment_address::{Address, AddressDetails, PaymentAddress, PhoneDetails},
    payment_method_data,
    payment_method_data::{
        DefaultPCIHolder, PaymentMethodData, PaymentMethodDataTypes, RawCardNumber,
        VaultTokenHolder,
    },
    router_data_v2::RouterDataV2,
    router_request_types,
    router_request_types::BrowserInformation,
    router_response_types,
    utils::{extract_merchant_id_from_metadata, ForeignFrom, ForeignTryFrom},
};

#[derive(Clone, serde::Deserialize, Debug, Default)]
pub struct Connectors {
    // Added pub
    pub adyen: ConnectorParams,
    pub razorpay: ConnectorParams,
    pub razorpayv2: ConnectorParams,
    pub fiserv: ConnectorParams,
    pub elavon: ConnectorParams, // Add your connector params
    pub xendit: ConnectorParams,
    pub checkout: ConnectorParams,
    pub authorizedotnet: ConnectorParams, // Add your connector params
    pub mifinity: ConnectorParams,
    pub phonepe: ConnectorParams,
    pub cashfree: ConnectorParams,
    pub paytm: ConnectorParams,
    pub fiuu: ConnectorParams,
    pub payu: ConnectorParams,
    pub cashtocode: ConnectorParams,
    pub novalnet: ConnectorParams,
<<<<<<< HEAD
    pub cryptopay: ConnectorParams,
=======
    pub nexinets: ConnectorParams,
    pub noon: ConnectorParams,
>>>>>>> 295ce959
}

#[derive(Clone, serde::Deserialize, Debug, Default)]
pub struct ConnectorParams {
    /// base url
    pub base_url: String,
    pub dispute_base_url: Option<String>,
}

#[derive(Debug, serde::Deserialize, Clone)]
pub struct Proxy {
    pub http_url: Option<String>,
    pub https_url: Option<String>,
    pub idle_pool_connection_timeout: Option<u64>,
    pub bypass_proxy_urls: Vec<String>,
}

impl ForeignTryFrom<grpc_api_types::payments::CaptureMethod> for common_enums::CaptureMethod {
    type Error = ApplicationErrorResponse;

    fn foreign_try_from(
        value: grpc_api_types::payments::CaptureMethod,
    ) -> Result<Self, error_stack::Report<Self::Error>> {
        match value {
            grpc_api_types::payments::CaptureMethod::Automatic => Ok(Self::Automatic),
            grpc_api_types::payments::CaptureMethod::Manual => Ok(Self::Manual),
            grpc_api_types::payments::CaptureMethod::ManualMultiple => Ok(Self::ManualMultiple),
            grpc_api_types::payments::CaptureMethod::Scheduled => Ok(Self::Scheduled),
            _ => Err(report!(ApplicationErrorResponse::BadRequest(ApiError {
                sub_code: "unsupported_capture_method".to_string(),
                error_identifier: 4001,
                error_message: format!("Capture method {value:?} is not supported"),
                error_object: None,
            }))),
        }
    }
}

impl ForeignTryFrom<grpc_api_types::payments::CardNetwork> for common_enums::CardNetwork {
    type Error = ApplicationErrorResponse;

    fn foreign_try_from(
        network: grpc_api_types::payments::CardNetwork,
    ) -> Result<Self, error_stack::Report<Self::Error>> {
        match network {
            grpc_api_types::payments::CardNetwork::Visa => Ok(Self::Visa),
            grpc_api_types::payments::CardNetwork::Mastercard => Ok(Self::Mastercard),
            grpc_api_types::payments::CardNetwork::Amex => Ok(Self::AmericanExpress),
            grpc_api_types::payments::CardNetwork::Jcb => Ok(Self::JCB),
            grpc_api_types::payments::CardNetwork::Diners => Ok(Self::DinersClub),
            grpc_api_types::payments::CardNetwork::Discover => Ok(Self::Discover),
            grpc_api_types::payments::CardNetwork::CartesBancaires => Ok(Self::CartesBancaires),
            grpc_api_types::payments::CardNetwork::Unionpay => Ok(Self::UnionPay),
            grpc_api_types::payments::CardNetwork::Rupay => Ok(Self::RuPay),
            grpc_api_types::payments::CardNetwork::Maestro => Ok(Self::Maestro),
            grpc_api_types::payments::CardNetwork::Unspecified => {
                Err(ApplicationErrorResponse::BadRequest(ApiError {
                    sub_code: "UNSPECIFIED_CARD_NETWORK".to_owned(),
                    error_identifier: 401,
                    error_message: "Card network must be specified".to_owned(),
                    error_object: None,
                })
                .into())
            }
        }
    }
}

impl<
        T: PaymentMethodDataTypes
            + Default
            + Debug
            + Send
            + Eq
            + PartialEq
            + serde::Serialize
            + serde::de::DeserializeOwned
            + Clone
            + CardConversionHelper<T>,
    > ForeignTryFrom<grpc_api_types::payments::PaymentMethod> for PaymentMethodData<T>
{
    type Error = ApplicationErrorResponse;

    fn foreign_try_from(
        value: grpc_api_types::payments::PaymentMethod,
    ) -> Result<Self, error_stack::Report<Self::Error>> {
        tracing::info!("PaymentMethod data received: {:?}", value);
        match value.payment_method {
            Some(data) => match data {
                grpc_api_types::payments::payment_method::PaymentMethod::Card(card_type) => {
                    match card_type.card_type {
                        Some(grpc_api_types::payments::card_payment_method_type::CardType::Credit(card)) => {
                            let card = payment_method_data::Card::<T>::foreign_try_from(card)?;
                            Ok(PaymentMethodData::Card(card))
                        },
                        Some(grpc_api_types::payments::card_payment_method_type::CardType::Debit(card)) => {
                                                    let card = payment_method_data::Card::<T>::foreign_try_from(card)?;
                            Ok(PaymentMethodData::Card(card))},
                        Some(grpc_api_types::payments::card_payment_method_type::CardType::CardRedirect(_card_redirect)) => {
                            Err(report!(ApplicationErrorResponse::BadRequest(ApiError {
                                sub_code: "UNSUPPORTED_PAYMENT_METHOD".to_owned(),
                                error_identifier: 400,
                                error_message: "Card redirect payments are not yet supported".to_owned(),
                                error_object: None,
                            })))
                        },
                        Some(grpc_api_types::payments::card_payment_method_type::CardType::CreditProxy(card)) => {
                            let x = payment_method_data::Card::<T>::foreign_try_from(card)?;
                            Ok(PaymentMethodData::Card(x))
                        },
                        Some(grpc_api_types::payments::card_payment_method_type::CardType::DebitProxy(card)) => {
                            let x = payment_method_data::Card::<T>::foreign_try_from(card)?;
                            Ok(PaymentMethodData::Card(x))
                        },
                        None => Err(report!(ApplicationErrorResponse::BadRequest(ApiError {
                            sub_code: "INVALID_PAYMENT_METHOD".to_owned(),
                            error_identifier: 400,
                            error_message: "Card type is required".to_owned(),
                            error_object: None,
                        })))
                    }
                }
                grpc_api_types::payments::payment_method::PaymentMethod::Token(_token) => Ok(
                    PaymentMethodData::CardToken(payment_method_data::CardToken {
                        card_holder_name: None,
                        card_cvc: None,
                    }),
                ),
                grpc_api_types::payments::payment_method::PaymentMethod::UpiCollect(
                    upi_collect,
                ) => Ok(PaymentMethodData::Upi(
                    payment_method_data::UpiData::UpiCollect(payment_method_data::UpiCollectData {
                        vpa_id: upi_collect.vpa_id.map(|vpa| vpa.into()),
                    }),
                )),
                grpc_api_types::payments::payment_method::PaymentMethod::UpiIntent(_upi_intent) => {
                    Ok(PaymentMethodData::Upi(
                        payment_method_data::UpiData::UpiIntent(
                            payment_method_data::UpiIntentData {},
                        ),
                    ))
                }
                grpc_api_types::payments::payment_method::PaymentMethod::UpiQr(_upi_qr) => {
                    // UpiQr is not yet implemented, fallback to UpiIntent
                    Ok(PaymentMethodData::Upi(
                        crate::payment_method_data::UpiData::UpiIntent(
                            crate::payment_method_data::UpiIntentData {},
                        ),
                    ))
                }
                grpc_api_types::payments::payment_method::PaymentMethod::Reward(_reward) => {
                    Ok(PaymentMethodData::Reward)
                }
<<<<<<< HEAD
                grpc_api_types::payments::payment_method::PaymentMethod::Crypto(crypto) => {
                    match crypto.crypto_currency {
                        Some(cryptocurrency) => Ok(PaymentMethodData::Crypto(
                            crate::payment_method_data::CryptoData {
                                pay_currency: cryptocurrency.pay_currency,
                                network: cryptocurrency.network,
                            },
                        )),
                        None => Err(report!(ApplicationErrorResponse::BadRequest(ApiError {
                            sub_code: "INVALID_PAYMENT_METHOD".to_owned(),
                            error_identifier: 400,
                            error_message: "crypto_currency is required".to_owned(),
                            error_object: None,
                        }))),
=======
                grpc_api_types::payments::payment_method::PaymentMethod::Wallet(wallet_type) => {
                    match wallet_type.wallet_type {
                        Some(grpc_api_types::payments::wallet_payment_method_type::WalletType::Mifinity(mifinity_data)) => {
                            Ok(PaymentMethodData::Wallet(payment_method_data::WalletData::Mifinity(
                                payment_method_data::MifinityData {
                                    date_of_birth: hyperswitch_masking::Secret::<time::Date>::foreign_try_from(mifinity_data.date_of_birth)?,
                                    language_preference: mifinity_data.language_preference,
                                }
                            )))
                        },
                        None => Err(report!(ApplicationErrorResponse::BadRequest(ApiError {
                            sub_code: "INVALID_WALLET_TYPE".to_owned(),
                            error_identifier: 400,
                            error_message: "Wallet type is required".to_owned(),
                            error_object: None,
                        })))
>>>>>>> 295ce959
                    }
                }
            },
            None => Err(ApplicationErrorResponse::BadRequest(ApiError {
                sub_code: "INVALID_PAYMENT_METHOD_DATA".to_owned(),
                error_identifier: 400,
                error_message: "Payment method data is required".to_owned(),
                error_object: None,
            })
            .into()),
        }
    }
}

impl ForeignTryFrom<grpc_api_types::payments::PaymentMethod> for Option<PaymentMethodType> {
    type Error = ApplicationErrorResponse;

    fn foreign_try_from(
        value: grpc_api_types::payments::PaymentMethod,
    ) -> Result<Self, error_stack::Report<Self::Error>> {
        match value.payment_method {
            Some(data) => match data {
                grpc_api_types::payments::payment_method::PaymentMethod::Card(card_type) => {
                    match card_type.card_type {
                        Some(grpc_api_types::payments::card_payment_method_type::CardType::Credit(_)) => {
                            Ok(Some(PaymentMethodType::Credit))
                        },
                        Some(grpc_api_types::payments::card_payment_method_type::CardType::Debit(_)) => {
                            Ok(Some(PaymentMethodType::Debit))
                        },
                        Some(grpc_api_types::payments::card_payment_method_type::CardType::CardRedirect(_)) =>
                            Err(report!(ApplicationErrorResponse::BadRequest(ApiError {
                                sub_code: "UNSUPPORTED_PAYMENT_METHOD".to_owned(),
                                error_identifier: 400,
                                error_message: "Card redirect payments are not yet supported".to_owned(),
                                error_object: None,
                            }))),
                        Some(grpc_api_types::payments::card_payment_method_type::CardType::CreditProxy(_)) => {
                            Ok(Some(PaymentMethodType::Credit))
                        },
                        Some(grpc_api_types::payments::card_payment_method_type::CardType::DebitProxy(_)) => {
                            Ok(Some(PaymentMethodType::Debit))
                        },
                        None =>
                            Err(report!(ApplicationErrorResponse::BadRequest(ApiError {
                                sub_code: "INVALID_PAYMENT_METHOD".to_owned(),
                                error_identifier: 400,
                                error_message: "Card type is required".to_owned(),
                                error_object: None,
                            })))
                    }
                }
                grpc_api_types::payments::payment_method::PaymentMethod::Token(_) => {
                    Ok(None)
                },
                grpc_api_types::payments::payment_method::PaymentMethod::UpiCollect(_) => Ok(Some(PaymentMethodType::UpiCollect)),
                grpc_api_types::payments::payment_method::PaymentMethod::UpiIntent(_) => Ok(Some(PaymentMethodType::UpiIntent)),
                grpc_api_types::payments::payment_method::PaymentMethod::UpiQr(_) => Ok(Some(PaymentMethodType::UpiIntent)), // UpiQr not yet implemented, fallback to UpiIntent
                grpc_api_types::payments::payment_method::PaymentMethod::Reward(reward) => {
                    match reward.reward_type() {
                        grpc_api_types::payments::RewardType::Classicreward => Ok(Some(PaymentMethodType::ClassicReward)),
                        grpc_api_types::payments::RewardType::EVoucher => Ok(Some(PaymentMethodType::Evoucher)),
                        _ => Err(report!(ApplicationErrorResponse::BadRequest(ApiError {
                            sub_code: "UNSUPPORTED_REWARD_TYPE".to_owned(),
                            error_identifier: 400,
                            error_message: "Unsupported reward type".to_owned(),
                            error_object: None,
                        })))
                    }
                },
<<<<<<< HEAD
                grpc_api_types::payments::payment_method::PaymentMethod::Crypto(_) => Ok(Some(PaymentMethodType::CryptoCurrency)),
=======
                grpc_api_types::payments::payment_method::PaymentMethod::Wallet(wallet_type) => {
                    match wallet_type.wallet_type {
                        Some(grpc_api_types::payments::wallet_payment_method_type::WalletType::Mifinity(_mifinity_data)) => {
                            // For PaymentMethodType conversion, we just need to return the type, not the full data
                            Ok(Some(PaymentMethodType::Mifinity))
                        },
                        None => Err(report!(ApplicationErrorResponse::BadRequest(ApiError {
                            sub_code: "INVALID_WALLET_TYPE".to_owned(),
                            error_identifier: 400,
                            error_message: "Wallet type is required".to_owned(),
                            error_object: None,
                        })))
                    }
                }
>>>>>>> 295ce959
            },
            None => Err(ApplicationErrorResponse::BadRequest(ApiError {
                sub_code: "INVALID_PAYMENT_METHOD_DATA".to_owned(),
                error_identifier: 400,
                error_message: "Payment method data is required".to_owned(),
                error_object: None,
            })
            .into()),
        }
    }
}

// Helper trait for generic card conversion
pub trait CardConversionHelper<T: PaymentMethodDataTypes> {
    fn convert_card_details(
        card: grpc_api_types::payments::CardDetails,
    ) -> Result<payment_method_data::Card<T>, error_stack::Report<ApplicationErrorResponse>>;
}

// Implementation for DefaultPCIHolder
impl CardConversionHelper<DefaultPCIHolder> for DefaultPCIHolder {
    fn convert_card_details(
        card: grpc_api_types::payments::CardDetails,
    ) -> Result<
        payment_method_data::Card<DefaultPCIHolder>,
        error_stack::Report<ApplicationErrorResponse>,
    > {
        let card_network = Some(common_enums::CardNetwork::foreign_try_from(
            card.card_network(),
        )?);
        Ok(payment_method_data::Card {
            card_number: RawCardNumber::<DefaultPCIHolder>(card.card_number.ok_or(
                ApplicationErrorResponse::BadRequest(ApiError {
                    sub_code: "MISSING_CARD_NUMBER".to_owned(),
                    error_identifier: 400,
                    error_message: "Missing card number".to_owned(),
                    error_object: None,
                }),
            )?),
            card_exp_month: card.card_exp_month.into(),
            card_exp_year: card.card_exp_year.into(),
            card_cvc: card.card_cvc.into(),
            card_issuer: card.card_issuer,
            card_network,
            card_type: card.card_type,
            card_issuing_country: card.card_issuing_country_alpha2,
            bank_code: card.bank_code,
            nick_name: card.nick_name.map(|name| name.into()),
            card_holder_name: card.card_holder_name.map(Secret::new),
            co_badged_card_data: None,
        })
    }
}

// Implementation for VaultTokenHolder
impl CardConversionHelper<VaultTokenHolder> for VaultTokenHolder {
    fn convert_card_details(
        card: grpc_api_types::payments::CardDetails,
    ) -> Result<
        payment_method_data::Card<VaultTokenHolder>,
        error_stack::Report<ApplicationErrorResponse>,
    > {
        Ok(payment_method_data::Card {
            card_number: RawCardNumber(
                card.card_number
                    .ok_or(ApplicationErrorResponse::BadRequest(ApiError {
                        sub_code: "MISSING_CARD_NUMBER".to_owned(),
                        error_identifier: 400,
                        error_message: "Missing card number".to_owned(),
                        error_object: None,
                    }))
                    .map(|cn| cn.get_card_no())?,
            ),
            card_exp_month: card.card_exp_month.into(),
            card_exp_year: card.card_exp_year.into(),
            card_cvc: card.card_cvc.into(),
            card_issuer: card.card_issuer,
            card_network: None,
            card_type: card.card_type,
            card_issuing_country: card.card_issuing_country_alpha2,
            bank_code: card.bank_code,
            nick_name: card.nick_name.map(|name| name.into()),
            card_holder_name: card.card_holder_name.map(Secret::new),
            co_badged_card_data: None,
        })
    }
}

// Generic ForeignTryFrom implementation using the helper trait
impl<T> ForeignTryFrom<grpc_api_types::payments::CardDetails> for payment_method_data::Card<T>
where
    T: PaymentMethodDataTypes
        + Default
        + Debug
        + Send
        + Eq
        + PartialEq
        + serde::Serialize
        + serde::de::DeserializeOwned
        + Clone
        + CardConversionHelper<T>,
{
    type Error = ApplicationErrorResponse;
    fn foreign_try_from(
        card: grpc_api_types::payments::CardDetails,
    ) -> Result<Self, error_stack::Report<Self::Error>> {
        T::convert_card_details(card)
    }
}

impl ForeignTryFrom<grpc_api_types::payments::Currency> for common_enums::Currency {
    type Error = ApplicationErrorResponse;
    fn foreign_try_from(
        value: grpc_api_types::payments::Currency,
    ) -> Result<Self, error_stack::Report<Self::Error>> {
        match value {
            grpc_api_types::payments::Currency::Aed => Ok(Self::AED),
            grpc_api_types::payments::Currency::All => Ok(Self::ALL),
            grpc_api_types::payments::Currency::Amd => Ok(Self::AMD),
            grpc_api_types::payments::Currency::Ang => Ok(Self::ANG),
            grpc_api_types::payments::Currency::Aoa => Ok(Self::AOA),
            grpc_api_types::payments::Currency::Ars => Ok(Self::ARS),
            grpc_api_types::payments::Currency::Aud => Ok(Self::AUD),
            grpc_api_types::payments::Currency::Awg => Ok(Self::AWG),
            grpc_api_types::payments::Currency::Azn => Ok(Self::AZN),
            grpc_api_types::payments::Currency::Bam => Ok(Self::BAM),
            grpc_api_types::payments::Currency::Bbd => Ok(Self::BBD),
            grpc_api_types::payments::Currency::Bdt => Ok(Self::BDT),
            grpc_api_types::payments::Currency::Bgn => Ok(Self::BGN),
            grpc_api_types::payments::Currency::Bhd => Ok(Self::BHD),
            grpc_api_types::payments::Currency::Bif => Ok(Self::BIF),
            grpc_api_types::payments::Currency::Bmd => Ok(Self::BMD),
            grpc_api_types::payments::Currency::Bnd => Ok(Self::BND),
            grpc_api_types::payments::Currency::Bob => Ok(Self::BOB),
            grpc_api_types::payments::Currency::Brl => Ok(Self::BRL),
            grpc_api_types::payments::Currency::Bsd => Ok(Self::BSD),
            grpc_api_types::payments::Currency::Bwp => Ok(Self::BWP),
            grpc_api_types::payments::Currency::Byn => Ok(Self::BYN),
            grpc_api_types::payments::Currency::Bzd => Ok(Self::BZD),
            grpc_api_types::payments::Currency::Cad => Ok(Self::CAD),
            grpc_api_types::payments::Currency::Chf => Ok(Self::CHF),
            grpc_api_types::payments::Currency::Clp => Ok(Self::CLP),
            grpc_api_types::payments::Currency::Cny => Ok(Self::CNY),
            grpc_api_types::payments::Currency::Cop => Ok(Self::COP),
            grpc_api_types::payments::Currency::Crc => Ok(Self::CRC),
            grpc_api_types::payments::Currency::Cup => Ok(Self::CUP),
            grpc_api_types::payments::Currency::Cve => Ok(Self::CVE),
            grpc_api_types::payments::Currency::Czk => Ok(Self::CZK),
            grpc_api_types::payments::Currency::Djf => Ok(Self::DJF),
            grpc_api_types::payments::Currency::Dkk => Ok(Self::DKK),
            grpc_api_types::payments::Currency::Dop => Ok(Self::DOP),
            grpc_api_types::payments::Currency::Dzd => Ok(Self::DZD),
            grpc_api_types::payments::Currency::Egp => Ok(Self::EGP),
            grpc_api_types::payments::Currency::Etb => Ok(Self::ETB),
            grpc_api_types::payments::Currency::Eur => Ok(Self::EUR),
            grpc_api_types::payments::Currency::Fjd => Ok(Self::FJD),
            grpc_api_types::payments::Currency::Fkp => Ok(Self::FKP),
            grpc_api_types::payments::Currency::Gbp => Ok(Self::GBP),
            grpc_api_types::payments::Currency::Gel => Ok(Self::GEL),
            grpc_api_types::payments::Currency::Ghs => Ok(Self::GHS),
            grpc_api_types::payments::Currency::Gip => Ok(Self::GIP),
            grpc_api_types::payments::Currency::Gmd => Ok(Self::GMD),
            grpc_api_types::payments::Currency::Gnf => Ok(Self::GNF),
            grpc_api_types::payments::Currency::Gtq => Ok(Self::GTQ),
            grpc_api_types::payments::Currency::Gyd => Ok(Self::GYD),
            grpc_api_types::payments::Currency::Hkd => Ok(Self::HKD),
            grpc_api_types::payments::Currency::Hnl => Ok(Self::HNL),
            grpc_api_types::payments::Currency::Hrk => Ok(Self::HRK),
            grpc_api_types::payments::Currency::Htg => Ok(Self::HTG),
            grpc_api_types::payments::Currency::Huf => Ok(Self::HUF),
            grpc_api_types::payments::Currency::Idr => Ok(Self::IDR),
            grpc_api_types::payments::Currency::Ils => Ok(Self::ILS),
            grpc_api_types::payments::Currency::Inr => Ok(Self::INR),
            grpc_api_types::payments::Currency::Iqd => Ok(Self::IQD),
            grpc_api_types::payments::Currency::Jmd => Ok(Self::JMD),
            grpc_api_types::payments::Currency::Jod => Ok(Self::JOD),
            grpc_api_types::payments::Currency::Jpy => Ok(Self::JPY),
            grpc_api_types::payments::Currency::Kes => Ok(Self::KES),
            grpc_api_types::payments::Currency::Kgs => Ok(Self::KGS),
            grpc_api_types::payments::Currency::Khr => Ok(Self::KHR),
            grpc_api_types::payments::Currency::Kmf => Ok(Self::KMF),
            grpc_api_types::payments::Currency::Krw => Ok(Self::KRW),
            grpc_api_types::payments::Currency::Kwd => Ok(Self::KWD),
            grpc_api_types::payments::Currency::Kyd => Ok(Self::KYD),
            grpc_api_types::payments::Currency::Kzt => Ok(Self::KZT),
            grpc_api_types::payments::Currency::Lak => Ok(Self::LAK),
            grpc_api_types::payments::Currency::Lbp => Ok(Self::LBP),
            grpc_api_types::payments::Currency::Lkr => Ok(Self::LKR),
            grpc_api_types::payments::Currency::Lrd => Ok(Self::LRD),
            grpc_api_types::payments::Currency::Lsl => Ok(Self::LSL),
            grpc_api_types::payments::Currency::Lyd => Ok(Self::LYD),
            grpc_api_types::payments::Currency::Mad => Ok(Self::MAD),
            grpc_api_types::payments::Currency::Mdl => Ok(Self::MDL),
            grpc_api_types::payments::Currency::Mga => Ok(Self::MGA),
            grpc_api_types::payments::Currency::Mkd => Ok(Self::MKD),
            grpc_api_types::payments::Currency::Mmk => Ok(Self::MMK),
            grpc_api_types::payments::Currency::Mnt => Ok(Self::MNT),
            grpc_api_types::payments::Currency::Mop => Ok(Self::MOP),
            grpc_api_types::payments::Currency::Mru => Ok(Self::MRU),
            grpc_api_types::payments::Currency::Mur => Ok(Self::MUR),
            grpc_api_types::payments::Currency::Mvr => Ok(Self::MVR),
            grpc_api_types::payments::Currency::Mwk => Ok(Self::MWK),
            grpc_api_types::payments::Currency::Mxn => Ok(Self::MXN),
            grpc_api_types::payments::Currency::Myr => Ok(Self::MYR),
            grpc_api_types::payments::Currency::Mzn => Ok(Self::MZN),
            grpc_api_types::payments::Currency::Nad => Ok(Self::NAD),
            grpc_api_types::payments::Currency::Ngn => Ok(Self::NGN),
            grpc_api_types::payments::Currency::Nio => Ok(Self::NIO),
            grpc_api_types::payments::Currency::Nok => Ok(Self::NOK),
            grpc_api_types::payments::Currency::Npr => Ok(Self::NPR),
            grpc_api_types::payments::Currency::Nzd => Ok(Self::NZD),
            grpc_api_types::payments::Currency::Omr => Ok(Self::OMR),
            grpc_api_types::payments::Currency::Pab => Ok(Self::PAB),
            grpc_api_types::payments::Currency::Pen => Ok(Self::PEN),
            grpc_api_types::payments::Currency::Pgk => Ok(Self::PGK),
            grpc_api_types::payments::Currency::Php => Ok(Self::PHP),
            grpc_api_types::payments::Currency::Pkr => Ok(Self::PKR),
            grpc_api_types::payments::Currency::Pln => Ok(Self::PLN),
            grpc_api_types::payments::Currency::Pyg => Ok(Self::PYG),
            grpc_api_types::payments::Currency::Qar => Ok(Self::QAR),
            grpc_api_types::payments::Currency::Ron => Ok(Self::RON),
            grpc_api_types::payments::Currency::Rsd => Ok(Self::RSD),
            grpc_api_types::payments::Currency::Rub => Ok(Self::RUB),
            grpc_api_types::payments::Currency::Rwf => Ok(Self::RWF),
            grpc_api_types::payments::Currency::Sar => Ok(Self::SAR),
            grpc_api_types::payments::Currency::Sbd => Ok(Self::SBD),
            grpc_api_types::payments::Currency::Scr => Ok(Self::SCR),
            grpc_api_types::payments::Currency::Sek => Ok(Self::SEK),
            grpc_api_types::payments::Currency::Sgd => Ok(Self::SGD),
            grpc_api_types::payments::Currency::Shp => Ok(Self::SHP),
            grpc_api_types::payments::Currency::Sle => Ok(Self::SLE),
            grpc_api_types::payments::Currency::Sll => Ok(Self::SLL),
            grpc_api_types::payments::Currency::Sos => Ok(Self::SOS),
            grpc_api_types::payments::Currency::Srd => Ok(Self::SRD),
            grpc_api_types::payments::Currency::Ssp => Ok(Self::SSP),
            grpc_api_types::payments::Currency::Stn => Ok(Self::STN),
            grpc_api_types::payments::Currency::Svc => Ok(Self::SVC),
            grpc_api_types::payments::Currency::Szl => Ok(Self::SZL),
            grpc_api_types::payments::Currency::Thb => Ok(Self::THB),
            grpc_api_types::payments::Currency::Tnd => Ok(Self::TND),
            grpc_api_types::payments::Currency::Top => Ok(Self::TOP),
            grpc_api_types::payments::Currency::Try => Ok(Self::TRY),
            grpc_api_types::payments::Currency::Ttd => Ok(Self::TTD),
            grpc_api_types::payments::Currency::Twd => Ok(Self::TWD),
            grpc_api_types::payments::Currency::Tzs => Ok(Self::TZS),
            grpc_api_types::payments::Currency::Uah => Ok(Self::UAH),
            grpc_api_types::payments::Currency::Ugx => Ok(Self::UGX),
            grpc_api_types::payments::Currency::Usd => Ok(Self::USD),
            grpc_api_types::payments::Currency::Uyu => Ok(Self::UYU),
            grpc_api_types::payments::Currency::Uzs => Ok(Self::UZS),
            grpc_api_types::payments::Currency::Ves => Ok(Self::VES),
            grpc_api_types::payments::Currency::Vnd => Ok(Self::VND),
            grpc_api_types::payments::Currency::Vuv => Ok(Self::VUV),
            grpc_api_types::payments::Currency::Wst => Ok(Self::WST),
            grpc_api_types::payments::Currency::Xaf => Ok(Self::XAF),
            grpc_api_types::payments::Currency::Xcd => Ok(Self::XCD),
            grpc_api_types::payments::Currency::Xof => Ok(Self::XOF),
            grpc_api_types::payments::Currency::Xpf => Ok(Self::XPF),
            grpc_api_types::payments::Currency::Yer => Ok(Self::YER),
            grpc_api_types::payments::Currency::Zar => Ok(Self::ZAR),
            grpc_api_types::payments::Currency::Zmw => Ok(Self::ZMW),
            _ => Err(report!(ApplicationErrorResponse::BadRequest(ApiError {
                sub_code: "unsupported_currency".to_string(),
                error_identifier: 4001,
                error_message: format!("Currency {value:?} is not supported"),
                error_object: None,
            }))),
        }
    }
}

impl<
        T: PaymentMethodDataTypes
            + Default
            + Debug
            + Send
            + Eq
            + PartialEq
            + serde::Serialize
            + serde::de::DeserializeOwned
            + Clone
            + CardConversionHelper<T>,
    > ForeignTryFrom<PaymentServiceAuthorizeRequest> for PaymentsAuthorizeData<T>
{
    type Error = ApplicationErrorResponse;

    fn foreign_try_from(
        value: PaymentServiceAuthorizeRequest,
    ) -> Result<Self, error_stack::Report<Self::Error>> {
        let email: Option<Email> = match value.email {
            Some(ref email_str) => Some(Email::try_from(email_str.clone()).map_err(|_| {
                error_stack::Report::new(ApplicationErrorResponse::BadRequest(ApiError {
                    sub_code: "INVALID_EMAIL_FORMAT".to_owned(),
                    error_identifier: 400,

                    error_message: "Invalid email".to_owned(),
                    error_object: None,
                }))
            })?),
            None => None,
        };

        Ok(Self {
            capture_method: Some(common_enums::CaptureMethod::foreign_try_from(
                value.capture_method(),
            )?),
            payment_method_data: PaymentMethodData::<T>::foreign_try_from(
                value.payment_method.clone().ok_or_else(|| {
                    ApplicationErrorResponse::BadRequest(ApiError {
                        sub_code: "INVALID_PAYMENT_METHOD_DATA".to_owned(),
                        error_identifier: 400,
                        error_message: "Payment method data is required".to_owned(),
                        error_object: None,
                    })
                })?,
            )?,
            amount: value.amount,
            currency: common_enums::Currency::foreign_try_from(value.currency())?,
            confirm: true,
            webhook_url: value.webhook_url,
            browser_info: value
                .browser_info
                .map(BrowserInformation::foreign_try_from)
                .transpose()?,
            payment_method_type: <Option<PaymentMethodType>>::foreign_try_from(
                value.payment_method.clone().ok_or_else(|| {
                    ApplicationErrorResponse::BadRequest(ApiError {
                        sub_code: "INVALID_PAYMENT_METHOD_DATA".to_owned(),
                        error_identifier: 400,
                        error_message: "Payment method data is required".to_owned(),
                        error_object: None,
                    })
                })?,
            )?,
            minor_amount: common_utils::types::MinorUnit::new(value.minor_amount),
            email,
            customer_name: None,
            statement_descriptor_suffix: None,
            statement_descriptor: None,

            router_return_url: value.return_url,
            complete_authorize_url: None,
            setup_future_usage: None,
            mandate_id: None,
            off_session: None,
            order_category: value.order_category,
            session_token: None,
            enrolled_for_3ds: false,
            related_transaction_id: None,
            payment_experience: None,
            customer_id: value
                .connector_customer_id
                .clone()
                .map(|customer_id| CustomerId::try_from(Cow::from(customer_id)))
                .transpose()
                .change_context(ApplicationErrorResponse::BadRequest(ApiError {
                    sub_code: "INVALID_CUSTOMER_ID".to_owned(),
                    error_identifier: 400,
                    error_message: "Failed to parse Customer Id".to_owned(),
                    error_object: None,
                }))?,
            request_incremental_authorization: false,
            metadata: if value.metadata.is_empty() {
                None
            } else {
                Some(serde_json::Value::Object(
                    value
                        .metadata
                        .into_iter()
                        .map(|(k, v)| (k, serde_json::Value::String(v)))
                        .collect(),
                ))
            },
            merchant_order_reference_id: None,
            order_tax_amount: None,
            shipping_cost: None,
            merchant_account_id: None,
            integrity_object: None,
            merchant_config_currency: None,
            all_keys_required: None, // Field not available in new proto structure
        })
    }
}

impl ForeignTryFrom<grpc_api_types::payments::PaymentAddress> for payment_address::PaymentAddress {
    type Error = ApplicationErrorResponse;
    fn foreign_try_from(
        value: grpc_api_types::payments::PaymentAddress,
    ) -> Result<Self, error_stack::Report<Self::Error>> {
        let shipping = match value.shipping_address {
            Some(address) => Some(Address::foreign_try_from(address)?),
            None => None,
        };

        let billing = match value.billing_address.clone() {
            Some(address) => Some(Address::foreign_try_from(address)?),
            None => None,
        };

        let payment_method_billing = match value.billing_address {
            Some(address) => Some(Address::foreign_try_from(address)?),
            None => None,
        };

        Ok(Self::new(
            shipping,
            billing,
            payment_method_billing,
            Some(false), // should_unify_address set to false
        ))
    }
}

impl ForeignTryFrom<grpc_api_types::payments::Address> for Address {
    type Error = ApplicationErrorResponse;
    fn foreign_try_from(
        value: grpc_api_types::payments::Address,
    ) -> Result<Self, error_stack::Report<Self::Error>> {
        let email = match value.email.clone() {
            Some(email) => Some(common_utils::pii::Email::from_str(&email).change_context(
                ApplicationErrorResponse::BadRequest(ApiError {
                    sub_code: "INVALID_EMAIL".to_owned(),
                    error_identifier: 400,
                    error_message: "Invalid email".to_owned(),
                    error_object: None,
                }),
            )?),
            None => None,
        };
        Ok(Self {
            address: Some(AddressDetails::foreign_try_from(value.clone())?),
            phone: value.phone_number.map(|phone_number| PhoneDetails {
                number: Some(phone_number.into()),
                country_code: value.phone_country_code,
            }),
            email,
        })
    }
}

impl ForeignTryFrom<grpc_api_types::payments::CountryAlpha2> for common_enums::CountryAlpha2 {
    type Error = ApplicationErrorResponse;

    fn foreign_try_from(
        value: grpc_api_types::payments::CountryAlpha2,
    ) -> Result<Self, error_stack::Report<Self::Error>> {
        match value {
            grpc_api_types::payments::CountryAlpha2::Us => Ok(Self::US),
            grpc_api_types::payments::CountryAlpha2::Af => Ok(Self::AF),
            grpc_api_types::payments::CountryAlpha2::Ax => Ok(Self::AX),
            grpc_api_types::payments::CountryAlpha2::Al => Ok(Self::AL),
            grpc_api_types::payments::CountryAlpha2::Dz => Ok(Self::DZ),
            grpc_api_types::payments::CountryAlpha2::As => Ok(Self::AS),
            grpc_api_types::payments::CountryAlpha2::Ad => Ok(Self::AD),
            grpc_api_types::payments::CountryAlpha2::Ao => Ok(Self::AO),
            grpc_api_types::payments::CountryAlpha2::Ai => Ok(Self::AI),
            grpc_api_types::payments::CountryAlpha2::Aq => Ok(Self::AQ),
            grpc_api_types::payments::CountryAlpha2::Ag => Ok(Self::AG),
            grpc_api_types::payments::CountryAlpha2::Ar => Ok(Self::AR),
            grpc_api_types::payments::CountryAlpha2::Am => Ok(Self::AM),
            grpc_api_types::payments::CountryAlpha2::Aw => Ok(Self::AW),
            grpc_api_types::payments::CountryAlpha2::Au => Ok(Self::AU),
            grpc_api_types::payments::CountryAlpha2::At => Ok(Self::AT),
            grpc_api_types::payments::CountryAlpha2::Az => Ok(Self::AZ),
            grpc_api_types::payments::CountryAlpha2::Bs => Ok(Self::BS),
            grpc_api_types::payments::CountryAlpha2::Bh => Ok(Self::BH),
            grpc_api_types::payments::CountryAlpha2::Bd => Ok(Self::BD),
            grpc_api_types::payments::CountryAlpha2::Bb => Ok(Self::BB),
            grpc_api_types::payments::CountryAlpha2::By => Ok(Self::BY),
            grpc_api_types::payments::CountryAlpha2::Be => Ok(Self::BE),
            grpc_api_types::payments::CountryAlpha2::Bz => Ok(Self::BZ),
            grpc_api_types::payments::CountryAlpha2::Bj => Ok(Self::BJ),
            grpc_api_types::payments::CountryAlpha2::Bm => Ok(Self::BM),
            grpc_api_types::payments::CountryAlpha2::Bt => Ok(Self::BT),
            grpc_api_types::payments::CountryAlpha2::Bo => Ok(Self::BO),
            grpc_api_types::payments::CountryAlpha2::Bq => Ok(Self::BQ),
            grpc_api_types::payments::CountryAlpha2::Ba => Ok(Self::BA),
            grpc_api_types::payments::CountryAlpha2::Bw => Ok(Self::BW),
            grpc_api_types::payments::CountryAlpha2::Bv => Ok(Self::BV),
            grpc_api_types::payments::CountryAlpha2::Br => Ok(Self::BR),
            grpc_api_types::payments::CountryAlpha2::Io => Ok(Self::IO),
            grpc_api_types::payments::CountryAlpha2::Bn => Ok(Self::BN),
            grpc_api_types::payments::CountryAlpha2::Bg => Ok(Self::BG),
            grpc_api_types::payments::CountryAlpha2::Bf => Ok(Self::BF),
            grpc_api_types::payments::CountryAlpha2::Bi => Ok(Self::BI),
            grpc_api_types::payments::CountryAlpha2::Kh => Ok(Self::KH),
            grpc_api_types::payments::CountryAlpha2::Cm => Ok(Self::CM),
            grpc_api_types::payments::CountryAlpha2::Ca => Ok(Self::CA),
            grpc_api_types::payments::CountryAlpha2::Cv => Ok(Self::CV),
            grpc_api_types::payments::CountryAlpha2::Ky => Ok(Self::KY),
            grpc_api_types::payments::CountryAlpha2::Cf => Ok(Self::CF),
            grpc_api_types::payments::CountryAlpha2::Td => Ok(Self::TD),
            grpc_api_types::payments::CountryAlpha2::Cl => Ok(Self::CL),
            grpc_api_types::payments::CountryAlpha2::Cn => Ok(Self::CN),
            grpc_api_types::payments::CountryAlpha2::Cx => Ok(Self::CX),
            grpc_api_types::payments::CountryAlpha2::Cc => Ok(Self::CC),
            grpc_api_types::payments::CountryAlpha2::Co => Ok(Self::CO),
            grpc_api_types::payments::CountryAlpha2::Km => Ok(Self::KM),
            grpc_api_types::payments::CountryAlpha2::Cg => Ok(Self::CG),
            grpc_api_types::payments::CountryAlpha2::Cd => Ok(Self::CD),
            grpc_api_types::payments::CountryAlpha2::Ck => Ok(Self::CK),
            grpc_api_types::payments::CountryAlpha2::Cr => Ok(Self::CR),
            grpc_api_types::payments::CountryAlpha2::Ci => Ok(Self::CI),
            grpc_api_types::payments::CountryAlpha2::Hr => Ok(Self::HR),
            grpc_api_types::payments::CountryAlpha2::Cu => Ok(Self::CU),
            grpc_api_types::payments::CountryAlpha2::Cw => Ok(Self::CW),
            grpc_api_types::payments::CountryAlpha2::Cy => Ok(Self::CY),
            grpc_api_types::payments::CountryAlpha2::Cz => Ok(Self::CZ),
            grpc_api_types::payments::CountryAlpha2::Dk => Ok(Self::DK),
            grpc_api_types::payments::CountryAlpha2::Dj => Ok(Self::DJ),
            grpc_api_types::payments::CountryAlpha2::Dm => Ok(Self::DM),
            grpc_api_types::payments::CountryAlpha2::Do => Ok(Self::DO),
            grpc_api_types::payments::CountryAlpha2::Ec => Ok(Self::EC),
            grpc_api_types::payments::CountryAlpha2::Eg => Ok(Self::EG),
            grpc_api_types::payments::CountryAlpha2::Sv => Ok(Self::SV),
            grpc_api_types::payments::CountryAlpha2::Gq => Ok(Self::GQ),
            grpc_api_types::payments::CountryAlpha2::Er => Ok(Self::ER),
            grpc_api_types::payments::CountryAlpha2::Ee => Ok(Self::EE),
            grpc_api_types::payments::CountryAlpha2::Et => Ok(Self::ET),
            grpc_api_types::payments::CountryAlpha2::Fk => Ok(Self::FK),
            grpc_api_types::payments::CountryAlpha2::Fo => Ok(Self::FO),
            grpc_api_types::payments::CountryAlpha2::Fj => Ok(Self::FJ),
            grpc_api_types::payments::CountryAlpha2::Fi => Ok(Self::FI),
            grpc_api_types::payments::CountryAlpha2::Fr => Ok(Self::FR),
            grpc_api_types::payments::CountryAlpha2::Gf => Ok(Self::GF),
            grpc_api_types::payments::CountryAlpha2::Pf => Ok(Self::PF),
            grpc_api_types::payments::CountryAlpha2::Tf => Ok(Self::TF),
            grpc_api_types::payments::CountryAlpha2::Ga => Ok(Self::GA),
            grpc_api_types::payments::CountryAlpha2::Gm => Ok(Self::GM),
            grpc_api_types::payments::CountryAlpha2::Ge => Ok(Self::GE),
            grpc_api_types::payments::CountryAlpha2::De => Ok(Self::DE),
            grpc_api_types::payments::CountryAlpha2::Gh => Ok(Self::GH),
            grpc_api_types::payments::CountryAlpha2::Gi => Ok(Self::GI),
            grpc_api_types::payments::CountryAlpha2::Gr => Ok(Self::GR),
            grpc_api_types::payments::CountryAlpha2::Gl => Ok(Self::GL),
            grpc_api_types::payments::CountryAlpha2::Gd => Ok(Self::GD),
            grpc_api_types::payments::CountryAlpha2::Gp => Ok(Self::GP),
            grpc_api_types::payments::CountryAlpha2::Gu => Ok(Self::GU),
            grpc_api_types::payments::CountryAlpha2::Gt => Ok(Self::GT),
            grpc_api_types::payments::CountryAlpha2::Gg => Ok(Self::GG),
            grpc_api_types::payments::CountryAlpha2::Gn => Ok(Self::GN),
            grpc_api_types::payments::CountryAlpha2::Gw => Ok(Self::GW),
            grpc_api_types::payments::CountryAlpha2::Gy => Ok(Self::GY),
            grpc_api_types::payments::CountryAlpha2::Ht => Ok(Self::HT),
            grpc_api_types::payments::CountryAlpha2::Hm => Ok(Self::HM),
            grpc_api_types::payments::CountryAlpha2::Va => Ok(Self::VA),
            grpc_api_types::payments::CountryAlpha2::Hn => Ok(Self::HN),
            grpc_api_types::payments::CountryAlpha2::Hk => Ok(Self::HK),
            grpc_api_types::payments::CountryAlpha2::Hu => Ok(Self::HU),
            grpc_api_types::payments::CountryAlpha2::Is => Ok(Self::IS),
            grpc_api_types::payments::CountryAlpha2::In => Ok(Self::IN),
            grpc_api_types::payments::CountryAlpha2::Id => Ok(Self::ID),
            grpc_api_types::payments::CountryAlpha2::Ir => Ok(Self::IR),
            grpc_api_types::payments::CountryAlpha2::Iq => Ok(Self::IQ),
            grpc_api_types::payments::CountryAlpha2::Ie => Ok(Self::IE),
            grpc_api_types::payments::CountryAlpha2::Im => Ok(Self::IM),
            grpc_api_types::payments::CountryAlpha2::Il => Ok(Self::IL),
            grpc_api_types::payments::CountryAlpha2::It => Ok(Self::IT),
            grpc_api_types::payments::CountryAlpha2::Jm => Ok(Self::JM),
            grpc_api_types::payments::CountryAlpha2::Jp => Ok(Self::JP),
            grpc_api_types::payments::CountryAlpha2::Je => Ok(Self::JE),
            grpc_api_types::payments::CountryAlpha2::Jo => Ok(Self::JO),
            grpc_api_types::payments::CountryAlpha2::Kz => Ok(Self::KZ),
            grpc_api_types::payments::CountryAlpha2::Ke => Ok(Self::KE),
            grpc_api_types::payments::CountryAlpha2::Ki => Ok(Self::KI),
            grpc_api_types::payments::CountryAlpha2::Kp => Ok(Self::KP),
            grpc_api_types::payments::CountryAlpha2::Kr => Ok(Self::KR),
            grpc_api_types::payments::CountryAlpha2::Kw => Ok(Self::KW),
            grpc_api_types::payments::CountryAlpha2::Kg => Ok(Self::KG),
            grpc_api_types::payments::CountryAlpha2::La => Ok(Self::LA),
            grpc_api_types::payments::CountryAlpha2::Lv => Ok(Self::LV),
            grpc_api_types::payments::CountryAlpha2::Lb => Ok(Self::LB),
            grpc_api_types::payments::CountryAlpha2::Ls => Ok(Self::LS),
            grpc_api_types::payments::CountryAlpha2::Lr => Ok(Self::LR),
            grpc_api_types::payments::CountryAlpha2::Ly => Ok(Self::LY),
            grpc_api_types::payments::CountryAlpha2::Li => Ok(Self::LI),
            grpc_api_types::payments::CountryAlpha2::Lt => Ok(Self::LT),
            grpc_api_types::payments::CountryAlpha2::Lu => Ok(Self::LU),
            grpc_api_types::payments::CountryAlpha2::Mo => Ok(Self::MO),
            grpc_api_types::payments::CountryAlpha2::Mk => Ok(Self::MK),
            grpc_api_types::payments::CountryAlpha2::Mg => Ok(Self::MG),
            grpc_api_types::payments::CountryAlpha2::Mw => Ok(Self::MW),
            grpc_api_types::payments::CountryAlpha2::My => Ok(Self::MY),
            grpc_api_types::payments::CountryAlpha2::Mv => Ok(Self::MV),
            grpc_api_types::payments::CountryAlpha2::Ml => Ok(Self::ML),
            grpc_api_types::payments::CountryAlpha2::Mt => Ok(Self::MT),
            grpc_api_types::payments::CountryAlpha2::Mh => Ok(Self::MH),
            grpc_api_types::payments::CountryAlpha2::Mq => Ok(Self::MQ),
            grpc_api_types::payments::CountryAlpha2::Mr => Ok(Self::MR),
            grpc_api_types::payments::CountryAlpha2::Mu => Ok(Self::MU),
            grpc_api_types::payments::CountryAlpha2::Yt => Ok(Self::YT),
            grpc_api_types::payments::CountryAlpha2::Mx => Ok(Self::MX),
            grpc_api_types::payments::CountryAlpha2::Fm => Ok(Self::FM),
            grpc_api_types::payments::CountryAlpha2::Md => Ok(Self::MD),
            grpc_api_types::payments::CountryAlpha2::Mc => Ok(Self::MC),
            grpc_api_types::payments::CountryAlpha2::Mn => Ok(Self::MN),
            grpc_api_types::payments::CountryAlpha2::Me => Ok(Self::ME),
            grpc_api_types::payments::CountryAlpha2::Ms => Ok(Self::MS),
            grpc_api_types::payments::CountryAlpha2::Ma => Ok(Self::MA),
            grpc_api_types::payments::CountryAlpha2::Mz => Ok(Self::MZ),
            grpc_api_types::payments::CountryAlpha2::Mm => Ok(Self::MM),
            grpc_api_types::payments::CountryAlpha2::Na => Ok(Self::NA),
            grpc_api_types::payments::CountryAlpha2::Nr => Ok(Self::NR),
            grpc_api_types::payments::CountryAlpha2::Np => Ok(Self::NP),
            grpc_api_types::payments::CountryAlpha2::Nl => Ok(Self::NL),
            grpc_api_types::payments::CountryAlpha2::Nc => Ok(Self::NC),
            grpc_api_types::payments::CountryAlpha2::Nz => Ok(Self::NZ),
            grpc_api_types::payments::CountryAlpha2::Ni => Ok(Self::NI),
            grpc_api_types::payments::CountryAlpha2::Ne => Ok(Self::NE),
            grpc_api_types::payments::CountryAlpha2::Ng => Ok(Self::NG),
            grpc_api_types::payments::CountryAlpha2::Nu => Ok(Self::NU),
            grpc_api_types::payments::CountryAlpha2::Nf => Ok(Self::NF),
            grpc_api_types::payments::CountryAlpha2::Mp => Ok(Self::MP),
            grpc_api_types::payments::CountryAlpha2::No => Ok(Self::NO),
            grpc_api_types::payments::CountryAlpha2::Om => Ok(Self::OM),
            grpc_api_types::payments::CountryAlpha2::Pk => Ok(Self::PK),
            grpc_api_types::payments::CountryAlpha2::Pw => Ok(Self::PW),
            grpc_api_types::payments::CountryAlpha2::Ps => Ok(Self::PS),
            grpc_api_types::payments::CountryAlpha2::Pa => Ok(Self::PA),
            grpc_api_types::payments::CountryAlpha2::Pg => Ok(Self::PG),
            grpc_api_types::payments::CountryAlpha2::Py => Ok(Self::PY),
            grpc_api_types::payments::CountryAlpha2::Pe => Ok(Self::PE),
            grpc_api_types::payments::CountryAlpha2::Ph => Ok(Self::PH),
            grpc_api_types::payments::CountryAlpha2::Pn => Ok(Self::PN),
            grpc_api_types::payments::CountryAlpha2::Pl => Ok(Self::PL),
            grpc_api_types::payments::CountryAlpha2::Pt => Ok(Self::PT),
            grpc_api_types::payments::CountryAlpha2::Pr => Ok(Self::PR),
            grpc_api_types::payments::CountryAlpha2::Qa => Ok(Self::QA),
            grpc_api_types::payments::CountryAlpha2::Re => Ok(Self::RE),
            grpc_api_types::payments::CountryAlpha2::Ro => Ok(Self::RO),
            grpc_api_types::payments::CountryAlpha2::Ru => Ok(Self::RU),
            grpc_api_types::payments::CountryAlpha2::Rw => Ok(Self::RW),
            grpc_api_types::payments::CountryAlpha2::Bl => Ok(Self::BL),
            grpc_api_types::payments::CountryAlpha2::Sh => Ok(Self::SH),
            grpc_api_types::payments::CountryAlpha2::Kn => Ok(Self::KN),
            grpc_api_types::payments::CountryAlpha2::Lc => Ok(Self::LC),
            grpc_api_types::payments::CountryAlpha2::Mf => Ok(Self::MF),
            grpc_api_types::payments::CountryAlpha2::Pm => Ok(Self::PM),
            grpc_api_types::payments::CountryAlpha2::Vc => Ok(Self::VC),
            grpc_api_types::payments::CountryAlpha2::Ws => Ok(Self::WS),
            grpc_api_types::payments::CountryAlpha2::Sm => Ok(Self::SM),
            grpc_api_types::payments::CountryAlpha2::St => Ok(Self::ST),
            grpc_api_types::payments::CountryAlpha2::Sa => Ok(Self::SA),
            grpc_api_types::payments::CountryAlpha2::Sn => Ok(Self::SN),
            grpc_api_types::payments::CountryAlpha2::Rs => Ok(Self::RS),
            grpc_api_types::payments::CountryAlpha2::Sc => Ok(Self::SC),
            grpc_api_types::payments::CountryAlpha2::Sl => Ok(Self::SL),
            grpc_api_types::payments::CountryAlpha2::Sg => Ok(Self::SG),
            grpc_api_types::payments::CountryAlpha2::Sx => Ok(Self::SX),
            grpc_api_types::payments::CountryAlpha2::Sk => Ok(Self::SK),
            grpc_api_types::payments::CountryAlpha2::Si => Ok(Self::SI),
            grpc_api_types::payments::CountryAlpha2::Sb => Ok(Self::SB),
            grpc_api_types::payments::CountryAlpha2::So => Ok(Self::SO),
            grpc_api_types::payments::CountryAlpha2::Za => Ok(Self::ZA),
            grpc_api_types::payments::CountryAlpha2::Gs => Ok(Self::GS),
            grpc_api_types::payments::CountryAlpha2::Ss => Ok(Self::SS),
            grpc_api_types::payments::CountryAlpha2::Es => Ok(Self::ES),
            grpc_api_types::payments::CountryAlpha2::Lk => Ok(Self::LK),
            grpc_api_types::payments::CountryAlpha2::Sd => Ok(Self::SD),
            grpc_api_types::payments::CountryAlpha2::Sr => Ok(Self::SR),
            grpc_api_types::payments::CountryAlpha2::Sj => Ok(Self::SJ),
            grpc_api_types::payments::CountryAlpha2::Sz => Ok(Self::SZ),
            grpc_api_types::payments::CountryAlpha2::Se => Ok(Self::SE),
            grpc_api_types::payments::CountryAlpha2::Ch => Ok(Self::CH),
            grpc_api_types::payments::CountryAlpha2::Sy => Ok(Self::SY),
            grpc_api_types::payments::CountryAlpha2::Tw => Ok(Self::TW),
            grpc_api_types::payments::CountryAlpha2::Tj => Ok(Self::TJ),
            grpc_api_types::payments::CountryAlpha2::Tz => Ok(Self::TZ),
            grpc_api_types::payments::CountryAlpha2::Th => Ok(Self::TH),
            grpc_api_types::payments::CountryAlpha2::Tl => Ok(Self::TL),
            grpc_api_types::payments::CountryAlpha2::Tg => Ok(Self::TG),
            grpc_api_types::payments::CountryAlpha2::Tk => Ok(Self::TK),
            grpc_api_types::payments::CountryAlpha2::To => Ok(Self::TO),
            grpc_api_types::payments::CountryAlpha2::Tt => Ok(Self::TT),
            grpc_api_types::payments::CountryAlpha2::Tn => Ok(Self::TN),
            grpc_api_types::payments::CountryAlpha2::Tr => Ok(Self::TR),
            grpc_api_types::payments::CountryAlpha2::Tm => Ok(Self::TM),
            grpc_api_types::payments::CountryAlpha2::Tc => Ok(Self::TC),
            grpc_api_types::payments::CountryAlpha2::Tv => Ok(Self::TV),
            grpc_api_types::payments::CountryAlpha2::Ug => Ok(Self::UG),
            grpc_api_types::payments::CountryAlpha2::Ua => Ok(Self::UA),
            grpc_api_types::payments::CountryAlpha2::Ae => Ok(Self::AE),
            grpc_api_types::payments::CountryAlpha2::Gb => Ok(Self::GB),
            grpc_api_types::payments::CountryAlpha2::Um => Ok(Self::UM),
            grpc_api_types::payments::CountryAlpha2::Uy => Ok(Self::UY),
            grpc_api_types::payments::CountryAlpha2::Uz => Ok(Self::UZ),
            grpc_api_types::payments::CountryAlpha2::Vu => Ok(Self::VU),
            grpc_api_types::payments::CountryAlpha2::Ve => Ok(Self::VE),
            grpc_api_types::payments::CountryAlpha2::Vn => Ok(Self::VN),
            grpc_api_types::payments::CountryAlpha2::Vg => Ok(Self::VG),
            grpc_api_types::payments::CountryAlpha2::Vi => Ok(Self::VI),
            grpc_api_types::payments::CountryAlpha2::Wf => Ok(Self::WF),
            grpc_api_types::payments::CountryAlpha2::Eh => Ok(Self::EH),
            grpc_api_types::payments::CountryAlpha2::Ye => Ok(Self::YE),
            grpc_api_types::payments::CountryAlpha2::Zm => Ok(Self::ZM),
            grpc_api_types::payments::CountryAlpha2::Zw => Ok(Self::ZW),
            grpc_api_types::payments::CountryAlpha2::Unspecified => Ok(Self::US), // Default to US if unspecified
        }
    }
}

impl ForeignTryFrom<grpc_api_types::payments::Address> for AddressDetails {
    type Error = ApplicationErrorResponse;
    fn foreign_try_from(
        value: grpc_api_types::payments::Address,
    ) -> Result<Self, error_stack::Report<Self::Error>> {
        Ok(Self {
            city: value.city.clone(),
            country: Some(common_enums::CountryAlpha2::foreign_try_from(
                value.country_alpha2_code(),
            )?),
            line1: value.line1.map(|val| val.into()),
            line2: value.line2.map(|val| val.into()),
            line3: value.line3.map(|val| val.into()),
            zip: value.zip_code.map(|val| val.into()),
            state: value.state.map(|val| val.into()),
            first_name: value.first_name.map(|val| val.into()),
            last_name: value.last_name.map(|val| val.into()),
        })
    }
}

// PhoneDetails conversion removed - phone info is now embedded in Address

impl
    ForeignTryFrom<(
        PaymentServiceAuthorizeRequest,
        Connectors,
        &tonic::metadata::MetadataMap,
    )> for PaymentFlowData
{
    type Error = ApplicationErrorResponse;

    fn foreign_try_from(
        (value, connectors, metadata): (
            PaymentServiceAuthorizeRequest,
            Connectors,
            &tonic::metadata::MetadataMap,
        ),
    ) -> Result<Self, error_stack::Report<Self::Error>> {
        let address = match &value.address {
            // Borrow value.address
            Some(address_value) => {
                // address_value is &grpc_api_types::payments::PaymentAddress
                payment_address::PaymentAddress::foreign_try_from(
                    (*address_value).clone(), // Clone the grpc_api_types::payments::PaymentAddress
                )?
            }
            None => {
                return Err(ApplicationErrorResponse::BadRequest(ApiError {
                    sub_code: "INVALID_ADDRESS".to_owned(),
                    error_identifier: 400,
                    error_message: "Address is required".to_owned(),
                    error_object: None,
                }))?
            }
        };

        let merchant_id_from_header = extract_merchant_id_from_metadata(metadata)?;

        Ok(Self {
            merchant_id: merchant_id_from_header,
            payment_id: "IRRELEVANT_PAYMENT_ID".to_string(),
            attempt_id: "IRRELEVANT_ATTEMPT_ID".to_string(),
            status: common_enums::AttemptStatus::Pending,
            payment_method: common_enums::PaymentMethod::foreign_try_from(
                value.payment_method.unwrap_or_default(),
            )?, // Use direct enum
            address,
            auth_type: common_enums::AuthenticationType::foreign_try_from(
                grpc_api_types::payments::AuthenticationType::try_from(value.auth_type)
                    .unwrap_or_default(),
            )?, // Use direct enum
            connector_request_reference_id: extract_connector_request_reference_id(
                &value.request_ref_id,
            ),
            customer_id: value
                .connector_customer_id
                .clone()
                .map(|customer_id| CustomerId::try_from(Cow::from(customer_id)))
                .transpose()
                .change_context(ApplicationErrorResponse::BadRequest(ApiError {
                    sub_code: "INVALID_CUSTOMER_ID".to_owned(),
                    error_identifier: 400,
                    error_message: "Failed to parse Customer Id".to_owned(),
                    error_object: None,
                }))?,
            connector_customer: value.connector_customer_id,
            description: value.metadata.get("description").cloned(),
            return_url: value.return_url.clone(),
            connector_meta_data: {
                value.metadata.get("connector_meta_data").map(|json_string| {
                    Ok::<Secret<serde_json::Value>, error_stack::Report<ApplicationErrorResponse>>(Secret::new(serde_json::Value::String(json_string.clone())))
                }).transpose()? // Converts Option<Result<T, E>> to Result<Option<T>, E> and propagates E if it's an Err
            },
            amount_captured: None,
            minor_amount_captured: None,
            access_token: None,
            session_token: None,
            reference_id: None,
            payment_method_token: None,
            preprocessing_id: None,
            connector_api_version: None,
            test_mode: None,
            connector_http_status_code: None,
            external_latency: None,
            connectors,
            raw_connector_response: None,
            connector_response_headers: None,
        })
    }
}

impl
    ForeignTryFrom<(
        grpc_api_types::payments::PaymentServiceRepeatEverythingRequest,
        Connectors,
        &tonic::metadata::MetadataMap,
    )> for PaymentFlowData
{
    type Error = ApplicationErrorResponse;

    fn foreign_try_from(
        (value, connectors, metadata): (
            grpc_api_types::payments::PaymentServiceRepeatEverythingRequest,
            Connectors,
            &tonic::metadata::MetadataMap,
        ),
    ) -> Result<Self, error_stack::Report<Self::Error>> {
        // For repeat payment operations, address information is typically not available or required
        let address: PaymentAddress = crate::payment_address::PaymentAddress::new(
            None,        // shipping
            None,        // billing
            None,        // payment_method_billing
            Some(false), // should_unify_address = false for repeat operations
        );

        let merchant_id_from_header = extract_merchant_id_from_metadata(metadata)?;

        Ok(Self {
            merchant_id: merchant_id_from_header,
            payment_id: "IRRELEVANT_PAYMENT_ID".to_string(),
            attempt_id: "IRRELEVANT_ATTEMPT_ID".to_string(),
            status: common_enums::AttemptStatus::Pending,
            payment_method: common_enums::PaymentMethod::Card, //TODO
            address,
            auth_type: common_enums::AuthenticationType::default(),
            connector_request_reference_id: extract_connector_request_reference_id(
                &value.request_ref_id,
            ),
            customer_id: None,
            connector_customer: None,
            description: None,
            return_url: None,
            connector_meta_data: None,
            amount_captured: None,
            minor_amount_captured: None,
            access_token: None,
            session_token: None,
            reference_id: None,
            payment_method_token: None,
            preprocessing_id: None,
            connector_api_version: None,
            test_mode: None,
            connector_http_status_code: None,
            external_latency: None,
            connectors,
            raw_connector_response: None,
            connector_response_headers: None,
        })
    }
}

impl
    ForeignTryFrom<(
        grpc_api_types::payments::PaymentServiceGetRequest,
        Connectors,
        &tonic::metadata::MetadataMap,
    )> for PaymentFlowData
{
    type Error = ApplicationErrorResponse;

    fn foreign_try_from(
        (value, connectors, metadata): (
            grpc_api_types::payments::PaymentServiceGetRequest,
            Connectors,
            &tonic::metadata::MetadataMap,
        ),
    ) -> Result<Self, error_stack::Report<Self::Error>> {
        // For sync operations, address information is typically not available or required
        let address: PaymentAddress = crate::payment_address::PaymentAddress::new(
            None,        // shipping
            None,        // billing
            None,        // payment_method_billing
            Some(false), // should_unify_address = false for sync operations
        );

        let merchant_id_from_header = extract_merchant_id_from_metadata(metadata)?;

        Ok(Self {
            merchant_id: merchant_id_from_header,
            payment_id: "IRRELEVANT_PAYMENT_ID".to_string(),
            attempt_id: "IRRELEVANT_ATTEMPT_ID".to_string(),
            status: common_enums::AttemptStatus::Pending,
            payment_method: common_enums::PaymentMethod::Card, //TODO
            address,
            auth_type: common_enums::AuthenticationType::default(),
            connector_request_reference_id: value
                .transaction_id
                .and_then(|id| id.id_type)
                .and_then(|id_type| match id_type {
                    grpc_api_types::payments::identifier::IdType::Id(id) => Some(id),
                    _ => None,
                })
                .unwrap_or_default(),
            customer_id: None,
            connector_customer: None,
            description: None,
            return_url: None,
            connector_meta_data: None,
            amount_captured: None,
            minor_amount_captured: None,
            access_token: None,
            session_token: None,
            reference_id: None,
            payment_method_token: None,
            preprocessing_id: None,
            connector_api_version: None,
            test_mode: None,
            connector_http_status_code: None,
            external_latency: None,
            connectors,
            raw_connector_response: None,
            connector_response_headers: None,
        })
    }
}

impl
    ForeignTryFrom<(
        PaymentServiceVoidRequest,
        Connectors,
        &tonic::metadata::MetadataMap,
    )> for PaymentFlowData
{
    type Error = ApplicationErrorResponse;

    fn foreign_try_from(
        (value, connectors, metadata): (
            PaymentServiceVoidRequest,
            Connectors,
            &tonic::metadata::MetadataMap,
        ),
    ) -> Result<Self, error_stack::Report<Self::Error>> {
        // For void operations, address information is typically not available or required
        // Since this is a PaymentServiceVoidRequest, we use default address values
        let address: PaymentAddress = payment_address::PaymentAddress::new(
            None,        // shipping
            None,        // billing
            None,        // payment_method_billing
            Some(false), // should_unify_address = false for void operations
        );

        let merchant_id_from_header = extract_merchant_id_from_metadata(metadata)?;

        Ok(Self {
            merchant_id: merchant_id_from_header,
            payment_id: "IRRELEVANT_PAYMENT_ID".to_string(),
            attempt_id: "IRRELEVANT_ATTEMPT_ID".to_string(),
            status: common_enums::AttemptStatus::Pending,
            payment_method: common_enums::PaymentMethod::Card, //TODO
            address,
            auth_type: common_enums::AuthenticationType::default(),
            connector_request_reference_id: extract_connector_request_reference_id(
                &value.request_ref_id,
            ),
            customer_id: None,
            connector_customer: None,
            description: None,
            return_url: None,
            connector_meta_data: None,
            amount_captured: None,
            minor_amount_captured: None,
            access_token: None,
            session_token: None,
            reference_id: None,
            payment_method_token: None,
            preprocessing_id: None,
            connector_api_version: None,
            test_mode: None,
            connector_http_status_code: None,
            external_latency: None,
            connectors,
            raw_connector_response: None,
            connector_response_headers: None,
        })
    }
}

impl ForeignTryFrom<ResponseId> for grpc_api_types::payments::Identifier {
    type Error = ApplicationErrorResponse;
    fn foreign_try_from(value: ResponseId) -> Result<Self, error_stack::Report<Self::Error>> {
        Ok(match value {
            ResponseId::ConnectorTransactionId(id) => Self {
                id_type: Some(grpc_api_types::payments::identifier::IdType::Id(id)),
            },
            ResponseId::EncodedData(data) => Self {
                id_type: Some(grpc_api_types::payments::identifier::IdType::EncodedData(
                    data,
                )),
            },
            ResponseId::NoResponseId => Self {
                id_type: Some(grpc_api_types::payments::identifier::IdType::NoResponseIdMarker(())),
            },
        })
    }
}

pub fn generate_create_order_response(
    router_data_v2: RouterDataV2<
        CreateOrder,
        PaymentFlowData,
        PaymentCreateOrderData,
        PaymentCreateOrderResponse,
    >,
) -> Result<PaymentServiceAuthorizeResponse, error_stack::Report<ApplicationErrorResponse>> {
    let transaction_response = router_data_v2.response;
    let status = router_data_v2.resource_common_data.status;
    let grpc_status = grpc_api_types::payments::PaymentStatus::foreign_from(status);
    let raw_connector_response = router_data_v2
        .resource_common_data
        .get_raw_connector_response();
    let response = match transaction_response {
        Ok(response) => {
            // For successful order creation, return basic success response
            PaymentServiceAuthorizeResponse {
                transaction_id: Some(grpc_api_types::payments::Identifier {
                    id_type: Some(grpc_api_types::payments::identifier::IdType::Id(
                        response.order_id,
                    )),
                }),
                redirection_data: None,
                network_txn_id: None,
                response_ref_id: None,
                incremental_authorization_allowed: None,
                status: grpc_status as i32,
                error_message: None,
                error_code: None,
                status_code: 200,
                raw_connector_response,
                response_headers: router_data_v2
                    .resource_common_data
                    .get_connector_response_headers_as_map(),
                connector_metadata: std::collections::HashMap::new(),
            }
        }
        Err(err) => {
            let status = err
                .attempt_status
                .map(grpc_api_types::payments::PaymentStatus::foreign_from)
                .unwrap_or_default();
            PaymentServiceAuthorizeResponse {
                transaction_id: Some(grpc_api_types::payments::Identifier {
                    id_type: Some(
                        grpc_api_types::payments::identifier::IdType::NoResponseIdMarker(()),
                    ),
                }),
                redirection_data: None,
                network_txn_id: None,
                response_ref_id: err.connector_transaction_id.map(|id| {
                    grpc_api_types::payments::Identifier {
                        id_type: Some(grpc_api_types::payments::identifier::IdType::Id(id)),
                    }
                }),
                incremental_authorization_allowed: None,
                status: status as i32,
                error_message: Some(err.message),
                error_code: Some(err.code),
                status_code: err.status_code as u32,
                response_headers: router_data_v2
                    .resource_common_data
                    .get_connector_response_headers_as_map(),
                connector_metadata: std::collections::HashMap::new(),
                raw_connector_response,
            }
        }
    };
    Ok(response)
}

pub fn generate_payment_authorize_response<T: PaymentMethodDataTypes>(
    router_data_v2: RouterDataV2<
        Authorize,
        PaymentFlowData,
        PaymentsAuthorizeData<T>,
        PaymentsResponseData,
    >,
) -> Result<PaymentServiceAuthorizeResponse, error_stack::Report<ApplicationErrorResponse>> {
    let transaction_response = router_data_v2.response;
    let status = router_data_v2.resource_common_data.status;
    info!("Payment authorize response status: {:?}", status);
    let order_id = router_data_v2.resource_common_data.reference_id.clone();
    let response_headers = router_data_v2
        .resource_common_data
        .get_connector_response_headers_as_map();
    let grpc_status = grpc_api_types::payments::PaymentStatus::foreign_from(status);
    let raw_connector_response = router_data_v2.resource_common_data.raw_connector_response;
    let response = match transaction_response {
        Ok(response) => match response {
            PaymentsResponseData::TransactionResponse {
                resource_id,
                redirection_data,
                connector_metadata,
                network_txn_id,
                connector_response_reference_id,
                incremental_authorization_allowed,
                mandate_reference: _,
                status_code,
            } => {
                PaymentServiceAuthorizeResponse {
                    transaction_id: Some(grpc_api_types::payments::Identifier::foreign_try_from(resource_id)?),
                    redirection_data: redirection_data.map(
                        |form| {
                            match *form {
                                crate::router_response_types::RedirectForm::Form { endpoint, method, form_fields } => {
                                    Ok::<grpc_api_types::payments::RedirectForm, ApplicationErrorResponse>(grpc_api_types::payments::RedirectForm {
                                        form_type: Some(grpc_api_types::payments::redirect_form::FormType::Form(
                                            grpc_api_types::payments::FormData {
                                                endpoint,
                                                method: grpc_api_types::payments::HttpMethod::foreign_from(method) as i32,
                                                form_fields, //TODO
                                            }
                                        ))
                                    })
                                },
                                router_response_types::RedirectForm::Html { html_data } => {
                                    Ok(grpc_api_types::payments::RedirectForm {
                                        form_type: Some(grpc_api_types::payments::redirect_form::FormType::Html(
                                            grpc_api_types::payments::HtmlData {
                                                html_data,
                                            }
                                        ))
                                    })
                                },
                                router_response_types::RedirectForm::Uri { uri } => {
                                    Ok(grpc_api_types::payments::RedirectForm {
                                        form_type: Some(grpc_api_types::payments::redirect_form::FormType::Uri(
                                            grpc_api_types::payments::UriData {
                                                uri,
                                            }
                                        ))
                                    })
                                },
                                crate::router_response_types::RedirectForm::Mifinity { initialization_token } => {
                                    Ok(grpc_api_types::payments::RedirectForm {
                                        form_type: Some(grpc_api_types::payments::redirect_form::FormType::Uri(
                                            grpc_api_types::payments::UriData {
                                                uri: initialization_token,
                                            }
                                        ))
                                    })
                                },
                                _ => Err(
                                    ApplicationErrorResponse::BadRequest(ApiError {
                                        sub_code: "INVALID_RESPONSE".to_owned(),
                                        error_identifier: 400,
                                        error_message: "Invalid response from connector".to_owned(),
                                        error_object: None,
                                    }))?,
                            }
                        }
                    ).transpose()?,
                    connector_metadata: connector_metadata
                        .and_then(|value| value.as_object().cloned())
                        .map(|map| {map.into_iter().filter_map(|(k, v)| v.as_str()
                            .map(|s| (k, s.to_string())))
                            .collect::<HashMap<_, _>>()}).unwrap_or_default(),
                    network_txn_id,
                    response_ref_id: connector_response_reference_id.map(|id| grpc_api_types::payments::Identifier {
                        id_type: Some(grpc_api_types::payments::identifier::IdType::Id(id)),
                    }),
                    incremental_authorization_allowed,
                    status: grpc_status as i32,
                    error_message: None,
                    error_code: None,
                    raw_connector_response,
                    status_code: status_code as u32,
                    response_headers,
                }
            }
            _ => Err(ApplicationErrorResponse::BadRequest(ApiError {
                sub_code: "INVALID_RESPONSE".to_owned(),
                error_identifier: 400,
                error_message: "Invalid response from connector".to_owned(),
                error_object: None,
            }))?,
        },
        Err(err) => {
            let status = err
                .attempt_status
                .map(grpc_api_types::payments::PaymentStatus::foreign_from)
                .unwrap_or_default();
            PaymentServiceAuthorizeResponse {
                transaction_id: Some(grpc_api_types::payments::Identifier {
                    id_type: Some(
                        grpc_api_types::payments::identifier::IdType::NoResponseIdMarker(()),
                    ),
                }),
                redirection_data: None,
                network_txn_id: None,
                response_ref_id: order_id.map(|id| grpc_api_types::payments::Identifier {
                    id_type: Some(grpc_api_types::payments::identifier::IdType::Id(id)),
                }),
                incremental_authorization_allowed: None,
                status: status as i32,
                error_message: Some(err.message),
                error_code: Some(err.code),
                status_code: err.status_code as u32,
                response_headers,
                raw_connector_response,
                connector_metadata: std::collections::HashMap::new(),
            }
        }
    };
    Ok(response)
}

// ForeignTryFrom for PaymentMethod gRPC enum to internal enum
impl ForeignTryFrom<grpc_api_types::payments::PaymentMethod> for common_enums::PaymentMethod {
    type Error = ApplicationErrorResponse;
    fn foreign_try_from(
        item: grpc_api_types::payments::PaymentMethod,
    ) -> Result<Self, error_stack::Report<Self::Error>> {
        match item {
            grpc_api_types::payments::PaymentMethod {
                payment_method:
                    Some(grpc_api_types::payments::payment_method::PaymentMethod::Card(_)),
            } => Ok(Self::Card),
            grpc_api_types::payments::PaymentMethod {
                payment_method:
                    Some(grpc_api_types::payments::payment_method::PaymentMethod::Token(_)),
            } => Ok(Self::Wallet),
            grpc_api_types::payments::PaymentMethod {
                payment_method:
                    Some(grpc_api_types::payments::payment_method::PaymentMethod::UpiCollect(_)),
            } => Ok(Self::Upi),
            grpc_api_types::payments::PaymentMethod {
                payment_method:
                    Some(grpc_api_types::payments::payment_method::PaymentMethod::UpiIntent(_)),
            } => Ok(Self::Upi),
            grpc_api_types::payments::PaymentMethod {
                payment_method:
                    Some(grpc_api_types::payments::payment_method::PaymentMethod::UpiQr(_)),
            } => Ok(Self::Upi),
            grpc_api_types::payments::PaymentMethod {
                payment_method:
                    Some(grpc_api_types::payments::payment_method::PaymentMethod::Reward(_)),
            } => Ok(Self::Reward),
            grpc_api_types::payments::PaymentMethod {
                payment_method:
                    Some(grpc_api_types::payments::payment_method::PaymentMethod::Wallet(_)),
            } => Ok(Self::Wallet),
            _ => Ok(Self::Card), // Default fallback
        }
    }
}

// ForeignTryFrom for AuthenticationType gRPC enum to internal enum
impl ForeignTryFrom<grpc_api_types::payments::AuthenticationType>
    for common_enums::AuthenticationType
{
    type Error = ApplicationErrorResponse;
    fn foreign_try_from(
        item: grpc_api_types::payments::AuthenticationType,
    ) -> Result<Self, error_stack::Report<Self::Error>> {
        match item {
            grpc_api_types::payments::AuthenticationType::Unspecified => Ok(Self::NoThreeDs), // Default to NoThreeDs for unspecified
            grpc_api_types::payments::AuthenticationType::ThreeDs => Ok(Self::ThreeDs),
            grpc_api_types::payments::AuthenticationType::NoThreeDs => Ok(Self::NoThreeDs),
        }
    }
}

impl ForeignTryFrom<grpc_api_types::payments::PaymentServiceGetRequest> for PaymentsSyncData {
    type Error = ApplicationErrorResponse;

    fn foreign_try_from(
        value: grpc_api_types::payments::PaymentServiceGetRequest,
    ) -> Result<Self, error_stack::Report<Self::Error>> {
        // Create ResponseId from resource_id
        let connector_transaction_id = ResponseId::ConnectorTransactionId(
            value
                .transaction_id
                .clone()
                .and_then(|id| id.id_type)
                .and_then(|id_type| match id_type {
                    grpc_api_types::payments::identifier::IdType::Id(id) => Some(id),
                    _ => None,
                })
                .unwrap_or_default(),
        );

        let encoded_data = value
            .transaction_id
            .and_then(|id| id.id_type)
            .and_then(|id_type| match id_type {
                grpc_api_types::payments::identifier::IdType::EncodedData(data) => Some(data),
                _ => None,
            });

        // Default currency to USD for now (you might want to get this from somewhere else)
        let currency = common_enums::Currency::USD;

        // Default amount to 0
        let amount = common_utils::types::MinorUnit::new(0);

        Ok(Self {
            connector_transaction_id,
            encoded_data,
            capture_method: None,
            connector_meta: None,
            sync_type: router_request_types::SyncRequestType::SinglePaymentSync,
            mandate_id: None,
            payment_method_type: None,
            currency,
            payment_experience: None,
            amount,
            integrity_object: None,
            all_keys_required: None, // Field not available in new proto structure
        })
    }
}

impl
    ForeignTryFrom<(
        grpc_api_types::payments::PaymentServiceGetRequest,
        Connectors,
    )> for PaymentFlowData
{
    type Error = ApplicationErrorResponse;

    fn foreign_try_from(
        (value, connectors): (
            grpc_api_types::payments::PaymentServiceGetRequest,
            Connectors,
        ),
    ) -> Result<Self, error_stack::Report<Self::Error>> {
        Ok(Self {
            merchant_id: common_utils::id_type::MerchantId::default(),
            payment_id: "PAYMENT_ID".to_string(),
            attempt_id: "ATTEMPT_ID".to_string(),
            status: common_enums::AttemptStatus::Pending,
            payment_method: common_enums::PaymentMethod::Card, // Default
            address: payment_address::PaymentAddress::default(),
            auth_type: common_enums::AuthenticationType::default(),
            connector_request_reference_id: extract_connector_request_reference_id(
                &value.request_ref_id,
            ),
            customer_id: None,
            connector_customer: None,
            description: None,
            return_url: None,
            connector_meta_data: None,
            amount_captured: None,
            minor_amount_captured: None,
            access_token: None,
            session_token: None,
            reference_id: None,
            payment_method_token: None,
            preprocessing_id: None,
            connector_api_version: None,
            test_mode: None,
            connector_http_status_code: None,
            external_latency: None,
            connectors,
            raw_connector_response: None,
            connector_response_headers: None,
        })
    }
}

impl ForeignFrom<common_enums::AttemptStatus> for grpc_api_types::payments::PaymentStatus {
    fn foreign_from(status: common_enums::AttemptStatus) -> Self {
        match status {
            common_enums::AttemptStatus::Charged => Self::Charged,
            common_enums::AttemptStatus::Pending => Self::Pending,
            common_enums::AttemptStatus::Failure => Self::Failure,
            common_enums::AttemptStatus::Authorized => Self::Authorized,
            common_enums::AttemptStatus::Started => Self::Started,
            common_enums::AttemptStatus::AuthenticationFailed => Self::AuthenticationFailed,
            common_enums::AttemptStatus::AuthenticationPending => Self::AuthenticationPending,
            common_enums::AttemptStatus::AuthenticationSuccessful => Self::AuthenticationSuccessful,
            common_enums::AttemptStatus::Authorizing => Self::Authorizing,
            common_enums::AttemptStatus::CaptureInitiated => Self::CaptureInitiated,
            common_enums::AttemptStatus::CaptureFailed => Self::CaptureFailed,
            common_enums::AttemptStatus::VoidInitiated => Self::VoidInitiated,
            common_enums::AttemptStatus::VoidFailed => Self::VoidFailed,
            common_enums::AttemptStatus::Voided => Self::Voided,
            common_enums::AttemptStatus::Unresolved => Self::Unresolved,
            common_enums::AttemptStatus::PaymentMethodAwaited => Self::PaymentMethodAwaited,
            common_enums::AttemptStatus::ConfirmationAwaited => Self::ConfirmationAwaited,
            common_enums::AttemptStatus::DeviceDataCollectionPending => {
                Self::DeviceDataCollectionPending
            }
            common_enums::AttemptStatus::RouterDeclined => Self::RouterDeclined,
            common_enums::AttemptStatus::AuthorizationFailed => Self::AuthorizationFailed,
            common_enums::AttemptStatus::CodInitiated => Self::CodInitiated,
            common_enums::AttemptStatus::AutoRefunded => Self::AutoRefunded,
            common_enums::AttemptStatus::PartialCharged => Self::PartialCharged,
            common_enums::AttemptStatus::PartialChargedAndChargeable => {
                Self::PartialChargedAndChargeable
            }
            common_enums::AttemptStatus::IntegrityFailure => Self::Failure,
            common_enums::AttemptStatus::Unknown => Self::AttemptStatusUnspecified,
        }
    }
}

impl ForeignTryFrom<grpc_api_types::payments::PaymentStatus> for common_enums::AttemptStatus {
    type Error = ApplicationErrorResponse;

    fn foreign_try_from(
        status: grpc_api_types::payments::PaymentStatus,
    ) -> Result<Self, error_stack::Report<Self::Error>> {
        match status {
            grpc_api_types::payments::PaymentStatus::Charged => Ok(Self::Charged),
            grpc_api_types::payments::PaymentStatus::Pending => Ok(Self::Pending),
            grpc_api_types::payments::PaymentStatus::Failure => Ok(Self::Failure),
            grpc_api_types::payments::PaymentStatus::Authorized => Ok(Self::Authorized),
            grpc_api_types::payments::PaymentStatus::Started => Ok(Self::Started),
            grpc_api_types::payments::PaymentStatus::AuthenticationFailed => {
                Ok(Self::AuthenticationFailed)
            }
            grpc_api_types::payments::PaymentStatus::AuthenticationPending => {
                Ok(Self::AuthenticationPending)
            }
            grpc_api_types::payments::PaymentStatus::AuthenticationSuccessful => {
                Ok(Self::AuthenticationSuccessful)
            }
            grpc_api_types::payments::PaymentStatus::Authorizing => Ok(Self::Authorizing),
            grpc_api_types::payments::PaymentStatus::CaptureInitiated => Ok(Self::CaptureInitiated),
            grpc_api_types::payments::PaymentStatus::CaptureFailed => Ok(Self::CaptureFailed),
            grpc_api_types::payments::PaymentStatus::VoidInitiated => Ok(Self::VoidInitiated),
            grpc_api_types::payments::PaymentStatus::VoidFailed => Ok(Self::VoidFailed),
            grpc_api_types::payments::PaymentStatus::Voided => Ok(Self::Voided),
            grpc_api_types::payments::PaymentStatus::Unresolved => Ok(Self::Unresolved),
            grpc_api_types::payments::PaymentStatus::PaymentMethodAwaited => {
                Ok(Self::PaymentMethodAwaited)
            }
            grpc_api_types::payments::PaymentStatus::ConfirmationAwaited => {
                Ok(Self::ConfirmationAwaited)
            }
            grpc_api_types::payments::PaymentStatus::DeviceDataCollectionPending => {
                Ok(Self::DeviceDataCollectionPending)
            }
            grpc_api_types::payments::PaymentStatus::RouterDeclined => Ok(Self::RouterDeclined),
            grpc_api_types::payments::PaymentStatus::AuthorizationFailed => {
                Ok(Self::AuthorizationFailed)
            }
            grpc_api_types::payments::PaymentStatus::CodInitiated => Ok(Self::CodInitiated),
            grpc_api_types::payments::PaymentStatus::AutoRefunded => Ok(Self::AutoRefunded),
            grpc_api_types::payments::PaymentStatus::PartialCharged => Ok(Self::PartialCharged),
            grpc_api_types::payments::PaymentStatus::PartialChargedAndChargeable => {
                Ok(Self::PartialChargedAndChargeable)
            }
            grpc_api_types::payments::PaymentStatus::AttemptStatusUnspecified => Ok(Self::Unknown),
        }
    }
}

impl ForeignFrom<common_enums::RefundStatus> for grpc_api_types::payments::RefundStatus {
    fn foreign_from(status: common_enums::RefundStatus) -> Self {
        match status {
            common_enums::RefundStatus::Failure => Self::RefundFailure,
            common_enums::RefundStatus::ManualReview => Self::RefundManualReview,
            common_enums::RefundStatus::Pending => Self::RefundPending,
            common_enums::RefundStatus::Success => Self::RefundSuccess,
            common_enums::RefundStatus::TransactionFailure => Self::RefundTransactionFailure,
        }
    }
}

pub fn generate_payment_void_response(
    router_data_v2: RouterDataV2<Void, PaymentFlowData, PaymentVoidData, PaymentsResponseData>,
) -> Result<PaymentServiceVoidResponse, error_stack::Report<ApplicationErrorResponse>> {
    let transaction_response = router_data_v2.response;

    match transaction_response {
        Ok(response) => match response {
            PaymentsResponseData::TransactionResponse {
                resource_id,
                redirection_data: _,
                connector_metadata: _,
                network_txn_id: _,
                connector_response_reference_id,
                incremental_authorization_allowed: _,
                mandate_reference: _,
                status_code,
            } => {
                let status = router_data_v2.resource_common_data.status;
                let grpc_status = grpc_api_types::payments::PaymentStatus::foreign_from(status);

                let grpc_resource_id =
                    grpc_api_types::payments::Identifier::foreign_try_from(resource_id)?;

                Ok(PaymentServiceVoidResponse {
                    transaction_id: Some(grpc_resource_id),
                    status: grpc_status.into(),
                    response_ref_id: connector_response_reference_id.map(|id| {
                        grpc_api_types::payments::Identifier {
                            id_type: Some(grpc_api_types::payments::identifier::IdType::Id(id)),
                        }
                    }),
                    error_code: None,
                    error_message: None,
                    status_code: status_code as u32,
                    response_headers: router_data_v2
                        .resource_common_data
                        .get_connector_response_headers_as_map(),
                })
            }
            _ => Err(report!(ApplicationErrorResponse::InternalServerError(
                ApiError {
                    sub_code: "INVALID_RESPONSE_TYPE".to_owned(),
                    error_identifier: 500,
                    error_message: "Invalid response type received from connector".to_owned(),
                    error_object: None,
                }
            ))),
        },
        Err(e) => {
            let status = e
                .attempt_status
                .map(grpc_api_types::payments::PaymentStatus::foreign_from)
                .unwrap_or_default();
            Ok(PaymentServiceVoidResponse {
                transaction_id: Some(grpc_api_types::payments::Identifier {
                    id_type: Some(
                        grpc_api_types::payments::identifier::IdType::NoResponseIdMarker(()),
                    ),
                }),
                response_ref_id: e.connector_transaction_id.map(|id| {
                    grpc_api_types::payments::Identifier {
                        id_type: Some(grpc_api_types::payments::identifier::IdType::Id(id)),
                    }
                }),
                status: status as i32,
                error_message: Some(e.message),
                error_code: Some(e.code),
                status_code: e.status_code as u32,
                response_headers: router_data_v2
                    .resource_common_data
                    .get_connector_response_headers_as_map(),
            })
        }
    }
}

impl ForeignFrom<common_enums::DisputeStage> for grpc_api_types::payments::DisputeStage {
    fn foreign_from(status: common_enums::DisputeStage) -> Self {
        match status {
            common_enums::DisputeStage::PreDispute => Self::PreDispute,
            common_enums::DisputeStage::Dispute => Self::ActiveDispute,
            common_enums::DisputeStage::PreArbitration => Self::PreArbitration,
        }
    }
}

pub fn generate_payment_sync_response(
    router_data_v2: RouterDataV2<PSync, PaymentFlowData, PaymentsSyncData, PaymentsResponseData>,
) -> Result<PaymentServiceGetResponse, error_stack::Report<ApplicationErrorResponse>> {
    let transaction_response = router_data_v2.response;
    let raw_connector_response = router_data_v2
        .resource_common_data
        .get_raw_connector_response();

    match transaction_response {
        Ok(response) => match response {
            PaymentsResponseData::TransactionResponse {
                resource_id,
                redirection_data: _,
                connector_metadata: _,
                network_txn_id: _,
                connector_response_reference_id: _,
                incremental_authorization_allowed: _,
                mandate_reference,
                status_code,
            } => {
                let status = router_data_v2.resource_common_data.status;
                let grpc_status = grpc_api_types::payments::PaymentStatus::foreign_from(status);

                let grpc_resource_id =
                    grpc_api_types::payments::Identifier::foreign_try_from(resource_id)?;

                let mandate_reference_grpc =
                    mandate_reference.map(|m| grpc_api_types::payments::MandateReference {
                        mandate_id: m.connector_mandate_id,
                    });

                Ok(PaymentServiceGetResponse {
                    transaction_id: Some(grpc_resource_id),
                    status: grpc_status as i32,
                    mandate_reference: mandate_reference_grpc,
                    error_code: None,
                    error_message: None,
                    network_txn_id: None,
                    response_ref_id: None,
                    amount: None,
                    minor_amount: None,
                    currency: None,
                    captured_amount: None,
                    minor_captured_amount: None,
                    payment_method_type: None,
                    capture_method: None,
                    auth_type: None,
                    created_at: None,
                    updated_at: None,
                    authorized_at: None,
                    captured_at: None,
                    customer_name: None,
                    email: None,
                    connector_customer_id: None,
                    merchant_order_reference_id: None,
                    metadata: std::collections::HashMap::new(),
                    status_code: status_code as u32,
                    raw_connector_response,
                    response_headers: router_data_v2
                        .resource_common_data
                        .get_connector_response_headers_as_map(),
                })
            }
            _ => Err(report!(ApplicationErrorResponse::InternalServerError(
                ApiError {
                    sub_code: "INVALID_RESPONSE_TYPE".to_owned(),
                    error_identifier: 500,
                    error_message: "Invalid response type received from connector".to_owned(),
                    error_object: None,
                }
            ))),
        },
        Err(e) => {
            let status = e
                .attempt_status
                .map(grpc_api_types::payments::PaymentStatus::foreign_from)
                .unwrap_or_default();
            Ok(PaymentServiceGetResponse {
                transaction_id: Some(grpc_api_types::payments::Identifier {
                    id_type: Some(
                        grpc_api_types::payments::identifier::IdType::NoResponseIdMarker(()),
                    ),
                }),
                mandate_reference: None,
                status: status as i32,
                error_message: Some(e.message),
                error_code: Some(e.code),
                network_txn_id: None,
                response_ref_id: None,
                amount: None,
                minor_amount: None,
                currency: None,
                captured_amount: None,
                minor_captured_amount: None,
                payment_method_type: None,
                capture_method: None,
                auth_type: None,
                created_at: None,
                updated_at: None,
                authorized_at: None,
                captured_at: None,
                customer_name: None,
                email: None,
                connector_customer_id: None,
                merchant_order_reference_id: None,
                metadata: std::collections::HashMap::new(),
                raw_connector_response,
                status_code: e.status_code as u32,
                response_headers: router_data_v2
                    .resource_common_data
                    .get_connector_response_headers_as_map(),
            })
        }
    }
}

impl ForeignTryFrom<grpc_api_types::payments::RefundServiceGetRequest> for RefundSyncData {
    type Error = ApplicationErrorResponse;

    fn foreign_try_from(
        value: grpc_api_types::payments::RefundServiceGetRequest,
    ) -> Result<Self, error_stack::Report<Self::Error>> {
        // Extract transaction_id as connector_transaction_id
        let connector_transaction_id = value
            .transaction_id
            .and_then(|id| id.id_type)
            .and_then(|id_type| match id_type {
                grpc_api_types::payments::identifier::IdType::Id(id) => Some(id),
                _ => None,
            })
            .unwrap_or_default();

        Ok(RefundSyncData {
            browser_info: value
                .browser_info
                .map(BrowserInformation::foreign_try_from)
                .transpose()?,
            connector_transaction_id,
            connector_refund_id: value.refund_id.clone(),
            reason: value.refund_reason.clone(),
            refund_status: common_enums::RefundStatus::Pending,
            refund_connector_metadata: value
                .request_ref_id
                .as_ref()
                .map(|id| Secret::new(json!({ "request_ref_id": id.clone() }))),
            all_keys_required: None, // Field not available in new proto structure
            integrity_object: None,
        })
    }
}

impl
    ForeignTryFrom<(
        grpc_api_types::payments::RefundServiceGetRequest,
        Connectors,
    )> for RefundFlowData
{
    type Error = ApplicationErrorResponse;

    fn foreign_try_from(
        (value, connectors): (
            grpc_api_types::payments::RefundServiceGetRequest,
            Connectors,
        ),
    ) -> Result<Self, error_stack::Report<Self::Error>> {
        Ok(RefundFlowData {
            status: common_enums::RefundStatus::Pending,
            refund_id: None,
            connectors,
            connector_request_reference_id: extract_connector_request_reference_id(
                &value.request_ref_id,
            ),
            raw_connector_response: None,
            connector_response_headers: None,
        })
    }
}

impl
    ForeignTryFrom<(
        grpc_api_types::payments::RefundServiceGetRequest,
        Connectors,
        &tonic::metadata::MetadataMap,
    )> for RefundFlowData
{
    type Error = ApplicationErrorResponse;

    fn foreign_try_from(
        (value, connectors, _metadata): (
            grpc_api_types::payments::RefundServiceGetRequest,
            Connectors,
            &tonic::metadata::MetadataMap,
        ),
    ) -> Result<Self, error_stack::Report<Self::Error>> {
        Ok(RefundFlowData {
            connector_request_reference_id: extract_connector_request_reference_id(
                &value.request_ref_id,
            ),

            status: common_enums::RefundStatus::Pending,
            refund_id: None,
            connectors,
            raw_connector_response: None,
            connector_response_headers: None,
        })
    }
}

impl
    ForeignTryFrom<(
        grpc_api_types::payments::PaymentServiceRefundRequest,
        Connectors,
    )> for RefundFlowData
{
    type Error = ApplicationErrorResponse;

    fn foreign_try_from(
        (value, connectors): (
            grpc_api_types::payments::PaymentServiceRefundRequest,
            Connectors,
        ),
    ) -> Result<Self, error_stack::Report<Self::Error>> {
        Ok(RefundFlowData {
            status: common_enums::RefundStatus::Pending,
            refund_id: Some(value.refund_id),
            connectors,
            connector_request_reference_id: extract_connector_request_reference_id(
                &value.request_ref_id,
            ),
            raw_connector_response: None,
            connector_response_headers: None,
        })
    }
}

impl
    ForeignTryFrom<(
        grpc_api_types::payments::PaymentServiceRefundRequest,
        Connectors,
        &tonic::metadata::MetadataMap,
    )> for RefundFlowData
{
    type Error = ApplicationErrorResponse;

    fn foreign_try_from(
        (value, connectors, _metadata): (
            grpc_api_types::payments::PaymentServiceRefundRequest,
            Connectors,
            &tonic::metadata::MetadataMap,
        ),
    ) -> Result<Self, error_stack::Report<Self::Error>> {
        Ok(RefundFlowData {
            connector_request_reference_id: extract_connector_request_reference_id(
                &value.request_ref_id,
            ),

            status: common_enums::RefundStatus::Pending,
            refund_id: Some(value.refund_id),
            connectors,
            raw_connector_response: None,
            connector_response_headers: None,
        })
    }
}

impl ForeignFrom<common_enums::DisputeStatus> for grpc_api_types::payments::DisputeStatus {
    fn foreign_from(status: common_enums::DisputeStatus) -> Self {
        match status {
            common_enums::DisputeStatus::DisputeOpened => Self::DisputeOpened,
            common_enums::DisputeStatus::DisputeAccepted => Self::DisputeAccepted,
            common_enums::DisputeStatus::DisputeCancelled => Self::DisputeCancelled,
            common_enums::DisputeStatus::DisputeChallenged => Self::DisputeChallenged,
            common_enums::DisputeStatus::DisputeExpired => Self::DisputeExpired,
            common_enums::DisputeStatus::DisputeLost => Self::DisputeLost,
            common_enums::DisputeStatus::DisputeWon => Self::DisputeWon,
        }
    }
}

impl ForeignFrom<common_utils::Method> for grpc_api_types::payments::HttpMethod {
    fn foreign_from(method: common_utils::Method) -> Self {
        match method {
            common_utils::Method::Post => Self::Post,
            common_utils::Method::Get => Self::Get,
            common_utils::Method::Put => Self::Put,
            common_utils::Method::Delete => Self::Delete,
            common_utils::Method::Patch => Self::Post, // Patch is not defined in gRPC, using Post
                                                       // as a fallback
        }
    }
}

pub fn generate_accept_dispute_response(
    router_data_v2: RouterDataV2<Accept, DisputeFlowData, AcceptDisputeData, DisputeResponseData>,
) -> Result<AcceptDisputeResponse, error_stack::Report<ApplicationErrorResponse>> {
    let dispute_response = router_data_v2.response;
    let response_headers = router_data_v2
        .resource_common_data
        .get_connector_response_headers_as_map();

    match dispute_response {
        Ok(response) => {
            let grpc_status =
                grpc_api_types::payments::DisputeStatus::foreign_from(response.dispute_status);

            Ok(AcceptDisputeResponse {
                dispute_status: grpc_status.into(),
                dispute_id: response.connector_dispute_id,
                connector_status_code: None,
                error_message: None,
                error_code: None,
                response_ref_id: None,
                status_code: response.status_code as u32,
                response_headers,
            })
        }
        Err(e) => {
            let grpc_dispute_status = grpc_api_types::payments::DisputeStatus::default();

            Ok(AcceptDisputeResponse {
                dispute_status: grpc_dispute_status as i32,
                dispute_id: e.connector_transaction_id.unwrap_or_default(),
                connector_status_code: None,
                error_message: Some(e.message),
                error_code: Some(e.code),
                response_ref_id: None,
                status_code: e.status_code as u32,
                response_headers,
            })
        }
    }
}

impl ForeignTryFrom<(grpc_api_types::payments::AcceptDisputeRequest, Connectors)>
    for DisputeFlowData
{
    type Error = ApplicationErrorResponse;

    fn foreign_try_from(
        (value, connectors): (grpc_api_types::payments::AcceptDisputeRequest, Connectors),
    ) -> Result<Self, error_stack::Report<Self::Error>> {
        Ok(DisputeFlowData {
            dispute_id: None,
            connectors,
            connector_dispute_id: value.dispute_id,
            defense_reason_code: None,
            connector_request_reference_id: extract_connector_request_reference_id(
                &value.request_ref_id,
            ),
            raw_connector_response: None,
            connector_response_headers: None,
        })
    }
}

impl
    ForeignTryFrom<(
        grpc_api_types::payments::AcceptDisputeRequest,
        Connectors,
        &tonic::metadata::MetadataMap,
    )> for DisputeFlowData
{
    type Error = ApplicationErrorResponse;

    fn foreign_try_from(
        (value, connectors, _metadata): (
            grpc_api_types::payments::AcceptDisputeRequest,
            Connectors,
            &tonic::metadata::MetadataMap,
        ),
    ) -> Result<Self, error_stack::Report<Self::Error>> {
        Ok(DisputeFlowData {
            connector_request_reference_id: extract_connector_request_reference_id(
                &value.request_ref_id,
            ),

            dispute_id: None,
            connectors,
            connector_dispute_id: value.dispute_id,
            defense_reason_code: None,
            raw_connector_response: None,
            connector_response_headers: None,
        })
    }
}

pub fn generate_submit_evidence_response(
    router_data_v2: RouterDataV2<
        SubmitEvidence,
        DisputeFlowData,
        SubmitEvidenceData,
        DisputeResponseData,
    >,
) -> Result<DisputeServiceSubmitEvidenceResponse, error_stack::Report<ApplicationErrorResponse>> {
    let dispute_response = router_data_v2.response;
    let response_headers = router_data_v2
        .resource_common_data
        .get_connector_response_headers_as_map();

    match dispute_response {
        Ok(response) => {
            let grpc_status =
                grpc_api_types::payments::DisputeStatus::foreign_from(response.dispute_status);

            Ok(DisputeServiceSubmitEvidenceResponse {
                dispute_status: grpc_status.into(),
                dispute_id: Some(response.connector_dispute_id),
                submitted_evidence_ids: vec![],
                connector_status_code: None,
                error_message: None,
                error_code: None,
                response_ref_id: None,
                status_code: response.status_code as u32,
                response_headers,
            })
        }
        Err(e) => {
            let grpc_attempt_status = e
                .attempt_status
                .map(grpc_api_types::payments::PaymentStatus::foreign_from)
                .unwrap_or_default();

            Ok(DisputeServiceSubmitEvidenceResponse {
                dispute_status: grpc_attempt_status.into(),
                dispute_id: e.connector_transaction_id,
                submitted_evidence_ids: vec![],
                connector_status_code: None,
                error_message: Some(e.message),
                error_code: Some(e.code),
                response_ref_id: None,
                status_code: e.status_code as u32,
                response_headers,
            })
        }
    }
}

impl
    ForeignTryFrom<(
        grpc_api_types::payments::DisputeServiceSubmitEvidenceRequest,
        Connectors,
    )> for DisputeFlowData
{
    type Error = ApplicationErrorResponse;

    fn foreign_try_from(
        (value, connectors): (
            grpc_api_types::payments::DisputeServiceSubmitEvidenceRequest,
            Connectors,
        ),
    ) -> Result<Self, error_stack::Report<Self::Error>> {
        Ok(DisputeFlowData {
            dispute_id: None,
            connectors,
            connector_dispute_id: value.dispute_id,
            defense_reason_code: None,
            connector_request_reference_id: extract_connector_request_reference_id(
                &value.request_ref_id,
            ),
            raw_connector_response: None,
            connector_response_headers: None,
        })
    }
}

impl
    ForeignTryFrom<(
        grpc_api_types::payments::DisputeServiceSubmitEvidenceRequest,
        Connectors,
        &tonic::metadata::MetadataMap,
    )> for DisputeFlowData
{
    type Error = ApplicationErrorResponse;

    fn foreign_try_from(
        (value, connectors, _metadata): (
            grpc_api_types::payments::DisputeServiceSubmitEvidenceRequest,
            Connectors,
            &tonic::metadata::MetadataMap,
        ),
    ) -> Result<Self, error_stack::Report<Self::Error>> {
        Ok(DisputeFlowData {
            connector_request_reference_id: extract_connector_request_reference_id(
                &value.request_ref_id,
            ),

            dispute_id: None,
            connectors,
            connector_dispute_id: value.dispute_id,
            defense_reason_code: None,
            raw_connector_response: None,
            connector_response_headers: None,
        })
    }
}

pub fn generate_refund_sync_response(
    router_data_v2: RouterDataV2<RSync, RefundFlowData, RefundSyncData, RefundsResponseData>,
) -> Result<RefundResponse, error_stack::Report<ApplicationErrorResponse>> {
    let refunds_response = router_data_v2.response;
    let raw_connector_response = router_data_v2
        .resource_common_data
        .get_raw_connector_response();

    match refunds_response {
        Ok(response) => {
            let status = response.refund_status;
            let grpc_status = grpc_api_types::payments::RefundStatus::foreign_from(status);
            let response_headers = router_data_v2
                .resource_common_data
                .get_connector_response_headers_as_map();
            Ok(RefundResponse {
                transaction_id: Some(grpc_api_types::payments::Identifier::default()),
                refund_id: response.connector_refund_id.clone(),
                status: grpc_status as i32,
                response_ref_id: Some(grpc_api_types::payments::Identifier {
                    id_type: Some(grpc_api_types::payments::identifier::IdType::Id(
                        response.connector_refund_id.clone(),
                    )),
                }),
                error_code: None,
                error_message: None,
                refund_amount: None,
                minor_refund_amount: None,
                refund_currency: None,
                payment_amount: None,
                minor_payment_amount: None,
                refund_reason: None,
                created_at: None,
                updated_at: None,
                processed_at: None,
                customer_name: None,
                email: None,
                merchant_order_reference_id: None,
                metadata: std::collections::HashMap::new(),
                refund_metadata: std::collections::HashMap::new(),
                raw_connector_response,
                status_code: response.status_code as u32,
                response_headers,
            })
        }
        Err(e) => {
            let status = e
                .attempt_status
                .map(grpc_api_types::payments::PaymentStatus::foreign_from)
                .unwrap_or_default();
            let response_headers = router_data_v2
                .resource_common_data
                .get_connector_response_headers_as_map();

            Ok(RefundResponse {
                transaction_id: Some(
                    e.connector_transaction_id
                        .as_ref()
                        .map(|id| grpc_api_types::payments::Identifier {
                            id_type: Some(grpc_api_types::payments::identifier::IdType::Id(
                                id.clone(),
                            )),
                        })
                        .unwrap_or_default(),
                ),
                refund_id: String::new(),
                status: status as i32,
                response_ref_id: e.connector_transaction_id.map(|id| {
                    grpc_api_types::payments::Identifier {
                        id_type: Some(grpc_api_types::payments::identifier::IdType::Id(id)),
                    }
                }),
                error_code: Some(e.code),
                error_message: Some(e.message),
                refund_amount: None,
                minor_refund_amount: None,
                refund_currency: None,
                payment_amount: None,
                minor_payment_amount: None,
                refund_reason: None,
                created_at: None,
                updated_at: None,
                processed_at: None,
                customer_name: None,
                email: None,
                raw_connector_response,
                merchant_order_reference_id: None,
                metadata: std::collections::HashMap::new(),
                refund_metadata: std::collections::HashMap::new(),
                status_code: e.status_code as u32,
                response_headers,
            })
        }
    }
}
impl ForeignTryFrom<WebhookDetailsResponse> for PaymentServiceGetResponse {
    type Error = ApplicationErrorResponse;

    fn foreign_try_from(
        value: WebhookDetailsResponse,
    ) -> Result<Self, error_stack::Report<Self::Error>> {
        let status = grpc_api_types::payments::PaymentStatus::foreign_from(value.status);
        let response_headers = value
            .response_headers
            .map(|headers| {
                headers
                    .iter()
                    .filter_map(|(name, value)| {
                        value
                            .to_str()
                            .ok()
                            .map(|v| (name.to_string(), v.to_string()))
                    })
                    .collect()
            })
            .unwrap_or_default();
        Ok(Self {
            transaction_id: value
                .resource_id
                .map(|resource_id| {
                    grpc_api_types::payments::Identifier::foreign_try_from(resource_id)
                })
                .transpose()?,
            status: status as i32,
            mandate_reference: None,
            error_code: value.error_code,
            error_message: value.error_message,
            network_txn_id: None,
            response_ref_id: None,
            amount: None,
            minor_amount: None,
            currency: None,
            captured_amount: None,
            minor_captured_amount: None,
            payment_method_type: None,
            capture_method: None,
            auth_type: None,
            created_at: None,
            updated_at: None,
            authorized_at: None,
            captured_at: None,
            customer_name: None,
            email: None,
            connector_customer_id: None,
            merchant_order_reference_id: None,
            metadata: std::collections::HashMap::new(),
            status_code: value.status_code as u32,
            raw_connector_response: None,
            response_headers,
        })
    }
}

impl ForeignTryFrom<PaymentServiceVoidRequest> for PaymentVoidData {
    type Error = ApplicationErrorResponse;

    fn foreign_try_from(
        value: PaymentServiceVoidRequest,
    ) -> Result<Self, error_stack::Report<Self::Error>> {
        Ok(Self {
            browser_info: value
                .browser_info
                .map(BrowserInformation::foreign_try_from)
                .transpose()?,
            connector_transaction_id: value
                .transaction_id
                .and_then(|id| id.id_type)
                .and_then(|id_type| match id_type {
                    grpc_api_types::payments::identifier::IdType::Id(id) => Some(id),
                    _ => None,
                })
                .unwrap_or_default(),
            cancellation_reason: value.cancellation_reason,
            raw_connector_response: None,
            integrity_object: None,
        })
    }
}

impl ForeignTryFrom<RefundWebhookDetailsResponse> for RefundResponse {
    type Error = ApplicationErrorResponse;

    fn foreign_try_from(
        value: RefundWebhookDetailsResponse,
    ) -> Result<Self, error_stack::Report<Self::Error>> {
        let status = grpc_api_types::payments::RefundStatus::foreign_from(value.status);
        let response_headers = value
            .response_headers
            .map(|headers| {
                headers
                    .iter()
                    .filter_map(|(name, value)| {
                        value
                            .to_str()
                            .ok()
                            .map(|v| (name.to_string(), v.to_string()))
                    })
                    .collect()
            })
            .unwrap_or_default();

        Ok(Self {
            transaction_id: Some(grpc_api_types::payments::Identifier::default()),
            refund_id: value.connector_refund_id.unwrap_or_default(),
            status: status.into(),
            response_ref_id: value.connector_response_reference_id.map(|id| {
                grpc_api_types::payments::Identifier {
                    id_type: Some(grpc_api_types::payments::identifier::IdType::Id(id)),
                }
            }),
            error_code: value.error_code,
            error_message: value.error_message,
            raw_connector_response: None,
            refund_amount: None,
            minor_refund_amount: None,
            refund_currency: None,
            payment_amount: None,
            minor_payment_amount: None,
            refund_reason: None,
            created_at: None,
            updated_at: None,
            processed_at: None,
            customer_name: None,
            email: None,
            merchant_order_reference_id: None,
            metadata: std::collections::HashMap::new(),
            refund_metadata: std::collections::HashMap::new(),
            status_code: value.status_code as u32,
            response_headers,
        })
    }
}

impl ForeignTryFrom<DisputeWebhookDetailsResponse> for DisputeResponse {
    type Error = ApplicationErrorResponse;

    fn foreign_try_from(
        value: DisputeWebhookDetailsResponse,
    ) -> Result<Self, error_stack::Report<Self::Error>> {
        let grpc_status = grpc_api_types::payments::DisputeStatus::foreign_from(value.status);
        let grpc_stage = grpc_api_types::payments::DisputeStage::foreign_from(value.stage);
        let response_headers = value
            .response_headers
            .map(|headers| {
                headers
                    .iter()
                    .filter_map(|(name, value)| {
                        value
                            .to_str()
                            .ok()
                            .map(|v| (name.to_string(), v.to_string()))
                    })
                    .collect()
            })
            .unwrap_or_default();
        Ok(Self {
            dispute_id: Some(value.dispute_id),
            transaction_id: None,
            dispute_status: grpc_status.into(),
            dispute_stage: grpc_stage.into(),
            connector_status_code: None,
            error_code: None,
            error_message: None,
            dispute_amount: None,
            dispute_currency: None,
            dispute_date: None,
            service_date: None,
            shipping_date: None,
            due_date: None,
            evidence_documents: vec![],
            dispute_reason: None,
            dispute_message: value.dispute_message,
            response_ref_id: value.connector_response_reference_id.map(|id| {
                grpc_api_types::payments::Identifier {
                    id_type: Some(grpc_api_types::payments::identifier::IdType::Id(id)),
                }
            }),
            status_code: value.status_code as u32,
            response_headers,
        })
    }
}

impl ForeignTryFrom<grpc_api_types::payments::PaymentServiceRefundRequest> for RefundsData {
    type Error = ApplicationErrorResponse;

    fn foreign_try_from(
        value: grpc_api_types::payments::PaymentServiceRefundRequest,
    ) -> Result<Self, error_stack::Report<Self::Error>> {
        let minor_refund_amount = common_utils::types::MinorUnit::new(value.minor_refund_amount);

        let minor_payment_amount = common_utils::types::MinorUnit::new(value.minor_payment_amount);

        // Extract transaction_id as connector_transaction_id
        let connector_transaction_id = value
            .transaction_id
            .clone()
            .and_then(|id| id.id_type)
            .and_then(|id_type| match id_type {
                grpc_api_types::payments::identifier::IdType::Id(id) => Some(id),
                _ => None,
            })
            .unwrap_or_default();

        Ok(RefundsData {
            refund_id: value.refund_id.to_string(),
            connector_transaction_id,
            connector_refund_id: None, // refund_id field is used as refund_id, not connector_refund_id
            currency: common_enums::Currency::foreign_try_from(value.currency())?,
            payment_amount: value.payment_amount,
            reason: value.reason.clone(),
            webhook_url: value.webhook_url,
            refund_amount: value.refund_amount,
            connector_metadata: {
                value
                    .metadata
                    .get("connector_metadata")
                    .map(|json_string| {
                        Ok::<serde_json::Value, error_stack::Report<ApplicationErrorResponse>>(
                            serde_json::Value::String(json_string.clone()),
                        )
                    })
                    .transpose()? // Should be Option<serde_json::Value>, not Secret
            },
            refund_connector_metadata: {
                value.refund_metadata.get("refund_metadata").map(|json_string| {
                    Ok::<Secret<serde_json::Value>, error_stack::Report<ApplicationErrorResponse>>(Secret::new(serde_json::Value::String(json_string.clone())))
                }).transpose()?
            },
            minor_payment_amount,
            minor_refund_amount,
            refund_status: common_enums::RefundStatus::Pending,
            merchant_account_id: value.merchant_account_id,
            capture_method: value
                .capture_method
                .map(|cm| {
                    common_enums::CaptureMethod::foreign_try_from(
                        grpc_api_types::payments::CaptureMethod::try_from(cm).unwrap_or_default(),
                    )
                })
                .transpose()?,
            browser_info: value
                .browser_info
                .map(BrowserInformation::foreign_try_from)
                .transpose()?,
            integrity_object: None,
        })
    }
}

impl ForeignTryFrom<grpc_api_types::payments::AcceptDisputeRequest> for AcceptDisputeData {
    type Error = ApplicationErrorResponse;

    fn foreign_try_from(
        value: grpc_api_types::payments::AcceptDisputeRequest,
    ) -> Result<Self, error_stack::Report<Self::Error>> {
        Ok(AcceptDisputeData {
            connector_dispute_id: value.dispute_id,
            integrity_object: None,
        })
    }
}

impl ForeignTryFrom<grpc_api_types::payments::DisputeServiceSubmitEvidenceRequest>
    for SubmitEvidenceData
{
    type Error = ApplicationErrorResponse;

    fn foreign_try_from(
        value: grpc_api_types::payments::DisputeServiceSubmitEvidenceRequest,
    ) -> Result<Self, error_stack::Report<Self::Error>> {
        // Initialize all fields to None
        let mut result = SubmitEvidenceData {
            dispute_id: Some(value.dispute_id.clone()),
            connector_dispute_id: value.dispute_id,
            integrity_object: None,
            access_activity_log: None,
            billing_address: None,
            cancellation_policy: None,
            cancellation_policy_file_type: None,
            cancellation_policy_provider_file_id: None,
            cancellation_policy_disclosure: None,
            cancellation_rebuttal: None,
            customer_communication: None,
            customer_communication_file_type: None,
            customer_communication_provider_file_id: None,
            customer_email_address: None,
            customer_name: None,
            customer_purchase_ip: None,
            customer_signature: None,
            customer_signature_file_type: None,
            customer_signature_provider_file_id: None,
            product_description: None,
            receipt: None,
            receipt_file_type: None,
            receipt_provider_file_id: None,
            refund_policy: None,
            refund_policy_file_type: None,
            refund_policy_provider_file_id: None,
            refund_policy_disclosure: None,
            refund_refusal_explanation: None,
            service_date: value.service_date.map(|date| date.to_string()),
            service_documentation: None,
            service_documentation_file_type: None,
            service_documentation_provider_file_id: None,
            shipping_address: None,
            shipping_carrier: None,
            shipping_date: value.shipping_date.map(|date| date.to_string()),
            shipping_documentation: None,
            shipping_documentation_file_type: None,
            shipping_documentation_provider_file_id: None,
            shipping_tracking_number: None,
            invoice_showing_distinct_transactions: None,
            invoice_showing_distinct_transactions_file_type: None,
            invoice_showing_distinct_transactions_provider_file_id: None,
            recurring_transaction_agreement: None,
            recurring_transaction_agreement_file_type: None,
            recurring_transaction_agreement_provider_file_id: None,
            uncategorized_file: None,
            uncategorized_file_type: None,
            uncategorized_file_provider_file_id: None,
            uncategorized_text: None,
        };

        // Extract evidence from evidence_documents array
        for document in value.evidence_documents {
            let evidence_type =
                grpc_api_types::payments::EvidenceType::try_from(document.evidence_type)
                    .unwrap_or(grpc_api_types::payments::EvidenceType::Unspecified);

            match evidence_type {
                grpc_api_types::payments::EvidenceType::CancellationPolicy => {
                    result.cancellation_policy = document.file_content;
                    result.cancellation_policy_file_type = document.file_mime_type;
                    result.cancellation_policy_provider_file_id = document.provider_file_id;
                }
                grpc_api_types::payments::EvidenceType::CustomerCommunication => {
                    result.customer_communication = document.file_content;
                    result.customer_communication_file_type = document.file_mime_type;
                    result.customer_communication_provider_file_id = document.provider_file_id;
                }
                grpc_api_types::payments::EvidenceType::CustomerSignature => {
                    result.customer_signature = document.file_content;
                    result.customer_signature_file_type = document.file_mime_type;
                    result.customer_signature_provider_file_id = document.provider_file_id;
                }
                grpc_api_types::payments::EvidenceType::Receipt => {
                    result.receipt = document.file_content;
                    result.receipt_file_type = document.file_mime_type;
                    result.receipt_provider_file_id = document.provider_file_id;
                }
                grpc_api_types::payments::EvidenceType::RefundPolicy => {
                    result.refund_policy = document.file_content;
                    result.refund_policy_file_type = document.file_mime_type;
                    result.refund_policy_provider_file_id = document.provider_file_id;
                }
                grpc_api_types::payments::EvidenceType::ServiceDocumentation => {
                    result.service_documentation = document.file_content;
                    result.service_documentation_file_type = document.file_mime_type;
                    result.service_documentation_provider_file_id = document.provider_file_id;
                }
                grpc_api_types::payments::EvidenceType::ShippingDocumentation => {
                    result.shipping_documentation = document.file_content;
                    result.shipping_documentation_file_type = document.file_mime_type;
                    result.shipping_documentation_provider_file_id = document.provider_file_id;
                }
                grpc_api_types::payments::EvidenceType::InvoiceShowingDistinctTransactions => {
                    result.invoice_showing_distinct_transactions = document.file_content;
                    result.invoice_showing_distinct_transactions_file_type =
                        document.file_mime_type;
                    result.invoice_showing_distinct_transactions_provider_file_id =
                        document.provider_file_id;
                }
                grpc_api_types::payments::EvidenceType::RecurringTransactionAgreement => {
                    result.recurring_transaction_agreement = document.file_content;
                    result.recurring_transaction_agreement_file_type = document.file_mime_type;
                    result.recurring_transaction_agreement_provider_file_id =
                        document.provider_file_id;
                }
                grpc_api_types::payments::EvidenceType::UncategorizedFile => {
                    result.uncategorized_file = document.file_content;
                    result.uncategorized_file_type = document.file_mime_type;
                    result.uncategorized_file_provider_file_id = document.provider_file_id;
                    result.uncategorized_text = document.text_content;
                }
                grpc_api_types::payments::EvidenceType::Unspecified => {
                    // Skip unspecified evidence types
                }
            }
        }

        Ok(result)
    }
}

pub fn generate_refund_response(
    router_data_v2: RouterDataV2<Refund, RefundFlowData, RefundsData, RefundsResponseData>,
) -> Result<RefundResponse, error_stack::Report<ApplicationErrorResponse>> {
    let refund_response = router_data_v2.response;
    let raw_connector_response = router_data_v2
        .resource_common_data
        .get_raw_connector_response();

    match refund_response {
        Ok(response) => {
            let status = response.refund_status;
            let grpc_status = grpc_api_types::payments::RefundStatus::foreign_from(status);

            Ok(RefundResponse {
                transaction_id: Some(grpc_api_types::payments::Identifier::default()),
                refund_id: response.connector_refund_id,
                status: grpc_status as i32,
                response_ref_id: None,
                error_code: None,
                error_message: None,
                refund_amount: None,
                minor_refund_amount: None,
                refund_currency: None,
                payment_amount: None,
                minor_payment_amount: None,
                refund_reason: None,
                created_at: None,
                updated_at: None,
                processed_at: None,
                customer_name: None,
                email: None,
                merchant_order_reference_id: None,
                raw_connector_response,
                metadata: std::collections::HashMap::new(),
                refund_metadata: std::collections::HashMap::new(),
                status_code: response.status_code as u32,
                response_headers: router_data_v2
                    .resource_common_data
                    .get_connector_response_headers_as_map(),
            })
        }
        Err(e) => {
            let status = e
                .attempt_status
                .map(grpc_api_types::payments::PaymentStatus::foreign_from)
                .unwrap_or_default();

            Ok(RefundResponse {
                transaction_id: Some(
                    e.connector_transaction_id
                        .map(|id| grpc_api_types::payments::Identifier {
                            id_type: Some(grpc_api_types::payments::identifier::IdType::Id(id)),
                        })
                        .unwrap_or_default(),
                ),
                refund_id: String::new(),
                status: status as i32,
                response_ref_id: None,
                error_code: Some(e.code),
                error_message: Some(e.message),
                refund_amount: None,
                minor_refund_amount: None,
                refund_currency: None,
                payment_amount: None,
                minor_payment_amount: None,
                refund_reason: None,
                created_at: None,
                updated_at: None,
                processed_at: None,
                customer_name: None,
                email: None,
                raw_connector_response,
                merchant_order_reference_id: None,
                metadata: std::collections::HashMap::new(),
                refund_metadata: std::collections::HashMap::new(),
                status_code: e.status_code as u32,
                response_headers: router_data_v2
                    .resource_common_data
                    .get_connector_response_headers_as_map(),
            })
        }
    }
}

impl ForeignTryFrom<grpc_api_types::payments::PaymentServiceCaptureRequest>
    for PaymentsCaptureData
{
    type Error = ApplicationErrorResponse;

    fn foreign_try_from(
        value: grpc_api_types::payments::PaymentServiceCaptureRequest,
    ) -> Result<Self, error_stack::Report<Self::Error>> {
        let connector_transaction_id = ResponseId::ConnectorTransactionId(
            value
                .transaction_id
                .clone()
                .and_then(|id| id.id_type)
                .and_then(|id_type| match id_type {
                    grpc_api_types::payments::identifier::IdType::Id(id) => Some(id),
                    _ => None,
                })
                .unwrap_or_default(),
        );

        let multiple_capture_data =
            value
                .multiple_capture_data
                .clone()
                .map(|data| MultipleCaptureRequestData {
                    capture_sequence: data.capture_sequence,
                    capture_reference: data.capture_reference,
                });

        let minor_amount = common_utils::types::MinorUnit::new(value.amount_to_capture);

        Ok(Self {
            amount_to_capture: value.amount_to_capture,
            minor_amount_to_capture: minor_amount,
            currency: common_enums::Currency::foreign_try_from(value.currency())?,
            connector_transaction_id,
            multiple_capture_data,
            connector_metadata: {
                value
                    .metadata
                    .get("connector_metadata")
                    .map(|json_string| {
                        Ok::<serde_json::Value, error_stack::Report<ApplicationErrorResponse>>(
                            serde_json::Value::String(json_string.clone()),
                        )
                    })
                    .transpose()? // Converts Option<Result<T, E>> to Result<Option<T>, E> and propagates E if it's an Err
            },
            browser_info: value
                .browser_info
                .map(BrowserInformation::foreign_try_from)
                .transpose()?,
            integrity_object: None,
        })
    }
}

impl
    ForeignTryFrom<(
        grpc_api_types::payments::PaymentServiceCaptureRequest,
        Connectors,
    )> for PaymentFlowData
{
    type Error = ApplicationErrorResponse;

    fn foreign_try_from(
        (value, connectors): (
            grpc_api_types::payments::PaymentServiceCaptureRequest,
            Connectors,
        ),
    ) -> Result<Self, error_stack::Report<Self::Error>> {
        Ok(Self {
            raw_connector_response: None,
            merchant_id: common_utils::id_type::MerchantId::default(),
            payment_id: "PAYMENT_ID".to_string(),
            attempt_id: "ATTEMPT_ID".to_string(),
            status: common_enums::AttemptStatus::Pending,
            payment_method: common_enums::PaymentMethod::Card, // Default
            address: payment_address::PaymentAddress::default(),
            auth_type: common_enums::AuthenticationType::default(),
            connector_request_reference_id: extract_connector_request_reference_id(
                &value.request_ref_id,
            ),
            customer_id: None,
            connector_customer: None,
            description: None,
            return_url: None,
            connector_meta_data: None,
            amount_captured: None,
            minor_amount_captured: None,
            access_token: None,
            session_token: None,
            reference_id: None,
            payment_method_token: None,
            preprocessing_id: None,
            connector_api_version: None,
            test_mode: None,
            connector_http_status_code: None,
            external_latency: None,
            connectors,
            connector_response_headers: None,
        })
    }
}

impl
    ForeignTryFrom<(
        grpc_api_types::payments::PaymentServiceCaptureRequest,
        Connectors,
        &tonic::metadata::MetadataMap,
    )> for PaymentFlowData
{
    type Error = ApplicationErrorResponse;

    fn foreign_try_from(
        (value, connectors, metadata): (
            grpc_api_types::payments::PaymentServiceCaptureRequest,
            Connectors,
            &tonic::metadata::MetadataMap,
        ),
    ) -> Result<Self, error_stack::Report<Self::Error>> {
        let merchant_id_from_header = extract_merchant_id_from_metadata(metadata)?;

        Ok(Self {
            merchant_id: merchant_id_from_header,
            payment_id: "PAYMENT_ID".to_string(),
            attempt_id: "ATTEMPT_ID".to_string(),
            status: common_enums::AttemptStatus::Pending,
            payment_method: common_enums::PaymentMethod::Card, // Default
            address: payment_address::PaymentAddress::default(),
            auth_type: common_enums::AuthenticationType::default(),
            connector_request_reference_id: extract_connector_request_reference_id(
                &value.request_ref_id,
            ),
            customer_id: None,
            connector_customer: None,
            description: None,
            return_url: None,
            connector_meta_data: None,
            amount_captured: None,
            minor_amount_captured: None,
            access_token: None,
            session_token: None,
            reference_id: None,
            payment_method_token: None,
            preprocessing_id: None,
            connector_api_version: None,
            test_mode: None,
            connector_http_status_code: None,
            external_latency: None,
            connectors,
            raw_connector_response: None,
            connector_response_headers: None,
        })
    }
}

pub fn generate_payment_capture_response(
    router_data_v2: RouterDataV2<
        Capture,
        PaymentFlowData,
        PaymentsCaptureData,
        PaymentsResponseData,
    >,
) -> Result<PaymentServiceCaptureResponse, error_stack::Report<ApplicationErrorResponse>> {
    let transaction_response = router_data_v2.response;

    match transaction_response {
        Ok(response) => match response {
            PaymentsResponseData::TransactionResponse {
                resource_id,
                redirection_data: _,
                connector_metadata: _,
                network_txn_id: _,
                connector_response_reference_id,
                incremental_authorization_allowed: _,
                mandate_reference: _,
                status_code,
            } => {
                let status = router_data_v2.resource_common_data.status;
                let grpc_status = grpc_api_types::payments::PaymentStatus::foreign_from(status);
                let grpc_resource_id =
                    grpc_api_types::payments::Identifier::foreign_try_from(resource_id)?;

                Ok(PaymentServiceCaptureResponse {
                    transaction_id: Some(grpc_resource_id),
                    response_ref_id: connector_response_reference_id.map(|id| {
                        grpc_api_types::payments::Identifier {
                            id_type: Some(grpc_api_types::payments::identifier::IdType::Id(id)),
                        }
                    }),
                    error_code: None,
                    error_message: None,
                    status: grpc_status.into(),
                    status_code: status_code as u32,
                    response_headers: router_data_v2
                        .resource_common_data
                        .get_connector_response_headers_as_map(),
                })
            }
            _ => Err(report!(ApplicationErrorResponse::InternalServerError(
                ApiError {
                    sub_code: "INVALID_RESPONSE_TYPE".to_owned(),
                    error_identifier: 500,
                    error_message: "Invalid response type received from connector".to_owned(),
                    error_object: None,
                }
            ))),
        },
        Err(e) => {
            let status = e
                .attempt_status
                .map(grpc_api_types::payments::PaymentStatus::foreign_from)
                .unwrap_or_default();
            Ok(PaymentServiceCaptureResponse {
                transaction_id: Some(grpc_api_types::payments::Identifier {
                    id_type: Some(
                        grpc_api_types::payments::identifier::IdType::NoResponseIdMarker(()),
                    ),
                }),
                response_ref_id: e.connector_transaction_id.map(|id| {
                    grpc_api_types::payments::Identifier {
                        id_type: Some(grpc_api_types::payments::identifier::IdType::Id(id)),
                    }
                }),
                status: status.into(),
                error_message: Some(e.message),
                error_code: Some(e.code),
                status_code: e.status_code as u32,
                response_headers: router_data_v2
                    .resource_common_data
                    .get_connector_response_headers_as_map(),
            })
        }
    }
}

impl
    ForeignTryFrom<(
        PaymentServiceRegisterRequest,
        Connectors,
        String,
        &tonic::metadata::MetadataMap,
    )> for PaymentFlowData
{
    type Error = ApplicationErrorResponse;

    fn foreign_try_from(
        (value, connectors, environment, metadata): (
            PaymentServiceRegisterRequest,
            Connectors,
            String,
            &tonic::metadata::MetadataMap,
        ),
    ) -> Result<Self, error_stack::Report<Self::Error>> {
        let address = match value.address {
            Some(address) => payment_address::PaymentAddress::foreign_try_from(address)?,
            None => {
                return Err(ApplicationErrorResponse::BadRequest(ApiError {
                    sub_code: "INVALID_ADDRESS".to_owned(),
                    error_identifier: 400,
                    error_message: "Address is required".to_owned(),
                    error_object: None,
                }))?
            }
        };
        let test_mode = match environment.as_str() {
            common_utils::consts::CONST_DEVELOPMENT => Some(true),
            common_utils::consts::CONST_PRODUCTION => Some(false),
            _ => Some(true),
        };

        let merchant_id_from_header = extract_merchant_id_from_metadata(metadata)?;

        Ok(Self {
            merchant_id: merchant_id_from_header,
            payment_id: "IRRELEVANT_PAYMENT_ID".to_string(),
            attempt_id: "IRRELEVANT_ATTEMPT_ID".to_string(),
            status: common_enums::AttemptStatus::Pending,
            payment_method: common_enums::PaymentMethod::Card, //TODO
            address,
            auth_type: common_enums::AuthenticationType::default(),
            connector_request_reference_id: extract_connector_request_reference_id(
                &value.request_ref_id,
            ),
            customer_id: None,
            connector_customer: None,
            description: value.metadata.get("description").cloned(),
            return_url: None,
            connector_meta_data: None,
            amount_captured: None,
            minor_amount_captured: None,
            access_token: None,
            session_token: None,
            reference_id: None,
            payment_method_token: None,
            preprocessing_id: None,
            connector_api_version: None,
            test_mode,
            connector_http_status_code: None,
            external_latency: None,
            connectors,
            raw_connector_response: None,
            connector_response_headers: None,
        })
    }
}

impl ForeignTryFrom<PaymentServiceRegisterRequest> for SetupMandateRequestData<DefaultPCIHolder> {
    type Error = ApplicationErrorResponse;

    fn foreign_try_from(
        value: PaymentServiceRegisterRequest,
    ) -> Result<Self, error_stack::Report<Self::Error>> {
        let email: Option<Email> = match value.email {
            Some(ref email_str) => Some(Email::try_from(email_str.clone()).map_err(|_| {
                error_stack::Report::new(ApplicationErrorResponse::BadRequest(ApiError {
                    sub_code: "INVALID_EMAIL_FORMAT".to_owned(),
                    error_identifier: 400,

                    error_message: "Invalid email".to_owned(),
                    error_object: None,
                }))
            })?),
            None => None,
        };
        let customer_acceptance = value.customer_acceptance.clone().ok_or_else(|| {
            error_stack::Report::new(ApplicationErrorResponse::BadRequest(ApiError {
                sub_code: "MISSING_CUSTOMER_ACCEPTANCE".to_owned(),
                error_identifier: 400,
                error_message: "Customer acceptance is missing".to_owned(),
                error_object: None,
            }))
        })?;

        let setup_future_usage = value.setup_future_usage();

        let setup_mandate_details = MandateData {
            update_mandate_id: None,
            customer_acceptance: Some(mandates::CustomerAcceptance::foreign_try_from(
                customer_acceptance.clone(),
            )?),
            mandate_type: None,
        };

        Ok(Self {
            currency: common_enums::Currency::foreign_try_from(value.currency())?,
            payment_method_data: PaymentMethodData::foreign_try_from(
                value.payment_method.ok_or_else(|| {
                    ApplicationErrorResponse::BadRequest(ApiError {
                        sub_code: "INVALID_PAYMENT_METHOD_DATA".to_owned(),
                        error_identifier: 400,
                        error_message: "Payment method data is required".to_owned(),
                        error_object: None,
                    })
                })?,
            )?,
            amount: Some(0),
            confirm: true,
            statement_descriptor_suffix: None,
            customer_acceptance: Some(mandates::CustomerAcceptance::foreign_try_from(
                customer_acceptance.clone(),
            )?),
            mandate_id: None,
            setup_future_usage: Some(common_enums::FutureUsage::foreign_try_from(
                setup_future_usage,
            )?),
            off_session: Some(false),
            setup_mandate_details: Some(setup_mandate_details),
            router_return_url: value.return_url.clone(),
            webhook_url: value.webhook_url,
            browser_info: value.browser_info.map(|info| BrowserInformation {
                color_depth: None,
                java_enabled: info.java_enabled,
                java_script_enabled: info.java_script_enabled,
                language: info.language,
                screen_height: info.screen_height,
                screen_width: info.screen_width,
                time_zone: None,
                ip_address: None,
                accept_header: info.accept_header,
                user_agent: info.user_agent,
                os_type: info.os_type,
                os_version: info.os_version,
                device_model: info.device_model,
                accept_language: info.accept_language,
            }),
            email,
            customer_name: None,
            return_url: value.return_url.clone(),
            payment_method_type: None,
            request_incremental_authorization: false,
            metadata: if value.metadata.is_empty() {
                None
            } else {
                Some(serde_json::Value::Object(
                    value
                        .metadata
                        .into_iter()
                        .map(|(k, v)| (k, serde_json::Value::String(v)))
                        .collect(),
                ))
            },
            complete_authorize_url: None,
            capture_method: None,
            integrity_object: None,
            minor_amount: Some(common_utils::types::MinorUnit::new(0)),
            shipping_cost: None,
            customer_id: value
                .connector_customer_id
                .clone()
                .map(|customer_id| CustomerId::try_from(Cow::from(customer_id)))
                .transpose()
                .change_context(ApplicationErrorResponse::BadRequest(ApiError {
                    sub_code: "INVALID_CUSTOMER_ID".to_owned(),
                    error_identifier: 400,
                    error_message: "Failed to parse Customer Id".to_owned(),
                    error_object: None,
                }))?,
            statement_descriptor: None,
            merchant_order_reference_id: None,
        })
    }
}

impl ForeignTryFrom<grpc_api_types::payments::CustomerAcceptance> for mandates::CustomerAcceptance {
    type Error = ApplicationErrorResponse;
    fn foreign_try_from(
        _value: grpc_api_types::payments::CustomerAcceptance,
    ) -> Result<Self, error_stack::Report<Self::Error>> {
        Ok(mandates::CustomerAcceptance {
            acceptance_type: mandates::AcceptanceType::Offline,
            accepted_at: None,
            online: None,
        })
    }
}

impl ForeignTryFrom<grpc_api_types::payments::FutureUsage> for common_enums::FutureUsage {
    type Error = ApplicationErrorResponse;
    fn foreign_try_from(
        value: grpc_api_types::payments::FutureUsage,
    ) -> Result<Self, error_stack::Report<Self::Error>> {
        match value {
            grpc_api_types::payments::FutureUsage::OffSession => {
                Ok(common_enums::FutureUsage::OffSession)
            }
            grpc_api_types::payments::FutureUsage::OnSession => {
                Ok(common_enums::FutureUsage::OnSession)
            }
            grpc_api_types::payments::FutureUsage::Unspecified => {
                Err(ApplicationErrorResponse::BadRequest(ApiError {
                    sub_code: "UNSPECIFIED_FUTURE_USAGE".to_owned(),
                    error_identifier: 401,
                    error_message: "Future usage must be specified".to_owned(),
                    error_object: None,
                })
                .into())
            }
        }
    }
}

pub fn generate_setup_mandate_response<T: PaymentMethodDataTypes>(
    router_data_v2: RouterDataV2<
        SetupMandate,
        PaymentFlowData,
        SetupMandateRequestData<T>,
        PaymentsResponseData,
    >,
) -> Result<PaymentServiceRegisterResponse, error_stack::Report<ApplicationErrorResponse>> {
    let transaction_response = router_data_v2.response;
    let status = router_data_v2.resource_common_data.status;
    let grpc_status = grpc_api_types::payments::PaymentStatus::foreign_from(status);
    let response = match transaction_response {
        Ok(response) => match response {
            PaymentsResponseData::TransactionResponse {
                resource_id,
                redirection_data,
                connector_metadata: _,
                network_txn_id,
                connector_response_reference_id,
                incremental_authorization_allowed,
                mandate_reference,
                status_code,
            } => {
                PaymentServiceRegisterResponse {
                    registration_id: Some(grpc_api_types::payments::Identifier::foreign_try_from(resource_id)?),
                    redirection_data: redirection_data.map(
                        |form| {
                            match *form {
                                router_response_types::RedirectForm::Form { endpoint, method, form_fields: _ } => {
                                    Ok::<grpc_api_types::payments::RedirectForm, ApplicationErrorResponse>(grpc_api_types::payments::RedirectForm {
                                        form_type: Some(grpc_api_types::payments::redirect_form::FormType::Form(
                                            grpc_api_types::payments::FormData {
                                                endpoint,
                                                method: match method {
                                                    Method::Get => 1,
                                                    Method::Post => 2,
                                                    Method::Put => 3,
                                                    Method::Delete => 4,
                                                    _ => 0,
                                                },
                                                form_fields: HashMap::default(), //TODO
                                            }
                                        ))
                                    })
                                },
                                router_response_types::RedirectForm::Html { html_data } => {
                                    Ok(grpc_api_types::payments::RedirectForm {
                                        form_type: Some(grpc_api_types::payments::redirect_form::FormType::Html(
                                            grpc_api_types::payments::HtmlData {
                                                html_data,
                                            }
                                        ))
                                    })
                                },
                                _ => Err(
                                    ApplicationErrorResponse::BadRequest(ApiError {
                                        sub_code: "INVALID_RESPONSE".to_owned(),
                                        error_identifier: 400,
                                        error_message: "Invalid response from connector".to_owned(),
                                        error_object: None,
                                    }))?,
                            }
                        }
                    ).transpose()?,
                    network_txn_id,
                    response_ref_id: connector_response_reference_id.map(|id| grpc_api_types::payments::Identifier {
                        id_type: Some(grpc_api_types::payments::identifier::IdType::Id(id)),
                    }),
                    status: grpc_status as i32,
                    mandate_reference: Some(grpc_api_types::payments::MandateReference {
                        mandate_id: mandate_reference.and_then(|m| m.connector_mandate_id),
                    }),
                    incremental_authorization_allowed,
                    error_message: None,
                    error_code: None,
                    status_code: status_code as u32,
                    response_headers: router_data_v2
                        .resource_common_data
                        .get_connector_response_headers_as_map()
                }
            }
            _ => Err(ApplicationErrorResponse::BadRequest(ApiError {
                sub_code: "INVALID_RESPONSE".to_owned(),
                error_identifier: 400,
                error_message: "Invalid response from connector".to_owned(),
                error_object: None,
            }))?,
        },
        Err(err) => PaymentServiceRegisterResponse {
            registration_id: Some(grpc_api_types::payments::Identifier {
                id_type: Some(grpc_api_types::payments::identifier::IdType::NoResponseIdMarker(())),
            }),
            redirection_data: None,
            network_txn_id: None,
            response_ref_id: err.connector_transaction_id.map(|id| {
                grpc_api_types::payments::Identifier {
                    id_type: Some(grpc_api_types::payments::identifier::IdType::Id(id)),
                }
            }),
            status: grpc_status as i32,
            mandate_reference: None,
            incremental_authorization_allowed: None,
            error_message: Some(err.message),
            error_code: Some(err.code),
            status_code: err.status_code as u32,
            response_headers: router_data_v2
                .resource_common_data
                .get_connector_response_headers_as_map(),
        },
    };
    Ok(response)
}

impl ForeignTryFrom<(DisputeDefendRequest, Connectors)> for DisputeFlowData {
    type Error = ApplicationErrorResponse;

    fn foreign_try_from(
        (value, connectors): (DisputeDefendRequest, Connectors),
    ) -> Result<Self, error_stack::Report<Self::Error>> {
        Ok(DisputeFlowData {
            dispute_id: Some(value.dispute_id.clone()),
            connectors,
            connector_dispute_id: value.dispute_id,
            defense_reason_code: Some(value.reason_code.unwrap_or_default()),
            connector_request_reference_id: extract_connector_request_reference_id(
                &value.request_ref_id,
            ),
            raw_connector_response: None,
            connector_response_headers: None,
        })
    }
}

impl
    ForeignTryFrom<(
        DisputeDefendRequest,
        Connectors,
        &tonic::metadata::MetadataMap,
    )> for DisputeFlowData
{
    type Error = ApplicationErrorResponse;

    fn foreign_try_from(
        (value, connectors, _metadata): (
            DisputeDefendRequest,
            Connectors,
            &tonic::metadata::MetadataMap,
        ),
    ) -> Result<Self, error_stack::Report<Self::Error>> {
        Ok(DisputeFlowData {
            connector_request_reference_id: extract_connector_request_reference_id(
                &value.request_ref_id,
            ),

            dispute_id: Some(value.dispute_id.clone()),
            connectors,
            connector_dispute_id: value.dispute_id,
            defense_reason_code: Some(value.reason_code.unwrap_or_default()),
            raw_connector_response: None,
            connector_response_headers: None,
        })
    }
}
impl ForeignTryFrom<DisputeDefendRequest> for DisputeDefendData {
    type Error = ApplicationErrorResponse;
    fn foreign_try_from(
        value: DisputeDefendRequest,
    ) -> Result<Self, error_stack::Report<Self::Error>> {
        let connector_dispute_id = value.dispute_id;
        Ok(Self {
            dispute_id: connector_dispute_id.clone(),
            connector_dispute_id,
            defense_reason_code: value.reason_code.unwrap_or_default(),
            integrity_object: None,
        })
    }
}

pub fn generate_defend_dispute_response(
    router_data_v2: RouterDataV2<
        DefendDispute,
        DisputeFlowData,
        DisputeDefendData,
        DisputeResponseData,
    >,
) -> Result<DisputeDefendResponse, error_stack::Report<ApplicationErrorResponse>> {
    let defend_dispute_response = router_data_v2.response;

    match defend_dispute_response {
        Ok(response) => Ok(DisputeDefendResponse {
            dispute_id: response.connector_dispute_id,
            dispute_status: response.dispute_status as i32,
            connector_status_code: None,
            error_message: None,
            error_code: None,
            response_ref_id: None,
            status_code: response.status_code as u32,
            response_headers: router_data_v2
                .resource_common_data
                .get_connector_response_headers_as_map(),
        }),
        Err(e) => Ok(DisputeDefendResponse {
            dispute_id: e
                .connector_transaction_id
                .unwrap_or_else(|| NO_ERROR_CODE.to_string()),
            dispute_status: common_enums::DisputeStatus::DisputeLost as i32,
            connector_status_code: None,
            error_message: Some(e.message),
            error_code: Some(e.code),
            response_ref_id: None,
            status_code: e.status_code as u32,
            response_headers: router_data_v2
                .resource_common_data
                .get_connector_response_headers_as_map(),
        }),
    }
}

pub fn generate_session_token_response(
    router_data_v2: RouterDataV2<
        CreateSessionToken,
        PaymentFlowData,
        SessionTokenRequestData,
        SessionTokenResponseData,
    >,
) -> Result<String, error_stack::Report<ApplicationErrorResponse>> {
    let session_token_response = router_data_v2.response;

    match session_token_response {
        Ok(response) => Ok(response.session_token),
        Err(e) => Err(report!(ApplicationErrorResponse::InternalServerError(
            ApiError {
                sub_code: "SESSION_TOKEN_ERROR".to_string(),
                error_identifier: 500,
                error_message: format!("Session token creation failed: {}", e.message),
                error_object: None,
            }
        ))),
    }
}

#[derive(Debug, Clone, ToSchema, Serialize)]
pub struct CardSpecificFeatures {
    /// Indicates whether three_ds card payments are supported
    // #[schema(value_type = FeatureStatus)]
    pub three_ds: FeatureStatus,
    /// Indicates whether non three_ds card payments are supported
    // #[schema(value_type = FeatureStatus)]
    pub no_three_ds: FeatureStatus,
    /// List of supported card networks
    // #[schema(value_type = Vec<CardNetwork>)]
    pub supported_card_networks: Vec<CardNetwork>,
}

#[derive(Debug, Clone, ToSchema, Serialize)]
#[serde(untagged)]
pub enum PaymentMethodSpecificFeatures {
    /// Card specific features
    Card(CardSpecificFeatures),
}
/// Represents details of a payment method.
#[derive(Debug, Clone)]
pub struct PaymentMethodDetails {
    /// Indicates whether mandates are supported by this payment method.
    pub mandates: FeatureStatus,
    /// Indicates whether refund is supported by this payment method.
    pub refunds: FeatureStatus,
    /// List of supported capture methods
    pub supported_capture_methods: Vec<CaptureMethod>,
    /// Payment method specific features
    pub specific_features: Option<PaymentMethodSpecificFeatures>,
}
/// The status of the feature
#[derive(
    Clone,
    Copy,
    Debug,
    Eq,
    PartialEq,
    serde::Deserialize,
    serde::Serialize,
    strum::Display,
    ToSchema,
)]
#[strum(serialize_all = "snake_case")]
#[serde(rename_all = "snake_case")]
pub enum FeatureStatus {
    NotSupported,
    Supported,
}
pub type PaymentMethodTypeMetadata = HashMap<PaymentMethodType, PaymentMethodDetails>;
pub type SupportedPaymentMethods = HashMap<PaymentMethod, PaymentMethodTypeMetadata>;

#[derive(Debug, Clone)]
pub struct ConnectorInfo {
    /// Display name of the Connector
    pub display_name: &'static str,
    /// Description of the connector.
    pub description: &'static str,
    /// Connector Type
    pub connector_type: PaymentConnectorCategory,
}

/// Connector Access Method
#[derive(
    Clone,
    Copy,
    Debug,
    Eq,
    Hash,
    PartialEq,
    serde::Deserialize,
    serde::Serialize,
    strum::Display,
    ToSchema,
)]
#[strum(serialize_all = "snake_case")]
#[serde(rename_all = "snake_case")]
pub enum PaymentConnectorCategory {
    PaymentGateway,
    AlternativePaymentMethod,
    BankAcquirer,
}

#[derive(Debug, strum::Display, Eq, PartialEq, Hash)]
pub enum PaymentMethodDataType {
    Card,
    Knet,
    Benefit,
    MomoAtm,
    CardRedirect,
    AliPayQr,
    AliPayRedirect,
    AliPayHkRedirect,
    AmazonPayRedirect,
    MomoRedirect,
    KakaoPayRedirect,
    GoPayRedirect,
    GcashRedirect,
    ApplePay,
    ApplePayRedirect,
    ApplePayThirdPartySdk,
    DanaRedirect,
    DuitNow,
    GooglePay,
    GooglePayRedirect,
    GooglePayThirdPartySdk,
    MbWayRedirect,
    MobilePayRedirect,
    PaypalRedirect,
    PaypalSdk,
    Paze,
    SamsungPay,
    TwintRedirect,
    VippsRedirect,
    TouchNGoRedirect,
    WeChatPayRedirect,
    WeChatPayQr,
    CashappQr,
    SwishQr,
    KlarnaRedirect,
    KlarnaSdk,
    AffirmRedirect,
    AfterpayClearpayRedirect,
    PayBrightRedirect,
    WalleyRedirect,
    AlmaRedirect,
    AtomeRedirect,
    BancontactCard,
    Bizum,
    Blik,
    Eft,
    Eps,
    Giropay,
    Ideal,
    Interac,
    LocalBankRedirect,
    OnlineBankingCzechRepublic,
    OnlineBankingFinland,
    OnlineBankingPoland,
    OnlineBankingSlovakia,
    OpenBankingUk,
    Przelewy24,
    Sofort,
    Trustly,
    OnlineBankingFpx,
    OnlineBankingThailand,
    AchBankDebit,
    SepaBankDebit,
    BecsBankDebit,
    BacsBankDebit,
    AchBankTransfer,
    SepaBankTransfer,
    BacsBankTransfer,
    MultibancoBankTransfer,
    PermataBankTransfer,
    BcaBankTransfer,
    BniVaBankTransfer,
    BriVaBankTransfer,
    CimbVaBankTransfer,
    DanamonVaBankTransfer,
    MandiriVaBankTransfer,
    Pix,
    Pse,
    Crypto,
    MandatePayment,
    Reward,
    Upi,
    Boleto,
    Efecty,
    PagoEfectivo,
    RedCompra,
    RedPagos,
    Alfamart,
    Indomaret,
    Oxxo,
    SevenEleven,
    Lawson,
    MiniStop,
    FamilyMart,
    Seicomart,
    PayEasy,
    Givex,
    PaySafeCar,
    CardToken,
    LocalBankTransfer,
    Mifinity,
    Fps,
    PromptPay,
    VietQr,
    OpenBanking,
    NetworkToken,
    NetworkTransactionIdAndCardDetails,
    DirectCarrierBilling,
    InstantBankTransfer,
    InstantBankTransferPoland,
    InstantBankTransferFinland,
    CardDetailsForNetworkTransactionId,
    RevolutPay,
}

impl ForeignTryFrom<String> for hyperswitch_masking::Secret<time::Date> {
    type Error = ApplicationErrorResponse;

    fn foreign_try_from(date_string: String) -> Result<Self, error_stack::Report<Self::Error>> {
        let date = time::Date::parse(
            &date_string,
            &time::format_description::well_known::Iso8601::DATE,
        )
        .map_err(|err| {
            tracing::error!("Failed to parse date string: {}", err);
            ApplicationErrorResponse::BadRequest(ApiError {
                sub_code: "INVALID_DATE_FORMAT".to_owned(),
                error_identifier: 400,
                error_message: "Invalid date format".to_owned(),
                error_object: None,
            })
        })?;
        Ok(hyperswitch_masking::Secret::new(date))
    }
}

impl ForeignTryFrom<grpc_api_types::payments::BrowserInformation> for BrowserInformation {
    type Error = ApplicationErrorResponse;

    fn foreign_try_from(
        value: grpc_api_types::payments::BrowserInformation,
    ) -> Result<Self, error_stack::Report<Self::Error>> {
        Ok(Self {
            color_depth: value.color_depth.map(|cd| cd as u8),
            java_enabled: value.java_enabled,
            java_script_enabled: value.java_script_enabled,
            language: value.language,
            screen_height: value.screen_height,
            screen_width: value.screen_width,
            time_zone: value.time_zone_offset_minutes,
            ip_address: value.ip_address.and_then(|ip| ip.parse().ok()),
            accept_header: value.accept_header,
            user_agent: value.user_agent,
            os_type: value.os_type,
            os_version: value.os_version,
            device_model: value.device_model,
            accept_language: value.accept_language,
        })
    }
}

impl ForeignTryFrom<grpc_api_types::payments::PaymentServiceAuthorizeRequest>
    for SessionTokenRequestData
{
    type Error = ApplicationErrorResponse;

    fn foreign_try_from(
        value: grpc_api_types::payments::PaymentServiceAuthorizeRequest,
    ) -> Result<Self, error_stack::Report<Self::Error>> {
        let currency = common_enums::Currency::foreign_try_from(value.currency())?;

        Ok(Self {
            amount: common_utils::types::MinorUnit::new(value.minor_amount),
            currency,
        })
    }
}

impl ForeignTryFrom<grpc_api_types::payments::PaymentServiceRepeatEverythingRequest>
    for RepeatPaymentData
{
    type Error = ApplicationErrorResponse;

    fn foreign_try_from(
        value: grpc_api_types::payments::PaymentServiceRepeatEverythingRequest,
    ) -> Result<Self, error_stack::Report<Self::Error>> {
        // Extract values first to avoid partial move
        let amount = value.amount;
        let minor_amount = value.minor_amount;
        let currency = value.currency();
        let capture_method = match value.capture_method {
            Some(method) => {
                let grpc_capture_method = grpc_api_types::payments::CaptureMethod::try_from(method)
                    .unwrap_or(grpc_api_types::payments::CaptureMethod::Unspecified);
                Some(common_enums::CaptureMethod::foreign_try_from(
                    grpc_capture_method,
                )?)
            }
            None => None,
        };
        let merchant_order_reference_id = value.merchant_order_reference_id;
        let metadata = value.metadata;
        let webhook_url = value.webhook_url;

        // Extract mandate reference
        let mandate_reference = value.mandate_reference.ok_or_else(|| {
            ApplicationErrorResponse::BadRequest(ApiError {
                sub_code: "MISSING_MANDATE_REFERENCE".to_owned(),
                error_identifier: 400,
                error_message: "Mandate reference is required for repeat payments".to_owned(),
                error_object: None,
            })
        })?;

        let email: Option<Email> = match value.email {
            Some(ref email_str) => Some(Email::try_from(email_str.clone()).map_err(|_| {
                error_stack::Report::new(ApplicationErrorResponse::BadRequest(ApiError {
                    sub_code: "INVALID_EMAIL_FORMAT".to_owned(),
                    error_identifier: 400,

                    error_message: "Invalid email".to_owned(),
                    error_object: None,
                }))
            })?),
            None => None,
        };

        // Convert mandate reference to domain type
        let mandate_ref =
            match mandate_reference.mandate_id {
                Some(id) => MandateReferenceId::ConnectorMandateId(
                    ConnectorMandateReferenceId::new(Some(id), None, None),
                ),
                None => {
                    return Err(ApplicationErrorResponse::BadRequest(ApiError {
                        sub_code: "INVALID_MANDATE_REFERENCE".to_owned(),
                        error_identifier: 400,
                        error_message: "Mandate ID is required".to_owned(),
                        error_object: None,
                    })
                    .into())
                }
            };

        Ok(Self {
            mandate_reference: mandate_ref,
            amount,
            minor_amount: common_utils::types::MinorUnit::new(minor_amount),
            currency: common_enums::Currency::foreign_try_from(currency)?,
            merchant_order_reference_id,
            metadata: if metadata.is_empty() {
                None
            } else {
                Some(metadata)
            },
            webhook_url,
            integrity_object: None,
            capture_method,
            email,
            browser_info: value
                .browser_info
                .map(BrowserInformation::foreign_try_from)
                .transpose()?,
        })
    }
}

impl
    ForeignTryFrom<(
        grpc_api_types::payments::PaymentServiceRepeatEverythingRequest,
        Connectors,
    )> for PaymentFlowData
{
    type Error = ApplicationErrorResponse;

    fn foreign_try_from(
        (value, connectors): (
            grpc_api_types::payments::PaymentServiceRepeatEverythingRequest,
            Connectors,
        ),
    ) -> Result<Self, error_stack::Report<Self::Error>> {
        // For MIT, address is optional
        let address = payment_address::PaymentAddress::default();
        Ok(Self {
            merchant_id: common_utils::id_type::MerchantId::default(),
            payment_id: "REPEAT_PAYMENT_ID".to_string(),
            attempt_id: "REPEAT_ATTEMPT_ID".to_string(),
            status: common_enums::AttemptStatus::Pending,
            payment_method: common_enums::PaymentMethod::Card, // Default, actual method depends on mandate
            address,
            auth_type: common_enums::AuthenticationType::NoThreeDs, // MIT typically doesn't use 3DS
            connector_request_reference_id: extract_connector_request_reference_id(
                &value.request_ref_id,
            ),
            customer_id: None,
            connector_customer: None,
            description: Some("Repeat payment transaction".to_string()),
            return_url: None,
            connector_meta_data: None,
            amount_captured: None,
            minor_amount_captured: None,
            access_token: None,
            session_token: None,
            reference_id: value.merchant_order_reference_id,
            payment_method_token: None,
            preprocessing_id: None,
            connector_api_version: None,
            test_mode: None,
            connector_http_status_code: None,
            external_latency: None,
            connectors,
            raw_connector_response: None,
            connector_response_headers: None,
        })
    }
}

pub fn generate_repeat_payment_response(
    router_data_v2: RouterDataV2<
        RepeatPayment,
        PaymentFlowData,
        RepeatPaymentData,
        PaymentsResponseData,
    >,
) -> Result<
    grpc_api_types::payments::PaymentServiceRepeatEverythingResponse,
    error_stack::Report<ApplicationErrorResponse>,
> {
    let transaction_response = router_data_v2.response;
    let status = router_data_v2.resource_common_data.status;
    let grpc_status = grpc_api_types::payments::PaymentStatus::foreign_from(status);
    let raw_connector_response = router_data_v2
        .resource_common_data
        .get_raw_connector_response();
    match transaction_response {
        Ok(response) => match response {
            PaymentsResponseData::TransactionResponse {
                resource_id,
                network_txn_id,
                connector_response_reference_id,
                status_code,
                ..
            } => Ok(
                grpc_api_types::payments::PaymentServiceRepeatEverythingResponse {
                    transaction_id: Some(grpc_api_types::payments::Identifier::foreign_try_from(
                        resource_id,
                    )?),
                    status: grpc_status as i32,
                    error_code: None,
                    error_message: None,
                    network_txn_id,
                    response_ref_id: connector_response_reference_id.map(|id| {
                        grpc_api_types::payments::Identifier {
                            id_type: Some(grpc_api_types::payments::identifier::IdType::Id(id)),
                        }
                    }),
                    status_code: status_code as u32,
                    raw_connector_response,
                    response_headers: router_data_v2
                        .resource_common_data
                        .get_connector_response_headers_as_map(),
                },
            ),
            _ => Err(ApplicationErrorResponse::BadRequest(ApiError {
                sub_code: "INVALID_RESPONSE".to_owned(),
                error_identifier: 400,
                error_message: "Invalid response from connector".to_owned(),
                error_object: None,
            }))?,
        },
        Err(err) => {
            let status = err
                .attempt_status
                .map(grpc_api_types::payments::PaymentStatus::foreign_from)
                .unwrap_or_default();
            Ok(
                grpc_api_types::payments::PaymentServiceRepeatEverythingResponse {
                    transaction_id: Some(grpc_api_types::payments::Identifier {
                        id_type: Some(
                            grpc_api_types::payments::identifier::IdType::NoResponseIdMarker(()),
                        ),
                    }),
                    status: status as i32,
                    error_code: Some(err.code),
                    error_message: Some(err.message),
                    network_txn_id: None,
                    response_ref_id: err.connector_transaction_id.map(|id| {
                        grpc_api_types::payments::Identifier {
                            id_type: Some(grpc_api_types::payments::identifier::IdType::Id(id)),
                        }
                    }),
                    raw_connector_response: None,
                    status_code: err.status_code as u32,
                    response_headers: router_data_v2
                        .resource_common_data
                        .get_connector_response_headers_as_map(),
                },
            )
        }
    }
}<|MERGE_RESOLUTION|>--- conflicted
+++ resolved
@@ -84,12 +84,9 @@
     pub payu: ConnectorParams,
     pub cashtocode: ConnectorParams,
     pub novalnet: ConnectorParams,
-<<<<<<< HEAD
-    pub cryptopay: ConnectorParams,
-=======
     pub nexinets: ConnectorParams,
     pub noon: ConnectorParams,
->>>>>>> 295ce959
+    pub cryptopay: ConnectorParams,
 }
 
 #[derive(Clone, serde::Deserialize, Debug, Default)]
@@ -243,22 +240,6 @@
                 grpc_api_types::payments::payment_method::PaymentMethod::Reward(_reward) => {
                     Ok(PaymentMethodData::Reward)
                 }
-<<<<<<< HEAD
-                grpc_api_types::payments::payment_method::PaymentMethod::Crypto(crypto) => {
-                    match crypto.crypto_currency {
-                        Some(cryptocurrency) => Ok(PaymentMethodData::Crypto(
-                            crate::payment_method_data::CryptoData {
-                                pay_currency: cryptocurrency.pay_currency,
-                                network: cryptocurrency.network,
-                            },
-                        )),
-                        None => Err(report!(ApplicationErrorResponse::BadRequest(ApiError {
-                            sub_code: "INVALID_PAYMENT_METHOD".to_owned(),
-                            error_identifier: 400,
-                            error_message: "crypto_currency is required".to_owned(),
-                            error_object: None,
-                        }))),
-=======
                 grpc_api_types::payments::payment_method::PaymentMethod::Wallet(wallet_type) => {
                     match wallet_type.wallet_type {
                         Some(grpc_api_types::payments::wallet_payment_method_type::WalletType::Mifinity(mifinity_data)) => {
@@ -275,7 +256,22 @@
                             error_message: "Wallet type is required".to_owned(),
                             error_object: None,
                         })))
->>>>>>> 295ce959
+                    }
+                }
+                grpc_api_types::payments::payment_method::PaymentMethod::Crypto(crypto) => {
+                    match crypto.crypto_currency {
+                        Some(cryptocurrency) => Ok(PaymentMethodData::Crypto(
+                            crate::payment_method_data::CryptoData {
+                                pay_currency: cryptocurrency.pay_currency,
+                                network: cryptocurrency.network,
+                            },
+                        )),
+                        None => Err(report!(ApplicationErrorResponse::BadRequest(ApiError {
+                            sub_code: "INVALID_PAYMENT_METHOD".to_owned(),
+                            error_identifier: 400,
+                            error_message: "crypto_currency is required".to_owned(),
+                            error_object: None,
+                        }))),
                     }
                 }
             },
@@ -346,9 +342,6 @@
                         })))
                     }
                 },
-<<<<<<< HEAD
-                grpc_api_types::payments::payment_method::PaymentMethod::Crypto(_) => Ok(Some(PaymentMethodType::CryptoCurrency)),
-=======
                 grpc_api_types::payments::payment_method::PaymentMethod::Wallet(wallet_type) => {
                     match wallet_type.wallet_type {
                         Some(grpc_api_types::payments::wallet_payment_method_type::WalletType::Mifinity(_mifinity_data)) => {
@@ -363,7 +356,7 @@
                         })))
                     }
                 }
->>>>>>> 295ce959
+                grpc_api_types::payments::payment_method::PaymentMethod::Crypto(_) => Ok(Some(PaymentMethodType::CryptoCurrency)),
             },
             None => Err(ApplicationErrorResponse::BadRequest(ApiError {
                 sub_code: "INVALID_PAYMENT_METHOD_DATA".to_owned(),
