--- conflicted
+++ resolved
@@ -184,11 +184,8 @@
     pub bankofamerica: ConnectorParams,
     pub powertranz: ConnectorParams,
     pub bambora: ConnectorParams,
-<<<<<<< HEAD
+    pub payme: ConnectorParams,
     pub revolut: ConnectorParams,
-=======
-    pub payme: ConnectorParams,
->>>>>>> 116c3b6d
 }
 
 #[derive(Clone, Deserialize, Serialize, Debug, Default)]
