--- conflicted
+++ resolved
@@ -157,11 +157,8 @@
     pub iatapay: ConnectorParams,
     pub nmi: ConnectorParams,
     pub shift4: ConnectorParams,
-<<<<<<< HEAD
     pub paybox: ConnectorParams,
-=======
     pub nexixpay: ConnectorParams,
->>>>>>> 937acfd7
 }
 
 #[derive(Clone, Deserialize, Serialize, Debug, Default)]
