use core::result::Result;
use std::{borrow::Cow, collections::HashMap, fmt::Debug, str::FromStr};

use crate::utils::extract_connector_request_reference_id;
use common_enums::{
    CaptureMethod, CardNetwork, CountryAlpha2, FutureUsage, PaymentMethod, PaymentMethodType,
};
use common_utils::{
    consts::{self, NO_ERROR_CODE, X_EXTERNAL_VAULT_METADATA},
    id_type::CustomerId,
    metadata::MaskedMetadata,
    pii::Email,
    Method,
};
use error_stack::{report, ResultExt};
use grpc_api_types::payments::{
    self as grpc_payment_types, AcceptDisputeResponse, ConnectorState, DisputeDefendRequest,
    DisputeDefendResponse, DisputeResponse, DisputeServiceSubmitEvidenceResponse,
    PaymentServiceAuthorizeRequest, PaymentServiceAuthorizeResponse, PaymentServiceCaptureResponse,
    PaymentServiceGetResponse, PaymentServiceRegisterRequest, PaymentServiceRegisterResponse,
    PaymentServiceSdkSessionTokenRequest, PaymentServiceSdkSessionTokenResponse,
    PaymentServiceVoidPostCaptureResponse, PaymentServiceVoidRequest, PaymentServiceVoidResponse,
    RefundResponse,
};
use hyperswitch_masking::{ExposeInterface, Secret};
use serde::{Deserialize, Serialize};
use tracing::info;
use utoipa::ToSchema;

/// Extract vault-related headers from gRPC metadata
fn extract_headers_from_metadata(
    metadata: &MaskedMetadata,
) -> Option<HashMap<String, Secret<String>>> {
    let mut vault_headers = HashMap::new();

    if let Some(vault_creds) = metadata.get(X_EXTERNAL_VAULT_METADATA) {
        vault_headers.insert(X_EXTERNAL_VAULT_METADATA.to_string(), vault_creds);
    }

    if vault_headers.is_empty() {
        None
    } else {
        Some(vault_headers)
    }
}

/// Convert merchant_account_metadata HashMap to JSON Value, deserializing string values that contain JSON
fn convert_merchant_metadata_to_json(metadata: &HashMap<String, String>) -> serde_json::Value {
    let metadata_map = metadata
        .iter()
        .fold(serde_json::Map::new(), |mut map, (key, value)| {
            // Try to parse the value as JSON first, if it fails, treat it as a plain string
            let json_value = serde_json::from_str::<serde_json::Value>(value)
                .unwrap_or_else(|_| serde_json::Value::String(value.clone()));
            map.insert(key.clone(), json_value);
            map
        });
    serde_json::Value::Object(metadata_map)
}

/// Convert HashMap to JSON Value, deserializing string values that contain JSON
fn convert_metadata_to_json(metadata: &HashMap<String, String>) -> serde_json::Value {
    let metadata_map = metadata
        .iter()
        .fold(serde_json::Map::new(), |mut map, (key, value)| {
            // Try to parse the value as JSON first, if it fails, treat it as a plain string
            let json_value = serde_json::from_str::<serde_json::Value>(value)
                .unwrap_or_else(|_| serde_json::Value::String(value.clone()));
            map.insert(key.clone(), json_value);
            map
        });
    serde_json::Value::Object(metadata_map)
}

// For decoding connector_meta_data and Engine trait - base64 crate no longer needed here
use crate::{
    connector_flow::{
        Accept, Authorize, Capture, CreateConnectorCustomer, CreateOrder, CreateSessionToken,
        DefendDispute, PSync, PaymentMethodToken, RSync, Refund, RepeatPayment, SdkSessionToken,
        SetupMandate, SubmitEvidence, Void, VoidPC,
    },
    connector_types::{
        AcceptDisputeData, AccessTokenRequestData, AccessTokenResponseData, ApplePayPaymentRequest,
        ApplePaySessionResponse, BillingDescriptor, ConnectorCustomerData,
        ConnectorMandateReferenceId, ConnectorResponseHeaders, ContinueRedirectionResponse,
        DisputeDefendData, DisputeFlowData, DisputeResponseData, DisputeWebhookDetailsResponse,
        GpayAllowedPaymentMethods, GpayBillingAddressFormat, GpaySessionTokenResponse,
        MandateReferenceId, MultipleCaptureRequestData, NextActionCall, PaymentCreateOrderData,
        PaymentCreateOrderResponse, PaymentFlowData, PaymentMethodTokenResponse,
        PaymentMethodTokenizationData, PaymentVoidData, PaymentsAuthenticateData,
        PaymentsAuthorizeData, PaymentsCaptureData, PaymentsPostAuthenticateData,
        PaymentsPreAuthenticateData, PaymentsResponseData, PaymentsSdkSessionTokenData,
        PaymentsSyncData, PaypalFlow, PaypalTransactionInfo, RawConnectorRequestResponse,
        RefundFlowData, RefundSyncData, RefundWebhookDetailsResponse, RefundsData,
        RefundsResponseData, RepeatPaymentData, ResponseId, SessionToken, SessionTokenRequestData,
        SessionTokenResponseData, SetupMandateRequestData, SubmitEvidenceData,
        WebhookDetailsResponse,
    },
    errors::{ApiError, ApplicationErrorResponse},
    mandates::{self, MandateData},
    payment_address,
    payment_address::{
        Address, AddressDetails, OrderDetailsWithAmount, PaymentAddress, PhoneDetails,
    },
    payment_method_data,
    payment_method_data::{
        DefaultPCIHolder, PaymentMethodData, PaymentMethodDataTypes, RawCardNumber,
        VaultTokenHolder,
    },
    router_data::{
        self, AdditionalPaymentMethodConnectorResponse, ConnectorAuthType, ConnectorResponseData,
        RecurringMandatePaymentData,
    },
    router_data_v2::RouterDataV2,
    router_request_types,
    router_request_types::BrowserInformation,
    router_response_types,
    utils::{extract_merchant_id_from_metadata, ForeignFrom, ForeignTryFrom},
};

#[derive(Clone, serde::Deserialize, serde::Serialize, Debug, Default)]
pub struct Connectors {
    // Added pub
    pub adyen: ConnectorParams,
    pub forte: ConnectorParams,
    pub razorpay: ConnectorParams,
    pub razorpayv2: ConnectorParams,
    pub fiserv: ConnectorParams,
    pub elavon: ConnectorParams, // Add your connector params
    pub xendit: ConnectorParams,
    pub checkout: ConnectorParams,
    pub authorizedotnet: ConnectorParams, // Add your connector params
    pub mifinity: ConnectorParams,
    pub phonepe: ConnectorParams,
    pub cashfree: ConnectorParams,
    pub paytm: ConnectorParams,
    pub fiuu: ConnectorParams,
    pub payu: ConnectorParams,
    pub cashtocode: ConnectorParams,
    pub novalnet: ConnectorParams,
    pub nexinets: ConnectorParams,
    pub noon: ConnectorParams,
    pub braintree: ConnectorParams,
    pub volt: ConnectorParams,
    pub bluecode: ConnectorParams,
    pub cryptopay: ConnectorParams,
    pub helcim: ConnectorParams,
    pub dlocal: ConnectorParams,
    pub placetopay: ConnectorParams,
    pub rapyd: ConnectorParams,
    pub aci: ConnectorParams,
    pub trustpay: ConnectorParamsWithMoreUrls,
    pub stripe: ConnectorParams,
    pub cybersource: ConnectorParams,
    pub worldpay: ConnectorParams,
    pub worldpayvantiv: ConnectorParams,
    pub multisafepay: ConnectorParams,
    pub payload: ConnectorParams,
    pub fiservemea: ConnectorParams,
    pub paysafe: ConnectorParams,
    pub datatrans: ConnectorParams,
    pub bluesnap: ConnectorParams,
    pub authipay: ConnectorParams,
    pub bamboraapac: ConnectorParams,
    pub silverflow: ConnectorParams,
    pub celero: ConnectorParams,
    pub paypal: ConnectorParams,
    pub stax: ConnectorParams,
    pub billwerk: ConnectorParams,
    pub hipay: ConnectorParams,
    pub trustpayments: ConnectorParams,
    pub globalpay: ConnectorParams,
    pub nuvei: ConnectorParams,
    pub iatapay: ConnectorParams,
    pub nmi: ConnectorParams,
    pub shift4: ConnectorParams,
    pub barclaycard: ConnectorParams,
    pub nexixpay: ConnectorParams,
    pub airwallex: ConnectorParams,
    pub bankofamerica: ConnectorParams,
    pub powertranz: ConnectorParams,
    pub bambora: ConnectorParams,
}

#[derive(Clone, Deserialize, Serialize, Debug, Default)]
pub struct ConnectorParams {
    /// base url
    #[serde(default)]
    pub base_url: String,
    #[serde(default)]
    pub dispute_base_url: Option<String>,
    #[serde(default)]
    pub secondary_base_url: Option<String>,
    #[serde(default)]
    pub third_base_url: Option<String>,
}

impl ConnectorParams {
    pub fn new(base_url: String, dispute_base_url: Option<String>) -> Self {
        Self {
            base_url,
            dispute_base_url,
            secondary_base_url: None,
            third_base_url: None,
        }
    }
}

#[derive(Debug, Deserialize, Serialize, Clone, Default)]
pub struct ConnectorParamsWithMoreUrls {
    /// base url
    pub base_url: String,
    /// base url for bank redirects
    pub base_url_bank_redirects: String,
}

// Trait to provide access to connectors field
pub trait HasConnectors {
    fn connectors(&self) -> &Connectors;
}

impl HasConnectors for PaymentFlowData {
    fn connectors(&self) -> &Connectors {
        &self.connectors
    }
}

impl HasConnectors for RefundFlowData {
    fn connectors(&self) -> &Connectors {
        &self.connectors
    }
}

impl HasConnectors for DisputeFlowData {
    fn connectors(&self) -> &Connectors {
        &self.connectors
    }
}

#[derive(Debug, Deserialize, Serialize, Clone, PartialEq, Eq, Hash)]
pub struct Proxy {
    pub http_url: Option<String>,
    pub https_url: Option<String>,
    pub idle_pool_connection_timeout: Option<u64>,
    pub bypass_proxy_urls: Vec<String>,
    pub mitm_proxy_enabled: bool,
    pub mitm_ca_cert: Option<String>,
}

impl Proxy {
    pub fn cache_key(&self, should_bypass_proxy: bool) -> Option<Self> {
        // Return Some(self) if there's an actual proxy configuration
        // let sbp = self.bypass_proxy_urls.contains(&url.to_string());
        if should_bypass_proxy || (self.http_url.is_none() && self.https_url.is_none()) {
            None
        } else {
            Some(self.clone())
        }
    }

    pub fn is_proxy_configured(&self, should_bypass_proxy: bool) -> bool {
        should_bypass_proxy || (self.http_url.is_none() && self.https_url.is_none())
    }
}

impl ForeignTryFrom<grpc_api_types::payments::CaptureMethod> for common_enums::CaptureMethod {
    type Error = ApplicationErrorResponse;

    fn foreign_try_from(
        value: grpc_api_types::payments::CaptureMethod,
    ) -> Result<Self, error_stack::Report<Self::Error>> {
        match value {
            grpc_api_types::payments::CaptureMethod::Automatic => Ok(Self::Automatic),
            grpc_api_types::payments::CaptureMethod::Manual => Ok(Self::Manual),
            grpc_api_types::payments::CaptureMethod::ManualMultiple => Ok(Self::ManualMultiple),
            grpc_api_types::payments::CaptureMethod::Scheduled => Ok(Self::Scheduled),
            _ => Ok(Self::Automatic),
        }
    }
}

impl ForeignTryFrom<grpc_api_types::payments::CardNetwork> for common_enums::CardNetwork {
    type Error = ApplicationErrorResponse;

    fn foreign_try_from(
        network: grpc_api_types::payments::CardNetwork,
    ) -> Result<Self, error_stack::Report<Self::Error>> {
        match network {
            grpc_api_types::payments::CardNetwork::Visa => Ok(Self::Visa),
            grpc_api_types::payments::CardNetwork::Mastercard => Ok(Self::Mastercard),
            grpc_api_types::payments::CardNetwork::Amex => Ok(Self::AmericanExpress),
            grpc_api_types::payments::CardNetwork::Jcb => Ok(Self::JCB),
            grpc_api_types::payments::CardNetwork::Diners => Ok(Self::DinersClub),
            grpc_api_types::payments::CardNetwork::Discover => Ok(Self::Discover),
            grpc_api_types::payments::CardNetwork::CartesBancaires => Ok(Self::CartesBancaires),
            grpc_api_types::payments::CardNetwork::Unionpay => Ok(Self::UnionPay),
            grpc_api_types::payments::CardNetwork::Rupay => Ok(Self::RuPay),
            grpc_api_types::payments::CardNetwork::Maestro => Ok(Self::Maestro),
            grpc_api_types::payments::CardNetwork::Unspecified => {
                Err(ApplicationErrorResponse::BadRequest(ApiError {
                    sub_code: "UNSPECIFIED_CARD_NETWORK".to_owned(),
                    error_identifier: 401,
                    error_message: "Card network must be specified".to_owned(),
                    error_object: None,
                })
                .into())
            }
        }
    }
}

impl<
        T: PaymentMethodDataTypes
            + Default
            + Debug
            + Send
            + Eq
            + PartialEq
            + serde::Serialize
            + serde::de::DeserializeOwned
            + Clone
            + CardConversionHelper<T>,
    > ForeignTryFrom<grpc_api_types::payments::PaymentMethod> for PaymentMethodData<T>
{
    type Error = ApplicationErrorResponse;

    fn foreign_try_from(
        value: grpc_api_types::payments::PaymentMethod,
    ) -> Result<Self, error_stack::Report<Self::Error>> {
        tracing::info!("PaymentMethod data received: {:?}", value);

        match value.payment_method {
            Some(data) => match data {
                // ============================================================================
                // CARD METHODS
                // ============================================================================
                grpc_api_types::payments::payment_method::PaymentMethod::Card(card_details) => {
                    let card = payment_method_data::Card::<T>::foreign_try_from(card_details)?;
                    Ok(PaymentMethodData::Card(card))
                }
                grpc_api_types::payments::payment_method::PaymentMethod::CardProxy(
                    card_details,
                ) => {
                    let card = payment_method_data::Card::<T>::foreign_try_from(card_details)?;
                    Ok(PaymentMethodData::Card(card))
                }
                grpc_api_types::payments::payment_method::PaymentMethod::CardRedirect(
                    _card_redirect,
                ) => Err(report!(ApplicationErrorResponse::BadRequest(ApiError {
                    sub_code: "UNSUPPORTED_PAYMENT_METHOD".to_owned(),
                    error_identifier: 400,
                    error_message: "Card redirect payments are not yet supported".to_owned(),
                    error_object: None,
                }))),
                grpc_api_types::payments::payment_method::PaymentMethod::Token(_token) => Ok(
                    PaymentMethodData::CardToken(payment_method_data::CardToken {
                        card_holder_name: None,
                        card_cvc: None,
                    }),
                ),
                grpc_api_types::payments::payment_method::PaymentMethod::UpiCollect(
                    upi_collect,
                ) => Ok(PaymentMethodData::Upi(
                    payment_method_data::UpiData::UpiCollect(payment_method_data::UpiCollectData {
                        vpa_id: upi_collect.vpa_id.map(|vpa| vpa.expose().into()),
                    }),
                )),
                grpc_api_types::payments::payment_method::PaymentMethod::UpiIntent(_upi_intent) => {
                    Ok(PaymentMethodData::Upi(
                        payment_method_data::UpiData::UpiIntent(
                            payment_method_data::UpiIntentData {},
                        ),
                    ))
                }
                grpc_api_types::payments::payment_method::PaymentMethod::UpiQr(_upi_qr) => Ok(
                    PaymentMethodData::Upi(crate::payment_method_data::UpiData::UpiQr(
                        crate::payment_method_data::UpiQrData {},
                    )),
                ),
                // ============================================================================
                // REWARD METHODS - Flattened direct variants
                // ============================================================================
                grpc_api_types::payments::payment_method::PaymentMethod::ClassicReward(_) => {
                    Ok(PaymentMethodData::Reward)
                }
                grpc_api_types::payments::payment_method::PaymentMethod::EVoucher(_) => {
                    Ok(PaymentMethodData::Reward)
                }
                // ============================================================================
                // DIGITAL WALLETS - Direct conversions
                // ============================================================================
                grpc_api_types::payments::payment_method::PaymentMethod::Bluecode(_) => Ok(
                    PaymentMethodData::Wallet(payment_method_data::WalletData::BluecodeRedirect {}),
                ),
                grpc_api_types::payments::payment_method::PaymentMethod::RevolutPay(_) => Ok(
                    PaymentMethodData::Wallet(payment_method_data::WalletData::RevolutPay(
                        payment_method_data::RevolutPayData {},
                    )),
                ),
                grpc_api_types::payments::payment_method::PaymentMethod::AliPayRedirect(_) => Ok(
                    PaymentMethodData::Wallet(payment_method_data::WalletData::AliPayRedirect(
                        payment_method_data::AliPayRedirection {},
                    )),
                ),
                grpc_api_types::payments::payment_method::PaymentMethod::AmazonPayRedirect(_) => {
                    Ok(PaymentMethodData::Wallet(
                        payment_method_data::WalletData::AmazonPayRedirect(Box::new(
                            payment_method_data::AmazonPayRedirectData {},
                        )),
                    ))
                }
                grpc_api_types::payments::payment_method::PaymentMethod::CashappQr(_) => Ok(
                    PaymentMethodData::Wallet(payment_method_data::WalletData::CashappQr(
                        Box::new(payment_method_data::CashappQr {}),
                    )),
                ),
                grpc_api_types::payments::payment_method::PaymentMethod::WeChatPayQr(_) => Ok(
                    PaymentMethodData::Wallet(payment_method_data::WalletData::WeChatPayQr(
                        Box::new(payment_method_data::WeChatPayQr {}),
                    )),
                ),
                grpc_api_types::payments::payment_method::PaymentMethod::Mifinity(
                    mifinity_data,
                ) => Ok(PaymentMethodData::Wallet(
                    payment_method_data::WalletData::Mifinity(payment_method_data::MifinityData {
                        date_of_birth: hyperswitch_masking::Secret::<time::Date>::foreign_try_from(
                            mifinity_data
                                .date_of_birth
                                .ok_or(ApplicationErrorResponse::BadRequest(ApiError {
                                    sub_code: "MISSING_DATE_OF_BIRTH".to_owned(),
                                    error_identifier: 400,
                                    error_message: "Missing Date of Birth".to_owned(),
                                    error_object: None,
                                }))?
                                .expose(),
                        )?,
                        language_preference: mifinity_data.language_preference,
                    }),
                )),
                grpc_api_types::payments::payment_method::PaymentMethod::ApplePay(apple_wallet) => {
                    let payment_data = apple_wallet.payment_data.ok_or_else(|| {
                        ApplicationErrorResponse::BadRequest(ApiError {
                            sub_code: "MISSING_APPLE_PAY_PAYMENT_DATA".to_owned(),
                            error_identifier: 400,
                            error_message: "Apple Pay payment data is required".to_owned(),
                            error_object: None,
                        })
                    })?;

                    let applepay_payment_data = match payment_data.payment_data {
                                Some(grpc_api_types::payments::apple_wallet::payment_data::PaymentData::EncryptedData(encrypted_data)) => {
                                    Ok(payment_method_data::ApplePayPaymentData::Encrypted(encrypted_data))
                                },
                                Some(grpc_api_types::payments::apple_wallet::payment_data::PaymentData::DecryptedData(decrypted_data)) => {
                                    let decrypted_payment_data = decrypted_data.payment_data.ok_or(
                                        ApplicationErrorResponse::BadRequest(ApiError {
                                            sub_code: "MISSING_DECRYPTED_PAYMENT_DATA".to_owned(),
                                            error_identifier: 400,
                                            error_message: "Apple Pay decrypted payment data is required".to_owned(),
                                            error_object: None,
                                        })
                                    )?;

                                    Ok(payment_method_data::ApplePayPaymentData::Decrypted(
                                        payment_method_data::ApplePayPredecryptData {
                                            application_primary_account_number: decrypted_data.application_primary_account_number.ok_or(
                                                ApplicationErrorResponse::BadRequest(ApiError {
                                                    sub_code: "MISSING_APPLICATION_PRIMARY_ACCOUNT_NUMBER".to_owned(),
                                                    error_identifier: 400,
                                                    error_message: "Apple Pay payment data application primary account number is required".to_owned(),
                                                    error_object: None,
                                                })
                                            )?,
                                            application_expiration_month: decrypted_data.application_expiration_month.ok_or(
                                                ApplicationErrorResponse::BadRequest(ApiError {
                                                    sub_code: "MISSING_APPLICATION_EXPIRATION_MONTH".to_owned(),
                                                    error_identifier: 400,
                                                    error_message: "Apple Pay payment data application expiration month is required".to_owned(),
                                                    error_object: None,
                                                })
                                            )?,
                                            application_expiration_year: decrypted_data.application_expiration_year.ok_or(
                                                ApplicationErrorResponse::BadRequest(ApiError {
                                                    sub_code: "MISSING_APPLICATION_EXPIRATION_YEAR".to_owned(),
                                                    error_identifier: 400,
                                                    error_message: "Apple Pay payment data application expiration year is required".to_owned(),
                                                    error_object: None,
                                                })
                                            )?,
                                            payment_data: payment_method_data::ApplePayCryptogramData {
                                                online_payment_cryptogram: decrypted_payment_data.online_payment_cryptogram.ok_or(
                                                    ApplicationErrorResponse::BadRequest(ApiError {
                                                        sub_code: "MISSING_ONLINE_PAYMENT_CRYPTOGRAM".to_owned(),
                                                        error_identifier: 400,
                                                        error_message: "Apple Pay payment data online payment cryptogram is required".to_owned(),
                                                        error_object: None,
                                                    })
                                                )?,
                                                eci_indicator: decrypted_payment_data.eci_indicator,
                                            },
                                        }
                                    ))
                                },
                                None => Err(report!(ApplicationErrorResponse::BadRequest(ApiError {
                                        sub_code: "MISSING_APPLE_PAY_DATA".to_owned(),
                                        error_identifier: 400,
                                        error_message: "Apple Pay payment data is required".to_owned(),
                                        error_object: None,
                                    })))
                            }?;

                    let payment_method = apple_wallet.payment_method.ok_or_else(|| {
                        ApplicationErrorResponse::BadRequest(ApiError {
                            sub_code: "MISSING_APPLE_PAY_PAYMENT_METHOD".to_owned(),
                            error_identifier: 400,
                            error_message: "Apple Pay payment method is required".to_owned(),
                            error_object: None,
                        })
                    })?;

                    let wallet_data = payment_method_data::ApplePayWalletData {
                        payment_data: applepay_payment_data,
                        payment_method: payment_method_data::ApplepayPaymentMethod {
                            display_name: payment_method.display_name,
                            network: payment_method.network,
                            pm_type: payment_method.r#type,
                        },
                        transaction_identifier: apple_wallet.transaction_identifier,
                    };
                    Ok(PaymentMethodData::Wallet(
                        payment_method_data::WalletData::ApplePay(wallet_data),
                    ))
                }
                grpc_api_types::payments::payment_method::PaymentMethod::GooglePay(
                    google_wallet,
                ) => {
                    let info = google_wallet.info.ok_or_else(|| {
                        ApplicationErrorResponse::BadRequest(ApiError {
                            sub_code: "MISSING_GOOGLE_PAY_INFO".to_owned(),
                            error_identifier: 400,
                            error_message: "Google Pay payment method info is required".to_owned(),
                            error_object: None,
                        })
                    })?;

                    let tokenization_data = google_wallet.tokenization_data.ok_or_else(|| {
                        ApplicationErrorResponse::BadRequest(ApiError {
                            sub_code: "MISSING_GOOGLE_PAY_TOKENIZATION_DATA".to_owned(),
                            error_identifier: 400,
                            error_message: "Google Pay tokenization data is required".to_owned(),
                            error_object: None,
                        })
                    })?;

                    // Handle the new oneof tokenization_data structure
                    let gpay_tokenization_data = match tokenization_data.tokenization_data {
                                Some(grpc_api_types::payments::google_wallet::tokenization_data::TokenizationData::DecryptedData(predecrypt_data)) => {
                                    Ok(payment_method_data::GpayTokenizationData::Decrypted(
                                        payment_method_data::GPayPredecryptData {
                                            card_exp_month: predecrypt_data.card_exp_month.ok_or(
                                                ApplicationErrorResponse::BadRequest(ApiError {
                                                    sub_code: "MISSING_CARD_EXP_MONTH".to_owned(),
                                                    error_identifier: 400,
                                                    error_message: "Google Pay tokenization data card exp month is required".to_owned(),
                                                    error_object: None,
                                                })
                                            )?,
                                            card_exp_year: predecrypt_data.card_exp_year.ok_or(
                                                ApplicationErrorResponse::BadRequest(ApiError {
                                                    sub_code: "MISSING_CARD_EXP_YEAR".to_owned(),
                                                    error_identifier: 400,
                                                    error_message: "Google Pay tokenization data card exp year is required".to_owned(),
                                                    error_object: None,
                                                })
                                            )?,
                                            application_primary_account_number: predecrypt_data.application_primary_account_number.ok_or(
                                                ApplicationErrorResponse::BadRequest(ApiError {
                                                    sub_code: "MISSING_APPLICATION_PRIMARY_ACCOUNT_NUMBER".to_owned(),
                                                    error_identifier: 400,
                                                    error_message: "Google Pay tokenization data application primary account number is required".to_owned(),
                                                    error_object: None,
                                                })
                                            )?,
                                            cryptogram: predecrypt_data.cryptogram,
                                            eci_indicator: predecrypt_data.eci_indicator,
                                        }
                                    ))
                                },
                                Some(grpc_api_types::payments::google_wallet::tokenization_data::TokenizationData::EncryptedData(encrypted_data)) => {
                                    Ok(payment_method_data::GpayTokenizationData::Encrypted(
                                        payment_method_data::GpayEcryptedTokenizationData {
                                            token_type: encrypted_data.token_type,
                                            token: encrypted_data.token,
                                        }
                                    ))
                                },
                                None => Err(report!(ApplicationErrorResponse::BadRequest(ApiError {
                                        sub_code: "MISSING_GOOGLE_PAY_TOKENIZATION_DATA".to_owned(),
                                        error_identifier: 400,
                                        error_message: "Google Pay tokenization data variant is required".to_owned(),
                                        error_object: None,
                                    })))
                            }?;

                    let wallet_data = payment_method_data::GooglePayWalletData {
                        pm_type: google_wallet.r#type,
                        description: google_wallet.description,
                        info: payment_method_data::GooglePayPaymentMethodInfo {
                            card_network: info.card_network,
                            card_details: info.card_details,
                            assurance_details: info.assurance_details.map(|details| {
                                payment_method_data::GooglePayAssuranceDetails {
                                    card_holder_authenticated: details.card_holder_authenticated,
                                    account_verified: details.account_verified,
                                }
                            }),
                        },
                        tokenization_data: gpay_tokenization_data,
                    };
                    Ok(PaymentMethodData::Wallet(
                        payment_method_data::WalletData::GooglePay(wallet_data),
                    ))
                }
                grpc_api_types::payments::payment_method::PaymentMethod::GooglePayThirdPartySdk(
                    google_pay_sdk_wallet,
                ) => Ok(PaymentMethodData::Wallet(
                    payment_method_data::WalletData::GooglePayThirdPartySdk(Box::new(
                        payment_method_data::GooglePayThirdPartySdkData {
                            token: google_pay_sdk_wallet.token.map(|t| Secret::new(t.expose())),
                        },
                    )),
                )),
                grpc_api_types::payments::payment_method::PaymentMethod::ApplePayThirdPartySdk(
                    apple_pay_sdk_wallet,
                ) => Ok(PaymentMethodData::Wallet(
                    payment_method_data::WalletData::ApplePayThirdPartySdk(Box::new(
                        payment_method_data::ApplePayThirdPartySdkData {
                            token: apple_pay_sdk_wallet.token.map(|t| Secret::new(t.expose())),
                        },
                    )),
                )),
                grpc_api_types::payments::payment_method::PaymentMethod::PaypalSdk(
                    paypal_sdk_wallet,
                ) => Ok(PaymentMethodData::Wallet(
                    payment_method_data::WalletData::PaypalSdk(
                        payment_method_data::PayPalWalletData {
                            token: paypal_sdk_wallet
                                .token
                                .ok_or_else(|| {
                                    ApplicationErrorResponse::BadRequest(ApiError {
                                        sub_code: "MISSING_PAYPAL_SDK_TOKEN".to_owned(),
                                        error_identifier: 400,
                                        error_message: "PayPal SDK token is required".to_owned(),
                                        error_object: None,
                                    })
                                })?
                                .expose(),
                        },
                    ),
                )),
                grpc_api_types::payments::payment_method::PaymentMethod::PaypalRedirect(
                    paypal_redirect,
                ) => Ok(PaymentMethodData::Wallet(
                    payment_method_data::WalletData::PaypalRedirect(
                        payment_method_data::PaypalRedirection {
                            email: match paypal_redirect.email {
                                Some(ref email_str) => Some(
                                    Email::try_from(email_str.clone().expose()).change_context(
                                        ApplicationErrorResponse::BadRequest(ApiError {
                                            sub_code: "INVALID_EMAIL_FORMAT".to_owned(),
                                            error_identifier: 400,
                                            error_message: "Invalid email".to_owned(),
                                            error_object: None,
                                        }),
                                    )?,
                                ),
                                None => None,
                            },
                        },
                    ),
                )),

                // ============================================================================
                // BANK TRANSFERS - Direct variants
                // ============================================================================
                grpc_api_types::payments::payment_method::PaymentMethod::InstantBankTransfer(_) => {
                    Ok(PaymentMethodData::BankTransfer(Box::new(
                        payment_method_data::BankTransferData::InstantBankTransfer {},
                    )))
                }
                // ============================================================================
                // ONLINE BANKING - Direct variants
                // ============================================================================
                grpc_api_types::payments::payment_method::PaymentMethod::OpenBankingUk(
                    open_banking_uk,
                ) => Ok(PaymentMethodData::BankRedirect(
                    payment_method_data::BankRedirectData::OpenBankingUk {
                        issuer: open_banking_uk
                            .issuer
                            .and_then(|i| common_enums::BankNames::from_str(&i).ok()),
                        country: open_banking_uk
                            .country
                            .and_then(|c| CountryAlpha2::from_str(&c).ok()),
                    },
                )),
                grpc_api_types::payments::payment_method::PaymentMethod::OnlineBankingFpx(fpx) => {
                    Ok(PaymentMethodData::BankRedirect(
                        payment_method_data::BankRedirectData::OnlineBankingFpx {
                            issuer: common_enums::BankNames::foreign_try_from(fpx.issuer())?,
                        },
                    ))
                }
                // ============================================================================
                // MOBILE PAYMENTS - Direct variants
                // ============================================================================
                grpc_api_types::payments::payment_method::PaymentMethod::DuitNow(_) => {
                    Ok(PaymentMethodData::RealTimePayment(Box::new(
                        payment_method_data::RealTimePaymentData::DuitNow {},
                    )))
                }
                // ============================================================================
                // CRYPTOCURRENCY - Direct variant
                // ============================================================================
                grpc_api_types::payments::payment_method::PaymentMethod::Crypto(
                    crypto_currency,
                ) => Ok(PaymentMethodData::Crypto(payment_method_data::CryptoData {
                    pay_currency: crypto_currency.pay_currency,
                    network: crypto_currency.network,
                })),

                // Catch-all for unsupported variants
                _ => Err(report!(ApplicationErrorResponse::BadRequest(ApiError {
                    sub_code: "UNSUPPORTED_PAYMENT_METHOD".to_owned(),
                    error_identifier: 400,
                    error_message: "This payment method type is not yet supported".to_owned(),
                    error_object: None,
                }))),
            },
            None => Err(ApplicationErrorResponse::BadRequest(ApiError {
                sub_code: "INVALID_PAYMENT_METHOD_DATA".to_owned(),
                error_identifier: 400,
                error_message: "Payment method data is required".to_owned(),
                error_object: None,
            })
            .into()),
        }
    }
}

impl ForeignTryFrom<grpc_api_types::payments::PaymentMethodType> for Option<PaymentMethodType> {
    type Error = ApplicationErrorResponse;

    fn foreign_try_from(
        value: grpc_api_types::payments::PaymentMethodType,
    ) -> Result<Self, error_stack::Report<Self::Error>> {
        match value {
            grpc_api_types::payments::PaymentMethodType::Unspecified => Ok(None),
            grpc_api_types::payments::PaymentMethodType::Credit => {
                Ok(Some(PaymentMethodType::Card))
            }
            grpc_api_types::payments::PaymentMethodType::Debit => Ok(Some(PaymentMethodType::Card)),
            grpc_api_types::payments::PaymentMethodType::UpiCollect => {
                Ok(Some(PaymentMethodType::UpiCollect))
            }
            grpc_api_types::payments::PaymentMethodType::UpiIntent => {
                Ok(Some(PaymentMethodType::UpiIntent))
            }
            grpc_api_types::payments::PaymentMethodType::UpiQr => {
                Ok(Some(PaymentMethodType::UpiIntent))
            } // UpiQr not yet implemented, fallback to UpiIntent
            grpc_api_types::payments::PaymentMethodType::ClassicReward => {
                Ok(Some(PaymentMethodType::ClassicReward))
            }
            grpc_api_types::payments::PaymentMethodType::Evoucher => {
                Ok(Some(PaymentMethodType::Evoucher))
            }
            grpc_api_types::payments::PaymentMethodType::ApplePay => {
                Ok(Some(PaymentMethodType::ApplePay))
            }
            grpc_api_types::payments::PaymentMethodType::GooglePay => {
                Ok(Some(PaymentMethodType::GooglePay))
            }
            grpc_api_types::payments::PaymentMethodType::AmazonPay => {
                Ok(Some(PaymentMethodType::AmazonPay))
            }
            grpc_api_types::payments::PaymentMethodType::RevolutPay => {
                Ok(Some(PaymentMethodType::RevolutPay))
            }
            grpc_api_types::payments::PaymentMethodType::PayPal => {
                Ok(Some(PaymentMethodType::Paypal))
            }
            grpc_api_types::payments::PaymentMethodType::WeChatPay => {
                Ok(Some(PaymentMethodType::WeChatPay))
            }
            grpc_api_types::payments::PaymentMethodType::AliPay => {
                Ok(Some(PaymentMethodType::AliPay))
            }
            grpc_api_types::payments::PaymentMethodType::Cashapp => {
                Ok(Some(PaymentMethodType::Cashapp))
            }
            _ => Err(ApplicationErrorResponse::BadRequest(ApiError {
                sub_code: "INVALID_PAYMENT_METHOD_TYPE".to_owned(),
                error_identifier: 400,
                error_message: "This payment method type is not yet supported".to_owned(),
                error_object: None,
            })
            .into()),
        }
    }
}

impl ForeignTryFrom<grpc_api_types::payments::PaymentMethod> for Option<PaymentMethodType> {
    type Error = ApplicationErrorResponse;

    fn foreign_try_from(
        value: grpc_api_types::payments::PaymentMethod,
    ) -> Result<Self, error_stack::Report<Self::Error>> {
        match value.payment_method {
            Some(data) => match data {
                // ============================================================================
                // CARD METHODS
                // ============================================================================
                grpc_api_types::payments::payment_method::PaymentMethod::Card(_) => {
                    Ok(None)
                }
                grpc_api_types::payments::payment_method::PaymentMethod::CardProxy(_) => {
                    Ok(None)
                }
                grpc_api_types::payments::payment_method::PaymentMethod::CardRedirect(_) => {
                    Err(report!(ApplicationErrorResponse::BadRequest(ApiError {
                        sub_code: "UNSUPPORTED_PAYMENT_METHOD".to_owned(),
                        error_identifier: 400,
                        error_message: "Card redirect payments are not yet supported".to_owned(),
                        error_object: None,
                    })))
                }
                grpc_api_types::payments::payment_method::PaymentMethod::Token(_) => {
                    Ok(None)
                },
                grpc_api_types::payments::payment_method::PaymentMethod::UpiCollect(_) => Ok(Some(PaymentMethodType::UpiCollect)),
                grpc_api_types::payments::payment_method::PaymentMethod::UpiIntent(_) => Ok(Some(PaymentMethodType::UpiIntent)),
                grpc_api_types::payments::payment_method::PaymentMethod::UpiQr(_) => Ok(Some(PaymentMethodType::UpiIntent)), // UpiQr not yet implemented, fallback to UpiIntent
                // ============================================================================
                // REWARD METHODS - Flattened direct variants
                // ============================================================================
                grpc_api_types::payments::payment_method::PaymentMethod::ClassicReward(_) => {
                    Ok(Some(PaymentMethodType::ClassicReward))
                },
                grpc_api_types::payments::payment_method::PaymentMethod::EVoucher(_) => {
                    Ok(Some(PaymentMethodType::Evoucher))
                },
                // ============================================================================
                // DIGITAL WALLETS - PaymentMethodType mappings
                // ============================================================================
                grpc_api_types::payments::payment_method::PaymentMethod::ApplePay(_) => Ok(Some(PaymentMethodType::ApplePay)),
                grpc_api_types::payments::payment_method::PaymentMethod::GooglePay(_) => Ok(Some(PaymentMethodType::GooglePay)),
                grpc_api_types::payments::payment_method::PaymentMethod::ApplePayThirdPartySdk(_) => Ok(Some(PaymentMethodType::ApplePay)),
                grpc_api_types::payments::payment_method::PaymentMethod::GooglePayThirdPartySdk(_) => Ok(Some(PaymentMethodType::GooglePay)),
                grpc_api_types::payments::payment_method::PaymentMethod::PaypalSdk(_) => Ok(Some(PaymentMethodType::Paypal)),
                grpc_api_types::payments::payment_method::PaymentMethod::AmazonPayRedirect(_) => Ok(Some(PaymentMethodType::AmazonPay)),
                grpc_api_types::payments::payment_method::PaymentMethod::CashappQr(_) => Ok(Some(PaymentMethodType::Cashapp)),
                grpc_api_types::payments::payment_method::PaymentMethod::PaypalRedirect(_) => Ok(Some(PaymentMethodType::Paypal)),
                grpc_api_types::payments::payment_method::PaymentMethod::WeChatPayQr(_) => Ok(Some(PaymentMethodType::WeChatPay)),
                grpc_api_types::payments::payment_method::PaymentMethod::AliPayRedirect(_) => Ok(Some(PaymentMethodType::AliPay)),
                grpc_api_types::payments::payment_method::PaymentMethod::RevolutPay(_) => Ok(Some(PaymentMethodType::RevolutPay)),
                grpc_api_types::payments::payment_method::PaymentMethod::Mifinity(_) => Ok(Some(PaymentMethodType::Mifinity)),
                grpc_api_types::payments::payment_method::PaymentMethod::Bluecode(_) => Ok(Some(PaymentMethodType::Bluecode)),
                // ============================================================================
                // BANK TRANSFERS - PaymentMethodType mappings
                // ============================================================================
                grpc_api_types::payments::payment_method::PaymentMethod::InstantBankTransfer(_) => Ok(Some(PaymentMethodType::InstantBankTransfer)),
                // ============================================================================
                // ONLINE BANKING - PaymentMethodType mappings
                // ============================================================================
                grpc_api_types::payments::payment_method::PaymentMethod::OpenBankingUk(_) => Ok(Some(PaymentMethodType::OpenBankingUk)),
                grpc_api_types::payments::payment_method::PaymentMethod::OnlineBankingFpx(_) => Ok(Some(PaymentMethodType::OnlineBankingFpx)),
                // ============================================================================
                // MOBILE & CRYPTO PAYMENTS - PaymentMethodType mappings
                // ============================================================================
                grpc_api_types::payments::payment_method::PaymentMethod::DuitNow(_) => Ok(Some(PaymentMethodType::DuitNow)),
                grpc_api_types::payments::payment_method::PaymentMethod::Crypto(_) => Ok(Some(PaymentMethodType::CryptoCurrency)),
                // ============================================================================
                // UNSUPPORTED ONLINE BANKING - Direct error generation
                // ============================================================================
                grpc_api_types::payments::payment_method::PaymentMethod::OnlineBankingThailand(_) => {
                    Err(report!(ApplicationErrorResponse::BadRequest(ApiError {
                        sub_code: "UNSUPPORTED_PAYMENT_METHOD".to_owned(),
                        error_identifier: 400,
                        error_message: "Thai online banking is not yet supported".to_owned(),
                        error_object: None,
                    })))
                }
                grpc_api_types::payments::payment_method::PaymentMethod::OnlineBankingCzechRepublic(_) => {
                    Err(report!(ApplicationErrorResponse::BadRequest(ApiError {
                        sub_code: "UNSUPPORTED_PAYMENT_METHOD".to_owned(),
                        error_identifier: 400,
                        error_message: "Czech online banking is not yet supported".to_owned(),
                        error_object: None,
                    })))
                }
                grpc_api_types::payments::payment_method::PaymentMethod::OnlineBankingFinland(_) => {
                    Err(report!(ApplicationErrorResponse::BadRequest(ApiError {
                        sub_code: "UNSUPPORTED_PAYMENT_METHOD".to_owned(),
                        error_identifier: 400,
                        error_message: "Finnish online banking is not yet supported".to_owned(),
                        error_object: None,
                    })))
                }
                grpc_api_types::payments::payment_method::PaymentMethod::OnlineBankingPoland(_) => {
                    Err(report!(ApplicationErrorResponse::BadRequest(ApiError {
                        sub_code: "UNSUPPORTED_PAYMENT_METHOD".to_owned(),
                        error_identifier: 400,
                        error_message: "Polish online banking is not yet supported".to_owned(),
                        error_object: None,
                    })))
                }
                grpc_api_types::payments::payment_method::PaymentMethod::OnlineBankingSlovakia(_) => {
                    Err(report!(ApplicationErrorResponse::BadRequest(ApiError {
                        sub_code: "UNSUPPORTED_PAYMENT_METHOD".to_owned(),
                        error_identifier: 400,
                        error_message: "Slovak online banking is not yet supported".to_owned(),
                        error_object: None,
                    })))
                }
                grpc_api_types::payments::payment_method::PaymentMethod::OpenBankingPis(_) => {
                    Err(report!(ApplicationErrorResponse::BadRequest(ApiError {
                        sub_code: "UNSUPPORTED_PAYMENT_METHOD".to_owned(),
                        error_identifier: 400,
                        error_message: "Open Banking PIS is not yet supported".to_owned(),
                        error_object: None,
                    })))
                }
                grpc_api_types::payments::payment_method::PaymentMethod::LocalBankRedirect(_) => {
                    Err(report!(ApplicationErrorResponse::BadRequest(ApiError {
                        sub_code: "UNSUPPORTED_PAYMENT_METHOD".to_owned(),
                        error_identifier: 400,
                        error_message: "Local bank redirect is not yet supported".to_owned(),
                        error_object: None,
                    })))
                }
                grpc_api_types::payments::payment_method::PaymentMethod::Ideal(_) => {
                    Err(report!(ApplicationErrorResponse::BadRequest(ApiError {
                        sub_code: "UNSUPPORTED_PAYMENT_METHOD".to_owned(),
                        error_identifier: 400,
                        error_message: "iDEAL is not yet supported".to_owned(),
                        error_object: None,
                    })))
                }
                grpc_api_types::payments::payment_method::PaymentMethod::Sofort(_) => {
                    Err(report!(ApplicationErrorResponse::BadRequest(ApiError {
                        sub_code: "UNSUPPORTED_PAYMENT_METHOD".to_owned(),
                        error_identifier: 400,
                        error_message: "Sofort is not yet supported".to_owned(),
                        error_object: None,
                    })))
                }
                grpc_api_types::payments::payment_method::PaymentMethod::Trustly(_) => {
                    Err(report!(ApplicationErrorResponse::BadRequest(ApiError {
                        sub_code: "UNSUPPORTED_PAYMENT_METHOD".to_owned(),
                        error_identifier: 400,
                        error_message: "Trustly is not yet supported".to_owned(),
                        error_object: None,
                    })))
                }
                grpc_api_types::payments::payment_method::PaymentMethod::Giropay(_) => {
                    Err(report!(ApplicationErrorResponse::BadRequest(ApiError {
                        sub_code: "UNSUPPORTED_PAYMENT_METHOD".to_owned(),
                        error_identifier: 400,
                        error_message: "Giropay is not yet supported".to_owned(),
                        error_object: None,
                    })))
                }
                grpc_api_types::payments::payment_method::PaymentMethod::Eps(_) => {
                    Err(report!(ApplicationErrorResponse::BadRequest(ApiError {
                        sub_code: "UNSUPPORTED_PAYMENT_METHOD".to_owned(),
                        error_identifier: 400,
                        error_message: "EPS is not yet supported".to_owned(),
                        error_object: None,
                    })))
                }
                grpc_api_types::payments::payment_method::PaymentMethod::Przelewy24(_) => {
                    Err(report!(ApplicationErrorResponse::BadRequest(ApiError {
                        sub_code: "UNSUPPORTED_PAYMENT_METHOD".to_owned(),
                        error_identifier: 400,
                        error_message: "Przelewy24 is not yet supported".to_owned(),
                        error_object: None,
                    })))
                }
                grpc_api_types::payments::payment_method::PaymentMethod::Pse(_) => {
                    Err(report!(ApplicationErrorResponse::BadRequest(ApiError {
                        sub_code: "UNSUPPORTED_PAYMENT_METHOD".to_owned(),
                        error_identifier: 400,
                        error_message: "PSE is not yet supported".to_owned(),
                        error_object: None,
                    })))
                }
            },
            None => Err(ApplicationErrorResponse::BadRequest(ApiError {
                sub_code: "INVALID_PAYMENT_METHOD_DATA".to_owned(),
                error_identifier: 400,
                error_message: "Payment method data is required".to_owned(),
                error_object: None,
            })
            .into()),
        }
    }
}

// Helper trait for generic card conversion
pub trait CardConversionHelper<T: PaymentMethodDataTypes> {
    fn convert_card_details(
        card: grpc_api_types::payments::CardDetails,
    ) -> Result<payment_method_data::Card<T>, error_stack::Report<ApplicationErrorResponse>>;
}

// Implementation for DefaultPCIHolder
impl CardConversionHelper<DefaultPCIHolder> for DefaultPCIHolder {
    fn convert_card_details(
        card: grpc_api_types::payments::CardDetails,
    ) -> Result<
        payment_method_data::Card<DefaultPCIHolder>,
        error_stack::Report<ApplicationErrorResponse>,
    > {
        let card_network = match card.card_network() {
            grpc_api_types::payments::CardNetwork::Unspecified => None,
            _ => Some(common_enums::CardNetwork::foreign_try_from(
                card.card_network(),
            )?),
        };
        Ok(payment_method_data::Card {
            card_number: RawCardNumber::<DefaultPCIHolder>(card.card_number.ok_or(
                ApplicationErrorResponse::BadRequest(ApiError {
                    sub_code: "MISSING_CARD_NUMBER".to_owned(),
                    error_identifier: 400,
                    error_message: "Missing card number".to_owned(),
                    error_object: None,
                }),
            )?),
            card_exp_month: card
                .card_exp_month
                .ok_or(ApplicationErrorResponse::BadRequest(ApiError {
                    sub_code: "MISSING_EXP_MONTH".to_owned(),
                    error_identifier: 400,
                    error_message: "Missing Card Expiry Month".to_owned(),
                    error_object: None,
                }))?,
            card_exp_year: card
                .card_exp_year
                .ok_or(ApplicationErrorResponse::BadRequest(ApiError {
                    sub_code: "MISSING_EXP_YEAR".to_owned(),
                    error_identifier: 400,
                    error_message: "Missing Card Expiry Year".to_owned(),
                    error_object: None,
                }))?,
            card_cvc: card
                .card_cvc
                .ok_or(ApplicationErrorResponse::BadRequest(ApiError {
                    sub_code: "MISSING_CVC".to_owned(),
                    error_identifier: 400,
                    error_message: "Missing CVC".to_owned(),
                    error_object: None,
                }))?,
            card_issuer: card.card_issuer,
            card_network,
            card_type: card.card_type,
            card_issuing_country: card.card_issuing_country_alpha2,
            bank_code: card.bank_code,
            nick_name: card.nick_name.map(|name| name.into()),
            card_holder_name: card.card_holder_name,
            co_badged_card_data: None,
        })
    }
}

// Implementation for VaultTokenHolder
impl CardConversionHelper<VaultTokenHolder> for VaultTokenHolder {
    fn convert_card_details(
        card: grpc_api_types::payments::CardDetails,
    ) -> Result<
        payment_method_data::Card<VaultTokenHolder>,
        error_stack::Report<ApplicationErrorResponse>,
    > {
        Ok(payment_method_data::Card {
            card_number: RawCardNumber(
                card.card_number
                    .ok_or(ApplicationErrorResponse::BadRequest(ApiError {
                        sub_code: "MISSING_CARD_NUMBER".to_owned(),
                        error_identifier: 400,
                        error_message: "Missing card number".to_owned(),
                        error_object: None,
                    }))
                    .map(|cn| cn.get_card_no())?,
            ),
            card_exp_month: card
                .card_exp_month
                .ok_or(ApplicationErrorResponse::BadRequest(ApiError {
                    sub_code: "MISSING_EXP_MONTH".to_owned(),
                    error_identifier: 400,
                    error_message: "Missing Card Expiry Month".to_owned(),
                    error_object: None,
                }))?,
            card_exp_year: card
                .card_exp_year
                .ok_or(ApplicationErrorResponse::BadRequest(ApiError {
                    sub_code: "MISSING_EXP_YEAR".to_owned(),
                    error_identifier: 400,
                    error_message: "Missing Card Expiry Year".to_owned(),
                    error_object: None,
                }))?,
            card_cvc: card
                .card_cvc
                .ok_or(ApplicationErrorResponse::BadRequest(ApiError {
                    sub_code: "MISSING_CVC".to_owned(),
                    error_identifier: 400,
                    error_message: "Missing CVC".to_owned(),
                    error_object: None,
                }))?,
            card_issuer: card.card_issuer,
            card_network: None,
            card_type: card.card_type,
            card_issuing_country: card.card_issuing_country_alpha2,
            bank_code: card.bank_code,
            nick_name: card.nick_name.map(|name| name.into()),
            card_holder_name: card.card_holder_name,
            co_badged_card_data: None,
        })
    }
}

// Generic ForeignTryFrom implementation using the helper trait
impl<T> ForeignTryFrom<grpc_api_types::payments::CardDetails> for payment_method_data::Card<T>
where
    T: PaymentMethodDataTypes
        + Default
        + Debug
        + Send
        + Eq
        + PartialEq
        + serde::Serialize
        + serde::de::DeserializeOwned
        + Clone
        + CardConversionHelper<T>,
{
    type Error = ApplicationErrorResponse;
    fn foreign_try_from(
        card: grpc_api_types::payments::CardDetails,
    ) -> Result<Self, error_stack::Report<Self::Error>> {
        T::convert_card_details(card)
    }
}

impl ForeignTryFrom<grpc_api_types::payments::Currency> for common_enums::Currency {
    type Error = ApplicationErrorResponse;
    fn foreign_try_from(
        value: grpc_api_types::payments::Currency,
    ) -> Result<Self, error_stack::Report<Self::Error>> {
        match value {
            grpc_api_types::payments::Currency::Aed => Ok(Self::AED),
            grpc_api_types::payments::Currency::All => Ok(Self::ALL),
            grpc_api_types::payments::Currency::Amd => Ok(Self::AMD),
            grpc_api_types::payments::Currency::Ang => Ok(Self::ANG),
            grpc_api_types::payments::Currency::Aoa => Ok(Self::AOA),
            grpc_api_types::payments::Currency::Ars => Ok(Self::ARS),
            grpc_api_types::payments::Currency::Aud => Ok(Self::AUD),
            grpc_api_types::payments::Currency::Awg => Ok(Self::AWG),
            grpc_api_types::payments::Currency::Azn => Ok(Self::AZN),
            grpc_api_types::payments::Currency::Bam => Ok(Self::BAM),
            grpc_api_types::payments::Currency::Bbd => Ok(Self::BBD),
            grpc_api_types::payments::Currency::Bdt => Ok(Self::BDT),
            grpc_api_types::payments::Currency::Bgn => Ok(Self::BGN),
            grpc_api_types::payments::Currency::Bhd => Ok(Self::BHD),
            grpc_api_types::payments::Currency::Bif => Ok(Self::BIF),
            grpc_api_types::payments::Currency::Bmd => Ok(Self::BMD),
            grpc_api_types::payments::Currency::Bnd => Ok(Self::BND),
            grpc_api_types::payments::Currency::Bob => Ok(Self::BOB),
            grpc_api_types::payments::Currency::Brl => Ok(Self::BRL),
            grpc_api_types::payments::Currency::Bsd => Ok(Self::BSD),
            grpc_api_types::payments::Currency::Bwp => Ok(Self::BWP),
            grpc_api_types::payments::Currency::Byn => Ok(Self::BYN),
            grpc_api_types::payments::Currency::Bzd => Ok(Self::BZD),
            grpc_api_types::payments::Currency::Cad => Ok(Self::CAD),
            grpc_api_types::payments::Currency::Chf => Ok(Self::CHF),
            grpc_api_types::payments::Currency::Clp => Ok(Self::CLP),
            grpc_api_types::payments::Currency::Cny => Ok(Self::CNY),
            grpc_api_types::payments::Currency::Cop => Ok(Self::COP),
            grpc_api_types::payments::Currency::Crc => Ok(Self::CRC),
            grpc_api_types::payments::Currency::Cup => Ok(Self::CUP),
            grpc_api_types::payments::Currency::Cve => Ok(Self::CVE),
            grpc_api_types::payments::Currency::Czk => Ok(Self::CZK),
            grpc_api_types::payments::Currency::Djf => Ok(Self::DJF),
            grpc_api_types::payments::Currency::Dkk => Ok(Self::DKK),
            grpc_api_types::payments::Currency::Dop => Ok(Self::DOP),
            grpc_api_types::payments::Currency::Dzd => Ok(Self::DZD),
            grpc_api_types::payments::Currency::Egp => Ok(Self::EGP),
            grpc_api_types::payments::Currency::Etb => Ok(Self::ETB),
            grpc_api_types::payments::Currency::Eur => Ok(Self::EUR),
            grpc_api_types::payments::Currency::Fjd => Ok(Self::FJD),
            grpc_api_types::payments::Currency::Fkp => Ok(Self::FKP),
            grpc_api_types::payments::Currency::Gbp => Ok(Self::GBP),
            grpc_api_types::payments::Currency::Gel => Ok(Self::GEL),
            grpc_api_types::payments::Currency::Ghs => Ok(Self::GHS),
            grpc_api_types::payments::Currency::Gip => Ok(Self::GIP),
            grpc_api_types::payments::Currency::Gmd => Ok(Self::GMD),
            grpc_api_types::payments::Currency::Gnf => Ok(Self::GNF),
            grpc_api_types::payments::Currency::Gtq => Ok(Self::GTQ),
            grpc_api_types::payments::Currency::Gyd => Ok(Self::GYD),
            grpc_api_types::payments::Currency::Hkd => Ok(Self::HKD),
            grpc_api_types::payments::Currency::Hnl => Ok(Self::HNL),
            grpc_api_types::payments::Currency::Hrk => Ok(Self::HRK),
            grpc_api_types::payments::Currency::Htg => Ok(Self::HTG),
            grpc_api_types::payments::Currency::Huf => Ok(Self::HUF),
            grpc_api_types::payments::Currency::Idr => Ok(Self::IDR),
            grpc_api_types::payments::Currency::Ils => Ok(Self::ILS),
            grpc_api_types::payments::Currency::Inr => Ok(Self::INR),
            grpc_api_types::payments::Currency::Iqd => Ok(Self::IQD),
            grpc_api_types::payments::Currency::Jmd => Ok(Self::JMD),
            grpc_api_types::payments::Currency::Jod => Ok(Self::JOD),
            grpc_api_types::payments::Currency::Jpy => Ok(Self::JPY),
            grpc_api_types::payments::Currency::Kes => Ok(Self::KES),
            grpc_api_types::payments::Currency::Kgs => Ok(Self::KGS),
            grpc_api_types::payments::Currency::Khr => Ok(Self::KHR),
            grpc_api_types::payments::Currency::Kmf => Ok(Self::KMF),
            grpc_api_types::payments::Currency::Krw => Ok(Self::KRW),
            grpc_api_types::payments::Currency::Kwd => Ok(Self::KWD),
            grpc_api_types::payments::Currency::Kyd => Ok(Self::KYD),
            grpc_api_types::payments::Currency::Kzt => Ok(Self::KZT),
            grpc_api_types::payments::Currency::Lak => Ok(Self::LAK),
            grpc_api_types::payments::Currency::Lbp => Ok(Self::LBP),
            grpc_api_types::payments::Currency::Lkr => Ok(Self::LKR),
            grpc_api_types::payments::Currency::Lrd => Ok(Self::LRD),
            grpc_api_types::payments::Currency::Lsl => Ok(Self::LSL),
            grpc_api_types::payments::Currency::Lyd => Ok(Self::LYD),
            grpc_api_types::payments::Currency::Mad => Ok(Self::MAD),
            grpc_api_types::payments::Currency::Mdl => Ok(Self::MDL),
            grpc_api_types::payments::Currency::Mga => Ok(Self::MGA),
            grpc_api_types::payments::Currency::Mkd => Ok(Self::MKD),
            grpc_api_types::payments::Currency::Mmk => Ok(Self::MMK),
            grpc_api_types::payments::Currency::Mnt => Ok(Self::MNT),
            grpc_api_types::payments::Currency::Mop => Ok(Self::MOP),
            grpc_api_types::payments::Currency::Mru => Ok(Self::MRU),
            grpc_api_types::payments::Currency::Mur => Ok(Self::MUR),
            grpc_api_types::payments::Currency::Mvr => Ok(Self::MVR),
            grpc_api_types::payments::Currency::Mwk => Ok(Self::MWK),
            grpc_api_types::payments::Currency::Mxn => Ok(Self::MXN),
            grpc_api_types::payments::Currency::Myr => Ok(Self::MYR),
            grpc_api_types::payments::Currency::Mzn => Ok(Self::MZN),
            grpc_api_types::payments::Currency::Nad => Ok(Self::NAD),
            grpc_api_types::payments::Currency::Ngn => Ok(Self::NGN),
            grpc_api_types::payments::Currency::Nio => Ok(Self::NIO),
            grpc_api_types::payments::Currency::Nok => Ok(Self::NOK),
            grpc_api_types::payments::Currency::Npr => Ok(Self::NPR),
            grpc_api_types::payments::Currency::Nzd => Ok(Self::NZD),
            grpc_api_types::payments::Currency::Omr => Ok(Self::OMR),
            grpc_api_types::payments::Currency::Pab => Ok(Self::PAB),
            grpc_api_types::payments::Currency::Pen => Ok(Self::PEN),
            grpc_api_types::payments::Currency::Pgk => Ok(Self::PGK),
            grpc_api_types::payments::Currency::Php => Ok(Self::PHP),
            grpc_api_types::payments::Currency::Pkr => Ok(Self::PKR),
            grpc_api_types::payments::Currency::Pln => Ok(Self::PLN),
            grpc_api_types::payments::Currency::Pyg => Ok(Self::PYG),
            grpc_api_types::payments::Currency::Qar => Ok(Self::QAR),
            grpc_api_types::payments::Currency::Ron => Ok(Self::RON),
            grpc_api_types::payments::Currency::Rsd => Ok(Self::RSD),
            grpc_api_types::payments::Currency::Rub => Ok(Self::RUB),
            grpc_api_types::payments::Currency::Rwf => Ok(Self::RWF),
            grpc_api_types::payments::Currency::Sar => Ok(Self::SAR),
            grpc_api_types::payments::Currency::Sbd => Ok(Self::SBD),
            grpc_api_types::payments::Currency::Scr => Ok(Self::SCR),
            grpc_api_types::payments::Currency::Sek => Ok(Self::SEK),
            grpc_api_types::payments::Currency::Sgd => Ok(Self::SGD),
            grpc_api_types::payments::Currency::Shp => Ok(Self::SHP),
            grpc_api_types::payments::Currency::Sle => Ok(Self::SLE),
            grpc_api_types::payments::Currency::Sll => Ok(Self::SLL),
            grpc_api_types::payments::Currency::Sos => Ok(Self::SOS),
            grpc_api_types::payments::Currency::Srd => Ok(Self::SRD),
            grpc_api_types::payments::Currency::Ssp => Ok(Self::SSP),
            grpc_api_types::payments::Currency::Stn => Ok(Self::STN),
            grpc_api_types::payments::Currency::Svc => Ok(Self::SVC),
            grpc_api_types::payments::Currency::Szl => Ok(Self::SZL),
            grpc_api_types::payments::Currency::Thb => Ok(Self::THB),
            grpc_api_types::payments::Currency::Tnd => Ok(Self::TND),
            grpc_api_types::payments::Currency::Top => Ok(Self::TOP),
            grpc_api_types::payments::Currency::Try => Ok(Self::TRY),
            grpc_api_types::payments::Currency::Ttd => Ok(Self::TTD),
            grpc_api_types::payments::Currency::Twd => Ok(Self::TWD),
            grpc_api_types::payments::Currency::Tzs => Ok(Self::TZS),
            grpc_api_types::payments::Currency::Uah => Ok(Self::UAH),
            grpc_api_types::payments::Currency::Ugx => Ok(Self::UGX),
            grpc_api_types::payments::Currency::Usd => Ok(Self::USD),
            grpc_api_types::payments::Currency::Uyu => Ok(Self::UYU),
            grpc_api_types::payments::Currency::Uzs => Ok(Self::UZS),
            grpc_api_types::payments::Currency::Ves => Ok(Self::VES),
            grpc_api_types::payments::Currency::Vnd => Ok(Self::VND),
            grpc_api_types::payments::Currency::Vuv => Ok(Self::VUV),
            grpc_api_types::payments::Currency::Wst => Ok(Self::WST),
            grpc_api_types::payments::Currency::Xaf => Ok(Self::XAF),
            grpc_api_types::payments::Currency::Xcd => Ok(Self::XCD),
            grpc_api_types::payments::Currency::Xof => Ok(Self::XOF),
            grpc_api_types::payments::Currency::Xpf => Ok(Self::XPF),
            grpc_api_types::payments::Currency::Yer => Ok(Self::YER),
            grpc_api_types::payments::Currency::Zar => Ok(Self::ZAR),
            grpc_api_types::payments::Currency::Zmw => Ok(Self::ZMW),
            _ => Err(report!(ApplicationErrorResponse::BadRequest(ApiError {
                sub_code: "unsupported_currency".to_string(),
                error_identifier: 4001,
                error_message: format!("Currency {value:?} is not supported"),
                error_object: None,
            }))),
        }
    }
}

impl<
        T: PaymentMethodDataTypes
            + Default
            + Debug
            + Send
            + Eq
            + PartialEq
            + serde::Serialize
            + serde::de::DeserializeOwned
            + Clone
            + CardConversionHelper<T>,
    > ForeignTryFrom<PaymentServiceAuthorizeRequest> for PaymentsAuthorizeData<T>
{
    type Error = ApplicationErrorResponse;

    fn foreign_try_from(
        value: PaymentServiceAuthorizeRequest,
    ) -> Result<Self, error_stack::Report<Self::Error>> {
        let email: Option<Email> = match value.email {
            Some(ref email_str) => {
                Some(Email::try_from(email_str.clone().expose()).map_err(|_| {
                    error_stack::Report::new(ApplicationErrorResponse::BadRequest(ApiError {
                        sub_code: "INVALID_EMAIL_FORMAT".to_owned(),
                        error_identifier: 400,

                        error_message: "Invalid email".to_owned(),
                        error_object: None,
                    }))
                })?)
            }
            None => None,
        };
        let merchant_config_currency = common_enums::Currency::foreign_try_from(value.currency())?;

        // Extract merchant_account_id from metadata before moving it
        let merchant_account_id = value.metadata.get("merchant_account_id").cloned();

        // Store merchant_account_metadata for connector use
        let merchant_account_metadata = (!value.merchant_account_metadata.is_empty()).then(|| {
            common_utils::pii::SecretSerdeValue::new(convert_merchant_metadata_to_json(
                &value.merchant_account_metadata,
            ))
        });

        let setup_future_usage = match value.setup_future_usage() {
            grpc_payment_types::FutureUsage::Unspecified => None,
            _ => Some(FutureUsage::foreign_try_from(value.setup_future_usage())?),
        };

        let customer_acceptance = value.customer_acceptance.clone();
        let authentication_data = value
            .authentication_data
            .clone()
            .map(router_request_types::AuthenticationData::try_from)
            .transpose()?;

        let access_token = value
            .state
            .as_ref()
            .and_then(|state| state.access_token.as_ref())
            .map(AccessTokenResponseData::from);
        let shipping_cost = Some(common_utils::types::MinorUnit::new(value.shipping_cost()));
        // Connector testing data should be sent as a separate field (for adyen) (to be implemented)
        // For now, set to None as Hyperswitch needs to be updated to send this data properly
        let connector_testing_data: Option<Secret<serde_json::Value>> = None;

        let billing_descriptor = value
            .billing_descriptor
            .as_ref()
            .map(|descriptor| {
                BillingDescriptor::from((
                    descriptor,
                    value.statement_descriptor_name.clone(),
                    value.statement_descriptor_suffix.clone(),
                ))
            })
            .or_else(|| {
                // Only build a fallback if at least one descriptor exists
                if value.statement_descriptor_name.is_some()
                    || value.statement_descriptor_suffix.is_some()
                {
                    Some(BillingDescriptor {
                        name: None,
                        city: None,
                        phone: None,
                        reference: None,
                        statement_descriptor: value.statement_descriptor_name.clone(),
                        statement_descriptor_suffix: value.statement_descriptor_suffix.clone(),
                    })
                } else {
                    None
                }
            });

        let payment_channel = match value.payment_channel() {
            grpc_payment_types::PaymentChannel::Unspecified => None,
            _ => Some(common_enums::PaymentChannel::foreign_try_from(
                value.payment_channel(),
            )?),
        };

        Ok(Self {
            authentication_data,
            capture_method: Some(common_enums::CaptureMethod::foreign_try_from(
                value.capture_method(),
            )?),
            payment_method_data: PaymentMethodData::<T>::foreign_try_from(
                value.payment_method.clone().ok_or_else(|| {
                    ApplicationErrorResponse::BadRequest(ApiError {
                        sub_code: "INVALID_PAYMENT_METHOD_DATA".to_owned(),
                        error_identifier: 400,
                        error_message: "Payment method data is required".to_owned(),
                        error_object: None,
                    })
                })?,
            )
            .change_context(ApplicationErrorResponse::BadRequest(ApiError {
                sub_code: "INVALID_PAYMENT_METHOD_DATA".to_owned(),
                error_identifier: 400,
                error_message: "Payment method data construction failed".to_owned(),
                error_object: None,
            }))?,
            amount: common_utils::types::MinorUnit::new(value.amount),
            currency: common_enums::Currency::foreign_try_from(value.currency())?,
            confirm: true,
            webhook_url: value.webhook_url.clone(),
            browser_info: value
                .browser_info
                .as_ref()
                .cloned()
                .map(BrowserInformation::foreign_try_from)
                .transpose()?,
            payment_method_type: <Option<PaymentMethodType>>::foreign_try_from(
                value.payment_method.clone().ok_or_else(|| {
                    ApplicationErrorResponse::BadRequest(ApiError {
                        sub_code: "INVALID_PAYMENT_METHOD_DATA".to_owned(),
                        error_identifier: 400,
                        error_message: "Payment method data is required".to_owned(),
                        error_object: None,
                    })
                })?,
            )?,
            minor_amount: common_utils::types::MinorUnit::new(value.minor_amount),
            email,
            customer_name: None,
            billing_descriptor,
            router_return_url: value.return_url.clone(),
            complete_authorize_url: value.complete_authorize_url,
            setup_future_usage,
            mandate_id: None,
            off_session: value.off_session,
            order_category: value.order_category,
            session_token: None,
            access_token,
            customer_acceptance: customer_acceptance
                .map(mandates::CustomerAcceptance::foreign_try_from)
                .transpose()?,
            enrolled_for_3ds: false,
            related_transaction_id: None,
            payment_experience: None,
            customer_id: value
                .customer_id
                .clone()
                .map(|customer_id| CustomerId::try_from(Cow::from(customer_id)))
                .transpose()
                .change_context(ApplicationErrorResponse::BadRequest(ApiError {
                    sub_code: "INVALID_CUSTOMER_ID".to_owned(),
                    error_identifier: 400,
                    error_message: "Failed to parse Customer Id".to_owned(),
                    error_object: None,
                }))?,
            request_incremental_authorization: false,
            metadata: if value.metadata.is_empty() {
                None
            } else {
                Some(serde_json::Value::Object(
                    value
                        .metadata
                        .into_iter()
                        .map(|(k, v)| (k, serde_json::Value::String(v)))
                        .collect(),
                ))
            },
            merchant_order_reference_id: value.merchant_order_reference_id,
            order_tax_amount: None,
            shipping_cost,
            merchant_account_id,
            integrity_object: None,
            merchant_config_currency: Some(merchant_config_currency),
            all_keys_required: None, // Field not available in new proto structure
            split_payments: None,
            enable_overcapture: None,
            setup_mandate_details: value
                .setup_mandate_details
                .map(mandates::MandateData::foreign_try_from)
                .transpose()?,
            request_extended_authorization: value.request_extended_authorization,
            merchant_account_metadata,
            connector_testing_data,
            payment_channel,
            enable_partial_authorization: value.enable_partial_authorization,
        })
    }
}

impl<
        T: PaymentMethodDataTypes
            + Default
            + Debug
            + Send
            + Eq
            + PartialEq
            + serde::Serialize
            + serde::de::DeserializeOwned
            + Clone
            + CardConversionHelper<T>,
    > ForeignTryFrom<grpc_api_types::payments::PaymentServiceAuthorizeOnlyRequest>
    for PaymentsAuthorizeData<T>
{
    type Error = ApplicationErrorResponse;

    fn foreign_try_from(
        value: grpc_api_types::payments::PaymentServiceAuthorizeOnlyRequest,
    ) -> Result<Self, error_stack::Report<Self::Error>> {
        let email: Option<Email> = match value.email {
            Some(ref email_str) => {
                Some(Email::try_from(email_str.clone().expose()).map_err(|_| {
                    error_stack::Report::new(ApplicationErrorResponse::BadRequest(ApiError {
                        sub_code: "INVALID_EMAIL_FORMAT".to_owned(),
                        error_identifier: 400,

                        error_message: "Invalid email".to_owned(),
                        error_object: None,
                    }))
                })?)
            }
            None => None,
        };
        let merchant_config_currency = common_enums::Currency::foreign_try_from(value.currency())?;

        // Extract merchant_account_id from metadata before moving it
        let merchant_account_id = value.metadata.get("merchant_account_id").cloned();

        // Store merchant_account_metadata for connector use
        let merchant_account_metadata = (!value.merchant_account_metadata.is_empty()).then(|| {
            common_utils::pii::SecretSerdeValue::new(convert_merchant_metadata_to_json(
                &value.merchant_account_metadata,
            ))
        });

        let setup_future_usage = match value.setup_future_usage() {
            grpc_payment_types::FutureUsage::Unspecified => None,
            _ => Some(FutureUsage::foreign_try_from(value.setup_future_usage())?),
        };

        let customer_acceptance = value.customer_acceptance.clone();
        let authentication_data = value
            .authentication_data
            .clone()
            .map(router_request_types::AuthenticationData::try_from)
            .transpose()?;

        let access_token = value
            .state
            .as_ref()
            .and_then(|state| state.access_token.as_ref())
            .map(AccessTokenResponseData::from);
        let shipping_cost = Some(common_utils::types::MinorUnit::new(value.shipping_cost()));
        // Connector testing data should be sent as a separate field (for adyen) (to be implemented)
        // For now, set to None as Hyperswitch needs to be updated to send this data properly
        let connector_testing_data: Option<Secret<serde_json::Value>> = None;

        let billing_descriptor = value
            .billing_descriptor
            .as_ref()
            .map(|descriptor| {
                BillingDescriptor::from((
                    descriptor,
                    value.statement_descriptor_name.clone(),
                    value.statement_descriptor_suffix.clone(),
                ))
            })
            .or_else(|| {
                // Only build a fallback if at least one descriptor exists
                if value.statement_descriptor_name.is_some()
                    || value.statement_descriptor_suffix.is_some()
                {
                    Some(BillingDescriptor {
                        name: None,
                        city: None,
                        phone: None,
                        reference: None,
                        statement_descriptor: value.statement_descriptor_name.clone(),
                        statement_descriptor_suffix: value.statement_descriptor_suffix.clone(),
                    })
                } else {
                    None
                }
            });

        let payment_channel = match value.payment_channel() {
            grpc_payment_types::PaymentChannel::Unspecified => None,
            _ => Some(common_enums::PaymentChannel::foreign_try_from(
                value.payment_channel(),
            )?),
        };

        Ok(Self {
            authentication_data,
            capture_method: Some(common_enums::CaptureMethod::foreign_try_from(
                value.capture_method(),
            )?),
            payment_method_data: PaymentMethodData::<T>::foreign_try_from(
                value.payment_method.clone().ok_or_else(|| {
                    ApplicationErrorResponse::BadRequest(ApiError {
                        sub_code: "INVALID_PAYMENT_METHOD_DATA".to_owned(),
                        error_identifier: 400,
                        error_message: "Payment method data is required".to_owned(),
                        error_object: None,
                    })
                })?,
            )
            .change_context(ApplicationErrorResponse::BadRequest(ApiError {
                sub_code: "INVALID_PAYMENT_METHOD_DATA".to_owned(),
                error_identifier: 400,
                error_message: "Payment method data construction failed".to_owned(),
                error_object: None,
            }))?,
            amount: common_utils::types::MinorUnit::new(value.amount),
            currency: common_enums::Currency::foreign_try_from(value.currency())?,
            confirm: true,
            webhook_url: value.webhook_url.clone(),
            browser_info: value
                .browser_info
                .as_ref()
                .cloned()
                .map(BrowserInformation::foreign_try_from)
                .transpose()?,
            payment_method_type: <Option<PaymentMethodType>>::foreign_try_from(
                value.payment_method.clone().ok_or_else(|| {
                    ApplicationErrorResponse::BadRequest(ApiError {
                        sub_code: "INVALID_PAYMENT_METHOD_DATA".to_owned(),
                        error_identifier: 400,
                        error_message: "Payment method data is required".to_owned(),
                        error_object: None,
                    })
                })?,
            )?,
            minor_amount: common_utils::types::MinorUnit::new(value.minor_amount),
            email,
            customer_name: None,
            billing_descriptor,
            router_return_url: value.return_url.clone(),
            complete_authorize_url: value.complete_authorize_url,
            setup_future_usage,
            mandate_id: None,
            off_session: value.off_session,
            order_category: value.order_category,
            session_token: None,
            access_token,
            customer_acceptance: customer_acceptance
                .map(mandates::CustomerAcceptance::foreign_try_from)
                .transpose()?,
            enrolled_for_3ds: false,
            related_transaction_id: None,
            payment_experience: None,
            customer_id: value
                .customer_id
                .clone()
                .map(|customer_id| CustomerId::try_from(Cow::from(customer_id)))
                .transpose()
                .change_context(ApplicationErrorResponse::BadRequest(ApiError {
                    sub_code: "INVALID_CUSTOMER_ID".to_owned(),
                    error_identifier: 400,
                    error_message: "Failed to parse Customer Id".to_owned(),
                    error_object: None,
                }))?,
            request_incremental_authorization: false,
            metadata: if value.metadata.is_empty() {
                None
            } else {
                Some(convert_metadata_to_json(&value.metadata))
            },
            merchant_order_reference_id: value.merchant_order_reference_id,
            order_tax_amount: None,
            shipping_cost,
            merchant_account_id,
            integrity_object: None,
            merchant_config_currency: Some(merchant_config_currency),
            all_keys_required: None, // Field not available in new proto structure
            split_payments: None,
            enable_overcapture: None,
            setup_mandate_details: value
                .setup_mandate_details
                .map(mandates::MandateData::foreign_try_from)
                .transpose()?,
            request_extended_authorization: value.request_extended_authorization,
            merchant_account_metadata,
            connector_testing_data,
            payment_channel,
            enable_partial_authorization: value.enable_partial_authorization,
        })
    }
}

impl ForeignTryFrom<grpc_api_types::payments::PaymentAddress> for payment_address::PaymentAddress {
    type Error = ApplicationErrorResponse;
    fn foreign_try_from(
        value: grpc_api_types::payments::PaymentAddress,
    ) -> Result<Self, error_stack::Report<Self::Error>> {
        let shipping = match value.shipping_address {
            Some(address) => Some(Address::foreign_try_from(address)?),
            None => None,
        };

        let billing = match value.billing_address.clone() {
            Some(address) => Some(Address::foreign_try_from(address)?),
            None => None,
        };

        let payment_method_billing = match value.billing_address {
            Some(address) => Some(Address::foreign_try_from(address)?),
            None => None,
        };

        Ok(Self::new(
            shipping,
            billing,
            payment_method_billing,
            Some(false), // should_unify_address set to false
        ))
    }
}

impl ForeignTryFrom<grpc_api_types::payments::Address> for Address {
    type Error = ApplicationErrorResponse;
    fn foreign_try_from(
        value: grpc_api_types::payments::Address,
    ) -> Result<Self, error_stack::Report<Self::Error>> {
        let email = match value.email.clone() {
            Some(email) => Some(
                common_utils::pii::Email::from_str(&email.expose()).change_context(
                    ApplicationErrorResponse::BadRequest(ApiError {
                        sub_code: "INVALID_EMAIL".to_owned(),
                        error_identifier: 400,
                        error_message: "Invalid email".to_owned(),
                        error_object: None,
                    }),
                )?,
            ),
            None => None,
        };
        Ok(Self {
            address: Some(AddressDetails::foreign_try_from(value.clone())?),
            phone: value.phone_number.map(|phone_number| PhoneDetails {
                number: Some(phone_number),
                country_code: value.phone_country_code,
            }),
            email,
        })
    }
}

impl ForeignTryFrom<common_enums::Currency> for grpc_api_types::payments::Currency {
    type Error = ApplicationErrorResponse;

    fn foreign_try_from(
        currency: common_enums::Currency,
    ) -> Result<Self, error_stack::Report<Self::Error>> {
        let grpc_currency = Self::from_str_name(&currency.to_string()).ok_or_else(|| {
            ApplicationErrorResponse::BadRequest(ApiError {
                sub_code: "INVALID_CURRENCY".to_owned(),
                error_identifier: 400,
                error_message: "Failed to parse Currency".to_owned(),
                error_object: None,
            })
        })?;
        Ok(grpc_currency)
    }
}

impl ForeignTryFrom<common_enums::CountryAlpha2> for grpc_api_types::payments::CountryAlpha2 {
    type Error = ApplicationErrorResponse;

    fn foreign_try_from(
        country: common_enums::CountryAlpha2,
    ) -> Result<Self, error_stack::Report<Self::Error>> {
        let grpc_country = Self::from_str_name(&country.to_string()).ok_or_else(|| {
            ApplicationErrorResponse::BadRequest(ApiError {
                sub_code: "INVALID_CURRENCY".to_owned(),
                error_identifier: 400,
                error_message: "Failed to parse Currency".to_owned(),
                error_object: None,
            })
        })?;
        Ok(grpc_country)
    }
}

impl ForeignTryFrom<grpc_api_types::payments::CountryAlpha2> for common_enums::CountryAlpha2 {
    type Error = ApplicationErrorResponse;

    fn foreign_try_from(
        value: grpc_api_types::payments::CountryAlpha2,
    ) -> Result<Self, error_stack::Report<Self::Error>> {
        match value {
            grpc_api_types::payments::CountryAlpha2::Us => Ok(Self::US),
            grpc_api_types::payments::CountryAlpha2::Af => Ok(Self::AF),
            grpc_api_types::payments::CountryAlpha2::Ax => Ok(Self::AX),
            grpc_api_types::payments::CountryAlpha2::Al => Ok(Self::AL),
            grpc_api_types::payments::CountryAlpha2::Dz => Ok(Self::DZ),
            grpc_api_types::payments::CountryAlpha2::As => Ok(Self::AS),
            grpc_api_types::payments::CountryAlpha2::Ad => Ok(Self::AD),
            grpc_api_types::payments::CountryAlpha2::Ao => Ok(Self::AO),
            grpc_api_types::payments::CountryAlpha2::Ai => Ok(Self::AI),
            grpc_api_types::payments::CountryAlpha2::Aq => Ok(Self::AQ),
            grpc_api_types::payments::CountryAlpha2::Ag => Ok(Self::AG),
            grpc_api_types::payments::CountryAlpha2::Ar => Ok(Self::AR),
            grpc_api_types::payments::CountryAlpha2::Am => Ok(Self::AM),
            grpc_api_types::payments::CountryAlpha2::Aw => Ok(Self::AW),
            grpc_api_types::payments::CountryAlpha2::Au => Ok(Self::AU),
            grpc_api_types::payments::CountryAlpha2::At => Ok(Self::AT),
            grpc_api_types::payments::CountryAlpha2::Az => Ok(Self::AZ),
            grpc_api_types::payments::CountryAlpha2::Bs => Ok(Self::BS),
            grpc_api_types::payments::CountryAlpha2::Bh => Ok(Self::BH),
            grpc_api_types::payments::CountryAlpha2::Bd => Ok(Self::BD),
            grpc_api_types::payments::CountryAlpha2::Bb => Ok(Self::BB),
            grpc_api_types::payments::CountryAlpha2::By => Ok(Self::BY),
            grpc_api_types::payments::CountryAlpha2::Be => Ok(Self::BE),
            grpc_api_types::payments::CountryAlpha2::Bz => Ok(Self::BZ),
            grpc_api_types::payments::CountryAlpha2::Bj => Ok(Self::BJ),
            grpc_api_types::payments::CountryAlpha2::Bm => Ok(Self::BM),
            grpc_api_types::payments::CountryAlpha2::Bt => Ok(Self::BT),
            grpc_api_types::payments::CountryAlpha2::Bo => Ok(Self::BO),
            grpc_api_types::payments::CountryAlpha2::Bq => Ok(Self::BQ),
            grpc_api_types::payments::CountryAlpha2::Ba => Ok(Self::BA),
            grpc_api_types::payments::CountryAlpha2::Bw => Ok(Self::BW),
            grpc_api_types::payments::CountryAlpha2::Bv => Ok(Self::BV),
            grpc_api_types::payments::CountryAlpha2::Br => Ok(Self::BR),
            grpc_api_types::payments::CountryAlpha2::Io => Ok(Self::IO),
            grpc_api_types::payments::CountryAlpha2::Bn => Ok(Self::BN),
            grpc_api_types::payments::CountryAlpha2::Bg => Ok(Self::BG),
            grpc_api_types::payments::CountryAlpha2::Bf => Ok(Self::BF),
            grpc_api_types::payments::CountryAlpha2::Bi => Ok(Self::BI),
            grpc_api_types::payments::CountryAlpha2::Kh => Ok(Self::KH),
            grpc_api_types::payments::CountryAlpha2::Cm => Ok(Self::CM),
            grpc_api_types::payments::CountryAlpha2::Ca => Ok(Self::CA),
            grpc_api_types::payments::CountryAlpha2::Cv => Ok(Self::CV),
            grpc_api_types::payments::CountryAlpha2::Ky => Ok(Self::KY),
            grpc_api_types::payments::CountryAlpha2::Cf => Ok(Self::CF),
            grpc_api_types::payments::CountryAlpha2::Td => Ok(Self::TD),
            grpc_api_types::payments::CountryAlpha2::Cl => Ok(Self::CL),
            grpc_api_types::payments::CountryAlpha2::Cn => Ok(Self::CN),
            grpc_api_types::payments::CountryAlpha2::Cx => Ok(Self::CX),
            grpc_api_types::payments::CountryAlpha2::Cc => Ok(Self::CC),
            grpc_api_types::payments::CountryAlpha2::Co => Ok(Self::CO),
            grpc_api_types::payments::CountryAlpha2::Km => Ok(Self::KM),
            grpc_api_types::payments::CountryAlpha2::Cg => Ok(Self::CG),
            grpc_api_types::payments::CountryAlpha2::Cd => Ok(Self::CD),
            grpc_api_types::payments::CountryAlpha2::Ck => Ok(Self::CK),
            grpc_api_types::payments::CountryAlpha2::Cr => Ok(Self::CR),
            grpc_api_types::payments::CountryAlpha2::Ci => Ok(Self::CI),
            grpc_api_types::payments::CountryAlpha2::Hr => Ok(Self::HR),
            grpc_api_types::payments::CountryAlpha2::Cu => Ok(Self::CU),
            grpc_api_types::payments::CountryAlpha2::Cw => Ok(Self::CW),
            grpc_api_types::payments::CountryAlpha2::Cy => Ok(Self::CY),
            grpc_api_types::payments::CountryAlpha2::Cz => Ok(Self::CZ),
            grpc_api_types::payments::CountryAlpha2::Dk => Ok(Self::DK),
            grpc_api_types::payments::CountryAlpha2::Dj => Ok(Self::DJ),
            grpc_api_types::payments::CountryAlpha2::Dm => Ok(Self::DM),
            grpc_api_types::payments::CountryAlpha2::Do => Ok(Self::DO),
            grpc_api_types::payments::CountryAlpha2::Ec => Ok(Self::EC),
            grpc_api_types::payments::CountryAlpha2::Eg => Ok(Self::EG),
            grpc_api_types::payments::CountryAlpha2::Sv => Ok(Self::SV),
            grpc_api_types::payments::CountryAlpha2::Gq => Ok(Self::GQ),
            grpc_api_types::payments::CountryAlpha2::Er => Ok(Self::ER),
            grpc_api_types::payments::CountryAlpha2::Ee => Ok(Self::EE),
            grpc_api_types::payments::CountryAlpha2::Et => Ok(Self::ET),
            grpc_api_types::payments::CountryAlpha2::Fk => Ok(Self::FK),
            grpc_api_types::payments::CountryAlpha2::Fo => Ok(Self::FO),
            grpc_api_types::payments::CountryAlpha2::Fj => Ok(Self::FJ),
            grpc_api_types::payments::CountryAlpha2::Fi => Ok(Self::FI),
            grpc_api_types::payments::CountryAlpha2::Fr => Ok(Self::FR),
            grpc_api_types::payments::CountryAlpha2::Gf => Ok(Self::GF),
            grpc_api_types::payments::CountryAlpha2::Pf => Ok(Self::PF),
            grpc_api_types::payments::CountryAlpha2::Tf => Ok(Self::TF),
            grpc_api_types::payments::CountryAlpha2::Ga => Ok(Self::GA),
            grpc_api_types::payments::CountryAlpha2::Gm => Ok(Self::GM),
            grpc_api_types::payments::CountryAlpha2::Ge => Ok(Self::GE),
            grpc_api_types::payments::CountryAlpha2::De => Ok(Self::DE),
            grpc_api_types::payments::CountryAlpha2::Gh => Ok(Self::GH),
            grpc_api_types::payments::CountryAlpha2::Gi => Ok(Self::GI),
            grpc_api_types::payments::CountryAlpha2::Gr => Ok(Self::GR),
            grpc_api_types::payments::CountryAlpha2::Gl => Ok(Self::GL),
            grpc_api_types::payments::CountryAlpha2::Gd => Ok(Self::GD),
            grpc_api_types::payments::CountryAlpha2::Gp => Ok(Self::GP),
            grpc_api_types::payments::CountryAlpha2::Gu => Ok(Self::GU),
            grpc_api_types::payments::CountryAlpha2::Gt => Ok(Self::GT),
            grpc_api_types::payments::CountryAlpha2::Gg => Ok(Self::GG),
            grpc_api_types::payments::CountryAlpha2::Gn => Ok(Self::GN),
            grpc_api_types::payments::CountryAlpha2::Gw => Ok(Self::GW),
            grpc_api_types::payments::CountryAlpha2::Gy => Ok(Self::GY),
            grpc_api_types::payments::CountryAlpha2::Ht => Ok(Self::HT),
            grpc_api_types::payments::CountryAlpha2::Hm => Ok(Self::HM),
            grpc_api_types::payments::CountryAlpha2::Va => Ok(Self::VA),
            grpc_api_types::payments::CountryAlpha2::Hn => Ok(Self::HN),
            grpc_api_types::payments::CountryAlpha2::Hk => Ok(Self::HK),
            grpc_api_types::payments::CountryAlpha2::Hu => Ok(Self::HU),
            grpc_api_types::payments::CountryAlpha2::Is => Ok(Self::IS),
            grpc_api_types::payments::CountryAlpha2::In => Ok(Self::IN),
            grpc_api_types::payments::CountryAlpha2::Id => Ok(Self::ID),
            grpc_api_types::payments::CountryAlpha2::Ir => Ok(Self::IR),
            grpc_api_types::payments::CountryAlpha2::Iq => Ok(Self::IQ),
            grpc_api_types::payments::CountryAlpha2::Ie => Ok(Self::IE),
            grpc_api_types::payments::CountryAlpha2::Im => Ok(Self::IM),
            grpc_api_types::payments::CountryAlpha2::Il => Ok(Self::IL),
            grpc_api_types::payments::CountryAlpha2::It => Ok(Self::IT),
            grpc_api_types::payments::CountryAlpha2::Jm => Ok(Self::JM),
            grpc_api_types::payments::CountryAlpha2::Jp => Ok(Self::JP),
            grpc_api_types::payments::CountryAlpha2::Je => Ok(Self::JE),
            grpc_api_types::payments::CountryAlpha2::Jo => Ok(Self::JO),
            grpc_api_types::payments::CountryAlpha2::Kz => Ok(Self::KZ),
            grpc_api_types::payments::CountryAlpha2::Ke => Ok(Self::KE),
            grpc_api_types::payments::CountryAlpha2::Ki => Ok(Self::KI),
            grpc_api_types::payments::CountryAlpha2::Kp => Ok(Self::KP),
            grpc_api_types::payments::CountryAlpha2::Kr => Ok(Self::KR),
            grpc_api_types::payments::CountryAlpha2::Kw => Ok(Self::KW),
            grpc_api_types::payments::CountryAlpha2::Kg => Ok(Self::KG),
            grpc_api_types::payments::CountryAlpha2::La => Ok(Self::LA),
            grpc_api_types::payments::CountryAlpha2::Lv => Ok(Self::LV),
            grpc_api_types::payments::CountryAlpha2::Lb => Ok(Self::LB),
            grpc_api_types::payments::CountryAlpha2::Ls => Ok(Self::LS),
            grpc_api_types::payments::CountryAlpha2::Lr => Ok(Self::LR),
            grpc_api_types::payments::CountryAlpha2::Ly => Ok(Self::LY),
            grpc_api_types::payments::CountryAlpha2::Li => Ok(Self::LI),
            grpc_api_types::payments::CountryAlpha2::Lt => Ok(Self::LT),
            grpc_api_types::payments::CountryAlpha2::Lu => Ok(Self::LU),
            grpc_api_types::payments::CountryAlpha2::Mo => Ok(Self::MO),
            grpc_api_types::payments::CountryAlpha2::Mk => Ok(Self::MK),
            grpc_api_types::payments::CountryAlpha2::Mg => Ok(Self::MG),
            grpc_api_types::payments::CountryAlpha2::Mw => Ok(Self::MW),
            grpc_api_types::payments::CountryAlpha2::My => Ok(Self::MY),
            grpc_api_types::payments::CountryAlpha2::Mv => Ok(Self::MV),
            grpc_api_types::payments::CountryAlpha2::Ml => Ok(Self::ML),
            grpc_api_types::payments::CountryAlpha2::Mt => Ok(Self::MT),
            grpc_api_types::payments::CountryAlpha2::Mh => Ok(Self::MH),
            grpc_api_types::payments::CountryAlpha2::Mq => Ok(Self::MQ),
            grpc_api_types::payments::CountryAlpha2::Mr => Ok(Self::MR),
            grpc_api_types::payments::CountryAlpha2::Mu => Ok(Self::MU),
            grpc_api_types::payments::CountryAlpha2::Yt => Ok(Self::YT),
            grpc_api_types::payments::CountryAlpha2::Mx => Ok(Self::MX),
            grpc_api_types::payments::CountryAlpha2::Fm => Ok(Self::FM),
            grpc_api_types::payments::CountryAlpha2::Md => Ok(Self::MD),
            grpc_api_types::payments::CountryAlpha2::Mc => Ok(Self::MC),
            grpc_api_types::payments::CountryAlpha2::Mn => Ok(Self::MN),
            grpc_api_types::payments::CountryAlpha2::Me => Ok(Self::ME),
            grpc_api_types::payments::CountryAlpha2::Ms => Ok(Self::MS),
            grpc_api_types::payments::CountryAlpha2::Ma => Ok(Self::MA),
            grpc_api_types::payments::CountryAlpha2::Mz => Ok(Self::MZ),
            grpc_api_types::payments::CountryAlpha2::Mm => Ok(Self::MM),
            grpc_api_types::payments::CountryAlpha2::Na => Ok(Self::NA),
            grpc_api_types::payments::CountryAlpha2::Nr => Ok(Self::NR),
            grpc_api_types::payments::CountryAlpha2::Np => Ok(Self::NP),
            grpc_api_types::payments::CountryAlpha2::Nl => Ok(Self::NL),
            grpc_api_types::payments::CountryAlpha2::Nc => Ok(Self::NC),
            grpc_api_types::payments::CountryAlpha2::Nz => Ok(Self::NZ),
            grpc_api_types::payments::CountryAlpha2::Ni => Ok(Self::NI),
            grpc_api_types::payments::CountryAlpha2::Ne => Ok(Self::NE),
            grpc_api_types::payments::CountryAlpha2::Ng => Ok(Self::NG),
            grpc_api_types::payments::CountryAlpha2::Nu => Ok(Self::NU),
            grpc_api_types::payments::CountryAlpha2::Nf => Ok(Self::NF),
            grpc_api_types::payments::CountryAlpha2::Mp => Ok(Self::MP),
            grpc_api_types::payments::CountryAlpha2::No => Ok(Self::NO),
            grpc_api_types::payments::CountryAlpha2::Om => Ok(Self::OM),
            grpc_api_types::payments::CountryAlpha2::Pk => Ok(Self::PK),
            grpc_api_types::payments::CountryAlpha2::Pw => Ok(Self::PW),
            grpc_api_types::payments::CountryAlpha2::Ps => Ok(Self::PS),
            grpc_api_types::payments::CountryAlpha2::Pa => Ok(Self::PA),
            grpc_api_types::payments::CountryAlpha2::Pg => Ok(Self::PG),
            grpc_api_types::payments::CountryAlpha2::Py => Ok(Self::PY),
            grpc_api_types::payments::CountryAlpha2::Pe => Ok(Self::PE),
            grpc_api_types::payments::CountryAlpha2::Ph => Ok(Self::PH),
            grpc_api_types::payments::CountryAlpha2::Pn => Ok(Self::PN),
            grpc_api_types::payments::CountryAlpha2::Pl => Ok(Self::PL),
            grpc_api_types::payments::CountryAlpha2::Pt => Ok(Self::PT),
            grpc_api_types::payments::CountryAlpha2::Pr => Ok(Self::PR),
            grpc_api_types::payments::CountryAlpha2::Qa => Ok(Self::QA),
            grpc_api_types::payments::CountryAlpha2::Re => Ok(Self::RE),
            grpc_api_types::payments::CountryAlpha2::Ro => Ok(Self::RO),
            grpc_api_types::payments::CountryAlpha2::Ru => Ok(Self::RU),
            grpc_api_types::payments::CountryAlpha2::Rw => Ok(Self::RW),
            grpc_api_types::payments::CountryAlpha2::Bl => Ok(Self::BL),
            grpc_api_types::payments::CountryAlpha2::Sh => Ok(Self::SH),
            grpc_api_types::payments::CountryAlpha2::Kn => Ok(Self::KN),
            grpc_api_types::payments::CountryAlpha2::Lc => Ok(Self::LC),
            grpc_api_types::payments::CountryAlpha2::Mf => Ok(Self::MF),
            grpc_api_types::payments::CountryAlpha2::Pm => Ok(Self::PM),
            grpc_api_types::payments::CountryAlpha2::Vc => Ok(Self::VC),
            grpc_api_types::payments::CountryAlpha2::Ws => Ok(Self::WS),
            grpc_api_types::payments::CountryAlpha2::Sm => Ok(Self::SM),
            grpc_api_types::payments::CountryAlpha2::St => Ok(Self::ST),
            grpc_api_types::payments::CountryAlpha2::Sa => Ok(Self::SA),
            grpc_api_types::payments::CountryAlpha2::Sn => Ok(Self::SN),
            grpc_api_types::payments::CountryAlpha2::Rs => Ok(Self::RS),
            grpc_api_types::payments::CountryAlpha2::Sc => Ok(Self::SC),
            grpc_api_types::payments::CountryAlpha2::Sl => Ok(Self::SL),
            grpc_api_types::payments::CountryAlpha2::Sg => Ok(Self::SG),
            grpc_api_types::payments::CountryAlpha2::Sx => Ok(Self::SX),
            grpc_api_types::payments::CountryAlpha2::Sk => Ok(Self::SK),
            grpc_api_types::payments::CountryAlpha2::Si => Ok(Self::SI),
            grpc_api_types::payments::CountryAlpha2::Sb => Ok(Self::SB),
            grpc_api_types::payments::CountryAlpha2::So => Ok(Self::SO),
            grpc_api_types::payments::CountryAlpha2::Za => Ok(Self::ZA),
            grpc_api_types::payments::CountryAlpha2::Gs => Ok(Self::GS),
            grpc_api_types::payments::CountryAlpha2::Ss => Ok(Self::SS),
            grpc_api_types::payments::CountryAlpha2::Es => Ok(Self::ES),
            grpc_api_types::payments::CountryAlpha2::Lk => Ok(Self::LK),
            grpc_api_types::payments::CountryAlpha2::Sd => Ok(Self::SD),
            grpc_api_types::payments::CountryAlpha2::Sr => Ok(Self::SR),
            grpc_api_types::payments::CountryAlpha2::Sj => Ok(Self::SJ),
            grpc_api_types::payments::CountryAlpha2::Sz => Ok(Self::SZ),
            grpc_api_types::payments::CountryAlpha2::Se => Ok(Self::SE),
            grpc_api_types::payments::CountryAlpha2::Ch => Ok(Self::CH),
            grpc_api_types::payments::CountryAlpha2::Sy => Ok(Self::SY),
            grpc_api_types::payments::CountryAlpha2::Tw => Ok(Self::TW),
            grpc_api_types::payments::CountryAlpha2::Tj => Ok(Self::TJ),
            grpc_api_types::payments::CountryAlpha2::Tz => Ok(Self::TZ),
            grpc_api_types::payments::CountryAlpha2::Th => Ok(Self::TH),
            grpc_api_types::payments::CountryAlpha2::Tl => Ok(Self::TL),
            grpc_api_types::payments::CountryAlpha2::Tg => Ok(Self::TG),
            grpc_api_types::payments::CountryAlpha2::Tk => Ok(Self::TK),
            grpc_api_types::payments::CountryAlpha2::To => Ok(Self::TO),
            grpc_api_types::payments::CountryAlpha2::Tt => Ok(Self::TT),
            grpc_api_types::payments::CountryAlpha2::Tn => Ok(Self::TN),
            grpc_api_types::payments::CountryAlpha2::Tr => Ok(Self::TR),
            grpc_api_types::payments::CountryAlpha2::Tm => Ok(Self::TM),
            grpc_api_types::payments::CountryAlpha2::Tc => Ok(Self::TC),
            grpc_api_types::payments::CountryAlpha2::Tv => Ok(Self::TV),
            grpc_api_types::payments::CountryAlpha2::Ug => Ok(Self::UG),
            grpc_api_types::payments::CountryAlpha2::Ua => Ok(Self::UA),
            grpc_api_types::payments::CountryAlpha2::Ae => Ok(Self::AE),
            grpc_api_types::payments::CountryAlpha2::Gb => Ok(Self::GB),
            grpc_api_types::payments::CountryAlpha2::Um => Ok(Self::UM),
            grpc_api_types::payments::CountryAlpha2::Uy => Ok(Self::UY),
            grpc_api_types::payments::CountryAlpha2::Uz => Ok(Self::UZ),
            grpc_api_types::payments::CountryAlpha2::Vu => Ok(Self::VU),
            grpc_api_types::payments::CountryAlpha2::Ve => Ok(Self::VE),
            grpc_api_types::payments::CountryAlpha2::Vn => Ok(Self::VN),
            grpc_api_types::payments::CountryAlpha2::Vg => Ok(Self::VG),
            grpc_api_types::payments::CountryAlpha2::Vi => Ok(Self::VI),
            grpc_api_types::payments::CountryAlpha2::Wf => Ok(Self::WF),
            grpc_api_types::payments::CountryAlpha2::Eh => Ok(Self::EH),
            grpc_api_types::payments::CountryAlpha2::Ye => Ok(Self::YE),
            grpc_api_types::payments::CountryAlpha2::Zm => Ok(Self::ZM),
            grpc_api_types::payments::CountryAlpha2::Zw => Ok(Self::ZW),
            grpc_api_types::payments::CountryAlpha2::Unspecified => Ok(Self::US), // Default to US if unspecified
        }
    }
}

impl ForeignTryFrom<grpc_api_types::payments::Address> for AddressDetails {
    type Error = ApplicationErrorResponse;
    fn foreign_try_from(
        value: grpc_api_types::payments::Address,
    ) -> Result<Self, error_stack::Report<Self::Error>> {
        let country_code = value.country_alpha2_code();
        let country = if matches!(
            country_code,
            grpc_api_types::payments::CountryAlpha2::Unspecified
        ) {
            None
        } else {
            Some(common_enums::CountryAlpha2::foreign_try_from(country_code)?)
        };

        Ok(Self {
            country,
            city: value.city,
            line1: value.line1,
            line2: value.line2,
            line3: value.line3,
            zip: value.zip_code,
            state: value.state,
            first_name: value.first_name,
            last_name: value.last_name,
            origin_zip: None,
        })
    }
}

impl ForeignTryFrom<grpc_api_types::payments::OrderDetailsWithAmount> for OrderDetailsWithAmount {
    type Error = ApplicationErrorResponse;

    fn foreign_try_from(
        item: grpc_api_types::payments::OrderDetailsWithAmount,
    ) -> Result<Self, error_stack::Report<Self::Error>> {
        Ok(Self {
            product_name: item.product_name,
            quantity: u16::try_from(item.quantity).change_context(
                ApplicationErrorResponse::BadRequest(ApiError {
                    sub_code: "INVALID_QUANTITY".to_owned(),
                    error_identifier: 400,
                    error_message: "Quantity value is out of range for u16".to_owned(),
                    error_object: None,
                }),
            )?,
            amount: common_utils::types::MinorUnit::new(item.amount),
            tax_rate: item.tax_rate,
            total_tax_amount: item
                .total_tax_amount
                .map(common_utils::types::MinorUnit::new),
            requires_shipping: item.requires_shipping,
            product_img_link: item.product_img_link,
            product_id: item.product_id,
            category: item.category,
            sub_category: item.sub_category,
            brand: item.brand,
            description: item.description,
            unit_of_measure: item.unit_of_measure,
            product_type: item
                .product_type
                .and_then(|pt| grpc_api_types::payments::ProductType::try_from(pt).ok())
                .map(|grpc_product_type| {
                    common_enums::ProductType::foreign_from(grpc_product_type)
                }),
            product_tax_code: item.product_tax_code,
            commodity_code: None,
            sku: None,
            upc: None,
            unit_discount_amount: None,
            total_amount: None,
        })
    }
}

impl
    ForeignTryFrom<(
        grpc_payment_types::PaymentServiceCreateAccessTokenRequest,
        Connectors,
        &MaskedMetadata,
    )> for PaymentFlowData
{
    type Error = ApplicationErrorResponse;

    fn foreign_try_from(
        (value, connectors, metadata): (
            grpc_payment_types::PaymentServiceCreateAccessTokenRequest,
            Connectors,
            &MaskedMetadata,
        ),
    ) -> Result<Self, error_stack::Report<Self::Error>> {
        // For access token creation operations, address information is typically not available or required
        let address: PaymentAddress = payment_address::PaymentAddress::new(
            None,        // shipping
            None,        // billing
            None,        // payment_method_billing
            Some(false), // should_unify_address = false for access token operations
        );

        let merchant_id_from_header = extract_merchant_id_from_metadata(metadata)?;

        Ok(Self {
            merchant_id: merchant_id_from_header,
            payment_id: "IRRELEVANT_PAYMENT_ID".to_string(),
            attempt_id: "IRRELEVANT_ATTEMPT_ID".to_string(),
            status: common_enums::AttemptStatus::Pending,
            payment_method: common_enums::PaymentMethod::Card, // Default for access token operations
            address,
            auth_type: common_enums::AuthenticationType::default(),
            connector_request_reference_id: extract_connector_request_reference_id(
                &value.request_ref_id,
            ), // No request_ref_id available for access token requests
            customer_id: None,
            connector_customer: None,
            description: None,
            return_url: None,
            connector_meta_data: None,
            amount_captured: None,
            minor_amount_captured: None,
            minor_amount_capturable: None,
            access_token: None,
            session_token: None,
            reference_id: None,
            payment_method_token: None,
            preprocessing_id: None,
            connector_api_version: None,
            test_mode: None,
            connector_http_status_code: None,
            external_latency: None,
            connectors,
            raw_connector_response: None,
            raw_connector_request: None,
            connector_response_headers: None,
            vault_headers: None,
            connector_response: None,
            recurring_mandate_payment_data: None,
            order_details: None,
            minor_amount_authorized: None,
        })
    }
}

// PhoneDetails conversion removed - phone info is now embedded in Address

impl ForeignTryFrom<(PaymentServiceAuthorizeRequest, Connectors, &MaskedMetadata)>
    for PaymentFlowData
{
    type Error = ApplicationErrorResponse;

    fn foreign_try_from(
        (value, connectors, metadata): (
            PaymentServiceAuthorizeRequest,
            Connectors,
            &MaskedMetadata,
        ),
    ) -> Result<Self, error_stack::Report<Self::Error>> {
        let address = match &value.address {
            // Borrow value.address
            Some(address_value) => {
                // address_value is &grpc_api_types::payments::PaymentAddress
                payment_address::PaymentAddress::foreign_try_from(
                    (*address_value).clone(), // Clone the grpc_api_types::payments::PaymentAddress
                )?
            }
            None => {
                return Err(ApplicationErrorResponse::BadRequest(ApiError {
                    sub_code: "INVALID_ADDRESS".to_owned(),
                    error_identifier: 400,
                    error_message: "Address is required".to_owned(),
                    error_object: None,
                }))?
            }
        };

        let merchant_id_from_header = extract_merchant_id_from_metadata(metadata)?;

        // Extract specific headers for vault and other integrations
        let vault_headers = extract_headers_from_metadata(metadata);

        let connector_meta_data = common_utils::pii::SecretSerdeValue::new(
            convert_merchant_metadata_to_json(&value.merchant_account_metadata),
        );

        let order_details = (!value.order_details.is_empty())
            .then(|| {
                value
                    .order_details
                    .into_iter()
                    .map(OrderDetailsWithAmount::foreign_try_from)
                    .collect::<Result<Vec<_>, _>>()
            })
            .transpose()?;

        Ok(Self {
            merchant_id: merchant_id_from_header,
            payment_id: "IRRELEVANT_PAYMENT_ID".to_string(),
            attempt_id: "IRRELEVANT_ATTEMPT_ID".to_string(),
            status: common_enums::AttemptStatus::Pending,
            payment_method: common_enums::PaymentMethod::foreign_try_from(
                value.payment_method.unwrap_or_default(),
            )?, // Use direct enum
            address,
            auth_type: common_enums::AuthenticationType::foreign_try_from(
                grpc_api_types::payments::AuthenticationType::try_from(value.auth_type)
                    .unwrap_or_default(),
            )?, // Use direct enum
            connector_request_reference_id: extract_connector_request_reference_id(
                &value.request_ref_id,
            ),
            customer_id: value
                .customer_id
                .clone()
                .map(|customer_id| CustomerId::try_from(Cow::from(customer_id)))
                .transpose()
                .change_context(ApplicationErrorResponse::BadRequest(ApiError {
                    sub_code: "INVALID_CUSTOMER_ID".to_owned(),
                    error_identifier: 400,
                    error_message: "Failed to parse Customer Id".to_owned(),
                    error_object: None,
                }))?,
            connector_customer: value.connector_customer_id,
            description: value.description,
            return_url: value.return_url.clone(),
            connector_meta_data: {
                value.metadata.get("connector_meta_data").map(|json_string| {
                    Ok::<Secret<serde_json::Value>, error_stack::Report<ApplicationErrorResponse>>(Secret::new(serde_json::Value::String(json_string.clone())))
                }).transpose()?
                .or(Some(connector_meta_data)) // Converts Option<Result<T, E>> to Result<Option<T>, E> and propagates E if it's an Err
            },
            amount_captured: None,
            minor_amount_captured: None,
            minor_amount_capturable: None,
            access_token: None,
            session_token: None,
            reference_id: value.connector_order_reference_id.clone(),
            payment_method_token: None,
            preprocessing_id: None,
            connector_api_version: None,
            test_mode: value.test_mode,
            connector_http_status_code: None,
            external_latency: None,
            connectors,
            raw_connector_response: None,
            raw_connector_request: None,
            connector_response_headers: None,
            connector_response: None,
            vault_headers,
            recurring_mandate_payment_data: None,
            order_details,

            minor_amount_authorized: None,
        })
    }
}

impl
    ForeignTryFrom<(
        grpc_api_types::payments::PaymentServiceAuthorizeOnlyRequest,
        Connectors,
        &MaskedMetadata,
    )> for PaymentFlowData
{
    type Error = ApplicationErrorResponse;

    fn foreign_try_from(
        (value, connectors, metadata): (
            grpc_api_types::payments::PaymentServiceAuthorizeOnlyRequest,
            Connectors,
            &MaskedMetadata,
        ),
    ) -> Result<Self, error_stack::Report<Self::Error>> {
        let address = match &value.address {
            // Borrow value.address
            Some(address_value) => {
                // address_value is &grpc_api_types::payments::PaymentAddress
                payment_address::PaymentAddress::foreign_try_from(
                    (*address_value).clone(), // Clone the grpc_api_types::payments::PaymentAddress
                )?
            }
            None => {
                return Err(ApplicationErrorResponse::BadRequest(ApiError {
                    sub_code: "INVALID_ADDRESS".to_owned(),
                    error_identifier: 400,
                    error_message: "Address is required".to_owned(),
                    error_object: None,
                }))?
            }
        };

        let merchant_id_from_header = extract_merchant_id_from_metadata(metadata)?;

        // Extract specific headers for vault and other integrations
        let vault_headers = extract_headers_from_metadata(metadata);

        let connector_meta_data = common_utils::pii::SecretSerdeValue::new(
            convert_merchant_metadata_to_json(&value.merchant_account_metadata),
        );

        let order_details = (!value.order_details.is_empty())
            .then(|| {
                value
                    .order_details
                    .into_iter()
                    .map(OrderDetailsWithAmount::foreign_try_from)
                    .collect::<Result<Vec<_>, _>>()
            })
            .transpose()?;
        let access_token = value
            .state
            .as_ref()
            .and_then(|state| state.access_token.as_ref())
            .map(AccessTokenResponseData::from);
        Ok(Self {
            merchant_id: merchant_id_from_header,
            payment_id: "IRRELEVANT_PAYMENT_ID".to_string(),
            attempt_id: "IRRELEVANT_ATTEMPT_ID".to_string(),
            status: common_enums::AttemptStatus::Pending,
            payment_method: common_enums::PaymentMethod::foreign_try_from(
                value.payment_method.unwrap_or_default(),
            )?, // Use direct enum
            address,
            auth_type: common_enums::AuthenticationType::foreign_try_from(
                grpc_api_types::payments::AuthenticationType::try_from(value.auth_type)
                    .unwrap_or_default(),
            )?, // Use direct enum
            connector_request_reference_id: extract_connector_request_reference_id(
                &value.request_ref_id,
            ),
            customer_id: value
                .customer_id
                .clone()
                .map(|customer_id| CustomerId::try_from(Cow::from(customer_id)))
                .transpose()
                .change_context(ApplicationErrorResponse::BadRequest(ApiError {
                    sub_code: "INVALID_CUSTOMER_ID".to_owned(),
                    error_identifier: 400,
                    error_message: "Failed to parse Customer Id".to_owned(),
                    error_object: None,
                }))?,
            connector_customer: value.connector_customer_id,
            description: value.description,
            return_url: value.return_url.clone(),
            connector_meta_data: {
                value.metadata.get("connector_meta_data").map(|json_string| {
                    Ok::<Secret<serde_json::Value>, error_stack::Report<ApplicationErrorResponse>>(Secret::new(serde_json::Value::String(json_string.clone())))
                }).transpose()?
                .or(Some(connector_meta_data)) // Converts Option<Result<T, E>> to Result<Option<T>, E> and propagates E if it's an Err
            },
            amount_captured: None,
            minor_amount_captured: None,
            minor_amount_capturable: None,
            access_token,
            session_token: value.session_token,
            reference_id: value.connector_order_reference_id.clone(),
            payment_method_token: value
                .payment_method_token
                .map(|pmt| router_data::PaymentMethodToken::Token(Secret::new(pmt))),
            preprocessing_id: None,
            connector_api_version: None,
            test_mode: value.test_mode,
            connector_http_status_code: None,
            external_latency: None,
            connectors,
            raw_connector_response: None,
            raw_connector_request: None,
            connector_response_headers: None,
            connector_response: None,
            vault_headers,
            recurring_mandate_payment_data: None,
            order_details,

            minor_amount_authorized: None,
        })
    }
}

impl
    ForeignTryFrom<(
        grpc_api_types::payments::PaymentServiceRepeatEverythingRequest,
        Connectors,
        &MaskedMetadata,
    )> for PaymentFlowData
{
    type Error = ApplicationErrorResponse;

    fn foreign_try_from(
        (value, connectors, metadata): (
            grpc_api_types::payments::PaymentServiceRepeatEverythingRequest,
            Connectors,
            &MaskedMetadata,
        ),
    ) -> Result<Self, error_stack::Report<Self::Error>> {
        let address = match &value.address {
            // Borrow value.address
            Some(address_value) => {
                // address_value is &grpc_api_types::payments::PaymentAddress
                payment_address::PaymentAddress::foreign_try_from(
                    (*address_value).clone(), // Clone the grpc_api_types::payments::PaymentAddress
                )?
            }
            None => {
                // For repeat payment operations, address information is typically not available or required
                payment_address::PaymentAddress::new(
                    None,        // shipping
                    None,        // billing
                    None,        // payment_method_billing
                    Some(false), // should_unify_address = false for repeat operations
                )
            }
        };

        let merchant_id_from_header = extract_merchant_id_from_metadata(metadata)?;

        // Extract access_token from state field
        let access_token = value
            .state
            .as_ref()
            .and_then(|state| state.access_token.as_ref())
            .map(AccessTokenResponseData::from);

        Ok(Self {
            merchant_id: merchant_id_from_header,
            payment_id: "IRRELEVANT_PAYMENT_ID".to_string(),
            attempt_id: "IRRELEVANT_ATTEMPT_ID".to_string(),
            status: common_enums::AttemptStatus::Pending,
            payment_method: common_enums::PaymentMethod::Card, //TODO
            address,
            auth_type: common_enums::AuthenticationType::default(),
            connector_request_reference_id: extract_connector_request_reference_id(
                &value.request_ref_id,
            ),
            customer_id: None,
            connector_customer: value.connector_customer_id,
            description: value.description,
            return_url: None,
            connector_meta_data: None,
            amount_captured: None,
            minor_amount_captured: None,
            minor_amount_capturable: None,
            access_token,
            session_token: None,
            reference_id: None,
            payment_method_token: None,
            preprocessing_id: None,
            connector_api_version: None,
            test_mode: value.test_mode,
            connector_http_status_code: None,
            external_latency: None,
            connectors,
            raw_connector_response: None,
            raw_connector_request: None,
            connector_response_headers: None,
            connector_response: None,
            vault_headers: None,
            recurring_mandate_payment_data: None,
            order_details: None,
            minor_amount_authorized: None,
        })
    }
}

impl
    ForeignTryFrom<(
        grpc_api_types::payments::PaymentServiceGetRequest,
        Connectors,
        &MaskedMetadata,
    )> for PaymentFlowData
{
    type Error = ApplicationErrorResponse;

    fn foreign_try_from(
        (value, connectors, metadata): (
            grpc_api_types::payments::PaymentServiceGetRequest,
            Connectors,
            &MaskedMetadata,
        ),
    ) -> Result<Self, error_stack::Report<Self::Error>> {
        // For sync operations, address information is typically not available or required
        let address: PaymentAddress = crate::payment_address::PaymentAddress::new(
            None,        // shipping
            None,        // billing
            None,        // payment_method_billing
            Some(false), // should_unify_address = false for sync operations
        );

        let merchant_id_from_header = extract_merchant_id_from_metadata(metadata)?;

        let access_token = value
            .state
            .as_ref()
            .and_then(|state| state.access_token.as_ref())
            .map(AccessTokenResponseData::from);

        Ok(Self {
            merchant_id: merchant_id_from_header,
            payment_id: "IRRELEVANT_PAYMENT_ID".to_string(),
            attempt_id: "IRRELEVANT_ATTEMPT_ID".to_string(),
            status: common_enums::AttemptStatus::Pending,
            payment_method: common_enums::PaymentMethod::Card, //TODO
            address,
            auth_type: common_enums::AuthenticationType::default(),
            connector_request_reference_id: extract_connector_request_reference_id(
                &value.request_ref_id,
            ),
            customer_id: None,
            connector_customer: None,
            description: None,
            return_url: None,
            connector_meta_data: None,
            amount_captured: None,
            minor_amount_captured: None,
            minor_amount_capturable: None,
            access_token,
            session_token: None,
            reference_id: None,
            payment_method_token: None,
            preprocessing_id: None,
            connector_api_version: None,
            test_mode: None,
            connector_http_status_code: None,
            external_latency: None,
            connectors,
            raw_connector_response: None,
            raw_connector_request: None,
            connector_response_headers: None,
            vault_headers: None,
            connector_response: None,
            recurring_mandate_payment_data: None,
            order_details: None,
            minor_amount_authorized: None,
        })
    }
}

impl ForeignTryFrom<(PaymentServiceVoidRequest, Connectors, &MaskedMetadata)> for PaymentFlowData {
    type Error = ApplicationErrorResponse;

    fn foreign_try_from(
        (value, connectors, metadata): (PaymentServiceVoidRequest, Connectors, &MaskedMetadata),
    ) -> Result<Self, error_stack::Report<Self::Error>> {
        // For void operations, address information is typically not available or required
        // Since this is a PaymentServiceVoidRequest, we use default address values
        let address: PaymentAddress = payment_address::PaymentAddress::new(
            None,        // shipping
            None,        // billing
            None,        // payment_method_billing
            Some(false), // should_unify_address = false for void operations
        );

        let merchant_id_from_header = extract_merchant_id_from_metadata(metadata)?;
        let access_token = value
            .state
            .as_ref()
            .and_then(|state| state.access_token.as_ref())
            .map(AccessTokenResponseData::from);
        let connector_meta_data = common_utils::pii::SecretSerdeValue::new(
            convert_merchant_metadata_to_json(&value.merchant_account_metadata),
        );

        Ok(Self {
            merchant_id: merchant_id_from_header,
            payment_id: "IRRELEVANT_PAYMENT_ID".to_string(),
            attempt_id: "IRRELEVANT_ATTEMPT_ID".to_string(),
            status: common_enums::AttemptStatus::Pending,
            payment_method: common_enums::PaymentMethod::Card, //TODO
            address,
            auth_type: common_enums::AuthenticationType::default(),
            connector_request_reference_id: extract_connector_request_reference_id(
                &value.request_ref_id,
            ),
            customer_id: None,
            connector_customer: None,
            description: None,
            return_url: None,
            connector_meta_data: Some(connector_meta_data),
            amount_captured: None,
            minor_amount_captured: None,
            minor_amount_capturable: None,
            access_token,
            session_token: None,
            reference_id: None,
            payment_method_token: None,
            preprocessing_id: None,
            connector_api_version: None,
            test_mode: None,
            connector_http_status_code: None,
            external_latency: None,
            connectors,
            raw_connector_response: None,
            raw_connector_request: None,
            connector_response_headers: None,
            vault_headers: None,
            connector_response: None,
            recurring_mandate_payment_data: None,
            order_details: None,
            minor_amount_authorized: None,
        })
    }
}

impl ForeignTryFrom<ResponseId> for grpc_api_types::payments::Identifier {
    type Error = ApplicationErrorResponse;
    fn foreign_try_from(value: ResponseId) -> Result<Self, error_stack::Report<Self::Error>> {
        Ok(match value {
            ResponseId::ConnectorTransactionId(id) => Self {
                id_type: Some(grpc_api_types::payments::identifier::IdType::Id(id)),
            },
            ResponseId::EncodedData(data) => Self {
                id_type: Some(grpc_api_types::payments::identifier::IdType::EncodedData(
                    data,
                )),
            },
            ResponseId::NoResponseId => Self {
                id_type: Some(grpc_api_types::payments::identifier::IdType::NoResponseIdMarker(())),
            },
        })
    }
}

impl ForeignTryFrom<router_request_types::AuthenticationData>
    for grpc_api_types::payments::AuthenticationData
{
    type Error = ApplicationErrorResponse;
    fn foreign_try_from(
        value: router_request_types::AuthenticationData,
    ) -> error_stack::Result<Self, Self::Error> {
        use hyperswitch_masking::ExposeInterface;
        let trans_status = value
            .trans_status
            .map(|ts| grpc_api_types::payments::TransactionStatus::foreign_from(ts).into());
        Ok(Self {
            ucaf_collection_indicator: value.ucaf_collection_indicator,
            eci: value.eci,
            cavv: value.cavv.map(|cavv| cavv.expose()),
            threeds_server_transaction_id: value.threeds_server_transaction_id.map(|id| {
                grpc_api_types::payments::Identifier {
                    id_type: Some(grpc_api_types::payments::identifier::IdType::Id(id)),
                }
            }),
            message_version: value.message_version.map(|v| v.to_string()),
            ds_transaction_id: value.ds_trans_id,
            trans_status,
            acs_transaction_id: value.acs_transaction_id,
            transaction_id: value.transaction_id,
        })
    }
}

impl ForeignFrom<common_enums::TransactionStatus> for grpc_api_types::payments::TransactionStatus {
    fn foreign_from(from: common_enums::TransactionStatus) -> Self {
        match from {
            common_enums::TransactionStatus::Success => grpc_api_types::payments::TransactionStatus::Success,
            common_enums::TransactionStatus::Failure => grpc_api_types::payments::TransactionStatus::Failure,
            common_enums::TransactionStatus::VerificationNotPerformed => grpc_api_types::payments::TransactionStatus::VerificationNotPerformed,
            common_enums::TransactionStatus::NotVerified => grpc_api_types::payments::TransactionStatus::NotVerified,
            common_enums::TransactionStatus::Rejected => grpc_api_types::payments::TransactionStatus::Rejected,
            common_enums::TransactionStatus::ChallengeRequired => grpc_api_types::payments::TransactionStatus::ChallengeRequired,
            common_enums::TransactionStatus::ChallengeRequiredDecoupledAuthentication => grpc_api_types::payments::TransactionStatus::ChallengeRequiredDecoupledAuthentication,
            common_enums::TransactionStatus::InformationOnly => grpc_api_types::payments::TransactionStatus::InformationOnly,
        }
    }
}

impl ForeignFrom<grpc_api_types::payments::TransactionStatus> for common_enums::TransactionStatus {
    fn foreign_from(value: grpc_api_types::payments::TransactionStatus) -> Self {
        match value {
            grpc_api_types::payments::TransactionStatus::Success => common_enums::TransactionStatus::Success,
            grpc_api_types::payments::TransactionStatus::Failure => common_enums::TransactionStatus::Failure,
            grpc_api_types::payments::TransactionStatus::VerificationNotPerformed => common_enums::TransactionStatus::VerificationNotPerformed,
            grpc_api_types::payments::TransactionStatus::NotVerified => common_enums::TransactionStatus::NotVerified,
            grpc_api_types::payments::TransactionStatus::Rejected => common_enums::TransactionStatus::Rejected,
            grpc_api_types::payments::TransactionStatus::ChallengeRequired => common_enums::TransactionStatus::ChallengeRequired,
            grpc_api_types::payments::TransactionStatus::ChallengeRequiredDecoupledAuthentication => common_enums::TransactionStatus::ChallengeRequiredDecoupledAuthentication,
            grpc_api_types::payments::TransactionStatus::InformationOnly => common_enums::TransactionStatus::InformationOnly,
        }
    }
}

impl ForeignTryFrom<ConnectorResponseData> for grpc_api_types::payments::ConnectorResponseData {
    type Error = ApplicationErrorResponse;
    fn foreign_try_from(
        value: ConnectorResponseData,
    ) -> Result<Self, error_stack::Report<Self::Error>> {
        Ok(Self {
            additional_payment_method_data: value.additional_payment_method_data.as_ref().map(
                |additional_payment_method_connector_response| {
                    match additional_payment_method_connector_response {
                        AdditionalPaymentMethodConnectorResponse::Card {
                            authentication_data,
                            payment_checks,
                            card_network,
                            domestic_network,
                        } => grpc_api_types::payments::AdditionalPaymentMethodConnectorResponse {
                            card: Some(grpc_api_types::payments::CardConnectorResponse {
                                authentication_data: authentication_data
                                    .as_ref()
                                    .and_then(|data| serde_json::to_vec(data).ok()),
                                payment_checks: payment_checks
                                    .as_ref()
                                    .and_then(|checks| serde_json::to_vec(checks).ok()),
                                card_network: card_network.clone(),
                                domestic_network: domestic_network.clone(),
                            }),
                        },
                    }
                },
            ),
            extended_authorization_response_data: value
                .get_extended_authorization_response_data()
                .map(|extended_authorization_response_data| {
                    grpc_api_types::payments::ExtendedAuthorizationResponseData {
                        extended_authentication_applied: extended_authorization_response_data
                            .extended_authentication_applied,
                        extended_authorization_last_applied_at:
                            extended_authorization_response_data
                                .extended_authorization_last_applied_at
                                .map(|dt| dt.assume_utc().unix_timestamp()),
                        capture_before: extended_authorization_response_data
                            .capture_before
                            .map(|dt| dt.assume_utc().unix_timestamp()),
                    }
                }),
            is_overcapture_enabled: value.is_overcapture_enabled(),
        })
    }
}

pub fn generate_create_order_response(
    router_data_v2: RouterDataV2<
        CreateOrder,
        PaymentFlowData,
        PaymentCreateOrderData,
        PaymentCreateOrderResponse,
    >,
) -> Result<PaymentServiceAuthorizeResponse, error_stack::Report<ApplicationErrorResponse>> {
    let transaction_response = router_data_v2.response;
    let status = router_data_v2.resource_common_data.status;
    let grpc_status = grpc_api_types::payments::PaymentStatus::foreign_from(status);
    let raw_connector_response = router_data_v2
        .resource_common_data
        .get_raw_connector_response();
    let raw_connector_request = router_data_v2
        .resource_common_data
        .get_raw_connector_request();
    let response = match transaction_response {
        Ok(response) => {
            // For successful order creation, return basic success response
            PaymentServiceAuthorizeResponse {
                transaction_id: Some(grpc_api_types::payments::Identifier {
                    id_type: Some(grpc_api_types::payments::identifier::IdType::Id(
                        response.order_id,
                    )),
                }),
                redirection_data: None,
                network_txn_id: None,
                response_ref_id: None,
                incremental_authorization_allowed: None,
                status: grpc_status as i32,
                error_message: None,
                error_code: None,
                error_reason: None,
                status_code: 200,
                raw_connector_response,
                raw_connector_request,
                response_headers: router_data_v2
                    .resource_common_data
                    .get_connector_response_headers_as_map(),
                connector_metadata: std::collections::HashMap::new(),
                state: None,
                captured_amount: None,
                minor_captured_amount: None,
                minor_capturable_amount: None,
                minor_authorized_amount: None,
                mandate_reference: None,
                connector_response: None,
            }
        }
        Err(err) => {
            let status = match err.get_attempt_status_for_grpc(
                err.status_code,
                router_data_v2.resource_common_data.status,
            ) {
                Some(attempt_status) => {
                    grpc_api_types::payments::PaymentStatus::foreign_from(attempt_status)
                }
                None => grpc_api_types::payments::PaymentStatus::AttemptStatusUnspecified,
            };
            PaymentServiceAuthorizeResponse {
                transaction_id: Some(grpc_api_types::payments::Identifier {
                    id_type: Some(
                        grpc_api_types::payments::identifier::IdType::NoResponseIdMarker(()),
                    ),
                }),
                redirection_data: None,
                network_txn_id: None,
                response_ref_id: err.connector_transaction_id.map(|id| {
                    grpc_api_types::payments::Identifier {
                        id_type: Some(grpc_api_types::payments::identifier::IdType::Id(id)),
                    }
                }),
                incremental_authorization_allowed: None,
                status: status as i32,
                error_message: Some(err.message),
                error_code: Some(err.code),
                error_reason: err.reason,
                status_code: err.status_code as u32,
                response_headers: router_data_v2
                    .resource_common_data
                    .get_connector_response_headers_as_map(),
                connector_metadata: std::collections::HashMap::new(),
                raw_connector_response,
                raw_connector_request,
                state: None,
                captured_amount: None,
                minor_captured_amount: None,
                minor_capturable_amount: None,
                minor_authorized_amount: None,
                mandate_reference: None,
                connector_response: None,
            }
        }
    };
    Ok(response)
}

/// Helper function to convert connector_metadata from serde_json::Value to HashMap<String, String>
/// Properly handles different JSON value types (String, Number, Bool)
fn convert_connector_metadata_to_hashmap(
    connector_metadata: Option<serde_json::Value>,
) -> std::collections::HashMap<String, String> {
    connector_metadata
        .and_then(|value| value.as_object().cloned())
        .map(|map| {
            map.into_iter()
                .map(|(k, v)| {
                    let value_str = match v {
                        serde_json::Value::String(s) => s,
                        serde_json::Value::Number(n) => n.to_string(),
                        serde_json::Value::Bool(b) => b.to_string(),
                        _ => v.to_string(),
                    };
                    (k, value_str)
                })
                .collect()
        })
        .unwrap_or_default()
}

pub fn generate_payment_authorize_response<T: PaymentMethodDataTypes>(
    router_data_v2: RouterDataV2<
        Authorize,
        PaymentFlowData,
        PaymentsAuthorizeData<T>,
        PaymentsResponseData,
    >,
) -> Result<PaymentServiceAuthorizeResponse, error_stack::Report<ApplicationErrorResponse>> {
    let transaction_response = router_data_v2.response;
    let status = router_data_v2.resource_common_data.status;
    info!("Payment authorize response status: {:?}", status);
    let response_headers = router_data_v2
        .resource_common_data
        .get_connector_response_headers_as_map();
    let grpc_status = grpc_api_types::payments::PaymentStatus::foreign_from(status);
    let raw_connector_response = router_data_v2
        .resource_common_data
        .get_raw_connector_response();
    let raw_connector_request = router_data_v2
        .resource_common_data
        .get_raw_connector_request();

    // Create state if either access token or connector customer is available
    let state = if router_data_v2.resource_common_data.access_token.is_some()
        || router_data_v2
            .resource_common_data
            .connector_customer
            .is_some()
    {
        Some(ConnectorState {
            access_token: router_data_v2
                .resource_common_data
                .access_token
                .as_ref()
                .map(|token_data| grpc_api_types::payments::AccessToken {
                    token: token_data.access_token.clone(),
                    expires_in_seconds: token_data.expires_in,
                    token_type: token_data.token_type.clone(),
                }),
            connector_customer_id: router_data_v2
                .resource_common_data
                .connector_customer
                .clone(),
        })
    } else {
        None
    };

    let connector_response = router_data_v2
        .resource_common_data
        .connector_response
        .as_ref()
        .map(|connector_response_data| {
            grpc_api_types::payments::ConnectorResponseData::foreign_try_from(
                connector_response_data.clone(),
            )
        })
        .transpose()?;

    let response = match transaction_response {
        Ok(response) => match response {
            PaymentsResponseData::TransactionResponse {
                resource_id,
                redirection_data,
                connector_metadata,
                network_txn_id,
                connector_response_reference_id,
                incremental_authorization_allowed,
                mandate_reference,
                status_code,
            } => {
                let mandate_reference_grpc =
                    mandate_reference.map(|m| grpc_api_types::payments::MandateReference {
                        mandate_id: m.connector_mandate_id,
                        payment_method_id: m.payment_method_id,
                        connector_mandate_request_reference_id: m
                            .connector_mandate_request_reference_id,
                    });

                PaymentServiceAuthorizeResponse {
                    transaction_id: Some(grpc_api_types::payments::Identifier::foreign_try_from(resource_id)?),
                    redirection_data: redirection_data.map(
                        |form| {
                            match *form {
                                crate::router_response_types::RedirectForm::Form { endpoint, method, form_fields } => {
                                    Ok::<grpc_api_types::payments::RedirectForm, ApplicationErrorResponse>(grpc_api_types::payments::RedirectForm {
                                        form_type: Some(grpc_api_types::payments::redirect_form::FormType::Form(
                                            grpc_api_types::payments::FormData {
                                                endpoint,
                                                method: grpc_api_types::payments::HttpMethod::foreign_from(method) as i32,
                                                form_fields, //TODO
                                            }
                                        ))
                                    })
                                },
                                router_response_types::RedirectForm::Html { html_data } => {
                                    Ok(grpc_api_types::payments::RedirectForm {
                                        form_type: Some(grpc_api_types::payments::redirect_form::FormType::Html(
                                            grpc_api_types::payments::HtmlData {
                                                html_data,
                                            }
                                        ))
                                    })
                                },
                                router_response_types::RedirectForm::Uri { uri } => {
                                    Ok(grpc_api_types::payments::RedirectForm {
                                        form_type: Some(grpc_api_types::payments::redirect_form::FormType::Uri(
                                            grpc_api_types::payments::UriData {
                                                uri,
                                            }
                                        ))
                                    })
                                },
                                crate::router_response_types::RedirectForm::Mifinity { initialization_token } => {
                                    Ok(grpc_api_types::payments::RedirectForm {
                                        form_type: Some(grpc_api_types::payments::redirect_form::FormType::Uri(
                                            grpc_api_types::payments::UriData {
                                                uri: initialization_token,
                                            }
                                        ))
                                    })
                                },
                                _ => Err(
                                    ApplicationErrorResponse::BadRequest(ApiError {
                                        sub_code: "INVALID_RESPONSE".to_owned(),
                                        error_identifier: 400,
                                        error_message: "Invalid response from connector".to_owned(),
                                        error_object: None,
                                    }))?,
                            }
                        }
                    ).transpose()?,
                    connector_metadata: convert_connector_metadata_to_hashmap(connector_metadata),
                    network_txn_id,
                    response_ref_id: connector_response_reference_id.map(|id| grpc_api_types::payments::Identifier {
                        id_type: Some(grpc_api_types::payments::identifier::IdType::Id(id)),
                    }),
                    mandate_reference: mandate_reference_grpc,
                    incremental_authorization_allowed,
                    status: grpc_status as i32,
                    error_message: None,
                    error_code: None,
                    error_reason: None,
                    raw_connector_response,
                    raw_connector_request,
                    status_code: status_code as u32,
                    response_headers,
                    state,
                    captured_amount: router_data_v2.resource_common_data.amount_captured,
                    minor_captured_amount: router_data_v2
                        .resource_common_data
                        .minor_amount_captured
                        .map(|amount_captured| amount_captured.get_amount_as_i64()),
                    minor_capturable_amount: router_data_v2
                        .resource_common_data
                        .minor_amount_capturable
                        .map(|amount_capturable| amount_capturable.get_amount_as_i64()),
                    minor_authorized_amount: router_data_v2
                        .resource_common_data
                        .minor_amount_authorized
                        .map(|amount_authorized| amount_authorized.get_amount_as_i64()),
                    connector_response,
                }
            }
            _ => Err(ApplicationErrorResponse::BadRequest(ApiError {
                sub_code: "INVALID_RESPONSE".to_owned(),
                error_identifier: 400,
                error_message: "Invalid response from connector".to_owned(),
                error_object: None,
            }))?,
        },
        Err(err) => {
            let status = match err.get_attempt_status_for_grpc(
                err.status_code,
                router_data_v2.resource_common_data.status,
            ) {
                Some(attempt_status) => {
                    grpc_api_types::payments::PaymentStatus::foreign_from(attempt_status)
                }
                None => grpc_api_types::payments::PaymentStatus::AttemptStatusUnspecified,
            };

            PaymentServiceAuthorizeResponse {
                transaction_id: Some(grpc_api_types::payments::Identifier {
                    id_type: Some(
                        grpc_api_types::payments::identifier::IdType::NoResponseIdMarker(()),
                    ),
                }),
                redirection_data: None,
                network_txn_id: None,
                response_ref_id: err.connector_transaction_id.map(|id| {
                    grpc_api_types::payments::Identifier {
                        id_type: Some(grpc_api_types::payments::identifier::IdType::Id(id)),
                    }
                }),
                mandate_reference: None,
                incremental_authorization_allowed: None,
                status: status as i32,
                error_message: Some(err.message),
                error_code: Some(err.code),
                error_reason: err.reason,
                status_code: err.status_code as u32,
                response_headers,
                raw_connector_response,
                raw_connector_request,
                connector_metadata: std::collections::HashMap::new(),
                state,
                captured_amount: None,
                minor_captured_amount: None,
                minor_capturable_amount: None,
                minor_authorized_amount: None,
                connector_response: None,
            }
        }
    };
    Ok(response)
}

// ForeignTryFrom for PaymentMethod gRPC enum to internal enum
impl ForeignTryFrom<grpc_api_types::payments::PaymentMethod> for common_enums::PaymentMethod {
    type Error = ApplicationErrorResponse;
    fn foreign_try_from(
        item: grpc_api_types::payments::PaymentMethod,
    ) -> Result<Self, error_stack::Report<Self::Error>> {
        match item {
            grpc_api_types::payments::PaymentMethod {
                payment_method:
                    Some(grpc_api_types::payments::payment_method::PaymentMethod::Card(_)),
            } => Ok(Self::Card),
            grpc_api_types::payments::PaymentMethod {
                payment_method:
                    Some(grpc_api_types::payments::payment_method::PaymentMethod::CardProxy(_)),
            } => Ok(Self::Card),
            grpc_api_types::payments::PaymentMethod {
                payment_method:
                    Some(grpc_api_types::payments::payment_method::PaymentMethod::CardRedirect(_)),
            } => Ok(Self::Card),
            grpc_api_types::payments::PaymentMethod {
                payment_method:
                    Some(grpc_api_types::payments::payment_method::PaymentMethod::Token(_)),
            } => Ok(Self::Wallet),
            grpc_api_types::payments::PaymentMethod {
                payment_method:
                    Some(grpc_api_types::payments::payment_method::PaymentMethod::UpiCollect(_)),
            } => Ok(Self::Upi),
            grpc_api_types::payments::PaymentMethod {
                payment_method:
                    Some(grpc_api_types::payments::payment_method::PaymentMethod::UpiIntent(_)),
            } => Ok(Self::Upi),
            grpc_api_types::payments::PaymentMethod {
                payment_method:
                    Some(grpc_api_types::payments::payment_method::PaymentMethod::UpiQr(_)),
            } => Ok(Self::Upi),
            grpc_api_types::payments::PaymentMethod {
                payment_method:
                    Some(grpc_api_types::payments::payment_method::PaymentMethod::ClassicReward(_)),
            } => Ok(Self::Reward),
            grpc_api_types::payments::PaymentMethod {
                payment_method:
                    Some(grpc_api_types::payments::payment_method::PaymentMethod::EVoucher(_)),
            } => Ok(Self::Reward),
            grpc_api_types::payments::PaymentMethod {
                payment_method:
                    Some(grpc_api_types::payments::payment_method::PaymentMethod::ApplePay(_)),
            } => Ok(Self::Wallet),
            grpc_api_types::payments::PaymentMethod {
                payment_method:
                    Some(grpc_api_types::payments::payment_method::PaymentMethod::GooglePay(_)),
            } => Ok(Self::Wallet),
            grpc_api_types::payments::PaymentMethod {
                payment_method:
                    Some(grpc_api_types::payments::payment_method::PaymentMethod::ApplePayThirdPartySdk(_)),
            } => Ok(Self::Wallet),
            grpc_api_types::payments::PaymentMethod {
                payment_method:
                    Some(grpc_api_types::payments::payment_method::PaymentMethod::GooglePayThirdPartySdk(_)),
            } => Ok(Self::Wallet),
            grpc_api_types::payments::PaymentMethod {
                payment_method:
                    Some(grpc_api_types::payments::payment_method::PaymentMethod::PaypalSdk(_)),
            } => Ok(Self::Wallet),
            grpc_api_types::payments::PaymentMethod {
                payment_method:
                    Some(grpc_api_types::payments::payment_method::PaymentMethod::AmazonPayRedirect(_)),
            } => Ok(Self::Wallet),
            grpc_api_types::payments::PaymentMethod {
                payment_method:
                    Some(grpc_api_types::payments::payment_method::PaymentMethod::PaypalRedirect(_)),
            } => Ok(Self::Wallet),
            grpc_api_types::payments::PaymentMethod {
                payment_method:
                    Some(grpc_api_types::payments::payment_method::PaymentMethod::RevolutPay(_)),
            } => Ok(Self::Wallet),
            grpc_api_types::payments::PaymentMethod {
                payment_method:
                    Some(grpc_api_types::payments::payment_method::PaymentMethod::Mifinity(_)),
            } => Ok(Self::Wallet),
            grpc_api_types::payments::PaymentMethod {
                payment_method:
                    Some(grpc_api_types::payments::payment_method::PaymentMethod::Bluecode(_)),
            } => Ok(Self::Wallet),
            grpc_api_types::payments::PaymentMethod {
                payment_method:
                    Some(grpc_api_types::payments::payment_method::PaymentMethod::CashappQr(_)),
            } => Ok(Self::Wallet),
            grpc_api_types::payments::PaymentMethod {
                payment_method:
                    Some(grpc_api_types::payments::payment_method::PaymentMethod::WeChatPayQr(_)),
            } => Ok(Self::Wallet),
            grpc_api_types::payments::PaymentMethod {
                payment_method:
                    Some(grpc_api_types::payments::payment_method::PaymentMethod::AliPayRedirect(_)),
            } => Ok(Self::Wallet),
            grpc_api_types::payments::PaymentMethod {
                payment_method:
                    Some(grpc_api_types::payments::payment_method::PaymentMethod::InstantBankTransfer(
                        _,
                    )),
            } => Ok(Self::BankTransfer),
            _ => Ok(Self::Card), // Default fallback
        }
    }
}

// ForeignTryFrom for AuthenticationType gRPC enum to internal enum
impl ForeignTryFrom<grpc_api_types::payments::AuthenticationType>
    for common_enums::AuthenticationType
{
    type Error = ApplicationErrorResponse;
    fn foreign_try_from(
        item: grpc_api_types::payments::AuthenticationType,
    ) -> Result<Self, error_stack::Report<Self::Error>> {
        match item {
            grpc_api_types::payments::AuthenticationType::Unspecified => Ok(Self::NoThreeDs), // Default to NoThreeDs for unspecified
            grpc_api_types::payments::AuthenticationType::ThreeDs => Ok(Self::ThreeDs),
            grpc_api_types::payments::AuthenticationType::NoThreeDs => Ok(Self::NoThreeDs),
        }
    }
}

impl ForeignTryFrom<grpc_api_types::payments::PaymentServiceGetRequest> for PaymentsSyncData {
    type Error = ApplicationErrorResponse;

    fn foreign_try_from(
        value: grpc_api_types::payments::PaymentServiceGetRequest,
    ) -> Result<Self, error_stack::Report<Self::Error>> {
        let capture_method = Some(common_enums::CaptureMethod::foreign_try_from(
            value.capture_method(),
        )?);
        let currency = common_enums::Currency::foreign_try_from(value.currency())?;
        let amount = common_utils::types::MinorUnit::new(value.amount);
        // Create ResponseId from resource_id
        let connector_transaction_id = ResponseId::ConnectorTransactionId(
            value
                .transaction_id
                .clone()
                .and_then(|id| id.id_type)
                .and_then(|id_type| match id_type {
                    grpc_api_types::payments::identifier::IdType::Id(id) => Some(id),
                    _ => None,
                })
                .unwrap_or_default(),
        );

        let setup_future_usage = match value.setup_future_usage() {
            grpc_payment_types::FutureUsage::Unspecified => None,
            _ => Some(FutureUsage::foreign_try_from(value.setup_future_usage())?),
        };

        let sync_type = match value.sync_type() {
            grpc_payment_types::SyncRequestType::MultipleCaptureSync => {
                router_request_types::SyncRequestType::MultipleCaptureSync
            }
            grpc_payment_types::SyncRequestType::SinglePaymentSync
            | grpc_payment_types::SyncRequestType::Unspecified => {
                router_request_types::SyncRequestType::SinglePaymentSync
            }
        };

        let connector_metadata = (!value.connector_metadata.is_empty()).then(|| {
            Secret::new(serde_json::Value::Object(
                value
                    .connector_metadata
                    .into_iter()
                    .map(|(k, v)| (k, serde_json::Value::String(v)))
                    .collect(),
            ))
        });

        Ok(Self {
            connector_transaction_id,
            encoded_data: value.encoded_data,
            capture_method,
            connector_metadata,
            sync_type,
            mandate_id: None,
            payment_method_type: None,
            currency,
            payment_experience: None,
            amount,
            integrity_object: None,
            all_keys_required: None, // Field not available in new proto structure
            split_payments: None,
            setup_future_usage,
        })
    }
}

impl
    ForeignTryFrom<(
        grpc_api_types::payments::PaymentServiceGetRequest,
        Connectors,
    )> for PaymentFlowData
{
    type Error = ApplicationErrorResponse;

    fn foreign_try_from(
        (value, connectors): (
            grpc_api_types::payments::PaymentServiceGetRequest,
            Connectors,
        ),
    ) -> Result<Self, error_stack::Report<Self::Error>> {
        Ok(Self {
            merchant_id: common_utils::id_type::MerchantId::default(),
            payment_id: "PAYMENT_ID".to_string(),
            attempt_id: "ATTEMPT_ID".to_string(),
            status: common_enums::AttemptStatus::Pending,
            payment_method: common_enums::PaymentMethod::Card, // Default
            address: payment_address::PaymentAddress::default(),
            auth_type: common_enums::AuthenticationType::default(),
            connector_request_reference_id: extract_connector_request_reference_id(
                &value.request_ref_id,
            ),
            customer_id: None,
            connector_customer: None,
            description: None,
            return_url: None,
            connector_meta_data: None,
            amount_captured: None,
            minor_amount_captured: None,
            minor_amount_capturable: None,
            access_token: None,
            session_token: None,
            reference_id: None,
            payment_method_token: None,
            preprocessing_id: None,
            connector_api_version: None,
            test_mode: None,
            connector_http_status_code: None,
            external_latency: None,
            connectors,
            raw_connector_response: None,
            raw_connector_request: None,
            connector_response_headers: None,
            vault_headers: None,
            connector_response: None,
            recurring_mandate_payment_data: None,
            order_details: None,
            minor_amount_authorized: None,
        })
    }
}

impl ForeignFrom<common_enums::AttemptStatus> for grpc_api_types::payments::PaymentStatus {
    fn foreign_from(status: common_enums::AttemptStatus) -> Self {
        match status {
            common_enums::AttemptStatus::Charged => Self::Charged,
            common_enums::AttemptStatus::Pending => Self::Pending,
            common_enums::AttemptStatus::Failure => Self::Failure,
            common_enums::AttemptStatus::Authorized => Self::Authorized,
            common_enums::AttemptStatus::PartiallyAuthorized => Self::PartiallyAuthorized,
            common_enums::AttemptStatus::Started => Self::Started,
            common_enums::AttemptStatus::Expired => Self::Expired,
            common_enums::AttemptStatus::AuthenticationFailed => Self::AuthenticationFailed,
            common_enums::AttemptStatus::AuthenticationPending => Self::AuthenticationPending,
            common_enums::AttemptStatus::AuthenticationSuccessful => Self::AuthenticationSuccessful,
            common_enums::AttemptStatus::Authorizing => Self::Authorizing,
            common_enums::AttemptStatus::CaptureInitiated => Self::CaptureInitiated,
            common_enums::AttemptStatus::CaptureFailed => Self::CaptureFailed,
            common_enums::AttemptStatus::VoidInitiated => Self::VoidInitiated,
            common_enums::AttemptStatus::VoidPostCaptureInitiated => Self::VoidInitiated,
            common_enums::AttemptStatus::VoidFailed => Self::VoidFailed,
            common_enums::AttemptStatus::Voided => Self::Voided,
            common_enums::AttemptStatus::VoidedPostCapture => Self::VoidedPostCapture,
            common_enums::AttemptStatus::Unresolved => Self::Unresolved,
            common_enums::AttemptStatus::PaymentMethodAwaited => Self::PaymentMethodAwaited,
            common_enums::AttemptStatus::ConfirmationAwaited => Self::ConfirmationAwaited,
            common_enums::AttemptStatus::DeviceDataCollectionPending => {
                Self::DeviceDataCollectionPending
            }
            common_enums::AttemptStatus::RouterDeclined => Self::RouterDeclined,
            common_enums::AttemptStatus::AuthorizationFailed => Self::AuthorizationFailed,
            common_enums::AttemptStatus::CodInitiated => Self::CodInitiated,
            common_enums::AttemptStatus::AutoRefunded => Self::AutoRefunded,
            common_enums::AttemptStatus::PartialCharged => Self::PartialCharged,
            common_enums::AttemptStatus::PartialChargedAndChargeable => {
                Self::PartialChargedAndChargeable
            }
            common_enums::AttemptStatus::IntegrityFailure => Self::Failure,
            common_enums::AttemptStatus::Unknown => Self::AttemptStatusUnspecified,
        }
    }
}

impl ForeignTryFrom<grpc_api_types::payments::PaymentStatus> for common_enums::AttemptStatus {
    type Error = ApplicationErrorResponse;

    fn foreign_try_from(
        status: grpc_api_types::payments::PaymentStatus,
    ) -> Result<Self, error_stack::Report<Self::Error>> {
        match status {
            grpc_api_types::payments::PaymentStatus::Charged => Ok(Self::Charged),
            grpc_api_types::payments::PaymentStatus::Pending => Ok(Self::Pending),
            grpc_api_types::payments::PaymentStatus::Failure => Ok(Self::Failure),
            grpc_api_types::payments::PaymentStatus::Authorized => Ok(Self::Authorized),
            grpc_api_types::payments::PaymentStatus::Started => Ok(Self::Started),
            grpc_api_types::payments::PaymentStatus::AuthenticationFailed => {
                Ok(Self::AuthenticationFailed)
            }
            grpc_api_types::payments::PaymentStatus::AuthenticationPending => {
                Ok(Self::AuthenticationPending)
            }
            grpc_api_types::payments::PaymentStatus::AuthenticationSuccessful => {
                Ok(Self::AuthenticationSuccessful)
            }
            grpc_api_types::payments::PaymentStatus::Authorizing => Ok(Self::Authorizing),
            grpc_api_types::payments::PaymentStatus::PartiallyAuthorized => {
                Ok(Self::PartiallyAuthorized)
            }
            grpc_api_types::payments::PaymentStatus::CaptureInitiated => Ok(Self::CaptureInitiated),
            grpc_api_types::payments::PaymentStatus::CaptureFailed => Ok(Self::CaptureFailed),
            grpc_api_types::payments::PaymentStatus::VoidInitiated => Ok(Self::VoidInitiated),
            grpc_api_types::payments::PaymentStatus::VoidFailed => Ok(Self::VoidFailed),
            grpc_api_types::payments::PaymentStatus::Voided => Ok(Self::Voided),
            grpc_api_types::payments::PaymentStatus::VoidedPostCapture => {
                Ok(Self::VoidedPostCapture)
            }
            grpc_api_types::payments::PaymentStatus::Expired => Ok(Self::Expired),
            grpc_api_types::payments::PaymentStatus::Unresolved => Ok(Self::Unresolved),
            grpc_api_types::payments::PaymentStatus::PaymentMethodAwaited => {
                Ok(Self::PaymentMethodAwaited)
            }
            grpc_api_types::payments::PaymentStatus::ConfirmationAwaited => {
                Ok(Self::ConfirmationAwaited)
            }
            grpc_api_types::payments::PaymentStatus::DeviceDataCollectionPending => {
                Ok(Self::DeviceDataCollectionPending)
            }
            grpc_api_types::payments::PaymentStatus::RouterDeclined => Ok(Self::RouterDeclined),
            grpc_api_types::payments::PaymentStatus::AuthorizationFailed => {
                Ok(Self::AuthorizationFailed)
            }
            grpc_api_types::payments::PaymentStatus::CodInitiated => Ok(Self::CodInitiated),
            grpc_api_types::payments::PaymentStatus::AutoRefunded => Ok(Self::AutoRefunded),
            grpc_api_types::payments::PaymentStatus::PartialCharged => Ok(Self::PartialCharged),
            grpc_api_types::payments::PaymentStatus::PartialChargedAndChargeable => {
                Ok(Self::PartialChargedAndChargeable)
            }
            grpc_api_types::payments::PaymentStatus::AttemptStatusUnspecified => Ok(Self::Unknown),
        }
    }
}

impl ForeignFrom<common_enums::RefundStatus> for grpc_api_types::payments::RefundStatus {
    fn foreign_from(status: common_enums::RefundStatus) -> Self {
        match status {
            common_enums::RefundStatus::Failure => Self::RefundFailure,
            common_enums::RefundStatus::ManualReview => Self::RefundManualReview,
            common_enums::RefundStatus::Pending => Self::RefundPending,
            common_enums::RefundStatus::Success => Self::RefundSuccess,
            common_enums::RefundStatus::TransactionFailure => Self::RefundTransactionFailure,
        }
    }
}

pub fn generate_payment_void_response(
    router_data_v2: RouterDataV2<Void, PaymentFlowData, PaymentVoidData, PaymentsResponseData>,
) -> Result<PaymentServiceVoidResponse, error_stack::Report<ApplicationErrorResponse>> {
    let transaction_response = router_data_v2.response;

    // Create state if either access token or connector customer is available
    let state = if router_data_v2.resource_common_data.access_token.is_some()
        || router_data_v2
            .resource_common_data
            .connector_customer
            .is_some()
    {
        Some(ConnectorState {
            access_token: router_data_v2
                .resource_common_data
                .access_token
                .as_ref()
                .map(|token_data| grpc_api_types::payments::AccessToken {
                    token: token_data.access_token.clone(),
                    expires_in_seconds: token_data.expires_in,
                    token_type: token_data.token_type.clone(),
                }),
            connector_customer_id: router_data_v2
                .resource_common_data
                .connector_customer
                .clone(),
        })
    } else {
        None
    };

    let raw_connector_request = router_data_v2
        .resource_common_data
        .get_raw_connector_request();

    match transaction_response {
        Ok(response) => match response {
            PaymentsResponseData::TransactionResponse {
                resource_id,
                redirection_data: _,
                connector_metadata,
                network_txn_id: _,
                connector_response_reference_id,
                incremental_authorization_allowed,
                mandate_reference,
                status_code,
            } => {
                let status = router_data_v2.resource_common_data.status;
                let grpc_status = grpc_api_types::payments::PaymentStatus::foreign_from(status);

                let grpc_resource_id =
                    grpc_api_types::payments::Identifier::foreign_try_from(resource_id)?;

                let mandate_reference_grpc =
                    mandate_reference.map(|m| grpc_api_types::payments::MandateReference {
                        mandate_id: m.connector_mandate_id,
                        payment_method_id: m.payment_method_id,
                        connector_mandate_request_reference_id: m
                            .connector_mandate_request_reference_id,
                    });

                Ok(PaymentServiceVoidResponse {
                    transaction_id: Some(grpc_resource_id),
                    status: grpc_status.into(),
                    response_ref_id: connector_response_reference_id.map(|id| {
                        grpc_api_types::payments::Identifier {
                            id_type: Some(grpc_api_types::payments::identifier::IdType::Id(id)),
                        }
                    }),
                    error_code: None,
                    error_message: None,
                    error_reason: None,
                    status_code: u32::from(status_code),
                    response_headers: router_data_v2
                        .resource_common_data
                        .get_connector_response_headers_as_map(),
                    raw_connector_request,
                    state,
                    mandate_reference: mandate_reference_grpc,
                    incremental_authorization_allowed,
                    connector_metadata: convert_connector_metadata_to_hashmap(connector_metadata),
                })
            }
            _ => Err(report!(ApplicationErrorResponse::InternalServerError(
                ApiError {
                    sub_code: "INVALID_RESPONSE_TYPE".to_owned(),
                    error_identifier: 500,
                    error_message: "Invalid response type received from connector".to_owned(),
                    error_object: None,
                }
            ))),
        },
        Err(e) => {
            let status = match e.get_attempt_status_for_grpc(
                e.status_code,
                router_data_v2.resource_common_data.status,
            ) {
                Some(attempt_status) => {
                    grpc_api_types::payments::PaymentStatus::foreign_from(attempt_status)
                }
                None => grpc_api_types::payments::PaymentStatus::AttemptStatusUnspecified,
            };
            Ok(PaymentServiceVoidResponse {
                transaction_id: Some(grpc_api_types::payments::Identifier {
                    id_type: Some(
                        grpc_api_types::payments::identifier::IdType::NoResponseIdMarker(()),
                    ),
                }),
                response_ref_id: e.connector_transaction_id.map(|id| {
                    grpc_api_types::payments::Identifier {
                        id_type: Some(grpc_api_types::payments::identifier::IdType::Id(id)),
                    }
                }),
                status: status as i32,
                error_message: Some(e.message),
                error_code: Some(e.code),
                error_reason: e.reason,
                status_code: e.status_code as u32,
                response_headers: router_data_v2
                    .resource_common_data
                    .get_connector_response_headers_as_map(),
                state: None,
                raw_connector_request,
                mandate_reference: None,
                incremental_authorization_allowed: None,
                connector_metadata: std::collections::HashMap::new(),
            })
        }
    }
}

pub fn generate_payment_void_post_capture_response(
    router_data_v2: RouterDataV2<
        VoidPC,
        PaymentFlowData,
        crate::connector_types::PaymentsCancelPostCaptureData,
        PaymentsResponseData,
    >,
) -> Result<PaymentServiceVoidPostCaptureResponse, error_stack::Report<ApplicationErrorResponse>> {
    let transaction_response = router_data_v2.response;

    // If there's an access token in PaymentFlowData, it must be newly generated (needs caching)
    let _state = router_data_v2
        .resource_common_data
        .access_token
        .as_ref()
        .map(|token_data| ConnectorState {
            access_token: Some(grpc_api_types::payments::AccessToken {
                token: token_data.access_token.clone(),
                expires_in_seconds: token_data.expires_in,
                token_type: token_data.token_type.clone(),
            }),
            connector_customer_id: router_data_v2
                .resource_common_data
                .connector_customer
                .clone(),
        });

    match transaction_response {
        Ok(response) => match response {
            PaymentsResponseData::TransactionResponse {
                resource_id,
                redirection_data: _,
                connector_metadata: _,
                network_txn_id: _,
                connector_response_reference_id,
                incremental_authorization_allowed: _,
                mandate_reference: _,
                status_code,
            } => {
                let status = router_data_v2.resource_common_data.status;
                let grpc_status = grpc_api_types::payments::PaymentStatus::foreign_from(status);

                let grpc_resource_id =
                    grpc_api_types::payments::Identifier::foreign_try_from(resource_id)?;

                Ok(PaymentServiceVoidPostCaptureResponse {
                    transaction_id: Some(grpc_resource_id),
                    status: grpc_status.into(),
                    response_ref_id: connector_response_reference_id.map(|id| {
                        grpc_api_types::payments::Identifier {
                            id_type: Some(grpc_api_types::payments::identifier::IdType::Id(id)),
                        }
                    }),
                    error_code: None,
                    error_message: None,
                    error_reason: None,
                    status_code: u32::from(status_code),
                    response_headers: router_data_v2
                        .resource_common_data
                        .get_connector_response_headers_as_map(),
                })
            }
            _ => Err(report!(ApplicationErrorResponse::InternalServerError(
                ApiError {
                    sub_code: "INVALID_RESPONSE_TYPE".to_owned(),
                    error_identifier: 500,
                    error_message: "Invalid response type received from connector".to_owned(),
                    error_object: None,
                }
            ))),
        },
        Err(e) => {
            let status = match e.get_attempt_status_for_grpc(
                e.status_code,
                router_data_v2.resource_common_data.status,
            ) {
                Some(attempt_status) => {
                    grpc_api_types::payments::PaymentStatus::foreign_from(attempt_status)
                }
                None => grpc_api_types::payments::PaymentStatus::AttemptStatusUnspecified,
            };
            Ok(PaymentServiceVoidPostCaptureResponse {
                transaction_id: Some(grpc_api_types::payments::Identifier {
                    id_type: Some(
                        grpc_api_types::payments::identifier::IdType::NoResponseIdMarker(()),
                    ),
                }),
                status: status.into(),
                response_ref_id: e.connector_transaction_id.map(|id| {
                    grpc_api_types::payments::Identifier {
                        id_type: Some(grpc_api_types::payments::identifier::IdType::Id(id)),
                    }
                }),
                error_code: Some(e.code),
                error_message: Some(e.message),
                error_reason: e.reason,
                status_code: u32::from(e.status_code),
                response_headers: router_data_v2
                    .resource_common_data
                    .get_connector_response_headers_as_map(),
            })
        }
    }
}

impl ForeignFrom<common_enums::DisputeStage> for grpc_api_types::payments::DisputeStage {
    fn foreign_from(status: common_enums::DisputeStage) -> Self {
        match status {
            common_enums::DisputeStage::PreDispute => Self::PreDispute,
            common_enums::DisputeStage::Dispute => Self::ActiveDispute,
            common_enums::DisputeStage::PreArbitration => Self::PreArbitration,
        }
    }
}

impl ForeignFrom<grpc_api_types::payments::ProductType> for common_enums::ProductType {
    fn foreign_from(value: grpc_api_types::payments::ProductType) -> Self {
        match value {
            grpc_api_types::payments::ProductType::Physical => Self::Physical,
            grpc_api_types::payments::ProductType::Digital => Self::Digital,
            grpc_api_types::payments::ProductType::Travel => Self::Travel,
            grpc_api_types::payments::ProductType::Ride => Self::Ride,
            grpc_api_types::payments::ProductType::Event => Self::Event,
            grpc_api_types::payments::ProductType::Accommodation => Self::Accommodation,
        }
    }
}

pub fn generate_payment_sync_response(
    router_data_v2: RouterDataV2<PSync, PaymentFlowData, PaymentsSyncData, PaymentsResponseData>,
) -> Result<PaymentServiceGetResponse, error_stack::Report<ApplicationErrorResponse>> {
    let transaction_response = router_data_v2.response;
    let raw_connector_response = router_data_v2
        .resource_common_data
        .get_raw_connector_response();

    // Create state if either access token or connector customer is available
    let state = if router_data_v2.resource_common_data.access_token.is_some()
        || router_data_v2
            .resource_common_data
            .connector_customer
            .is_some()
    {
        Some(ConnectorState {
            access_token: router_data_v2
                .resource_common_data
                .access_token
                .as_ref()
                .map(|token_data| grpc_api_types::payments::AccessToken {
                    token: token_data.access_token.clone(),
                    expires_in_seconds: token_data.expires_in,
                    token_type: token_data.token_type.clone(),
                }),
            connector_customer_id: router_data_v2
                .resource_common_data
                .connector_customer
                .clone(),
        })
    } else {
        None
    };

    let raw_connector_request = router_data_v2
        .resource_common_data
        .get_raw_connector_request();

    let connector_response = router_data_v2
        .resource_common_data
        .connector_response
        .as_ref()
        .map(|connector_response_data| {
            grpc_api_types::payments::ConnectorResponseData::foreign_try_from(
                connector_response_data.clone(),
            )
        })
        .transpose()?;

    match transaction_response {
        Ok(response) => match response {
            PaymentsResponseData::TransactionResponse {
                resource_id,
                redirection_data: _,
                connector_metadata: _,
                network_txn_id,
                connector_response_reference_id,
                incremental_authorization_allowed: _,
                mandate_reference,
                status_code,
            } => {
                let status = router_data_v2.resource_common_data.status;
                let grpc_status = grpc_api_types::payments::PaymentStatus::foreign_from(status);

                let grpc_resource_id =
                    grpc_api_types::payments::Identifier::foreign_try_from(resource_id)?;

                let mandate_reference_grpc =
                    mandate_reference.map(|m| grpc_api_types::payments::MandateReference {
                        mandate_id: m.connector_mandate_id,
                        payment_method_id: m.payment_method_id,
                        connector_mandate_request_reference_id: m
                            .connector_mandate_request_reference_id,
                    });

                Ok(PaymentServiceGetResponse {
                    transaction_id: Some(grpc_resource_id),
                    status: grpc_status as i32,
                    mandate_reference: mandate_reference_grpc,
                    error_code: None,
                    error_message: None,
                    error_reason: None,
                    network_txn_id,
                    response_ref_id: connector_response_reference_id.map(|id| {
                        grpc_api_types::payments::Identifier {
                            id_type: Some(grpc_api_types::payments::identifier::IdType::Id(id)),
                        }
                    }),
                    amount: None,
                    minor_amount: None,
                    currency: None,
                    captured_amount: router_data_v2.resource_common_data.amount_captured,
                    minor_captured_amount: router_data_v2
                        .resource_common_data
                        .minor_amount_captured
                        .map(|amount_captured| amount_captured.get_amount_as_i64()),
                    payment_method_type: None,
                    capture_method: None,
                    auth_type: None,
                    created_at: None,
                    updated_at: None,
                    authorized_at: None,
                    captured_at: None,
                    customer_name: None,
                    email: None,
                    connector_customer_id: None,
                    merchant_order_reference_id: None,
                    metadata: std::collections::HashMap::new(),
                    status_code: status_code as u32,
                    raw_connector_response,
                    response_headers: router_data_v2
                        .resource_common_data
                        .get_connector_response_headers_as_map(),
                    state,
                    raw_connector_request,
                    connector_response,
                })
            }
            _ => Err(report!(ApplicationErrorResponse::InternalServerError(
                ApiError {
                    sub_code: "INVALID_RESPONSE_TYPE".to_owned(),
                    error_identifier: 500,
                    error_message: "Invalid response type received from connector".to_owned(),
                    error_object: None,
                }
            ))),
        },
        Err(e) => {
            let status = match e.get_attempt_status_for_grpc(
                e.status_code,
                router_data_v2.resource_common_data.status,
            ) {
                Some(attempt_status) => {
                    grpc_api_types::payments::PaymentStatus::foreign_from(attempt_status)
                }
                None => grpc_api_types::payments::PaymentStatus::AttemptStatusUnspecified,
            };
            Ok(PaymentServiceGetResponse {
                transaction_id: Some(grpc_api_types::payments::Identifier {
                    id_type: Some(if let Some(txn_id) = e.connector_transaction_id {
                        grpc_api_types::payments::identifier::IdType::Id(txn_id)
                    } else {
                        grpc_api_types::payments::identifier::IdType::NoResponseIdMarker(())
                    }),
                }),
                mandate_reference: None,
                status: status as i32,
                error_message: Some(e.message),
                error_code: Some(e.code),
                error_reason: e.reason,
                network_txn_id: None,
                response_ref_id: None,
                amount: None,
                minor_amount: None,
                currency: None,
                captured_amount: None,
                minor_captured_amount: None,
                payment_method_type: None,
                capture_method: None,
                auth_type: None,
                created_at: None,
                updated_at: None,
                authorized_at: None,
                captured_at: None,
                customer_name: None,
                email: None,
                connector_customer_id: None,
                merchant_order_reference_id: None,
                metadata: std::collections::HashMap::new(),
                raw_connector_response,
                status_code: e.status_code as u32,
                response_headers: router_data_v2
                    .resource_common_data
                    .get_connector_response_headers_as_map(),
                state,
                raw_connector_request,
                connector_response: None,
            })
        }
    }
}

impl ForeignTryFrom<grpc_api_types::payments::RefundServiceGetRequest> for RefundSyncData {
    type Error = ApplicationErrorResponse;

    fn foreign_try_from(
        value: grpc_api_types::payments::RefundServiceGetRequest,
    ) -> Result<Self, error_stack::Report<Self::Error>> {
        // Extract transaction_id as connector_transaction_id
        let connector_transaction_id = value
            .transaction_id
            .and_then(|id| id.id_type)
            .and_then(|id_type| match id_type {
                grpc_api_types::payments::identifier::IdType::Id(id) => Some(id),
                _ => None,
            })
            .unwrap_or_default();

        Ok(RefundSyncData {
            browser_info: value
                .browser_info
                .map(BrowserInformation::foreign_try_from)
                .transpose()?,
            connector_transaction_id,
            connector_refund_id: value.refund_id.clone(),
            reason: value.refund_reason.clone(),
            refund_status: common_enums::RefundStatus::Pending,
            refund_connector_metadata: (!value.refund_metadata.is_empty()).then(|| {
                Secret::new(serde_json::Value::Object(
                    value
                        .refund_metadata
                        .into_iter()
                        .map(|(k, v)| (k, serde_json::Value::String(v)))
                        .collect(),
                ))
            }),
            all_keys_required: None, // Field not available in new proto structure
            integrity_object: None,
            split_refunds: None,
            merchant_account_metadata: (!value.merchant_account_metadata.is_empty())
                .then(|| {
                    serde_json::to_value(&value.merchant_account_metadata)
                        .map(common_utils::pii::SecretSerdeValue::new)
                        .map_err(|_| {
                            error_stack::Report::new(ApplicationErrorResponse::InternalServerError(
                                crate::errors::ApiError {
                                    sub_code: "SERDE_JSON_ERROR".to_owned(),
                                    error_identifier: 500,
                                    error_message: "Failed to serialize merchant_account_metadata"
                                        .to_owned(),
                                    error_object: None,
                                },
                            ))
                        })
                })
                .transpose()?,
        })
    }
}

impl
    ForeignTryFrom<(
        grpc_api_types::payments::RefundServiceGetRequest,
        Connectors,
    )> for RefundFlowData
{
    type Error = ApplicationErrorResponse;

    fn foreign_try_from(
        (value, connectors): (
            grpc_api_types::payments::RefundServiceGetRequest,
            Connectors,
        ),
    ) -> Result<Self, error_stack::Report<Self::Error>> {
        let access_token = value
            .state
            .as_ref()
            .and_then(|state| state.access_token.as_ref())
            .map(AccessTokenResponseData::from);
        let connector_meta_data = (!value.merchant_account_metadata.is_empty())
            .then(|| {
                serde_json::to_value(&value.merchant_account_metadata)
                    .map(common_utils::pii::SecretSerdeValue::new)
            })
            .transpose()
            .ok()
            .flatten();

        let payment_method = value
            .payment_method_type
            .map(|pm_type_i32| {
                // Convert i32 to gRPC PaymentMethodType enum
                let grpc_pm_type =
                    grpc_api_types::payments::PaymentMethodType::try_from(pm_type_i32)
                        .unwrap_or(grpc_api_types::payments::PaymentMethodType::Unspecified);

                // Convert from gRPC enum to internal PaymentMethod using ForeignTryFrom
                common_enums::PaymentMethod::foreign_try_from(grpc_pm_type)
            })
            .transpose()?;
        Ok(RefundFlowData {
            status: common_enums::RefundStatus::Pending,
            refund_id: None,
            connectors,
            connector_request_reference_id: extract_connector_request_reference_id(
                &value.request_ref_id,
            ),
            raw_connector_response: None,
            raw_connector_request: None,
            connector_response_headers: None,
            access_token,
            connector_meta_data,
            test_mode: value.test_mode,
            payment_method,
        })
    }
}

impl
    ForeignTryFrom<(
        grpc_api_types::payments::RefundServiceGetRequest,
        Connectors,
        &MaskedMetadata,
    )> for RefundFlowData
{
    type Error = ApplicationErrorResponse;

    fn foreign_try_from(
        (value, connectors, _metadata): (
            grpc_api_types::payments::RefundServiceGetRequest,
            Connectors,
            &MaskedMetadata,
        ),
    ) -> Result<Self, error_stack::Report<Self::Error>> {
        let access_token = value
            .state
            .as_ref()
            .and_then(|state| state.access_token.as_ref())
            .map(AccessTokenResponseData::from);

        let connector_meta_data = (!value.merchant_account_metadata.is_empty())
            .then(|| {
                serde_json::to_value(&value.merchant_account_metadata)
                    .map(common_utils::pii::SecretSerdeValue::new)
            })
            .transpose()
            .ok()
            .flatten();

        let payment_method = value
            .payment_method_type
            .map(|pm_type_i32| {
                // Convert i32 to gRPC PaymentMethodType enum
                let grpc_pm_type =
                    grpc_api_types::payments::PaymentMethodType::try_from(pm_type_i32)
                        .unwrap_or(grpc_api_types::payments::PaymentMethodType::Unspecified);

                // Convert from gRPC enum to internal PaymentMethod using ForeignTryFrom
                common_enums::PaymentMethod::foreign_try_from(grpc_pm_type)
            })
            .transpose()?;

        Ok(RefundFlowData {
            connector_request_reference_id: extract_connector_request_reference_id(
                &value.request_ref_id,
            ),

            status: common_enums::RefundStatus::Pending,
            refund_id: None,
            connectors,
            raw_connector_response: None,
            raw_connector_request: None,
            connector_response_headers: None,
            access_token,
            connector_meta_data,
            test_mode: value.test_mode,
            payment_method,
        })
    }
}

impl
    ForeignTryFrom<(
        grpc_api_types::payments::PaymentServiceRefundRequest,
        Connectors,
    )> for RefundFlowData
{
    type Error = ApplicationErrorResponse;

    fn foreign_try_from(
        (value, connectors): (
            grpc_api_types::payments::PaymentServiceRefundRequest,
            Connectors,
        ),
    ) -> Result<Self, error_stack::Report<Self::Error>> {
        let access_token = value
            .state
            .as_ref()
            .and_then(|state| state.access_token.as_ref())
            .map(AccessTokenResponseData::from);
        let connector_meta_data = (!value.merchant_account_metadata.is_empty())
            .then(|| {
                serde_json::to_value(&value.merchant_account_metadata)
                    .map(common_utils::pii::SecretSerdeValue::new)
            })
            .transpose()
            .ok()
            .flatten();

        let payment_method = value
            .payment_method_type
            .map(|pm_type_i32| {
                // Convert i32 to gRPC PaymentMethodType enum
                let grpc_pm_type =
                    grpc_api_types::payments::PaymentMethodType::try_from(pm_type_i32)
                        .unwrap_or(grpc_api_types::payments::PaymentMethodType::Unspecified);

                // Convert from gRPC enum to internal PaymentMethod using ForeignTryFrom
                common_enums::PaymentMethod::foreign_try_from(grpc_pm_type)
            })
            .transpose()?;
        Ok(RefundFlowData {
            status: common_enums::RefundStatus::Pending,
            refund_id: Some(value.refund_id),
            connectors,
            connector_request_reference_id: extract_connector_request_reference_id(
                &value.request_ref_id,
            ),
            raw_connector_response: None,
            raw_connector_request: None,
            connector_response_headers: None,
            access_token,
            connector_meta_data,
            test_mode: value.test_mode,
            payment_method,
        })
    }
}

impl
    ForeignTryFrom<(
        grpc_api_types::payments::PaymentServiceRefundRequest,
        Connectors,
        &MaskedMetadata,
    )> for RefundFlowData
{
    type Error = ApplicationErrorResponse;

    fn foreign_try_from(
        (value, connectors, _metadata): (
            grpc_api_types::payments::PaymentServiceRefundRequest,
            Connectors,
            &MaskedMetadata,
        ),
    ) -> Result<Self, error_stack::Report<Self::Error>> {
        let access_token = value
            .state
            .as_ref()
            .and_then(|state| state.access_token.as_ref())
            .map(AccessTokenResponseData::from);

        let connector_meta_data = (!value.merchant_account_metadata.is_empty())
            .then(|| {
                serde_json::to_value(&value.merchant_account_metadata)
                    .map(common_utils::pii::SecretSerdeValue::new)
            })
            .transpose()
            .ok()
            .flatten();

        let payment_method = value
            .payment_method_type
            .map(|pm_type_i32| {
                // Convert i32 to gRPC PaymentMethodType enum
                let grpc_pm_type =
                    grpc_api_types::payments::PaymentMethodType::try_from(pm_type_i32)
                        .unwrap_or(grpc_api_types::payments::PaymentMethodType::Unspecified);

                // Convert from gRPC enum to internal PaymentMethod using ForeignTryFrom
                common_enums::PaymentMethod::foreign_try_from(grpc_pm_type)
            })
            .transpose()?;

        Ok(RefundFlowData {
            connector_request_reference_id: extract_connector_request_reference_id(
                &value.request_ref_id,
            ),

            status: common_enums::RefundStatus::Pending,
            refund_id: Some(value.refund_id),
            connectors,
            raw_connector_response: None,
            raw_connector_request: None,
            connector_response_headers: None,
            access_token,
            connector_meta_data,
            test_mode: value.test_mode,
            payment_method,
        })
    }
}

impl ForeignTryFrom<grpc_api_types::payments::PaymentMethodType> for common_enums::PaymentMethod {
    type Error = ApplicationErrorResponse;

    fn foreign_try_from(
        value: grpc_api_types::payments::PaymentMethodType,
    ) -> Result<Self, error_stack::Report<Self::Error>> {
        match value {
            grpc_api_types::payments::PaymentMethodType::Credit => Ok(Self::Card),
            grpc_api_types::payments::PaymentMethodType::Debit => Ok(Self::Card),

            grpc_api_types::payments::PaymentMethodType::ApplePay => Ok(Self::Wallet),
            grpc_api_types::payments::PaymentMethodType::GooglePay => Ok(Self::Wallet),
            grpc_api_types::payments::PaymentMethodType::AmazonPay => Ok(Self::Wallet),
            grpc_api_types::payments::PaymentMethodType::PayPal => Ok(Self::Wallet),
            grpc_api_types::payments::PaymentMethodType::WeChatPay => Ok(Self::Wallet),
            grpc_api_types::payments::PaymentMethodType::AliPay => Ok(Self::Wallet),
            grpc_api_types::payments::PaymentMethodType::Cashapp => Ok(Self::Wallet),
            grpc_api_types::payments::PaymentMethodType::RevolutPay => Ok(Self::Wallet),

            grpc_api_types::payments::PaymentMethodType::UpiCollect => Ok(Self::Upi),
            grpc_api_types::payments::PaymentMethodType::UpiIntent => Ok(Self::Upi),

            grpc_api_types::payments::PaymentMethodType::Affirm => Ok(Self::PayLater),
            grpc_api_types::payments::PaymentMethodType::AfterpayClearpay => Ok(Self::PayLater),
            grpc_api_types::payments::PaymentMethodType::Alma => Ok(Self::PayLater),
            grpc_api_types::payments::PaymentMethodType::Atome => Ok(Self::PayLater),

            grpc_api_types::payments::PaymentMethodType::BancontactCard => Ok(Self::BankRedirect),
            grpc_api_types::payments::PaymentMethodType::Ideal => Ok(Self::BankRedirect),
            grpc_api_types::payments::PaymentMethodType::Sofort => Ok(Self::BankRedirect),
            grpc_api_types::payments::PaymentMethodType::Trustly => Ok(Self::BankRedirect),
            grpc_api_types::payments::PaymentMethodType::Giropay => Ok(Self::BankRedirect),
            grpc_api_types::payments::PaymentMethodType::Eps => Ok(Self::BankRedirect),
            grpc_api_types::payments::PaymentMethodType::Przelewy24 => Ok(Self::BankRedirect),
            grpc_api_types::payments::PaymentMethodType::Blik => Ok(Self::BankRedirect),
            grpc_api_types::payments::PaymentMethodType::Bizum => Ok(Self::BankRedirect),
            grpc_api_types::payments::PaymentMethodType::OpenBankingUk => Ok(Self::BankRedirect),
            grpc_api_types::payments::PaymentMethodType::OnlineBankingFpx => Ok(Self::BankRedirect),

            grpc_api_types::payments::PaymentMethodType::Ach => Ok(Self::BankTransfer),
            grpc_api_types::payments::PaymentMethodType::Sepa => Ok(Self::BankTransfer),
            grpc_api_types::payments::PaymentMethodType::Bacs => Ok(Self::BankTransfer),

            grpc_api_types::payments::PaymentMethodType::ClassicReward => Ok(Self::Reward),
            grpc_api_types::payments::PaymentMethodType::Evoucher => Ok(Self::Reward),

            grpc_api_types::payments::PaymentMethodType::CryptoCurrency => Ok(Self::Crypto),

            grpc_api_types::payments::PaymentMethodType::DuitNow => Ok(Self::RealTimePayment),

            grpc_api_types::payments::PaymentMethodType::Boleto => Ok(Self::Voucher),
            grpc_api_types::payments::PaymentMethodType::Oxxo => Ok(Self::Voucher),
            grpc_api_types::payments::PaymentMethodType::CardRedirect => Ok(Self::CardRedirect),

            _ => Err(ApplicationErrorResponse::BadRequest(ApiError {
                sub_code: "UNSUPPORTED_PAYMENT_METHOD_TYPE".to_owned(),
                error_identifier: 400,
                error_message: "This payment method type cannot be mapped to a high-level category"
                    .to_owned(),
                error_object: None,
            })
            .into()),
        }
    }
}

impl ForeignFrom<common_enums::DisputeStatus> for grpc_api_types::payments::DisputeStatus {
    fn foreign_from(status: common_enums::DisputeStatus) -> Self {
        match status {
            common_enums::DisputeStatus::DisputeOpened => Self::DisputeOpened,
            common_enums::DisputeStatus::DisputeAccepted => Self::DisputeAccepted,
            common_enums::DisputeStatus::DisputeCancelled => Self::DisputeCancelled,
            common_enums::DisputeStatus::DisputeChallenged => Self::DisputeChallenged,
            common_enums::DisputeStatus::DisputeExpired => Self::DisputeExpired,
            common_enums::DisputeStatus::DisputeLost => Self::DisputeLost,
            common_enums::DisputeStatus::DisputeWon => Self::DisputeWon,
        }
    }
}

impl ForeignFrom<common_utils::Method> for grpc_api_types::payments::HttpMethod {
    fn foreign_from(method: common_utils::Method) -> Self {
        match method {
            common_utils::Method::Post => Self::Post,
            common_utils::Method::Get => Self::Get,
            common_utils::Method::Put => Self::Put,
            common_utils::Method::Delete => Self::Delete,
            common_utils::Method::Patch => Self::Post, // Patch is not defined in gRPC, using Post
                                                       // as a fallback
        }
    }
}

pub fn generate_accept_dispute_response(
    router_data_v2: RouterDataV2<Accept, DisputeFlowData, AcceptDisputeData, DisputeResponseData>,
) -> Result<AcceptDisputeResponse, error_stack::Report<ApplicationErrorResponse>> {
    let dispute_response = router_data_v2.response;
    let response_headers = router_data_v2
        .resource_common_data
        .get_connector_response_headers_as_map();

    let raw_connector_request = router_data_v2
        .resource_common_data
        .get_raw_connector_request();

    match dispute_response {
        Ok(response) => {
            let grpc_status =
                grpc_api_types::payments::DisputeStatus::foreign_from(response.dispute_status);

            Ok(AcceptDisputeResponse {
                dispute_status: grpc_status.into(),
                dispute_id: response.connector_dispute_id,
                connector_status_code: None,
                error_message: None,
                error_code: None,
                error_reason: None,
                response_ref_id: None,
                status_code: response.status_code as u32,
                response_headers,
                raw_connector_request,
            })
        }
        Err(e) => {
            let grpc_dispute_status = grpc_api_types::payments::DisputeStatus::default();

            Ok(AcceptDisputeResponse {
                dispute_status: grpc_dispute_status as i32,
                dispute_id: e.connector_transaction_id.unwrap_or_default(),
                connector_status_code: None,
                error_message: Some(e.message),
                error_code: Some(e.code),
                error_reason: e.reason,
                response_ref_id: None,
                status_code: e.status_code as u32,
                response_headers,
                raw_connector_request,
            })
        }
    }
}

impl ForeignTryFrom<(grpc_api_types::payments::AcceptDisputeRequest, Connectors)>
    for DisputeFlowData
{
    type Error = ApplicationErrorResponse;

    fn foreign_try_from(
        (value, connectors): (grpc_api_types::payments::AcceptDisputeRequest, Connectors),
    ) -> Result<Self, error_stack::Report<Self::Error>> {
        Ok(DisputeFlowData {
            dispute_id: None,
            connectors,
            connector_dispute_id: value.dispute_id,
            defense_reason_code: None,
            connector_request_reference_id: extract_connector_request_reference_id(
                &value.request_ref_id,
            ),
            raw_connector_response: None,
            raw_connector_request: None,
            connector_response_headers: None,
        })
    }
}

impl
    ForeignTryFrom<(
        grpc_api_types::payments::AcceptDisputeRequest,
        Connectors,
        &MaskedMetadata,
    )> for DisputeFlowData
{
    type Error = ApplicationErrorResponse;

    fn foreign_try_from(
        (value, connectors, _metadata): (
            grpc_api_types::payments::AcceptDisputeRequest,
            Connectors,
            &MaskedMetadata,
        ),
    ) -> Result<Self, error_stack::Report<Self::Error>> {
        Ok(DisputeFlowData {
            connector_request_reference_id: extract_connector_request_reference_id(
                &value.request_ref_id,
            ),

            dispute_id: None,
            connectors,
            connector_dispute_id: value.dispute_id,
            defense_reason_code: None,
            raw_connector_response: None,
            raw_connector_request: None,
            connector_response_headers: None,
        })
    }
}

pub fn generate_submit_evidence_response(
    router_data_v2: RouterDataV2<
        SubmitEvidence,
        DisputeFlowData,
        SubmitEvidenceData,
        DisputeResponseData,
    >,
) -> Result<DisputeServiceSubmitEvidenceResponse, error_stack::Report<ApplicationErrorResponse>> {
    let dispute_response = router_data_v2.response;
    let response_headers = router_data_v2
        .resource_common_data
        .get_connector_response_headers_as_map();

    let raw_connector_request = router_data_v2
        .resource_common_data
        .get_raw_connector_request();

    match dispute_response {
        Ok(response) => {
            let grpc_status =
                grpc_api_types::payments::DisputeStatus::foreign_from(response.dispute_status);

            Ok(DisputeServiceSubmitEvidenceResponse {
                dispute_status: grpc_status.into(),
                dispute_id: Some(response.connector_dispute_id),
                submitted_evidence_ids: vec![],
                connector_status_code: None,
                error_message: None,
                error_code: None,
                error_reason: None,
                response_ref_id: None,
                status_code: response.status_code as u32,
                response_headers,
                raw_connector_request,
            })
        }
        Err(e) => {
            let grpc_attempt_status = e
                .attempt_status
                .map(grpc_api_types::payments::PaymentStatus::foreign_from)
                .unwrap_or_default();

            Ok(DisputeServiceSubmitEvidenceResponse {
                dispute_status: grpc_attempt_status.into(),
                dispute_id: e.connector_transaction_id,
                submitted_evidence_ids: vec![],
                connector_status_code: None,
                error_message: Some(e.message),
                error_code: Some(e.code),
                error_reason: e.reason,
                response_ref_id: None,
                status_code: e.status_code as u32,
                response_headers,
                raw_connector_request,
            })
        }
    }
}

impl
    ForeignTryFrom<(
        grpc_api_types::payments::DisputeServiceSubmitEvidenceRequest,
        Connectors,
    )> for DisputeFlowData
{
    type Error = ApplicationErrorResponse;

    fn foreign_try_from(
        (value, connectors): (
            grpc_api_types::payments::DisputeServiceSubmitEvidenceRequest,
            Connectors,
        ),
    ) -> Result<Self, error_stack::Report<Self::Error>> {
        Ok(DisputeFlowData {
            dispute_id: None,
            connectors,
            connector_dispute_id: value.dispute_id,
            defense_reason_code: None,
            connector_request_reference_id: extract_connector_request_reference_id(
                &value.request_ref_id,
            ),
            raw_connector_response: None,
            raw_connector_request: None,
            connector_response_headers: None,
        })
    }
}

impl
    ForeignTryFrom<(
        grpc_api_types::payments::DisputeServiceSubmitEvidenceRequest,
        Connectors,
        &MaskedMetadata,
    )> for DisputeFlowData
{
    type Error = ApplicationErrorResponse;

    fn foreign_try_from(
        (value, connectors, _metadata): (
            grpc_api_types::payments::DisputeServiceSubmitEvidenceRequest,
            Connectors,
            &MaskedMetadata,
        ),
    ) -> Result<Self, error_stack::Report<Self::Error>> {
        Ok(DisputeFlowData {
            connector_request_reference_id: extract_connector_request_reference_id(
                &value.request_ref_id,
            ),

            dispute_id: None,
            connectors,
            connector_dispute_id: value.dispute_id,
            defense_reason_code: None,
            raw_connector_response: None,
            raw_connector_request: None,
            connector_response_headers: None,
        })
    }
}

pub fn generate_refund_sync_response(
    router_data_v2: RouterDataV2<RSync, RefundFlowData, RefundSyncData, RefundsResponseData>,
) -> Result<RefundResponse, error_stack::Report<ApplicationErrorResponse>> {
    let refunds_response = router_data_v2.response;
    let raw_connector_response = router_data_v2
        .resource_common_data
        .get_raw_connector_response();

    let raw_connector_request = router_data_v2
        .resource_common_data
        .get_raw_connector_request();

    match refunds_response {
        Ok(response) => {
            let status = response.refund_status;
            let grpc_status = grpc_api_types::payments::RefundStatus::foreign_from(status);
            let response_headers = router_data_v2
                .resource_common_data
                .get_connector_response_headers_as_map();
            Ok(RefundResponse {
                transaction_id: Some(grpc_api_types::payments::Identifier::default()),
                refund_id: response.connector_refund_id.clone(),
                status: grpc_status as i32,
                response_ref_id: Some(grpc_api_types::payments::Identifier {
                    id_type: Some(grpc_api_types::payments::identifier::IdType::Id(
                        response.connector_refund_id.clone(),
                    )),
                }),
                error_code: None,
                error_message: None,
                error_reason: None,
                refund_amount: None,
                minor_refund_amount: None,
                refund_currency: None,
                payment_amount: None,
                minor_payment_amount: None,
                refund_reason: None,
                created_at: None,
                updated_at: None,
                processed_at: None,
                customer_name: None,
                email: None,
                merchant_order_reference_id: None,
                metadata: std::collections::HashMap::new(),
                refund_metadata: std::collections::HashMap::new(),
                raw_connector_response,
                status_code: response.status_code as u32,
                response_headers,
                state: None,
                raw_connector_request,
            })
        }
        Err(e) => {
            let status = e
                .attempt_status
                .map(grpc_api_types::payments::PaymentStatus::foreign_from)
                .unwrap_or_default();
            let response_headers = router_data_v2
                .resource_common_data
                .get_connector_response_headers_as_map();

            Ok(RefundResponse {
                transaction_id: Some(
                    e.connector_transaction_id
                        .as_ref()
                        .map(|id| grpc_api_types::payments::Identifier {
                            id_type: Some(grpc_api_types::payments::identifier::IdType::Id(
                                id.clone(),
                            )),
                        })
                        .unwrap_or_default(),
                ),
                refund_id: String::new(),
                status: status as i32,
                response_ref_id: e.connector_transaction_id.map(|id| {
                    grpc_api_types::payments::Identifier {
                        id_type: Some(grpc_api_types::payments::identifier::IdType::Id(id)),
                    }
                }),
                error_code: Some(e.code),
                error_message: Some(e.message),
                error_reason: e.reason,
                refund_amount: None,
                minor_refund_amount: None,
                refund_currency: None,
                payment_amount: None,
                minor_payment_amount: None,
                refund_reason: None,
                created_at: None,
                updated_at: None,
                processed_at: None,
                customer_name: None,
                email: None,
                raw_connector_response,
                merchant_order_reference_id: None,
                metadata: std::collections::HashMap::new(),
                refund_metadata: std::collections::HashMap::new(),
                status_code: e.status_code as u32,
                response_headers,
                state: None,
                raw_connector_request,
            })
        }
    }
}
impl ForeignTryFrom<WebhookDetailsResponse> for PaymentServiceGetResponse {
    type Error = ApplicationErrorResponse;

    fn foreign_try_from(
        value: WebhookDetailsResponse,
    ) -> Result<Self, error_stack::Report<Self::Error>> {
        let status = grpc_api_types::payments::PaymentStatus::foreign_from(value.status);
        let response_headers = value
            .response_headers
            .map(|headers| {
                headers
                    .iter()
                    .filter_map(|(name, value)| {
                        value
                            .to_str()
                            .ok()
                            .map(|v| (name.to_string(), v.to_string()))
                    })
                    .collect()
            })
            .unwrap_or_default();
        let mandate_reference_grpc =
            value
                .mandate_reference
                .map(|m| grpc_api_types::payments::MandateReference {
                    mandate_id: m.connector_mandate_id,
                    payment_method_id: m.payment_method_id,
                    connector_mandate_request_reference_id: m
                        .connector_mandate_request_reference_id,
                });
        Ok(Self {
            transaction_id: value
                .resource_id
                .map(|resource_id| {
                    grpc_api_types::payments::Identifier::foreign_try_from(resource_id)
                })
                .transpose()?,
            status: status as i32,
            mandate_reference: mandate_reference_grpc,
            error_code: value.error_code,
            error_message: value.error_message,
            error_reason: None,
            network_txn_id: value.network_txn_id,
            response_ref_id: value.connector_response_reference_id.map(|id| {
                grpc_api_types::payments::Identifier {
                    id_type: Some(grpc_api_types::payments::identifier::IdType::Id(id)),
                }
            }),
            amount: None,
            minor_amount: None,
            currency: None,
            captured_amount: value.amount_captured,
            minor_captured_amount: value
                .minor_amount_captured
                .map(|amount_captured| amount_captured.get_amount_as_i64()),
            payment_method_type: None,
            capture_method: None,
            auth_type: None,
            created_at: None,
            updated_at: None,
            authorized_at: None,
            captured_at: None,
            customer_name: None,
            email: None,
            connector_customer_id: None,
            merchant_order_reference_id: None,
            metadata: std::collections::HashMap::new(),
            status_code: value.status_code as u32,
            raw_connector_response: None,
            response_headers,
            state: None,
            raw_connector_request: None,
            connector_response: None,
        })
    }
}

impl ForeignTryFrom<PaymentServiceVoidRequest> for PaymentVoidData {
    type Error = ApplicationErrorResponse;

    fn foreign_try_from(
        value: PaymentServiceVoidRequest,
    ) -> Result<Self, error_stack::Report<Self::Error>> {
        let amount = Some(common_utils::types::MinorUnit::new(value.amount()));
        // If currency is unspecified, send None, otherwise try to convert it
        let currency = if value.currency() == grpc_api_types::payments::Currency::Unspecified {
            None
        } else {
            Some(common_enums::Currency::foreign_try_from(value.currency())?)
        };
        Ok(Self {
            browser_info: value
                .browser_info
                .map(BrowserInformation::foreign_try_from)
                .transpose()?,
            connector_transaction_id: value
                .transaction_id
                .and_then(|id| id.id_type)
                .and_then(|id_type| match id_type {
                    grpc_api_types::payments::identifier::IdType::Id(id) => Some(id),
                    _ => None,
                })
                .unwrap_or_default(),
            connector_metadata: (!value.connector_metadata.is_empty()).then(|| {
                Secret::new(serde_json::Value::Object(
                    value
                        .connector_metadata
                        .into_iter()
                        .map(|(k, v)| (k, serde_json::Value::String(v)))
                        .collect(),
                ))
            }),
            cancellation_reason: value.cancellation_reason,
            raw_connector_response: None,
            integrity_object: None,
            amount,
            currency,
        })
    }
}

impl ForeignTryFrom<grpc_api_types::payments::PaymentServiceVoidPostCaptureRequest>
    for crate::connector_types::PaymentsCancelPostCaptureData
{
    type Error = ApplicationErrorResponse;

    fn foreign_try_from(
        value: grpc_api_types::payments::PaymentServiceVoidPostCaptureRequest,
    ) -> Result<Self, error_stack::Report<Self::Error>> {
        Ok(Self {
            browser_info: value
                .browser_info
                .map(BrowserInformation::foreign_try_from)
                .transpose()?,
            connector_transaction_id: value
                .transaction_id
                .and_then(|id| id.id_type)
                .and_then(|id_type| match id_type {
                    grpc_api_types::payments::identifier::IdType::Id(id) => Some(id),
                    _ => None,
                })
                .unwrap_or_default(),
            cancellation_reason: value.cancellation_reason,
            raw_connector_response: None,
            integrity_object: None,
        })
    }
}

impl
    ForeignTryFrom<(
        grpc_api_types::payments::PaymentServiceVoidPostCaptureRequest,
        Connectors,
        &MaskedMetadata,
    )> for PaymentFlowData
{
    type Error = ApplicationErrorResponse;

    fn foreign_try_from(
        (value, connectors, metadata): (
            grpc_api_types::payments::PaymentServiceVoidPostCaptureRequest,
            Connectors,
            &MaskedMetadata,
        ),
    ) -> Result<Self, error_stack::Report<Self::Error>> {
        // For void post capture operations, address information is typically not available or required
        // Since this is a PaymentServiceVoidPostCaptureRequest, we use default address values
        let address: PaymentAddress = payment_address::PaymentAddress::new(
            None,        // shipping
            None,        // billing
            None,        // payment_method_billing
            Some(false), // should_unify_address = false for void post capture operations
        );

        let merchant_id_from_header = extract_merchant_id_from_metadata(metadata)?;

        Ok(Self {
            merchant_id: merchant_id_from_header,
            payment_id: "IRRELEVANT_PAYMENT_ID".to_string(),
            attempt_id: "IRRELEVANT_ATTEMPT_ID".to_string(),
            status: common_enums::AttemptStatus::Pending,
            payment_method: common_enums::PaymentMethod::Card, //TODO
            address,
            auth_type: common_enums::AuthenticationType::default(),
            connector_request_reference_id: extract_connector_request_reference_id(
                &value.request_ref_id,
            ),
            customer_id: None,
            connector_customer: None,
            description: None,
            return_url: None,
            connector_meta_data: None,
            amount_captured: None,
            minor_amount_captured: None,
            access_token: None,
            session_token: None,
            reference_id: None,
            payment_method_token: None,
            preprocessing_id: None,
            connector_api_version: None,
            test_mode: None,
            connector_http_status_code: None,
            external_latency: None,
            connectors,
            raw_connector_response: None,
            raw_connector_request: None,
            connector_response_headers: None,
            vault_headers: None,
            minor_amount_capturable: None,
            connector_response: None,
            recurring_mandate_payment_data: None,
            order_details: None,
            minor_amount_authorized: None,
        })
    }
}

impl ForeignTryFrom<RefundWebhookDetailsResponse> for RefundResponse {
    type Error = ApplicationErrorResponse;

    fn foreign_try_from(
        value: RefundWebhookDetailsResponse,
    ) -> Result<Self, error_stack::Report<Self::Error>> {
        let status = grpc_api_types::payments::RefundStatus::foreign_from(value.status);
        let response_headers = value
            .response_headers
            .map(|headers| {
                headers
                    .iter()
                    .filter_map(|(name, value)| {
                        value
                            .to_str()
                            .ok()
                            .map(|v| (name.to_string(), v.to_string()))
                    })
                    .collect()
            })
            .unwrap_or_default();

        Ok(Self {
            transaction_id: Some(grpc_api_types::payments::Identifier::default()),
            refund_id: value.connector_refund_id.unwrap_or_default(),
            status: status.into(),
            response_ref_id: value.connector_response_reference_id.map(|id| {
                grpc_api_types::payments::Identifier {
                    id_type: Some(grpc_api_types::payments::identifier::IdType::Id(id)),
                }
            }),
            error_code: value.error_code,
            error_message: value.error_message,
            error_reason: None,
            raw_connector_response: None,
            refund_amount: None,
            minor_refund_amount: None,
            refund_currency: None,
            payment_amount: None,
            minor_payment_amount: None,
            refund_reason: None,
            created_at: None,
            updated_at: None,
            processed_at: None,
            customer_name: None,
            email: None,
            merchant_order_reference_id: None,
            metadata: std::collections::HashMap::new(),
            refund_metadata: std::collections::HashMap::new(),
            status_code: value.status_code as u32,
            response_headers,
            state: None,
            raw_connector_request: None,
        })
    }
}

impl ForeignTryFrom<DisputeWebhookDetailsResponse> for DisputeResponse {
    type Error = ApplicationErrorResponse;

    fn foreign_try_from(
        value: DisputeWebhookDetailsResponse,
    ) -> Result<Self, error_stack::Report<Self::Error>> {
        let grpc_status = grpc_api_types::payments::DisputeStatus::foreign_from(value.status);
        let grpc_stage = grpc_api_types::payments::DisputeStage::foreign_from(value.stage);
        let response_headers = value
            .response_headers
            .map(|headers| {
                headers
                    .iter()
                    .filter_map(|(name, value)| {
                        value
                            .to_str()
                            .ok()
                            .map(|v| (name.to_string(), v.to_string()))
                    })
                    .collect()
            })
            .unwrap_or_default();
        Ok(Self {
            dispute_id: Some(value.dispute_id),
            transaction_id: None,
            dispute_status: grpc_status.into(),
            dispute_stage: grpc_stage.into(),
            connector_status_code: None,
            error_code: None,
            error_message: None,
            error_reason: None,
            dispute_amount: None,
            dispute_currency: None,
            dispute_date: None,
            service_date: None,
            shipping_date: None,
            due_date: None,
            evidence_documents: vec![],
            dispute_reason: None,
            dispute_message: value.dispute_message,
            response_ref_id: value.connector_response_reference_id.map(|id| {
                grpc_api_types::payments::Identifier {
                    id_type: Some(grpc_api_types::payments::identifier::IdType::Id(id)),
                }
            }),
            status_code: value.status_code as u32,
            response_headers,
            raw_connector_request: None,
        })
    }
}

impl ForeignTryFrom<grpc_api_types::payments::PaymentServiceRefundRequest> for RefundsData {
    type Error = ApplicationErrorResponse;

    fn foreign_try_from(
        value: grpc_api_types::payments::PaymentServiceRefundRequest,
    ) -> Result<Self, error_stack::Report<Self::Error>> {
        let minor_refund_amount = common_utils::types::MinorUnit::new(value.minor_refund_amount);

        let minor_payment_amount = common_utils::types::MinorUnit::new(value.minor_payment_amount);

        // Extract transaction_id as connector_transaction_id
        let connector_transaction_id = value
            .transaction_id
            .clone()
            .and_then(|id| id.id_type)
            .and_then(|id_type| match id_type {
                grpc_api_types::payments::identifier::IdType::Id(id) => Some(id),
                _ => None,
            })
            .unwrap_or_default();

        Ok(RefundsData {
            refund_id: value.refund_id.to_string(),
            connector_transaction_id,
            connector_refund_id: None, // refund_id field is used as refund_id, not connector_refund_id
            currency: common_enums::Currency::foreign_try_from(value.currency())?,
            payment_amount: value.payment_amount,
            reason: value.reason.clone(),
            webhook_url: value.webhook_url,
            refund_amount: value.refund_amount,
            connector_metadata: Some(convert_merchant_metadata_to_json(&value.metadata)),
            refund_connector_metadata: {
                value.refund_metadata.get("refund_metadata").map(|json_string| {
                    Ok::<Secret<serde_json::Value>, error_stack::Report<ApplicationErrorResponse>>(Secret::new(serde_json::Value::String(json_string.clone())))
                }).transpose()?
            },
            minor_payment_amount,
            minor_refund_amount,
            refund_status: common_enums::RefundStatus::Pending,
            merchant_account_id: value.merchant_account_id,
            capture_method: value
                .capture_method
                .map(|cm| {
                    common_enums::CaptureMethod::foreign_try_from(
                        grpc_api_types::payments::CaptureMethod::try_from(cm).unwrap_or_default(),
                    )
                })
                .transpose()?,
            browser_info: value
                .browser_info
                .map(BrowserInformation::foreign_try_from)
                .transpose()?,
            integrity_object: None,
            split_refunds: None,
            merchant_account_metadata: (!value.merchant_account_metadata.is_empty())
                .then(|| {
                    serde_json::to_value(&value.merchant_account_metadata)
                        .map(common_utils::pii::SecretSerdeValue::new)
                        .map_err(|_| {
                            error_stack::Report::new(ApplicationErrorResponse::InternalServerError(
                                crate::errors::ApiError {
                                    sub_code: "SERDE_JSON_ERROR".to_owned(),
                                    error_identifier: 500,
                                    error_message: "Failed to serialize merchant_account_metadata"
                                        .to_owned(),
                                    error_object: None,
                                },
                            ))
                        })
                })
                .transpose()?,
        })
    }
}

impl ForeignTryFrom<grpc_api_types::payments::AcceptDisputeRequest> for AcceptDisputeData {
    type Error = ApplicationErrorResponse;

    fn foreign_try_from(
        value: grpc_api_types::payments::AcceptDisputeRequest,
    ) -> Result<Self, error_stack::Report<Self::Error>> {
        Ok(AcceptDisputeData {
            connector_dispute_id: value.dispute_id,
            integrity_object: None,
        })
    }
}

impl ForeignTryFrom<grpc_api_types::payments::DisputeServiceSubmitEvidenceRequest>
    for SubmitEvidenceData
{
    type Error = ApplicationErrorResponse;

    fn foreign_try_from(
        value: grpc_api_types::payments::DisputeServiceSubmitEvidenceRequest,
    ) -> Result<Self, error_stack::Report<Self::Error>> {
        // Initialize all fields to None
        let mut result = SubmitEvidenceData {
            dispute_id: Some(value.dispute_id.clone()),
            connector_dispute_id: value.dispute_id,
            integrity_object: None,
            access_activity_log: None,
            billing_address: None,
            cancellation_policy: None,
            cancellation_policy_file_type: None,
            cancellation_policy_provider_file_id: None,
            cancellation_policy_disclosure: None,
            cancellation_rebuttal: None,
            customer_communication: None,
            customer_communication_file_type: None,
            customer_communication_provider_file_id: None,
            customer_email_address: None,
            customer_name: None,
            customer_purchase_ip: None,
            customer_signature: None,
            customer_signature_file_type: None,
            customer_signature_provider_file_id: None,
            product_description: None,
            receipt: None,
            receipt_file_type: None,
            receipt_provider_file_id: None,
            refund_policy: None,
            refund_policy_file_type: None,
            refund_policy_provider_file_id: None,
            refund_policy_disclosure: None,
            refund_refusal_explanation: None,
            service_date: value.service_date.map(|date| date.to_string()),
            service_documentation: None,
            service_documentation_file_type: None,
            service_documentation_provider_file_id: None,
            shipping_address: None,
            shipping_carrier: None,
            shipping_date: value.shipping_date.map(|date| date.to_string()),
            shipping_documentation: None,
            shipping_documentation_file_type: None,
            shipping_documentation_provider_file_id: None,
            shipping_tracking_number: None,
            invoice_showing_distinct_transactions: None,
            invoice_showing_distinct_transactions_file_type: None,
            invoice_showing_distinct_transactions_provider_file_id: None,
            recurring_transaction_agreement: None,
            recurring_transaction_agreement_file_type: None,
            recurring_transaction_agreement_provider_file_id: None,
            uncategorized_file: None,
            uncategorized_file_type: None,
            uncategorized_file_provider_file_id: None,
            uncategorized_text: None,
        };

        // Extract evidence from evidence_documents array
        for document in value.evidence_documents {
            let evidence_type =
                grpc_api_types::payments::EvidenceType::try_from(document.evidence_type)
                    .unwrap_or(grpc_api_types::payments::EvidenceType::Unspecified);

            match evidence_type {
                grpc_api_types::payments::EvidenceType::CancellationPolicy => {
                    result.cancellation_policy = document.file_content;
                    result.cancellation_policy_file_type = document.file_mime_type;
                    result.cancellation_policy_provider_file_id = document.provider_file_id;
                }
                grpc_api_types::payments::EvidenceType::CustomerCommunication => {
                    result.customer_communication = document.file_content;
                    result.customer_communication_file_type = document.file_mime_type;
                    result.customer_communication_provider_file_id = document.provider_file_id;
                }
                grpc_api_types::payments::EvidenceType::CustomerSignature => {
                    result.customer_signature = document.file_content;
                    result.customer_signature_file_type = document.file_mime_type;
                    result.customer_signature_provider_file_id = document.provider_file_id;
                }
                grpc_api_types::payments::EvidenceType::Receipt => {
                    result.receipt = document.file_content;
                    result.receipt_file_type = document.file_mime_type;
                    result.receipt_provider_file_id = document.provider_file_id;
                }
                grpc_api_types::payments::EvidenceType::RefundPolicy => {
                    result.refund_policy = document.file_content;
                    result.refund_policy_file_type = document.file_mime_type;
                    result.refund_policy_provider_file_id = document.provider_file_id;
                }
                grpc_api_types::payments::EvidenceType::ServiceDocumentation => {
                    result.service_documentation = document.file_content;
                    result.service_documentation_file_type = document.file_mime_type;
                    result.service_documentation_provider_file_id = document.provider_file_id;
                }
                grpc_api_types::payments::EvidenceType::ShippingDocumentation => {
                    result.shipping_documentation = document.file_content;
                    result.shipping_documentation_file_type = document.file_mime_type;
                    result.shipping_documentation_provider_file_id = document.provider_file_id;
                }
                grpc_api_types::payments::EvidenceType::InvoiceShowingDistinctTransactions => {
                    result.invoice_showing_distinct_transactions = document.file_content;
                    result.invoice_showing_distinct_transactions_file_type =
                        document.file_mime_type;
                    result.invoice_showing_distinct_transactions_provider_file_id =
                        document.provider_file_id;
                }
                grpc_api_types::payments::EvidenceType::RecurringTransactionAgreement => {
                    result.recurring_transaction_agreement = document.file_content;
                    result.recurring_transaction_agreement_file_type = document.file_mime_type;
                    result.recurring_transaction_agreement_provider_file_id =
                        document.provider_file_id;
                }
                grpc_api_types::payments::EvidenceType::UncategorizedFile => {
                    result.uncategorized_file = document.file_content;
                    result.uncategorized_file_type = document.file_mime_type;
                    result.uncategorized_file_provider_file_id = document.provider_file_id;
                    result.uncategorized_text = document.text_content;
                }
                grpc_api_types::payments::EvidenceType::Unspecified => {
                    // Skip unspecified evidence types
                }
            }
        }

        Ok(result)
    }
}

pub fn generate_refund_response(
    router_data_v2: RouterDataV2<Refund, RefundFlowData, RefundsData, RefundsResponseData>,
) -> Result<RefundResponse, error_stack::Report<ApplicationErrorResponse>> {
    let refund_response = router_data_v2.response;
    let raw_connector_response = router_data_v2
        .resource_common_data
        .get_raw_connector_response();

    // RefundFlowData doesn't have access_token field, so no state to return
    let state = None;

    let raw_connector_request = router_data_v2
        .resource_common_data
        .get_raw_connector_request();

    match refund_response {
        Ok(response) => {
            let status = response.refund_status;
            let grpc_status = grpc_api_types::payments::RefundStatus::foreign_from(status);

            Ok(RefundResponse {
                transaction_id: Some(grpc_api_types::payments::Identifier::default()),
                refund_id: response.connector_refund_id,
                status: grpc_status as i32,
                response_ref_id: None,
                error_code: None,
                error_message: None,
                error_reason: None,
                refund_amount: None,
                minor_refund_amount: None,
                refund_currency: None,
                payment_amount: None,
                minor_payment_amount: None,
                refund_reason: None,
                created_at: None,
                updated_at: None,
                processed_at: None,
                customer_name: None,
                email: None,
                merchant_order_reference_id: None,
                raw_connector_response,
                metadata: std::collections::HashMap::new(),
                refund_metadata: std::collections::HashMap::new(),
                status_code: response.status_code as u32,
                response_headers: router_data_v2
                    .resource_common_data
                    .get_connector_response_headers_as_map(),
                state,
                raw_connector_request,
            })
        }
        Err(e) => {
            let status = e
                .attempt_status
                .map(grpc_api_types::payments::PaymentStatus::foreign_from)
                .unwrap_or_default();

            Ok(RefundResponse {
                transaction_id: Some(
                    e.connector_transaction_id
                        .map(|id| grpc_api_types::payments::Identifier {
                            id_type: Some(grpc_api_types::payments::identifier::IdType::Id(id)),
                        })
                        .unwrap_or_default(),
                ),
                refund_id: String::new(),
                status: status as i32,
                response_ref_id: None,
                error_code: Some(e.code),
                error_message: Some(e.message),
                error_reason: e.reason,
                refund_amount: None,
                minor_refund_amount: None,
                refund_currency: None,
                payment_amount: None,
                minor_payment_amount: None,
                refund_reason: None,
                created_at: None,
                updated_at: None,
                processed_at: None,
                customer_name: None,
                email: None,
                raw_connector_response,
                merchant_order_reference_id: None,
                metadata: std::collections::HashMap::new(),
                refund_metadata: std::collections::HashMap::new(),
                status_code: e.status_code as u32,
                response_headers: router_data_v2
                    .resource_common_data
                    .get_connector_response_headers_as_map(),
                state,
                raw_connector_request,
            })
        }
    }
}

impl ForeignTryFrom<PaymentServiceSdkSessionTokenRequest> for PaymentsSdkSessionTokenData {
    type Error = ApplicationErrorResponse;

    fn foreign_try_from(
        value: PaymentServiceSdkSessionTokenRequest,
    ) -> Result<Self, error_stack::Report<Self::Error>> {
        let currency = common_enums::Currency::foreign_try_from(value.currency())?;

        let payment_method_type =
            <Option<PaymentMethodType>>::foreign_try_from(value.payment_method_type())?;

        let email: Option<Email> = match value.email {
            Some(ref email_str) => {
                Some(Email::try_from(email_str.clone().expose()).map_err(|_| {
                    error_stack::Report::new(ApplicationErrorResponse::BadRequest(ApiError {
                        sub_code: "INVALID_EMAIL_FORMAT".to_owned(),
                        error_identifier: 400,

                        error_message: "Invalid email".to_owned(),
                        error_object: None,
                    }))
                })?)
            }
            None => None,
        };

        Ok(Self {
            amount: common_utils::types::MinorUnit::new(value.amount),
            currency,
            country: Some(common_enums::CountryAlpha2::foreign_try_from(
                value.country_alpha2_code(),
            )?),
            order_details: None,
            email,
            minor_amount: common_utils::types::MinorUnit::new(value.minor_amount),
            customer_name: value.customer_name,
            order_tax_amount: value
                .order_tax_amount
                .map(common_utils::types::MinorUnit::new),
            shipping_cost: value.shipping_cost.map(common_utils::types::MinorUnit::new),
            payment_method_type,
        })
    }
}

impl ForeignTryFrom<grpc_api_types::payments::PaymentServiceCaptureRequest>
    for PaymentsCaptureData
{
    type Error = ApplicationErrorResponse;

    fn foreign_try_from(
        value: grpc_api_types::payments::PaymentServiceCaptureRequest,
    ) -> Result<Self, error_stack::Report<Self::Error>> {
        let capture_method = Some(common_enums::CaptureMethod::foreign_try_from(
            value.capture_method(),
        )?);

        let connector_transaction_id = ResponseId::ConnectorTransactionId(
            value
                .transaction_id
                .clone()
                .and_then(|id| id.id_type)
                .and_then(|id_type| match id_type {
                    grpc_api_types::payments::identifier::IdType::Id(id) => Some(id),
                    _ => None,
                })
                .unwrap_or_default(),
        );

        let multiple_capture_data =
            value
                .multiple_capture_data
                .clone()
                .map(|data| MultipleCaptureRequestData {
                    capture_sequence: data.capture_sequence,
                    capture_reference: data.capture_reference,
                });

        let minor_amount = common_utils::types::MinorUnit::new(value.amount_to_capture);

        Ok(Self {
            amount_to_capture: value.amount_to_capture,
            minor_amount_to_capture: minor_amount,
            currency: common_enums::Currency::foreign_try_from(value.currency())?,
            connector_transaction_id,
            multiple_capture_data,
            connector_metadata: (!value.connector_metadata.is_empty()).then(|| {
                serde_json::Value::Object(
                    value
                        .connector_metadata
                        .into_iter()
                        .map(|(k, v)| (k, serde_json::Value::String(v)))
                        .collect(),
                )
            }),
            browser_info: value
                .browser_info
                .map(BrowserInformation::foreign_try_from)
                .transpose()?,
            integrity_object: None,
            capture_method,
        })
    }
}

impl
    ForeignTryFrom<(
        grpc_api_types::payments::PaymentServiceCaptureRequest,
        Connectors,
    )> for PaymentFlowData
{
    type Error = ApplicationErrorResponse;

    fn foreign_try_from(
        (value, connectors): (
            grpc_api_types::payments::PaymentServiceCaptureRequest,
            Connectors,
        ),
    ) -> Result<Self, error_stack::Report<Self::Error>> {
        Ok(Self {
            raw_connector_response: None,
            merchant_id: common_utils::id_type::MerchantId::default(),
            payment_id: "PAYMENT_ID".to_string(),
            attempt_id: "ATTEMPT_ID".to_string(),
            status: common_enums::AttemptStatus::Pending,
            payment_method: common_enums::PaymentMethod::Card, // Default
            address: payment_address::PaymentAddress::default(),
            auth_type: common_enums::AuthenticationType::default(),
            connector_request_reference_id: extract_connector_request_reference_id(
                &value.request_ref_id,
            ),
            customer_id: None,
            connector_customer: None,
            description: None,
            return_url: None,
            connector_meta_data: None,
            amount_captured: None,
            minor_amount_captured: None,
            minor_amount_capturable: None,
            access_token: None,
            session_token: None,
            reference_id: None,
            payment_method_token: None,
            preprocessing_id: None,
            connector_api_version: None,
            test_mode: None,
            connector_http_status_code: None,
            external_latency: None,
            connectors,
            raw_connector_request: None,
            connector_response_headers: None,
            vault_headers: None,
            connector_response: None,
            recurring_mandate_payment_data: None,
            order_details: None,
            minor_amount_authorized: None,
        })
    }
}

impl
    ForeignTryFrom<(
        grpc_api_types::payments::PaymentServiceCaptureRequest,
        Connectors,
        &MaskedMetadata,
    )> for PaymentFlowData
{
    type Error = ApplicationErrorResponse;

    fn foreign_try_from(
        (value, connectors, metadata): (
            grpc_api_types::payments::PaymentServiceCaptureRequest,
            Connectors,
            &MaskedMetadata,
        ),
    ) -> Result<Self, error_stack::Report<Self::Error>> {
        let merchant_id_from_header = extract_merchant_id_from_metadata(metadata)?;
        let access_token = value
            .state
            .as_ref()
            .and_then(|state| state.access_token.as_ref())
            .map(AccessTokenResponseData::from);
        let connector_meta_data = common_utils::pii::SecretSerdeValue::new(
            convert_merchant_metadata_to_json(&value.merchant_account_metadata),
        );
        Ok(Self {
            merchant_id: merchant_id_from_header,
            payment_id: "PAYMENT_ID".to_string(),
            attempt_id: "ATTEMPT_ID".to_string(),
            status: common_enums::AttemptStatus::Pending,
            payment_method: common_enums::PaymentMethod::Card, // Default
            address: payment_address::PaymentAddress::default(),
            auth_type: common_enums::AuthenticationType::default(),
            connector_request_reference_id: extract_connector_request_reference_id(
                &value.request_ref_id,
            ),
            customer_id: None,
            connector_customer: None,
            description: None,
            return_url: None,
            connector_meta_data: Some(connector_meta_data),
            amount_captured: None,
            minor_amount_captured: None,
            minor_amount_capturable: None,
            access_token,
            session_token: None,
            reference_id: None,
            payment_method_token: None,
            preprocessing_id: None,
            connector_api_version: None,
            test_mode: None,
            connector_http_status_code: None,
            external_latency: None,
            connectors,
            raw_connector_response: None,
            raw_connector_request: None,
            connector_response_headers: None,
            vault_headers: None,
            connector_response: None,
            recurring_mandate_payment_data: None,
            order_details: None,
            minor_amount_authorized: None,
        })
    }
}

impl
    ForeignTryFrom<(
        PaymentServiceSdkSessionTokenRequest,
        Connectors,
        &MaskedMetadata,
    )> for PaymentFlowData
{
    type Error = ApplicationErrorResponse;

    fn foreign_try_from(
        (value, connectors, metadata): (
            PaymentServiceSdkSessionTokenRequest,
            Connectors,
            &MaskedMetadata,
        ),
    ) -> Result<Self, error_stack::Report<Self::Error>> {
        let merchant_id_from_header = extract_merchant_id_from_metadata(metadata)?;

        Ok(Self {
            merchant_id: merchant_id_from_header,
            payment_id: "PAYMENT_ID".to_string(),
            attempt_id: "ATTEMPT_ID".to_string(),
            status: common_enums::AttemptStatus::Pending,
            payment_method: common_enums::PaymentMethod::Wallet,
            address: payment_address::PaymentAddress::default(),
            auth_type: common_enums::AuthenticationType::default(),
            connector_request_reference_id: extract_connector_request_reference_id(
                &value.request_ref_id,
            ),
            customer_id: None,
            connector_customer: None,
            description: None,
            return_url: None,
            connector_meta_data: value
                .merchant_account_metadata
                .map(|metadata| serde_json::from_str(&metadata.expose()))
                .transpose()
                .change_context(ApplicationErrorResponse::BadRequest(ApiError {
                    sub_code: "INVALID_MERCHANT_ACCOUNT_METADATA".to_owned(),
                    error_identifier: 400,
                    error_message: "Failed to parse merchant account metadata".to_owned(),
                    error_object: None,
                }))?,
            amount_captured: None,
            minor_amount_captured: None,
            minor_amount_capturable: None,
            access_token: None,
            session_token: None,
            reference_id: None,
            payment_method_token: None,
            preprocessing_id: None,
            connector_api_version: None,
            test_mode: None,
            connector_http_status_code: None,
            external_latency: None,
            connectors,
            raw_connector_response: None,
            raw_connector_request: None,
            connector_response_headers: None,
            vault_headers: None,
            connector_response: None,
            recurring_mandate_payment_data: None,
            order_details: None,
            minor_amount_authorized: None,
        })
    }
}

pub fn generate_payment_capture_response(
    router_data_v2: RouterDataV2<
        Capture,
        PaymentFlowData,
        PaymentsCaptureData,
        PaymentsResponseData,
    >,
) -> Result<PaymentServiceCaptureResponse, error_stack::Report<ApplicationErrorResponse>> {
    let transaction_response = router_data_v2.response;

    // Create state if either access token or connector customer is available
    let state = if router_data_v2.resource_common_data.access_token.is_some()
        || router_data_v2
            .resource_common_data
            .connector_customer
            .is_some()
    {
        Some(ConnectorState {
            access_token: router_data_v2
                .resource_common_data
                .access_token
                .as_ref()
                .map(|token_data| grpc_api_types::payments::AccessToken {
                    token: token_data.access_token.clone(),
                    expires_in_seconds: token_data.expires_in,
                    token_type: token_data.token_type.clone(),
                }),
            connector_customer_id: router_data_v2
                .resource_common_data
                .connector_customer
                .clone(),
        })
    } else {
        None
    };

    let raw_connector_request = router_data_v2
        .resource_common_data
        .get_raw_connector_request();

    match transaction_response {
        Ok(response) => match response {
            PaymentsResponseData::TransactionResponse {
                resource_id,
                redirection_data: _,
                connector_metadata,
                network_txn_id: _,
                connector_response_reference_id,
                incremental_authorization_allowed,
                mandate_reference,
                status_code,
            } => {
                let status = router_data_v2.resource_common_data.status;
                let grpc_status = grpc_api_types::payments::PaymentStatus::foreign_from(status);
                let grpc_resource_id =
                    grpc_api_types::payments::Identifier::foreign_try_from(resource_id)?;

                let mandate_reference_grpc =
                    mandate_reference.map(|m| grpc_api_types::payments::MandateReference {
                        mandate_id: m.connector_mandate_id,
                        payment_method_id: m.payment_method_id,
                        connector_mandate_request_reference_id: m
                            .connector_mandate_request_reference_id,
                    });

                Ok(PaymentServiceCaptureResponse {
                    transaction_id: Some(grpc_resource_id),
                    response_ref_id: connector_response_reference_id.map(|id| {
                        grpc_api_types::payments::Identifier {
                            id_type: Some(grpc_api_types::payments::identifier::IdType::Id(id)),
                        }
                    }),
                    error_code: None,
                    error_message: None,
                    error_reason: None,
                    status: grpc_status.into(),
                    status_code: status_code as u32,
                    response_headers: router_data_v2
                        .resource_common_data
                        .get_connector_response_headers_as_map(),
                    state,
                    raw_connector_request,
                    incremental_authorization_allowed,
                    mandate_reference: mandate_reference_grpc,
                    captured_amount: router_data_v2.resource_common_data.amount_captured,
                    minor_captured_amount: router_data_v2
                        .resource_common_data
                        .minor_amount_captured
                        .map(|amount_captured| amount_captured.get_amount_as_i64()),
                    connector_metadata: convert_connector_metadata_to_hashmap(connector_metadata),
                })
            }
            _ => Err(report!(ApplicationErrorResponse::InternalServerError(
                ApiError {
                    sub_code: "INVALID_RESPONSE_TYPE".to_owned(),
                    error_identifier: 500,
                    error_message: "Invalid response type received from connector".to_owned(),
                    error_object: None,
                }
            ))),
        },
        Err(e) => {
            let status = match e.get_attempt_status_for_grpc(
                e.status_code,
                router_data_v2.resource_common_data.status,
            ) {
                Some(attempt_status) => {
                    grpc_api_types::payments::PaymentStatus::foreign_from(attempt_status)
                }
                None => grpc_api_types::payments::PaymentStatus::AttemptStatusUnspecified,
            };
            Ok(PaymentServiceCaptureResponse {
                transaction_id: Some(grpc_api_types::payments::Identifier {
                    id_type: Some(
                        grpc_api_types::payments::identifier::IdType::NoResponseIdMarker(()),
                    ),
                }),
                response_ref_id: e.connector_transaction_id.map(|id| {
                    grpc_api_types::payments::Identifier {
                        id_type: Some(grpc_api_types::payments::identifier::IdType::Id(id)),
                    }
                }),
                status: status.into(),
                error_message: Some(e.message),
                error_code: Some(e.code),
                error_reason: e.reason,
                status_code: e.status_code as u32,
                response_headers: router_data_v2
                    .resource_common_data
                    .get_connector_response_headers_as_map(),
                state,
                raw_connector_request,
                incremental_authorization_allowed: None,
                mandate_reference: None,
                captured_amount: None,
                minor_captured_amount: None,
                connector_metadata: std::collections::HashMap::new(),
            })
        }
    }
}

impl
    ForeignTryFrom<(
        PaymentServiceRegisterRequest,
        Connectors,
        consts::Env,
        &MaskedMetadata,
    )> for PaymentFlowData
{
    type Error = ApplicationErrorResponse;

    fn foreign_try_from(
        (value, connectors, environment, metadata): (
            PaymentServiceRegisterRequest,
            Connectors,
            consts::Env,
            &MaskedMetadata,
        ),
    ) -> Result<Self, error_stack::Report<Self::Error>> {
        let address = match value.address {
            Some(address) => payment_address::PaymentAddress::foreign_try_from(address)?,
            None => {
                return Err(ApplicationErrorResponse::BadRequest(ApiError {
                    sub_code: "INVALID_ADDRESS".to_owned(),
                    error_identifier: 400,
                    error_message: "Address is required".to_owned(),
                    error_object: None,
                }))?
            }
        };
        let test_mode = match environment {
            consts::Env::Development => Some(true),
            consts::Env::Production => Some(false),
            _ => Some(true),
        };

        let merchant_id_from_header = extract_merchant_id_from_metadata(metadata)?;
        let access_token = value
            .state
            .as_ref()
            .and_then(|state| state.access_token.as_ref())
            .map(AccessTokenResponseData::from);
        Ok(Self {
            merchant_id: merchant_id_from_header,
            payment_id: "IRRELEVANT_PAYMENT_ID".to_string(),
            attempt_id: "IRRELEVANT_ATTEMPT_ID".to_string(),
            status: common_enums::AttemptStatus::Pending,
            payment_method: common_enums::PaymentMethod::Card, //TODO
            address,
            auth_type: common_enums::AuthenticationType::default(),
            connector_request_reference_id: extract_connector_request_reference_id(
                &value.request_ref_id,
            ),
            customer_id: value
                .customer_id
                .clone()
                .map(|customer_id| CustomerId::try_from(Cow::from(customer_id)))
                .transpose()
                .change_context(ApplicationErrorResponse::BadRequest(ApiError {
                    sub_code: "INVALID_CUSTOMER_ID".to_owned(),
                    error_identifier: 400,
                    error_message: "Failed to parse Customer Id".to_owned(),
                    error_object: None,
                }))?,
            connector_customer: value.connector_customer_id,
            description: value.metadata.get("description").cloned(),
            return_url: None,
            connector_meta_data: None,
            amount_captured: None,
            minor_amount_captured: None,
            minor_amount_capturable: None,
            access_token,
            session_token: value.session_token,
            reference_id: None,
            payment_method_token: value
                .payment_method_token
                .map(|pmt| router_data::PaymentMethodToken::Token(Secret::new(pmt))),
            preprocessing_id: None,
            connector_api_version: None,
            test_mode,
            connector_http_status_code: None,
            external_latency: None,
            connectors,
            raw_connector_response: None,
            raw_connector_request: None,
            connector_response_headers: None,
            vault_headers: None,
            connector_response: None,
            recurring_mandate_payment_data: None,
            order_details: None,
            minor_amount_authorized: None,
        })
    }
}

impl ForeignTryFrom<PaymentServiceRegisterRequest> for SetupMandateRequestData<DefaultPCIHolder> {
    type Error = ApplicationErrorResponse;

    fn foreign_try_from(
        value: PaymentServiceRegisterRequest,
    ) -> Result<Self, error_stack::Report<Self::Error>> {
        let email: Option<Email> = match value.email {
            Some(ref email_str) => {
                Some(Email::try_from(email_str.clone().expose()).map_err(|_| {
                    error_stack::Report::new(ApplicationErrorResponse::BadRequest(ApiError {
                        sub_code: "INVALID_EMAIL_FORMAT".to_owned(),
                        error_identifier: 400,

                        error_message: "Invalid email".to_owned(),
                        error_object: None,
                    }))
                })?)
            }
            None => None,
        };
        let customer_acceptance = value.customer_acceptance.clone().ok_or_else(|| {
            error_stack::Report::new(ApplicationErrorResponse::BadRequest(ApiError {
                sub_code: "MISSING_CUSTOMER_ACCEPTANCE".to_owned(),
                error_identifier: 400,
                error_message: "Customer acceptance is missing".to_owned(),
                error_object: None,
            }))
        })?;

        let setup_future_usage = value.setup_future_usage();

        let setup_mandate_details = MandateData {
            update_mandate_id: None,
            customer_acceptance: Some(mandates::CustomerAcceptance::foreign_try_from(
                customer_acceptance.clone(),
            )?),
            mandate_type: None,
        };

        let billing_descriptor =
            value
                .billing_descriptor
                .as_ref()
                .map(|descriptor| BillingDescriptor {
                    name: descriptor.name.clone(),
                    city: descriptor.city.clone(),
                    phone: descriptor.phone.clone(),
                    statement_descriptor: descriptor.statement_descriptor.clone(),
                    statement_descriptor_suffix: descriptor.statement_descriptor_suffix.clone(),
                    reference: descriptor.reference.clone(),
                });

        let payment_channel = match value.payment_channel() {
            grpc_payment_types::PaymentChannel::Unspecified => None,
            _ => Some(common_enums::PaymentChannel::foreign_try_from(
                value.payment_channel(),
            )?),
        };

        Ok(Self {
            currency: common_enums::Currency::foreign_try_from(value.currency())?,
            payment_method_data: PaymentMethodData::foreign_try_from(
                value.payment_method.ok_or_else(|| {
                    ApplicationErrorResponse::BadRequest(ApiError {
                        sub_code: "INVALID_PAYMENT_METHOD_DATA".to_owned(),
                        error_identifier: 400,
                        error_message: "Payment method data is required".to_owned(),
                        error_object: None,
                    })
                })?,
            )?,
            amount: Some(0),
            confirm: true,
            customer_acceptance: Some(mandates::CustomerAcceptance::foreign_try_from(
                customer_acceptance.clone(),
            )?),
            mandate_id: None,
            setup_future_usage: Some(common_enums::FutureUsage::foreign_try_from(
                setup_future_usage,
            )?),
            off_session: value.off_session,
            setup_mandate_details: Some(setup_mandate_details),
            router_return_url: value.return_url.clone(),
            webhook_url: value.webhook_url,
            browser_info: value
                .browser_info
                .map(BrowserInformation::foreign_try_from)
                .transpose()?,
            email,
            customer_name: None,
            return_url: value.return_url.clone(),
            payment_method_type: None,
            request_incremental_authorization: false,
            metadata: if value.metadata.is_empty() {
                None
            } else {
                Some(serde_json::Value::Object(
                    value
                        .metadata
                        .into_iter()
                        .map(|(k, v)| (k, serde_json::Value::String(v)))
                        .collect(),
                ))
            },
            complete_authorize_url: None,
            capture_method: None,
            integrity_object: None,
            minor_amount: Some(common_utils::types::MinorUnit::new(0)),
            shipping_cost: None,
            customer_id: value
                .customer_id
                .clone()
                .map(|customer_id| CustomerId::try_from(Cow::from(customer_id)))
                .transpose()
                .change_context(ApplicationErrorResponse::BadRequest(ApiError {
                    sub_code: "INVALID_CUSTOMER_ID".to_owned(),
                    error_identifier: 400,
                    error_message: "Failed to parse Customer Id".to_owned(),
                    error_object: None,
                }))?,
            billing_descriptor,
            merchant_order_reference_id: value.merchant_order_reference_id,
            merchant_account_metadata: (!value.merchant_account_metadata.is_empty()).then(|| {
                common_utils::pii::SecretSerdeValue::new(convert_merchant_metadata_to_json(
                    &value.merchant_account_metadata,
                ))
            }),
            payment_channel,
            enable_partial_authorization: value.enable_partial_authorization,
        })
    }
}

impl ForeignTryFrom<grpc_api_types::payments::PaymentChannel> for common_enums::PaymentChannel {
    type Error = ApplicationErrorResponse;
    fn foreign_try_from(
        value: grpc_api_types::payments::PaymentChannel,
    ) -> Result<Self, error_stack::Report<Self::Error>> {
        match value {
            grpc_payment_types::PaymentChannel::Ecommerce => {
                Ok(common_enums::PaymentChannel::Ecommerce)
            }
            grpc_payment_types::PaymentChannel::MailOrder => {
                Ok(common_enums::PaymentChannel::MailOrder)
            }
            grpc_payment_types::PaymentChannel::TelephoneOrder => {
                Ok(common_enums::PaymentChannel::TelephoneOrder)
            }
            grpc_payment_types::PaymentChannel::Unspecified => {
                Err(ApplicationErrorResponse::BadRequest(ApiError {
                    sub_code: "UNSPECIFIED_PAYMENT_CHANNEL".to_owned(),
                    error_identifier: 400,
                    error_message: "Payment channel type must be specified".to_owned(),
                    error_object: None,
                })
                .into())
            }
        }
    }
}

impl ForeignTryFrom<grpc_api_types::payments::CustomerAcceptance> for mandates::CustomerAcceptance {
    type Error = ApplicationErrorResponse;
    fn foreign_try_from(
        value: grpc_api_types::payments::CustomerAcceptance,
    ) -> Result<Self, error_stack::Report<Self::Error>> {
        Ok(mandates::CustomerAcceptance {
            acceptance_type: mandates::AcceptanceType::foreign_try_from(value.acceptance_type())?,
            accepted_at: time::OffsetDateTime::from_unix_timestamp(value.accepted_at)
                .ok()
                .map(|offset_dt| time::PrimitiveDateTime::new(offset_dt.date(), offset_dt.time())),
            online: value
                .online_mandate_details
                .map(mandates::OnlineMandate::foreign_try_from)
                .transpose()?,
        })
    }
}

impl
    From<(
        &grpc_api_types::payments::BillingDescriptor,
        Option<String>,
        Option<String>,
    )> for BillingDescriptor
{
    fn from(
        (descriptor, statement_descriptor_name, statement_descriptor_suffix): (
            &grpc_api_types::payments::BillingDescriptor,
            Option<String>,
            Option<String>,
        ),
    ) -> Self {
        BillingDescriptor {
            name: descriptor.name.clone(),
            city: descriptor.city.clone(),
            phone: descriptor.phone.clone(),
            statement_descriptor: descriptor
                .statement_descriptor
                .clone()
                .or(statement_descriptor_name),
            statement_descriptor_suffix: descriptor
                .statement_descriptor_suffix
                .clone()
                .or(statement_descriptor_suffix),
            reference: descriptor.reference.clone(),
        }
    }
}

impl ForeignTryFrom<grpc_api_types::payments::OnlineMandate> for mandates::OnlineMandate {
    type Error = ApplicationErrorResponse;
    fn foreign_try_from(
        value: grpc_api_types::payments::OnlineMandate,
    ) -> Result<Self, error_stack::Report<Self::Error>> {
        Ok(mandates::OnlineMandate {
            ip_address: value.ip_address.map(Secret::new),
            user_agent: value.user_agent,
        })
    }
}

impl ForeignTryFrom<grpc_api_types::payments::AcceptanceType> for mandates::AcceptanceType {
    type Error = ApplicationErrorResponse;
    fn foreign_try_from(
        value: grpc_api_types::payments::AcceptanceType,
    ) -> Result<Self, error_stack::Report<Self::Error>> {
        match value {
            grpc_payment_types::AcceptanceType::Offline => Ok(mandates::AcceptanceType::Offline),
            grpc_payment_types::AcceptanceType::Online => Ok(mandates::AcceptanceType::Online),
            grpc_payment_types::AcceptanceType::Unspecified => {
                Err(ApplicationErrorResponse::BadRequest(ApiError {
                    sub_code: "UNSPECIFIED_ACCEPTANCE_TYPE".to_owned(),
                    error_identifier: 400,
                    error_message: "Acceptance type must be specified".to_owned(),
                    error_object: None,
                })
                .into())
            }
        }
    }
}

impl ForeignTryFrom<grpc_api_types::payments::SetupMandateDetails> for mandates::MandateData {
    type Error = ApplicationErrorResponse;
    fn foreign_try_from(
        value: grpc_api_types::payments::SetupMandateDetails,
    ) -> Result<Self, error_stack::Report<Self::Error>> {
        Ok(Self {
            update_mandate_id: value.update_mandate_id,
            customer_acceptance: value
                .customer_acceptance
                .map(mandates::CustomerAcceptance::foreign_try_from)
                .transpose()?,
            mandate_type: None,
        })
    }
}

impl ForeignTryFrom<grpc_api_types::payments::FutureUsage> for common_enums::FutureUsage {
    type Error = ApplicationErrorResponse;
    fn foreign_try_from(
        value: grpc_api_types::payments::FutureUsage,
    ) -> Result<Self, error_stack::Report<Self::Error>> {
        match value {
            grpc_api_types::payments::FutureUsage::OffSession => {
                Ok(common_enums::FutureUsage::OffSession)
            }
            grpc_api_types::payments::FutureUsage::OnSession => {
                Ok(common_enums::FutureUsage::OnSession)
            }
            grpc_api_types::payments::FutureUsage::Unspecified => {
                Err(ApplicationErrorResponse::BadRequest(ApiError {
                    sub_code: "UNSPECIFIED_FUTURE_USAGE".to_owned(),
                    error_identifier: 401,
                    error_message: "Future usage must be specified".to_owned(),
                    error_object: None,
                })
                .into())
            }
        }
    }
}

impl ForeignTryFrom<grpc_api_types::payments::MitCategory> for common_enums::MitCategory {
    type Error = ApplicationErrorResponse;
    fn foreign_try_from(
        value: grpc_api_types::payments::MitCategory,
    ) -> Result<Self, error_stack::Report<Self::Error>> {
        match value {
            grpc_api_types::payments::MitCategory::RecurringMit => {
                Ok(common_enums::MitCategory::Recurring)
            }
            grpc_api_types::payments::MitCategory::InstallmentMit => {
                Ok(common_enums::MitCategory::Installment)
            }
            grpc_api_types::payments::MitCategory::UnscheduledMit => {
                Ok(common_enums::MitCategory::Unscheduled)
            }
            grpc_api_types::payments::MitCategory::ResubmissionMit => {
                Ok(common_enums::MitCategory::Resubmission)
            }
            grpc_api_types::payments::MitCategory::Unspecified => {
                Err(ApplicationErrorResponse::BadRequest(ApiError {
                    sub_code: "UNSPECIFIED_MIT_CATEGORY".to_owned(),
                    error_identifier: 401,
                    error_message: "Mit category must be specified".to_owned(),
                    error_object: None,
                })
                .into())
            }
        }
    }
}

pub fn generate_setup_mandate_response<T: PaymentMethodDataTypes>(
    router_data_v2: RouterDataV2<
        SetupMandate,
        PaymentFlowData,
        SetupMandateRequestData<T>,
        PaymentsResponseData,
    >,
) -> Result<PaymentServiceRegisterResponse, error_stack::Report<ApplicationErrorResponse>> {
    let transaction_response = router_data_v2.response;
    let status = router_data_v2.resource_common_data.status;
    let grpc_status = grpc_api_types::payments::PaymentStatus::foreign_from(status);

    // Create state if either access token or connector customer is available
    let state = if router_data_v2.resource_common_data.access_token.is_some()
        || router_data_v2
            .resource_common_data
            .connector_customer
            .is_some()
    {
        Some(ConnectorState {
            access_token: router_data_v2
                .resource_common_data
                .access_token
                .as_ref()
                .map(|token_data| grpc_api_types::payments::AccessToken {
                    token: token_data.access_token.clone(),
                    expires_in_seconds: token_data.expires_in,
                    token_type: token_data.token_type.clone(),
                }),
            connector_customer_id: router_data_v2
                .resource_common_data
                .connector_customer
                .clone(),
        })
    } else {
        None
    };

    let raw_connector_request = router_data_v2
        .resource_common_data
        .get_raw_connector_request();

    let connector_response = router_data_v2
        .resource_common_data
        .connector_response
        .as_ref()
        .map(|connector_response_data| {
            grpc_api_types::payments::ConnectorResponseData::foreign_try_from(
                connector_response_data.clone(),
            )
        })
        .transpose()?;

    let response = match transaction_response {
        Ok(response) => match response {
            PaymentsResponseData::TransactionResponse {
                resource_id,
                redirection_data,
                connector_metadata,
                network_txn_id,
                connector_response_reference_id,
                incremental_authorization_allowed,
                mandate_reference,
                status_code,
            } => {
                let mandate_reference_grpc =
                    mandate_reference.map(|m| grpc_api_types::payments::MandateReference {
                        mandate_id: m.connector_mandate_id,
                        payment_method_id: m.payment_method_id,
                        connector_mandate_request_reference_id: m
                            .connector_mandate_request_reference_id,
                    });

                PaymentServiceRegisterResponse {
                    registration_id: Some(grpc_api_types::payments::Identifier::foreign_try_from(resource_id)?),
                    redirection_data: redirection_data.map(
                        |form| {
                            match *form {
                                router_response_types::RedirectForm::Form { endpoint, method, form_fields: _ } => {
                                    Ok::<grpc_api_types::payments::RedirectForm, ApplicationErrorResponse>(grpc_api_types::payments::RedirectForm {
                                        form_type: Some(grpc_api_types::payments::redirect_form::FormType::Form(
                                            grpc_api_types::payments::FormData {
                                                endpoint,
                                                method: match method {
                                                    Method::Get => 1,
                                                    Method::Post => 2,
                                                    Method::Put => 3,
                                                    Method::Delete => 4,
                                                    _ => 0,
                                                },
                                                form_fields: HashMap::default(), //TODO
                                            }
                                        ))
                                    })
                                },
                                router_response_types::RedirectForm::Html { html_data } => {
                                    Ok(grpc_api_types::payments::RedirectForm {
                                        form_type: Some(grpc_api_types::payments::redirect_form::FormType::Html(
                                            grpc_api_types::payments::HtmlData {
                                                html_data,
                                            }
                                        ))
                                    })
                                },
                                _ => Err(
                                    ApplicationErrorResponse::BadRequest(ApiError {
                                        sub_code: "INVALID_RESPONSE".to_owned(),
                                        error_identifier: 400,
                                        error_message: "Invalid response from connector".to_owned(),
                                        error_object: None,
                                    }))?,
                            }
                        }
                    ).transpose()?,
                    network_txn_id,
                    response_ref_id: connector_response_reference_id.map(|id| grpc_api_types::payments::Identifier {
                        id_type: Some(grpc_api_types::payments::identifier::IdType::Id(id)),
                    }),
                    status: grpc_status as i32,
                    mandate_reference: mandate_reference_grpc,
                    incremental_authorization_allowed,
                    error_message: None,
                    error_code: None,
                    error_reason: None,
                    status_code: status_code as u32,
                    response_headers: router_data_v2
                        .resource_common_data
                        .get_connector_response_headers_as_map(),
                    state,
                    raw_connector_request,
                    connector_response,
                    connector_metadata: convert_connector_metadata_to_hashmap(connector_metadata),
                }
            }
            _ => Err(ApplicationErrorResponse::BadRequest(ApiError {
                sub_code: "INVALID_RESPONSE".to_owned(),
                error_identifier: 400,
                error_message: "Invalid response from connector".to_owned(),
                error_object: None,
            }))?,
        },
        Err(err) => {
            let status = match err.get_attempt_status_for_grpc(
                err.status_code,
                router_data_v2.resource_common_data.status,
            ) {
                Some(attempt_status) => {
                    grpc_api_types::payments::PaymentStatus::foreign_from(attempt_status)
                }
<<<<<<< HEAD
            }),
            status: grpc_status as i32,
            mandate_reference: None,
            incremental_authorization_allowed: None,
            error_message: Some(err.message),
            error_code: Some(err.code),
            error_reason: err.reason,
            status_code: err.status_code as u32,
            response_headers: router_data_v2
                .resource_common_data
                .get_connector_response_headers_as_map(),
            state,
            raw_connector_request,
            connector_response: None,
            connector_metadata: HashMap::new(),
        },
=======
                None => grpc_api_types::payments::PaymentStatus::AttemptStatusUnspecified,
            };
            PaymentServiceRegisterResponse {
                registration_id: Some(grpc_api_types::payments::Identifier {
                    id_type: Some(
                        grpc_api_types::payments::identifier::IdType::NoResponseIdMarker(()),
                    ),
                }),
                redirection_data: None,
                network_txn_id: None,
                response_ref_id: err.connector_transaction_id.map(|id| {
                    grpc_api_types::payments::Identifier {
                        id_type: Some(grpc_api_types::payments::identifier::IdType::Id(id)),
                    }
                }),
                status: status as i32,
                mandate_reference: None,
                incremental_authorization_allowed: None,
                error_message: Some(err.message),
                error_code: Some(err.code),
                error_reason: err.reason,
                status_code: err.status_code as u32,
                response_headers: router_data_v2
                    .resource_common_data
                    .get_connector_response_headers_as_map(),
                state,
                raw_connector_request,
                connector_response: None,
            }
        }
>>>>>>> ca406f94
    };
    Ok(response)
}

impl ForeignTryFrom<(DisputeDefendRequest, Connectors)> for DisputeFlowData {
    type Error = ApplicationErrorResponse;

    fn foreign_try_from(
        (value, connectors): (DisputeDefendRequest, Connectors),
    ) -> Result<Self, error_stack::Report<Self::Error>> {
        Ok(DisputeFlowData {
            dispute_id: Some(value.dispute_id.clone()),
            connectors,
            connector_dispute_id: value.dispute_id,
            defense_reason_code: Some(value.reason_code.unwrap_or_default()),
            connector_request_reference_id: extract_connector_request_reference_id(
                &value.request_ref_id,
            ),
            raw_connector_response: None,
            raw_connector_request: None,
            connector_response_headers: None,
        })
    }
}

impl ForeignTryFrom<(DisputeDefendRequest, Connectors, &MaskedMetadata)> for DisputeFlowData {
    type Error = ApplicationErrorResponse;

    fn foreign_try_from(
        (value, connectors, _metadata): (DisputeDefendRequest, Connectors, &MaskedMetadata),
    ) -> Result<Self, error_stack::Report<Self::Error>> {
        Ok(DisputeFlowData {
            connector_request_reference_id: extract_connector_request_reference_id(
                &value.request_ref_id,
            ),

            dispute_id: Some(value.dispute_id.clone()),
            connectors,
            connector_dispute_id: value.dispute_id,
            defense_reason_code: Some(value.reason_code.unwrap_or_default()),
            raw_connector_response: None,
            raw_connector_request: None,
            connector_response_headers: None,
        })
    }
}
impl ForeignTryFrom<DisputeDefendRequest> for DisputeDefendData {
    type Error = ApplicationErrorResponse;
    fn foreign_try_from(
        value: DisputeDefendRequest,
    ) -> Result<Self, error_stack::Report<Self::Error>> {
        let connector_dispute_id = value.dispute_id;
        Ok(Self {
            dispute_id: connector_dispute_id.clone(),
            connector_dispute_id,
            defense_reason_code: value.reason_code.unwrap_or_default(),
            integrity_object: None,
        })
    }
}

pub fn generate_defend_dispute_response(
    router_data_v2: RouterDataV2<
        DefendDispute,
        DisputeFlowData,
        DisputeDefendData,
        DisputeResponseData,
    >,
) -> Result<DisputeDefendResponse, error_stack::Report<ApplicationErrorResponse>> {
    let defend_dispute_response = router_data_v2.response;

    let raw_connector_request = router_data_v2
        .resource_common_data
        .get_raw_connector_request();

    match defend_dispute_response {
        Ok(response) => Ok(DisputeDefendResponse {
            dispute_id: response.connector_dispute_id,
            dispute_status: response.dispute_status as i32,
            connector_status_code: None,
            error_message: None,
            error_code: None,
            error_reason: None,
            response_ref_id: None,
            status_code: response.status_code as u32,
            response_headers: router_data_v2
                .resource_common_data
                .get_connector_response_headers_as_map(),
            raw_connector_request,
        }),
        Err(e) => Ok(DisputeDefendResponse {
            dispute_id: e
                .connector_transaction_id
                .unwrap_or_else(|| NO_ERROR_CODE.to_string()),
            dispute_status: common_enums::DisputeStatus::DisputeLost as i32,
            connector_status_code: None,
            error_message: Some(e.message),
            error_code: Some(e.code),
            error_reason: e.reason,
            response_ref_id: None,
            status_code: e.status_code as u32,
            response_headers: router_data_v2
                .resource_common_data
                .get_connector_response_headers_as_map(),
            raw_connector_request,
        }),
    }
}

pub fn generate_session_token_response(
    router_data_v2: RouterDataV2<
        CreateSessionToken,
        PaymentFlowData,
        SessionTokenRequestData,
        SessionTokenResponseData,
    >,
) -> Result<String, error_stack::Report<ApplicationErrorResponse>> {
    let session_token_response = router_data_v2.response;

    match session_token_response {
        Ok(response) => Ok(response.session_token),
        Err(e) => Err(report!(ApplicationErrorResponse::InternalServerError(
            ApiError {
                sub_code: "SESSION_TOKEN_ERROR".to_string(),
                error_identifier: 500,
                error_message: format!("Session token creation failed: {}", e.message),
                error_object: None,
            }
        ))),
    }
}

impl ForeignTryFrom<grpc_api_types::payments::PaymentServiceCreateOrderRequest>
    for PaymentCreateOrderData
{
    type Error = ApplicationErrorResponse;

    fn foreign_try_from(
        value: grpc_api_types::payments::PaymentServiceCreateOrderRequest,
    ) -> Result<Self, error_stack::Report<Self::Error>> {
        let currency = common_enums::Currency::foreign_try_from(value.currency())?;

        Ok(Self {
            amount: common_utils::types::MinorUnit::new(value.amount),
            currency,
            integrity_object: None,
            metadata: (!value.metadata.is_empty())
                .then(|| serde_json::to_value(value.metadata.clone()).unwrap_or_default()),
            webhook_url: value.webhook_url,
        })
    }
}

impl
    ForeignTryFrom<(
        grpc_api_types::payments::PaymentServiceCreateOrderRequest,
        Connectors,
        &MaskedMetadata,
    )> for PaymentFlowData
{
    type Error = ApplicationErrorResponse;

    fn foreign_try_from(
        (value, connectors, metadata): (
            grpc_api_types::payments::PaymentServiceCreateOrderRequest,
            Connectors,
            &MaskedMetadata,
        ),
    ) -> Result<Self, error_stack::Report<Self::Error>> {
        let merchant_id_from_header = extract_merchant_id_from_metadata(metadata)?;
        let vault_headers = extract_headers_from_metadata(metadata);

        // For order creation, create a default address
        let address = payment_address::PaymentAddress::new(
            None,        // shipping
            None,        // billing
            None,        // payment_method_billing
            Some(false), // should_unify_address
        );

        // Create connector metadata from the metadata field if present
        let connector_meta_data = (!value.metadata.is_empty())
            .then(|| {
                serde_json::to_value(&value.metadata)
                    .map(common_utils::pii::SecretSerdeValue::new)
                    .map_err(|_| {
                        error_stack::Report::new(ApplicationErrorResponse::InternalServerError(
                            crate::errors::ApiError {
                                sub_code: "SERDE_JSON_ERROR".to_owned(),
                                error_identifier: 500,
                                error_message: "Failed to serialize metadata".to_owned(),
                                error_object: None,
                            },
                        ))
                    })
            })
            .transpose()?;

        // Extract access token from state if present
        let access_token = value
            .state
            .as_ref()
            .and_then(|state| state.access_token.as_ref())
            .map(AccessTokenResponseData::from);

        Ok(Self {
            merchant_id: merchant_id_from_header,
            payment_id: "IRRELEVANT_PAYMENT_ID".to_string(),
            attempt_id: "IRRELEVANT_ATTEMPT_ID".to_string(),
            status: common_enums::AttemptStatus::Pending,
            payment_method: common_enums::PaymentMethod::Card,
            address,
            auth_type: common_enums::AuthenticationType::default(),
            connector_request_reference_id: extract_connector_request_reference_id(
                &value.request_ref_id,
            ),
            customer_id: None, // PaymentServiceCreateOrderRequest doesn't have customer_id field
            connector_customer: None,
            description: None,
            return_url: None,
            connector_meta_data,
            amount_captured: None,
            minor_amount_captured: None,
            minor_amount_capturable: None,
            access_token,
            session_token: None,
            reference_id: None,
            payment_method_token: None,
            preprocessing_id: None,
            connector_api_version: None,
            test_mode: None,
            connector_http_status_code: None,
            external_latency: None,
            connectors,
            raw_connector_response: None,
            raw_connector_request: None,
            connector_response_headers: None,
            vault_headers,
            connector_response: None,
            recurring_mandate_payment_data: None,
            order_details: None,
            minor_amount_authorized: None,
        })
    }
}
#[derive(Debug, Clone, ToSchema, Serialize)]
pub struct CardSpecificFeatures {
    /// Indicates whether three_ds card payments are supported
    // #[schema(value_type = FeatureStatus)]
    pub three_ds: FeatureStatus,
    /// Indicates whether non three_ds card payments are supported
    // #[schema(value_type = FeatureStatus)]
    pub no_three_ds: FeatureStatus,
    /// List of supported card networks
    // #[schema(value_type = Vec<CardNetwork>)]
    pub supported_card_networks: Vec<CardNetwork>,
}

#[derive(Debug, Clone, ToSchema, Serialize)]
#[serde(untagged)]
pub enum PaymentMethodSpecificFeatures {
    /// Card specific features
    Card(CardSpecificFeatures),
}
/// Represents details of a payment method.
#[derive(Debug, Clone)]
pub struct PaymentMethodDetails {
    /// Indicates whether mandates are supported by this payment method.
    pub mandates: FeatureStatus,
    /// Indicates whether refund is supported by this payment method.
    pub refunds: FeatureStatus,
    /// List of supported capture methods
    pub supported_capture_methods: Vec<CaptureMethod>,
    /// Payment method specific features
    pub specific_features: Option<PaymentMethodSpecificFeatures>,
}
/// The status of the feature
#[derive(
    Clone,
    Copy,
    Debug,
    Eq,
    PartialEq,
    serde::Deserialize,
    serde::Serialize,
    strum::Display,
    ToSchema,
)]
#[strum(serialize_all = "snake_case")]
#[serde(rename_all = "snake_case")]
pub enum FeatureStatus {
    NotSupported,
    Supported,
}
pub type PaymentMethodTypeMetadata = HashMap<PaymentMethodType, PaymentMethodDetails>;
pub type SupportedPaymentMethods = HashMap<PaymentMethod, PaymentMethodTypeMetadata>;

#[derive(Debug, Clone)]
pub struct ConnectorInfo {
    /// Display name of the Connector
    pub display_name: &'static str,
    /// Description of the connector.
    pub description: &'static str,
    /// Connector Type
    pub connector_type: PaymentConnectorCategory,
}

/// Connector Access Method
#[derive(
    Clone,
    Copy,
    Debug,
    Eq,
    Hash,
    PartialEq,
    serde::Deserialize,
    serde::Serialize,
    strum::Display,
    ToSchema,
)]
#[strum(serialize_all = "snake_case")]
#[serde(rename_all = "snake_case")]
pub enum PaymentConnectorCategory {
    PaymentGateway,
    AlternativePaymentMethod,
    BankAcquirer,
}

#[derive(Debug, strum::Display, Eq, PartialEq, Hash)]
pub enum PaymentMethodDataType {
    Card,
    Bluecode,
    Knet,
    Benefit,
    MomoAtm,
    CardRedirect,
    AliPayQr,
    AliPayRedirect,
    AliPayHkRedirect,
    AmazonPayRedirect,
    MomoRedirect,
    KakaoPayRedirect,
    GoPayRedirect,
    GcashRedirect,
    ApplePay,
    ApplePayRedirect,
    ApplePayThirdPartySdk,
    DanaRedirect,
    DuitNow,
    GooglePay,
    GooglePayRedirect,
    GooglePayThirdPartySdk,
    MbWayRedirect,
    MobilePayRedirect,
    PaypalRedirect,
    PaypalSdk,
    Paze,
    SamsungPay,
    TwintRedirect,
    VippsRedirect,
    TouchNGoRedirect,
    WeChatPayRedirect,
    WeChatPayQr,
    CashappQr,
    SwishQr,
    KlarnaRedirect,
    KlarnaSdk,
    AffirmRedirect,
    AfterpayClearpayRedirect,
    PayBrightRedirect,
    WalleyRedirect,
    AlmaRedirect,
    AtomeRedirect,
    BancontactCard,
    Bizum,
    Blik,
    Eft,
    Eps,
    Giropay,
    Ideal,
    Interac,
    LocalBankRedirect,
    OnlineBankingCzechRepublic,
    OnlineBankingFinland,
    OnlineBankingPoland,
    OnlineBankingSlovakia,
    OpenBankingUk,
    Przelewy24,
    Sofort,
    Trustly,
    OnlineBankingFpx,
    OnlineBankingThailand,
    AchBankDebit,
    SepaBankDebit,
    BecsBankDebit,
    BacsBankDebit,
    AchBankTransfer,
    SepaBankTransfer,
    BacsBankTransfer,
    MultibancoBankTransfer,
    PermataBankTransfer,
    BcaBankTransfer,
    BniVaBankTransfer,
    BriVaBankTransfer,
    CimbVaBankTransfer,
    DanamonVaBankTransfer,
    MandiriVaBankTransfer,
    Pix,
    Pse,
    Crypto,
    MandatePayment,
    Reward,
    Upi,
    Boleto,
    Efecty,
    PagoEfectivo,
    RedCompra,
    RedPagos,
    Alfamart,
    Indomaret,
    Oxxo,
    SevenEleven,
    Lawson,
    MiniStop,
    FamilyMart,
    Seicomart,
    PayEasy,
    Givex,
    PaySafeCar,
    CardToken,
    LocalBankTransfer,
    Mifinity,
    Fps,
    PromptPay,
    VietQr,
    OpenBanking,
    NetworkToken,
    NetworkTransactionIdAndCardDetails,
    DirectCarrierBilling,
    InstantBankTransfer,
    InstantBankTransferPoland,
    InstantBankTransferFinland,
    CardDetailsForNetworkTransactionId,
    RevolutPay,
}

impl ForeignTryFrom<String> for hyperswitch_masking::Secret<time::Date> {
    type Error = ApplicationErrorResponse;

    fn foreign_try_from(date_string: String) -> Result<Self, error_stack::Report<Self::Error>> {
        let date = time::Date::parse(
            &date_string,
            &time::format_description::well_known::Iso8601::DATE,
        )
        .map_err(|err| {
            tracing::error!("Failed to parse date string: {}", err);
            ApplicationErrorResponse::BadRequest(ApiError {
                sub_code: "INVALID_DATE_FORMAT".to_owned(),
                error_identifier: 400,
                error_message: "Invalid date format".to_owned(),
                error_object: None,
            })
        })?;
        Ok(hyperswitch_masking::Secret::new(date))
    }
}

impl ForeignTryFrom<grpc_api_types::payments::BrowserInformation> for BrowserInformation {
    type Error = ApplicationErrorResponse;

    fn foreign_try_from(
        value: grpc_api_types::payments::BrowserInformation,
    ) -> Result<Self, error_stack::Report<Self::Error>> {
        Ok(Self {
            color_depth: value.color_depth.map(|cd| cd as u8),
            java_enabled: value.java_enabled,
            java_script_enabled: value.java_script_enabled,
            language: value.language,
            screen_height: value.screen_height,
            screen_width: value.screen_width,
            time_zone: value.time_zone_offset_minutes,
            ip_address: value.ip_address.and_then(|ip| ip.parse().ok()),
            accept_header: value.accept_header,
            user_agent: value.user_agent,
            os_type: value.os_type,
            os_version: value.os_version,
            device_model: value.device_model,
            accept_language: value.accept_language,
            referer: value.referer,
        })
    }
}

impl ForeignTryFrom<grpc_api_types::payments::PaymentServiceAuthorizeRequest>
    for SessionTokenRequestData
{
    type Error = ApplicationErrorResponse;

    fn foreign_try_from(
        value: grpc_api_types::payments::PaymentServiceAuthorizeRequest,
    ) -> Result<Self, error_stack::Report<Self::Error>> {
        let currency = common_enums::Currency::foreign_try_from(value.currency())?;

        Ok(Self {
            amount: common_utils::types::MinorUnit::new(value.minor_amount),
            currency,
            browser_info: value
                .browser_info
                .map(BrowserInformation::foreign_try_from)
                .transpose()?,
        })
    }
}

impl ForeignTryFrom<grpc_api_types::payments::PaymentServiceAuthorizeRequest>
    for AccessTokenRequestData
{
    type Error = ApplicationErrorResponse;

    fn foreign_try_from(
        _value: grpc_api_types::payments::PaymentServiceAuthorizeRequest,
    ) -> Result<Self, error_stack::Report<Self::Error>> {
        Ok(Self {
            grant_type: "client_credentials".to_string(),
        })
    }
}

impl ForeignTryFrom<grpc_api_types::payments::PaymentServiceCreateAccessTokenRequest>
    for AccessTokenRequestData
{
    type Error = ApplicationErrorResponse;

    fn foreign_try_from(
        _value: grpc_api_types::payments::PaymentServiceCreateAccessTokenRequest,
    ) -> Result<Self, error_stack::Report<Self::Error>> {
        Ok(Self {
            grant_type: "client_credentials".to_string(),
        })
    }
}

// Generic implementation for access token request from connector auth
impl ForeignTryFrom<&ConnectorAuthType> for AccessTokenRequestData {
    type Error = ApplicationErrorResponse;

    fn foreign_try_from(
        _auth_type: &ConnectorAuthType,
    ) -> Result<Self, error_stack::Report<Self::Error>> {
        // Default to client_credentials grant type for OAuth
        // Connectors can override this with their own specific implementations
        Ok(Self {
            grant_type: "client_credentials".to_string(),
        })
    }
}

impl ForeignTryFrom<grpc_api_types::payments::PaymentServiceAuthorizeRequest>
    for ConnectorCustomerData
{
    type Error = ApplicationErrorResponse;

    fn foreign_try_from(
        value: grpc_api_types::payments::PaymentServiceAuthorizeRequest,
    ) -> Result<Self, error_stack::Report<Self::Error>> {
        // Try to get email from top level first, fallback to billing address
        let email_string = value.email.or_else(|| {
            value
                .address
                .as_ref()
                .and_then(|addr| addr.billing_address.as_ref())
                .and_then(|billing| billing.email.clone())
        });

        let email = email_string.and_then(|email_str| Email::try_from(email_str.expose()).ok());

        // Try to get name from top level customer_name first, fallback to billing address first_name
        let name_string = value.customer_name.map(Secret::new).or_else(|| {
            value
                .address
                .as_ref()
                .and_then(|addr| addr.billing_address.as_ref())
                .and_then(|billing| billing.first_name.clone())
        });

        Ok(Self {
            customer_id: value.customer_id.map(Secret::new),
            email: email.map(Secret::new),
            name: name_string,
            description: None,
            split_payments: None,
            phone: None,
            preprocessing_id: None,
        })
    }
}

impl<T: PaymentMethodDataTypes> From<&PaymentsAuthorizeData<T>>
    for PaymentMethodTokenizationData<T>
{
    fn from(data: &PaymentsAuthorizeData<T>) -> Self {
        Self {
            payment_method_data: data.payment_method_data.clone(),
            browser_info: data.browser_info.clone(),
            currency: data.currency,
            amount: data.amount,
            capture_method: data.capture_method,
            split_payments: data.split_payments.clone(),
            customer_acceptance: data.customer_acceptance.clone(),
            setup_future_usage: data.setup_future_usage,
            setup_mandate_details: data.setup_mandate_details.clone(),
            mandate_id: data.mandate_id.clone(),
            integrity_object: None,
            merchant_account_metadata: data.merchant_account_metadata.clone(),
        }
    }
}

impl ForeignTryFrom<grpc_api_types::payments::PaymentServiceCreateSessionTokenRequest>
    for SessionTokenRequestData
{
    type Error = ApplicationErrorResponse;

    fn foreign_try_from(
        value: grpc_api_types::payments::PaymentServiceCreateSessionTokenRequest,
    ) -> Result<Self, error_stack::Report<Self::Error>> {
        let currency = common_enums::Currency::foreign_try_from(value.currency())?;

        Ok(Self {
            amount: common_utils::types::MinorUnit::new(value.minor_amount),
            currency,
            browser_info: value
                .browser_info
                .map(BrowserInformation::foreign_try_from)
                .transpose()?,
        })
    }
}

impl
    ForeignTryFrom<(
        grpc_api_types::payments::PaymentServiceCreateSessionTokenRequest,
        Connectors,
        &MaskedMetadata,
    )> for PaymentFlowData
{
    type Error = ApplicationErrorResponse;

    fn foreign_try_from(
        (value, connectors, metadata): (
            grpc_api_types::payments::PaymentServiceCreateSessionTokenRequest,
            Connectors,
            &MaskedMetadata,
        ),
    ) -> Result<Self, error_stack::Report<Self::Error>> {
        // For session token operations, address information is typically not available or required
        let address: PaymentAddress = payment_address::PaymentAddress::new(
            None,        // shipping
            None,        // billing
            None,        // payment_method_billing
            Some(false), // should_unify_address = false for session token operations
        );

        let merchant_id_from_header = extract_merchant_id_from_metadata(metadata)?;

        Ok(Self {
            merchant_id: merchant_id_from_header,
            payment_id: "IRRELEVANT_PAYMENT_ID".to_string(),
            attempt_id: "IRRELEVANT_ATTEMPT_ID".to_string(),
            status: common_enums::AttemptStatus::Pending,
            payment_method: common_enums::PaymentMethod::Card, // Default
            address,
            auth_type: common_enums::AuthenticationType::default(),
            connector_request_reference_id: extract_connector_request_reference_id(
                &value.request_ref_id,
            ),
            customer_id: None,
            connector_customer: None,
            description: None,
            return_url: None,
            connector_meta_data: None,
            amount_captured: None,
            minor_amount_captured: None,
            minor_amount_capturable: None,
            access_token: None,
            session_token: None,
            reference_id: None,
            payment_method_token: None,
            preprocessing_id: None,
            connector_api_version: None,
            test_mode: None,
            connector_http_status_code: None,
            external_latency: None,
            connectors,
            raw_connector_response: None,
            raw_connector_request: None,
            connector_response_headers: None,
            vault_headers: None,
            connector_response: None,
            recurring_mandate_payment_data: None,
            order_details: None,
            minor_amount_authorized: None,
        })
    }
}

impl ForeignTryFrom<grpc_api_types::payments::PaymentServiceRegisterRequest>
    for ConnectorCustomerData
{
    type Error = ApplicationErrorResponse;

    fn foreign_try_from(
        value: grpc_api_types::payments::PaymentServiceRegisterRequest,
    ) -> Result<Self, error_stack::Report<Self::Error>> {
        let email = value
            .email
            .and_then(|email_str| Email::try_from(email_str.expose()).ok());

        Ok(Self {
            customer_id: value.customer_id.map(Secret::new),
            email: email.map(Secret::new),
            name: value.customer_name.map(Secret::new),
            description: None,
            split_payments: None,
            phone: None,
            preprocessing_id: None,
        })
    }
}

impl ForeignTryFrom<grpc_api_types::payments::PaymentServiceCreatePaymentMethodTokenRequest>
    for PaymentMethodTokenizationData<DefaultPCIHolder>
{
    type Error = ApplicationErrorResponse;

    fn foreign_try_from(
        value: grpc_api_types::payments::PaymentServiceCreatePaymentMethodTokenRequest,
    ) -> Result<Self, error_stack::Report<Self::Error>> {
        let currency = common_enums::Currency::foreign_try_from(value.currency())?;

        Ok(Self {
            amount: common_utils::types::MinorUnit::new(value.amount),
            currency,
            payment_method_data: PaymentMethodData::<DefaultPCIHolder>::foreign_try_from(
                value.payment_method.ok_or_else(|| {
                    ApplicationErrorResponse::BadRequest(ApiError {
                        sub_code: "INVALID_PAYMENT_METHOD_DATA".to_owned(),
                        error_identifier: 400,
                        error_message: "Payment method data is required".to_owned(),
                        error_object: None,
                    })
                })?,
            )?,
            browser_info: None,        // browser_info not available in this proto
            capture_method: None,      // capture_method not available in this proto
            customer_acceptance: None, // customer_acceptance not available in this proto
            setup_future_usage: None,  // setup_future_usage not available in this proto
            mandate_id: None,
            setup_mandate_details: None,
            integrity_object: None,
            split_payments: None,
            merchant_account_metadata: (!value.merchant_account_metadata.is_empty()).then(|| {
                common_utils::pii::SecretSerdeValue::new(convert_merchant_metadata_to_json(
                    &value.merchant_account_metadata,
                ))
            }),
        })
    }
}

impl
    ForeignTryFrom<(
        grpc_api_types::payments::PaymentServiceCreatePaymentMethodTokenRequest,
        Connectors,
        &MaskedMetadata,
    )> for PaymentFlowData
{
    type Error = ApplicationErrorResponse;

    fn foreign_try_from(
        (value, connectors, metadata): (
            grpc_api_types::payments::PaymentServiceCreatePaymentMethodTokenRequest,
            Connectors,
            &MaskedMetadata,
        ),
    ) -> Result<Self, error_stack::Report<Self::Error>> {
        let merchant_id_from_header = extract_merchant_id_from_metadata(metadata)?;

        // For payment method token creation, address is optional
        let address = value
            .address
            .map(|addr| {
                // Then create PaymentAddress
                payment_address::PaymentAddress::foreign_try_from(addr)
            })
            .transpose()?
            .unwrap_or_else(payment_address::PaymentAddress::default);

        Ok(Self {
            merchant_id: merchant_id_from_header,
            payment_id: "IRRELEVANT_PAYMENT_ID".to_string(),
            attempt_id: "IRRELEVANT_ATTEMPT_ID".to_string(),
            status: common_enums::AttemptStatus::Pending,
            payment_method: common_enums::PaymentMethod::foreign_try_from(
                value.payment_method.unwrap_or_default(),
            )?,
            address,
            auth_type: common_enums::AuthenticationType::default(),
            connector_request_reference_id: extract_connector_request_reference_id(
                &value.request_ref_id,
            ),
            customer_id: value
                .customer_id
                .clone()
                .map(|customer_id| CustomerId::try_from(Cow::from(customer_id)))
                .transpose()
                .change_context(ApplicationErrorResponse::BadRequest(ApiError {
                    sub_code: "INVALID_CUSTOMER_ID".to_owned(),
                    error_identifier: 400,
                    error_message: "Failed to parse Customer Id".to_owned(),
                    error_object: None,
                }))?,
            connector_customer: None,
            description: None,
            return_url: value.return_url,
            connector_meta_data: None,
            amount_captured: None,
            minor_amount_captured: None,
            minor_amount_capturable: None,
            access_token: None,
            session_token: None,
            reference_id: None,
            payment_method_token: None,
            preprocessing_id: None,
            connector_api_version: None,
            test_mode: None,
            connector_http_status_code: None,
            external_latency: None,
            connectors,
            raw_connector_response: None,
            raw_connector_request: None,
            connector_response_headers: None,
            vault_headers: None,
            connector_response: None,
            recurring_mandate_payment_data: None,
            order_details: None,
            minor_amount_authorized: None,
        })
    }
}

pub fn generate_create_payment_method_token_response(
    router_data_v2: RouterDataV2<
        PaymentMethodToken,
        PaymentFlowData,
        PaymentMethodTokenizationData<DefaultPCIHolder>,
        PaymentMethodTokenResponse,
    >,
) -> Result<
    grpc_api_types::payments::PaymentServiceCreatePaymentMethodTokenResponse,
    error_stack::Report<ApplicationErrorResponse>,
> {
    let token_response = router_data_v2.response;

    match token_response {
        Ok(response) => {
            let token_clone = response.token.clone();
            Ok(
                grpc_api_types::payments::PaymentServiceCreatePaymentMethodTokenResponse {
                    payment_method_token: response.token,
                    error_code: None,
                    error_message: None,
                    error_reason: None,
                    status_code: 200,
                    response_headers: router_data_v2
                        .resource_common_data
                        .get_connector_response_headers_as_map(),
                    response_ref_id: Some(grpc_api_types::payments::Identifier {
                        id_type: Some(grpc_api_types::payments::identifier::IdType::Id(
                            token_clone,
                        )),
                    }),
                    state: None,
                },
            )
        }
        Err(e) => Ok(
            grpc_api_types::payments::PaymentServiceCreatePaymentMethodTokenResponse {
                payment_method_token: String::new(),
                error_code: Some(e.code),
                error_message: Some(e.message),
                error_reason: e.reason,
                status_code: e.status_code as u32,
                response_headers: router_data_v2
                    .resource_common_data
                    .get_connector_response_headers_as_map(),
                response_ref_id: e.connector_transaction_id.map(|id| {
                    grpc_api_types::payments::Identifier {
                        id_type: Some(grpc_api_types::payments::identifier::IdType::Id(id)),
                    }
                }),
                state: None,
            },
        ),
    }
}

impl ForeignTryFrom<grpc_api_types::payments::PaymentServiceCreateConnectorCustomerRequest>
    for ConnectorCustomerData
{
    type Error = ApplicationErrorResponse;

    fn foreign_try_from(
        value: grpc_api_types::payments::PaymentServiceCreateConnectorCustomerRequest,
    ) -> Result<Self, error_stack::Report<Self::Error>> {
        let email = value
            .email
            .and_then(|email_str| Email::try_from(email_str.expose()).ok());

        Ok(Self {
            customer_id: value.customer_id.map(Secret::new),
            email: email.map(Secret::new),
            name: value.customer_name.map(Secret::new),
            description: None, // description field not available in this proto
            split_payments: None,
            phone: None,
            preprocessing_id: None,
        })
    }
}

impl
    ForeignTryFrom<(
        grpc_api_types::payments::PaymentServiceCreateConnectorCustomerRequest,
        Connectors,
        &MaskedMetadata,
    )> for PaymentFlowData
{
    type Error = ApplicationErrorResponse;

    fn foreign_try_from(
        (value, connectors, metadata): (
            grpc_api_types::payments::PaymentServiceCreateConnectorCustomerRequest,
            Connectors,
            &MaskedMetadata,
        ),
    ) -> Result<Self, error_stack::Report<Self::Error>> {
        let merchant_id_from_header = extract_merchant_id_from_metadata(metadata)?;
        let address = value
            .address
            .map(|addr| {
                // Then create PaymentAddress
                payment_address::PaymentAddress::foreign_try_from(addr)
            })
            .transpose()?
            .unwrap_or_else(payment_address::PaymentAddress::default);
        Ok(Self {
            merchant_id: merchant_id_from_header,
            payment_id: "IRRELEVANT_PAYMENT_ID".to_string(),
            attempt_id: "IRRELEVANT_ATTEMPT_ID".to_string(),
            status: common_enums::AttemptStatus::Pending,
            payment_method: common_enums::PaymentMethod::Card, // Default for connector customer creation
            address,                                           // Default address
            auth_type: common_enums::AuthenticationType::default(),
            connector_request_reference_id: extract_connector_request_reference_id(
                &value.request_ref_id,
            ), // request_ref_id field not available in this proto
            customer_id: None,
            connector_customer: None,
            description: None, // description field not available in this proto
            return_url: None,
            connector_meta_data: None,
            amount_captured: None,
            minor_amount_captured: None,
            minor_amount_capturable: None,
            access_token: None,
            session_token: None,
            reference_id: None,
            payment_method_token: None,
            preprocessing_id: None,
            connector_api_version: None,
            test_mode: None,
            connector_http_status_code: None,
            external_latency: None,
            connectors,
            raw_connector_response: None,
            raw_connector_request: None,
            connector_response_headers: None,
            vault_headers: None,
            connector_response: None,
            recurring_mandate_payment_data: None,
            order_details: None,
            minor_amount_authorized: None,
        })
    }
}

pub fn generate_create_connector_customer_response(
    router_data_v2: RouterDataV2<
        CreateConnectorCustomer,
        PaymentFlowData,
        ConnectorCustomerData,
        crate::connector_types::ConnectorCustomerResponse,
    >,
) -> Result<
    grpc_payment_types::PaymentServiceCreateConnectorCustomerResponse,
    error_stack::Report<ApplicationErrorResponse>,
> {
    let customer_response = router_data_v2.response;

    match customer_response {
        Ok(response) => Ok(
            grpc_payment_types::PaymentServiceCreateConnectorCustomerResponse {
                connector_customer_id: response.connector_customer_id.clone(),
                error_code: None,
                error_message: None,
                status_code: 200,
                response_headers: router_data_v2
                    .resource_common_data
                    .get_connector_response_headers_as_map(),
                response_ref_id: Some(grpc_api_types::payments::Identifier {
                    id_type: Some(grpc_api_types::payments::identifier::IdType::Id(
                        response.connector_customer_id.clone(),
                    )),
                }),
                error_reason: None,
            },
        ),
        Err(e) => Ok(
            grpc_payment_types::PaymentServiceCreateConnectorCustomerResponse {
                connector_customer_id: String::new(),
                error_code: Some(e.code),
                error_message: Some(e.message),
                status_code: e.status_code as u32,
                response_headers: router_data_v2
                    .resource_common_data
                    .get_connector_response_headers_as_map(),
                response_ref_id: e.connector_transaction_id.map(|id| {
                    grpc_api_types::payments::Identifier {
                        id_type: Some(grpc_api_types::payments::identifier::IdType::Id(id)),
                    }
                }),
                error_reason: e.reason,
            },
        ),
    }
}

impl ForeignTryFrom<grpc_api_types::payments::PaymentServiceRepeatEverythingRequest>
    for RepeatPaymentData
{
    type Error = ApplicationErrorResponse;

    fn foreign_try_from(
        value: grpc_api_types::payments::PaymentServiceRepeatEverythingRequest,
    ) -> Result<Self, error_stack::Report<Self::Error>> {
        // Extract values first to avoid partial move
        let amount = value.amount;
        let minor_amount = value.minor_amount;
        let currency = value.currency();
        let mit_category = match value.mit_category() {
            grpc_payment_types::MitCategory::Unspecified => None,
            _ => Some(common_enums::MitCategory::foreign_try_from(
                value.mit_category(),
            )?),
        };
        let payment_method_type =
            <Option<PaymentMethodType>>::foreign_try_from(value.payment_method_type())?;
        let capture_method = value.capture_method();
        let merchant_order_reference_id = value.merchant_order_reference_id;
        let webhook_url = value.webhook_url;

        // Extract mandate reference
        let mandate_reference = value.mandate_reference.clone().ok_or_else(|| {
            ApplicationErrorResponse::BadRequest(ApiError {
                sub_code: "MISSING_MANDATE_REFERENCE".to_owned(),
                error_identifier: 400,
                error_message: "Mandate reference is required for repeat payments".to_owned(),
                error_object: None,
            })
        })?;

        let email: Option<Email> = match value.email {
            Some(ref email_str) => {
                Some(Email::try_from(email_str.clone().expose()).map_err(|_| {
                    error_stack::Report::new(ApplicationErrorResponse::BadRequest(ApiError {
                        sub_code: "INVALID_EMAIL_FORMAT".to_owned(),
                        error_identifier: 400,

                        error_message: "Invalid email".to_owned(),
                        error_object: None,
                    }))
                })?)
            }
            None => None,
        };

        // Convert mandate reference to domain type
        let mandate_ref = match mandate_reference.mandate_id {
            Some(id) => MandateReferenceId::ConnectorMandateId(ConnectorMandateReferenceId::new(
                Some(id),
                mandate_reference.payment_method_id,
                None,
                None,
                mandate_reference.connector_mandate_request_reference_id,
            )),
            None => {
                return Err(ApplicationErrorResponse::BadRequest(ApiError {
                    sub_code: "INVALID_MANDATE_REFERENCE".to_owned(),
                    error_identifier: 400,
                    error_message: "Mandate ID is required".to_owned(),
                    error_object: None,
                })
                .into())
            }
        };

        let billing_descriptor =
            value
                .billing_descriptor
                .as_ref()
                .map(|descriptor| BillingDescriptor {
                    name: descriptor.name.clone(),
                    city: descriptor.city.clone(),
                    phone: descriptor.phone.clone(),
                    statement_descriptor: descriptor.statement_descriptor.clone(),
                    statement_descriptor_suffix: descriptor.statement_descriptor_suffix.clone(),
                    reference: descriptor.reference.clone(),
                });

        Ok(Self {
            mandate_reference: mandate_ref,
            amount,
            minor_amount: common_utils::types::MinorUnit::new(minor_amount),
            currency: common_enums::Currency::foreign_try_from(currency)?,
            merchant_order_reference_id,
            metadata: (!value.metadata.is_empty()).then(|| {
                Secret::new(serde_json::Value::Object(
                    value
                        .metadata
                        .into_iter()
                        .map(|(k, v)| (k, serde_json::Value::String(v)))
                        .collect(),
                ))
            }),
            webhook_url,
            router_return_url: value.return_url,
            integrity_object: None,
            capture_method: Some(common_enums::CaptureMethod::foreign_try_from(
                capture_method,
            )?),
            email,
            browser_info: value
                .browser_info
                .map(BrowserInformation::foreign_try_from)
                .transpose()?,
            payment_method_type,
            merchant_account_metadata: (!value.merchant_account_metadata.is_empty()).then(|| {
                common_utils::pii::SecretSerdeValue::new(convert_merchant_metadata_to_json(
                    &value.merchant_account_metadata,
                ))
            }),
            off_session: value.off_session,
            split_payments: None,
            recurring_mandate_payment_data: value.recurring_mandate_payment_data.map(|v| {
                RecurringMandatePaymentData {
                    payment_method_type: None,
                    original_payment_authorized_amount: v.original_payment_authorized_amount,
                    original_payment_authorized_currency: Some(
                        common_enums::Currency::foreign_try_from(
                            v.original_payment_authorized_currency(),
                        )
                        .unwrap_or_default(),
                    ),
                    mandate_metadata: None,
                }
            }),
<<<<<<< HEAD
            mit_category,
            billing_descriptor,
            enable_partial_authorization: value.enable_partial_authorization,
=======
            shipping_cost: value.shipping_cost.map(common_utils::types::MinorUnit::new),
>>>>>>> ca406f94
        })
    }
}

impl
    ForeignTryFrom<(
        grpc_api_types::payments::PaymentServiceRepeatEverythingRequest,
        Connectors,
    )> for PaymentFlowData
{
    type Error = ApplicationErrorResponse;

    fn foreign_try_from(
        (value, connectors): (
            grpc_api_types::payments::PaymentServiceRepeatEverythingRequest,
            Connectors,
        ),
    ) -> Result<Self, error_stack::Report<Self::Error>> {
        // For MIT, address is optional
        let address = payment_address::PaymentAddress::default();

        // Extract access_token from state field
        let access_token = value
            .state
            .as_ref()
            .and_then(|state| state.access_token.as_ref())
            .map(AccessTokenResponseData::from);

        Ok(Self {
            merchant_id: common_utils::id_type::MerchantId::default(),
            payment_id: "REPEAT_PAYMENT_ID".to_string(),
            attempt_id: "REPEAT_ATTEMPT_ID".to_string(),
            status: common_enums::AttemptStatus::Pending,
            payment_method: common_enums::PaymentMethod::Card, // Default, actual method depends on mandate
            address,
            auth_type: common_enums::AuthenticationType::NoThreeDs, // MIT typically doesn't use 3DS
            connector_request_reference_id: extract_connector_request_reference_id(
                &value.request_ref_id,
            ),
            customer_id: None,
            connector_customer: None,
            description: Some("Repeat payment transaction".to_string()),
            return_url: None,
            connector_meta_data: None,
            amount_captured: None,
            minor_amount_captured: None,
            minor_amount_capturable: None,
            access_token,
            session_token: None,
            reference_id: value.merchant_order_reference_id,
            payment_method_token: None,
            preprocessing_id: None,
            connector_api_version: None,
            test_mode: value.test_mode,
            connector_http_status_code: None,
            external_latency: None,
            connectors,
            raw_connector_response: None,
            raw_connector_request: None,
            connector_response_headers: None,
            vault_headers: None,
            connector_response: None,
            recurring_mandate_payment_data: None,
            order_details: None,
            minor_amount_authorized: None,
        })
    }
}

pub fn generate_repeat_payment_response(
    router_data_v2: RouterDataV2<
        RepeatPayment,
        PaymentFlowData,
        RepeatPaymentData,
        PaymentsResponseData,
    >,
) -> Result<
    grpc_api_types::payments::PaymentServiceRepeatEverythingResponse,
    error_stack::Report<ApplicationErrorResponse>,
> {
    let transaction_response = router_data_v2.response;
    let status = router_data_v2.resource_common_data.status;
    let grpc_status = grpc_api_types::payments::PaymentStatus::foreign_from(status);

    // Create state if either access token or connector customer is available
    let state = if router_data_v2.resource_common_data.access_token.is_some()
        || router_data_v2
            .resource_common_data
            .connector_customer
            .is_some()
    {
        Some(ConnectorState {
            access_token: router_data_v2
                .resource_common_data
                .access_token
                .as_ref()
                .map(|token_data| grpc_api_types::payments::AccessToken {
                    token: token_data.access_token.clone(),
                    expires_in_seconds: token_data.expires_in,
                    token_type: token_data.token_type.clone(),
                }),
            connector_customer_id: router_data_v2
                .resource_common_data
                .connector_customer
                .clone(),
        })
    } else {
        None
    };
    let raw_connector_response = router_data_v2
        .resource_common_data
        .get_raw_connector_response();

    let raw_connector_request = router_data_v2
        .resource_common_data
        .get_raw_connector_request();

    match transaction_response {
        Ok(response) => match response {
            PaymentsResponseData::TransactionResponse {
                resource_id,
                network_txn_id,
                connector_response_reference_id,
                connector_metadata,
                mandate_reference,
                status_code,
                ..
            } => Ok(
                grpc_api_types::payments::PaymentServiceRepeatEverythingResponse {
                    transaction_id: Some(grpc_api_types::payments::Identifier::foreign_try_from(
                        resource_id,
                    )?),
                    status: grpc_status as i32,
                    error_code: None,
                    error_message: None,
                    error_reason: None,
                    network_txn_id,
                    response_ref_id: connector_response_reference_id.map(|id| {
                        grpc_api_types::payments::Identifier {
                            id_type: Some(grpc_api_types::payments::identifier::IdType::Id(id)),
                        }
                    }),
                    connector_metadata: convert_connector_metadata_to_hashmap(connector_metadata),
                    mandate_reference: mandate_reference.map(|m| {
                        grpc_api_types::payments::MandateReference {
                            mandate_id: m.connector_mandate_id,
                            payment_method_id: m.payment_method_id,
                            connector_mandate_request_reference_id: m
                                .connector_mandate_request_reference_id,
                        }
                    }),
                    status_code: status_code as u32,
                    raw_connector_response,
                    response_headers: router_data_v2
                        .resource_common_data
                        .get_connector_response_headers_as_map(),
                    state,
                    raw_connector_request,
                    connector_response: router_data_v2
                        .resource_common_data
                        .connector_response
                        .and_then(|data| {
                            grpc_api_types::payments::ConnectorResponseData::foreign_try_from(data)
                                .ok()
                        }),
                    captured_amount: router_data_v2.resource_common_data.amount_captured,
                    minor_captured_amount: router_data_v2
                        .resource_common_data
                        .minor_amount_captured
                        .map(|amount_captured| amount_captured.get_amount_as_i64()),
                },
            ),
            _ => Err(ApplicationErrorResponse::BadRequest(ApiError {
                sub_code: "INVALID_RESPONSE".to_owned(),
                error_identifier: 400,
                error_message: "Invalid response from connector".to_owned(),
                error_object: None,
            }))?,
        },
        Err(err) => {
            let status = match err.get_attempt_status_for_grpc(
                err.status_code,
                router_data_v2.resource_common_data.status,
            ) {
                Some(attempt_status) => {
                    grpc_api_types::payments::PaymentStatus::foreign_from(attempt_status)
                }
                None => grpc_api_types::payments::PaymentStatus::AttemptStatusUnspecified,
            };
            Ok(
                grpc_api_types::payments::PaymentServiceRepeatEverythingResponse {
                    transaction_id: Some(grpc_api_types::payments::Identifier {
                        id_type: Some(
                            grpc_api_types::payments::identifier::IdType::NoResponseIdMarker(()),
                        ),
                    }),
                    status: status as i32,
                    error_code: Some(err.code),
                    error_message: Some(err.message),
                    error_reason: err.reason,
                    network_txn_id: None,
                    response_ref_id: err.connector_transaction_id.map(|id| {
                        grpc_api_types::payments::Identifier {
                            id_type: Some(grpc_api_types::payments::identifier::IdType::Id(id)),
                        }
                    }),
                    connector_metadata: HashMap::new(),
                    raw_connector_response: None,
                    status_code: err.status_code as u32,
                    response_headers: router_data_v2
                        .resource_common_data
                        .get_connector_response_headers_as_map(),
                    state,
                    mandate_reference: None,
                    raw_connector_request,
                    connector_response: None,
                    captured_amount: None,
                    minor_captured_amount: None,
                },
            )
        }
    }
}

impl From<&grpc_api_types::payments::AccessToken> for AccessTokenResponseData {
    fn from(token: &grpc_api_types::payments::AccessToken) -> Self {
        Self {
            access_token: token.token.clone(),
            token_type: token.token_type.clone(),
            expires_in: token.expires_in_seconds,
        }
    }
}

pub fn generate_payment_sdk_session_token_response(
    router_data_v2: RouterDataV2<
        SdkSessionToken,
        PaymentFlowData,
        PaymentsSdkSessionTokenData,
        PaymentsResponseData,
    >,
) -> Result<PaymentServiceSdkSessionTokenResponse, error_stack::Report<ApplicationErrorResponse>> {
    let transaction_response = router_data_v2.response;

    let raw_connector_request = router_data_v2
        .resource_common_data
        .get_raw_connector_request();

    let raw_connector_response = router_data_v2
        .resource_common_data
        .get_raw_connector_response();

    match transaction_response {
        Ok(response) => {
            match response {
                PaymentsResponseData::SdkSessionTokenResponse {
                    session_token,
                    status_code,
                } => {
                    let grpc_session_token = match session_token {
                        SessionToken::GooglePay(gpay_token) => {
                            let gpay_response = grpc_api_types::payments::GpaySessionTokenResponse::foreign_try_from(*gpay_token)?;
                            Some(grpc_api_types::payments::SessionToken {
                                wallet_name: Some(
                                    grpc_api_types::payments::session_token::WalletName::GooglePay(
                                        gpay_response,
                                    ),
                                ),
                            })
                        }
                        SessionToken::Paypal(paypal_token) => {
                            let paypal_response =
                            grpc_api_types::payments::PaypalSessionTokenResponse {
                                connector: paypal_token.connector,
                                session_token: paypal_token.session_token,
                                sdk_next_action: grpc_api_types::payments::SdkNextAction::from(
                                    paypal_token.sdk_next_action.next_action,
                                )
                                .into(),
                                client_token: paypal_token.client_token,
                                transaction_info: paypal_token.transaction_info.map(grpc_api_types::payments::PaypalTransactionInfo::foreign_try_from).transpose()?,
                            };
                            Some(grpc_api_types::payments::SessionToken {
                                wallet_name: Some(
                                    grpc_api_types::payments::session_token::WalletName::Paypal(
                                        paypal_response,
                                    ),
                                ),
                            })
                        }
                        SessionToken::ApplePay(apple_pay_token) => {
                            let apple_pay_response = grpc_api_types::payments::ApplepaySessionTokenResponse {
                            session_token_data: apple_pay_token.session_token_data.map(grpc_api_types::payments::ApplePaySessionResponse::foreign_try_from).transpose()?,
                            payment_request_data: apple_pay_token.payment_request_data.map(grpc_api_types::payments::ApplePayPaymentRequest::foreign_try_from).transpose()?,
                            connector: apple_pay_token.connector,
                            delayed_session_token: apple_pay_token.delayed_session_token,
                            sdk_next_action: grpc_api_types::payments::SdkNextAction::from(apple_pay_token.sdk_next_action.next_action).into(),
                            connector_reference_id: apple_pay_token.connector_reference_id,
                            connector_sdk_public_key: apple_pay_token.connector_sdk_public_key,
                            connector_merchant_id: apple_pay_token.connector_merchant_id,
                        };
                            Some(grpc_api_types::payments::SessionToken {
                                wallet_name: Some(
                                    grpc_api_types::payments::session_token::WalletName::ApplePay(
                                        apple_pay_response,
                                    ),
                                ),
                            })
                        }
                    };

                    Ok(PaymentServiceSdkSessionTokenResponse {
                        session_token: grpc_session_token,
                        error_message: None,
                        error_code: None,
                        error_reason: None,
                        raw_connector_response,
                        status_code: status_code as u32,
                        raw_connector_request,
                    })
                }
                _ => Err(report!(ApplicationErrorResponse::InternalServerError(
                    ApiError {
                        sub_code: "INVALID_RESPONSE_TYPE".to_owned(),
                        error_identifier: 500,
                        error_message: "Invalid response type received from connector".to_owned(),
                        error_object: None,
                    }
                ))),
            }
        }
        Err(e) => Ok(PaymentServiceSdkSessionTokenResponse {
            session_token: None,
            error_message: Some(e.message),
            error_code: Some(e.code),
            error_reason: e.reason,
            raw_connector_response,
            status_code: e.status_code as u32,
            raw_connector_request,
        }),
    }
}

impl From<NextActionCall> for grpc_api_types::payments::SdkNextAction {
    fn from(value: NextActionCall) -> Self {
        match value {
            NextActionCall::Confirm => Self::Confirm,
            NextActionCall::PostSessionTokens => Self::PostSessionTokens,
        }
    }
}

impl ForeignTryFrom<GpaySessionTokenResponse>
    for grpc_api_types::payments::GpaySessionTokenResponse
{
    type Error = ApplicationErrorResponse;

    fn foreign_try_from(
        value: GpaySessionTokenResponse,
    ) -> Result<Self, error_stack::Report<Self::Error>> {
        let gpay_session_token_response = match value {
            GpaySessionTokenResponse::GooglePaySession(session) => {
                grpc_api_types::payments::GpaySessionTokenResponse {
                    google_pay_session: Some(grpc_api_types::payments::GooglePaySessionResponse {
                        merchant_info: Some(grpc_api_types::payments::GpayMerchantInfo {
                            merchant_id: session.merchant_info.merchant_id,
                            merchant_name: session.merchant_info.merchant_name,
                        }),
                        shipping_address_required: session.shipping_address_required,
                        email_required: session.email_required,
                        shipping_address_parameters: Some(
                            grpc_api_types::payments::GpayShippingAddressParameters {
                                phone_number_required: session
                                    .shipping_address_parameters
                                    .phone_number_required,
                            },
                        ),
                        allowed_payment_methods: session
                            .allowed_payment_methods
                            .into_iter()
                            .map(grpc_api_types::payments::GpayAllowedPaymentMethods::from)
                            .collect(),
                        transaction_info: Some(grpc_api_types::payments::GpayTransactionInfo {
                            country_code: grpc_api_types::payments::CountryAlpha2::foreign_try_from(
                                session.transaction_info.country_code,
                            )? as i32,
                            currency_code: grpc_api_types::payments::Currency::foreign_try_from(
                                session.transaction_info.currency_code,
                            )? as i32,
                            total_price_status: session.transaction_info.total_price_status,
                            total_price: session.transaction_info.total_price.get_amount_as_i64(),
                        }),
                        delayed_session_token: session.delayed_session_token,
                        connector: session.connector,
                        sdk_next_action: grpc_api_types::payments::SdkNextAction::from(
                            session.sdk_next_action.next_action,
                        )
                        .into(),
                        secrets: session.secrets.map(|s| {
                            grpc_api_types::payments::SecretInfoToInitiateSdk {
                                display: Some(s.display),
                                payment: s.payment,
                            }
                        }),
                    }),
                }
            }
        };
        Ok(gpay_session_token_response)
    }
}

impl From<GpayAllowedPaymentMethods> for grpc_api_types::payments::GpayAllowedPaymentMethods {
    fn from(value: GpayAllowedPaymentMethods) -> Self {
        Self {
            payment_method_type: value.payment_method_type,
            parameters: Some(grpc_api_types::payments::GpayAllowedMethodsParameters {
                allowed_auth_methods: value.parameters.allowed_auth_methods,
                allowed_card_networks: value.parameters.allowed_card_networks,
                billing_address_required: value.parameters.billing_address_required,
                billing_address_parameters: value.parameters.billing_address_parameters.map(|b| {
                    grpc_api_types::payments::GpayBillingAddressParameters {
                        phone_number_required: b.phone_number_required,
                        format: grpc_api_types::payments::GpayBillingAddressFormat::from(b.format)
                            as i32,
                    }
                }),
                assurance_details_required: value.parameters.assurance_details_required,
            }),
            tokenization_specification: Some(
                grpc_api_types::payments::GpayTokenizationSpecification {
                    token_specification_type: value
                        .tokenization_specification
                        .token_specification_type,
                    parameters: Some(grpc_api_types::payments::GpayTokenParameters {
                        gateway: value.tokenization_specification.parameters.gateway,
                        gateway_merchant_id: value
                            .tokenization_specification
                            .parameters
                            .gateway_merchant_id,
                        protocol_version: value
                            .tokenization_specification
                            .parameters
                            .protocol_version,
                        public_key: value.tokenization_specification.parameters.public_key,
                    }),
                },
            ),
        }
    }
}

impl From<GpayBillingAddressFormat> for grpc_api_types::payments::GpayBillingAddressFormat {
    fn from(value: GpayBillingAddressFormat) -> Self {
        match value {
            GpayBillingAddressFormat::MIN => Self::Min,
            GpayBillingAddressFormat::FULL => Self::Full,
        }
    }
}

impl ForeignTryFrom<ApplePaySessionResponse> for grpc_api_types::payments::ApplePaySessionResponse {
    type Error = ApplicationErrorResponse;

    fn foreign_try_from(
        value: ApplePaySessionResponse,
    ) -> Result<Self, error_stack::Report<Self::Error>> {
        let third_party_sdk = match value {
            ApplePaySessionResponse::ThirdPartySdk(third_party) => {
                grpc_api_types::payments::ThirdPartySdkSessionResponse {
                    secrets: Some(grpc_api_types::payments::SecretInfoToInitiateSdk {
                        display: Some(third_party.secrets.display),
                        payment: third_party.secrets.payment,
                    }),
                }
            }
        };
        Ok(Self {
            third_party_sdk: Some(third_party_sdk),
        })
    }
}

impl ForeignTryFrom<ApplePayPaymentRequest> for grpc_api_types::payments::ApplePayPaymentRequest {
    type Error = ApplicationErrorResponse;

    fn foreign_try_from(
        value: ApplePayPaymentRequest,
    ) -> Result<Self, error_stack::Report<Self::Error>> {
        let country_code =
            grpc_api_types::payments::CountryAlpha2::foreign_try_from(value.country_code)?;
        let currency_code =
            grpc_api_types::payments::Currency::foreign_try_from(value.currency_code)?;

        Ok(Self {
            country_code: country_code as i32,
            currency_code: currency_code as i32,
            total: Some(grpc_api_types::payments::AmountInfo {
                label: value.total.label,
                total_type: value.total.total_type,
                amount: value.total.amount.get_amount_as_i64(),
            }),
            merchant_capabilities: value.merchant_capabilities.unwrap_or_default(),
            supported_networks: value.supported_networks.unwrap_or_default(),
            merchant_identifier: value.merchant_identifier,
        })
    }
}

impl ForeignTryFrom<PaypalTransactionInfo> for grpc_api_types::payments::PaypalTransactionInfo {
    type Error = ApplicationErrorResponse;

    fn foreign_try_from(
        value: PaypalTransactionInfo,
    ) -> Result<Self, error_stack::Report<Self::Error>> {
        let currency_code =
            grpc_api_types::payments::Currency::foreign_try_from(value.currency_code)?;

        let flow = match value.flow {
            PaypalFlow::Checkout => grpc_api_types::payments::PaypalFlow::Checkout,
        };

        Ok(grpc_api_types::payments::PaypalTransactionInfo {
            flow: flow as i32,
            currency_code: currency_code as i32,
            total_price: value.total_price.get_amount_as_i64(),
        })
    }
}

impl ForeignTryFrom<grpc_api_types::payments::BankNames> for common_enums::BankNames {
    type Error = ApplicationErrorResponse;

    fn foreign_try_from(
        value: grpc_api_types::payments::BankNames,
    ) -> Result<Self, error_stack::Report<Self::Error>> {
        match value {
            grpc_api_types::payments::BankNames::Unspecified => {
                Err(report!(ApplicationErrorResponse::BadRequest(ApiError {
                    sub_code: "UNSPECIFIED_BANK_NAME".to_owned(),
                    error_identifier: 401,
                    error_message: "Bank name must be specified".to_owned(),
                    error_object: None,
                })))
            }
            grpc_api_types::payments::BankNames::AmericanExpress => Ok(Self::AmericanExpress),
            grpc_api_types::payments::BankNames::AffinBank => Ok(Self::AffinBank),
            grpc_api_types::payments::BankNames::AgroBank => Ok(Self::AgroBank),
            grpc_api_types::payments::BankNames::AllianceBank => Ok(Self::AllianceBank),
            grpc_api_types::payments::BankNames::AmBank => Ok(Self::AmBank),
            grpc_api_types::payments::BankNames::BankOfAmerica => Ok(Self::BankOfAmerica),
            grpc_api_types::payments::BankNames::BankOfChina => Ok(Self::BankOfChina),
            grpc_api_types::payments::BankNames::BankIslam => Ok(Self::BankIslam),
            grpc_api_types::payments::BankNames::BankMuamalat => Ok(Self::BankMuamalat),
            grpc_api_types::payments::BankNames::BankRakyat => Ok(Self::BankRakyat),
            grpc_api_types::payments::BankNames::BankSimpananNasional => {
                Ok(Self::BankSimpananNasional)
            }
            grpc_api_types::payments::BankNames::Barclays => Ok(Self::Barclays),
            grpc_api_types::payments::BankNames::BlikPsp => Ok(Self::BlikPSP),
            grpc_api_types::payments::BankNames::CapitalOne => Ok(Self::CapitalOne),
            grpc_api_types::payments::BankNames::Chase => Ok(Self::Chase),
            grpc_api_types::payments::BankNames::Citi => Ok(Self::Citi),
            grpc_api_types::payments::BankNames::CimbBank => Ok(Self::CimbBank),
            grpc_api_types::payments::BankNames::Discover => Ok(Self::Discover),
            grpc_api_types::payments::BankNames::NavyFederalCreditUnion => {
                Ok(Self::NavyFederalCreditUnion)
            }
            grpc_api_types::payments::BankNames::PentagonFederalCreditUnion => {
                Ok(Self::PentagonFederalCreditUnion)
            }
            grpc_api_types::payments::BankNames::SynchronyBank => Ok(Self::SynchronyBank),
            grpc_api_types::payments::BankNames::WellsFargo => Ok(Self::WellsFargo),
            grpc_api_types::payments::BankNames::AbnAmro => Ok(Self::AbnAmro),
            grpc_api_types::payments::BankNames::AsnBank => Ok(Self::AsnBank),
            grpc_api_types::payments::BankNames::Bunq => Ok(Self::Bunq),
            grpc_api_types::payments::BankNames::Handelsbanken => Ok(Self::Handelsbanken),
            grpc_api_types::payments::BankNames::HongLeongBank => Ok(Self::HongLeongBank),
            grpc_api_types::payments::BankNames::HsbcBank => Ok(Self::HsbcBank),
            grpc_api_types::payments::BankNames::Ing => Ok(Self::Ing),
            grpc_api_types::payments::BankNames::Knab => Ok(Self::Knab),
            grpc_api_types::payments::BankNames::KuwaitFinanceHouse => Ok(Self::KuwaitFinanceHouse),
            grpc_api_types::payments::BankNames::Moneyou => Ok(Self::Moneyou),
            grpc_api_types::payments::BankNames::Rabobank => Ok(Self::Rabobank),
            grpc_api_types::payments::BankNames::Regiobank => Ok(Self::Regiobank),
            grpc_api_types::payments::BankNames::Revolut => Ok(Self::Revolut),
            grpc_api_types::payments::BankNames::SnsBank => Ok(Self::SnsBank),
            grpc_api_types::payments::BankNames::TriodosBank => Ok(Self::TriodosBank),
            grpc_api_types::payments::BankNames::VanLanschot => Ok(Self::VanLanschot),
            grpc_api_types::payments::BankNames::ArzteUndApothekerBank => {
                Ok(Self::ArzteUndApothekerBank)
            }
            grpc_api_types::payments::BankNames::AustrianAnadiBankAg => {
                Ok(Self::AustrianAnadiBankAg)
            }
            grpc_api_types::payments::BankNames::BankAustria => Ok(Self::BankAustria),
            grpc_api_types::payments::BankNames::Bank99Ag => Ok(Self::Bank99Ag),
            grpc_api_types::payments::BankNames::BankhausCarlSpangler => {
                Ok(Self::BankhausCarlSpangler)
            }
            grpc_api_types::payments::BankNames::BankhausSchelhammerUndSchatteraAg => {
                Ok(Self::BankhausSchelhammerUndSchatteraAg)
            }
            grpc_api_types::payments::BankNames::BankMillennium => Ok(Self::BankMillennium),
            grpc_api_types::payments::BankNames::BawagPskAg => Ok(Self::BawagPskAg),
            grpc_api_types::payments::BankNames::BksBankAg => Ok(Self::BksBankAg),
            grpc_api_types::payments::BankNames::BrullKallmusBankAg => Ok(Self::BrullKallmusBankAg),
            grpc_api_types::payments::BankNames::BtvVierLanderBank => Ok(Self::BtvVierLanderBank),
            grpc_api_types::payments::BankNames::CapitalBankGraweGruppeAg => {
                Ok(Self::CapitalBankGraweGruppeAg)
            }
            grpc_api_types::payments::BankNames::CeskaSporitelna => Ok(Self::CeskaSporitelna),
            grpc_api_types::payments::BankNames::Dolomitenbank => Ok(Self::Dolomitenbank),
            grpc_api_types::payments::BankNames::EasybankAg => Ok(Self::EasybankAg),
            grpc_api_types::payments::BankNames::EPlatbyVub => Ok(Self::EPlatbyVUB),
            grpc_api_types::payments::BankNames::ErsteBankUndSparkassen => {
                Ok(Self::ErsteBankUndSparkassen)
            }
            grpc_api_types::payments::BankNames::FrieslandBank => Ok(Self::FrieslandBank),
            grpc_api_types::payments::BankNames::HypoAlpeadriabankInternationalAg => {
                Ok(Self::HypoAlpeadriabankInternationalAg)
            }
            grpc_api_types::payments::BankNames::HypoNoeLbFurNiederosterreichUWien => {
                Ok(Self::HypoNoeLbFurNiederosterreichUWien)
            }
            grpc_api_types::payments::BankNames::HypoOberosterreichSalzburgSteiermark => {
                Ok(Self::HypoOberosterreichSalzburgSteiermark)
            }
            grpc_api_types::payments::BankNames::HypoTirolBankAg => Ok(Self::HypoTirolBankAg),
            grpc_api_types::payments::BankNames::HypoVorarlbergBankAg => {
                Ok(Self::HypoVorarlbergBankAg)
            }
            grpc_api_types::payments::BankNames::HypoBankBurgenlandAktiengesellschaft => {
                Ok(Self::HypoBankBurgenlandAktiengesellschaft)
            }
            grpc_api_types::payments::BankNames::KomercniBanka => Ok(Self::KomercniBanka),
            grpc_api_types::payments::BankNames::MBank => Ok(Self::MBank),
            grpc_api_types::payments::BankNames::MarchfelderBank => Ok(Self::MarchfelderBank),
            grpc_api_types::payments::BankNames::Maybank => Ok(Self::Maybank),
            grpc_api_types::payments::BankNames::OberbankAg => Ok(Self::OberbankAg),
            grpc_api_types::payments::BankNames::OsterreichischeArzteUndApothekerbank => {
                Ok(Self::OsterreichischeArzteUndApothekerbank)
            }
            grpc_api_types::payments::BankNames::OcbcBank => Ok(Self::OcbcBank),
            grpc_api_types::payments::BankNames::PayWithIng => Ok(Self::PayWithING),
            grpc_api_types::payments::BankNames::PlaceZipko => Ok(Self::PlaceZIPKO),
            grpc_api_types::payments::BankNames::PlatnoscOnlineKartaPlatnicza => {
                Ok(Self::PlatnoscOnlineKartaPlatnicza)
            }
            grpc_api_types::payments::BankNames::PosojilnicaBankEGen => {
                Ok(Self::PosojilnicaBankEGen)
            }
            grpc_api_types::payments::BankNames::PostovaBanka => Ok(Self::PostovaBanka),
            grpc_api_types::payments::BankNames::PublicBank => Ok(Self::PublicBank),
            grpc_api_types::payments::BankNames::RaiffeisenBankengruppeOsterreich => {
                Ok(Self::RaiffeisenBankengruppeOsterreich)
            }
            grpc_api_types::payments::BankNames::RhbBank => Ok(Self::RhbBank),
            grpc_api_types::payments::BankNames::SchelhammerCapitalBankAg => {
                Ok(Self::SchelhammerCapitalBankAg)
            }
            grpc_api_types::payments::BankNames::StandardCharteredBank => {
                Ok(Self::StandardCharteredBank)
            }
            grpc_api_types::payments::BankNames::SchoellerbankAg => Ok(Self::SchoellerbankAg),
            grpc_api_types::payments::BankNames::SpardaBankWien => Ok(Self::SpardaBankWien),
            grpc_api_types::payments::BankNames::SporoPay => Ok(Self::SporoPay),
            grpc_api_types::payments::BankNames::SantanderPrzelew24 => Ok(Self::SantanderPrzelew24),
            grpc_api_types::payments::BankNames::TatraPay => Ok(Self::TatraPay),
            grpc_api_types::payments::BankNames::Viamo => Ok(Self::Viamo),
            grpc_api_types::payments::BankNames::VolksbankGruppe => Ok(Self::VolksbankGruppe),
            grpc_api_types::payments::BankNames::VolkskreditbankAg => Ok(Self::VolkskreditbankAg),
            grpc_api_types::payments::BankNames::VrBankBraunau => Ok(Self::VrBankBraunau),
            grpc_api_types::payments::BankNames::UobBank => Ok(Self::UobBank),
            grpc_api_types::payments::BankNames::PayWithAliorBank => Ok(Self::PayWithAliorBank),
            grpc_api_types::payments::BankNames::BankiSpoldzielcze => Ok(Self::BankiSpoldzielcze),
            grpc_api_types::payments::BankNames::PayWithInteligo => Ok(Self::PayWithInteligo),
            grpc_api_types::payments::BankNames::BnpParibasPoland => Ok(Self::BNPParibasPoland),
            grpc_api_types::payments::BankNames::BankNowySa => Ok(Self::BankNowySA),
            grpc_api_types::payments::BankNames::CreditAgricole => Ok(Self::CreditAgricole),
            grpc_api_types::payments::BankNames::PayWithBos => Ok(Self::PayWithBOS),
            grpc_api_types::payments::BankNames::PayWithCitiHandlowy => {
                Ok(Self::PayWithCitiHandlowy)
            }
            grpc_api_types::payments::BankNames::PayWithPlusBank => Ok(Self::PayWithPlusBank),
            grpc_api_types::payments::BankNames::ToyotaBank => Ok(Self::ToyotaBank),
            grpc_api_types::payments::BankNames::VeloBank => Ok(Self::VeloBank),
            grpc_api_types::payments::BankNames::ETransferPocztowy24 => {
                Ok(Self::ETransferPocztowy24)
            }
            grpc_api_types::payments::BankNames::PlusBank => Ok(Self::PlusBank),
            grpc_api_types::payments::BankNames::BankiSpbdzielcze => Ok(Self::BankiSpbdzielcze),
            grpc_api_types::payments::BankNames::BankNowyBfgSa => Ok(Self::BankNowyBfgSa),
            grpc_api_types::payments::BankNames::GetinBank => Ok(Self::GetinBank),
            grpc_api_types::payments::BankNames::BlikPoland => Ok(Self::Blik),
            grpc_api_types::payments::BankNames::NoblePay => Ok(Self::NoblePay),
            grpc_api_types::payments::BankNames::IdeaBank => Ok(Self::IdeaBank),
            grpc_api_types::payments::BankNames::EnveloBank => Ok(Self::EnveloBank),
            grpc_api_types::payments::BankNames::NestPrzelew => Ok(Self::NestPrzelew),
            grpc_api_types::payments::BankNames::MbankMtransfer => Ok(Self::MbankMtransfer),
            grpc_api_types::payments::BankNames::Inteligo => Ok(Self::Inteligo),
            grpc_api_types::payments::BankNames::PbacZIpko => Ok(Self::PbacZIpko),
            grpc_api_types::payments::BankNames::BnpParibas => Ok(Self::BnpParibas),
            grpc_api_types::payments::BankNames::BankPekaoSa => Ok(Self::BankPekaoSa),
            grpc_api_types::payments::BankNames::VolkswagenBank => Ok(Self::VolkswagenBank),
            grpc_api_types::payments::BankNames::AliorBank => Ok(Self::AliorBank),
            grpc_api_types::payments::BankNames::Boz => Ok(Self::Boz),
            grpc_api_types::payments::BankNames::BangkokBank => Ok(Self::BangkokBank),
            grpc_api_types::payments::BankNames::KrungsriBank => Ok(Self::KrungsriBank),
            grpc_api_types::payments::BankNames::KrungThaiBank => Ok(Self::KrungThaiBank),
            grpc_api_types::payments::BankNames::TheSiamCommercialBank => {
                Ok(Self::TheSiamCommercialBank)
            }
            grpc_api_types::payments::BankNames::KasikornBank => Ok(Self::KasikornBank),
            grpc_api_types::payments::BankNames::OpenBankSuccess => Ok(Self::OpenBankSuccess),
            grpc_api_types::payments::BankNames::OpenBankFailure => Ok(Self::OpenBankFailure),
            grpc_api_types::payments::BankNames::OpenBankCancelled => Ok(Self::OpenBankCancelled),
            grpc_api_types::payments::BankNames::Aib => Ok(Self::Aib),
            grpc_api_types::payments::BankNames::BankOfScotland => Ok(Self::BankOfScotland),
            grpc_api_types::payments::BankNames::DanskeBank => Ok(Self::DanskeBank),
            grpc_api_types::payments::BankNames::FirstDirect => Ok(Self::FirstDirect),
            grpc_api_types::payments::BankNames::FirstTrust => Ok(Self::FirstTrust),
            grpc_api_types::payments::BankNames::Halifax => Ok(Self::Halifax),
            grpc_api_types::payments::BankNames::Lloyds => Ok(Self::Lloyds),
            grpc_api_types::payments::BankNames::Monzo => Ok(Self::Monzo),
            grpc_api_types::payments::BankNames::NatWest => Ok(Self::NatWest),
            grpc_api_types::payments::BankNames::NationwideBank => Ok(Self::NationwideBank),
            grpc_api_types::payments::BankNames::RoyalBankOfScotland => {
                Ok(Self::RoyalBankOfScotland)
            }
            grpc_api_types::payments::BankNames::Starling => Ok(Self::Starling),
            grpc_api_types::payments::BankNames::TsbBank => Ok(Self::TsbBank),
            grpc_api_types::payments::BankNames::TescoBank => Ok(Self::TescoBank),
            grpc_api_types::payments::BankNames::UlsterBank => Ok(Self::UlsterBank),
            grpc_api_types::payments::BankNames::Yoursafe => Ok(Self::Yoursafe),
            grpc_api_types::payments::BankNames::N26 => Ok(Self::N26),
            grpc_api_types::payments::BankNames::NationaleNederlanden => {
                Ok(Self::NationaleNederlanden)
            }
        }
    }
}

// New ForeignTryFrom implementations for individual 3DS authentication flow proto definitions

impl<
        T: PaymentMethodDataTypes
            + Default
            + Debug
            + Send
            + Eq
            + PartialEq
            + serde::Serialize
            + serde::de::DeserializeOwned
            + Clone
            + CardConversionHelper<T>,
    > ForeignTryFrom<grpc_api_types::payments::PaymentServicePreAuthenticateRequest>
    for PaymentsPreAuthenticateData<T>
{
    type Error = ApplicationErrorResponse;

    fn foreign_try_from(
        value: grpc_api_types::payments::PaymentServicePreAuthenticateRequest,
    ) -> Result<Self, error_stack::Report<Self::Error>> {
        let email: Option<Email> = match value.email {
            Some(ref email_str) => {
                Some(Email::try_from(email_str.clone().expose()).map_err(|_| {
                    error_stack::Report::new(ApplicationErrorResponse::BadRequest(ApiError {
                        sub_code: "INVALID_EMAIL_FORMAT".to_owned(),
                        error_identifier: 400,
                        error_message: "Invalid email".to_owned(),
                        error_object: None,
                    }))
                })?)
            }
            None => None,
        };

        let minor_amount = common_utils::types::MinorUnit::new(value.minor_amount);
        let currency = common_enums::Currency::foreign_try_from(value.currency())?;
        let return_url = value.return_url;
        let enrolled_for_3ds = value.enrolled_for_3ds;

        // Clone payment_method to avoid ownership issues
        let payment_method_clone = value.payment_method.clone();

        // Create redirect response from metadata if present
        // This is used to pass connector-specific data (e.g., collectionReference for Worldpay)
        let redirect_response = if !value.metadata.is_empty() {
            let params_string = serde_urlencoded::to_string(&value.metadata).change_context(
                ApplicationErrorResponse::BadRequest(ApiError {
                    sub_code: "INVALID_METADATA".to_owned(),
                    error_identifier: 400,
                    error_message: "Failed to serialize metadata".to_owned(),
                    error_object: None,
                }),
            )?;
            Some(ContinueRedirectionResponse {
                params: Some(Secret::new(params_string)),
                payload: None,
            })
        } else {
            None
        };

        Ok(Self {
            payment_method_data: value
                .payment_method
                .map(PaymentMethodData::<T>::foreign_try_from)
                .transpose()
                .change_context(ApplicationErrorResponse::BadRequest(ApiError {
                    sub_code: "INVALID_PAYMENT_METHOD_DATA".to_owned(),
                    error_identifier: 400,
                    error_message: "Payment method data construction failed".to_owned(),
                    error_object: None,
                }))?,
            amount: minor_amount,
            email,
            currency: Some(currency),
            payment_method_type: <Option<PaymentMethodType>>::foreign_try_from(
                payment_method_clone.unwrap_or_default(),
            )?,
            continue_redirection_url: value
                .continue_redirection_url
                .map(|url_str| {
                    url::Url::parse(&url_str).change_context(ApplicationErrorResponse::BadRequest(
                        ApiError {
                            sub_code: "INVALID_URL".to_owned(),
                            error_identifier: 400,
                            error_message: "Invalid continue redirection URL".to_owned(),
                            error_object: None,
                        },
                    ))
                })
                .transpose()?,
            router_return_url: return_url
                .map(|url_str| {
                    url::Url::parse(&url_str).change_context(ApplicationErrorResponse::BadRequest(
                        ApiError {
                            sub_code: "INVALID_URL".to_owned(),
                            error_identifier: 400,
                            error_message: "Invalid router return URL".to_owned(),
                            error_object: None,
                        },
                    ))
                })
                .transpose()?,
            browser_info: value
                .browser_info
                .map(BrowserInformation::foreign_try_from)
                .transpose()?,
            enrolled_for_3ds,
            redirect_response,
        })
    }
}

impl<
        T: PaymentMethodDataTypes
            + Default
            + Debug
            + Send
            + Eq
            + PartialEq
            + serde::Serialize
            + serde::de::DeserializeOwned
            + Clone
            + CardConversionHelper<T>,
    > ForeignTryFrom<grpc_api_types::payments::PaymentServiceAuthenticateRequest>
    for PaymentsAuthenticateData<T>
{
    type Error = ApplicationErrorResponse;

    fn foreign_try_from(
        value: grpc_api_types::payments::PaymentServiceAuthenticateRequest,
    ) -> Result<Self, error_stack::Report<Self::Error>> {
        let email: Option<Email> = match value.email {
            Some(ref email_str) => {
                Some(Email::try_from(email_str.clone().expose()).map_err(|_| {
                    error_stack::Report::new(ApplicationErrorResponse::BadRequest(ApiError {
                        sub_code: "INVALID_EMAIL_FORMAT".to_owned(),
                        error_identifier: 400,
                        error_message: "Invalid email".to_owned(),
                        error_object: None,
                    }))
                })?)
            }
            None => None,
        };

        let minor_amount = common_utils::types::MinorUnit::new(value.minor_amount);
        let currency = common_enums::Currency::foreign_try_from(value.currency())?;
        let return_url = value.return_url;

        // Clone payment_method to avoid ownership issues
        let payment_method_clone = value.payment_method.clone();

        let redirect_response =
            value
                .redirection_response
                .map(|redirection_response| ContinueRedirectionResponse {
                    params: redirection_response.params.map(Secret::new),
                    payload: Some(Secret::new(serde_json::Value::Object(
                        redirection_response
                            .payload
                            .into_iter()
                            .map(|(k, v)| (k, serde_json::Value::String(v)))
                            .collect(),
                    ))),
                });

        Ok(Self {
            payment_method_data: value
                .payment_method
                .map(PaymentMethodData::<T>::foreign_try_from)
                .transpose()
                .change_context(ApplicationErrorResponse::BadRequest(ApiError {
                    sub_code: "INVALID_PAYMENT_METHOD_DATA".to_owned(),
                    error_identifier: 400,
                    error_message: "Payment method data construction failed".to_owned(),
                    error_object: None,
                }))?,
            amount: minor_amount,
            email,
            currency: Some(currency),
            payment_method_type: <Option<PaymentMethodType>>::foreign_try_from(
                payment_method_clone.unwrap_or_default(),
            )?,
            router_return_url: return_url
                .map(|url_str| {
                    url::Url::parse(&url_str).change_context(ApplicationErrorResponse::BadRequest(
                        ApiError {
                            sub_code: "INVALID_URL".to_owned(),
                            error_identifier: 400,
                            error_message: "Invalid router return URL".to_owned(),
                            error_object: None,
                        },
                    ))
                })
                .transpose()?,
            continue_redirection_url: value
                .continue_redirection_url
                .map(|url_str| {
                    url::Url::parse(&url_str).change_context(ApplicationErrorResponse::BadRequest(
                        ApiError {
                            sub_code: "INVALID_URL".to_owned(),
                            error_identifier: 400,
                            error_message: "Invalid continue redirection URL".to_owned(),
                            error_object: None,
                        },
                    ))
                })
                .transpose()?,
            browser_info: value
                .browser_info
                .map(BrowserInformation::foreign_try_from)
                .transpose()?,
            enrolled_for_3ds: false,
            redirect_response,
        })
    }
}

impl<
        T: PaymentMethodDataTypes
            + Default
            + Debug
            + Send
            + Eq
            + PartialEq
            + serde::Serialize
            + serde::de::DeserializeOwned
            + Clone
            + CardConversionHelper<T>,
    > ForeignTryFrom<grpc_api_types::payments::PaymentServicePostAuthenticateRequest>
    for PaymentsPostAuthenticateData<T>
{
    type Error = ApplicationErrorResponse;

    fn foreign_try_from(
        value: grpc_api_types::payments::PaymentServicePostAuthenticateRequest,
    ) -> Result<Self, error_stack::Report<Self::Error>> {
        let email: Option<Email> = match value.email {
            Some(ref email_str) => {
                Some(Email::try_from(email_str.clone().expose()).map_err(|_| {
                    error_stack::Report::new(ApplicationErrorResponse::BadRequest(ApiError {
                        sub_code: "INVALID_EMAIL_FORMAT".to_owned(),
                        error_identifier: 400,
                        error_message: "Invalid email".to_owned(),
                        error_object: None,
                    }))
                })?)
            }
            None => None,
        };

        let minor_amount = common_utils::types::MinorUnit::new(value.minor_amount);
        let currency = common_enums::Currency::foreign_try_from(value.currency())?;
        let return_url = value.return_url;

        // Clone payment_method to avoid ownership issues
        let payment_method_clone = value.payment_method.clone();

        let redirect_response =
            value
                .redirection_response
                .map(|redirection_response| ContinueRedirectionResponse {
                    params: redirection_response.params.map(Secret::new),
                    payload: Some(Secret::new(serde_json::Value::Object(
                        redirection_response
                            .payload
                            .into_iter()
                            .map(|(k, v)| (k, serde_json::Value::String(v)))
                            .collect(),
                    ))),
                });
        Ok(Self {
            payment_method_data: value
                .payment_method
                .map(PaymentMethodData::<T>::foreign_try_from)
                .transpose()
                .change_context(ApplicationErrorResponse::BadRequest(ApiError {
                    sub_code: "INVALID_PAYMENT_METHOD_DATA".to_owned(),
                    error_identifier: 400,
                    error_message: "Payment method data construction failed".to_owned(),
                    error_object: None,
                }))?,
            amount: minor_amount,
            email,
            currency: Some(currency),
            payment_method_type: <Option<PaymentMethodType>>::foreign_try_from(
                payment_method_clone.unwrap_or_default(),
            )?,
            router_return_url: return_url
                .map(|url_str| {
                    url::Url::parse(&url_str).change_context(ApplicationErrorResponse::BadRequest(
                        ApiError {
                            sub_code: "INVALID_URL".to_owned(),
                            error_identifier: 400,
                            error_message: "Invalid router return URL".to_owned(),
                            error_object: None,
                        },
                    ))
                })
                .transpose()?,
            continue_redirection_url: value
                .continue_redirection_url
                .map(|url_str| {
                    url::Url::parse(&url_str).change_context(ApplicationErrorResponse::BadRequest(
                        ApiError {
                            sub_code: "INVALID_URL".to_owned(),
                            error_identifier: 400,
                            error_message: "Invalid continue redirection URL".to_owned(),
                            error_object: None,
                        },
                    ))
                })
                .transpose()?,
            browser_info: value
                .browser_info
                .map(BrowserInformation::foreign_try_from)
                .transpose()?,
            enrolled_for_3ds: false,
            redirect_response,
        })
    }
}

// PaymentFlowData implementations for new proto definitions

impl
    ForeignTryFrom<(
        grpc_api_types::payments::PaymentServicePreAuthenticateRequest,
        Connectors,
        &common_utils::metadata::MaskedMetadata,
    )> for PaymentFlowData
{
    type Error = ApplicationErrorResponse;

    fn foreign_try_from(
        (value, connectors, metadata): (
            grpc_api_types::payments::PaymentServicePreAuthenticateRequest,
            Connectors,
            &common_utils::metadata::MaskedMetadata,
        ),
    ) -> Result<Self, error_stack::Report<Self::Error>> {
        let address = match value.address {
            Some(address) => payment_address::PaymentAddress::foreign_try_from(address)?,
            None => {
                return Err(ApplicationErrorResponse::BadRequest(ApiError {
                    sub_code: "INVALID_ADDRESS".to_owned(),
                    error_identifier: 400,
                    error_message: "Address is required".to_owned(),
                    error_object: None,
                }))?
            }
        };

        let merchant_id_from_header = extract_merchant_id_from_metadata(metadata)?;
        let vault_headers = extract_headers_from_metadata(metadata);

        Ok(Self {
            merchant_id: merchant_id_from_header,
            payment_id: "IRRELEVANT_PAYMENT_ID".to_string(),
            attempt_id: "IRRELEVANT_ATTEMPT_ID".to_string(),
            status: common_enums::AttemptStatus::Pending,
            payment_method: common_enums::PaymentMethod::foreign_try_from(
                value.payment_method.unwrap_or_default(),
            )?,
            address,
            auth_type: common_enums::AuthenticationType::ThreeDs, // Pre-auth typically uses 3DS
            connector_request_reference_id: extract_connector_request_reference_id(
                &value.request_ref_id,
            ),
            customer_id: None,
            connector_customer: None,
            description: None,
            return_url: value.return_url.clone(),
            connector_meta_data: {
                (!value.merchant_account_metadata.is_empty()).then(|| {
                    common_utils::pii::SecretSerdeValue::new(convert_merchant_metadata_to_json(
                        &value.merchant_account_metadata,
                    ))
                })
            },
            amount_captured: None,
            minor_amount_captured: None,
            minor_amount_capturable: None,
            access_token: None,
            session_token: None,
            reference_id: None,
            payment_method_token: None,
            preprocessing_id: None,
            connector_api_version: None,
            test_mode: None,
            connector_http_status_code: None,
            external_latency: None,
            connectors,
            raw_connector_response: None,
            connector_response_headers: None,
            vault_headers,
            raw_connector_request: None,
            connector_response: None,
            recurring_mandate_payment_data: None,
            order_details: None,
            minor_amount_authorized: None,
        })
    }
}

impl
    ForeignTryFrom<(
        grpc_api_types::payments::PaymentServiceAuthenticateRequest,
        Connectors,
        &common_utils::metadata::MaskedMetadata,
    )> for PaymentFlowData
{
    type Error = ApplicationErrorResponse;

    fn foreign_try_from(
        (value, connectors, metadata): (
            grpc_api_types::payments::PaymentServiceAuthenticateRequest,
            Connectors,
            &common_utils::metadata::MaskedMetadata,
        ),
    ) -> Result<Self, error_stack::Report<Self::Error>> {
        let address = match &value.address {
            Some(address_value) => {
                payment_address::PaymentAddress::foreign_try_from((*address_value).clone())?
            }
            None => {
                return Err(ApplicationErrorResponse::BadRequest(ApiError {
                    sub_code: "INVALID_ADDRESS".to_owned(),
                    error_identifier: 400,
                    error_message: "Address is required".to_owned(),
                    error_object: None,
                }))?
            }
        };

        let merchant_id_from_header = extract_merchant_id_from_metadata(metadata)?;
        let vault_headers = extract_headers_from_metadata(metadata);

        Ok(Self {
            merchant_id: merchant_id_from_header,
            payment_id: "IRRELEVANT_PAYMENT_ID".to_string(),
            attempt_id: "IRRELEVANT_ATTEMPT_ID".to_string(),
            status: common_enums::AttemptStatus::Pending,
            payment_method: common_enums::PaymentMethod::foreign_try_from(
                value.payment_method.unwrap_or_default(),
            )?,
            address,
            auth_type: common_enums::AuthenticationType::ThreeDs, // Auth step uses 3DS
            connector_request_reference_id: extract_connector_request_reference_id(
                &value.request_ref_id,
            ),
            customer_id: None,
            connector_customer: None,
            description: value.metadata.get("description").cloned(),
            return_url: value.return_url.clone(),
            connector_meta_data: {
                (!value.merchant_account_metadata.is_empty()).then(|| {
                    common_utils::pii::SecretSerdeValue::new(convert_merchant_metadata_to_json(
                        &value.merchant_account_metadata,
                    ))
                })
            },
            amount_captured: None,
            minor_amount_captured: None,
            access_token: None,
            session_token: None,
            reference_id: None,
            payment_method_token: None,
            preprocessing_id: None,
            connector_api_version: None,
            test_mode: None,
            connector_http_status_code: None,
            external_latency: None,
            connectors,
            raw_connector_response: None,
            connector_response_headers: None,
            vault_headers,
            raw_connector_request: None,
            minor_amount_capturable: None,
            connector_response: None,
            recurring_mandate_payment_data: None,
            order_details: None,
            minor_amount_authorized: None,
        })
    }
}

impl
    ForeignTryFrom<(
        grpc_api_types::payments::PaymentServicePostAuthenticateRequest,
        Connectors,
        &common_utils::metadata::MaskedMetadata,
    )> for PaymentFlowData
{
    type Error = ApplicationErrorResponse;

    fn foreign_try_from(
        (value, connectors, metadata): (
            grpc_api_types::payments::PaymentServicePostAuthenticateRequest,
            Connectors,
            &common_utils::metadata::MaskedMetadata,
        ),
    ) -> Result<Self, error_stack::Report<Self::Error>> {
        let address = match &value.address {
            Some(address_value) => {
                payment_address::PaymentAddress::foreign_try_from((*address_value).clone())?
            }
            None => {
                return Err(ApplicationErrorResponse::BadRequest(ApiError {
                    sub_code: "INVALID_ADDRESS".to_owned(),
                    error_identifier: 400,
                    error_message: "Address is required".to_owned(),
                    error_object: None,
                }))?
            }
        };

        let merchant_id_from_header = extract_merchant_id_from_metadata(metadata)?;
        let vault_headers = extract_headers_from_metadata(metadata);

        let access_token = value
            .state
            .as_ref()
            .and_then(|state| state.access_token.as_ref())
            .map(AccessTokenResponseData::from);

        Ok(Self {
            merchant_id: merchant_id_from_header,
            payment_id: "IRRELEVANT_PAYMENT_ID".to_string(),
            attempt_id: "IRRELEVANT_ATTEMPT_ID".to_string(),
            status: common_enums::AttemptStatus::Pending,
            payment_method: common_enums::PaymentMethod::foreign_try_from(
                value.payment_method.unwrap_or_default(),
            )?,
            address,
            auth_type: common_enums::AuthenticationType::ThreeDs, // Post-auth uses 3DS
            connector_request_reference_id: extract_connector_request_reference_id(
                &value.request_ref_id,
            ),
            customer_id: None,
            connector_customer: None,
            description: value.metadata.get("description").cloned(),
            return_url: value.return_url.clone(),
            connector_meta_data: {
                (!value.merchant_account_metadata.is_empty()).then(|| {
                    common_utils::pii::SecretSerdeValue::new(convert_merchant_metadata_to_json(
                        &value.merchant_account_metadata,
                    ))
                })
            },
            amount_captured: None,
            minor_amount_captured: None,
            access_token,
            session_token: None,
            reference_id: value.connector_order_reference_id.clone(),
            payment_method_token: None,
            preprocessing_id: None,
            connector_api_version: None,
            test_mode: None,
            connector_http_status_code: None,
            external_latency: None,
            connectors,
            raw_connector_response: None,
            connector_response_headers: None,
            vault_headers,
            raw_connector_request: None,
            minor_amount_capturable: None,
            connector_response: None,
            recurring_mandate_payment_data: None,
            order_details: None,
            minor_amount_authorized: None,
        })
    }
}<|MERGE_RESOLUTION|>--- conflicted
+++ resolved
@@ -6293,24 +6293,6 @@
                 Some(attempt_status) => {
                     grpc_api_types::payments::PaymentStatus::foreign_from(attempt_status)
                 }
-<<<<<<< HEAD
-            }),
-            status: grpc_status as i32,
-            mandate_reference: None,
-            incremental_authorization_allowed: None,
-            error_message: Some(err.message),
-            error_code: Some(err.code),
-            error_reason: err.reason,
-            status_code: err.status_code as u32,
-            response_headers: router_data_v2
-                .resource_common_data
-                .get_connector_response_headers_as_map(),
-            state,
-            raw_connector_request,
-            connector_response: None,
-            connector_metadata: HashMap::new(),
-        },
-=======
                 None => grpc_api_types::payments::PaymentStatus::AttemptStatusUnspecified,
             };
             PaymentServiceRegisterResponse {
@@ -6340,8 +6322,8 @@
                 raw_connector_request,
                 connector_response: None,
             }
+            connector_metadata: HashMap::new(),
         }
->>>>>>> ca406f94
     };
     Ok(response)
 }
@@ -7519,13 +7501,10 @@
                     mandate_metadata: None,
                 }
             }),
-<<<<<<< HEAD
+            shipping_cost: value.shipping_cost.map(common_utils::types::MinorUnit::new),
             mit_category,
             billing_descriptor,
             enable_partial_authorization: value.enable_partial_authorization,
-=======
-            shipping_cost: value.shipping_cost.map(common_utils::types::MinorUnit::new),
->>>>>>> ca406f94
         })
     }
 }
