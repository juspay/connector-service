--- conflicted
+++ resolved
@@ -73,11 +73,8 @@
     Trustpay,
     Stripe,
     Cybersource,
-<<<<<<< HEAD
+    Worldpay,
     Worldpayvantiv,
-=======
-    Worldpay,
->>>>>>> 61945b24
 }
 
 impl ForeignTryFrom<grpc_api_types::payments::Connector> for ConnectorEnum {
