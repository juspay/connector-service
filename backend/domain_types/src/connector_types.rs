--- conflicted
+++ resolved
@@ -1030,14 +1030,9 @@
     pub request_extended_authorization: Option<bool>,
     pub enable_overcapture: Option<bool>,
     pub setup_mandate_details: Option<MandateData>,
-<<<<<<< HEAD
-    pub merchant_account_metadata: Option<common_utils::pii::SecretSerdeValue>,
-    pub connector_testing_data: Option<common_utils::pii::SecretSerdeValue>,
-    pub payment_channel: Option<common_enums::PaymentChannel>,
-=======
     pub merchant_account_metadata: Option<SecretSerdeValue>,
     pub connector_testing_data: Option<SecretSerdeValue>,
->>>>>>> c814f81c
+    pub payment_channel: Option<PaymentChannel>,
     pub enable_partial_authorization: Option<bool>,
 }
 
@@ -2163,13 +2158,9 @@
     pub shipping_cost: Option<MinorUnit>,
     pub customer_id: Option<CustomerId>,
     pub integrity_object: Option<SetupMandateIntegrityObject>,
-<<<<<<< HEAD
-    pub merchant_account_metadata: Option<common_utils::pii::SecretSerdeValue>,
-    pub payment_channel: Option<common_enums::PaymentChannel>,
+    pub merchant_account_metadata: Option<SecretSerdeValue>,
+    pub payment_channel: Option<PaymentChannel>,
     pub enable_partial_authorization: Option<bool>,
-=======
-    pub merchant_account_metadata: Option<SecretSerdeValue>,
->>>>>>> c814f81c
 }
 
 impl<T: PaymentMethodDataTypes> SetupMandateRequestData<T> {
