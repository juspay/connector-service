--- conflicted
+++ resolved
@@ -1445,12 +1445,9 @@
     pub connector_response_headers: Option<http::HeaderMap>,
     pub raw_connector_request: Option<Secret<String>>,
     pub access_token: Option<AccessTokenResponseData>,
-<<<<<<< HEAD
-    pub payment_method: Option<PaymentMethod>,
-=======
     pub connector_meta_data: Option<SecretSerdeValue>,
     pub test_mode: Option<bool>,
->>>>>>> c95ea4fc
+    pub payment_method: Option<PaymentMethod>,
 }
 
 impl RawConnectorRequestResponse for RefundFlowData {
