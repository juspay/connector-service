use std::collections::HashMap;

use common_enums::{
    AttemptStatus, AuthenticationType, Currency, DisputeStatus, EventClass, PaymentMethod,
    PaymentMethodType,
};
use common_utils::{
    errors,
    ext_traits::{OptionExt, ValueExt},
    pii::IpAddress,
    types::{MinorUnit, StringMinorUnit},
    CustomResult, CustomerId, Email, SecretSerdeValue,
};
use error_stack::ResultExt;
use hyperswitch_masking::Secret;
use serde::{Deserialize, Serialize};
use strum::{Display, EnumString};

use crate::{
    errors::{ApiError, ApplicationErrorResponse, ConnectorError},
    mandates::{CustomerAcceptance, MandateData},
    payment_address::{self, Address, AddressDetails, PhoneDetails},
    payment_method_data::{self, Card, PaymentMethodData, PaymentMethodDataTypes, SessionToken},
    router_data::PaymentMethodToken,
    router_request_types::{
        AcceptDisputeIntegrityObject, AuthoriseIntegrityObject, BrowserInformation,
        CaptureIntegrityObject, CreateOrderIntegrityObject, DefendDisputeIntegrityObject,
        PaymentSynIntegrityObject, PaymentVoidIntegrityObject, RefundIntegrityObject,
        RefundSyncIntegrityObject, RepeatPaymentIntegrityObject, SetupMandateIntegrityObject,
        SubmitEvidenceIntegrityObject, SyncRequestType,
    },
    router_response_types::RedirectForm,
    types::{
        ConnectorInfo, Connectors, PaymentMethodDataType, PaymentMethodDetails,
        PaymentMethodTypeMetadata, SupportedPaymentMethods,
    },
    utils::{missing_field_err, Error, ForeignTryFrom},
};

// snake case for enum variants
#[derive(Clone, Copy, Debug, Display, EnumString)]
#[strum(serialize_all = "snake_case")]
pub enum ConnectorEnum {
    Adyen,
    Razorpay,
    RazorpayV2,
    Fiserv,
    Elavon,
    Xendit,
    Checkout,
    Authorizedotnet,
    Mifinity,
    Phonepe,
    Cashfree,
    Paytm,
    Fiuu,
    Payu,
    Cashtocode,
    Novalnet,
    Nexinets,
    Noon,
    Trustpay,
}

impl ForeignTryFrom<grpc_api_types::payments::Connector> for ConnectorEnum {
    type Error = ApplicationErrorResponse;

    fn foreign_try_from(
        connector: grpc_api_types::payments::Connector,
    ) -> Result<Self, error_stack::Report<Self::Error>> {
        match connector {
            grpc_api_types::payments::Connector::Adyen => Ok(Self::Adyen),
            grpc_api_types::payments::Connector::Razorpay => Ok(Self::Razorpay),
            grpc_api_types::payments::Connector::Fiserv => Ok(Self::Fiserv),
            grpc_api_types::payments::Connector::Elavon => Ok(Self::Elavon),
            grpc_api_types::payments::Connector::Xendit => Ok(Self::Xendit),
            grpc_api_types::payments::Connector::Checkout => Ok(Self::Checkout),
            grpc_api_types::payments::Connector::Authorizedotnet => Ok(Self::Authorizedotnet),
            grpc_api_types::payments::Connector::Phonepe => Ok(Self::Phonepe),
            grpc_api_types::payments::Connector::Cashfree => Ok(Self::Cashfree),
            grpc_api_types::payments::Connector::Paytm => Ok(Self::Paytm),
            grpc_api_types::payments::Connector::Fiuu => Ok(Self::Fiuu),
            grpc_api_types::payments::Connector::Payu => Ok(Self::Payu),
            grpc_api_types::payments::Connector::Cashtocode => Ok(Self::Cashtocode),
            grpc_api_types::payments::Connector::Novalnet => Ok(Self::Novalnet),
            grpc_api_types::payments::Connector::Nexinets => Ok(Self::Nexinets),
            grpc_api_types::payments::Connector::Noon => Ok(Self::Noon),
<<<<<<< HEAD
            grpc_api_types::payments::Connector::Trustpay => Ok(Self::Trustpay),
=======
            grpc_api_types::payments::Connector::Mifinity => Ok(Self::Mifinity),
>>>>>>> 142cb5a2
            grpc_api_types::payments::Connector::Unspecified => {
                Err(ApplicationErrorResponse::BadRequest(ApiError {
                    sub_code: "UNSPECIFIED_CONNECTOR".to_owned(),
                    error_identifier: 400,
                    error_message: "Connector must be specified".to_owned(),
                    error_object: None,
                })
                .into())
            }
            _ => Err(ApplicationErrorResponse::BadRequest(ApiError {
                sub_code: "INVALID_CONNECTOR".to_owned(),
                error_identifier: 400,
                error_message: format!("Connector {connector:?} is not supported"),
                error_object: None,
            })
            .into()),
        }
    }
}

#[derive(serde::Serialize, serde::Deserialize, Debug, Clone, Eq, PartialEq)]
pub struct PaymentId(pub String);

#[derive(serde::Serialize, serde::Deserialize, Debug, Clone, Eq, PartialEq)]
pub struct UpdateHistory {
    pub connector_mandate_id: Option<String>,
    pub payment_method_id: String,
    pub original_payment_id: Option<PaymentId>,
}

#[derive(Debug, serde::Deserialize, serde::Serialize, Clone, Eq, PartialEq)]
pub struct ConnectorMandateReferenceId {
    connector_mandate_id: Option<String>,
    payment_method_id: Option<String>,
    update_history: Option<Vec<UpdateHistory>>,
}

impl ConnectorMandateReferenceId {
    pub fn new(
        connector_mandate_id: Option<String>,
        payment_method_id: Option<String>,
        update_history: Option<Vec<UpdateHistory>>,
    ) -> Self {
        Self {
            connector_mandate_id,
            payment_method_id,
            update_history,
        }
    }

    pub fn get_connector_mandate_id(&self) -> Option<String> {
        self.connector_mandate_id.clone()
    }

    pub fn get_payment_method_id(&self) -> Option<&String> {
        self.payment_method_id.as_ref()
    }

    pub fn get_update_history(&self) -> Option<&Vec<UpdateHistory>> {
        self.update_history.as_ref()
    }
}

pub trait RawConnectorResponse {
    fn set_raw_connector_response(&mut self, response: Option<String>);
    fn get_raw_connector_response(&self) -> Option<String>;
}

pub trait ConnectorResponseHeaders {
    fn set_connector_response_headers(&mut self, headers: Option<http::HeaderMap>);
    fn get_connector_response_headers(&self) -> Option<&http::HeaderMap>;
    fn get_connector_response_headers_as_map(&self) -> std::collections::HashMap<String, String> {
        self.get_connector_response_headers()
            .map(|headers| {
                headers
                    .iter()
                    .filter_map(|(name, value)| {
                        value
                            .to_str()
                            .ok()
                            .map(|v| (name.to_string(), v.to_string()))
                    })
                    .collect()
            })
            .unwrap_or_default()
    }
}

#[derive(Debug, serde::Deserialize, serde::Serialize, Clone, Eq, PartialEq)]
pub struct NetworkTokenWithNTIRef {
    pub network_transaction_id: String,
    pub token_exp_month: Option<Secret<String>>,
    pub token_exp_year: Option<Secret<String>>,
}

#[derive(Eq, PartialEq, Debug, serde::Deserialize, serde::Serialize, Clone)]
pub enum MandateReferenceId {
    ConnectorMandateId(ConnectorMandateReferenceId), // mandate_id send by connector
    NetworkMandateId(String), // network_txns_id send by Issuer to connector, Used for PG agnostic mandate txns along with card data
    NetworkTokenWithNTI(NetworkTokenWithNTIRef), // network_txns_id send by Issuer to connector, Used for PG agnostic mandate txns along with network token data
}

#[derive(Default, Eq, PartialEq, Debug, serde::Deserialize, serde::Serialize, Clone)]
pub struct MandateIds {
    pub mandate_id: Option<String>,
    pub mandate_reference_id: Option<MandateReferenceId>,
}

impl MandateIds {
    pub fn is_network_transaction_id_flow(&self) -> bool {
        matches!(
            self.mandate_reference_id,
            Some(MandateReferenceId::NetworkMandateId(_))
        )
    }

    pub fn new(mandate_id: String) -> Self {
        Self {
            mandate_id: Some(mandate_id),
            mandate_reference_id: None,
        }
    }
}

#[derive(Debug, Default, Clone)]
pub struct PaymentsSyncData {
    pub connector_transaction_id: ResponseId,
    pub encoded_data: Option<String>,
    pub capture_method: Option<common_enums::CaptureMethod>,
    pub connector_meta: Option<serde_json::Value>,
    pub sync_type: SyncRequestType,
    pub mandate_id: Option<MandateIds>,
    pub payment_method_type: Option<common_enums::PaymentMethodType>,
    pub currency: common_enums::Currency,
    pub payment_experience: Option<common_enums::PaymentExperience>,
    pub amount: MinorUnit,
    pub all_keys_required: Option<bool>,
    pub integrity_object: Option<PaymentSynIntegrityObject>,
}

impl PaymentsSyncData {
    pub fn is_auto_capture(&self) -> Result<bool, Error> {
        match self.capture_method {
            Some(common_enums::CaptureMethod::Automatic)
            | None
            | Some(common_enums::CaptureMethod::SequentialAutomatic) => Ok(true),
            Some(common_enums::CaptureMethod::Manual) => Ok(false),
            Some(_) => Err(ConnectorError::CaptureMethodNotSupported.into()),
        }
    }
    pub fn get_connector_transaction_id(&self) -> CustomResult<String, ConnectorError> {
        match self.connector_transaction_id.clone() {
            ResponseId::ConnectorTransactionId(txn_id) => Ok(txn_id),
            _ => Err(errors::ValidationError::IncorrectValueProvided {
                field_name: "connector_transaction_id",
            })
            .attach_printable("Expected connector transaction ID not found")
            .change_context(ConnectorError::MissingConnectorTransactionID)?,
        }
    }
}

#[derive(Debug, Clone)]
pub struct PaymentFlowData {
    pub merchant_id: common_utils::id_type::MerchantId,
    pub customer_id: Option<common_utils::id_type::CustomerId>,
    pub connector_customer: Option<String>,
    pub payment_id: String,
    pub attempt_id: String,
    pub status: AttemptStatus,
    pub payment_method: PaymentMethod,
    pub description: Option<String>,
    pub return_url: Option<String>,
    pub address: payment_address::PaymentAddress,
    pub auth_type: AuthenticationType,
    pub connector_meta_data: Option<common_utils::pii::SecretSerdeValue>,
    pub amount_captured: Option<i64>,
    // minor amount for amount frameworka
    pub minor_amount_captured: Option<MinorUnit>,
    pub access_token: Option<String>,
    pub session_token: Option<String>,
    pub reference_id: Option<String>,
    pub payment_method_token: Option<PaymentMethodToken>,
    pub preprocessing_id: Option<String>,
    ///for switching between two different versions of the same connector
    pub connector_api_version: Option<String>,
    /// Contains a reference ID that should be sent in the connector request
    pub connector_request_reference_id: String,
    pub test_mode: Option<bool>,
    pub connector_http_status_code: Option<u16>,
    pub connector_response_headers: Option<http::HeaderMap>,
    pub external_latency: Option<u128>,
    pub connectors: Connectors,
    pub raw_connector_response: Option<String>,
}

impl PaymentFlowData {
    pub fn set_status(&mut self, status: AttemptStatus) {
        self.status = status;
    }

    pub fn get_billing(&self) -> Result<&Address, Error> {
        self.address
            .get_payment_method_billing()
            .ok_or_else(missing_field_err("billing"))
    }

    pub fn get_billing_country(&self) -> Result<common_enums::CountryAlpha2, Error> {
        self.address
            .get_payment_method_billing()
            .and_then(|a| a.address.as_ref())
            .and_then(|ad| ad.country)
            .ok_or_else(missing_field_err(
                "payment_method_data.billing.address.country",
            ))
    }

    pub fn get_billing_phone(&self) -> Result<&PhoneDetails, Error> {
        self.address
            .get_payment_method_billing()
            .and_then(|a| a.phone.as_ref())
            .ok_or_else(missing_field_err("billing.phone"))
    }

    pub fn get_optional_billing(&self) -> Option<&Address> {
        self.address.get_payment_method_billing()
    }

    pub fn get_optional_shipping(&self) -> Option<&Address> {
        self.address.get_shipping()
    }

    pub fn get_optional_shipping_first_name(&self) -> Option<Secret<String>> {
        self.address.get_shipping().and_then(|shipping_address| {
            shipping_address
                .clone()
                .address
                .and_then(|shipping_details| shipping_details.first_name)
        })
    }

    pub fn get_optional_shipping_last_name(&self) -> Option<Secret<String>> {
        self.address.get_shipping().and_then(|shipping_address| {
            shipping_address
                .clone()
                .address
                .and_then(|shipping_details| shipping_details.last_name)
        })
    }

    pub fn get_optional_shipping_line1(&self) -> Option<Secret<String>> {
        self.address.get_shipping().and_then(|shipping_address| {
            shipping_address
                .clone()
                .address
                .and_then(|shipping_details| shipping_details.line1)
        })
    }

    pub fn get_optional_shipping_line2(&self) -> Option<Secret<String>> {
        self.address.get_shipping().and_then(|shipping_address| {
            shipping_address
                .clone()
                .address
                .and_then(|shipping_details| shipping_details.line2)
        })
    }

    pub fn get_optional_shipping_city(&self) -> Option<String> {
        self.address.get_shipping().and_then(|shipping_address| {
            shipping_address
                .clone()
                .address
                .and_then(|shipping_details| shipping_details.city)
        })
    }

    pub fn get_optional_shipping_state(&self) -> Option<Secret<String>> {
        self.address.get_shipping().and_then(|shipping_address| {
            shipping_address
                .clone()
                .address
                .and_then(|shipping_details| shipping_details.state)
        })
    }

    pub fn get_optional_shipping_country(&self) -> Option<common_enums::CountryAlpha2> {
        self.address.get_shipping().and_then(|shipping_address| {
            shipping_address
                .clone()
                .address
                .and_then(|shipping_details| shipping_details.country)
        })
    }

    pub fn get_optional_shipping_zip(&self) -> Option<Secret<String>> {
        self.address.get_shipping().and_then(|shipping_address| {
            shipping_address
                .clone()
                .address
                .and_then(|shipping_details| shipping_details.zip)
        })
    }

    pub fn get_optional_shipping_email(&self) -> Option<Email> {
        self.address
            .get_shipping()
            .and_then(|shipping_address| shipping_address.clone().email)
    }

    pub fn get_optional_shipping_phone_number(&self) -> Option<Secret<String>> {
        self.address
            .get_shipping()
            .and_then(|shipping_address| shipping_address.clone().phone)
            .and_then(|phone_details| phone_details.get_number_with_country_code().ok())
    }

    pub fn get_description(&self) -> Result<String, Error> {
        self.description
            .clone()
            .ok_or_else(missing_field_err("description"))
    }
    pub fn get_billing_address(&self) -> Result<&AddressDetails, Error> {
        self.address
            .get_payment_method_billing()
            .as_ref()
            .and_then(|a| a.address.as_ref())
            .ok_or_else(missing_field_err("billing.address"))
    }

    pub fn get_connector_meta(&self) -> Result<SecretSerdeValue, Error> {
        self.connector_meta_data
            .clone()
            .ok_or_else(missing_field_err("connector_meta_data"))
    }

    pub fn get_session_token(&self) -> Result<String, Error> {
        self.session_token
            .clone()
            .ok_or_else(missing_field_err("session_token"))
    }

    pub fn get_billing_first_name(&self) -> Result<Secret<String>, Error> {
        self.address
            .get_payment_method_billing()
            .and_then(|billing_address| {
                billing_address
                    .clone()
                    .address
                    .and_then(|billing_details| billing_details.first_name.clone())
            })
            .ok_or_else(missing_field_err(
                "payment_method_data.billing.address.first_name",
            ))
    }

    pub fn get_billing_full_name(&self) -> Result<Secret<String>, Error> {
        self.get_optional_billing()
            .and_then(|billing_details| billing_details.address.as_ref())
            .and_then(|billing_address| billing_address.get_optional_full_name())
            .ok_or_else(missing_field_err(
                "payment_method_data.billing.address.first_name",
            ))
    }

    pub fn get_billing_last_name(&self) -> Result<Secret<String>, Error> {
        self.address
            .get_payment_method_billing()
            .and_then(|billing_address| {
                billing_address
                    .clone()
                    .address
                    .and_then(|billing_details| billing_details.last_name.clone())
            })
            .ok_or_else(missing_field_err(
                "payment_method_data.billing.address.last_name",
            ))
    }

    pub fn get_billing_line1(&self) -> Result<Secret<String>, Error> {
        self.address
            .get_payment_method_billing()
            .and_then(|billing_address| {
                billing_address
                    .clone()
                    .address
                    .and_then(|billing_details| billing_details.line1.clone())
            })
            .ok_or_else(missing_field_err(
                "payment_method_data.billing.address.line1",
            ))
    }
    pub fn get_billing_city(&self) -> Result<String, Error> {
        self.address
            .get_payment_method_billing()
            .and_then(|billing_address| {
                billing_address
                    .clone()
                    .address
                    .and_then(|billing_details| billing_details.city)
            })
            .ok_or_else(missing_field_err(
                "payment_method_data.billing.address.city",
            ))
    }

    pub fn get_billing_email(&self) -> Result<Email, Error> {
        self.address
            .get_payment_method_billing()
            .and_then(|billing_address| billing_address.email.clone())
            .ok_or_else(missing_field_err("payment_method_data.billing.email"))
    }

    pub fn get_billing_phone_number(&self) -> Result<Secret<String>, Error> {
        self.address
            .get_payment_method_billing()
            .and_then(|billing_address| billing_address.clone().phone)
            .map(|phone_details| phone_details.get_number_with_country_code())
            .transpose()?
            .ok_or_else(missing_field_err("payment_method_data.billing.phone"))
    }

    pub fn get_optional_billing_line1(&self) -> Option<Secret<String>> {
        self.address
            .get_payment_method_billing()
            .and_then(|billing_address| {
                billing_address
                    .clone()
                    .address
                    .and_then(|billing_details| billing_details.line1)
            })
    }

    pub fn get_optional_billing_line2(&self) -> Option<Secret<String>> {
        self.address
            .get_payment_method_billing()
            .and_then(|billing_address| {
                billing_address
                    .clone()
                    .address
                    .and_then(|billing_details| billing_details.line2)
            })
    }

    pub fn get_optional_billing_city(&self) -> Option<String> {
        self.address
            .get_payment_method_billing()
            .and_then(|billing_address| {
                billing_address
                    .clone()
                    .address
                    .and_then(|billing_details| billing_details.city)
            })
    }

    pub fn get_optional_billing_country(&self) -> Option<common_enums::CountryAlpha2> {
        self.address
            .get_payment_method_billing()
            .and_then(|billing_address| {
                billing_address
                    .clone()
                    .address
                    .and_then(|billing_details| billing_details.country)
            })
    }

    pub fn get_optional_billing_zip(&self) -> Option<Secret<String>> {
        self.address
            .get_payment_method_billing()
            .and_then(|billing_address| {
                billing_address
                    .clone()
                    .address
                    .and_then(|billing_details| billing_details.zip)
            })
    }

    pub fn get_optional_billing_state(&self) -> Option<Secret<String>> {
        self.address
            .get_payment_method_billing()
            .and_then(|billing_address| {
                billing_address
                    .clone()
                    .address
                    .and_then(|billing_details| billing_details.state)
            })
    }

    pub fn get_optional_billing_first_name(&self) -> Option<Secret<String>> {
        self.address
            .get_payment_method_billing()
            .and_then(|billing_address| {
                billing_address
                    .clone()
                    .address
                    .and_then(|billing_details| billing_details.first_name)
            })
    }

    pub fn get_optional_billing_last_name(&self) -> Option<Secret<String>> {
        self.address
            .get_payment_method_billing()
            .and_then(|billing_address| {
                billing_address
                    .clone()
                    .address
                    .and_then(|billing_details| billing_details.last_name)
            })
    }

    pub fn get_optional_billing_phone_number(&self) -> Option<Secret<String>> {
        self.address
            .get_payment_method_billing()
            .and_then(|billing_address| {
                billing_address
                    .clone()
                    .phone
                    .and_then(|phone_data| phone_data.number)
            })
    }

    pub fn get_optional_billing_email(&self) -> Option<Email> {
        self.address
            .get_payment_method_billing()
            .and_then(|billing_address| billing_address.clone().email)
    }
    pub fn to_connector_meta<T>(&self) -> Result<T, Error>
    where
        T: serde::de::DeserializeOwned,
    {
        self.get_connector_meta()?
            .parse_value(std::any::type_name::<T>())
            .change_context(ConnectorError::NoConnectorMetaData)
    }

    pub fn is_three_ds(&self) -> bool {
        matches!(self.auth_type, common_enums::AuthenticationType::ThreeDs)
    }

    pub fn get_shipping_address(&self) -> Result<&AddressDetails, Error> {
        self.address
            .get_shipping()
            .and_then(|a| a.address.as_ref())
            .ok_or_else(missing_field_err("shipping.address"))
    }

    pub fn get_shipping_address_with_phone_number(&self) -> Result<&Address, Error> {
        self.address
            .get_shipping()
            .ok_or_else(missing_field_err("shipping"))
    }

    pub fn get_payment_method_token(&self) -> Result<PaymentMethodToken, Error> {
        self.payment_method_token
            .clone()
            .ok_or_else(missing_field_err("payment_method_token"))
    }
    pub fn get_customer_id(&self) -> Result<CustomerId, Error> {
        self.customer_id
            .to_owned()
            .ok_or_else(missing_field_err("customer_id"))
    }
    pub fn get_connector_customer_id(&self) -> Result<String, Error> {
        self.connector_customer
            .to_owned()
            .ok_or_else(missing_field_err("connector_customer_id"))
    }
    pub fn get_preprocessing_id(&self) -> Result<String, Error> {
        self.preprocessing_id
            .to_owned()
            .ok_or_else(missing_field_err("preprocessing_id"))
    }

    pub fn get_optional_billing_full_name(&self) -> Option<Secret<String>> {
        self.get_optional_billing()
            .and_then(|billing_details| billing_details.address.as_ref())
            .and_then(|billing_address| billing_address.get_optional_full_name())
    }

    pub fn set_order_reference_id(mut self, reference_id: Option<String>) -> Self {
        if reference_id.is_some() && self.reference_id.is_none() {
            self.reference_id = reference_id;
        }
        self
    }
    pub fn set_session_token_id(mut self, session_token_id: Option<String>) -> Self {
        if session_token_id.is_some() && self.session_token.is_none() {
            self.session_token = session_token_id;
        }
        self
    }

    pub fn get_return_url(&self) -> Option<String> {
        self.return_url.clone()
    }
}

impl RawConnectorResponse for PaymentFlowData {
    fn set_raw_connector_response(&mut self, response: Option<String>) {
        self.raw_connector_response = response;
    }

    fn get_raw_connector_response(&self) -> Option<String> {
        self.raw_connector_response.clone()
    }
}

impl ConnectorResponseHeaders for PaymentFlowData {
    fn set_connector_response_headers(&mut self, headers: Option<http::HeaderMap>) {
        self.connector_response_headers = headers;
    }

    fn get_connector_response_headers(&self) -> Option<&http::HeaderMap> {
        self.connector_response_headers.as_ref()
    }
}

#[derive(Debug, Clone)]
pub struct PaymentVoidData {
    pub connector_transaction_id: String,
    pub cancellation_reason: Option<String>,
    pub integrity_object: Option<PaymentVoidIntegrityObject>,
    pub raw_connector_response: Option<String>,
    pub browser_info: Option<BrowserInformation>,
}

impl PaymentVoidData {
    // fn get_amount(&self) -> Result<i64, Error> {
    //     self.amount.ok_or_else(missing_field_err("amount"))
    // }
    // fn get_currency(&self) -> Result<common_enums::Currency, Error> {
    //     self.currency.ok_or_else(missing_field_err("currency"))
    // }
    pub fn get_cancellation_reason(&self) -> Result<String, Error> {
        self.cancellation_reason
            .clone()
            .ok_or_else(missing_field_err("cancellation_reason"))
    }
    // fn get_browser_info(&self) -> Result<BrowserInformation, Error> {
    //     self.browser_info
    //         .clone()
    //         .ok_or_else(missing_field_err("browser_info"))
    // }
    pub fn get_optional_language_from_browser_info(&self) -> Option<String> {
        self.browser_info
            .clone()
            .and_then(|browser_info| browser_info.language)
    }
}

#[derive(Debug, Clone, Serialize)]
pub struct PaymentsAuthorizeData<T: PaymentMethodDataTypes> {
    pub payment_method_data: payment_method_data::PaymentMethodData<T>,
    /// total amount (original_amount + surcharge_amount + tax_on_surcharge_amount)
    /// If connector supports separate field for surcharge amount, consider using below functions defined on `PaymentsAuthorizeData` to fetch original amount and surcharge amount separately
    /// ```text
    /// get_original_amount()
    /// get_surcharge_amount()
    /// get_tax_on_surcharge_amount()
    /// get_total_surcharge_amount() // returns surcharge_amount + tax_on_surcharge_amount
    /// ```
    pub amount: i64,
    pub order_tax_amount: Option<MinorUnit>,
    pub email: Option<common_utils::pii::Email>,
    pub customer_name: Option<String>,
    pub currency: Currency,
    pub confirm: bool,
    pub statement_descriptor_suffix: Option<String>,
    pub statement_descriptor: Option<String>,
    pub capture_method: Option<common_enums::CaptureMethod>,
    pub router_return_url: Option<String>,
    pub webhook_url: Option<String>,
    pub complete_authorize_url: Option<String>,
    // Mandates
    pub mandate_id: Option<MandateIds>,
    pub setup_future_usage: Option<common_enums::FutureUsage>,
    pub off_session: Option<bool>,
    pub browser_info: Option<BrowserInformation>,
    pub order_category: Option<String>,
    pub session_token: Option<String>,
    pub enrolled_for_3ds: bool,
    pub related_transaction_id: Option<String>,
    pub payment_experience: Option<common_enums::PaymentExperience>,
    pub payment_method_type: Option<common_enums::PaymentMethodType>,
    pub customer_id: Option<common_utils::id_type::CustomerId>,
    pub request_incremental_authorization: bool,
    pub metadata: Option<serde_json::Value>,
    // New amount for amount frame work
    pub minor_amount: MinorUnit,
    /// Merchant's identifier for the payment/invoice. This will be sent to the connector
    /// if the connector provides support to accept multiple reference ids.
    /// In case the connector supports only one reference id, Hyperswitch's Payment ID will be sent as reference.
    pub merchant_order_reference_id: Option<String>,
    pub shipping_cost: Option<MinorUnit>,
    pub merchant_account_id: Option<String>,
    pub integrity_object: Option<AuthoriseIntegrityObject>,
    pub merchant_config_currency: Option<common_enums::Currency>,
    pub all_keys_required: Option<bool>,
}

impl<T: PaymentMethodDataTypes> PaymentsAuthorizeData<T> {
    pub fn is_auto_capture(&self) -> Result<bool, Error> {
        match self.capture_method {
            Some(common_enums::CaptureMethod::Automatic)
            | None
            | Some(common_enums::CaptureMethod::SequentialAutomatic) => Ok(true),
            Some(common_enums::CaptureMethod::Manual) => Ok(false),
            Some(_) => Err(ConnectorError::CaptureMethodNotSupported.into()),
        }
    }
    pub fn get_email(&self) -> Result<Email, Error> {
        self.email.clone().ok_or_else(missing_field_err("email"))
    }
    pub fn get_optional_email(&self) -> Option<Email> {
        self.email.clone()
    }
    pub fn get_browser_info(&self) -> Result<BrowserInformation, Error> {
        self.browser_info
            .clone()
            .ok_or_else(missing_field_err("browser_info"))
    }
    pub fn get_optional_language_from_browser_info(&self) -> Option<String> {
        self.browser_info
            .clone()
            .and_then(|browser_info| browser_info.language)
    }
    // pub fn get_order_details(&self) -> Result<Vec<OrderDetailsWithAmount>, Error> {
    //     self.order_details
    //         .clone()
    //         .ok_or_else(missing_field_err("order_details"))
    // }

    pub fn get_card(&self) -> Result<Card<T>, Error> {
        match &self.payment_method_data {
            PaymentMethodData::Card(card) => Ok(card.clone()),
            _ => Err(missing_field_err("card")()),
        }
    }

    pub fn get_complete_authorize_url(&self) -> Result<String, Error> {
        self.complete_authorize_url
            .clone()
            .ok_or_else(missing_field_err("complete_authorize_url"))
    }

    pub fn connector_mandate_id(&self) -> Option<String> {
        self.mandate_id
            .as_ref()
            .and_then(|mandate_ids| match &mandate_ids.mandate_reference_id {
                Some(MandateReferenceId::ConnectorMandateId(connector_mandate_ids)) => {
                    connector_mandate_ids.get_connector_mandate_id()
                }
                Some(MandateReferenceId::NetworkMandateId(_))
                | None
                | Some(MandateReferenceId::NetworkTokenWithNTI(_)) => None,
            })
    }

    pub fn get_optional_network_transaction_id(&self) -> Option<String> {
        self.mandate_id
            .as_ref()
            .and_then(|mandate_ids| match &mandate_ids.mandate_reference_id {
                Some(MandateReferenceId::NetworkMandateId(network_transaction_id)) => {
                    Some(network_transaction_id.clone())
                }
                Some(MandateReferenceId::ConnectorMandateId(_))
                | Some(MandateReferenceId::NetworkTokenWithNTI(_))
                | None => None,
            })
    }

    pub fn is_mandate_payment(&self) -> bool {
        (self.setup_future_usage == Some(common_enums::FutureUsage::OffSession))
            || self
                .mandate_id
                .as_ref()
                .and_then(|mandate_ids| mandate_ids.mandate_reference_id.as_ref())
                .is_some()
    }
    // fn is_cit_mandate_payment(&self) -> bool {
    //     (self.customer_acceptance.is_some() || self.setup_mandate_details.is_some())
    //         && self.setup_future_usage == Some(storage_enums::FutureUsage::OffSession)
    // }
    pub fn get_webhook_url(&self) -> Result<String, Error> {
        self.webhook_url
            .clone()
            .ok_or_else(missing_field_err("webhook_url"))
    }
    pub fn get_router_return_url(&self) -> Result<String, Error> {
        self.router_return_url
            .clone()
            .ok_or_else(missing_field_err("return_url"))
    }
    pub fn is_wallet(&self) -> bool {
        matches!(self.payment_method_data, PaymentMethodData::Wallet(_))
    }
    pub fn is_card(&self) -> bool {
        matches!(self.payment_method_data, PaymentMethodData::Card(_))
    }

    pub fn get_payment_method_type(&self) -> Result<common_enums::PaymentMethodType, Error> {
        self.payment_method_type
            .to_owned()
            .ok_or_else(missing_field_err("payment_method_type"))
    }

    pub fn get_connector_mandate_id(&self) -> Result<String, Error> {
        self.connector_mandate_id()
            .ok_or_else(missing_field_err("connector_mandate_id"))
    }
    pub fn get_ip_address_as_optional(&self) -> Option<Secret<String, IpAddress>> {
        self.browser_info.clone().and_then(|browser_info| {
            browser_info
                .ip_address
                .map(|ip| Secret::new(ip.to_string()))
        })
    }
    // fn get_original_amount(&self) -> i64 {
    //     self.surcharge_details
    //         .as_ref()
    //         .map(|surcharge_details| surcharge_details.original_amount.get_amount_as_i64())
    //         .unwrap_or(self.amount)
    // }
    // fn get_surcharge_amount(&self) -> Option<i64> {
    //     self.surcharge_details
    //         .as_ref()
    //         .map(|surcharge_details| surcharge_details.surcharge_amount.get_amount_as_i64())
    // }
    // fn get_tax_on_surcharge_amount(&self) -> Option<i64> {
    //     self.surcharge_details.as_ref().map(|surcharge_details| {
    //         surcharge_details
    //             .tax_on_surcharge_amount
    //             .get_amount_as_i64()
    //     })
    // }
    // fn get_total_surcharge_amount(&self) -> Option<i64> {
    //     self.surcharge_details.as_ref().map(|surcharge_details| {
    //         surcharge_details
    //             .get_total_surcharge_amount()
    //             .get_amount_as_i64()
    //     })
    // }

    // fn is_customer_initiated_mandate_payment(&self) -> bool {
    //     (self.customer_acceptance.is_some() || self.setup_mandate_details.is_some())
    //         && self.setup_future_usage == Some(storage_enums::FutureUsage::OffSession)
    // }

    pub fn get_metadata_as_object(&self) -> Option<SecretSerdeValue> {
        self.metadata.clone().and_then(|meta_data| match meta_data {
            serde_json::Value::Null
            | serde_json::Value::Bool(_)
            | serde_json::Value::Number(_)
            | serde_json::Value::String(_)
            | serde_json::Value::Array(_) => None,
            serde_json::Value::Object(_) => Some(meta_data.into()),
        })
    }

    // fn get_authentication_data(&self) -> Result<AuthenticationData, Error> {
    //     self.authentication_data
    //         .clone()
    //         .ok_or_else(missing_field_err("authentication_data"))
    // }

    // fn get_connector_mandate_request_reference_id(&self) -> Result<String, Error> {
    //     self.mandate_id
    //         .as_ref()
    //         .and_then(|mandate_ids| match &mandate_ids.mandate_reference_id {
    //             Some(MandateReferenceId::ConnectorMandateId(connector_mandate_ids)) => {
    //                 connector_mandate_ids.get_connector_mandate_request_reference_id()
    //             }
    //             Some(MandateReferenceId::NetworkMandateId(_))
    //             | None
    //             | Some(MandateReferenceId::NetworkTokenWithNTI(_)) => None,
    //         })
    //         .ok_or_else(missing_field_err("connector_mandate_request_reference_id"))
    // }

    pub fn set_session_token(mut self, session_token: Option<String>) -> Self {
        self.session_token = session_token;
        self
    }
}

#[derive(Debug, Clone, Default, Serialize, Deserialize)]
pub enum ResponseId {
    ConnectorTransactionId(String),
    EncodedData(String),
    #[default]
    NoResponseId,
}
impl ResponseId {
    pub fn get_connector_transaction_id(
        &self,
    ) -> errors::CustomResult<String, errors::ValidationError> {
        match self {
            Self::ConnectorTransactionId(txn_id) => Ok(txn_id.to_string()),
            _ => Err(errors::ValidationError::IncorrectValueProvided {
                field_name: "connector_transaction_id",
            })
            .attach_printable("Expected connector transaction ID not found"),
        }
    }
}

#[derive(Debug, Clone, Serialize, Deserialize)]
pub enum PaymentsResponseData {
    TransactionResponse {
        resource_id: ResponseId,
        redirection_data: Option<Box<RedirectForm>>,
        connector_metadata: Option<serde_json::Value>,
        mandate_reference: Option<Box<MandateReference>>,
        network_txn_id: Option<String>,
        connector_response_reference_id: Option<String>,
        incremental_authorization_allowed: Option<bool>,
        status_code: u16,
    },
    SessionResponse {
        session_token: String,
        status_code: u16,
    },
}

#[derive(serde::Serialize, serde::Deserialize, Debug, Clone)]
pub struct MandateReference {
    pub connector_mandate_id: Option<String>,
    pub payment_method_id: Option<String>,
}

#[derive(Debug, Clone)]
pub struct PaymentCreateOrderData {
    pub amount: MinorUnit,
    pub currency: Currency,
    pub integrity_object: Option<CreateOrderIntegrityObject>,
    pub metadata: Option<serde_json::Value>,
    pub webhook_url: Option<String>,
    pub payment_method_type: Option<common_enums::PaymentMethodType>,
}

#[derive(Debug, Clone)]
pub struct PaymentCreateOrderResponse {
    pub order_id: String,
    pub session_token: Option<SessionToken>,
}

#[derive(Debug, Clone)]
pub struct AuthenticateRequestData {
    pub authentication_id: String,
    pub challenge_response: Option<String>,
    pub browser_info: Option<BrowserInformation>,
}

#[derive(Debug, Clone)]
pub struct PostAuthenticateRequestData {
    pub authentication_id: String,
    pub authentication_value: Option<String>,
}

#[derive(Debug, Clone)]
pub struct SessionTokenRequestData {
    pub amount: MinorUnit,
    pub currency: Currency,
}

#[derive(Debug, Clone)]
pub struct SessionTokenResponseData {
    pub session_token: String,
}

#[derive(Debug, Default, Clone)]
pub struct RefundSyncData {
    pub connector_transaction_id: String,
    pub connector_refund_id: String,
    pub reason: Option<String>,
    pub refund_connector_metadata: Option<common_utils::pii::SecretSerdeValue>,
    pub refund_status: common_enums::RefundStatus,
    pub all_keys_required: Option<bool>,
    pub integrity_object: Option<RefundSyncIntegrityObject>,
    pub browser_info: Option<BrowserInformation>,
}

impl RefundSyncData {
    pub fn get_optional_language_from_browser_info(&self) -> Option<String> {
        self.browser_info
            .clone()
            .and_then(|browser_info| browser_info.language)
    }
}

#[derive(Debug, Clone)]
pub struct RefundsResponseData {
    pub connector_refund_id: String,
    pub refund_status: common_enums::RefundStatus,
    pub status_code: u16,
}

#[derive(Debug, Clone)]
pub struct RefundFlowData {
    pub status: common_enums::RefundStatus,
    pub refund_id: Option<String>,
    pub connectors: Connectors,
    pub connector_request_reference_id: String,
    pub raw_connector_response: Option<String>,
    pub connector_response_headers: Option<http::HeaderMap>,
}

impl RawConnectorResponse for RefundFlowData {
    fn set_raw_connector_response(&mut self, response: Option<String>) {
        self.raw_connector_response = response;
    }

    fn get_raw_connector_response(&self) -> Option<String> {
        self.raw_connector_response.clone()
    }
}

impl ConnectorResponseHeaders for RefundFlowData {
    fn set_connector_response_headers(&mut self, headers: Option<http::HeaderMap>) {
        self.connector_response_headers = headers;
    }

    fn get_connector_response_headers(&self) -> Option<&http::HeaderMap> {
        self.connector_response_headers.as_ref()
    }
}

#[derive(Debug, Clone)]
pub struct WebhookDetailsResponse {
    pub resource_id: Option<ResponseId>,
    pub status: common_enums::AttemptStatus,
    pub connector_response_reference_id: Option<String>,
    pub mandate_reference: Option<Box<MandateReference>>,
    pub error_code: Option<String>,
    pub error_message: Option<String>,
    pub raw_connector_response: Option<String>,
    pub status_code: u16,
    pub response_headers: Option<http::HeaderMap>,
}

#[derive(Debug, Clone)]
pub struct RefundWebhookDetailsResponse {
    pub connector_refund_id: Option<String>,
    pub status: common_enums::RefundStatus,
    pub connector_response_reference_id: Option<String>,
    pub error_code: Option<String>,
    pub error_message: Option<String>,
    pub raw_connector_response: Option<String>,
    pub status_code: u16,
    pub response_headers: Option<http::HeaderMap>,
}

#[derive(Debug, Clone)]
pub struct DisputeWebhookDetailsResponse {
    pub amount: StringMinorUnit,
    pub currency: common_enums::enums::Currency,
    pub dispute_id: String,
    pub status: common_enums::DisputeStatus,
    pub stage: common_enums::DisputeStage,
    pub connector_response_reference_id: Option<String>,
    pub dispute_message: Option<String>,
    pub raw_connector_response: Option<String>,
    pub status_code: u16,
    pub response_headers: Option<http::HeaderMap>,
    /// connector_reason
    pub connector_reason_code: Option<String>,
}

#[derive(Debug, Clone, PartialEq, Eq)]
pub enum HttpMethod {
    Options,
    Get,
    Post,
    Put,
    Delete,
    Head,
    Trace,
    Connect,
    Patch,
}

#[derive(Debug, Clone)]
pub struct RequestDetails {
    pub method: HttpMethod,
    pub uri: Option<String>,
    pub headers: HashMap<String, String>,
    pub body: Vec<u8>,
    pub query_params: Option<String>,
}

#[derive(Debug, Clone)]
pub struct ConnectorWebhookSecrets {
    pub secret: Vec<u8>,
    pub additional_secret: Option<hyperswitch_masking::Secret<String>>,
}

#[derive(Debug, Clone, PartialEq)]
pub enum EventType {
    // Payment intent events
    PaymentIntentFailure,
    PaymentIntentSuccess,
    PaymentIntentProcessing,
    PaymentIntentPartiallyFunded,
    PaymentIntentCancelled,
    PaymentIntentCancelFailure,
    PaymentIntentAuthorizationSuccess,
    PaymentIntentAuthorizationFailure,
    PaymentIntentCaptureSuccess,
    PaymentIntentCaptureFailure,
    PaymentIntentExpired,
    PaymentActionRequired,

    // Source events
    SourceChargeable,
    SourceTransactionCreated,

    // Refund events
    RefundFailure,
    RefundSuccess,

    // Dispute events
    DisputeOpened,
    DisputeExpired,
    DisputeAccepted,
    DisputeCancelled,
    DisputeChallenged,
    DisputeWon,
    DisputeLost,

    // Mandate events
    MandateActive,
    MandateRevoked,

    // Misc events
    EndpointVerification,
    ExternalAuthenticationAres,
    FrmApproved,
    FrmRejected,

    // Payout events
    PayoutSuccess,
    PayoutFailure,
    PayoutProcessing,
    PayoutCancelled,
    PayoutCreated,
    PayoutExpired,
    PayoutReversed,

    // Recovery events
    RecoveryPaymentFailure,
    RecoveryPaymentSuccess,
    RecoveryPaymentPending,
    RecoveryInvoiceCancel,
    IncomingWebhookEventUnspecified,

    // Legacy broad categories (for backward compatibility)
    Payment,
    Refund,
    Dispute,
}

impl EventType {
    /// Returns true if this event type is payment-related
    pub fn is_payment_event(&self) -> bool {
        matches!(
            self,
            Self::PaymentIntentFailure
                | Self::PaymentIntentSuccess
                | Self::PaymentIntentProcessing
                | Self::PaymentIntentPartiallyFunded
                | Self::PaymentIntentCancelled
                | Self::PaymentIntentCancelFailure
                | Self::PaymentIntentAuthorizationSuccess
                | Self::PaymentIntentAuthorizationFailure
                | Self::PaymentIntentCaptureSuccess
                | Self::PaymentIntentCaptureFailure
                | Self::PaymentIntentExpired
                | Self::PaymentActionRequired
                | Self::SourceChargeable
                | Self::SourceTransactionCreated
                | Self::Payment
        )
    }

    /// Returns true if this event type is refund-related
    pub fn is_refund_event(&self) -> bool {
        matches!(
            self,
            Self::RefundFailure | Self::RefundSuccess | Self::Refund
        )
    }

    /// Returns true if this event type is dispute-related
    pub fn is_dispute_event(&self) -> bool {
        matches!(
            self,
            Self::DisputeOpened
                | Self::DisputeExpired
                | Self::DisputeAccepted
                | Self::DisputeCancelled
                | Self::DisputeChallenged
                | Self::DisputeWon
                | Self::DisputeLost
                | Self::Dispute
        )
    }

    /// Returns true if this event type is mandate-related
    pub fn is_mandate_event(&self) -> bool {
        matches!(self, Self::MandateActive | Self::MandateRevoked)
    }

    /// Returns true if this event type is payout-related
    pub fn is_payout_event(&self) -> bool {
        matches!(
            self,
            Self::PayoutSuccess
                | Self::PayoutFailure
                | Self::PayoutProcessing
                | Self::PayoutCancelled
                | Self::PayoutCreated
                | Self::PayoutExpired
                | Self::PayoutReversed
        )
    }

    /// Returns true if this event type is recovery-related
    pub fn is_recovery_event(&self) -> bool {
        matches!(
            self,
            Self::RecoveryPaymentFailure
                | Self::RecoveryPaymentSuccess
                | Self::RecoveryPaymentPending
                | Self::RecoveryInvoiceCancel
        )
    }

    /// Returns true if this event type is miscellaneous
    pub fn is_misc_event(&self) -> bool {
        matches!(
            self,
            Self::EndpointVerification
                | Self::ExternalAuthenticationAres
                | Self::FrmApproved
                | Self::FrmRejected
                | Self::IncomingWebhookEventUnspecified
        )
    }
}

impl ForeignTryFrom<grpc_api_types::payments::WebhookEventType> for EventType {
    type Error = ApplicationErrorResponse;

    fn foreign_try_from(
        value: grpc_api_types::payments::WebhookEventType,
    ) -> Result<Self, error_stack::Report<Self::Error>> {
        match value {
            grpc_api_types::payments::WebhookEventType::PaymentIntentFailure => {
                Ok(Self::PaymentIntentFailure)
            }
            grpc_api_types::payments::WebhookEventType::PaymentIntentSuccess => {
                Ok(Self::PaymentIntentSuccess)
            }
            grpc_api_types::payments::WebhookEventType::PaymentIntentProcessing => {
                Ok(Self::PaymentIntentProcessing)
            }
            grpc_api_types::payments::WebhookEventType::PaymentIntentPartiallyFunded => {
                Ok(Self::PaymentIntentPartiallyFunded)
            }
            grpc_api_types::payments::WebhookEventType::PaymentIntentCancelled => {
                Ok(Self::PaymentIntentCancelled)
            }
            grpc_api_types::payments::WebhookEventType::PaymentIntentCancelFailure => {
                Ok(Self::PaymentIntentCancelFailure)
            }
            grpc_api_types::payments::WebhookEventType::PaymentIntentAuthorizationSuccess => {
                Ok(Self::PaymentIntentAuthorizationSuccess)
            }
            grpc_api_types::payments::WebhookEventType::PaymentIntentAuthorizationFailure => {
                Ok(Self::PaymentIntentAuthorizationFailure)
            }
            grpc_api_types::payments::WebhookEventType::PaymentIntentCaptureSuccess => {
                Ok(Self::PaymentIntentCaptureSuccess)
            }
            grpc_api_types::payments::WebhookEventType::PaymentIntentCaptureFailure => {
                Ok(Self::PaymentIntentCaptureFailure)
            }
            grpc_api_types::payments::WebhookEventType::PaymentIntentExpired => {
                Ok(Self::PaymentIntentExpired)
            }
            grpc_api_types::payments::WebhookEventType::PaymentActionRequired => {
                Ok(Self::PaymentActionRequired)
            }
            grpc_api_types::payments::WebhookEventType::SourceChargeable => {
                Ok(Self::SourceChargeable)
            }
            grpc_api_types::payments::WebhookEventType::SourceTransactionCreated => {
                Ok(Self::SourceTransactionCreated)
            }
            grpc_api_types::payments::WebhookEventType::WebhookRefundFailure => {
                Ok(Self::RefundFailure)
            }
            grpc_api_types::payments::WebhookEventType::WebhookRefundSuccess => {
                Ok(Self::RefundSuccess)
            }
            grpc_api_types::payments::WebhookEventType::WebhookDisputeOpened => {
                Ok(Self::DisputeOpened)
            }
            grpc_api_types::payments::WebhookEventType::WebhookDisputeExpired => {
                Ok(Self::DisputeExpired)
            }
            grpc_api_types::payments::WebhookEventType::WebhookDisputeAccepted => {
                Ok(Self::DisputeAccepted)
            }
            grpc_api_types::payments::WebhookEventType::WebhookDisputeCancelled => {
                Ok(Self::DisputeCancelled)
            }
            grpc_api_types::payments::WebhookEventType::WebhookDisputeChallenged => {
                Ok(Self::DisputeChallenged)
            }
            grpc_api_types::payments::WebhookEventType::WebhookDisputeWon => Ok(Self::DisputeWon),
            grpc_api_types::payments::WebhookEventType::WebhookDisputeLost => Ok(Self::DisputeLost),
            grpc_api_types::payments::WebhookEventType::MandateActive => Ok(Self::MandateActive),
            grpc_api_types::payments::WebhookEventType::MandateRevoked => Ok(Self::MandateRevoked),
            grpc_api_types::payments::WebhookEventType::EndpointVerification => {
                Ok(Self::EndpointVerification)
            }
            grpc_api_types::payments::WebhookEventType::ExternalAuthenticationAres => {
                Ok(Self::ExternalAuthenticationAres)
            }
            grpc_api_types::payments::WebhookEventType::FrmApproved => Ok(Self::FrmApproved),
            grpc_api_types::payments::WebhookEventType::FrmRejected => Ok(Self::FrmRejected),
            grpc_api_types::payments::WebhookEventType::PayoutSuccess => Ok(Self::PayoutSuccess),
            grpc_api_types::payments::WebhookEventType::PayoutFailure => Ok(Self::PayoutFailure),
            grpc_api_types::payments::WebhookEventType::PayoutProcessing => {
                Ok(Self::PayoutProcessing)
            }
            grpc_api_types::payments::WebhookEventType::PayoutCancelled => {
                Ok(Self::PayoutCancelled)
            }
            grpc_api_types::payments::WebhookEventType::PayoutCreated => Ok(Self::PayoutCreated),
            grpc_api_types::payments::WebhookEventType::PayoutExpired => Ok(Self::PayoutExpired),
            grpc_api_types::payments::WebhookEventType::PayoutReversed => Ok(Self::PayoutReversed),
            grpc_api_types::payments::WebhookEventType::RecoveryPaymentFailure => {
                Ok(Self::RecoveryPaymentFailure)
            }
            grpc_api_types::payments::WebhookEventType::RecoveryPaymentSuccess => {
                Ok(Self::RecoveryPaymentSuccess)
            }
            grpc_api_types::payments::WebhookEventType::RecoveryPaymentPending => {
                Ok(Self::RecoveryPaymentPending)
            }
            grpc_api_types::payments::WebhookEventType::RecoveryInvoiceCancel => {
                Ok(Self::RecoveryInvoiceCancel)
            }
            grpc_api_types::payments::WebhookEventType::IncomingWebhookEventUnspecified => {
                Ok(Self::IncomingWebhookEventUnspecified)
            }
        }
    }
}

impl ForeignTryFrom<EventType> for grpc_api_types::payments::WebhookEventType {
    type Error = ApplicationErrorResponse;

    fn foreign_try_from(value: EventType) -> Result<Self, error_stack::Report<Self::Error>> {
        match value {
            EventType::PaymentIntentFailure => Ok(Self::PaymentIntentFailure),
            EventType::PaymentIntentSuccess => Ok(Self::PaymentIntentSuccess),
            EventType::PaymentIntentProcessing => Ok(Self::PaymentIntentProcessing),
            EventType::PaymentIntentPartiallyFunded => Ok(Self::PaymentIntentPartiallyFunded),
            EventType::PaymentIntentCancelled => Ok(Self::PaymentIntentCancelled),
            EventType::PaymentIntentCancelFailure => Ok(Self::PaymentIntentCancelFailure),
            EventType::PaymentIntentAuthorizationSuccess => {
                Ok(Self::PaymentIntentAuthorizationSuccess)
            }
            EventType::PaymentIntentAuthorizationFailure => {
                Ok(Self::PaymentIntentAuthorizationFailure)
            }
            EventType::PaymentIntentCaptureSuccess => Ok(Self::PaymentIntentCaptureSuccess),
            EventType::PaymentIntentCaptureFailure => Ok(Self::PaymentIntentCaptureFailure),
            EventType::PaymentIntentExpired => Ok(Self::PaymentIntentExpired),
            EventType::PaymentActionRequired => Ok(Self::PaymentActionRequired),
            EventType::SourceChargeable => Ok(Self::SourceChargeable),
            EventType::SourceTransactionCreated => Ok(Self::SourceTransactionCreated),
            EventType::RefundFailure => Ok(Self::WebhookRefundFailure),
            EventType::RefundSuccess => Ok(Self::WebhookRefundSuccess),
            EventType::DisputeOpened => Ok(Self::WebhookDisputeOpened),
            EventType::DisputeExpired => Ok(Self::WebhookDisputeExpired),
            EventType::DisputeAccepted => Ok(Self::WebhookDisputeAccepted),
            EventType::DisputeCancelled => Ok(Self::WebhookDisputeCancelled),
            EventType::DisputeChallenged => Ok(Self::WebhookDisputeChallenged),
            EventType::DisputeWon => Ok(Self::WebhookDisputeWon),
            EventType::DisputeLost => Ok(Self::WebhookDisputeLost),
            EventType::MandateActive => Ok(Self::MandateActive),
            EventType::MandateRevoked => Ok(Self::MandateRevoked),
            EventType::EndpointVerification => Ok(Self::EndpointVerification),
            EventType::ExternalAuthenticationAres => Ok(Self::ExternalAuthenticationAres),
            EventType::FrmApproved => Ok(Self::FrmApproved),
            EventType::FrmRejected => Ok(Self::FrmRejected),
            EventType::PayoutSuccess => Ok(Self::PayoutSuccess),
            EventType::PayoutFailure => Ok(Self::PayoutFailure),
            EventType::PayoutProcessing => Ok(Self::PayoutProcessing),
            EventType::PayoutCancelled => Ok(Self::PayoutCancelled),
            EventType::PayoutCreated => Ok(Self::PayoutCreated),
            EventType::PayoutExpired => Ok(Self::PayoutExpired),
            EventType::PayoutReversed => Ok(Self::PayoutReversed),
            EventType::RecoveryPaymentFailure => Ok(Self::RecoveryPaymentFailure),
            EventType::RecoveryPaymentSuccess => Ok(Self::RecoveryPaymentSuccess),
            EventType::RecoveryPaymentPending => Ok(Self::RecoveryPaymentPending),
            EventType::RecoveryInvoiceCancel => Ok(Self::RecoveryInvoiceCancel),
            EventType::IncomingWebhookEventUnspecified => Ok(Self::IncomingWebhookEventUnspecified),

            // Legacy broad categories (for backward compatibility)
            EventType::Payment => Ok(Self::PaymentIntentSuccess), // Map broad Payment to PaymentIntentSuccess
            EventType::Refund => Ok(Self::WebhookRefundSuccess), // Map broad Refund to WebhookRefundSuccess
            EventType::Dispute => Ok(Self::WebhookDisputeOpened), // Map broad Dispute to WebhookDisputeOpened
        }
    }
}

impl ForeignTryFrom<grpc_api_types::payments::HttpMethod> for HttpMethod {
    type Error = ApplicationErrorResponse;

    fn foreign_try_from(
        value: grpc_api_types::payments::HttpMethod,
    ) -> Result<Self, error_stack::Report<Self::Error>> {
        match value {
            grpc_api_types::payments::HttpMethod::Unspecified => Ok(Self::Get), // Default
            grpc_api_types::payments::HttpMethod::Get => Ok(Self::Get),
            grpc_api_types::payments::HttpMethod::Post => Ok(Self::Post),
            grpc_api_types::payments::HttpMethod::Put => Ok(Self::Put),
            grpc_api_types::payments::HttpMethod::Delete => Ok(Self::Delete),
        }
    }
}

impl ForeignTryFrom<grpc_api_types::payments::RequestDetails> for RequestDetails {
    type Error = ApplicationErrorResponse;

    fn foreign_try_from(
        value: grpc_api_types::payments::RequestDetails,
    ) -> Result<Self, error_stack::Report<Self::Error>> {
        let method = HttpMethod::foreign_try_from(value.method())?;

        Ok(Self {
            method,
            uri: value.uri,
            headers: value.headers,
            body: value.body,
            query_params: value.query_params,
        })
    }
}

impl ForeignTryFrom<grpc_api_types::payments::WebhookSecrets> for ConnectorWebhookSecrets {
    type Error = ApplicationErrorResponse;

    fn foreign_try_from(
        value: grpc_api_types::payments::WebhookSecrets,
    ) -> Result<Self, error_stack::Report<Self::Error>> {
        Ok(Self {
            secret: value.secret.into(),
            additional_secret: value.additional_secret.map(Secret::new),
        })
    }
}

#[derive(Debug, Default, Clone)]
pub struct RefundsData {
    pub refund_id: String,
    pub connector_transaction_id: String,
    pub connector_refund_id: Option<String>,
    pub currency: Currency,
    pub payment_amount: i64,
    pub reason: Option<String>,
    pub webhook_url: Option<String>,
    pub refund_amount: i64,
    pub connector_metadata: Option<serde_json::Value>,
    pub refund_connector_metadata: Option<common_utils::pii::SecretSerdeValue>,
    pub minor_payment_amount: MinorUnit,
    pub minor_refund_amount: MinorUnit,
    pub refund_status: common_enums::RefundStatus,
    pub merchant_account_id: Option<String>,
    pub capture_method: Option<common_enums::CaptureMethod>,
    pub integrity_object: Option<RefundIntegrityObject>,
    pub browser_info: Option<BrowserInformation>,
}

impl RefundsData {
    #[track_caller]
    pub fn get_connector_refund_id(&self) -> Result<String, Error> {
        self.connector_refund_id
            .clone()
            .get_required_value("connector_refund_id")
            .change_context(ConnectorError::MissingConnectorTransactionID)
    }
    pub fn get_webhook_url(&self) -> Result<String, Error> {
        self.webhook_url
            .clone()
            .ok_or_else(missing_field_err("webhook_url"))
    }
    pub fn get_connector_metadata(&self) -> Result<serde_json::Value, Error> {
        self.connector_metadata
            .clone()
            .ok_or_else(missing_field_err("connector_metadata"))
    }
    pub fn get_optional_language_from_browser_info(&self) -> Option<String> {
        self.browser_info
            .clone()
            .and_then(|browser_info| browser_info.language)
    }
}

#[derive(Debug, Clone, Default)]
pub struct MultipleCaptureRequestData {
    pub capture_sequence: i64,
    pub capture_reference: String,
}

#[derive(Debug, Default, Clone)]
pub struct PaymentsCaptureData {
    pub amount_to_capture: i64,
    pub minor_amount_to_capture: MinorUnit,
    pub currency: Currency,
    pub connector_transaction_id: ResponseId,
    pub multiple_capture_data: Option<MultipleCaptureRequestData>,
    pub connector_metadata: Option<serde_json::Value>,
    pub integrity_object: Option<CaptureIntegrityObject>,
    pub browser_info: Option<BrowserInformation>,
}

impl PaymentsCaptureData {
    pub fn is_multiple_capture(&self) -> bool {
        self.multiple_capture_data.is_some()
    }
    pub fn get_connector_transaction_id(&self) -> CustomResult<String, ConnectorError> {
        match self.connector_transaction_id.clone() {
            ResponseId::ConnectorTransactionId(txn_id) => Ok(txn_id),
            _ => Err(errors::ValidationError::IncorrectValueProvided {
                field_name: "connector_transaction_id",
            })
            .attach_printable("Expected connector transaction ID not found")
            .change_context(ConnectorError::MissingConnectorTransactionID)?,
        }
    }
    pub fn get_optional_language_from_browser_info(&self) -> Option<String> {
        self.browser_info
            .clone()
            .and_then(|browser_info| browser_info.language)
    }
}

#[derive(Debug, Clone)]
pub struct SetupMandateRequestData<T: PaymentMethodDataTypes> {
    pub currency: Currency,
    pub payment_method_data: payment_method_data::PaymentMethodData<T>,
    pub amount: Option<i64>,
    pub confirm: bool,
    pub statement_descriptor_suffix: Option<String>,
    pub statement_descriptor: Option<String>,
    pub customer_acceptance: Option<CustomerAcceptance>,
    pub mandate_id: Option<MandateIds>,
    pub setup_future_usage: Option<common_enums::FutureUsage>,
    pub off_session: Option<bool>,
    pub setup_mandate_details: Option<MandateData>,
    pub router_return_url: Option<String>,
    pub webhook_url: Option<String>,
    pub browser_info: Option<BrowserInformation>,
    pub email: Option<common_utils::pii::Email>,
    pub customer_name: Option<String>,
    pub return_url: Option<String>,
    pub payment_method_type: Option<common_enums::PaymentMethodType>,
    pub request_incremental_authorization: bool,
    pub metadata: Option<serde_json::Value>,
    pub complete_authorize_url: Option<String>,
    pub capture_method: Option<common_enums::CaptureMethod>,
    pub merchant_order_reference_id: Option<String>,
    pub minor_amount: Option<MinorUnit>,
    pub shipping_cost: Option<MinorUnit>,
    pub customer_id: Option<common_utils::id_type::CustomerId>,
    pub integrity_object: Option<SetupMandateIntegrityObject>,
}

impl<T: PaymentMethodDataTypes> SetupMandateRequestData<T> {
    pub fn get_browser_info(&self) -> Result<BrowserInformation, Error> {
        self.browser_info
            .clone()
            .ok_or_else(missing_field_err("browser_info"))
    }
    pub fn get_email(&self) -> Result<Email, Error> {
        self.email.clone().ok_or_else(missing_field_err("email"))
    }
    pub fn is_card(&self) -> bool {
        matches!(self.payment_method_data, PaymentMethodData::Card(_))
    }
    pub fn get_optional_language_from_browser_info(&self) -> Option<String> {
        self.browser_info
            .clone()
            .and_then(|browser_info| browser_info.language)
    }
    pub fn get_webhook_url(&self) -> Result<String, Error> {
        self.webhook_url
            .clone()
            .ok_or_else(missing_field_err("webhook_url"))
    }
    pub fn get_router_return_url(&self) -> Result<String, Error> {
        self.router_return_url
            .clone()
            .ok_or_else(missing_field_err("return_url"))
    }
}

#[derive(Debug, Clone)]
pub struct RepeatPaymentData {
    pub mandate_reference: MandateReferenceId,
    pub amount: i64,
    pub minor_amount: MinorUnit,
    pub currency: Currency,
    pub merchant_order_reference_id: Option<String>,
    pub metadata: Option<HashMap<String, String>>,
    pub webhook_url: Option<String>,
    pub integrity_object: Option<RepeatPaymentIntegrityObject>,
    pub capture_method: Option<common_enums::CaptureMethod>,
    pub browser_info: Option<BrowserInformation>,
    pub email: Option<common_utils::pii::Email>,
    pub payment_method_type: Option<common_enums::PaymentMethodType>,
}

impl RepeatPaymentData {
    pub fn get_mandate_reference(&self) -> &MandateReferenceId {
        &self.mandate_reference
    }
    pub fn is_auto_capture(&self) -> Result<bool, Error> {
        match self.capture_method {
            Some(common_enums::CaptureMethod::Automatic)
            | None
            | Some(common_enums::CaptureMethod::SequentialAutomatic) => Ok(true),
            Some(common_enums::CaptureMethod::Manual) => Ok(false),
            Some(_) => Err(ConnectorError::CaptureMethodNotSupported.into()),
        }
    }
    pub fn get_optional_language_from_browser_info(&self) -> Option<String> {
        self.browser_info
            .clone()
            .and_then(|browser_info| browser_info.language)
    }
    pub fn get_webhook_url(&self) -> Result<String, Error> {
        self.webhook_url
            .clone()
            .ok_or_else(missing_field_err("webhook_url"))
    }
    pub fn get_email(&self) -> Result<Email, Error> {
        self.email.clone().ok_or_else(missing_field_err("email"))
    }
}

#[derive(Debug, Clone)]
pub struct AcceptDisputeData {
    pub connector_dispute_id: String,
    pub integrity_object: Option<AcceptDisputeIntegrityObject>,
}

#[derive(Debug, Clone)]
pub struct DisputeFlowData {
    pub dispute_id: Option<String>,
    pub connector_dispute_id: String,
    pub connectors: Connectors,
    pub defense_reason_code: Option<String>,
    pub connector_request_reference_id: String,
    pub raw_connector_response: Option<String>,
    pub connector_response_headers: Option<http::HeaderMap>,
}

impl RawConnectorResponse for DisputeFlowData {
    fn set_raw_connector_response(&mut self, response: Option<String>) {
        self.raw_connector_response = response;
    }

    fn get_raw_connector_response(&self) -> Option<String> {
        self.raw_connector_response.clone()
    }
}

impl ConnectorResponseHeaders for DisputeFlowData {
    fn set_connector_response_headers(&mut self, headers: Option<http::HeaderMap>) {
        self.connector_response_headers = headers;
    }

    fn get_connector_response_headers(&self) -> Option<&http::HeaderMap> {
        self.connector_response_headers.as_ref()
    }
}

#[derive(Debug, Clone)]
pub struct DisputeResponseData {
    pub connector_dispute_id: String,
    pub dispute_status: DisputeStatus,
    pub connector_dispute_status: Option<String>,
    pub status_code: u16,
}

#[derive(Debug, Clone, Default)]
pub struct SubmitEvidenceData {
    pub dispute_id: Option<String>,
    pub connector_dispute_id: String,
    pub integrity_object: Option<SubmitEvidenceIntegrityObject>,
    pub access_activity_log: Option<String>,
    pub billing_address: Option<String>,

    pub cancellation_policy: Option<Vec<u8>>,
    pub cancellation_policy_file_type: Option<String>,
    pub cancellation_policy_provider_file_id: Option<String>,
    pub cancellation_policy_disclosure: Option<String>,
    pub cancellation_rebuttal: Option<String>,

    pub customer_communication: Option<Vec<u8>>,
    pub customer_communication_file_type: Option<String>,
    pub customer_communication_provider_file_id: Option<String>,
    pub customer_email_address: Option<String>,
    pub customer_name: Option<String>,
    pub customer_purchase_ip: Option<String>,

    pub customer_signature: Option<Vec<u8>>,
    pub customer_signature_file_type: Option<String>,
    pub customer_signature_provider_file_id: Option<String>,

    pub product_description: Option<String>,

    pub receipt: Option<Vec<u8>>,
    pub receipt_file_type: Option<String>,
    pub receipt_provider_file_id: Option<String>,

    pub refund_policy: Option<Vec<u8>>,
    pub refund_policy_file_type: Option<String>,
    pub refund_policy_provider_file_id: Option<String>,
    pub refund_policy_disclosure: Option<String>,
    pub refund_refusal_explanation: Option<String>,

    pub service_date: Option<String>,
    pub service_documentation: Option<Vec<u8>>,
    pub service_documentation_file_type: Option<String>,
    pub service_documentation_provider_file_id: Option<String>,

    pub shipping_address: Option<String>,
    pub shipping_carrier: Option<String>,
    pub shipping_date: Option<String>,
    pub shipping_documentation: Option<Vec<u8>>,
    pub shipping_documentation_file_type: Option<String>,
    pub shipping_documentation_provider_file_id: Option<String>,
    pub shipping_tracking_number: Option<String>,

    pub invoice_showing_distinct_transactions: Option<Vec<u8>>,
    pub invoice_showing_distinct_transactions_file_type: Option<String>,
    pub invoice_showing_distinct_transactions_provider_file_id: Option<String>,

    pub recurring_transaction_agreement: Option<Vec<u8>>,
    pub recurring_transaction_agreement_file_type: Option<String>,
    pub recurring_transaction_agreement_provider_file_id: Option<String>,

    pub uncategorized_file: Option<Vec<u8>>,
    pub uncategorized_file_type: Option<String>,
    pub uncategorized_file_provider_file_id: Option<String>,
    pub uncategorized_text: Option<String>,
}

/// The trait that provides specifications about the connector
pub trait ConnectorSpecifications {
    /// Details related to payment method supported by the connector
    fn get_supported_payment_methods(&self) -> Option<&'static SupportedPaymentMethods> {
        None
    }

    /// Supported webhooks flows
    fn get_supported_webhook_flows(&self) -> Option<&'static [EventClass]> {
        None
    }

    /// About the connector
    fn get_connector_about(&self) -> Option<&'static ConnectorInfo> {
        None
    }
}

#[macro_export]
macro_rules! capture_method_not_supported {
    ($connector:expr, $capture_method:expr) => {
        Err(errors::ConnectorError::NotSupported {
            message: format!("{} for selected payment method", $capture_method),
            connector: $connector,
        }
        .into())
    };
    ($connector:expr, $capture_method:expr, $payment_method_type:expr) => {
        Err(errors::ConnectorError::NotSupported {
            message: format!("{} for {}", $capture_method, $payment_method_type),
            connector: $connector,
        }
        .into())
    };
}

#[macro_export]
macro_rules! payment_method_not_supported {
    ($connector:expr, $payment_method:expr, $payment_method_type:expr) => {
        Err(errors::ConnectorError::NotSupported {
            message: format!(
                "Payment method {} with type {} is not supported",
                $payment_method, $payment_method_type
            ),
            connector: $connector,
        }
        .into())
    };
}

impl<T: PaymentMethodDataTypes> From<PaymentMethodData<T>> for PaymentMethodDataType {
    fn from(pm_data: PaymentMethodData<T>) -> Self {
        match pm_data {
            PaymentMethodData::Card(_) => Self::Card,
            PaymentMethodData::CardRedirect(card_redirect_data) => match card_redirect_data {
                payment_method_data::CardRedirectData::Knet {} => Self::Knet,
                payment_method_data::CardRedirectData::Benefit {} => Self::Benefit,
                payment_method_data::CardRedirectData::MomoAtm {} => Self::MomoAtm,
                payment_method_data::CardRedirectData::CardRedirect {} => Self::CardRedirect,
            },
            PaymentMethodData::Wallet(wallet_data) => match wallet_data {
                payment_method_data::WalletData::AliPayQr(_) => Self::AliPayQr,
                payment_method_data::WalletData::AliPayRedirect(_) => Self::AliPayRedirect,
                payment_method_data::WalletData::AliPayHkRedirect(_) => Self::AliPayHkRedirect,
                payment_method_data::WalletData::MomoRedirect(_) => Self::MomoRedirect,
                payment_method_data::WalletData::KakaoPayRedirect(_) => Self::KakaoPayRedirect,
                payment_method_data::WalletData::GoPayRedirect(_) => Self::GoPayRedirect,
                payment_method_data::WalletData::GcashRedirect(_) => Self::GcashRedirect,
                payment_method_data::WalletData::ApplePay(_) => Self::ApplePay,
                payment_method_data::WalletData::ApplePayRedirect(_) => Self::ApplePayRedirect,
                payment_method_data::WalletData::ApplePayThirdPartySdk(_) => {
                    Self::ApplePayThirdPartySdk
                }
                payment_method_data::WalletData::DanaRedirect {} => Self::DanaRedirect,
                payment_method_data::WalletData::GooglePay(_) => Self::GooglePay,
                payment_method_data::WalletData::GooglePayRedirect(_) => Self::GooglePayRedirect,
                payment_method_data::WalletData::GooglePayThirdPartySdk(_) => {
                    Self::GooglePayThirdPartySdk
                }
                payment_method_data::WalletData::MbWayRedirect(_) => Self::MbWayRedirect,
                payment_method_data::WalletData::MobilePayRedirect(_) => Self::MobilePayRedirect,
                payment_method_data::WalletData::PaypalRedirect(_) => Self::PaypalRedirect,
                payment_method_data::WalletData::PaypalSdk(_) => Self::PaypalSdk,
                payment_method_data::WalletData::SamsungPay(_) => Self::SamsungPay,
                payment_method_data::WalletData::TwintRedirect {} => Self::TwintRedirect,
                payment_method_data::WalletData::VippsRedirect {} => Self::VippsRedirect,
                payment_method_data::WalletData::TouchNGoRedirect(_) => Self::TouchNGoRedirect,
                payment_method_data::WalletData::WeChatPayRedirect(_) => Self::WeChatPayRedirect,
                payment_method_data::WalletData::WeChatPayQr(_) => Self::WeChatPayQr,
                payment_method_data::WalletData::CashappQr(_) => Self::CashappQr,
                payment_method_data::WalletData::SwishQr(_) => Self::SwishQr,
                payment_method_data::WalletData::Mifinity(_) => Self::Mifinity,
                payment_method_data::WalletData::AmazonPayRedirect(_) => Self::AmazonPayRedirect,
                payment_method_data::WalletData::Paze(_) => Self::Paze,
                payment_method_data::WalletData::RevolutPay(_) => Self::RevolutPay,
            },
            PaymentMethodData::PayLater(pay_later_data) => match pay_later_data {
                payment_method_data::PayLaterData::KlarnaRedirect { .. } => Self::KlarnaRedirect,
                payment_method_data::PayLaterData::KlarnaSdk { .. } => Self::KlarnaSdk,
                payment_method_data::PayLaterData::AffirmRedirect {} => Self::AffirmRedirect,
                payment_method_data::PayLaterData::AfterpayClearpayRedirect { .. } => {
                    Self::AfterpayClearpayRedirect
                }
                payment_method_data::PayLaterData::PayBrightRedirect {} => Self::PayBrightRedirect,
                payment_method_data::PayLaterData::WalleyRedirect {} => Self::WalleyRedirect,
                payment_method_data::PayLaterData::AlmaRedirect {} => Self::AlmaRedirect,
                payment_method_data::PayLaterData::AtomeRedirect {} => Self::AtomeRedirect,
            },
            PaymentMethodData::BankRedirect(bank_redirect_data) => match bank_redirect_data {
                payment_method_data::BankRedirectData::BancontactCard { .. } => {
                    Self::BancontactCard
                }
                payment_method_data::BankRedirectData::Bizum {} => Self::Bizum,
                payment_method_data::BankRedirectData::Blik { .. } => Self::Blik,
                payment_method_data::BankRedirectData::Eps { .. } => Self::Eps,
                payment_method_data::BankRedirectData::Giropay { .. } => Self::Giropay,
                payment_method_data::BankRedirectData::Ideal { .. } => Self::Ideal,
                payment_method_data::BankRedirectData::Interac { .. } => Self::Interac,
                payment_method_data::BankRedirectData::OnlineBankingCzechRepublic { .. } => {
                    Self::OnlineBankingCzechRepublic
                }
                payment_method_data::BankRedirectData::OnlineBankingFinland { .. } => {
                    Self::OnlineBankingFinland
                }
                payment_method_data::BankRedirectData::OnlineBankingPoland { .. } => {
                    Self::OnlineBankingPoland
                }
                payment_method_data::BankRedirectData::OnlineBankingSlovakia { .. } => {
                    Self::OnlineBankingSlovakia
                }
                payment_method_data::BankRedirectData::OpenBankingUk { .. } => Self::OpenBankingUk,
                payment_method_data::BankRedirectData::Przelewy24 { .. } => Self::Przelewy24,
                payment_method_data::BankRedirectData::Sofort { .. } => Self::Sofort,
                payment_method_data::BankRedirectData::Trustly { .. } => Self::Trustly,
                payment_method_data::BankRedirectData::OnlineBankingFpx { .. } => {
                    Self::OnlineBankingFpx
                }
                payment_method_data::BankRedirectData::OnlineBankingThailand { .. } => {
                    Self::OnlineBankingThailand
                }
                payment_method_data::BankRedirectData::LocalBankRedirect {} => {
                    Self::LocalBankRedirect
                }
                payment_method_data::BankRedirectData::Eft { .. } => Self::Eft,
            },
            PaymentMethodData::BankDebit(bank_debit_data) => match bank_debit_data {
                payment_method_data::BankDebitData::AchBankDebit { .. } => Self::AchBankDebit,
                payment_method_data::BankDebitData::SepaBankDebit { .. } => Self::SepaBankDebit,
                payment_method_data::BankDebitData::BecsBankDebit { .. } => Self::BecsBankDebit,
                payment_method_data::BankDebitData::BacsBankDebit { .. } => Self::BacsBankDebit,
            },
            PaymentMethodData::BankTransfer(bank_transfer_data) => match *bank_transfer_data {
                payment_method_data::BankTransferData::AchBankTransfer { .. } => {
                    Self::AchBankTransfer
                }
                payment_method_data::BankTransferData::SepaBankTransfer { .. } => {
                    Self::SepaBankTransfer
                }
                payment_method_data::BankTransferData::BacsBankTransfer { .. } => {
                    Self::BacsBankTransfer
                }
                payment_method_data::BankTransferData::MultibancoBankTransfer { .. } => {
                    Self::MultibancoBankTransfer
                }
                payment_method_data::BankTransferData::PermataBankTransfer { .. } => {
                    Self::PermataBankTransfer
                }
                payment_method_data::BankTransferData::BcaBankTransfer { .. } => {
                    Self::BcaBankTransfer
                }
                payment_method_data::BankTransferData::BniVaBankTransfer { .. } => {
                    Self::BniVaBankTransfer
                }
                payment_method_data::BankTransferData::BriVaBankTransfer { .. } => {
                    Self::BriVaBankTransfer
                }
                payment_method_data::BankTransferData::CimbVaBankTransfer { .. } => {
                    Self::CimbVaBankTransfer
                }
                payment_method_data::BankTransferData::DanamonVaBankTransfer { .. } => {
                    Self::DanamonVaBankTransfer
                }
                payment_method_data::BankTransferData::MandiriVaBankTransfer { .. } => {
                    Self::MandiriVaBankTransfer
                }
                payment_method_data::BankTransferData::Pix { .. } => Self::Pix,
                payment_method_data::BankTransferData::Pse {} => Self::Pse,
                payment_method_data::BankTransferData::LocalBankTransfer { .. } => {
                    Self::LocalBankTransfer
                }
                payment_method_data::BankTransferData::InstantBankTransfer { .. } => {
                    Self::InstantBankTransfer
                }
                payment_method_data::BankTransferData::InstantBankTransferFinland { .. } => {
                    Self::InstantBankTransferFinland
                }
                payment_method_data::BankTransferData::InstantBankTransferPoland { .. } => {
                    Self::InstantBankTransferPoland
                }
            },
            PaymentMethodData::Crypto(_) => Self::Crypto,
            PaymentMethodData::MandatePayment => Self::MandatePayment,
            PaymentMethodData::Reward => Self::Reward,
            PaymentMethodData::Upi(_) => Self::Upi,
            PaymentMethodData::Voucher(voucher_data) => match voucher_data {
                payment_method_data::VoucherData::Boleto(_) => Self::Boleto,
                payment_method_data::VoucherData::Efecty => Self::Efecty,
                payment_method_data::VoucherData::PagoEfectivo => Self::PagoEfectivo,
                payment_method_data::VoucherData::RedCompra => Self::RedCompra,
                payment_method_data::VoucherData::RedPagos => Self::RedPagos,
                payment_method_data::VoucherData::Alfamart(_) => Self::Alfamart,
                payment_method_data::VoucherData::Indomaret(_) => Self::Indomaret,
                payment_method_data::VoucherData::Oxxo => Self::Oxxo,
                payment_method_data::VoucherData::SevenEleven(_) => Self::SevenEleven,
                payment_method_data::VoucherData::Lawson(_) => Self::Lawson,
                payment_method_data::VoucherData::MiniStop(_) => Self::MiniStop,
                payment_method_data::VoucherData::FamilyMart(_) => Self::FamilyMart,
                payment_method_data::VoucherData::Seicomart(_) => Self::Seicomart,
                payment_method_data::VoucherData::PayEasy(_) => Self::PayEasy,
            },
            PaymentMethodData::RealTimePayment(real_time_payment_data) => {
                match *real_time_payment_data {
                    payment_method_data::RealTimePaymentData::DuitNow {} => Self::DuitNow,
                    payment_method_data::RealTimePaymentData::Fps {} => Self::Fps,
                    payment_method_data::RealTimePaymentData::PromptPay {} => Self::PromptPay,
                    payment_method_data::RealTimePaymentData::VietQr {} => Self::VietQr,
                }
            }
            PaymentMethodData::GiftCard(gift_card_data) => match *gift_card_data {
                payment_method_data::GiftCardData::Givex(_) => Self::Givex,
                payment_method_data::GiftCardData::PaySafeCard {} => Self::PaySafeCar,
            },
            PaymentMethodData::CardToken(_) => Self::CardToken,
            PaymentMethodData::OpenBanking(data) => match data {
                payment_method_data::OpenBankingData::OpenBankingPIS {} => Self::OpenBanking,
            },
            PaymentMethodData::CardDetailsForNetworkTransactionId(_) => {
                Self::CardDetailsForNetworkTransactionId
            }
            PaymentMethodData::NetworkToken(_) => Self::NetworkToken,
            PaymentMethodData::MobilePayment(mobile_payment_data) => match mobile_payment_data {
                payment_method_data::MobilePaymentData::DirectCarrierBilling { .. } => {
                    Self::DirectCarrierBilling
                }
            },
        }
    }
}

#[derive(Debug, Clone)]
pub struct DisputeDefendData {
    pub dispute_id: String,
    pub connector_dispute_id: String,
    pub defense_reason_code: String,
    pub integrity_object: Option<DefendDisputeIntegrityObject>,
}

pub trait SupportedPaymentMethodsExt {
    fn add(
        &mut self,
        payment_method: PaymentMethod,
        payment_method_type: PaymentMethodType,
        payment_method_details: PaymentMethodDetails,
    );
}

impl SupportedPaymentMethodsExt for SupportedPaymentMethods {
    fn add(
        &mut self,
        payment_method: PaymentMethod,
        payment_method_type: PaymentMethodType,
        payment_method_details: PaymentMethodDetails,
    ) {
        if let Some(payment_method_data) = self.get_mut(&payment_method) {
            payment_method_data.insert(payment_method_type, payment_method_details);
        } else {
            let mut payment_method_type_metadata = PaymentMethodTypeMetadata::new();
            payment_method_type_metadata.insert(payment_method_type, payment_method_details);

            self.insert(payment_method, payment_method_type_metadata);
        }
    }
}<|MERGE_RESOLUTION|>--- conflicted
+++ resolved
@@ -85,11 +85,8 @@
             grpc_api_types::payments::Connector::Novalnet => Ok(Self::Novalnet),
             grpc_api_types::payments::Connector::Nexinets => Ok(Self::Nexinets),
             grpc_api_types::payments::Connector::Noon => Ok(Self::Noon),
-<<<<<<< HEAD
+            grpc_api_types::payments::Connector::Mifinity => Ok(Self::Mifinity),
             grpc_api_types::payments::Connector::Trustpay => Ok(Self::Trustpay),
-=======
-            grpc_api_types::payments::Connector::Mifinity => Ok(Self::Mifinity),
->>>>>>> 142cb5a2
             grpc_api_types::payments::Connector::Unspecified => {
                 Err(ApplicationErrorResponse::BadRequest(ApiError {
                     sub_code: "UNSPECIFIED_CONNECTOR".to_owned(),
