use std::collections::HashMap;

use common_enums::{
    AttemptStatus, AuthenticationType, Currency, DisputeStatus, EventClass, PaymentMethod,
    PaymentMethodType,
};
use common_utils::{
    errors,
    ext_traits::{OptionExt, ValueExt},
    pii::IpAddress,
    types::{MinorUnit, StringMinorUnit},
    CustomResult, CustomerId, Email, SecretSerdeValue,
};
use error_stack::ResultExt;
use grpc_api_types::payments::AuthenticationData;
use hyperswitch_masking::Secret;
use serde::{Deserialize, Serialize};
use strum::{Display, EnumString};

use crate::{
    errors::{ApiError, ApplicationErrorResponse, ConnectorError},
    mandates::{CustomerAcceptance, MandateData},
    payment_address::{self, Address, AddressDetails, PhoneDetails},
    payment_method_data::{self, Card, PaymentMethodData, PaymentMethodDataTypes},
    router_data::PaymentMethodToken,
    router_request_types::{
        AcceptDisputeIntegrityObject, AuthoriseIntegrityObject, BrowserInformation,
        CaptureIntegrityObject, CreateOrderIntegrityObject, DefendDisputeIntegrityObject,
        PaymentMethodTokenIntegrityObject, PaymentSynIntegrityObject, PaymentVoidIntegrityObject,
        RefundIntegrityObject, RefundSyncIntegrityObject, RepeatPaymentIntegrityObject,
        SetupMandateIntegrityObject, SubmitEvidenceIntegrityObject, SyncRequestType,
    },
    router_response_types::RedirectForm,
    types::{
        ConnectorInfo, Connectors, PaymentMethodDataType, PaymentMethodDetails,
        PaymentMethodTypeMetadata, SupportedPaymentMethods,
    },
    utils::{missing_field_err, Error, ForeignTryFrom},
};
use url::Url;

// snake case for enum variants
#[derive(Clone, Copy, Debug, Display, EnumString)]
#[strum(serialize_all = "snake_case")]
pub enum ConnectorEnum {
    Adyen,
    Razorpay,
    RazorpayV2,
    Fiserv,
    Elavon,
    Xendit,
    Checkout,
    Authorizedotnet,
    Mifinity,
    Phonepe,
    Cashfree,
    Paytm,
    Fiuu,
    Payu,
    Cashtocode,
    Novalnet,
    Nexinets,
    Noon,
    Braintree,
    Volt,
    Bluecode,
    Cryptopay,
    Helcim,
    Dlocal,
    Placetopay,
    Rapyd,
<<<<<<< HEAD
    Cybersource,
=======
    Aci,
>>>>>>> ccd05e47
}

impl ForeignTryFrom<grpc_api_types::payments::Connector> for ConnectorEnum {
    type Error = ApplicationErrorResponse;

    fn foreign_try_from(
        connector: grpc_api_types::payments::Connector,
    ) -> Result<Self, error_stack::Report<Self::Error>> {
        match connector {
            grpc_api_types::payments::Connector::Adyen => Ok(Self::Adyen),
            grpc_api_types::payments::Connector::Razorpay => Ok(Self::Razorpay),
            grpc_api_types::payments::Connector::Fiserv => Ok(Self::Fiserv),
            grpc_api_types::payments::Connector::Elavon => Ok(Self::Elavon),
            grpc_api_types::payments::Connector::Xendit => Ok(Self::Xendit),
            grpc_api_types::payments::Connector::Checkout => Ok(Self::Checkout),
            grpc_api_types::payments::Connector::Authorizedotnet => Ok(Self::Authorizedotnet),
            grpc_api_types::payments::Connector::Phonepe => Ok(Self::Phonepe),
            grpc_api_types::payments::Connector::Cashfree => Ok(Self::Cashfree),
            grpc_api_types::payments::Connector::Paytm => Ok(Self::Paytm),
            grpc_api_types::payments::Connector::Fiuu => Ok(Self::Fiuu),
            grpc_api_types::payments::Connector::Payu => Ok(Self::Payu),
            grpc_api_types::payments::Connector::Cashtocode => Ok(Self::Cashtocode),
            grpc_api_types::payments::Connector::Novalnet => Ok(Self::Novalnet),
            grpc_api_types::payments::Connector::Nexinets => Ok(Self::Nexinets),
            grpc_api_types::payments::Connector::Noon => Ok(Self::Noon),
            grpc_api_types::payments::Connector::Mifinity => Ok(Self::Mifinity),
            grpc_api_types::payments::Connector::Braintree => Ok(Self::Braintree),
            grpc_api_types::payments::Connector::Volt => Ok(Self::Volt),
            grpc_api_types::payments::Connector::Bluecode => Ok(Self::Bluecode),
            grpc_api_types::payments::Connector::Cryptopay => Ok(Self::Cryptopay),
            grpc_api_types::payments::Connector::Helcim => Ok(Self::Helcim),
            grpc_api_types::payments::Connector::Dlocal => Ok(Self::Dlocal),
            grpc_api_types::payments::Connector::Placetopay => Ok(Self::Placetopay),
            grpc_api_types::payments::Connector::Rapyd => Ok(Self::Rapyd),
<<<<<<< HEAD
            grpc_api_types::payments::Connector::Cybersource => Ok(Self::Cybersource),
=======
            grpc_api_types::payments::Connector::Aci => Ok(Self::Aci),
>>>>>>> ccd05e47
            grpc_api_types::payments::Connector::Unspecified => {
                Err(ApplicationErrorResponse::BadRequest(ApiError {
                    sub_code: "UNSPECIFIED_CONNECTOR".to_owned(),
                    error_identifier: 400,
                    error_message: "Connector must be specified".to_owned(),
                    error_object: None,
                })
                .into())
            }
            _ => Err(ApplicationErrorResponse::BadRequest(ApiError {
                sub_code: "INVALID_CONNECTOR".to_owned(),
                error_identifier: 400,
                error_message: format!("Connector {connector:?} is not supported"),
                error_object: None,
            })
            .into()),
        }
    }
}

#[derive(serde::Serialize, serde::Deserialize, Debug, Clone, Eq, PartialEq)]
pub struct PaymentId(pub String);

#[derive(serde::Serialize, serde::Deserialize, Debug, Clone, Eq, PartialEq)]
pub struct UpdateHistory {
    pub connector_mandate_id: Option<String>,
    pub payment_method_id: String,
    pub original_payment_id: Option<PaymentId>,
}

#[derive(Debug, serde::Deserialize, serde::Serialize, Clone, Eq, PartialEq)]
pub struct ConnectorMandateReferenceId {
    connector_mandate_id: Option<String>,
    payment_method_id: Option<String>,
    update_history: Option<Vec<UpdateHistory>>,
}

impl ConnectorMandateReferenceId {
    pub fn new(
        connector_mandate_id: Option<String>,
        payment_method_id: Option<String>,
        update_history: Option<Vec<UpdateHistory>>,
    ) -> Self {
        Self {
            connector_mandate_id,
            payment_method_id,
            update_history,
        }
    }

    pub fn get_connector_mandate_id(&self) -> Option<String> {
        self.connector_mandate_id.clone()
    }

    pub fn get_payment_method_id(&self) -> Option<&String> {
        self.payment_method_id.as_ref()
    }

    pub fn get_update_history(&self) -> Option<&Vec<UpdateHistory>> {
        self.update_history.as_ref()
    }
}

pub trait RawConnectorRequestResponse {
    fn set_raw_connector_response(&mut self, response: Option<String>);
    fn get_raw_connector_response(&self) -> Option<String>;
    fn set_raw_connector_request(&mut self, request: Option<String>);
    fn get_raw_connector_request(&self) -> Option<String>;
}

pub trait ConnectorResponseHeaders {
    fn set_connector_response_headers(&mut self, headers: Option<http::HeaderMap>);
    fn get_connector_response_headers(&self) -> Option<&http::HeaderMap>;
    fn get_connector_response_headers_as_map(&self) -> std::collections::HashMap<String, String> {
        self.get_connector_response_headers()
            .map(|headers| {
                headers
                    .iter()
                    .filter_map(|(name, value)| {
                        value
                            .to_str()
                            .ok()
                            .map(|v| (name.to_string(), v.to_string()))
                    })
                    .collect()
            })
            .unwrap_or_default()
    }
}

#[derive(Debug, serde::Deserialize, serde::Serialize, Clone, Eq, PartialEq)]
pub struct NetworkTokenWithNTIRef {
    pub network_transaction_id: String,
    pub token_exp_month: Option<Secret<String>>,
    pub token_exp_year: Option<Secret<String>>,
}

#[derive(Eq, PartialEq, Debug, serde::Deserialize, serde::Serialize, Clone)]
pub enum MandateReferenceId {
    ConnectorMandateId(ConnectorMandateReferenceId), // mandate_id send by connector
    NetworkMandateId(String), // network_txns_id send by Issuer to connector, Used for PG agnostic mandate txns along with card data
    NetworkTokenWithNTI(NetworkTokenWithNTIRef), // network_txns_id send by Issuer to connector, Used for PG agnostic mandate txns along with network token data
}

#[derive(Default, Eq, PartialEq, Debug, serde::Deserialize, serde::Serialize, Clone)]
pub struct MandateIds {
    pub mandate_id: Option<String>,
    pub mandate_reference_id: Option<MandateReferenceId>,
}

impl MandateIds {
    pub fn is_network_transaction_id_flow(&self) -> bool {
        matches!(
            self.mandate_reference_id,
            Some(MandateReferenceId::NetworkMandateId(_))
        )
    }

    pub fn new(mandate_id: String) -> Self {
        Self {
            mandate_id: Some(mandate_id),
            mandate_reference_id: None,
        }
    }
}

#[derive(Debug, Default, Clone)]
pub struct PaymentsSyncData {
    pub connector_transaction_id: ResponseId,
    pub encoded_data: Option<String>,
    pub capture_method: Option<common_enums::CaptureMethod>,
    pub connector_meta: Option<serde_json::Value>,
    pub sync_type: SyncRequestType,
    pub mandate_id: Option<MandateIds>,
    pub payment_method_type: Option<common_enums::PaymentMethodType>,
    pub currency: common_enums::Currency,
    pub payment_experience: Option<common_enums::PaymentExperience>,
    pub amount: MinorUnit,
    pub all_keys_required: Option<bool>,
    pub integrity_object: Option<PaymentSynIntegrityObject>,
}

impl PaymentsSyncData {
    pub fn is_auto_capture(&self) -> Result<bool, Error> {
        match self.capture_method {
            Some(common_enums::CaptureMethod::Automatic)
            | None
            | Some(common_enums::CaptureMethod::SequentialAutomatic) => Ok(true),
            Some(common_enums::CaptureMethod::Manual) => Ok(false),
            Some(_) => Err(ConnectorError::CaptureMethodNotSupported.into()),
        }
    }
    pub fn get_connector_transaction_id(&self) -> CustomResult<String, ConnectorError> {
        match self.connector_transaction_id.clone() {
            ResponseId::ConnectorTransactionId(txn_id) => Ok(txn_id),
            _ => Err(errors::ValidationError::IncorrectValueProvided {
                field_name: "connector_transaction_id",
            })
            .attach_printable("Expected connector transaction ID not found")
            .change_context(ConnectorError::MissingConnectorTransactionID)?,
        }
    }
}

#[derive(Debug, Clone)]
pub struct PaymentFlowData {
    pub merchant_id: common_utils::id_type::MerchantId,
    pub customer_id: Option<common_utils::id_type::CustomerId>,
    pub connector_customer: Option<String>,
    pub payment_id: String,
    pub attempt_id: String,
    pub status: AttemptStatus,
    pub payment_method: PaymentMethod,
    pub description: Option<String>,
    pub return_url: Option<String>,
    pub address: payment_address::PaymentAddress,
    pub auth_type: AuthenticationType,
    pub connector_meta_data: Option<common_utils::pii::SecretSerdeValue>,
    pub amount_captured: Option<i64>,
    // minor amount for amount frameworka
    pub minor_amount_captured: Option<MinorUnit>,
    pub access_token: Option<AccessTokenResponseData>,
    pub session_token: Option<String>,
    pub reference_id: Option<String>,
    pub payment_method_token: Option<PaymentMethodToken>,
    pub preprocessing_id: Option<String>,
    ///for switching between two different versions of the same connector
    pub connector_api_version: Option<String>,
    /// Contains a reference ID that should be sent in the connector request
    pub connector_request_reference_id: String,
    pub test_mode: Option<bool>,
    pub connector_http_status_code: Option<u16>,
    pub connector_response_headers: Option<http::HeaderMap>,
    pub external_latency: Option<u128>,
    pub connectors: Connectors,
    pub raw_connector_response: Option<String>,
    pub raw_connector_request: Option<String>,
    pub vault_headers: Option<std::collections::HashMap<String, Secret<String>>>,
}

impl PaymentFlowData {
    pub fn set_status(&mut self, status: AttemptStatus) {
        self.status = status;
    }

    pub fn get_billing(&self) -> Result<&Address, Error> {
        self.address
            .get_payment_method_billing()
            .ok_or_else(missing_field_err("billing"))
    }

    pub fn get_billing_country(&self) -> Result<common_enums::CountryAlpha2, Error> {
        self.address
            .get_payment_method_billing()
            .and_then(|a| a.address.as_ref())
            .and_then(|ad| ad.country)
            .ok_or_else(missing_field_err(
                "payment_method_data.billing.address.country",
            ))
    }

    pub fn get_billing_phone(&self) -> Result<&PhoneDetails, Error> {
        self.address
            .get_payment_method_billing()
            .and_then(|a| a.phone.as_ref())
            .ok_or_else(missing_field_err("billing.phone"))
    }

    pub fn get_optional_billing(&self) -> Option<&Address> {
        self.address.get_payment_method_billing()
    }

    pub fn get_optional_shipping(&self) -> Option<&Address> {
        self.address.get_shipping()
    }

    pub fn get_optional_shipping_first_name(&self) -> Option<Secret<String>> {
        self.address.get_shipping().and_then(|shipping_address| {
            shipping_address
                .clone()
                .address
                .and_then(|shipping_details| shipping_details.first_name)
        })
    }

    pub fn get_optional_shipping_last_name(&self) -> Option<Secret<String>> {
        self.address.get_shipping().and_then(|shipping_address| {
            shipping_address
                .clone()
                .address
                .and_then(|shipping_details| shipping_details.last_name)
        })
    }

    pub fn get_optional_shipping_line1(&self) -> Option<Secret<String>> {
        self.address.get_shipping().and_then(|shipping_address| {
            shipping_address
                .clone()
                .address
                .and_then(|shipping_details| shipping_details.line1)
        })
    }

    pub fn get_optional_shipping_line2(&self) -> Option<Secret<String>> {
        self.address.get_shipping().and_then(|shipping_address| {
            shipping_address
                .clone()
                .address
                .and_then(|shipping_details| shipping_details.line2)
        })
    }

    pub fn get_optional_shipping_city(&self) -> Option<String> {
        self.address.get_shipping().and_then(|shipping_address| {
            shipping_address
                .clone()
                .address
                .and_then(|shipping_details| shipping_details.city)
        })
    }

    pub fn get_optional_shipping_state(&self) -> Option<Secret<String>> {
        self.address.get_shipping().and_then(|shipping_address| {
            shipping_address
                .clone()
                .address
                .and_then(|shipping_details| shipping_details.state)
        })
    }

    pub fn get_optional_shipping_country(&self) -> Option<common_enums::CountryAlpha2> {
        self.address.get_shipping().and_then(|shipping_address| {
            shipping_address
                .clone()
                .address
                .and_then(|shipping_details| shipping_details.country)
        })
    }

    pub fn get_optional_shipping_zip(&self) -> Option<Secret<String>> {
        self.address.get_shipping().and_then(|shipping_address| {
            shipping_address
                .clone()
                .address
                .and_then(|shipping_details| shipping_details.zip)
        })
    }

    pub fn get_optional_shipping_email(&self) -> Option<Email> {
        self.address
            .get_shipping()
            .and_then(|shipping_address| shipping_address.clone().email)
    }

    pub fn get_optional_shipping_phone_number(&self) -> Option<Secret<String>> {
        self.address
            .get_shipping()
            .and_then(|shipping_address| shipping_address.clone().phone)
            .and_then(|phone_details| phone_details.get_number_with_country_code().ok())
    }

    pub fn get_description(&self) -> Result<String, Error> {
        self.description
            .clone()
            .ok_or_else(missing_field_err("description"))
    }
    pub fn get_billing_address(&self) -> Result<&AddressDetails, Error> {
        self.address
            .get_payment_method_billing()
            .as_ref()
            .and_then(|a| a.address.as_ref())
            .ok_or_else(missing_field_err("billing.address"))
    }

    pub fn get_connector_meta(&self) -> Result<SecretSerdeValue, Error> {
        self.connector_meta_data
            .clone()
            .ok_or_else(missing_field_err("connector_meta_data"))
    }

    pub fn get_session_token(&self) -> Result<String, Error> {
        self.session_token
            .clone()
            .ok_or_else(missing_field_err("session_token"))
    }

    pub fn get_access_token(&self) -> Result<String, Error> {
        self.access_token
            .as_ref()
            .map(|token_data| token_data.access_token.clone())
            .ok_or_else(missing_field_err("access_token"))
    }

    pub fn get_access_token_data(&self) -> Result<AccessTokenResponseData, Error> {
        self.access_token
            .clone()
            .ok_or_else(missing_field_err("access_token"))
    }

    pub fn set_access_token(mut self, access_token: Option<AccessTokenResponseData>) -> Self {
        self.access_token = access_token;
        self
    }

    pub fn get_billing_first_name(&self) -> Result<Secret<String>, Error> {
        self.address
            .get_payment_method_billing()
            .and_then(|billing_address| {
                billing_address
                    .clone()
                    .address
                    .and_then(|billing_details| billing_details.first_name.clone())
            })
            .ok_or_else(missing_field_err(
                "payment_method_data.billing.address.first_name",
            ))
    }

    pub fn get_billing_full_name(&self) -> Result<Secret<String>, Error> {
        self.get_optional_billing()
            .and_then(|billing_details| billing_details.address.as_ref())
            .and_then(|billing_address| billing_address.get_optional_full_name())
            .ok_or_else(missing_field_err(
                "payment_method_data.billing.address.first_name",
            ))
    }

    pub fn get_billing_last_name(&self) -> Result<Secret<String>, Error> {
        self.address
            .get_payment_method_billing()
            .and_then(|billing_address| {
                billing_address
                    .clone()
                    .address
                    .and_then(|billing_details| billing_details.last_name.clone())
            })
            .ok_or_else(missing_field_err(
                "payment_method_data.billing.address.last_name",
            ))
    }

    pub fn get_billing_line1(&self) -> Result<Secret<String>, Error> {
        self.address
            .get_payment_method_billing()
            .and_then(|billing_address| {
                billing_address
                    .clone()
                    .address
                    .and_then(|billing_details| billing_details.line1.clone())
            })
            .ok_or_else(missing_field_err(
                "payment_method_data.billing.address.line1",
            ))
    }
    pub fn get_billing_city(&self) -> Result<String, Error> {
        self.address
            .get_payment_method_billing()
            .and_then(|billing_address| {
                billing_address
                    .clone()
                    .address
                    .and_then(|billing_details| billing_details.city)
            })
            .ok_or_else(missing_field_err(
                "payment_method_data.billing.address.city",
            ))
    }

    pub fn get_billing_email(&self) -> Result<Email, Error> {
        self.address
            .get_payment_method_billing()
            .and_then(|billing_address| billing_address.email.clone())
            .ok_or_else(missing_field_err("payment_method_data.billing.email"))
    }

    pub fn get_billing_phone_number(&self) -> Result<Secret<String>, Error> {
        self.address
            .get_payment_method_billing()
            .and_then(|billing_address| billing_address.clone().phone)
            .map(|phone_details| phone_details.get_number_with_country_code())
            .transpose()?
            .ok_or_else(missing_field_err("payment_method_data.billing.phone"))
    }

    pub fn get_optional_billing_line1(&self) -> Option<Secret<String>> {
        self.address
            .get_payment_method_billing()
            .and_then(|billing_address| {
                billing_address
                    .clone()
                    .address
                    .and_then(|billing_details| billing_details.line1)
            })
    }

    pub fn get_optional_billing_line2(&self) -> Option<Secret<String>> {
        self.address
            .get_payment_method_billing()
            .and_then(|billing_address| {
                billing_address
                    .clone()
                    .address
                    .and_then(|billing_details| billing_details.line2)
            })
    }

    pub fn get_optional_billing_city(&self) -> Option<String> {
        self.address
            .get_payment_method_billing()
            .and_then(|billing_address| {
                billing_address
                    .clone()
                    .address
                    .and_then(|billing_details| billing_details.city)
            })
    }

    pub fn get_optional_billing_country(&self) -> Option<common_enums::CountryAlpha2> {
        self.address
            .get_payment_method_billing()
            .and_then(|billing_address| {
                billing_address
                    .clone()
                    .address
                    .and_then(|billing_details| billing_details.country)
            })
    }

    pub fn get_optional_billing_zip(&self) -> Option<Secret<String>> {
        self.address
            .get_payment_method_billing()
            .and_then(|billing_address| {
                billing_address
                    .clone()
                    .address
                    .and_then(|billing_details| billing_details.zip)
            })
    }

    pub fn get_optional_billing_state(&self) -> Option<Secret<String>> {
        self.address
            .get_payment_method_billing()
            .and_then(|billing_address| {
                billing_address
                    .clone()
                    .address
                    .and_then(|billing_details| billing_details.state)
            })
    }

    pub fn get_optional_billing_first_name(&self) -> Option<Secret<String>> {
        self.address
            .get_payment_method_billing()
            .and_then(|billing_address| {
                billing_address
                    .clone()
                    .address
                    .and_then(|billing_details| billing_details.first_name)
            })
    }

    pub fn get_optional_billing_last_name(&self) -> Option<Secret<String>> {
        self.address
            .get_payment_method_billing()
            .and_then(|billing_address| {
                billing_address
                    .clone()
                    .address
                    .and_then(|billing_details| billing_details.last_name)
            })
    }

    pub fn get_optional_billing_phone_number(&self) -> Option<Secret<String>> {
        self.address
            .get_payment_method_billing()
            .and_then(|billing_address| {
                billing_address
                    .clone()
                    .phone
                    .and_then(|phone_data| phone_data.number)
            })
    }

    pub fn get_optional_billing_email(&self) -> Option<Email> {
        self.address
            .get_payment_method_billing()
            .and_then(|billing_address| billing_address.clone().email)
    }
    pub fn to_connector_meta<T>(&self) -> Result<T, Error>
    where
        T: serde::de::DeserializeOwned,
    {
        self.get_connector_meta()?
            .parse_value(std::any::type_name::<T>())
            .change_context(ConnectorError::NoConnectorMetaData)
    }

    pub fn is_three_ds(&self) -> bool {
        matches!(self.auth_type, common_enums::AuthenticationType::ThreeDs)
    }

    pub fn get_shipping_address(&self) -> Result<&AddressDetails, Error> {
        self.address
            .get_shipping()
            .and_then(|a| a.address.as_ref())
            .ok_or_else(missing_field_err("shipping.address"))
    }

    pub fn get_shipping_address_with_phone_number(&self) -> Result<&Address, Error> {
        self.address
            .get_shipping()
            .ok_or_else(missing_field_err("shipping"))
    }

    pub fn get_payment_method_token(&self) -> Result<PaymentMethodToken, Error> {
        self.payment_method_token
            .clone()
            .ok_or_else(missing_field_err("payment_method_token"))
    }
    pub fn get_customer_id(&self) -> Result<CustomerId, Error> {
        self.customer_id
            .to_owned()
            .ok_or_else(missing_field_err("customer_id"))
    }
    pub fn get_connector_customer_id(&self) -> Result<String, Error> {
        self.connector_customer
            .to_owned()
            .ok_or_else(missing_field_err("connector_customer_id"))
    }
    pub fn get_preprocessing_id(&self) -> Result<String, Error> {
        self.preprocessing_id
            .to_owned()
            .ok_or_else(missing_field_err("preprocessing_id"))
    }

    pub fn get_optional_billing_full_name(&self) -> Option<Secret<String>> {
        self.get_optional_billing()
            .and_then(|billing_details| billing_details.address.as_ref())
            .and_then(|billing_address| billing_address.get_optional_full_name())
    }

    pub fn set_order_reference_id(mut self, reference_id: Option<String>) -> Self {
        if reference_id.is_some() && self.reference_id.is_none() {
            self.reference_id = reference_id;
        }
        self
    }
    pub fn set_session_token_id(mut self, session_token_id: Option<String>) -> Self {
        if session_token_id.is_some() && self.session_token.is_none() {
            self.session_token = session_token_id;
        }
        self
    }
    pub fn set_payment_method_token(mut self, payment_method_token: Option<String>) -> Self {
        if payment_method_token.is_some() && self.payment_method_token.is_none() {
            self.payment_method_token =
                payment_method_token.map(|token| PaymentMethodToken::Token(Secret::new(token)));
        }
        self
    }

    pub fn set_access_token_id(mut self, access_token_id: Option<String>) -> Self {
        if let (Some(token_id), None) = (access_token_id, &self.access_token) {
            self.access_token = Some(AccessTokenResponseData {
                access_token: token_id,
                token_type: None,
                expires_in: None,
            });
        }
        self
    }

    pub fn get_return_url(&self) -> Option<String> {
        self.return_url.clone()
    }

    // Helper methods for additional headers
    pub fn get_header(&self, key: &str) -> Option<&Secret<String>> {
        self.vault_headers.as_ref().and_then(|h| h.get(key))
    }
}

impl RawConnectorRequestResponse for PaymentFlowData {
    fn set_raw_connector_response(&mut self, response: Option<String>) {
        self.raw_connector_response = response;
    }

    fn get_raw_connector_response(&self) -> Option<String> {
        self.raw_connector_response.clone()
    }

    fn get_raw_connector_request(&self) -> Option<String> {
        self.raw_connector_request.clone()
    }

    fn set_raw_connector_request(&mut self, request: Option<String>) {
        self.raw_connector_request = request;
    }
}

impl ConnectorResponseHeaders for PaymentFlowData {
    fn set_connector_response_headers(&mut self, headers: Option<http::HeaderMap>) {
        self.connector_response_headers = headers;
    }

    fn get_connector_response_headers(&self) -> Option<&http::HeaderMap> {
        self.connector_response_headers.as_ref()
    }
}

#[derive(Debug, Clone)]
pub struct PaymentVoidData {
    pub connector_transaction_id: String,
    pub cancellation_reason: Option<String>,
    pub integrity_object: Option<PaymentVoidIntegrityObject>,
    pub raw_connector_response: Option<String>,
    pub browser_info: Option<BrowserInformation>,
}

impl PaymentVoidData {
    // fn get_amount(&self) -> Result<i64, Error> {
    //     self.amount.ok_or_else(missing_field_err("amount"))
    // }
    // fn get_currency(&self) -> Result<common_enums::Currency, Error> {
    //     self.currency.ok_or_else(missing_field_err("currency"))
    // }
    pub fn get_cancellation_reason(&self) -> Result<String, Error> {
        self.cancellation_reason
            .clone()
            .ok_or_else(missing_field_err("cancellation_reason"))
    }
    // fn get_browser_info(&self) -> Result<BrowserInformation, Error> {
    //     self.browser_info
    //         .clone()
    //         .ok_or_else(missing_field_err("browser_info"))
    // }
    pub fn get_optional_language_from_browser_info(&self) -> Option<String> {
        self.browser_info
            .clone()
            .and_then(|browser_info| browser_info.language)
    }
    pub fn get_ip_address_as_optional(&self) -> Option<Secret<String, IpAddress>> {
        self.browser_info.clone().and_then(|browser_info| {
            browser_info
                .ip_address
                .map(|ip| Secret::new(ip.to_string()))
        })
    }

    pub fn get_ip_address(&self) -> Result<Secret<String, IpAddress>, Error> {
        self.get_ip_address_as_optional()
            .ok_or_else(missing_field_err("browser_info.ip_address"))
    }
}

#[derive(Debug, Clone, Serialize)]
pub struct PaymentsAuthorizeData<T: PaymentMethodDataTypes> {
    pub payment_method_data: payment_method_data::PaymentMethodData<T>,
    /// total amount (original_amount + surcharge_amount + tax_on_surcharge_amount)
    /// If connector supports separate field for surcharge amount, consider using below functions defined on `PaymentsAuthorizeData` to fetch original amount and surcharge amount separately
    /// ```text
    /// get_original_amount()
    /// get_surcharge_amount()
    /// get_tax_on_surcharge_amount()
    /// get_total_surcharge_amount() // returns surcharge_amount + tax_on_surcharge_amount
    /// ```
    pub amount: i64,
    pub order_tax_amount: Option<MinorUnit>,
    pub email: Option<common_utils::pii::Email>,
    pub customer_name: Option<String>,
    pub currency: Currency,
    pub confirm: bool,
    pub statement_descriptor_suffix: Option<String>,
    pub statement_descriptor: Option<String>,
    pub capture_method: Option<common_enums::CaptureMethod>,
    pub router_return_url: Option<String>,
    pub webhook_url: Option<String>,
    pub complete_authorize_url: Option<String>,
    // Mandates
    pub mandate_id: Option<MandateIds>,
    pub setup_future_usage: Option<common_enums::FutureUsage>,
    pub off_session: Option<bool>,
    pub browser_info: Option<BrowserInformation>,
    pub order_category: Option<String>,
    pub session_token: Option<String>,
    pub access_token: Option<String>,
    pub customer_acceptance: Option<CustomerAcceptance>,
    pub enrolled_for_3ds: bool,
    pub related_transaction_id: Option<String>,
    pub payment_experience: Option<common_enums::PaymentExperience>,
    pub payment_method_type: Option<common_enums::PaymentMethodType>,
    pub customer_id: Option<common_utils::id_type::CustomerId>,
    pub request_incremental_authorization: bool,
    pub metadata: Option<serde_json::Value>,
    // New amount for amount frame work
    pub minor_amount: MinorUnit,
    /// Merchant's identifier for the payment/invoice. This will be sent to the connector
    /// if the connector provides support to accept multiple reference ids.
    /// In case the connector supports only one reference id, Hyperswitch's Payment ID will be sent as reference.
    pub merchant_order_reference_id: Option<String>,
    pub shipping_cost: Option<MinorUnit>,
    pub merchant_account_id: Option<String>,
    pub integrity_object: Option<AuthoriseIntegrityObject>,
    pub merchant_config_currency: Option<common_enums::Currency>,
    pub all_keys_required: Option<bool>,
    pub authentication_data: Option<AuthenticationData>,
}

impl<T: PaymentMethodDataTypes> PaymentsAuthorizeData<T> {
    pub fn is_auto_capture(&self) -> Result<bool, Error> {
        match self.capture_method {
            Some(common_enums::CaptureMethod::Automatic)
            | None
            | Some(common_enums::CaptureMethod::SequentialAutomatic) => Ok(true),
            Some(common_enums::CaptureMethod::Manual) => Ok(false),
            Some(_) => Err(ConnectorError::CaptureMethodNotSupported.into()),
        }
    }
    pub fn get_email(&self) -> Result<Email, Error> {
        self.email.clone().ok_or_else(missing_field_err("email"))
    }
    pub fn get_optional_email(&self) -> Option<Email> {
        self.email.clone()
    }
    pub fn get_browser_info(&self) -> Result<BrowserInformation, Error> {
        self.browser_info
            .clone()
            .ok_or_else(missing_field_err("browser_info"))
    }
    pub fn get_optional_language_from_browser_info(&self) -> Option<String> {
        self.browser_info
            .clone()
            .and_then(|browser_info| browser_info.language)
    }
    // pub fn get_order_details(&self) -> Result<Vec<OrderDetailsWithAmount>, Error> {
    //     self.order_details
    //         .clone()
    //         .ok_or_else(missing_field_err("order_details"))
    // }

    pub fn get_card(&self) -> Result<Card<T>, Error> {
        match &self.payment_method_data {
            PaymentMethodData::Card(card) => Ok(card.clone()),
            _ => Err(missing_field_err("card")()),
        }
    }

    pub fn get_complete_authorize_url(&self) -> Result<String, Error> {
        self.complete_authorize_url
            .clone()
            .ok_or_else(missing_field_err("complete_authorize_url"))
    }

    pub fn connector_mandate_id(&self) -> Option<String> {
        self.mandate_id
            .as_ref()
            .and_then(|mandate_ids| match &mandate_ids.mandate_reference_id {
                Some(MandateReferenceId::ConnectorMandateId(connector_mandate_ids)) => {
                    connector_mandate_ids.get_connector_mandate_id()
                }
                Some(MandateReferenceId::NetworkMandateId(_))
                | None
                | Some(MandateReferenceId::NetworkTokenWithNTI(_)) => None,
            })
    }

    pub fn get_optional_network_transaction_id(&self) -> Option<String> {
        self.mandate_id
            .as_ref()
            .and_then(|mandate_ids| match &mandate_ids.mandate_reference_id {
                Some(MandateReferenceId::NetworkMandateId(network_transaction_id)) => {
                    Some(network_transaction_id.clone())
                }
                Some(MandateReferenceId::ConnectorMandateId(_))
                | Some(MandateReferenceId::NetworkTokenWithNTI(_))
                | None => None,
            })
    }

    pub fn is_mandate_payment(&self) -> bool {
        (self.setup_future_usage == Some(common_enums::FutureUsage::OffSession))
            || self
                .mandate_id
                .as_ref()
                .and_then(|mandate_ids| mandate_ids.mandate_reference_id.as_ref())
                .is_some()
    }
    // fn is_cit_mandate_payment(&self) -> bool {
    //     (self.customer_acceptance.is_some() || self.setup_mandate_details.is_some())
    //         && self.setup_future_usage == Some(storage_enums::FutureUsage::OffSession)
    // }
    pub fn get_webhook_url(&self) -> Result<String, Error> {
        self.webhook_url
            .clone()
            .ok_or_else(missing_field_err("webhook_url"))
    }
    pub fn get_router_return_url(&self) -> Result<String, Error> {
        self.router_return_url
            .clone()
            .ok_or_else(missing_field_err("return_url"))
    }
    pub fn is_wallet(&self) -> bool {
        matches!(self.payment_method_data, PaymentMethodData::Wallet(_))
    }
    pub fn is_card(&self) -> bool {
        matches!(self.payment_method_data, PaymentMethodData::Card(_))
    }

    pub fn get_payment_method_type(&self) -> Result<common_enums::PaymentMethodType, Error> {
        self.payment_method_type
            .to_owned()
            .ok_or_else(missing_field_err("payment_method_type"))
    }

    pub fn get_connector_mandate_id(&self) -> Result<String, Error> {
        self.connector_mandate_id()
            .ok_or_else(missing_field_err("connector_mandate_id"))
    }
    pub fn get_ip_address_as_optional(&self) -> Option<Secret<String, IpAddress>> {
        self.browser_info.clone().and_then(|browser_info| {
            browser_info
                .ip_address
                .map(|ip| Secret::new(ip.to_string()))
        })
    }

    pub fn get_ip_address(&self) -> Result<Secret<String, IpAddress>, Error> {
        self.get_ip_address_as_optional()
            .ok_or_else(missing_field_err("browser_info.ip_address"))
    }
    // fn get_original_amount(&self) -> i64 {
    //     self.surcharge_details
    //         .as_ref()
    //         .map(|surcharge_details| surcharge_details.original_amount.get_amount_as_i64())
    //         .unwrap_or(self.amount)
    // }
    // fn get_surcharge_amount(&self) -> Option<i64> {
    //     self.surcharge_details
    //         .as_ref()
    //         .map(|surcharge_details| surcharge_details.surcharge_amount.get_amount_as_i64())
    // }
    // fn get_tax_on_surcharge_amount(&self) -> Option<i64> {
    //     self.surcharge_details.as_ref().map(|surcharge_details| {
    //         surcharge_details
    //             .tax_on_surcharge_amount
    //             .get_amount_as_i64()
    //     })
    // }
    // fn get_total_surcharge_amount(&self) -> Option<i64> {
    //     self.surcharge_details.as_ref().map(|surcharge_details| {
    //         surcharge_details
    //             .get_total_surcharge_amount()
    //             .get_amount_as_i64()
    //     })
    // }

    // fn is_customer_initiated_mandate_payment(&self) -> bool {
    //     (self.customer_acceptance.is_some() || self.setup_mandate_details.is_some())
    //         && self.setup_future_usage == Some(storage_enums::FutureUsage::OffSession)
    // }

    pub fn get_metadata_as_object(&self) -> Option<SecretSerdeValue> {
        self.metadata.clone().and_then(|meta_data| match meta_data {
            serde_json::Value::Null
            | serde_json::Value::Bool(_)
            | serde_json::Value::Number(_)
            | serde_json::Value::String(_)
            | serde_json::Value::Array(_) => None,
            serde_json::Value::Object(_) => Some(meta_data.into()),
        })
    }

    // fn get_authentication_data(&self) -> Result<AuthenticationData, Error> {
    //     self.authentication_data
    //         .clone()
    //         .ok_or_else(missing_field_err("authentication_data"))
    // }

    // fn get_connector_mandate_request_reference_id(&self) -> Result<String, Error> {
    //     self.mandate_id
    //         .as_ref()
    //         .and_then(|mandate_ids| match &mandate_ids.mandate_reference_id {
    //             Some(MandateReferenceId::ConnectorMandateId(connector_mandate_ids)) => {
    //                 connector_mandate_ids.get_connector_mandate_request_reference_id()
    //             }
    //             Some(MandateReferenceId::NetworkMandateId(_))
    //             | None
    //             | Some(MandateReferenceId::NetworkTokenWithNTI(_)) => None,
    //         })
    //         .ok_or_else(missing_field_err("connector_mandate_request_reference_id"))
    // }

    pub fn set_session_token(mut self, session_token: Option<String>) -> Self {
        self.session_token = session_token;
        self
    }

    pub fn set_access_token(mut self, access_token: Option<String>) -> Self {
        self.access_token = access_token;
        self
    }

    pub fn get_access_token_optional(&self) -> Option<&String> {
        self.access_token.as_ref()
    }
    pub fn requires_authentication(&self) -> bool {
        self.enrolled_for_3ds || self.authentication_data.is_some()
    }

    pub fn get_authentication_data(&self) -> Option<&AuthenticationData> {
        self.authentication_data.as_ref()
    }

    pub fn force_3ds_challenge(&self) -> bool {
        // Implementation based on business logic
        false
    }

    pub fn get_three_ds_version(&self) -> Option<String> {
        self.authentication_data
            .as_ref()
            .and_then(|auth| auth.message_version.clone())
    }

    pub fn get_eci(&self) -> Option<String> {
        self.authentication_data
            .as_ref()
            .and_then(|auth| auth.eci.clone())
    }

    pub fn get_cavv(&self) -> Option<String> {
        self.authentication_data
            .as_ref()
            .map(|auth| auth.cavv.clone())
    }

    pub fn get_ds_transaction_id(&self) -> Option<String> {
        self.authentication_data
            .as_ref()
            .and_then(|auth| auth.ds_transaction_id.clone())
    }
}

#[derive(Debug, Clone, Default, Serialize, Deserialize)]
pub enum ResponseId {
    ConnectorTransactionId(String),
    EncodedData(String),
    #[default]
    NoResponseId,
}
impl ResponseId {
    pub fn get_connector_transaction_id(
        &self,
    ) -> errors::CustomResult<String, errors::ValidationError> {
        match self {
            Self::ConnectorTransactionId(txn_id) => Ok(txn_id.to_string()),
            _ => Err(errors::ValidationError::IncorrectValueProvided {
                field_name: "connector_transaction_id",
            })
            .attach_printable("Expected connector transaction ID not found"),
        }
    }
}

#[derive(Debug, Clone, Serialize, Deserialize)]
pub enum PaymentsResponseData {
    TransactionResponse {
        resource_id: ResponseId,
        redirection_data: Option<Box<RedirectForm>>,
        connector_metadata: Option<serde_json::Value>,
        mandate_reference: Option<Box<MandateReference>>,
        network_txn_id: Option<String>,
        connector_response_reference_id: Option<String>,
        incremental_authorization_allowed: Option<bool>,
        status_code: u16,
    },
    SessionResponse {
        session_token: String,
        status_code: u16,
    },
    PreAuthenticateResponse {
        resource_id: ResponseId,
        redirection_data: Option<Box<RedirectForm>>,
        connector_metadata: Option<serde_json::Value>,
        connector_response_reference_id: Option<String>,
        status_code: u16,
    },
    AuthenticateResponse {
        resource_id: ResponseId,
        redirection_data: Option<Box<RedirectForm>>,
        connector_metadata: Option<serde_json::Value>,
        connector_response_reference_id: Option<String>,
        status_code: u16,
    },
    PostAuthenticateResponse {
        resource_id: ResponseId,
        redirection_data: Option<Box<RedirectForm>>,
        connector_metadata: Option<serde_json::Value>,
        connector_response_reference_id: Option<String>,
        status_code: u16,
    },
}

#[derive(serde::Serialize, serde::Deserialize, Debug, Clone)]
pub struct MandateReference {
    pub connector_mandate_id: Option<String>,
    pub payment_method_id: Option<String>,
}

#[derive(Debug, Clone)]
pub struct PaymentCreateOrderData {
    pub amount: MinorUnit,
    pub currency: Currency,
    pub integrity_object: Option<CreateOrderIntegrityObject>,
    pub metadata: Option<serde_json::Value>,
    pub webhook_url: Option<String>,
}

#[derive(Debug, Clone)]
pub struct PaymentCreateOrderResponse {
    pub order_id: String,
}

#[derive(Debug, Clone)]
pub struct PaymentMethodTokenizationData<T: PaymentMethodDataTypes> {
    pub payment_method_data: payment_method_data::PaymentMethodData<T>,
    pub browser_info: Option<BrowserInformation>,
    pub currency: Currency,
    pub amount: MinorUnit,
    pub customer_acceptance: Option<CustomerAcceptance>,
    pub setup_future_usage: Option<common_enums::FutureUsage>,
    pub setup_mandate_details: Option<MandateData>,
    pub mandate_id: Option<MandateIds>,
    pub integrity_object: Option<PaymentMethodTokenIntegrityObject>,
    // pub split_payments: Option<SplitPaymentsRequest>,
}

#[derive(Debug, Clone)]
pub struct PaymentMethodTokenResponse {
    pub token: String,
}

#[derive(Debug, Clone)]
pub struct PaymentsPreAuthenticateData<T: PaymentMethodDataTypes> {
    pub payment_method_data: Option<payment_method_data::PaymentMethodData<T>>,
    pub amount: MinorUnit,
    pub email: Option<Email>,
    pub currency: Option<Currency>,
    pub payment_method_type: Option<PaymentMethodType>,
    pub router_return_url: Option<Url>,
    pub continue_redirection_url: Option<Url>,
    pub browser_info: Option<BrowserInformation>,
    pub enrolled_for_3ds: bool,
    pub redirect_response: Option<ContinueRedirectionResponse>,
}

#[derive(Debug, Clone)]
pub struct PaymentsAuthenticateData<T: PaymentMethodDataTypes> {
    pub payment_method_data: Option<payment_method_data::PaymentMethodData<T>>,
    pub amount: MinorUnit,
    pub email: Option<Email>,
    pub currency: Option<Currency>,
    pub payment_method_type: Option<PaymentMethodType>,
    pub router_return_url: Option<Url>,
    pub continue_redirection_url: Option<Url>,
    pub browser_info: Option<BrowserInformation>,
    pub enrolled_for_3ds: bool,
    pub redirect_response: Option<ContinueRedirectionResponse>,
}

#[derive(Debug, Clone)]
pub struct PaymentsPostAuthenticateData<T: PaymentMethodDataTypes> {
    pub payment_method_data: Option<payment_method_data::PaymentMethodData<T>>,
    pub amount: MinorUnit,
    pub email: Option<Email>,
    pub currency: Option<Currency>,
    pub payment_method_type: Option<PaymentMethodType>,
    pub router_return_url: Option<Url>,
    pub continue_redirection_url: Option<Url>,
    pub browser_info: Option<BrowserInformation>,
    pub enrolled_for_3ds: bool,
    pub redirect_response: Option<ContinueRedirectionResponse>,
}

#[derive(Debug, Clone)]
pub struct ContinueRedirectionResponse {
    pub params: Option<Secret<String>>,
    pub payload: Option<SecretSerdeValue>,
}

#[derive(Debug, Clone)]
pub struct SessionTokenRequestData {
    pub amount: MinorUnit,
    pub currency: Currency,
}

#[derive(Debug, Clone)]
pub struct SessionTokenResponseData {
    pub session_token: String,
}

#[derive(Debug, Clone)]
pub struct AccessTokenRequestData {
    pub grant_type: String,
}

#[derive(Debug, Clone)]
pub struct AccessTokenResponseData {
    pub access_token: String,
    pub token_type: Option<String>,
    pub expires_in: Option<i64>,
}

#[derive(Debug, Default, Clone)]
pub struct RefundSyncData {
    pub connector_transaction_id: String,
    pub connector_refund_id: String,
    pub reason: Option<String>,
    pub refund_connector_metadata: Option<common_utils::pii::SecretSerdeValue>,
    pub refund_status: common_enums::RefundStatus,
    pub all_keys_required: Option<bool>,
    pub integrity_object: Option<RefundSyncIntegrityObject>,
    pub browser_info: Option<BrowserInformation>,
}

impl RefundSyncData {
    pub fn get_optional_language_from_browser_info(&self) -> Option<String> {
        self.browser_info
            .clone()
            .and_then(|browser_info| browser_info.language)
    }
}

#[derive(Debug, Clone)]
pub struct RefundsResponseData {
    pub connector_refund_id: String,
    pub refund_status: common_enums::RefundStatus,
    pub status_code: u16,
}

#[derive(Debug, Clone)]
pub struct RefundFlowData {
    pub status: common_enums::RefundStatus,
    pub refund_id: Option<String>,
    pub connectors: Connectors,
    pub connector_request_reference_id: String,
    pub raw_connector_response: Option<String>,
    pub connector_response_headers: Option<http::HeaderMap>,
    pub raw_connector_request: Option<String>,
}

impl RawConnectorRequestResponse for RefundFlowData {
    fn set_raw_connector_response(&mut self, response: Option<String>) {
        self.raw_connector_response = response;
    }

    fn get_raw_connector_response(&self) -> Option<String> {
        self.raw_connector_response.clone()
    }

    fn get_raw_connector_request(&self) -> Option<String> {
        self.raw_connector_request.clone()
    }

    fn set_raw_connector_request(&mut self, request: Option<String>) {
        self.raw_connector_request = request;
    }
}

impl ConnectorResponseHeaders for RefundFlowData {
    fn set_connector_response_headers(&mut self, headers: Option<http::HeaderMap>) {
        self.connector_response_headers = headers;
    }

    fn get_connector_response_headers(&self) -> Option<&http::HeaderMap> {
        self.connector_response_headers.as_ref()
    }
}

#[derive(Debug, Clone)]
pub struct WebhookDetailsResponse {
    pub resource_id: Option<ResponseId>,
    pub status: common_enums::AttemptStatus,
    pub connector_response_reference_id: Option<String>,
    pub mandate_reference: Option<Box<MandateReference>>,
    pub error_code: Option<String>,
    pub error_message: Option<String>,
    pub raw_connector_response: Option<String>,
    pub status_code: u16,
    pub response_headers: Option<http::HeaderMap>,
    pub transformation_status: common_enums::WebhookTransformationStatus,
}

#[derive(Debug, Clone)]
pub struct RefundWebhookDetailsResponse {
    pub connector_refund_id: Option<String>,
    pub status: common_enums::RefundStatus,
    pub connector_response_reference_id: Option<String>,
    pub error_code: Option<String>,
    pub error_message: Option<String>,
    pub raw_connector_response: Option<String>,
    pub status_code: u16,
    pub response_headers: Option<http::HeaderMap>,
}

#[derive(Debug, Clone)]
pub struct DisputeWebhookDetailsResponse {
    pub amount: StringMinorUnit,
    pub currency: common_enums::enums::Currency,
    pub dispute_id: String,
    pub status: common_enums::DisputeStatus,
    pub stage: common_enums::DisputeStage,
    pub connector_response_reference_id: Option<String>,
    pub dispute_message: Option<String>,
    pub raw_connector_response: Option<String>,
    pub status_code: u16,
    pub response_headers: Option<http::HeaderMap>,
    /// connector_reason
    pub connector_reason_code: Option<String>,
}

#[derive(Debug, Clone, PartialEq, Eq)]
pub enum HttpMethod {
    Options,
    Get,
    Post,
    Put,
    Delete,
    Head,
    Trace,
    Connect,
    Patch,
}

#[derive(Debug, Clone)]
pub struct RequestDetails {
    pub method: HttpMethod,
    pub uri: Option<String>,
    pub headers: HashMap<String, String>,
    pub body: Vec<u8>,
    pub query_params: Option<String>,
}

#[derive(Debug, Clone)]
pub struct ConnectorWebhookSecrets {
    pub secret: Vec<u8>,
    pub additional_secret: Option<hyperswitch_masking::Secret<String>>,
}

#[derive(Debug, Clone, PartialEq)]
pub enum EventType {
    // Payment intent events
    PaymentIntentFailure,
    PaymentIntentSuccess,
    PaymentIntentProcessing,
    PaymentIntentPartiallyFunded,
    PaymentIntentCancelled,
    PaymentIntentCancelFailure,
    PaymentIntentAuthorizationSuccess,
    PaymentIntentAuthorizationFailure,
    PaymentIntentCaptureSuccess,
    PaymentIntentCaptureFailure,
    PaymentIntentExpired,
    PaymentActionRequired,

    // Source events
    SourceChargeable,
    SourceTransactionCreated,

    // Refund events
    RefundFailure,
    RefundSuccess,

    // Dispute events
    DisputeOpened,
    DisputeExpired,
    DisputeAccepted,
    DisputeCancelled,
    DisputeChallenged,
    DisputeWon,
    DisputeLost,

    // Mandate events
    MandateActive,
    MandateRevoked,

    // Misc events
    EndpointVerification,
    ExternalAuthenticationAres,
    FrmApproved,
    FrmRejected,

    // Payout events
    PayoutSuccess,
    PayoutFailure,
    PayoutProcessing,
    PayoutCancelled,
    PayoutCreated,
    PayoutExpired,
    PayoutReversed,

    // Recovery events
    RecoveryPaymentFailure,
    RecoveryPaymentSuccess,
    RecoveryPaymentPending,
    RecoveryInvoiceCancel,
    IncomingWebhookEventUnspecified,

    // Legacy broad categories (for backward compatibility)
    Payment,
    Refund,
    Dispute,
}

impl EventType {
    /// Returns true if this event type is payment-related
    pub fn is_payment_event(&self) -> bool {
        matches!(
            self,
            Self::PaymentIntentFailure
                | Self::PaymentIntentSuccess
                | Self::PaymentIntentProcessing
                | Self::PaymentIntentPartiallyFunded
                | Self::PaymentIntentCancelled
                | Self::PaymentIntentCancelFailure
                | Self::PaymentIntentAuthorizationSuccess
                | Self::PaymentIntentAuthorizationFailure
                | Self::PaymentIntentCaptureSuccess
                | Self::PaymentIntentCaptureFailure
                | Self::PaymentIntentExpired
                | Self::PaymentActionRequired
                | Self::SourceChargeable
                | Self::SourceTransactionCreated
                | Self::Payment
        )
    }

    /// Returns true if this event type is refund-related
    pub fn is_refund_event(&self) -> bool {
        matches!(
            self,
            Self::RefundFailure | Self::RefundSuccess | Self::Refund
        )
    }

    /// Returns true if this event type is dispute-related
    pub fn is_dispute_event(&self) -> bool {
        matches!(
            self,
            Self::DisputeOpened
                | Self::DisputeExpired
                | Self::DisputeAccepted
                | Self::DisputeCancelled
                | Self::DisputeChallenged
                | Self::DisputeWon
                | Self::DisputeLost
                | Self::Dispute
        )
    }

    /// Returns true if this event type is mandate-related
    pub fn is_mandate_event(&self) -> bool {
        matches!(self, Self::MandateActive | Self::MandateRevoked)
    }

    /// Returns true if this event type is payout-related
    pub fn is_payout_event(&self) -> bool {
        matches!(
            self,
            Self::PayoutSuccess
                | Self::PayoutFailure
                | Self::PayoutProcessing
                | Self::PayoutCancelled
                | Self::PayoutCreated
                | Self::PayoutExpired
                | Self::PayoutReversed
        )
    }

    /// Returns true if this event type is recovery-related
    pub fn is_recovery_event(&self) -> bool {
        matches!(
            self,
            Self::RecoveryPaymentFailure
                | Self::RecoveryPaymentSuccess
                | Self::RecoveryPaymentPending
                | Self::RecoveryInvoiceCancel
        )
    }

    /// Returns true if this event type is miscellaneous
    pub fn is_misc_event(&self) -> bool {
        matches!(
            self,
            Self::EndpointVerification
                | Self::ExternalAuthenticationAres
                | Self::FrmApproved
                | Self::FrmRejected
                | Self::IncomingWebhookEventUnspecified
        )
    }
}

impl ForeignTryFrom<grpc_api_types::payments::WebhookEventType> for EventType {
    type Error = ApplicationErrorResponse;

    fn foreign_try_from(
        value: grpc_api_types::payments::WebhookEventType,
    ) -> Result<Self, error_stack::Report<Self::Error>> {
        match value {
            grpc_api_types::payments::WebhookEventType::PaymentIntentFailure => {
                Ok(Self::PaymentIntentFailure)
            }
            grpc_api_types::payments::WebhookEventType::PaymentIntentSuccess => {
                Ok(Self::PaymentIntentSuccess)
            }
            grpc_api_types::payments::WebhookEventType::PaymentIntentProcessing => {
                Ok(Self::PaymentIntentProcessing)
            }
            grpc_api_types::payments::WebhookEventType::PaymentIntentPartiallyFunded => {
                Ok(Self::PaymentIntentPartiallyFunded)
            }
            grpc_api_types::payments::WebhookEventType::PaymentIntentCancelled => {
                Ok(Self::PaymentIntentCancelled)
            }
            grpc_api_types::payments::WebhookEventType::PaymentIntentCancelFailure => {
                Ok(Self::PaymentIntentCancelFailure)
            }
            grpc_api_types::payments::WebhookEventType::PaymentIntentAuthorizationSuccess => {
                Ok(Self::PaymentIntentAuthorizationSuccess)
            }
            grpc_api_types::payments::WebhookEventType::PaymentIntentAuthorizationFailure => {
                Ok(Self::PaymentIntentAuthorizationFailure)
            }
            grpc_api_types::payments::WebhookEventType::PaymentIntentCaptureSuccess => {
                Ok(Self::PaymentIntentCaptureSuccess)
            }
            grpc_api_types::payments::WebhookEventType::PaymentIntentCaptureFailure => {
                Ok(Self::PaymentIntentCaptureFailure)
            }
            grpc_api_types::payments::WebhookEventType::PaymentIntentExpired => {
                Ok(Self::PaymentIntentExpired)
            }
            grpc_api_types::payments::WebhookEventType::PaymentActionRequired => {
                Ok(Self::PaymentActionRequired)
            }
            grpc_api_types::payments::WebhookEventType::SourceChargeable => {
                Ok(Self::SourceChargeable)
            }
            grpc_api_types::payments::WebhookEventType::SourceTransactionCreated => {
                Ok(Self::SourceTransactionCreated)
            }
            grpc_api_types::payments::WebhookEventType::WebhookRefundFailure => {
                Ok(Self::RefundFailure)
            }
            grpc_api_types::payments::WebhookEventType::WebhookRefundSuccess => {
                Ok(Self::RefundSuccess)
            }
            grpc_api_types::payments::WebhookEventType::WebhookDisputeOpened => {
                Ok(Self::DisputeOpened)
            }
            grpc_api_types::payments::WebhookEventType::WebhookDisputeExpired => {
                Ok(Self::DisputeExpired)
            }
            grpc_api_types::payments::WebhookEventType::WebhookDisputeAccepted => {
                Ok(Self::DisputeAccepted)
            }
            grpc_api_types::payments::WebhookEventType::WebhookDisputeCancelled => {
                Ok(Self::DisputeCancelled)
            }
            grpc_api_types::payments::WebhookEventType::WebhookDisputeChallenged => {
                Ok(Self::DisputeChallenged)
            }
            grpc_api_types::payments::WebhookEventType::WebhookDisputeWon => Ok(Self::DisputeWon),
            grpc_api_types::payments::WebhookEventType::WebhookDisputeLost => Ok(Self::DisputeLost),
            grpc_api_types::payments::WebhookEventType::MandateActive => Ok(Self::MandateActive),
            grpc_api_types::payments::WebhookEventType::MandateRevoked => Ok(Self::MandateRevoked),
            grpc_api_types::payments::WebhookEventType::EndpointVerification => {
                Ok(Self::EndpointVerification)
            }
            grpc_api_types::payments::WebhookEventType::ExternalAuthenticationAres => {
                Ok(Self::ExternalAuthenticationAres)
            }
            grpc_api_types::payments::WebhookEventType::FrmApproved => Ok(Self::FrmApproved),
            grpc_api_types::payments::WebhookEventType::FrmRejected => Ok(Self::FrmRejected),
            grpc_api_types::payments::WebhookEventType::PayoutSuccess => Ok(Self::PayoutSuccess),
            grpc_api_types::payments::WebhookEventType::PayoutFailure => Ok(Self::PayoutFailure),
            grpc_api_types::payments::WebhookEventType::PayoutProcessing => {
                Ok(Self::PayoutProcessing)
            }
            grpc_api_types::payments::WebhookEventType::PayoutCancelled => {
                Ok(Self::PayoutCancelled)
            }
            grpc_api_types::payments::WebhookEventType::PayoutCreated => Ok(Self::PayoutCreated),
            grpc_api_types::payments::WebhookEventType::PayoutExpired => Ok(Self::PayoutExpired),
            grpc_api_types::payments::WebhookEventType::PayoutReversed => Ok(Self::PayoutReversed),
            grpc_api_types::payments::WebhookEventType::RecoveryPaymentFailure => {
                Ok(Self::RecoveryPaymentFailure)
            }
            grpc_api_types::payments::WebhookEventType::RecoveryPaymentSuccess => {
                Ok(Self::RecoveryPaymentSuccess)
            }
            grpc_api_types::payments::WebhookEventType::RecoveryPaymentPending => {
                Ok(Self::RecoveryPaymentPending)
            }
            grpc_api_types::payments::WebhookEventType::RecoveryInvoiceCancel => {
                Ok(Self::RecoveryInvoiceCancel)
            }
            grpc_api_types::payments::WebhookEventType::IncomingWebhookEventUnspecified => {
                Ok(Self::IncomingWebhookEventUnspecified)
            }
        }
    }
}

impl ForeignTryFrom<EventType> for grpc_api_types::payments::WebhookEventType {
    type Error = ApplicationErrorResponse;

    fn foreign_try_from(value: EventType) -> Result<Self, error_stack::Report<Self::Error>> {
        match value {
            EventType::PaymentIntentFailure => Ok(Self::PaymentIntentFailure),
            EventType::PaymentIntentSuccess => Ok(Self::PaymentIntentSuccess),
            EventType::PaymentIntentProcessing => Ok(Self::PaymentIntentProcessing),
            EventType::PaymentIntentPartiallyFunded => Ok(Self::PaymentIntentPartiallyFunded),
            EventType::PaymentIntentCancelled => Ok(Self::PaymentIntentCancelled),
            EventType::PaymentIntentCancelFailure => Ok(Self::PaymentIntentCancelFailure),
            EventType::PaymentIntentAuthorizationSuccess => {
                Ok(Self::PaymentIntentAuthorizationSuccess)
            }
            EventType::PaymentIntentAuthorizationFailure => {
                Ok(Self::PaymentIntentAuthorizationFailure)
            }
            EventType::PaymentIntentCaptureSuccess => Ok(Self::PaymentIntentCaptureSuccess),
            EventType::PaymentIntentCaptureFailure => Ok(Self::PaymentIntentCaptureFailure),
            EventType::PaymentIntentExpired => Ok(Self::PaymentIntentExpired),
            EventType::PaymentActionRequired => Ok(Self::PaymentActionRequired),
            EventType::SourceChargeable => Ok(Self::SourceChargeable),
            EventType::SourceTransactionCreated => Ok(Self::SourceTransactionCreated),
            EventType::RefundFailure => Ok(Self::WebhookRefundFailure),
            EventType::RefundSuccess => Ok(Self::WebhookRefundSuccess),
            EventType::DisputeOpened => Ok(Self::WebhookDisputeOpened),
            EventType::DisputeExpired => Ok(Self::WebhookDisputeExpired),
            EventType::DisputeAccepted => Ok(Self::WebhookDisputeAccepted),
            EventType::DisputeCancelled => Ok(Self::WebhookDisputeCancelled),
            EventType::DisputeChallenged => Ok(Self::WebhookDisputeChallenged),
            EventType::DisputeWon => Ok(Self::WebhookDisputeWon),
            EventType::DisputeLost => Ok(Self::WebhookDisputeLost),
            EventType::MandateActive => Ok(Self::MandateActive),
            EventType::MandateRevoked => Ok(Self::MandateRevoked),
            EventType::EndpointVerification => Ok(Self::EndpointVerification),
            EventType::ExternalAuthenticationAres => Ok(Self::ExternalAuthenticationAres),
            EventType::FrmApproved => Ok(Self::FrmApproved),
            EventType::FrmRejected => Ok(Self::FrmRejected),
            EventType::PayoutSuccess => Ok(Self::PayoutSuccess),
            EventType::PayoutFailure => Ok(Self::PayoutFailure),
            EventType::PayoutProcessing => Ok(Self::PayoutProcessing),
            EventType::PayoutCancelled => Ok(Self::PayoutCancelled),
            EventType::PayoutCreated => Ok(Self::PayoutCreated),
            EventType::PayoutExpired => Ok(Self::PayoutExpired),
            EventType::PayoutReversed => Ok(Self::PayoutReversed),
            EventType::RecoveryPaymentFailure => Ok(Self::RecoveryPaymentFailure),
            EventType::RecoveryPaymentSuccess => Ok(Self::RecoveryPaymentSuccess),
            EventType::RecoveryPaymentPending => Ok(Self::RecoveryPaymentPending),
            EventType::RecoveryInvoiceCancel => Ok(Self::RecoveryInvoiceCancel),
            EventType::IncomingWebhookEventUnspecified => Ok(Self::IncomingWebhookEventUnspecified),

            // Legacy broad categories (for backward compatibility)
            EventType::Payment => Ok(Self::PaymentIntentSuccess), // Map broad Payment to PaymentIntentSuccess
            EventType::Refund => Ok(Self::WebhookRefundSuccess), // Map broad Refund to WebhookRefundSuccess
            EventType::Dispute => Ok(Self::WebhookDisputeOpened), // Map broad Dispute to WebhookDisputeOpened
        }
    }
}

impl ForeignTryFrom<grpc_api_types::payments::HttpMethod> for HttpMethod {
    type Error = ApplicationErrorResponse;

    fn foreign_try_from(
        value: grpc_api_types::payments::HttpMethod,
    ) -> Result<Self, error_stack::Report<Self::Error>> {
        match value {
            grpc_api_types::payments::HttpMethod::Unspecified => Ok(Self::Get), // Default
            grpc_api_types::payments::HttpMethod::Get => Ok(Self::Get),
            grpc_api_types::payments::HttpMethod::Post => Ok(Self::Post),
            grpc_api_types::payments::HttpMethod::Put => Ok(Self::Put),
            grpc_api_types::payments::HttpMethod::Delete => Ok(Self::Delete),
        }
    }
}

impl ForeignTryFrom<grpc_api_types::payments::RequestDetails> for RequestDetails {
    type Error = ApplicationErrorResponse;

    fn foreign_try_from(
        value: grpc_api_types::payments::RequestDetails,
    ) -> Result<Self, error_stack::Report<Self::Error>> {
        let method = HttpMethod::foreign_try_from(value.method())?;

        Ok(Self {
            method,
            uri: value.uri,
            headers: value.headers,
            body: value.body,
            query_params: value.query_params,
        })
    }
}

impl ForeignTryFrom<grpc_api_types::payments::WebhookSecrets> for ConnectorWebhookSecrets {
    type Error = ApplicationErrorResponse;

    fn foreign_try_from(
        value: grpc_api_types::payments::WebhookSecrets,
    ) -> Result<Self, error_stack::Report<Self::Error>> {
        Ok(Self {
            secret: value.secret.into(),
            additional_secret: value.additional_secret.map(Secret::new),
        })
    }
}

#[derive(Debug, Default, Clone)]
pub struct RefundsData {
    pub refund_id: String,
    pub connector_transaction_id: String,
    pub connector_refund_id: Option<String>,
    pub currency: Currency,
    pub payment_amount: i64,
    pub reason: Option<String>,
    pub webhook_url: Option<String>,
    pub refund_amount: i64,
    pub connector_metadata: Option<serde_json::Value>,
    pub refund_connector_metadata: Option<common_utils::pii::SecretSerdeValue>,
    pub minor_payment_amount: MinorUnit,
    pub minor_refund_amount: MinorUnit,
    pub refund_status: common_enums::RefundStatus,
    pub merchant_account_id: Option<String>,
    pub capture_method: Option<common_enums::CaptureMethod>,
    pub integrity_object: Option<RefundIntegrityObject>,
    pub browser_info: Option<BrowserInformation>,
}

impl RefundsData {
    #[track_caller]
    pub fn get_connector_refund_id(&self) -> Result<String, Error> {
        self.connector_refund_id
            .clone()
            .get_required_value("connector_refund_id")
            .change_context(ConnectorError::MissingConnectorTransactionID)
    }
    pub fn get_webhook_url(&self) -> Result<String, Error> {
        self.webhook_url
            .clone()
            .ok_or_else(missing_field_err("webhook_url"))
    }
    pub fn get_connector_metadata(&self) -> Result<serde_json::Value, Error> {
        self.connector_metadata
            .clone()
            .ok_or_else(missing_field_err("connector_metadata"))
    }
    pub fn get_optional_language_from_browser_info(&self) -> Option<String> {
        self.browser_info
            .clone()
            .and_then(|browser_info| browser_info.language)
    }
    pub fn get_ip_address_as_optional(&self) -> Option<Secret<String, IpAddress>> {
        self.browser_info.clone().and_then(|browser_info| {
            browser_info
                .ip_address
                .map(|ip| Secret::new(ip.to_string()))
        })
    }

    pub fn get_ip_address(&self) -> Result<Secret<String, IpAddress>, Error> {
        self.get_ip_address_as_optional()
            .ok_or_else(missing_field_err("browser_info.ip_address"))
    }
}

#[derive(Debug, Clone, Default)]
pub struct MultipleCaptureRequestData {
    pub capture_sequence: i64,
    pub capture_reference: String,
}

#[derive(Debug, Default, Clone)]
pub struct PaymentsCaptureData {
    pub amount_to_capture: i64,
    pub minor_amount_to_capture: MinorUnit,
    pub currency: Currency,
    pub connector_transaction_id: ResponseId,
    pub multiple_capture_data: Option<MultipleCaptureRequestData>,
    pub connector_metadata: Option<serde_json::Value>,
    pub integrity_object: Option<CaptureIntegrityObject>,
    pub browser_info: Option<BrowserInformation>,
}

impl PaymentsCaptureData {
    pub fn is_multiple_capture(&self) -> bool {
        self.multiple_capture_data.is_some()
    }
    pub fn get_connector_transaction_id(&self) -> CustomResult<String, ConnectorError> {
        match self.connector_transaction_id.clone() {
            ResponseId::ConnectorTransactionId(txn_id) => Ok(txn_id),
            _ => Err(errors::ValidationError::IncorrectValueProvided {
                field_name: "connector_transaction_id",
            })
            .attach_printable("Expected connector transaction ID not found")
            .change_context(ConnectorError::MissingConnectorTransactionID)?,
        }
    }
    pub fn get_optional_language_from_browser_info(&self) -> Option<String> {
        self.browser_info
            .clone()
            .and_then(|browser_info| browser_info.language)
    }
    pub fn get_ip_address_as_optional(&self) -> Option<Secret<String, IpAddress>> {
        self.browser_info.clone().and_then(|browser_info| {
            browser_info
                .ip_address
                .map(|ip| Secret::new(ip.to_string()))
        })
    }

    pub fn get_ip_address(&self) -> Result<Secret<String, IpAddress>, Error> {
        self.get_ip_address_as_optional()
            .ok_or_else(missing_field_err("browser_info.ip_address"))
    }
}

#[derive(Debug, Clone)]
pub struct SetupMandateRequestData<T: PaymentMethodDataTypes> {
    pub currency: Currency,
    pub payment_method_data: payment_method_data::PaymentMethodData<T>,
    pub amount: Option<i64>,
    pub confirm: bool,
    pub statement_descriptor_suffix: Option<String>,
    pub statement_descriptor: Option<String>,
    pub customer_acceptance: Option<CustomerAcceptance>,
    pub mandate_id: Option<MandateIds>,
    pub setup_future_usage: Option<common_enums::FutureUsage>,
    pub off_session: Option<bool>,
    pub setup_mandate_details: Option<MandateData>,
    pub router_return_url: Option<String>,
    pub webhook_url: Option<String>,
    pub browser_info: Option<BrowserInformation>,
    pub email: Option<common_utils::pii::Email>,
    pub customer_name: Option<String>,
    pub return_url: Option<String>,
    pub payment_method_type: Option<common_enums::PaymentMethodType>,
    pub request_incremental_authorization: bool,
    pub metadata: Option<serde_json::Value>,
    pub complete_authorize_url: Option<String>,
    pub capture_method: Option<common_enums::CaptureMethod>,
    pub merchant_order_reference_id: Option<String>,
    pub minor_amount: Option<MinorUnit>,
    pub shipping_cost: Option<MinorUnit>,
    pub customer_id: Option<common_utils::id_type::CustomerId>,
    pub integrity_object: Option<SetupMandateIntegrityObject>,
}

impl<T: PaymentMethodDataTypes> SetupMandateRequestData<T> {
    pub fn get_browser_info(&self) -> Result<BrowserInformation, Error> {
        self.browser_info
            .clone()
            .ok_or_else(missing_field_err("browser_info"))
    }
    pub fn get_email(&self) -> Result<Email, Error> {
        self.email.clone().ok_or_else(missing_field_err("email"))
    }
    pub fn is_card(&self) -> bool {
        matches!(self.payment_method_data, PaymentMethodData::Card(_))
    }
    pub fn get_optional_language_from_browser_info(&self) -> Option<String> {
        self.browser_info
            .clone()
            .and_then(|browser_info| browser_info.language)
    }
    pub fn get_webhook_url(&self) -> Result<String, Error> {
        self.webhook_url
            .clone()
            .ok_or_else(missing_field_err("webhook_url"))
    }
    pub fn get_router_return_url(&self) -> Result<String, Error> {
        self.router_return_url
            .clone()
            .ok_or_else(missing_field_err("return_url"))
    }
    pub fn get_ip_address_as_optional(&self) -> Option<Secret<String, IpAddress>> {
        self.browser_info.clone().and_then(|browser_info| {
            browser_info
                .ip_address
                .map(|ip| Secret::new(ip.to_string()))
        })
    }

    pub fn get_ip_address(&self) -> Result<Secret<String, IpAddress>, Error> {
        self.get_ip_address_as_optional()
            .ok_or_else(missing_field_err("browser_info.ip_address"))
    }
}

#[derive(Debug, Clone)]
pub struct RepeatPaymentData {
    pub mandate_reference: MandateReferenceId,
    pub amount: i64,
    pub minor_amount: MinorUnit,
    pub currency: Currency,
    pub merchant_order_reference_id: Option<String>,
    pub metadata: Option<HashMap<String, String>>,
    pub webhook_url: Option<String>,
    pub integrity_object: Option<RepeatPaymentIntegrityObject>,
    pub capture_method: Option<common_enums::CaptureMethod>,
    pub browser_info: Option<BrowserInformation>,
    pub email: Option<common_utils::pii::Email>,
    pub payment_method_type: Option<common_enums::PaymentMethodType>,
}

impl RepeatPaymentData {
    pub fn get_mandate_reference(&self) -> &MandateReferenceId {
        &self.mandate_reference
    }
    pub fn is_auto_capture(&self) -> Result<bool, Error> {
        match self.capture_method {
            Some(common_enums::CaptureMethod::Automatic)
            | None
            | Some(common_enums::CaptureMethod::SequentialAutomatic) => Ok(true),
            Some(common_enums::CaptureMethod::Manual) => Ok(false),
            Some(_) => Err(ConnectorError::CaptureMethodNotSupported.into()),
        }
    }
    pub fn get_optional_language_from_browser_info(&self) -> Option<String> {
        self.browser_info
            .clone()
            .and_then(|browser_info| browser_info.language)
    }
    pub fn get_webhook_url(&self) -> Result<String, Error> {
        self.webhook_url
            .clone()
            .ok_or_else(missing_field_err("webhook_url"))
    }
    pub fn get_email(&self) -> Result<Email, Error> {
        self.email.clone().ok_or_else(missing_field_err("email"))
    }
}

#[derive(Debug, Clone)]
pub struct AcceptDisputeData {
    pub connector_dispute_id: String,
    pub integrity_object: Option<AcceptDisputeIntegrityObject>,
}

#[derive(Debug, Clone)]
pub struct DisputeFlowData {
    pub dispute_id: Option<String>,
    pub connector_dispute_id: String,
    pub connectors: Connectors,
    pub defense_reason_code: Option<String>,
    pub connector_request_reference_id: String,
    pub raw_connector_response: Option<String>,
    pub raw_connector_request: Option<String>,
    pub connector_response_headers: Option<http::HeaderMap>,
}

impl RawConnectorRequestResponse for DisputeFlowData {
    fn set_raw_connector_response(&mut self, response: Option<String>) {
        self.raw_connector_response = response;
    }

    fn get_raw_connector_response(&self) -> Option<String> {
        self.raw_connector_response.clone()
    }

    fn set_raw_connector_request(&mut self, request: Option<String>) {
        self.raw_connector_request = request;
    }

    fn get_raw_connector_request(&self) -> Option<String> {
        self.raw_connector_request.clone()
    }
}

impl ConnectorResponseHeaders for DisputeFlowData {
    fn set_connector_response_headers(&mut self, headers: Option<http::HeaderMap>) {
        self.connector_response_headers = headers;
    }

    fn get_connector_response_headers(&self) -> Option<&http::HeaderMap> {
        self.connector_response_headers.as_ref()
    }
}

#[derive(Debug, Clone)]
pub struct DisputeResponseData {
    pub connector_dispute_id: String,
    pub dispute_status: DisputeStatus,
    pub connector_dispute_status: Option<String>,
    pub status_code: u16,
}

#[derive(Debug, Clone, Default)]
pub struct SubmitEvidenceData {
    pub dispute_id: Option<String>,
    pub connector_dispute_id: String,
    pub integrity_object: Option<SubmitEvidenceIntegrityObject>,
    pub access_activity_log: Option<String>,
    pub billing_address: Option<String>,

    pub cancellation_policy: Option<Vec<u8>>,
    pub cancellation_policy_file_type: Option<String>,
    pub cancellation_policy_provider_file_id: Option<String>,
    pub cancellation_policy_disclosure: Option<String>,
    pub cancellation_rebuttal: Option<String>,

    pub customer_communication: Option<Vec<u8>>,
    pub customer_communication_file_type: Option<String>,
    pub customer_communication_provider_file_id: Option<String>,
    pub customer_email_address: Option<String>,
    pub customer_name: Option<String>,
    pub customer_purchase_ip: Option<String>,

    pub customer_signature: Option<Vec<u8>>,
    pub customer_signature_file_type: Option<String>,
    pub customer_signature_provider_file_id: Option<String>,

    pub product_description: Option<String>,

    pub receipt: Option<Vec<u8>>,
    pub receipt_file_type: Option<String>,
    pub receipt_provider_file_id: Option<String>,

    pub refund_policy: Option<Vec<u8>>,
    pub refund_policy_file_type: Option<String>,
    pub refund_policy_provider_file_id: Option<String>,
    pub refund_policy_disclosure: Option<String>,
    pub refund_refusal_explanation: Option<String>,

    pub service_date: Option<String>,
    pub service_documentation: Option<Vec<u8>>,
    pub service_documentation_file_type: Option<String>,
    pub service_documentation_provider_file_id: Option<String>,

    pub shipping_address: Option<String>,
    pub shipping_carrier: Option<String>,
    pub shipping_date: Option<String>,
    pub shipping_documentation: Option<Vec<u8>>,
    pub shipping_documentation_file_type: Option<String>,
    pub shipping_documentation_provider_file_id: Option<String>,
    pub shipping_tracking_number: Option<String>,

    pub invoice_showing_distinct_transactions: Option<Vec<u8>>,
    pub invoice_showing_distinct_transactions_file_type: Option<String>,
    pub invoice_showing_distinct_transactions_provider_file_id: Option<String>,

    pub recurring_transaction_agreement: Option<Vec<u8>>,
    pub recurring_transaction_agreement_file_type: Option<String>,
    pub recurring_transaction_agreement_provider_file_id: Option<String>,

    pub uncategorized_file: Option<Vec<u8>>,
    pub uncategorized_file_type: Option<String>,
    pub uncategorized_file_provider_file_id: Option<String>,
    pub uncategorized_text: Option<String>,
}

/// The trait that provides specifications about the connector
pub trait ConnectorSpecifications {
    /// Details related to payment method supported by the connector
    fn get_supported_payment_methods(&self) -> Option<&'static SupportedPaymentMethods> {
        None
    }

    /// Supported webhooks flows
    fn get_supported_webhook_flows(&self) -> Option<&'static [EventClass]> {
        None
    }

    /// About the connector
    fn get_connector_about(&self) -> Option<&'static ConnectorInfo> {
        None
    }
}

#[macro_export]
macro_rules! capture_method_not_supported {
    ($connector:expr, $capture_method:expr) => {
        Err(errors::ConnectorError::NotSupported {
            message: format!("{} for selected payment method", $capture_method),
            connector: $connector,
        }
        .into())
    };
    ($connector:expr, $capture_method:expr, $payment_method_type:expr) => {
        Err(errors::ConnectorError::NotSupported {
            message: format!("{} for {}", $capture_method, $payment_method_type),
            connector: $connector,
        }
        .into())
    };
}

#[macro_export]
macro_rules! payment_method_not_supported {
    ($connector:expr, $payment_method:expr, $payment_method_type:expr) => {
        Err(errors::ConnectorError::NotSupported {
            message: format!(
                "Payment method {} with type {} is not supported",
                $payment_method, $payment_method_type
            ),
            connector: $connector,
        }
        .into())
    };
}

impl<T: PaymentMethodDataTypes> From<PaymentMethodData<T>> for PaymentMethodDataType {
    fn from(pm_data: PaymentMethodData<T>) -> Self {
        match pm_data {
            PaymentMethodData::Card(_) => Self::Card,
            PaymentMethodData::CardRedirect(card_redirect_data) => match card_redirect_data {
                payment_method_data::CardRedirectData::Knet {} => Self::Knet,
                payment_method_data::CardRedirectData::Benefit {} => Self::Benefit,
                payment_method_data::CardRedirectData::MomoAtm {} => Self::MomoAtm,
                payment_method_data::CardRedirectData::CardRedirect {} => Self::CardRedirect,
            },
            PaymentMethodData::Wallet(wallet_data) => match wallet_data {
                payment_method_data::WalletData::BluecodeRedirect { .. } => Self::Bluecode,
                payment_method_data::WalletData::AliPayQr(_) => Self::AliPayQr,
                payment_method_data::WalletData::AliPayRedirect(_) => Self::AliPayRedirect,
                payment_method_data::WalletData::AliPayHkRedirect(_) => Self::AliPayHkRedirect,
                payment_method_data::WalletData::MomoRedirect(_) => Self::MomoRedirect,
                payment_method_data::WalletData::KakaoPayRedirect(_) => Self::KakaoPayRedirect,
                payment_method_data::WalletData::GoPayRedirect(_) => Self::GoPayRedirect,
                payment_method_data::WalletData::GcashRedirect(_) => Self::GcashRedirect,
                payment_method_data::WalletData::ApplePay(_) => Self::ApplePay,
                payment_method_data::WalletData::ApplePayRedirect(_) => Self::ApplePayRedirect,
                payment_method_data::WalletData::ApplePayThirdPartySdk(_) => {
                    Self::ApplePayThirdPartySdk
                }
                payment_method_data::WalletData::DanaRedirect {} => Self::DanaRedirect,
                payment_method_data::WalletData::GooglePay(_) => Self::GooglePay,
                payment_method_data::WalletData::GooglePayRedirect(_) => Self::GooglePayRedirect,
                payment_method_data::WalletData::GooglePayThirdPartySdk(_) => {
                    Self::GooglePayThirdPartySdk
                }
                payment_method_data::WalletData::MbWayRedirect(_) => Self::MbWayRedirect,
                payment_method_data::WalletData::MobilePayRedirect(_) => Self::MobilePayRedirect,
                payment_method_data::WalletData::PaypalRedirect(_) => Self::PaypalRedirect,
                payment_method_data::WalletData::PaypalSdk(_) => Self::PaypalSdk,
                payment_method_data::WalletData::SamsungPay(_) => Self::SamsungPay,
                payment_method_data::WalletData::TwintRedirect {} => Self::TwintRedirect,
                payment_method_data::WalletData::VippsRedirect {} => Self::VippsRedirect,
                payment_method_data::WalletData::TouchNGoRedirect(_) => Self::TouchNGoRedirect,
                payment_method_data::WalletData::WeChatPayRedirect(_) => Self::WeChatPayRedirect,
                payment_method_data::WalletData::WeChatPayQr(_) => Self::WeChatPayQr,
                payment_method_data::WalletData::CashappQr(_) => Self::CashappQr,
                payment_method_data::WalletData::SwishQr(_) => Self::SwishQr,
                payment_method_data::WalletData::Mifinity(_) => Self::Mifinity,
                payment_method_data::WalletData::AmazonPayRedirect(_) => Self::AmazonPayRedirect,
                payment_method_data::WalletData::Paze(_) => Self::Paze,
                payment_method_data::WalletData::RevolutPay(_) => Self::RevolutPay,
            },
            PaymentMethodData::PayLater(pay_later_data) => match pay_later_data {
                payment_method_data::PayLaterData::KlarnaRedirect { .. } => Self::KlarnaRedirect,
                payment_method_data::PayLaterData::KlarnaSdk { .. } => Self::KlarnaSdk,
                payment_method_data::PayLaterData::AffirmRedirect {} => Self::AffirmRedirect,
                payment_method_data::PayLaterData::AfterpayClearpayRedirect { .. } => {
                    Self::AfterpayClearpayRedirect
                }
                payment_method_data::PayLaterData::PayBrightRedirect {} => Self::PayBrightRedirect,
                payment_method_data::PayLaterData::WalleyRedirect {} => Self::WalleyRedirect,
                payment_method_data::PayLaterData::AlmaRedirect {} => Self::AlmaRedirect,
                payment_method_data::PayLaterData::AtomeRedirect {} => Self::AtomeRedirect,
            },
            PaymentMethodData::BankRedirect(bank_redirect_data) => match bank_redirect_data {
                payment_method_data::BankRedirectData::BancontactCard { .. } => {
                    Self::BancontactCard
                }
                payment_method_data::BankRedirectData::Bizum {} => Self::Bizum,
                payment_method_data::BankRedirectData::Blik { .. } => Self::Blik,
                payment_method_data::BankRedirectData::Eps { .. } => Self::Eps,
                payment_method_data::BankRedirectData::Giropay { .. } => Self::Giropay,
                payment_method_data::BankRedirectData::Ideal { .. } => Self::Ideal,
                payment_method_data::BankRedirectData::Interac { .. } => Self::Interac,
                payment_method_data::BankRedirectData::OnlineBankingCzechRepublic { .. } => {
                    Self::OnlineBankingCzechRepublic
                }
                payment_method_data::BankRedirectData::OnlineBankingFinland { .. } => {
                    Self::OnlineBankingFinland
                }
                payment_method_data::BankRedirectData::OnlineBankingPoland { .. } => {
                    Self::OnlineBankingPoland
                }
                payment_method_data::BankRedirectData::OnlineBankingSlovakia { .. } => {
                    Self::OnlineBankingSlovakia
                }
                payment_method_data::BankRedirectData::OpenBankingUk { .. } => Self::OpenBankingUk,
                payment_method_data::BankRedirectData::Przelewy24 { .. } => Self::Przelewy24,
                payment_method_data::BankRedirectData::Sofort { .. } => Self::Sofort,
                payment_method_data::BankRedirectData::Trustly { .. } => Self::Trustly,
                payment_method_data::BankRedirectData::OnlineBankingFpx { .. } => {
                    Self::OnlineBankingFpx
                }
                payment_method_data::BankRedirectData::OnlineBankingThailand { .. } => {
                    Self::OnlineBankingThailand
                }
                payment_method_data::BankRedirectData::LocalBankRedirect {} => {
                    Self::LocalBankRedirect
                }
                payment_method_data::BankRedirectData::Eft { .. } => Self::Eft,
            },
            PaymentMethodData::BankDebit(bank_debit_data) => match bank_debit_data {
                payment_method_data::BankDebitData::AchBankDebit { .. } => Self::AchBankDebit,
                payment_method_data::BankDebitData::SepaBankDebit { .. } => Self::SepaBankDebit,
                payment_method_data::BankDebitData::BecsBankDebit { .. } => Self::BecsBankDebit,
                payment_method_data::BankDebitData::BacsBankDebit { .. } => Self::BacsBankDebit,
            },
            PaymentMethodData::BankTransfer(bank_transfer_data) => match *bank_transfer_data {
                payment_method_data::BankTransferData::AchBankTransfer { .. } => {
                    Self::AchBankTransfer
                }
                payment_method_data::BankTransferData::SepaBankTransfer { .. } => {
                    Self::SepaBankTransfer
                }
                payment_method_data::BankTransferData::BacsBankTransfer { .. } => {
                    Self::BacsBankTransfer
                }
                payment_method_data::BankTransferData::MultibancoBankTransfer { .. } => {
                    Self::MultibancoBankTransfer
                }
                payment_method_data::BankTransferData::PermataBankTransfer { .. } => {
                    Self::PermataBankTransfer
                }
                payment_method_data::BankTransferData::BcaBankTransfer { .. } => {
                    Self::BcaBankTransfer
                }
                payment_method_data::BankTransferData::BniVaBankTransfer { .. } => {
                    Self::BniVaBankTransfer
                }
                payment_method_data::BankTransferData::BriVaBankTransfer { .. } => {
                    Self::BriVaBankTransfer
                }
                payment_method_data::BankTransferData::CimbVaBankTransfer { .. } => {
                    Self::CimbVaBankTransfer
                }
                payment_method_data::BankTransferData::DanamonVaBankTransfer { .. } => {
                    Self::DanamonVaBankTransfer
                }
                payment_method_data::BankTransferData::MandiriVaBankTransfer { .. } => {
                    Self::MandiriVaBankTransfer
                }
                payment_method_data::BankTransferData::Pix { .. } => Self::Pix,
                payment_method_data::BankTransferData::Pse {} => Self::Pse,
                payment_method_data::BankTransferData::LocalBankTransfer { .. } => {
                    Self::LocalBankTransfer
                }
                payment_method_data::BankTransferData::InstantBankTransfer { .. } => {
                    Self::InstantBankTransfer
                }
                payment_method_data::BankTransferData::InstantBankTransferFinland { .. } => {
                    Self::InstantBankTransferFinland
                }
                payment_method_data::BankTransferData::InstantBankTransferPoland { .. } => {
                    Self::InstantBankTransferPoland
                }
            },
            PaymentMethodData::Crypto(_) => Self::Crypto,
            PaymentMethodData::MandatePayment => Self::MandatePayment,
            PaymentMethodData::Reward => Self::Reward,
            PaymentMethodData::Upi(_) => Self::Upi,
            PaymentMethodData::Voucher(voucher_data) => match voucher_data {
                payment_method_data::VoucherData::Boleto(_) => Self::Boleto,
                payment_method_data::VoucherData::Efecty => Self::Efecty,
                payment_method_data::VoucherData::PagoEfectivo => Self::PagoEfectivo,
                payment_method_data::VoucherData::RedCompra => Self::RedCompra,
                payment_method_data::VoucherData::RedPagos => Self::RedPagos,
                payment_method_data::VoucherData::Alfamart(_) => Self::Alfamart,
                payment_method_data::VoucherData::Indomaret(_) => Self::Indomaret,
                payment_method_data::VoucherData::Oxxo => Self::Oxxo,
                payment_method_data::VoucherData::SevenEleven(_) => Self::SevenEleven,
                payment_method_data::VoucherData::Lawson(_) => Self::Lawson,
                payment_method_data::VoucherData::MiniStop(_) => Self::MiniStop,
                payment_method_data::VoucherData::FamilyMart(_) => Self::FamilyMart,
                payment_method_data::VoucherData::Seicomart(_) => Self::Seicomart,
                payment_method_data::VoucherData::PayEasy(_) => Self::PayEasy,
            },
            PaymentMethodData::RealTimePayment(real_time_payment_data) => {
                match *real_time_payment_data {
                    payment_method_data::RealTimePaymentData::DuitNow {} => Self::DuitNow,
                    payment_method_data::RealTimePaymentData::Fps {} => Self::Fps,
                    payment_method_data::RealTimePaymentData::PromptPay {} => Self::PromptPay,
                    payment_method_data::RealTimePaymentData::VietQr {} => Self::VietQr,
                }
            }
            PaymentMethodData::GiftCard(gift_card_data) => match *gift_card_data {
                payment_method_data::GiftCardData::Givex(_) => Self::Givex,
                payment_method_data::GiftCardData::PaySafeCard {} => Self::PaySafeCar,
            },
            PaymentMethodData::CardToken(_) => Self::CardToken,
            PaymentMethodData::OpenBanking(data) => match data {
                payment_method_data::OpenBankingData::OpenBankingPIS {} => Self::OpenBanking,
            },
            PaymentMethodData::CardDetailsForNetworkTransactionId(_) => {
                Self::CardDetailsForNetworkTransactionId
            }
            PaymentMethodData::NetworkToken(_) => Self::NetworkToken,
            PaymentMethodData::MobilePayment(mobile_payment_data) => match mobile_payment_data {
                payment_method_data::MobilePaymentData::DirectCarrierBilling { .. } => {
                    Self::DirectCarrierBilling
                }
            },
        }
    }
}

#[derive(Debug, Clone)]
pub struct DisputeDefendData {
    pub dispute_id: String,
    pub connector_dispute_id: String,
    pub defense_reason_code: String,
    pub integrity_object: Option<DefendDisputeIntegrityObject>,
}

pub trait SupportedPaymentMethodsExt {
    fn add(
        &mut self,
        payment_method: PaymentMethod,
        payment_method_type: PaymentMethodType,
        payment_method_details: PaymentMethodDetails,
    );
}

impl SupportedPaymentMethodsExt for SupportedPaymentMethods {
    fn add(
        &mut self,
        payment_method: PaymentMethod,
        payment_method_type: PaymentMethodType,
        payment_method_details: PaymentMethodDetails,
    ) {
        if let Some(payment_method_data) = self.get_mut(&payment_method) {
            payment_method_data.insert(payment_method_type, payment_method_details);
        } else {
            let mut payment_method_type_metadata = PaymentMethodTypeMetadata::new();
            payment_method_type_metadata.insert(payment_method_type, payment_method_details);

            self.insert(payment_method, payment_method_type_metadata);
        }
    }
}<|MERGE_RESOLUTION|>--- conflicted
+++ resolved
@@ -69,11 +69,8 @@
     Dlocal,
     Placetopay,
     Rapyd,
-<<<<<<< HEAD
+    Aci,
     Cybersource,
-=======
-    Aci,
->>>>>>> ccd05e47
 }
 
 impl ForeignTryFrom<grpc_api_types::payments::Connector> for ConnectorEnum {
@@ -108,11 +105,8 @@
             grpc_api_types::payments::Connector::Dlocal => Ok(Self::Dlocal),
             grpc_api_types::payments::Connector::Placetopay => Ok(Self::Placetopay),
             grpc_api_types::payments::Connector::Rapyd => Ok(Self::Rapyd),
-<<<<<<< HEAD
+            grpc_api_types::payments::Connector::Aci => Ok(Self::Aci),
             grpc_api_types::payments::Connector::Cybersource => Ok(Self::Cybersource),
-=======
-            grpc_api_types::payments::Connector::Aci => Ok(Self::Aci),
->>>>>>> ccd05e47
             grpc_api_types::payments::Connector::Unspecified => {
                 Err(ApplicationErrorResponse::BadRequest(ApiError {
                     sub_code: "UNSPECIFIED_CONNECTOR".to_owned(),
