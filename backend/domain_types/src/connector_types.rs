use std::collections::HashMap;

use common_enums::{
    AttemptStatus, AuthenticationType, Currency, DisputeStatus, EventClass, PaymentMethod,
    PaymentMethodType,
};
use common_utils::{
    errors,
    ext_traits::{OptionExt, ValueExt},
    pii::IpAddress,
    types::{MinorUnit, StringMinorUnit},
    CustomResult, CustomerId, Email, SecretSerdeValue,
};
use error_stack::ResultExt;
use hyperswitch_masking::Secret;
use serde::{Deserialize, Serialize};
use strum::{Display, EnumString};

use crate::{
    errors::{ApiError, ApplicationErrorResponse, ConnectorError},
    mandates::{CustomerAcceptance, MandateData},
    payment_address::{self, Address, AddressDetails, PhoneDetails},
    payment_method_data::{self, Card, PaymentMethodData, PaymentMethodDataTypes},
    router_data::PaymentMethodToken,
    router_request_types::{
        AcceptDisputeIntegrityObject, AuthoriseIntegrityObject, BrowserInformation,
        CaptureIntegrityObject, CreateOrderIntegrityObject, DefendDisputeIntegrityObject,
        PaymentMethodTokenIntegrityObject, PaymentSynIntegrityObject, PaymentVoidIntegrityObject,
        RefundIntegrityObject, RefundSyncIntegrityObject, RepeatPaymentIntegrityObject,
        SetupMandateIntegrityObject, SubmitEvidenceIntegrityObject, SyncRequestType,
    },
    router_response_types::RedirectForm,
    types::{
        ConnectorInfo, Connectors, PaymentMethodDataType, PaymentMethodDetails,
        PaymentMethodTypeMetadata, SupportedPaymentMethods,
    },
    utils::{missing_field_err, Error, ForeignTryFrom},
};

// snake case for enum variants
#[derive(Clone, Copy, Debug, Display, EnumString)]
#[strum(serialize_all = "snake_case")]
pub enum ConnectorEnum {
    Adyen,
    Razorpay,
    RazorpayV2,
    Fiserv,
    Elavon,
    Xendit,
    Checkout,
    Authorizedotnet,
    Mifinity,
    Phonepe,
    Cashfree,
    Paytm,
    Fiuu,
    Payu,
    Cashtocode,
    Novalnet,
    Nexinets,
    Noon,
    Braintree,
    Volt,
    Bluecode,
<<<<<<< HEAD
    Rapyd,
=======
    Cryptopay,
>>>>>>> c1c40d54
}

impl ForeignTryFrom<grpc_api_types::payments::Connector> for ConnectorEnum {
    type Error = ApplicationErrorResponse;

    fn foreign_try_from(
        connector: grpc_api_types::payments::Connector,
    ) -> Result<Self, error_stack::Report<Self::Error>> {
        match connector {
            grpc_api_types::payments::Connector::Adyen => Ok(Self::Adyen),
            grpc_api_types::payments::Connector::Razorpay => Ok(Self::Razorpay),
            grpc_api_types::payments::Connector::Fiserv => Ok(Self::Fiserv),
            grpc_api_types::payments::Connector::Elavon => Ok(Self::Elavon),
            grpc_api_types::payments::Connector::Xendit => Ok(Self::Xendit),
            grpc_api_types::payments::Connector::Checkout => Ok(Self::Checkout),
            grpc_api_types::payments::Connector::Authorizedotnet => Ok(Self::Authorizedotnet),
            grpc_api_types::payments::Connector::Phonepe => Ok(Self::Phonepe),
            grpc_api_types::payments::Connector::Cashfree => Ok(Self::Cashfree),
            grpc_api_types::payments::Connector::Paytm => Ok(Self::Paytm),
            grpc_api_types::payments::Connector::Fiuu => Ok(Self::Fiuu),
            grpc_api_types::payments::Connector::Payu => Ok(Self::Payu),
            grpc_api_types::payments::Connector::Cashtocode => Ok(Self::Cashtocode),
            grpc_api_types::payments::Connector::Novalnet => Ok(Self::Novalnet),
            grpc_api_types::payments::Connector::Nexinets => Ok(Self::Nexinets),
            grpc_api_types::payments::Connector::Noon => Ok(Self::Noon),
            grpc_api_types::payments::Connector::Mifinity => Ok(Self::Mifinity),
            grpc_api_types::payments::Connector::Braintree => Ok(Self::Braintree),
            grpc_api_types::payments::Connector::Volt => Ok(Self::Volt),
            grpc_api_types::payments::Connector::Bluecode => Ok(Self::Bluecode),
<<<<<<< HEAD
            grpc_api_types::payments::Connector::Rapyd => Ok(Self::Rapyd),
=======
            grpc_api_types::payments::Connector::Cryptopay => Ok(Self::Cryptopay),
>>>>>>> c1c40d54
            grpc_api_types::payments::Connector::Unspecified => {
                Err(ApplicationErrorResponse::BadRequest(ApiError {
                    sub_code: "UNSPECIFIED_CONNECTOR".to_owned(),
                    error_identifier: 400,
                    error_message: "Connector must be specified".to_owned(),
                    error_object: None,
                })
                .into())
            }
            _ => Err(ApplicationErrorResponse::BadRequest(ApiError {
                sub_code: "INVALID_CONNECTOR".to_owned(),
                error_identifier: 400,
                error_message: format!("Connector {connector:?} is not supported"),
                error_object: None,
            })
            .into()),
        }
    }
}

#[derive(serde::Serialize, serde::Deserialize, Debug, Clone, Eq, PartialEq)]
pub struct PaymentId(pub String);

#[derive(serde::Serialize, serde::Deserialize, Debug, Clone, Eq, PartialEq)]
pub struct UpdateHistory {
    pub connector_mandate_id: Option<String>,
    pub payment_method_id: String,
    pub original_payment_id: Option<PaymentId>,
}

#[derive(Debug, serde::Deserialize, serde::Serialize, Clone, Eq, PartialEq)]
pub struct ConnectorMandateReferenceId {
    connector_mandate_id: Option<String>,
    payment_method_id: Option<String>,
    update_history: Option<Vec<UpdateHistory>>,
}

impl ConnectorMandateReferenceId {
    pub fn new(
        connector_mandate_id: Option<String>,
        payment_method_id: Option<String>,
        update_history: Option<Vec<UpdateHistory>>,
    ) -> Self {
        Self {
            connector_mandate_id,
            payment_method_id,
            update_history,
        }
    }

    pub fn get_connector_mandate_id(&self) -> Option<String> {
        self.connector_mandate_id.clone()
    }

    pub fn get_payment_method_id(&self) -> Option<&String> {
        self.payment_method_id.as_ref()
    }

    pub fn get_update_history(&self) -> Option<&Vec<UpdateHistory>> {
        self.update_history.as_ref()
    }
}

pub trait RawConnectorRequestResponse {
    fn set_raw_connector_response(&mut self, response: Option<String>);
    fn get_raw_connector_response(&self) -> Option<String>;
    fn set_raw_connector_request(&mut self, request: Option<String>);
    fn get_raw_connector_request(&self) -> Option<String>;
}

pub trait ConnectorResponseHeaders {
    fn set_connector_response_headers(&mut self, headers: Option<http::HeaderMap>);
    fn get_connector_response_headers(&self) -> Option<&http::HeaderMap>;
    fn get_connector_response_headers_as_map(&self) -> std::collections::HashMap<String, String> {
        self.get_connector_response_headers()
            .map(|headers| {
                headers
                    .iter()
                    .filter_map(|(name, value)| {
                        value
                            .to_str()
                            .ok()
                            .map(|v| (name.to_string(), v.to_string()))
                    })
                    .collect()
            })
            .unwrap_or_default()
    }
}

#[derive(Debug, serde::Deserialize, serde::Serialize, Clone, Eq, PartialEq)]
pub struct NetworkTokenWithNTIRef {
    pub network_transaction_id: String,
    pub token_exp_month: Option<Secret<String>>,
    pub token_exp_year: Option<Secret<String>>,
}

#[derive(Eq, PartialEq, Debug, serde::Deserialize, serde::Serialize, Clone)]
pub enum MandateReferenceId {
    ConnectorMandateId(ConnectorMandateReferenceId), // mandate_id send by connector
    NetworkMandateId(String), // network_txns_id send by Issuer to connector, Used for PG agnostic mandate txns along with card data
    NetworkTokenWithNTI(NetworkTokenWithNTIRef), // network_txns_id send by Issuer to connector, Used for PG agnostic mandate txns along with network token data
}

#[derive(Default, Eq, PartialEq, Debug, serde::Deserialize, serde::Serialize, Clone)]
pub struct MandateIds {
    pub mandate_id: Option<String>,
    pub mandate_reference_id: Option<MandateReferenceId>,
}

impl MandateIds {
    pub fn is_network_transaction_id_flow(&self) -> bool {
        matches!(
            self.mandate_reference_id,
            Some(MandateReferenceId::NetworkMandateId(_))
        )
    }

    pub fn new(mandate_id: String) -> Self {
        Self {
            mandate_id: Some(mandate_id),
            mandate_reference_id: None,
        }
    }
}

#[derive(Debug, Default, Clone)]
pub struct PaymentsSyncData {
    pub connector_transaction_id: ResponseId,
    pub encoded_data: Option<String>,
    pub capture_method: Option<common_enums::CaptureMethod>,
    pub connector_meta: Option<serde_json::Value>,
    pub sync_type: SyncRequestType,
    pub mandate_id: Option<MandateIds>,
    pub payment_method_type: Option<common_enums::PaymentMethodType>,
    pub currency: common_enums::Currency,
    pub payment_experience: Option<common_enums::PaymentExperience>,
    pub amount: MinorUnit,
    pub all_keys_required: Option<bool>,
    pub integrity_object: Option<PaymentSynIntegrityObject>,
}

impl PaymentsSyncData {
    pub fn is_auto_capture(&self) -> Result<bool, Error> {
        match self.capture_method {
            Some(common_enums::CaptureMethod::Automatic)
            | None
            | Some(common_enums::CaptureMethod::SequentialAutomatic) => Ok(true),
            Some(common_enums::CaptureMethod::Manual) => Ok(false),
            Some(_) => Err(ConnectorError::CaptureMethodNotSupported.into()),
        }
    }
    pub fn get_connector_transaction_id(&self) -> CustomResult<String, ConnectorError> {
        match self.connector_transaction_id.clone() {
            ResponseId::ConnectorTransactionId(txn_id) => Ok(txn_id),
            _ => Err(errors::ValidationError::IncorrectValueProvided {
                field_name: "connector_transaction_id",
            })
            .attach_printable("Expected connector transaction ID not found")
            .change_context(ConnectorError::MissingConnectorTransactionID)?,
        }
    }
}

#[derive(Debug, Clone)]
pub struct PaymentFlowData {
    pub merchant_id: common_utils::id_type::MerchantId,
    pub customer_id: Option<common_utils::id_type::CustomerId>,
    pub connector_customer: Option<String>,
    pub payment_id: String,
    pub attempt_id: String,
    pub status: AttemptStatus,
    pub payment_method: PaymentMethod,
    pub description: Option<String>,
    pub return_url: Option<String>,
    pub address: payment_address::PaymentAddress,
    pub auth_type: AuthenticationType,
    pub connector_meta_data: Option<common_utils::pii::SecretSerdeValue>,
    pub amount_captured: Option<i64>,
    // minor amount for amount frameworka
    pub minor_amount_captured: Option<MinorUnit>,
    pub access_token: Option<AccessTokenResponseData>,
    pub session_token: Option<String>,
    pub reference_id: Option<String>,
    pub payment_method_token: Option<PaymentMethodToken>,
    pub preprocessing_id: Option<String>,
    ///for switching between two different versions of the same connector
    pub connector_api_version: Option<String>,
    /// Contains a reference ID that should be sent in the connector request
    pub connector_request_reference_id: String,
    pub test_mode: Option<bool>,
    pub connector_http_status_code: Option<u16>,
    pub connector_response_headers: Option<http::HeaderMap>,
    pub external_latency: Option<u128>,
    pub connectors: Connectors,
    pub raw_connector_response: Option<String>,
    pub raw_connector_request: Option<String>,
    pub vault_headers: Option<std::collections::HashMap<String, Secret<String>>>,
}

impl PaymentFlowData {
    pub fn set_status(&mut self, status: AttemptStatus) {
        self.status = status;
    }

    pub fn get_billing(&self) -> Result<&Address, Error> {
        self.address
            .get_payment_method_billing()
            .ok_or_else(missing_field_err("billing"))
    }

    pub fn get_billing_country(&self) -> Result<common_enums::CountryAlpha2, Error> {
        self.address
            .get_payment_method_billing()
            .and_then(|a| a.address.as_ref())
            .and_then(|ad| ad.country)
            .ok_or_else(missing_field_err(
                "payment_method_data.billing.address.country",
            ))
    }

    pub fn get_billing_phone(&self) -> Result<&PhoneDetails, Error> {
        self.address
            .get_payment_method_billing()
            .and_then(|a| a.phone.as_ref())
            .ok_or_else(missing_field_err("billing.phone"))
    }

    pub fn get_optional_billing(&self) -> Option<&Address> {
        self.address.get_payment_method_billing()
    }

    pub fn get_optional_shipping(&self) -> Option<&Address> {
        self.address.get_shipping()
    }

    pub fn get_optional_shipping_first_name(&self) -> Option<Secret<String>> {
        self.address.get_shipping().and_then(|shipping_address| {
            shipping_address
                .clone()
                .address
                .and_then(|shipping_details| shipping_details.first_name)
        })
    }

    pub fn get_optional_shipping_last_name(&self) -> Option<Secret<String>> {
        self.address.get_shipping().and_then(|shipping_address| {
            shipping_address
                .clone()
                .address
                .and_then(|shipping_details| shipping_details.last_name)
        })
    }

    pub fn get_optional_shipping_line1(&self) -> Option<Secret<String>> {
        self.address.get_shipping().and_then(|shipping_address| {
            shipping_address
                .clone()
                .address
                .and_then(|shipping_details| shipping_details.line1)
        })
    }

    pub fn get_optional_shipping_line2(&self) -> Option<Secret<String>> {
        self.address.get_shipping().and_then(|shipping_address| {
            shipping_address
                .clone()
                .address
                .and_then(|shipping_details| shipping_details.line2)
        })
    }

    pub fn get_optional_shipping_city(&self) -> Option<String> {
        self.address.get_shipping().and_then(|shipping_address| {
            shipping_address
                .clone()
                .address
                .and_then(|shipping_details| shipping_details.city)
        })
    }

    pub fn get_optional_shipping_state(&self) -> Option<Secret<String>> {
        self.address.get_shipping().and_then(|shipping_address| {
            shipping_address
                .clone()
                .address
                .and_then(|shipping_details| shipping_details.state)
        })
    }

    pub fn get_optional_shipping_country(&self) -> Option<common_enums::CountryAlpha2> {
        self.address.get_shipping().and_then(|shipping_address| {
            shipping_address
                .clone()
                .address
                .and_then(|shipping_details| shipping_details.country)
        })
    }

    pub fn get_optional_shipping_zip(&self) -> Option<Secret<String>> {
        self.address.get_shipping().and_then(|shipping_address| {
            shipping_address
                .clone()
                .address
                .and_then(|shipping_details| shipping_details.zip)
        })
    }

    pub fn get_optional_shipping_email(&self) -> Option<Email> {
        self.address
            .get_shipping()
            .and_then(|shipping_address| shipping_address.clone().email)
    }

    pub fn get_optional_shipping_phone_number(&self) -> Option<Secret<String>> {
        self.address
            .get_shipping()
            .and_then(|shipping_address| shipping_address.clone().phone)
            .and_then(|phone_details| phone_details.get_number_with_country_code().ok())
    }

    pub fn get_description(&self) -> Result<String, Error> {
        self.description
            .clone()
            .ok_or_else(missing_field_err("description"))
    }
    pub fn get_billing_address(&self) -> Result<&AddressDetails, Error> {
        self.address
            .get_payment_method_billing()
            .as_ref()
            .and_then(|a| a.address.as_ref())
            .ok_or_else(missing_field_err("billing.address"))
    }

    pub fn get_connector_meta(&self) -> Result<SecretSerdeValue, Error> {
        self.connector_meta_data
            .clone()
            .ok_or_else(missing_field_err("connector_meta_data"))
    }

    pub fn get_session_token(&self) -> Result<String, Error> {
        self.session_token
            .clone()
            .ok_or_else(missing_field_err("session_token"))
    }

    pub fn get_access_token(&self) -> Result<String, Error> {
        self.access_token
            .as_ref()
            .map(|token_data| token_data.access_token.clone())
            .ok_or_else(missing_field_err("access_token"))
    }

    pub fn get_access_token_data(&self) -> Result<AccessTokenResponseData, Error> {
        self.access_token
            .clone()
            .ok_or_else(missing_field_err("access_token"))
    }

    pub fn set_access_token(mut self, access_token: Option<AccessTokenResponseData>) -> Self {
        self.access_token = access_token;
        self
    }

    pub fn get_billing_first_name(&self) -> Result<Secret<String>, Error> {
        self.address
            .get_payment_method_billing()
            .and_then(|billing_address| {
                billing_address
                    .clone()
                    .address
                    .and_then(|billing_details| billing_details.first_name.clone())
            })
            .ok_or_else(missing_field_err(
                "payment_method_data.billing.address.first_name",
            ))
    }

    pub fn get_billing_full_name(&self) -> Result<Secret<String>, Error> {
        self.get_optional_billing()
            .and_then(|billing_details| billing_details.address.as_ref())
            .and_then(|billing_address| billing_address.get_optional_full_name())
            .ok_or_else(missing_field_err(
                "payment_method_data.billing.address.first_name",
            ))
    }

    pub fn get_billing_last_name(&self) -> Result<Secret<String>, Error> {
        self.address
            .get_payment_method_billing()
            .and_then(|billing_address| {
                billing_address
                    .clone()
                    .address
                    .and_then(|billing_details| billing_details.last_name.clone())
            })
            .ok_or_else(missing_field_err(
                "payment_method_data.billing.address.last_name",
            ))
    }

    pub fn get_billing_line1(&self) -> Result<Secret<String>, Error> {
        self.address
            .get_payment_method_billing()
            .and_then(|billing_address| {
                billing_address
                    .clone()
                    .address
                    .and_then(|billing_details| billing_details.line1.clone())
            })
            .ok_or_else(missing_field_err(
                "payment_method_data.billing.address.line1",
            ))
    }
    pub fn get_billing_city(&self) -> Result<String, Error> {
        self.address
            .get_payment_method_billing()
            .and_then(|billing_address| {
                billing_address
                    .clone()
                    .address
                    .and_then(|billing_details| billing_details.city)
            })
            .ok_or_else(missing_field_err(
                "payment_method_data.billing.address.city",
            ))
    }

    pub fn get_billing_email(&self) -> Result<Email, Error> {
        self.address
            .get_payment_method_billing()
            .and_then(|billing_address| billing_address.email.clone())
            .ok_or_else(missing_field_err("payment_method_data.billing.email"))
    }

    pub fn get_billing_phone_number(&self) -> Result<Secret<String>, Error> {
        self.address
            .get_payment_method_billing()
            .and_then(|billing_address| billing_address.clone().phone)
            .map(|phone_details| phone_details.get_number_with_country_code())
            .transpose()?
            .ok_or_else(missing_field_err("payment_method_data.billing.phone"))
    }

    pub fn get_optional_billing_line1(&self) -> Option<Secret<String>> {
        self.address
            .get_payment_method_billing()
            .and_then(|billing_address| {
                billing_address
                    .clone()
                    .address
                    .and_then(|billing_details| billing_details.line1)
            })
    }

    pub fn get_optional_billing_line2(&self) -> Option<Secret<String>> {
        self.address
            .get_payment_method_billing()
            .and_then(|billing_address| {
                billing_address
                    .clone()
                    .address
                    .and_then(|billing_details| billing_details.line2)
            })
    }

    pub fn get_optional_billing_city(&self) -> Option<String> {
        self.address
            .get_payment_method_billing()
            .and_then(|billing_address| {
                billing_address
                    .clone()
                    .address
                    .and_then(|billing_details| billing_details.city)
            })
    }

    pub fn get_optional_billing_country(&self) -> Option<common_enums::CountryAlpha2> {
        self.address
            .get_payment_method_billing()
            .and_then(|billing_address| {
                billing_address
                    .clone()
                    .address
                    .and_then(|billing_details| billing_details.country)
            })
    }

    pub fn get_optional_billing_zip(&self) -> Option<Secret<String>> {
        self.address
            .get_payment_method_billing()
            .and_then(|billing_address| {
                billing_address
                    .clone()
                    .address
                    .and_then(|billing_details| billing_details.zip)
            })
    }

    pub fn get_optional_billing_state(&self) -> Option<Secret<String>> {
        self.address
            .get_payment_method_billing()
            .and_then(|billing_address| {
                billing_address
                    .clone()
                    .address
                    .and_then(|billing_details| billing_details.state)
            })
    }

    pub fn get_optional_billing_first_name(&self) -> Option<Secret<String>> {
        self.address
            .get_payment_method_billing()
            .and_then(|billing_address| {
                billing_address
                    .clone()
                    .address
                    .and_then(|billing_details| billing_details.first_name)
            })
    }

    pub fn get_optional_billing_last_name(&self) -> Option<Secret<String>> {
        self.address
            .get_payment_method_billing()
            .and_then(|billing_address| {
                billing_address
                    .clone()
                    .address
                    .and_then(|billing_details| billing_details.last_name)
            })
    }

    pub fn get_optional_billing_phone_number(&self) -> Option<Secret<String>> {
        self.address
            .get_payment_method_billing()
            .and_then(|billing_address| {
                billing_address
                    .clone()
                    .phone
                    .and_then(|phone_data| phone_data.number)
            })
    }

    pub fn get_optional_billing_email(&self) -> Option<Email> {
        self.address
            .get_payment_method_billing()
            .and_then(|billing_address| billing_address.clone().email)
    }
    pub fn to_connector_meta<T>(&self) -> Result<T, Error>
    where
        T: serde::de::DeserializeOwned,
    {
        self.get_connector_meta()?
            .parse_value(std::any::type_name::<T>())
            .change_context(ConnectorError::NoConnectorMetaData)
    }

    pub fn is_three_ds(&self) -> bool {
        matches!(self.auth_type, common_enums::AuthenticationType::ThreeDs)
    }

    pub fn get_shipping_address(&self) -> Result<&AddressDetails, Error> {
        self.address
            .get_shipping()
            .and_then(|a| a.address.as_ref())
            .ok_or_else(missing_field_err("shipping.address"))
    }

    pub fn get_shipping_address_with_phone_number(&self) -> Result<&Address, Error> {
        self.address
            .get_shipping()
            .ok_or_else(missing_field_err("shipping"))
    }

    pub fn get_payment_method_token(&self) -> Result<PaymentMethodToken, Error> {
        self.payment_method_token
            .clone()
            .ok_or_else(missing_field_err("payment_method_token"))
    }
    pub fn get_customer_id(&self) -> Result<CustomerId, Error> {
        self.customer_id
            .to_owned()
            .ok_or_else(missing_field_err("customer_id"))
    }
    pub fn get_connector_customer_id(&self) -> Result<String, Error> {
        self.connector_customer
            .to_owned()
            .ok_or_else(missing_field_err("connector_customer_id"))
    }
    pub fn get_preprocessing_id(&self) -> Result<String, Error> {
        self.preprocessing_id
            .to_owned()
            .ok_or_else(missing_field_err("preprocessing_id"))
    }

    pub fn get_optional_billing_full_name(&self) -> Option<Secret<String>> {
        self.get_optional_billing()
            .and_then(|billing_details| billing_details.address.as_ref())
            .and_then(|billing_address| billing_address.get_optional_full_name())
    }

    pub fn set_order_reference_id(mut self, reference_id: Option<String>) -> Self {
        if reference_id.is_some() && self.reference_id.is_none() {
            self.reference_id = reference_id;
        }
        self
    }
    pub fn set_session_token_id(mut self, session_token_id: Option<String>) -> Self {
        if session_token_id.is_some() && self.session_token.is_none() {
            self.session_token = session_token_id;
        }
        self
    }
    pub fn set_payment_method_token(mut self, payment_method_token: Option<String>) -> Self {
        if payment_method_token.is_some() && self.payment_method_token.is_none() {
            self.payment_method_token =
                payment_method_token.map(|token| PaymentMethodToken::Token(Secret::new(token)));
        }
        self
    }

    pub fn set_access_token_id(mut self, access_token_id: Option<String>) -> Self {
        if let (Some(token_id), None) = (access_token_id, &self.access_token) {
            self.access_token = Some(AccessTokenResponseData {
                access_token: token_id,
                token_type: None,
                expires_in: None,
            });
        }
        self
    }

    pub fn get_return_url(&self) -> Option<String> {
        self.return_url.clone()
    }

    // Helper methods for additional headers
    pub fn get_header(&self, key: &str) -> Option<&Secret<String>> {
        self.vault_headers.as_ref().and_then(|h| h.get(key))
    }
}

impl RawConnectorRequestResponse for PaymentFlowData {
    fn set_raw_connector_response(&mut self, response: Option<String>) {
        self.raw_connector_response = response;
    }

    fn get_raw_connector_response(&self) -> Option<String> {
        self.raw_connector_response.clone()
    }

    fn get_raw_connector_request(&self) -> Option<String> {
        self.raw_connector_request.clone()
    }

    fn set_raw_connector_request(&mut self, request: Option<String>) {
        self.raw_connector_request = request;
    }
}

impl ConnectorResponseHeaders for PaymentFlowData {
    fn set_connector_response_headers(&mut self, headers: Option<http::HeaderMap>) {
        self.connector_response_headers = headers;
    }

    fn get_connector_response_headers(&self) -> Option<&http::HeaderMap> {
        self.connector_response_headers.as_ref()
    }
}

#[derive(Debug, Clone)]
pub struct PaymentVoidData {
    pub connector_transaction_id: String,
    pub cancellation_reason: Option<String>,
    pub integrity_object: Option<PaymentVoidIntegrityObject>,
    pub raw_connector_response: Option<String>,
    pub browser_info: Option<BrowserInformation>,
}

impl PaymentVoidData {
    // fn get_amount(&self) -> Result<i64, Error> {
    //     self.amount.ok_or_else(missing_field_err("amount"))
    // }
    // fn get_currency(&self) -> Result<common_enums::Currency, Error> {
    //     self.currency.ok_or_else(missing_field_err("currency"))
    // }
    pub fn get_cancellation_reason(&self) -> Result<String, Error> {
        self.cancellation_reason
            .clone()
            .ok_or_else(missing_field_err("cancellation_reason"))
    }
    // fn get_browser_info(&self) -> Result<BrowserInformation, Error> {
    //     self.browser_info
    //         .clone()
    //         .ok_or_else(missing_field_err("browser_info"))
    // }
    pub fn get_optional_language_from_browser_info(&self) -> Option<String> {
        self.browser_info
            .clone()
            .and_then(|browser_info| browser_info.language)
    }
}

#[derive(Debug, Clone, Serialize)]
pub struct PaymentsAuthorizeData<T: PaymentMethodDataTypes> {
    pub payment_method_data: payment_method_data::PaymentMethodData<T>,
    /// total amount (original_amount + surcharge_amount + tax_on_surcharge_amount)
    /// If connector supports separate field for surcharge amount, consider using below functions defined on `PaymentsAuthorizeData` to fetch original amount and surcharge amount separately
    /// ```text
    /// get_original_amount()
    /// get_surcharge_amount()
    /// get_tax_on_surcharge_amount()
    /// get_total_surcharge_amount() // returns surcharge_amount + tax_on_surcharge_amount
    /// ```
    pub amount: i64,
    pub order_tax_amount: Option<MinorUnit>,
    pub email: Option<common_utils::pii::Email>,
    pub customer_name: Option<String>,
    pub currency: Currency,
    pub confirm: bool,
    pub statement_descriptor_suffix: Option<String>,
    pub statement_descriptor: Option<String>,
    pub capture_method: Option<common_enums::CaptureMethod>,
    pub router_return_url: Option<String>,
    pub webhook_url: Option<String>,
    pub complete_authorize_url: Option<String>,
    // Mandates
    pub mandate_id: Option<MandateIds>,
    pub setup_future_usage: Option<common_enums::FutureUsage>,
    pub off_session: Option<bool>,
    pub browser_info: Option<BrowserInformation>,
    pub order_category: Option<String>,
    pub session_token: Option<String>,
    pub access_token: Option<String>,
    pub enrolled_for_3ds: bool,
    pub related_transaction_id: Option<String>,
    pub payment_experience: Option<common_enums::PaymentExperience>,
    pub payment_method_type: Option<common_enums::PaymentMethodType>,
    pub customer_id: Option<common_utils::id_type::CustomerId>,
    pub request_incremental_authorization: bool,
    pub metadata: Option<serde_json::Value>,
    // New amount for amount frame work
    pub minor_amount: MinorUnit,
    /// Merchant's identifier for the payment/invoice. This will be sent to the connector
    /// if the connector provides support to accept multiple reference ids.
    /// In case the connector supports only one reference id, Hyperswitch's Payment ID will be sent as reference.
    pub merchant_order_reference_id: Option<String>,
    pub shipping_cost: Option<MinorUnit>,
    pub merchant_account_id: Option<String>,
    pub integrity_object: Option<AuthoriseIntegrityObject>,
    pub merchant_config_currency: Option<common_enums::Currency>,
    pub all_keys_required: Option<bool>,
}

impl<T: PaymentMethodDataTypes> PaymentsAuthorizeData<T> {
    pub fn is_auto_capture(&self) -> Result<bool, Error> {
        match self.capture_method {
            Some(common_enums::CaptureMethod::Automatic)
            | None
            | Some(common_enums::CaptureMethod::SequentialAutomatic) => Ok(true),
            Some(common_enums::CaptureMethod::Manual) => Ok(false),
            Some(_) => Err(ConnectorError::CaptureMethodNotSupported.into()),
        }
    }
    pub fn get_email(&self) -> Result<Email, Error> {
        self.email.clone().ok_or_else(missing_field_err("email"))
    }
    pub fn get_optional_email(&self) -> Option<Email> {
        self.email.clone()
    }
    pub fn get_browser_info(&self) -> Result<BrowserInformation, Error> {
        self.browser_info
            .clone()
            .ok_or_else(missing_field_err("browser_info"))
    }
    pub fn get_optional_language_from_browser_info(&self) -> Option<String> {
        self.browser_info
            .clone()
            .and_then(|browser_info| browser_info.language)
    }
    // pub fn get_order_details(&self) -> Result<Vec<OrderDetailsWithAmount>, Error> {
    //     self.order_details
    //         .clone()
    //         .ok_or_else(missing_field_err("order_details"))
    // }

    pub fn get_card(&self) -> Result<Card<T>, Error> {
        match &self.payment_method_data {
            PaymentMethodData::Card(card) => Ok(card.clone()),
            _ => Err(missing_field_err("card")()),
        }
    }

    pub fn get_complete_authorize_url(&self) -> Result<String, Error> {
        self.complete_authorize_url
            .clone()
            .ok_or_else(missing_field_err("complete_authorize_url"))
    }

    pub fn connector_mandate_id(&self) -> Option<String> {
        self.mandate_id
            .as_ref()
            .and_then(|mandate_ids| match &mandate_ids.mandate_reference_id {
                Some(MandateReferenceId::ConnectorMandateId(connector_mandate_ids)) => {
                    connector_mandate_ids.get_connector_mandate_id()
                }
                Some(MandateReferenceId::NetworkMandateId(_))
                | None
                | Some(MandateReferenceId::NetworkTokenWithNTI(_)) => None,
            })
    }

    pub fn get_optional_network_transaction_id(&self) -> Option<String> {
        self.mandate_id
            .as_ref()
            .and_then(|mandate_ids| match &mandate_ids.mandate_reference_id {
                Some(MandateReferenceId::NetworkMandateId(network_transaction_id)) => {
                    Some(network_transaction_id.clone())
                }
                Some(MandateReferenceId::ConnectorMandateId(_))
                | Some(MandateReferenceId::NetworkTokenWithNTI(_))
                | None => None,
            })
    }

    pub fn is_mandate_payment(&self) -> bool {
        (self.setup_future_usage == Some(common_enums::FutureUsage::OffSession))
            || self
                .mandate_id
                .as_ref()
                .and_then(|mandate_ids| mandate_ids.mandate_reference_id.as_ref())
                .is_some()
    }
    // fn is_cit_mandate_payment(&self) -> bool {
    //     (self.customer_acceptance.is_some() || self.setup_mandate_details.is_some())
    //         && self.setup_future_usage == Some(storage_enums::FutureUsage::OffSession)
    // }
    pub fn get_webhook_url(&self) -> Result<String, Error> {
        self.webhook_url
            .clone()
            .ok_or_else(missing_field_err("webhook_url"))
    }
    pub fn get_router_return_url(&self) -> Result<String, Error> {
        self.router_return_url
            .clone()
            .ok_or_else(missing_field_err("return_url"))
    }
    pub fn is_wallet(&self) -> bool {
        matches!(self.payment_method_data, PaymentMethodData::Wallet(_))
    }
    pub fn is_card(&self) -> bool {
        matches!(self.payment_method_data, PaymentMethodData::Card(_))
    }

    pub fn get_payment_method_type(&self) -> Result<common_enums::PaymentMethodType, Error> {
        self.payment_method_type
            .to_owned()
            .ok_or_else(missing_field_err("payment_method_type"))
    }

    pub fn get_connector_mandate_id(&self) -> Result<String, Error> {
        self.connector_mandate_id()
            .ok_or_else(missing_field_err("connector_mandate_id"))
    }
    pub fn get_ip_address_as_optional(&self) -> Option<Secret<String, IpAddress>> {
        self.browser_info.clone().and_then(|browser_info| {
            browser_info
                .ip_address
                .map(|ip| Secret::new(ip.to_string()))
        })
    }
    // fn get_original_amount(&self) -> i64 {
    //     self.surcharge_details
    //         .as_ref()
    //         .map(|surcharge_details| surcharge_details.original_amount.get_amount_as_i64())
    //         .unwrap_or(self.amount)
    // }
    // fn get_surcharge_amount(&self) -> Option<i64> {
    //     self.surcharge_details
    //         .as_ref()
    //         .map(|surcharge_details| surcharge_details.surcharge_amount.get_amount_as_i64())
    // }
    // fn get_tax_on_surcharge_amount(&self) -> Option<i64> {
    //     self.surcharge_details.as_ref().map(|surcharge_details| {
    //         surcharge_details
    //             .tax_on_surcharge_amount
    //             .get_amount_as_i64()
    //     })
    // }
    // fn get_total_surcharge_amount(&self) -> Option<i64> {
    //     self.surcharge_details.as_ref().map(|surcharge_details| {
    //         surcharge_details
    //             .get_total_surcharge_amount()
    //             .get_amount_as_i64()
    //     })
    // }

    // fn is_customer_initiated_mandate_payment(&self) -> bool {
    //     (self.customer_acceptance.is_some() || self.setup_mandate_details.is_some())
    //         && self.setup_future_usage == Some(storage_enums::FutureUsage::OffSession)
    // }

    pub fn get_metadata_as_object(&self) -> Option<SecretSerdeValue> {
        self.metadata.clone().and_then(|meta_data| match meta_data {
            serde_json::Value::Null
            | serde_json::Value::Bool(_)
            | serde_json::Value::Number(_)
            | serde_json::Value::String(_)
            | serde_json::Value::Array(_) => None,
            serde_json::Value::Object(_) => Some(meta_data.into()),
        })
    }

    // fn get_authentication_data(&self) -> Result<AuthenticationData, Error> {
    //     self.authentication_data
    //         .clone()
    //         .ok_or_else(missing_field_err("authentication_data"))
    // }

    // fn get_connector_mandate_request_reference_id(&self) -> Result<String, Error> {
    //     self.mandate_id
    //         .as_ref()
    //         .and_then(|mandate_ids| match &mandate_ids.mandate_reference_id {
    //             Some(MandateReferenceId::ConnectorMandateId(connector_mandate_ids)) => {
    //                 connector_mandate_ids.get_connector_mandate_request_reference_id()
    //             }
    //             Some(MandateReferenceId::NetworkMandateId(_))
    //             | None
    //             | Some(MandateReferenceId::NetworkTokenWithNTI(_)) => None,
    //         })
    //         .ok_or_else(missing_field_err("connector_mandate_request_reference_id"))
    // }

    pub fn set_session_token(mut self, session_token: Option<String>) -> Self {
        self.session_token = session_token;
        self
    }

    pub fn set_access_token(mut self, access_token: Option<String>) -> Self {
        self.access_token = access_token;
        self
    }

    pub fn get_access_token_optional(&self) -> Option<&String> {
        self.access_token.as_ref()
    }
}

#[derive(Debug, Clone, Default, Serialize, Deserialize)]
pub enum ResponseId {
    ConnectorTransactionId(String),
    EncodedData(String),
    #[default]
    NoResponseId,
}
impl ResponseId {
    pub fn get_connector_transaction_id(
        &self,
    ) -> errors::CustomResult<String, errors::ValidationError> {
        match self {
            Self::ConnectorTransactionId(txn_id) => Ok(txn_id.to_string()),
            _ => Err(errors::ValidationError::IncorrectValueProvided {
                field_name: "connector_transaction_id",
            })
            .attach_printable("Expected connector transaction ID not found"),
        }
    }
}

#[derive(Debug, Clone, Serialize, Deserialize)]
pub enum PaymentsResponseData {
    TransactionResponse {
        resource_id: ResponseId,
        redirection_data: Option<Box<RedirectForm>>,
        connector_metadata: Option<serde_json::Value>,
        mandate_reference: Option<Box<MandateReference>>,
        network_txn_id: Option<String>,
        connector_response_reference_id: Option<String>,
        incremental_authorization_allowed: Option<bool>,
        status_code: u16,
    },
    SessionResponse {
        session_token: String,
        status_code: u16,
    },
}

#[derive(serde::Serialize, serde::Deserialize, Debug, Clone)]
pub struct MandateReference {
    pub connector_mandate_id: Option<String>,
    pub payment_method_id: Option<String>,
}

#[derive(Debug, Clone)]
pub struct PaymentCreateOrderData {
    pub amount: MinorUnit,
    pub currency: Currency,
    pub integrity_object: Option<CreateOrderIntegrityObject>,
    pub metadata: Option<serde_json::Value>,
    pub webhook_url: Option<String>,
}

#[derive(Debug, Clone)]
pub struct PaymentCreateOrderResponse {
    pub order_id: String,
}

#[derive(Debug, Clone)]
pub struct PaymentMethodTokenizationData<T: PaymentMethodDataTypes> {
    pub payment_method_data: payment_method_data::PaymentMethodData<T>,
    pub browser_info: Option<BrowserInformation>,
    pub currency: Currency,
    pub amount: MinorUnit,
    pub customer_acceptance: Option<CustomerAcceptance>,
    pub setup_future_usage: Option<common_enums::FutureUsage>,
    pub setup_mandate_details: Option<MandateData>,
    pub mandate_id: Option<MandateIds>,
    pub integrity_object: Option<PaymentMethodTokenIntegrityObject>,
    // pub split_payments: Option<SplitPaymentsRequest>,
}

#[derive(Debug, Clone)]
pub struct PaymentMethodTokenResponse {
    pub token: String,
}

#[derive(Debug, Clone)]
pub struct SessionTokenRequestData {
    pub amount: MinorUnit,
    pub currency: Currency,
}

#[derive(Debug, Clone)]
pub struct SessionTokenResponseData {
    pub session_token: String,
}

#[derive(Debug, Clone)]
pub struct AccessTokenRequestData {
    pub grant_type: String,
}

#[derive(Debug, Clone)]
pub struct AccessTokenResponseData {
    pub access_token: String,
    pub token_type: Option<String>,
    pub expires_in: Option<i64>,
}

#[derive(Debug, Default, Clone)]
pub struct RefundSyncData {
    pub connector_transaction_id: String,
    pub connector_refund_id: String,
    pub reason: Option<String>,
    pub refund_connector_metadata: Option<common_utils::pii::SecretSerdeValue>,
    pub refund_status: common_enums::RefundStatus,
    pub all_keys_required: Option<bool>,
    pub integrity_object: Option<RefundSyncIntegrityObject>,
    pub browser_info: Option<BrowserInformation>,
}

impl RefundSyncData {
    pub fn get_optional_language_from_browser_info(&self) -> Option<String> {
        self.browser_info
            .clone()
            .and_then(|browser_info| browser_info.language)
    }
}

#[derive(Debug, Clone)]
pub struct RefundsResponseData {
    pub connector_refund_id: String,
    pub refund_status: common_enums::RefundStatus,
    pub status_code: u16,
}

#[derive(Debug, Clone)]
pub struct RefundFlowData {
    pub status: common_enums::RefundStatus,
    pub refund_id: Option<String>,
    pub connectors: Connectors,
    pub connector_request_reference_id: String,
    pub raw_connector_response: Option<String>,
    pub connector_response_headers: Option<http::HeaderMap>,
    pub raw_connector_request: Option<String>,
}

impl RawConnectorRequestResponse for RefundFlowData {
    fn set_raw_connector_response(&mut self, response: Option<String>) {
        self.raw_connector_response = response;
    }

    fn get_raw_connector_response(&self) -> Option<String> {
        self.raw_connector_response.clone()
    }

    fn get_raw_connector_request(&self) -> Option<String> {
        self.raw_connector_request.clone()
    }

    fn set_raw_connector_request(&mut self, request: Option<String>) {
        self.raw_connector_request = request;
    }
}

impl ConnectorResponseHeaders for RefundFlowData {
    fn set_connector_response_headers(&mut self, headers: Option<http::HeaderMap>) {
        self.connector_response_headers = headers;
    }

    fn get_connector_response_headers(&self) -> Option<&http::HeaderMap> {
        self.connector_response_headers.as_ref()
    }
}

#[derive(Debug, Clone)]
pub struct WebhookDetailsResponse {
    pub resource_id: Option<ResponseId>,
    pub status: common_enums::AttemptStatus,
    pub connector_response_reference_id: Option<String>,
    pub mandate_reference: Option<Box<MandateReference>>,
    pub error_code: Option<String>,
    pub error_message: Option<String>,
    pub raw_connector_response: Option<String>,
    pub status_code: u16,
    pub response_headers: Option<http::HeaderMap>,
    pub transformation_status: common_enums::WebhookTransformationStatus,
}

#[derive(Debug, Clone)]
pub struct RefundWebhookDetailsResponse {
    pub connector_refund_id: Option<String>,
    pub status: common_enums::RefundStatus,
    pub connector_response_reference_id: Option<String>,
    pub error_code: Option<String>,
    pub error_message: Option<String>,
    pub raw_connector_response: Option<String>,
    pub status_code: u16,
    pub response_headers: Option<http::HeaderMap>,
}

#[derive(Debug, Clone)]
pub struct DisputeWebhookDetailsResponse {
    pub amount: StringMinorUnit,
    pub currency: common_enums::enums::Currency,
    pub dispute_id: String,
    pub status: common_enums::DisputeStatus,
    pub stage: common_enums::DisputeStage,
    pub connector_response_reference_id: Option<String>,
    pub dispute_message: Option<String>,
    pub raw_connector_response: Option<String>,
    pub status_code: u16,
    pub response_headers: Option<http::HeaderMap>,
    /// connector_reason
    pub connector_reason_code: Option<String>,
}

#[derive(Debug, Clone, PartialEq, Eq)]
pub enum HttpMethod {
    Options,
    Get,
    Post,
    Put,
    Delete,
    Head,
    Trace,
    Connect,
    Patch,
}

#[derive(Debug, Clone)]
pub struct RequestDetails {
    pub method: HttpMethod,
    pub uri: Option<String>,
    pub headers: HashMap<String, String>,
    pub body: Vec<u8>,
    pub query_params: Option<String>,
}

#[derive(Debug, Clone)]
pub struct ConnectorWebhookSecrets {
    pub secret: Vec<u8>,
    pub additional_secret: Option<hyperswitch_masking::Secret<String>>,
}

#[derive(Debug, Clone, PartialEq)]
pub enum EventType {
    // Payment intent events
    PaymentIntentFailure,
    PaymentIntentSuccess,
    PaymentIntentProcessing,
    PaymentIntentPartiallyFunded,
    PaymentIntentCancelled,
    PaymentIntentCancelFailure,
    PaymentIntentAuthorizationSuccess,
    PaymentIntentAuthorizationFailure,
    PaymentIntentCaptureSuccess,
    PaymentIntentCaptureFailure,
    PaymentIntentExpired,
    PaymentActionRequired,

    // Source events
    SourceChargeable,
    SourceTransactionCreated,

    // Refund events
    RefundFailure,
    RefundSuccess,

    // Dispute events
    DisputeOpened,
    DisputeExpired,
    DisputeAccepted,
    DisputeCancelled,
    DisputeChallenged,
    DisputeWon,
    DisputeLost,

    // Mandate events
    MandateActive,
    MandateRevoked,

    // Misc events
    EndpointVerification,
    ExternalAuthenticationAres,
    FrmApproved,
    FrmRejected,

    // Payout events
    PayoutSuccess,
    PayoutFailure,
    PayoutProcessing,
    PayoutCancelled,
    PayoutCreated,
    PayoutExpired,
    PayoutReversed,

    // Recovery events
    RecoveryPaymentFailure,
    RecoveryPaymentSuccess,
    RecoveryPaymentPending,
    RecoveryInvoiceCancel,
    IncomingWebhookEventUnspecified,

    // Legacy broad categories (for backward compatibility)
    Payment,
    Refund,
    Dispute,
}

impl EventType {
    /// Returns true if this event type is payment-related
    pub fn is_payment_event(&self) -> bool {
        matches!(
            self,
            Self::PaymentIntentFailure
                | Self::PaymentIntentSuccess
                | Self::PaymentIntentProcessing
                | Self::PaymentIntentPartiallyFunded
                | Self::PaymentIntentCancelled
                | Self::PaymentIntentCancelFailure
                | Self::PaymentIntentAuthorizationSuccess
                | Self::PaymentIntentAuthorizationFailure
                | Self::PaymentIntentCaptureSuccess
                | Self::PaymentIntentCaptureFailure
                | Self::PaymentIntentExpired
                | Self::PaymentActionRequired
                | Self::SourceChargeable
                | Self::SourceTransactionCreated
                | Self::Payment
        )
    }

    /// Returns true if this event type is refund-related
    pub fn is_refund_event(&self) -> bool {
        matches!(
            self,
            Self::RefundFailure | Self::RefundSuccess | Self::Refund
        )
    }

    /// Returns true if this event type is dispute-related
    pub fn is_dispute_event(&self) -> bool {
        matches!(
            self,
            Self::DisputeOpened
                | Self::DisputeExpired
                | Self::DisputeAccepted
                | Self::DisputeCancelled
                | Self::DisputeChallenged
                | Self::DisputeWon
                | Self::DisputeLost
                | Self::Dispute
        )
    }

    /// Returns true if this event type is mandate-related
    pub fn is_mandate_event(&self) -> bool {
        matches!(self, Self::MandateActive | Self::MandateRevoked)
    }

    /// Returns true if this event type is payout-related
    pub fn is_payout_event(&self) -> bool {
        matches!(
            self,
            Self::PayoutSuccess
                | Self::PayoutFailure
                | Self::PayoutProcessing
                | Self::PayoutCancelled
                | Self::PayoutCreated
                | Self::PayoutExpired
                | Self::PayoutReversed
        )
    }

    /// Returns true if this event type is recovery-related
    pub fn is_recovery_event(&self) -> bool {
        matches!(
            self,
            Self::RecoveryPaymentFailure
                | Self::RecoveryPaymentSuccess
                | Self::RecoveryPaymentPending
                | Self::RecoveryInvoiceCancel
        )
    }

    /// Returns true if this event type is miscellaneous
    pub fn is_misc_event(&self) -> bool {
        matches!(
            self,
            Self::EndpointVerification
                | Self::ExternalAuthenticationAres
                | Self::FrmApproved
                | Self::FrmRejected
                | Self::IncomingWebhookEventUnspecified
        )
    }
}

impl ForeignTryFrom<grpc_api_types::payments::WebhookEventType> for EventType {
    type Error = ApplicationErrorResponse;

    fn foreign_try_from(
        value: grpc_api_types::payments::WebhookEventType,
    ) -> Result<Self, error_stack::Report<Self::Error>> {
        match value {
            grpc_api_types::payments::WebhookEventType::PaymentIntentFailure => {
                Ok(Self::PaymentIntentFailure)
            }
            grpc_api_types::payments::WebhookEventType::PaymentIntentSuccess => {
                Ok(Self::PaymentIntentSuccess)
            }
            grpc_api_types::payments::WebhookEventType::PaymentIntentProcessing => {
                Ok(Self::PaymentIntentProcessing)
            }
            grpc_api_types::payments::WebhookEventType::PaymentIntentPartiallyFunded => {
                Ok(Self::PaymentIntentPartiallyFunded)
            }
            grpc_api_types::payments::WebhookEventType::PaymentIntentCancelled => {
                Ok(Self::PaymentIntentCancelled)
            }
            grpc_api_types::payments::WebhookEventType::PaymentIntentCancelFailure => {
                Ok(Self::PaymentIntentCancelFailure)
            }
            grpc_api_types::payments::WebhookEventType::PaymentIntentAuthorizationSuccess => {
                Ok(Self::PaymentIntentAuthorizationSuccess)
            }
            grpc_api_types::payments::WebhookEventType::PaymentIntentAuthorizationFailure => {
                Ok(Self::PaymentIntentAuthorizationFailure)
            }
            grpc_api_types::payments::WebhookEventType::PaymentIntentCaptureSuccess => {
                Ok(Self::PaymentIntentCaptureSuccess)
            }
            grpc_api_types::payments::WebhookEventType::PaymentIntentCaptureFailure => {
                Ok(Self::PaymentIntentCaptureFailure)
            }
            grpc_api_types::payments::WebhookEventType::PaymentIntentExpired => {
                Ok(Self::PaymentIntentExpired)
            }
            grpc_api_types::payments::WebhookEventType::PaymentActionRequired => {
                Ok(Self::PaymentActionRequired)
            }
            grpc_api_types::payments::WebhookEventType::SourceChargeable => {
                Ok(Self::SourceChargeable)
            }
            grpc_api_types::payments::WebhookEventType::SourceTransactionCreated => {
                Ok(Self::SourceTransactionCreated)
            }
            grpc_api_types::payments::WebhookEventType::WebhookRefundFailure => {
                Ok(Self::RefundFailure)
            }
            grpc_api_types::payments::WebhookEventType::WebhookRefundSuccess => {
                Ok(Self::RefundSuccess)
            }
            grpc_api_types::payments::WebhookEventType::WebhookDisputeOpened => {
                Ok(Self::DisputeOpened)
            }
            grpc_api_types::payments::WebhookEventType::WebhookDisputeExpired => {
                Ok(Self::DisputeExpired)
            }
            grpc_api_types::payments::WebhookEventType::WebhookDisputeAccepted => {
                Ok(Self::DisputeAccepted)
            }
            grpc_api_types::payments::WebhookEventType::WebhookDisputeCancelled => {
                Ok(Self::DisputeCancelled)
            }
            grpc_api_types::payments::WebhookEventType::WebhookDisputeChallenged => {
                Ok(Self::DisputeChallenged)
            }
            grpc_api_types::payments::WebhookEventType::WebhookDisputeWon => Ok(Self::DisputeWon),
            grpc_api_types::payments::WebhookEventType::WebhookDisputeLost => Ok(Self::DisputeLost),
            grpc_api_types::payments::WebhookEventType::MandateActive => Ok(Self::MandateActive),
            grpc_api_types::payments::WebhookEventType::MandateRevoked => Ok(Self::MandateRevoked),
            grpc_api_types::payments::WebhookEventType::EndpointVerification => {
                Ok(Self::EndpointVerification)
            }
            grpc_api_types::payments::WebhookEventType::ExternalAuthenticationAres => {
                Ok(Self::ExternalAuthenticationAres)
            }
            grpc_api_types::payments::WebhookEventType::FrmApproved => Ok(Self::FrmApproved),
            grpc_api_types::payments::WebhookEventType::FrmRejected => Ok(Self::FrmRejected),
            grpc_api_types::payments::WebhookEventType::PayoutSuccess => Ok(Self::PayoutSuccess),
            grpc_api_types::payments::WebhookEventType::PayoutFailure => Ok(Self::PayoutFailure),
            grpc_api_types::payments::WebhookEventType::PayoutProcessing => {
                Ok(Self::PayoutProcessing)
            }
            grpc_api_types::payments::WebhookEventType::PayoutCancelled => {
                Ok(Self::PayoutCancelled)
            }
            grpc_api_types::payments::WebhookEventType::PayoutCreated => Ok(Self::PayoutCreated),
            grpc_api_types::payments::WebhookEventType::PayoutExpired => Ok(Self::PayoutExpired),
            grpc_api_types::payments::WebhookEventType::PayoutReversed => Ok(Self::PayoutReversed),
            grpc_api_types::payments::WebhookEventType::RecoveryPaymentFailure => {
                Ok(Self::RecoveryPaymentFailure)
            }
            grpc_api_types::payments::WebhookEventType::RecoveryPaymentSuccess => {
                Ok(Self::RecoveryPaymentSuccess)
            }
            grpc_api_types::payments::WebhookEventType::RecoveryPaymentPending => {
                Ok(Self::RecoveryPaymentPending)
            }
            grpc_api_types::payments::WebhookEventType::RecoveryInvoiceCancel => {
                Ok(Self::RecoveryInvoiceCancel)
            }
            grpc_api_types::payments::WebhookEventType::IncomingWebhookEventUnspecified => {
                Ok(Self::IncomingWebhookEventUnspecified)
            }
        }
    }
}

impl ForeignTryFrom<EventType> for grpc_api_types::payments::WebhookEventType {
    type Error = ApplicationErrorResponse;

    fn foreign_try_from(value: EventType) -> Result<Self, error_stack::Report<Self::Error>> {
        match value {
            EventType::PaymentIntentFailure => Ok(Self::PaymentIntentFailure),
            EventType::PaymentIntentSuccess => Ok(Self::PaymentIntentSuccess),
            EventType::PaymentIntentProcessing => Ok(Self::PaymentIntentProcessing),
            EventType::PaymentIntentPartiallyFunded => Ok(Self::PaymentIntentPartiallyFunded),
            EventType::PaymentIntentCancelled => Ok(Self::PaymentIntentCancelled),
            EventType::PaymentIntentCancelFailure => Ok(Self::PaymentIntentCancelFailure),
            EventType::PaymentIntentAuthorizationSuccess => {
                Ok(Self::PaymentIntentAuthorizationSuccess)
            }
            EventType::PaymentIntentAuthorizationFailure => {
                Ok(Self::PaymentIntentAuthorizationFailure)
            }
            EventType::PaymentIntentCaptureSuccess => Ok(Self::PaymentIntentCaptureSuccess),
            EventType::PaymentIntentCaptureFailure => Ok(Self::PaymentIntentCaptureFailure),
            EventType::PaymentIntentExpired => Ok(Self::PaymentIntentExpired),
            EventType::PaymentActionRequired => Ok(Self::PaymentActionRequired),
            EventType::SourceChargeable => Ok(Self::SourceChargeable),
            EventType::SourceTransactionCreated => Ok(Self::SourceTransactionCreated),
            EventType::RefundFailure => Ok(Self::WebhookRefundFailure),
            EventType::RefundSuccess => Ok(Self::WebhookRefundSuccess),
            EventType::DisputeOpened => Ok(Self::WebhookDisputeOpened),
            EventType::DisputeExpired => Ok(Self::WebhookDisputeExpired),
            EventType::DisputeAccepted => Ok(Self::WebhookDisputeAccepted),
            EventType::DisputeCancelled => Ok(Self::WebhookDisputeCancelled),
            EventType::DisputeChallenged => Ok(Self::WebhookDisputeChallenged),
            EventType::DisputeWon => Ok(Self::WebhookDisputeWon),
            EventType::DisputeLost => Ok(Self::WebhookDisputeLost),
            EventType::MandateActive => Ok(Self::MandateActive),
            EventType::MandateRevoked => Ok(Self::MandateRevoked),
            EventType::EndpointVerification => Ok(Self::EndpointVerification),
            EventType::ExternalAuthenticationAres => Ok(Self::ExternalAuthenticationAres),
            EventType::FrmApproved => Ok(Self::FrmApproved),
            EventType::FrmRejected => Ok(Self::FrmRejected),
            EventType::PayoutSuccess => Ok(Self::PayoutSuccess),
            EventType::PayoutFailure => Ok(Self::PayoutFailure),
            EventType::PayoutProcessing => Ok(Self::PayoutProcessing),
            EventType::PayoutCancelled => Ok(Self::PayoutCancelled),
            EventType::PayoutCreated => Ok(Self::PayoutCreated),
            EventType::PayoutExpired => Ok(Self::PayoutExpired),
            EventType::PayoutReversed => Ok(Self::PayoutReversed),
            EventType::RecoveryPaymentFailure => Ok(Self::RecoveryPaymentFailure),
            EventType::RecoveryPaymentSuccess => Ok(Self::RecoveryPaymentSuccess),
            EventType::RecoveryPaymentPending => Ok(Self::RecoveryPaymentPending),
            EventType::RecoveryInvoiceCancel => Ok(Self::RecoveryInvoiceCancel),
            EventType::IncomingWebhookEventUnspecified => Ok(Self::IncomingWebhookEventUnspecified),

            // Legacy broad categories (for backward compatibility)
            EventType::Payment => Ok(Self::PaymentIntentSuccess), // Map broad Payment to PaymentIntentSuccess
            EventType::Refund => Ok(Self::WebhookRefundSuccess), // Map broad Refund to WebhookRefundSuccess
            EventType::Dispute => Ok(Self::WebhookDisputeOpened), // Map broad Dispute to WebhookDisputeOpened
        }
    }
}

impl ForeignTryFrom<grpc_api_types::payments::HttpMethod> for HttpMethod {
    type Error = ApplicationErrorResponse;

    fn foreign_try_from(
        value: grpc_api_types::payments::HttpMethod,
    ) -> Result<Self, error_stack::Report<Self::Error>> {
        match value {
            grpc_api_types::payments::HttpMethod::Unspecified => Ok(Self::Get), // Default
            grpc_api_types::payments::HttpMethod::Get => Ok(Self::Get),
            grpc_api_types::payments::HttpMethod::Post => Ok(Self::Post),
            grpc_api_types::payments::HttpMethod::Put => Ok(Self::Put),
            grpc_api_types::payments::HttpMethod::Delete => Ok(Self::Delete),
        }
    }
}

impl ForeignTryFrom<grpc_api_types::payments::RequestDetails> for RequestDetails {
    type Error = ApplicationErrorResponse;

    fn foreign_try_from(
        value: grpc_api_types::payments::RequestDetails,
    ) -> Result<Self, error_stack::Report<Self::Error>> {
        let method = HttpMethod::foreign_try_from(value.method())?;

        Ok(Self {
            method,
            uri: value.uri,
            headers: value.headers,
            body: value.body,
            query_params: value.query_params,
        })
    }
}

impl ForeignTryFrom<grpc_api_types::payments::WebhookSecrets> for ConnectorWebhookSecrets {
    type Error = ApplicationErrorResponse;

    fn foreign_try_from(
        value: grpc_api_types::payments::WebhookSecrets,
    ) -> Result<Self, error_stack::Report<Self::Error>> {
        Ok(Self {
            secret: value.secret.into(),
            additional_secret: value.additional_secret.map(Secret::new),
        })
    }
}

#[derive(Debug, Default, Clone)]
pub struct RefundsData {
    pub refund_id: String,
    pub connector_transaction_id: String,
    pub connector_refund_id: Option<String>,
    pub currency: Currency,
    pub payment_amount: i64,
    pub reason: Option<String>,
    pub webhook_url: Option<String>,
    pub refund_amount: i64,
    pub connector_metadata: Option<serde_json::Value>,
    pub refund_connector_metadata: Option<common_utils::pii::SecretSerdeValue>,
    pub minor_payment_amount: MinorUnit,
    pub minor_refund_amount: MinorUnit,
    pub refund_status: common_enums::RefundStatus,
    pub merchant_account_id: Option<String>,
    pub capture_method: Option<common_enums::CaptureMethod>,
    pub integrity_object: Option<RefundIntegrityObject>,
    pub browser_info: Option<BrowserInformation>,
}

impl RefundsData {
    #[track_caller]
    pub fn get_connector_refund_id(&self) -> Result<String, Error> {
        self.connector_refund_id
            .clone()
            .get_required_value("connector_refund_id")
            .change_context(ConnectorError::MissingConnectorTransactionID)
    }
    pub fn get_webhook_url(&self) -> Result<String, Error> {
        self.webhook_url
            .clone()
            .ok_or_else(missing_field_err("webhook_url"))
    }
    pub fn get_connector_metadata(&self) -> Result<serde_json::Value, Error> {
        self.connector_metadata
            .clone()
            .ok_or_else(missing_field_err("connector_metadata"))
    }
    pub fn get_optional_language_from_browser_info(&self) -> Option<String> {
        self.browser_info
            .clone()
            .and_then(|browser_info| browser_info.language)
    }
}

#[derive(Debug, Clone, Default)]
pub struct MultipleCaptureRequestData {
    pub capture_sequence: i64,
    pub capture_reference: String,
}

#[derive(Debug, Default, Clone)]
pub struct PaymentsCaptureData {
    pub amount_to_capture: i64,
    pub minor_amount_to_capture: MinorUnit,
    pub currency: Currency,
    pub connector_transaction_id: ResponseId,
    pub multiple_capture_data: Option<MultipleCaptureRequestData>,
    pub connector_metadata: Option<serde_json::Value>,
    pub integrity_object: Option<CaptureIntegrityObject>,
    pub browser_info: Option<BrowserInformation>,
}

impl PaymentsCaptureData {
    pub fn is_multiple_capture(&self) -> bool {
        self.multiple_capture_data.is_some()
    }
    pub fn get_connector_transaction_id(&self) -> CustomResult<String, ConnectorError> {
        match self.connector_transaction_id.clone() {
            ResponseId::ConnectorTransactionId(txn_id) => Ok(txn_id),
            _ => Err(errors::ValidationError::IncorrectValueProvided {
                field_name: "connector_transaction_id",
            })
            .attach_printable("Expected connector transaction ID not found")
            .change_context(ConnectorError::MissingConnectorTransactionID)?,
        }
    }
    pub fn get_optional_language_from_browser_info(&self) -> Option<String> {
        self.browser_info
            .clone()
            .and_then(|browser_info| browser_info.language)
    }
}

#[derive(Debug, Clone)]
pub struct SetupMandateRequestData<T: PaymentMethodDataTypes> {
    pub currency: Currency,
    pub payment_method_data: payment_method_data::PaymentMethodData<T>,
    pub amount: Option<i64>,
    pub confirm: bool,
    pub statement_descriptor_suffix: Option<String>,
    pub statement_descriptor: Option<String>,
    pub customer_acceptance: Option<CustomerAcceptance>,
    pub mandate_id: Option<MandateIds>,
    pub setup_future_usage: Option<common_enums::FutureUsage>,
    pub off_session: Option<bool>,
    pub setup_mandate_details: Option<MandateData>,
    pub router_return_url: Option<String>,
    pub webhook_url: Option<String>,
    pub browser_info: Option<BrowserInformation>,
    pub email: Option<common_utils::pii::Email>,
    pub customer_name: Option<String>,
    pub return_url: Option<String>,
    pub payment_method_type: Option<common_enums::PaymentMethodType>,
    pub request_incremental_authorization: bool,
    pub metadata: Option<serde_json::Value>,
    pub complete_authorize_url: Option<String>,
    pub capture_method: Option<common_enums::CaptureMethod>,
    pub merchant_order_reference_id: Option<String>,
    pub minor_amount: Option<MinorUnit>,
    pub shipping_cost: Option<MinorUnit>,
    pub customer_id: Option<common_utils::id_type::CustomerId>,
    pub integrity_object: Option<SetupMandateIntegrityObject>,
}

impl<T: PaymentMethodDataTypes> SetupMandateRequestData<T> {
    pub fn get_browser_info(&self) -> Result<BrowserInformation, Error> {
        self.browser_info
            .clone()
            .ok_or_else(missing_field_err("browser_info"))
    }
    pub fn get_email(&self) -> Result<Email, Error> {
        self.email.clone().ok_or_else(missing_field_err("email"))
    }
    pub fn is_card(&self) -> bool {
        matches!(self.payment_method_data, PaymentMethodData::Card(_))
    }
    pub fn get_optional_language_from_browser_info(&self) -> Option<String> {
        self.browser_info
            .clone()
            .and_then(|browser_info| browser_info.language)
    }
    pub fn get_webhook_url(&self) -> Result<String, Error> {
        self.webhook_url
            .clone()
            .ok_or_else(missing_field_err("webhook_url"))
    }
    pub fn get_router_return_url(&self) -> Result<String, Error> {
        self.router_return_url
            .clone()
            .ok_or_else(missing_field_err("return_url"))
    }
}

#[derive(Debug, Clone)]
pub struct RepeatPaymentData {
    pub mandate_reference: MandateReferenceId,
    pub amount: i64,
    pub minor_amount: MinorUnit,
    pub currency: Currency,
    pub merchant_order_reference_id: Option<String>,
    pub metadata: Option<HashMap<String, String>>,
    pub webhook_url: Option<String>,
    pub integrity_object: Option<RepeatPaymentIntegrityObject>,
    pub capture_method: Option<common_enums::CaptureMethod>,
    pub browser_info: Option<BrowserInformation>,
    pub email: Option<common_utils::pii::Email>,
    pub payment_method_type: Option<common_enums::PaymentMethodType>,
}

impl RepeatPaymentData {
    pub fn get_mandate_reference(&self) -> &MandateReferenceId {
        &self.mandate_reference
    }
    pub fn is_auto_capture(&self) -> Result<bool, Error> {
        match self.capture_method {
            Some(common_enums::CaptureMethod::Automatic)
            | None
            | Some(common_enums::CaptureMethod::SequentialAutomatic) => Ok(true),
            Some(common_enums::CaptureMethod::Manual) => Ok(false),
            Some(_) => Err(ConnectorError::CaptureMethodNotSupported.into()),
        }
    }
    pub fn get_optional_language_from_browser_info(&self) -> Option<String> {
        self.browser_info
            .clone()
            .and_then(|browser_info| browser_info.language)
    }
    pub fn get_webhook_url(&self) -> Result<String, Error> {
        self.webhook_url
            .clone()
            .ok_or_else(missing_field_err("webhook_url"))
    }
    pub fn get_email(&self) -> Result<Email, Error> {
        self.email.clone().ok_or_else(missing_field_err("email"))
    }
}

#[derive(Debug, Clone)]
pub struct AcceptDisputeData {
    pub connector_dispute_id: String,
    pub integrity_object: Option<AcceptDisputeIntegrityObject>,
}

#[derive(Debug, Clone)]
pub struct DisputeFlowData {
    pub dispute_id: Option<String>,
    pub connector_dispute_id: String,
    pub connectors: Connectors,
    pub defense_reason_code: Option<String>,
    pub connector_request_reference_id: String,
    pub raw_connector_response: Option<String>,
    pub raw_connector_request: Option<String>,
    pub connector_response_headers: Option<http::HeaderMap>,
}

impl RawConnectorRequestResponse for DisputeFlowData {
    fn set_raw_connector_response(&mut self, response: Option<String>) {
        self.raw_connector_response = response;
    }

    fn get_raw_connector_response(&self) -> Option<String> {
        self.raw_connector_response.clone()
    }

    fn set_raw_connector_request(&mut self, request: Option<String>) {
        self.raw_connector_request = request;
    }

    fn get_raw_connector_request(&self) -> Option<String> {
        self.raw_connector_request.clone()
    }
}

impl ConnectorResponseHeaders for DisputeFlowData {
    fn set_connector_response_headers(&mut self, headers: Option<http::HeaderMap>) {
        self.connector_response_headers = headers;
    }

    fn get_connector_response_headers(&self) -> Option<&http::HeaderMap> {
        self.connector_response_headers.as_ref()
    }
}

#[derive(Debug, Clone)]
pub struct DisputeResponseData {
    pub connector_dispute_id: String,
    pub dispute_status: DisputeStatus,
    pub connector_dispute_status: Option<String>,
    pub status_code: u16,
}

#[derive(Debug, Clone, Default)]
pub struct SubmitEvidenceData {
    pub dispute_id: Option<String>,
    pub connector_dispute_id: String,
    pub integrity_object: Option<SubmitEvidenceIntegrityObject>,
    pub access_activity_log: Option<String>,
    pub billing_address: Option<String>,

    pub cancellation_policy: Option<Vec<u8>>,
    pub cancellation_policy_file_type: Option<String>,
    pub cancellation_policy_provider_file_id: Option<String>,
    pub cancellation_policy_disclosure: Option<String>,
    pub cancellation_rebuttal: Option<String>,

    pub customer_communication: Option<Vec<u8>>,
    pub customer_communication_file_type: Option<String>,
    pub customer_communication_provider_file_id: Option<String>,
    pub customer_email_address: Option<String>,
    pub customer_name: Option<String>,
    pub customer_purchase_ip: Option<String>,

    pub customer_signature: Option<Vec<u8>>,
    pub customer_signature_file_type: Option<String>,
    pub customer_signature_provider_file_id: Option<String>,

    pub product_description: Option<String>,

    pub receipt: Option<Vec<u8>>,
    pub receipt_file_type: Option<String>,
    pub receipt_provider_file_id: Option<String>,

    pub refund_policy: Option<Vec<u8>>,
    pub refund_policy_file_type: Option<String>,
    pub refund_policy_provider_file_id: Option<String>,
    pub refund_policy_disclosure: Option<String>,
    pub refund_refusal_explanation: Option<String>,

    pub service_date: Option<String>,
    pub service_documentation: Option<Vec<u8>>,
    pub service_documentation_file_type: Option<String>,
    pub service_documentation_provider_file_id: Option<String>,

    pub shipping_address: Option<String>,
    pub shipping_carrier: Option<String>,
    pub shipping_date: Option<String>,
    pub shipping_documentation: Option<Vec<u8>>,
    pub shipping_documentation_file_type: Option<String>,
    pub shipping_documentation_provider_file_id: Option<String>,
    pub shipping_tracking_number: Option<String>,

    pub invoice_showing_distinct_transactions: Option<Vec<u8>>,
    pub invoice_showing_distinct_transactions_file_type: Option<String>,
    pub invoice_showing_distinct_transactions_provider_file_id: Option<String>,

    pub recurring_transaction_agreement: Option<Vec<u8>>,
    pub recurring_transaction_agreement_file_type: Option<String>,
    pub recurring_transaction_agreement_provider_file_id: Option<String>,

    pub uncategorized_file: Option<Vec<u8>>,
    pub uncategorized_file_type: Option<String>,
    pub uncategorized_file_provider_file_id: Option<String>,
    pub uncategorized_text: Option<String>,
}

/// The trait that provides specifications about the connector
pub trait ConnectorSpecifications {
    /// Details related to payment method supported by the connector
    fn get_supported_payment_methods(&self) -> Option<&'static SupportedPaymentMethods> {
        None
    }

    /// Supported webhooks flows
    fn get_supported_webhook_flows(&self) -> Option<&'static [EventClass]> {
        None
    }

    /// About the connector
    fn get_connector_about(&self) -> Option<&'static ConnectorInfo> {
        None
    }
}

#[macro_export]
macro_rules! capture_method_not_supported {
    ($connector:expr, $capture_method:expr) => {
        Err(errors::ConnectorError::NotSupported {
            message: format!("{} for selected payment method", $capture_method),
            connector: $connector,
        }
        .into())
    };
    ($connector:expr, $capture_method:expr, $payment_method_type:expr) => {
        Err(errors::ConnectorError::NotSupported {
            message: format!("{} for {}", $capture_method, $payment_method_type),
            connector: $connector,
        }
        .into())
    };
}

#[macro_export]
macro_rules! payment_method_not_supported {
    ($connector:expr, $payment_method:expr, $payment_method_type:expr) => {
        Err(errors::ConnectorError::NotSupported {
            message: format!(
                "Payment method {} with type {} is not supported",
                $payment_method, $payment_method_type
            ),
            connector: $connector,
        }
        .into())
    };
}

impl<T: PaymentMethodDataTypes> From<PaymentMethodData<T>> for PaymentMethodDataType {
    fn from(pm_data: PaymentMethodData<T>) -> Self {
        match pm_data {
            PaymentMethodData::Card(_) => Self::Card,
            PaymentMethodData::CardRedirect(card_redirect_data) => match card_redirect_data {
                payment_method_data::CardRedirectData::Knet {} => Self::Knet,
                payment_method_data::CardRedirectData::Benefit {} => Self::Benefit,
                payment_method_data::CardRedirectData::MomoAtm {} => Self::MomoAtm,
                payment_method_data::CardRedirectData::CardRedirect {} => Self::CardRedirect,
            },
            PaymentMethodData::Wallet(wallet_data) => match wallet_data {
                payment_method_data::WalletData::BluecodeRedirect { .. } => Self::Bluecode,
                payment_method_data::WalletData::AliPayQr(_) => Self::AliPayQr,
                payment_method_data::WalletData::AliPayRedirect(_) => Self::AliPayRedirect,
                payment_method_data::WalletData::AliPayHkRedirect(_) => Self::AliPayHkRedirect,
                payment_method_data::WalletData::MomoRedirect(_) => Self::MomoRedirect,
                payment_method_data::WalletData::KakaoPayRedirect(_) => Self::KakaoPayRedirect,
                payment_method_data::WalletData::GoPayRedirect(_) => Self::GoPayRedirect,
                payment_method_data::WalletData::GcashRedirect(_) => Self::GcashRedirect,
                payment_method_data::WalletData::ApplePay(_) => Self::ApplePay,
                payment_method_data::WalletData::ApplePayRedirect(_) => Self::ApplePayRedirect,
                payment_method_data::WalletData::ApplePayThirdPartySdk(_) => {
                    Self::ApplePayThirdPartySdk
                }
                payment_method_data::WalletData::DanaRedirect {} => Self::DanaRedirect,
                payment_method_data::WalletData::GooglePay(_) => Self::GooglePay,
                payment_method_data::WalletData::GooglePayRedirect(_) => Self::GooglePayRedirect,
                payment_method_data::WalletData::GooglePayThirdPartySdk(_) => {
                    Self::GooglePayThirdPartySdk
                }
                payment_method_data::WalletData::MbWayRedirect(_) => Self::MbWayRedirect,
                payment_method_data::WalletData::MobilePayRedirect(_) => Self::MobilePayRedirect,
                payment_method_data::WalletData::PaypalRedirect(_) => Self::PaypalRedirect,
                payment_method_data::WalletData::PaypalSdk(_) => Self::PaypalSdk,
                payment_method_data::WalletData::SamsungPay(_) => Self::SamsungPay,
                payment_method_data::WalletData::TwintRedirect {} => Self::TwintRedirect,
                payment_method_data::WalletData::VippsRedirect {} => Self::VippsRedirect,
                payment_method_data::WalletData::TouchNGoRedirect(_) => Self::TouchNGoRedirect,
                payment_method_data::WalletData::WeChatPayRedirect(_) => Self::WeChatPayRedirect,
                payment_method_data::WalletData::WeChatPayQr(_) => Self::WeChatPayQr,
                payment_method_data::WalletData::CashappQr(_) => Self::CashappQr,
                payment_method_data::WalletData::SwishQr(_) => Self::SwishQr,
                payment_method_data::WalletData::Mifinity(_) => Self::Mifinity,
                payment_method_data::WalletData::AmazonPayRedirect(_) => Self::AmazonPayRedirect,
                payment_method_data::WalletData::Paze(_) => Self::Paze,
                payment_method_data::WalletData::RevolutPay(_) => Self::RevolutPay,
            },
            PaymentMethodData::PayLater(pay_later_data) => match pay_later_data {
                payment_method_data::PayLaterData::KlarnaRedirect { .. } => Self::KlarnaRedirect,
                payment_method_data::PayLaterData::KlarnaSdk { .. } => Self::KlarnaSdk,
                payment_method_data::PayLaterData::AffirmRedirect {} => Self::AffirmRedirect,
                payment_method_data::PayLaterData::AfterpayClearpayRedirect { .. } => {
                    Self::AfterpayClearpayRedirect
                }
                payment_method_data::PayLaterData::PayBrightRedirect {} => Self::PayBrightRedirect,
                payment_method_data::PayLaterData::WalleyRedirect {} => Self::WalleyRedirect,
                payment_method_data::PayLaterData::AlmaRedirect {} => Self::AlmaRedirect,
                payment_method_data::PayLaterData::AtomeRedirect {} => Self::AtomeRedirect,
            },
            PaymentMethodData::BankRedirect(bank_redirect_data) => match bank_redirect_data {
                payment_method_data::BankRedirectData::BancontactCard { .. } => {
                    Self::BancontactCard
                }
                payment_method_data::BankRedirectData::Bizum {} => Self::Bizum,
                payment_method_data::BankRedirectData::Blik { .. } => Self::Blik,
                payment_method_data::BankRedirectData::Eps { .. } => Self::Eps,
                payment_method_data::BankRedirectData::Giropay { .. } => Self::Giropay,
                payment_method_data::BankRedirectData::Ideal { .. } => Self::Ideal,
                payment_method_data::BankRedirectData::Interac { .. } => Self::Interac,
                payment_method_data::BankRedirectData::OnlineBankingCzechRepublic { .. } => {
                    Self::OnlineBankingCzechRepublic
                }
                payment_method_data::BankRedirectData::OnlineBankingFinland { .. } => {
                    Self::OnlineBankingFinland
                }
                payment_method_data::BankRedirectData::OnlineBankingPoland { .. } => {
                    Self::OnlineBankingPoland
                }
                payment_method_data::BankRedirectData::OnlineBankingSlovakia { .. } => {
                    Self::OnlineBankingSlovakia
                }
                payment_method_data::BankRedirectData::OpenBankingUk { .. } => Self::OpenBankingUk,
                payment_method_data::BankRedirectData::Przelewy24 { .. } => Self::Przelewy24,
                payment_method_data::BankRedirectData::Sofort { .. } => Self::Sofort,
                payment_method_data::BankRedirectData::Trustly { .. } => Self::Trustly,
                payment_method_data::BankRedirectData::OnlineBankingFpx { .. } => {
                    Self::OnlineBankingFpx
                }
                payment_method_data::BankRedirectData::OnlineBankingThailand { .. } => {
                    Self::OnlineBankingThailand
                }
                payment_method_data::BankRedirectData::LocalBankRedirect {} => {
                    Self::LocalBankRedirect
                }
                payment_method_data::BankRedirectData::Eft { .. } => Self::Eft,
            },
            PaymentMethodData::BankDebit(bank_debit_data) => match bank_debit_data {
                payment_method_data::BankDebitData::AchBankDebit { .. } => Self::AchBankDebit,
                payment_method_data::BankDebitData::SepaBankDebit { .. } => Self::SepaBankDebit,
                payment_method_data::BankDebitData::BecsBankDebit { .. } => Self::BecsBankDebit,
                payment_method_data::BankDebitData::BacsBankDebit { .. } => Self::BacsBankDebit,
            },
            PaymentMethodData::BankTransfer(bank_transfer_data) => match *bank_transfer_data {
                payment_method_data::BankTransferData::AchBankTransfer { .. } => {
                    Self::AchBankTransfer
                }
                payment_method_data::BankTransferData::SepaBankTransfer { .. } => {
                    Self::SepaBankTransfer
                }
                payment_method_data::BankTransferData::BacsBankTransfer { .. } => {
                    Self::BacsBankTransfer
                }
                payment_method_data::BankTransferData::MultibancoBankTransfer { .. } => {
                    Self::MultibancoBankTransfer
                }
                payment_method_data::BankTransferData::PermataBankTransfer { .. } => {
                    Self::PermataBankTransfer
                }
                payment_method_data::BankTransferData::BcaBankTransfer { .. } => {
                    Self::BcaBankTransfer
                }
                payment_method_data::BankTransferData::BniVaBankTransfer { .. } => {
                    Self::BniVaBankTransfer
                }
                payment_method_data::BankTransferData::BriVaBankTransfer { .. } => {
                    Self::BriVaBankTransfer
                }
                payment_method_data::BankTransferData::CimbVaBankTransfer { .. } => {
                    Self::CimbVaBankTransfer
                }
                payment_method_data::BankTransferData::DanamonVaBankTransfer { .. } => {
                    Self::DanamonVaBankTransfer
                }
                payment_method_data::BankTransferData::MandiriVaBankTransfer { .. } => {
                    Self::MandiriVaBankTransfer
                }
                payment_method_data::BankTransferData::Pix { .. } => Self::Pix,
                payment_method_data::BankTransferData::Pse {} => Self::Pse,
                payment_method_data::BankTransferData::LocalBankTransfer { .. } => {
                    Self::LocalBankTransfer
                }
                payment_method_data::BankTransferData::InstantBankTransfer { .. } => {
                    Self::InstantBankTransfer
                }
                payment_method_data::BankTransferData::InstantBankTransferFinland { .. } => {
                    Self::InstantBankTransferFinland
                }
                payment_method_data::BankTransferData::InstantBankTransferPoland { .. } => {
                    Self::InstantBankTransferPoland
                }
            },
            PaymentMethodData::Crypto(_) => Self::Crypto,
            PaymentMethodData::MandatePayment => Self::MandatePayment,
            PaymentMethodData::Reward => Self::Reward,
            PaymentMethodData::Upi(_) => Self::Upi,
            PaymentMethodData::Voucher(voucher_data) => match voucher_data {
                payment_method_data::VoucherData::Boleto(_) => Self::Boleto,
                payment_method_data::VoucherData::Efecty => Self::Efecty,
                payment_method_data::VoucherData::PagoEfectivo => Self::PagoEfectivo,
                payment_method_data::VoucherData::RedCompra => Self::RedCompra,
                payment_method_data::VoucherData::RedPagos => Self::RedPagos,
                payment_method_data::VoucherData::Alfamart(_) => Self::Alfamart,
                payment_method_data::VoucherData::Indomaret(_) => Self::Indomaret,
                payment_method_data::VoucherData::Oxxo => Self::Oxxo,
                payment_method_data::VoucherData::SevenEleven(_) => Self::SevenEleven,
                payment_method_data::VoucherData::Lawson(_) => Self::Lawson,
                payment_method_data::VoucherData::MiniStop(_) => Self::MiniStop,
                payment_method_data::VoucherData::FamilyMart(_) => Self::FamilyMart,
                payment_method_data::VoucherData::Seicomart(_) => Self::Seicomart,
                payment_method_data::VoucherData::PayEasy(_) => Self::PayEasy,
            },
            PaymentMethodData::RealTimePayment(real_time_payment_data) => {
                match *real_time_payment_data {
                    payment_method_data::RealTimePaymentData::DuitNow {} => Self::DuitNow,
                    payment_method_data::RealTimePaymentData::Fps {} => Self::Fps,
                    payment_method_data::RealTimePaymentData::PromptPay {} => Self::PromptPay,
                    payment_method_data::RealTimePaymentData::VietQr {} => Self::VietQr,
                }
            }
            PaymentMethodData::GiftCard(gift_card_data) => match *gift_card_data {
                payment_method_data::GiftCardData::Givex(_) => Self::Givex,
                payment_method_data::GiftCardData::PaySafeCard {} => Self::PaySafeCar,
            },
            PaymentMethodData::CardToken(_) => Self::CardToken,
            PaymentMethodData::OpenBanking(data) => match data {
                payment_method_data::OpenBankingData::OpenBankingPIS {} => Self::OpenBanking,
            },
            PaymentMethodData::CardDetailsForNetworkTransactionId(_) => {
                Self::CardDetailsForNetworkTransactionId
            }
            PaymentMethodData::NetworkToken(_) => Self::NetworkToken,
            PaymentMethodData::MobilePayment(mobile_payment_data) => match mobile_payment_data {
                payment_method_data::MobilePaymentData::DirectCarrierBilling { .. } => {
                    Self::DirectCarrierBilling
                }
            },
        }
    }
}

#[derive(Debug, Clone)]
pub struct DisputeDefendData {
    pub dispute_id: String,
    pub connector_dispute_id: String,
    pub defense_reason_code: String,
    pub integrity_object: Option<DefendDisputeIntegrityObject>,
}

pub trait SupportedPaymentMethodsExt {
    fn add(
        &mut self,
        payment_method: PaymentMethod,
        payment_method_type: PaymentMethodType,
        payment_method_details: PaymentMethodDetails,
    );
}

impl SupportedPaymentMethodsExt for SupportedPaymentMethods {
    fn add(
        &mut self,
        payment_method: PaymentMethod,
        payment_method_type: PaymentMethodType,
        payment_method_details: PaymentMethodDetails,
    ) {
        if let Some(payment_method_data) = self.get_mut(&payment_method) {
            payment_method_data.insert(payment_method_type, payment_method_details);
        } else {
            let mut payment_method_type_metadata = PaymentMethodTypeMetadata::new();
            payment_method_type_metadata.insert(payment_method_type, payment_method_details);

            self.insert(payment_method, payment_method_type_metadata);
        }
    }
}<|MERGE_RESOLUTION|>--- conflicted
+++ resolved
@@ -62,11 +62,8 @@
     Braintree,
     Volt,
     Bluecode,
-<<<<<<< HEAD
+    Cryptopay,
     Rapyd,
-=======
-    Cryptopay,
->>>>>>> c1c40d54
 }
 
 impl ForeignTryFrom<grpc_api_types::payments::Connector> for ConnectorEnum {
@@ -96,11 +93,8 @@
             grpc_api_types::payments::Connector::Braintree => Ok(Self::Braintree),
             grpc_api_types::payments::Connector::Volt => Ok(Self::Volt),
             grpc_api_types::payments::Connector::Bluecode => Ok(Self::Bluecode),
-<<<<<<< HEAD
+            grpc_api_types::payments::Connector::Cryptopay => Ok(Self::Cryptopay),
             grpc_api_types::payments::Connector::Rapyd => Ok(Self::Rapyd),
-=======
-            grpc_api_types::payments::Connector::Cryptopay => Ok(Self::Cryptopay),
->>>>>>> c1c40d54
             grpc_api_types::payments::Connector::Unspecified => {
                 Err(ApplicationErrorResponse::BadRequest(ApiError {
                     sub_code: "UNSPECIFIED_CONNECTOR".to_owned(),
