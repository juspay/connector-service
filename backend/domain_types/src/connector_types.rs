use std::collections::HashMap;

use common_enums::{
    AttemptStatus, AuthenticationType, Currency, DisputeStatus, EventClass, PaymentMethod,
    PaymentMethodType,
};
use common_utils::{
    errors,
    ext_traits::{OptionExt, ValueExt},
    pii::IpAddress,
    types::{MinorUnit, StringMinorUnit},
    CustomResult, CustomerId, Email, SecretSerdeValue,
};
use error_stack::ResultExt;
use hyperswitch_masking::Secret;
use serde::{Deserialize, Serialize};
use strum::{Display, EnumString};

use crate::{
    errors::{ApiError, ApplicationErrorResponse, ConnectorError},
    mandates::{CustomerAcceptance, MandateData},
    payment_address::{self, Address, AddressDetails, PhoneDetails},
    payment_method_data::{self, Card, PaymentMethodData, PaymentMethodDataTypes},
    router_data::PaymentMethodToken,
    router_request_types::{
        AcceptDisputeIntegrityObject, AuthoriseIntegrityObject, BrowserInformation,
        CaptureIntegrityObject, CreateOrderIntegrityObject, DefendDisputeIntegrityObject,
        PaymentMethodTokenIntegrityObject, PaymentSynIntegrityObject, PaymentVoidIntegrityObject,
        RefundIntegrityObject, RefundSyncIntegrityObject, RepeatPaymentIntegrityObject,
        SetupMandateIntegrityObject, SubmitEvidenceIntegrityObject, SyncRequestType,
    },
    router_response_types::RedirectForm,
    types::{
        ConnectorInfo, Connectors, PaymentMethodDataType, PaymentMethodDetails,
        PaymentMethodTypeMetadata, SupportedPaymentMethods,
    },
    utils::{missing_field_err, Error, ForeignTryFrom},
};

// snake case for enum variants
#[derive(Clone, Copy, Debug, Display, EnumString)]
#[strum(serialize_all = "snake_case")]
pub enum ConnectorEnum {
    Adyen,
    Razorpay,
    RazorpayV2,
    Fiserv,
    Elavon,
    Xendit,
    Checkout,
    Authorizedotnet,
    Mifinity,
    Phonepe,
    Cashfree,
    Paytm,
    Fiuu,
    Payu,
    Cashtocode,
    Novalnet,
    Nexinets,
    Noon,
    Braintree,
    Volt,
<<<<<<< HEAD
    Peachpayments,
=======
    Bluecode,
>>>>>>> 316aa942
}

impl ForeignTryFrom<grpc_api_types::payments::Connector> for ConnectorEnum {
    type Error = ApplicationErrorResponse;

    fn foreign_try_from(
        connector: grpc_api_types::payments::Connector,
    ) -> Result<Self, error_stack::Report<Self::Error>> {
        match connector {
            grpc_api_types::payments::Connector::Adyen => Ok(Self::Adyen),
            grpc_api_types::payments::Connector::Razorpay => Ok(Self::Razorpay),
            grpc_api_types::payments::Connector::Fiserv => Ok(Self::Fiserv),
            grpc_api_types::payments::Connector::Elavon => Ok(Self::Elavon),
            grpc_api_types::payments::Connector::Xendit => Ok(Self::Xendit),
            grpc_api_types::payments::Connector::Checkout => Ok(Self::Checkout),
            grpc_api_types::payments::Connector::Authorizedotnet => Ok(Self::Authorizedotnet),
            grpc_api_types::payments::Connector::Phonepe => Ok(Self::Phonepe),
            grpc_api_types::payments::Connector::Cashfree => Ok(Self::Cashfree),
            grpc_api_types::payments::Connector::Paytm => Ok(Self::Paytm),
            grpc_api_types::payments::Connector::Fiuu => Ok(Self::Fiuu),
            grpc_api_types::payments::Connector::Payu => Ok(Self::Payu),
            grpc_api_types::payments::Connector::Cashtocode => Ok(Self::Cashtocode),
            grpc_api_types::payments::Connector::Novalnet => Ok(Self::Novalnet),
            grpc_api_types::payments::Connector::Nexinets => Ok(Self::Nexinets),
            grpc_api_types::payments::Connector::Noon => Ok(Self::Noon),
            grpc_api_types::payments::Connector::Mifinity => Ok(Self::Mifinity),
            grpc_api_types::payments::Connector::Braintree => Ok(Self::Braintree),
            grpc_api_types::payments::Connector::Volt => Ok(Self::Volt),
<<<<<<< HEAD
            grpc_api_types::payments::Connector::Peachpayments => Ok(Self::Peachpayments),
=======
            grpc_api_types::payments::Connector::Bluecode => Ok(Self::Bluecode),
>>>>>>> 316aa942
            grpc_api_types::payments::Connector::Unspecified => {
                Err(ApplicationErrorResponse::BadRequest(ApiError {
                    sub_code: "UNSPECIFIED_CONNECTOR".to_owned(),
                    error_identifier: 400,
                    error_message: "Connector must be specified".to_owned(),
                    error_object: None,
                })
                .into())
            }
            _ => Err(ApplicationErrorResponse::BadRequest(ApiError {
                sub_code: "INVALID_CONNECTOR".to_owned(),
                error_identifier: 400,
                error_message: format!("Connector {connector:?} is not supported"),
                error_object: None,
            })
            .into()),
        }
    }
}

#[derive(serde::Serialize, serde::Deserialize, Debug, Clone, Eq, PartialEq)]
pub struct PaymentId(pub String);

#[derive(serde::Serialize, serde::Deserialize, Debug, Clone, Eq, PartialEq)]
pub struct UpdateHistory {
    pub connector_mandate_id: Option<String>,
    pub payment_method_id: String,
    pub original_payment_id: Option<PaymentId>,
}

#[derive(Debug, serde::Deserialize, serde::Serialize, Clone, Eq, PartialEq)]
pub struct ConnectorMandateReferenceId {
    connector_mandate_id: Option<String>,
    payment_method_id: Option<String>,
    update_history: Option<Vec<UpdateHistory>>,
}

impl ConnectorMandateReferenceId {
    pub fn new(
        connector_mandate_id: Option<String>,
        payment_method_id: Option<String>,
        update_history: Option<Vec<UpdateHistory>>,
    ) -> Self {
        Self {
            connector_mandate_id,
            payment_method_id,
            update_history,
        }
    }

    pub fn get_connector_mandate_id(&self) -> Option<String> {
        self.connector_mandate_id.clone()
    }

    pub fn get_payment_method_id(&self) -> Option<&String> {
        self.payment_method_id.as_ref()
    }

    pub fn get_update_history(&self) -> Option<&Vec<UpdateHistory>> {
        self.update_history.as_ref()
    }
}

pub trait RawConnectorResponse {
    fn set_raw_connector_response(&mut self, response: Option<String>);
    fn get_raw_connector_response(&self) -> Option<String>;
}

pub trait ConnectorResponseHeaders {
    fn set_connector_response_headers(&mut self, headers: Option<http::HeaderMap>);
    fn get_connector_response_headers(&self) -> Option<&http::HeaderMap>;
    fn get_connector_response_headers_as_map(&self) -> std::collections::HashMap<String, String> {
        self.get_connector_response_headers()
            .map(|headers| {
                headers
                    .iter()
                    .filter_map(|(name, value)| {
                        value
                            .to_str()
                            .ok()
                            .map(|v| (name.to_string(), v.to_string()))
                    })
                    .collect()
            })
            .unwrap_or_default()
    }
}

#[derive(Debug, serde::Deserialize, serde::Serialize, Clone, Eq, PartialEq)]
pub struct NetworkTokenWithNTIRef {
    pub network_transaction_id: String,
    pub token_exp_month: Option<Secret<String>>,
    pub token_exp_year: Option<Secret<String>>,
}

#[derive(Eq, PartialEq, Debug, serde::Deserialize, serde::Serialize, Clone)]
pub enum MandateReferenceId {
    ConnectorMandateId(ConnectorMandateReferenceId), // mandate_id send by connector
    NetworkMandateId(String), // network_txns_id send by Issuer to connector, Used for PG agnostic mandate txns along with card data
    NetworkTokenWithNTI(NetworkTokenWithNTIRef), // network_txns_id send by Issuer to connector, Used for PG agnostic mandate txns along with network token data
}

#[derive(Default, Eq, PartialEq, Debug, serde::Deserialize, serde::Serialize, Clone)]
pub struct MandateIds {
    pub mandate_id: Option<String>,
    pub mandate_reference_id: Option<MandateReferenceId>,
}

impl MandateIds {
    pub fn is_network_transaction_id_flow(&self) -> bool {
        matches!(
            self.mandate_reference_id,
            Some(MandateReferenceId::NetworkMandateId(_))
        )
    }

    pub fn new(mandate_id: String) -> Self {
        Self {
            mandate_id: Some(mandate_id),
            mandate_reference_id: None,
        }
    }
}

#[derive(Debug, Default, Clone)]
pub struct PaymentsSyncData {
    pub connector_transaction_id: ResponseId,
    pub encoded_data: Option<String>,
    pub capture_method: Option<common_enums::CaptureMethod>,
    pub connector_meta: Option<serde_json::Value>,
    pub sync_type: SyncRequestType,
    pub mandate_id: Option<MandateIds>,
    pub payment_method_type: Option<common_enums::PaymentMethodType>,
    pub currency: common_enums::Currency,
    pub payment_experience: Option<common_enums::PaymentExperience>,
    pub amount: MinorUnit,
    pub all_keys_required: Option<bool>,
    pub integrity_object: Option<PaymentSynIntegrityObject>,
}

impl PaymentsSyncData {
    pub fn is_auto_capture(&self) -> Result<bool, Error> {
        match self.capture_method {
            Some(common_enums::CaptureMethod::Automatic)
            | None
            | Some(common_enums::CaptureMethod::SequentialAutomatic) => Ok(true),
            Some(common_enums::CaptureMethod::Manual) => Ok(false),
            Some(_) => Err(ConnectorError::CaptureMethodNotSupported.into()),
        }
    }
    pub fn get_connector_transaction_id(&self) -> CustomResult<String, ConnectorError> {
        match self.connector_transaction_id.clone() {
            ResponseId::ConnectorTransactionId(txn_id) => Ok(txn_id),
            _ => Err(errors::ValidationError::IncorrectValueProvided {
                field_name: "connector_transaction_id",
            })
            .attach_printable("Expected connector transaction ID not found")
            .change_context(ConnectorError::MissingConnectorTransactionID)?,
        }
    }
}

#[derive(Debug, Clone)]
pub struct PaymentFlowData {
    pub merchant_id: common_utils::id_type::MerchantId,
    pub customer_id: Option<common_utils::id_type::CustomerId>,
    pub connector_customer: Option<String>,
    pub payment_id: String,
    pub attempt_id: String,
    pub status: AttemptStatus,
    pub payment_method: PaymentMethod,
    pub description: Option<String>,
    pub return_url: Option<String>,
    pub address: payment_address::PaymentAddress,
    pub auth_type: AuthenticationType,
    pub connector_meta_data: Option<common_utils::pii::SecretSerdeValue>,
    pub amount_captured: Option<i64>,
    // minor amount for amount frameworka
    pub minor_amount_captured: Option<MinorUnit>,
    pub access_token: Option<AccessTokenResponseData>,
    pub session_token: Option<String>,
    pub reference_id: Option<String>,
    pub payment_method_token: Option<PaymentMethodToken>,
    pub preprocessing_id: Option<String>,
    ///for switching between two different versions of the same connector
    pub connector_api_version: Option<String>,
    /// Contains a reference ID that should be sent in the connector request
    pub connector_request_reference_id: String,
    pub test_mode: Option<bool>,
    pub connector_http_status_code: Option<u16>,
    pub connector_response_headers: Option<http::HeaderMap>,
    pub external_latency: Option<u128>,
    pub connectors: Connectors,
    pub raw_connector_response: Option<String>,
    pub vault_headers: Option<std::collections::HashMap<String, Secret<String>>>,
}

impl PaymentFlowData {
    pub fn set_status(&mut self, status: AttemptStatus) {
        self.status = status;
    }

    pub fn get_billing(&self) -> Result<&Address, Error> {
        self.address
            .get_payment_method_billing()
            .ok_or_else(missing_field_err("billing"))
    }

    pub fn get_billing_country(&self) -> Result<common_enums::CountryAlpha2, Error> {
        self.address
            .get_payment_method_billing()
            .and_then(|a| a.address.as_ref())
            .and_then(|ad| ad.country)
            .ok_or_else(missing_field_err(
                "payment_method_data.billing.address.country",
            ))
    }

    pub fn get_billing_phone(&self) -> Result<&PhoneDetails, Error> {
        self.address
            .get_payment_method_billing()
            .and_then(|a| a.phone.as_ref())
            .ok_or_else(missing_field_err("billing.phone"))
    }

    pub fn get_optional_billing(&self) -> Option<&Address> {
        self.address.get_payment_method_billing()
    }

    pub fn get_optional_shipping(&self) -> Option<&Address> {
        self.address.get_shipping()
    }

    pub fn get_optional_shipping_first_name(&self) -> Option<Secret<String>> {
        self.address.get_shipping().and_then(|shipping_address| {
            shipping_address
                .clone()
                .address
                .and_then(|shipping_details| shipping_details.first_name)
        })
    }

    pub fn get_optional_shipping_last_name(&self) -> Option<Secret<String>> {
        self.address.get_shipping().and_then(|shipping_address| {
            shipping_address
                .clone()
                .address
                .and_then(|shipping_details| shipping_details.last_name)
        })
    }

    pub fn get_optional_shipping_line1(&self) -> Option<Secret<String>> {
        self.address.get_shipping().and_then(|shipping_address| {
            shipping_address
                .clone()
                .address
                .and_then(|shipping_details| shipping_details.line1)
        })
    }

    pub fn get_optional_shipping_line2(&self) -> Option<Secret<String>> {
        self.address.get_shipping().and_then(|shipping_address| {
            shipping_address
                .clone()
                .address
                .and_then(|shipping_details| shipping_details.line2)
        })
    }

    pub fn get_optional_shipping_city(&self) -> Option<String> {
        self.address.get_shipping().and_then(|shipping_address| {
            shipping_address
                .clone()
                .address
                .and_then(|shipping_details| shipping_details.city)
        })
    }

    pub fn get_optional_shipping_state(&self) -> Option<Secret<String>> {
        self.address.get_shipping().and_then(|shipping_address| {
            shipping_address
                .clone()
                .address
                .and_then(|shipping_details| shipping_details.state)
        })
    }

    pub fn get_optional_shipping_country(&self) -> Option<common_enums::CountryAlpha2> {
        self.address.get_shipping().and_then(|shipping_address| {
            shipping_address
                .clone()
                .address
                .and_then(|shipping_details| shipping_details.country)
        })
    }

    pub fn get_optional_shipping_zip(&self) -> Option<Secret<String>> {
        self.address.get_shipping().and_then(|shipping_address| {
            shipping_address
                .clone()
                .address
                .and_then(|shipping_details| shipping_details.zip)
        })
    }

    pub fn get_optional_shipping_email(&self) -> Option<Email> {
        self.address
            .get_shipping()
            .and_then(|shipping_address| shipping_address.clone().email)
    }

    pub fn get_optional_shipping_phone_number(&self) -> Option<Secret<String>> {
        self.address
            .get_shipping()
            .and_then(|shipping_address| shipping_address.clone().phone)
            .and_then(|phone_details| phone_details.get_number_with_country_code().ok())
    }

    pub fn get_description(&self) -> Result<String, Error> {
        self.description
            .clone()
            .ok_or_else(missing_field_err("description"))
    }
    pub fn get_billing_address(&self) -> Result<&AddressDetails, Error> {
        self.address
            .get_payment_method_billing()
            .as_ref()
            .and_then(|a| a.address.as_ref())
            .ok_or_else(missing_field_err("billing.address"))
    }

    pub fn get_connector_meta(&self) -> Result<SecretSerdeValue, Error> {
        self.connector_meta_data
            .clone()
            .ok_or_else(missing_field_err("connector_meta_data"))
    }

    pub fn get_session_token(&self) -> Result<String, Error> {
        self.session_token
            .clone()
            .ok_or_else(missing_field_err("session_token"))
    }

    pub fn get_access_token(&self) -> Result<String, Error> {
        self.access_token
            .as_ref()
            .map(|token_data| token_data.access_token.clone())
            .ok_or_else(missing_field_err("access_token"))
    }

    pub fn get_access_token_data(&self) -> Result<AccessTokenResponseData, Error> {
        self.access_token
            .clone()
            .ok_or_else(missing_field_err("access_token"))
    }

    pub fn set_access_token(mut self, access_token: Option<AccessTokenResponseData>) -> Self {
        self.access_token = access_token;
        self
    }

    pub fn get_billing_first_name(&self) -> Result<Secret<String>, Error> {
        self.address
            .get_payment_method_billing()
            .and_then(|billing_address| {
                billing_address
                    .clone()
                    .address
                    .and_then(|billing_details| billing_details.first_name.clone())
            })
            .ok_or_else(missing_field_err(
                "payment_method_data.billing.address.first_name",
            ))
    }

    pub fn get_billing_full_name(&self) -> Result<Secret<String>, Error> {
        self.get_optional_billing()
            .and_then(|billing_details| billing_details.address.as_ref())
            .and_then(|billing_address| billing_address.get_optional_full_name())
            .ok_or_else(missing_field_err(
                "payment_method_data.billing.address.first_name",
            ))
    }

    pub fn get_billing_last_name(&self) -> Result<Secret<String>, Error> {
        self.address
            .get_payment_method_billing()
            .and_then(|billing_address| {
                billing_address
                    .clone()
                    .address
                    .and_then(|billing_details| billing_details.last_name.clone())
            })
            .ok_or_else(missing_field_err(
                "payment_method_data.billing.address.last_name",
            ))
    }

    pub fn get_billing_line1(&self) -> Result<Secret<String>, Error> {
        self.address
            .get_payment_method_billing()
            .and_then(|billing_address| {
                billing_address
                    .clone()
                    .address
                    .and_then(|billing_details| billing_details.line1.clone())
            })
            .ok_or_else(missing_field_err(
                "payment_method_data.billing.address.line1",
            ))
    }
    pub fn get_billing_city(&self) -> Result<String, Error> {
        self.address
            .get_payment_method_billing()
            .and_then(|billing_address| {
                billing_address
                    .clone()
                    .address
                    .and_then(|billing_details| billing_details.city)
            })
            .ok_or_else(missing_field_err(
                "payment_method_data.billing.address.city",
            ))
    }

    pub fn get_billing_email(&self) -> Result<Email, Error> {
        self.address
            .get_payment_method_billing()
            .and_then(|billing_address| billing_address.email.clone())
            .ok_or_else(missing_field_err("payment_method_data.billing.email"))
    }

    pub fn get_billing_phone_number(&self) -> Result<Secret<String>, Error> {
        self.address
            .get_payment_method_billing()
            .and_then(|billing_address| billing_address.clone().phone)
            .map(|phone_details| phone_details.get_number_with_country_code())
            .transpose()?
            .ok_or_else(missing_field_err("payment_method_data.billing.phone"))
    }

    pub fn get_optional_billing_line1(&self) -> Option<Secret<String>> {
        self.address
            .get_payment_method_billing()
            .and_then(|billing_address| {
                billing_address
                    .clone()
                    .address
                    .and_then(|billing_details| billing_details.line1)
            })
    }

    pub fn get_optional_billing_line2(&self) -> Option<Secret<String>> {
        self.address
            .get_payment_method_billing()
            .and_then(|billing_address| {
                billing_address
                    .clone()
                    .address
                    .and_then(|billing_details| billing_details.line2)
            })
    }

    pub fn get_optional_billing_city(&self) -> Option<String> {
        self.address
            .get_payment_method_billing()
            .and_then(|billing_address| {
                billing_address
                    .clone()
                    .address
                    .and_then(|billing_details| billing_details.city)
            })
    }

    pub fn get_optional_billing_country(&self) -> Option<common_enums::CountryAlpha2> {
        self.address
            .get_payment_method_billing()
            .and_then(|billing_address| {
                billing_address
                    .clone()
                    .address
                    .and_then(|billing_details| billing_details.country)
            })
    }

    pub fn get_optional_billing_zip(&self) -> Option<Secret<String>> {
        self.address
            .get_payment_method_billing()
            .and_then(|billing_address| {
                billing_address
                    .clone()
                    .address
                    .and_then(|billing_details| billing_details.zip)
            })
    }

    pub fn get_optional_billing_state(&self) -> Option<Secret<String>> {
        self.address
            .get_payment_method_billing()
            .and_then(|billing_address| {
                billing_address
                    .clone()
                    .address
                    .and_then(|billing_details| billing_details.state)
            })
    }

    pub fn get_optional_billing_first_name(&self) -> Option<Secret<String>> {
        self.address
            .get_payment_method_billing()
            .and_then(|billing_address| {
                billing_address
                    .clone()
                    .address
                    .and_then(|billing_details| billing_details.first_name)
            })
    }

    pub fn get_optional_billing_last_name(&self) -> Option<Secret<String>> {
        self.address
            .get_payment_method_billing()
            .and_then(|billing_address| {
                billing_address
                    .clone()
                    .address
                    .and_then(|billing_details| billing_details.last_name)
            })
    }

    pub fn get_optional_billing_phone_number(&self) -> Option<Secret<String>> {
        self.address
            .get_payment_method_billing()
            .and_then(|billing_address| {
                billing_address
                    .clone()
                    .phone
                    .and_then(|phone_data| phone_data.number)
            })
    }

    pub fn get_optional_billing_email(&self) -> Option<Email> {
        self.address
            .get_payment_method_billing()
            .and_then(|billing_address| billing_address.clone().email)
    }
    pub fn to_connector_meta<T>(&self) -> Result<T, Error>
    where
        T: serde::de::DeserializeOwned,
    {
        self.get_connector_meta()?
            .parse_value(std::any::type_name::<T>())
            .change_context(ConnectorError::NoConnectorMetaData)
    }

    pub fn is_three_ds(&self) -> bool {
        matches!(self.auth_type, common_enums::AuthenticationType::ThreeDs)
    }

    pub fn get_shipping_address(&self) -> Result<&AddressDetails, Error> {
        self.address
            .get_shipping()
            .and_then(|a| a.address.as_ref())
            .ok_or_else(missing_field_err("shipping.address"))
    }

    pub fn get_shipping_address_with_phone_number(&self) -> Result<&Address, Error> {
        self.address
            .get_shipping()
            .ok_or_else(missing_field_err("shipping"))
    }

    pub fn get_payment_method_token(&self) -> Result<PaymentMethodToken, Error> {
        self.payment_method_token
            .clone()
            .ok_or_else(missing_field_err("payment_method_token"))
    }
    pub fn get_customer_id(&self) -> Result<CustomerId, Error> {
        self.customer_id
            .to_owned()
            .ok_or_else(missing_field_err("customer_id"))
    }
    pub fn get_connector_customer_id(&self) -> Result<String, Error> {
        self.connector_customer
            .to_owned()
            .ok_or_else(missing_field_err("connector_customer_id"))
    }
    pub fn get_preprocessing_id(&self) -> Result<String, Error> {
        self.preprocessing_id
            .to_owned()
            .ok_or_else(missing_field_err("preprocessing_id"))
    }

    pub fn get_optional_billing_full_name(&self) -> Option<Secret<String>> {
        self.get_optional_billing()
            .and_then(|billing_details| billing_details.address.as_ref())
            .and_then(|billing_address| billing_address.get_optional_full_name())
    }

    pub fn set_order_reference_id(mut self, reference_id: Option<String>) -> Self {
        if reference_id.is_some() && self.reference_id.is_none() {
            self.reference_id = reference_id;
        }
        self
    }
    pub fn set_session_token_id(mut self, session_token_id: Option<String>) -> Self {
        if session_token_id.is_some() && self.session_token.is_none() {
            self.session_token = session_token_id;
        }
        self
    }
    pub fn set_payment_method_token(mut self, payment_method_token: Option<String>) -> Self {
        if payment_method_token.is_some() && self.payment_method_token.is_none() {
            self.payment_method_token =
                payment_method_token.map(|token| PaymentMethodToken::Token(Secret::new(token)));
        }
        self
    }

    pub fn set_access_token_id(mut self, access_token_id: Option<String>) -> Self {
        if let (Some(token_id), None) = (access_token_id, &self.access_token) {
            self.access_token = Some(AccessTokenResponseData {
                access_token: token_id,
                token_type: None,
                expires_in: None,
            });
        }
        self
    }

    pub fn get_return_url(&self) -> Option<String> {
        self.return_url.clone()
    }

    // Helper methods for additional headers
    pub fn get_header(&self, key: &str) -> Option<&Secret<String>> {
        self.vault_headers.as_ref().and_then(|h| h.get(key))
    }
}

impl RawConnectorResponse for PaymentFlowData {
    fn set_raw_connector_response(&mut self, response: Option<String>) {
        self.raw_connector_response = response;
    }

    fn get_raw_connector_response(&self) -> Option<String> {
        self.raw_connector_response.clone()
    }
}

impl ConnectorResponseHeaders for PaymentFlowData {
    fn set_connector_response_headers(&mut self, headers: Option<http::HeaderMap>) {
        self.connector_response_headers = headers;
    }

    fn get_connector_response_headers(&self) -> Option<&http::HeaderMap> {
        self.connector_response_headers.as_ref()
    }
}

#[derive(Debug, Clone)]
pub struct PaymentVoidData {
    pub connector_transaction_id: String,
    pub cancellation_reason: Option<String>,
    pub integrity_object: Option<PaymentVoidIntegrityObject>,
    pub raw_connector_response: Option<String>,
    pub browser_info: Option<BrowserInformation>,
}

impl PaymentVoidData {
    // fn get_amount(&self) -> Result<i64, Error> {
    //     self.amount.ok_or_else(missing_field_err("amount"))
    // }
    // fn get_currency(&self) -> Result<common_enums::Currency, Error> {
    //     self.currency.ok_or_else(missing_field_err("currency"))
    // }
    pub fn get_cancellation_reason(&self) -> Result<String, Error> {
        self.cancellation_reason
            .clone()
            .ok_or_else(missing_field_err("cancellation_reason"))
    }
    // fn get_browser_info(&self) -> Result<BrowserInformation, Error> {
    //     self.browser_info
    //         .clone()
    //         .ok_or_else(missing_field_err("browser_info"))
    // }
    pub fn get_optional_language_from_browser_info(&self) -> Option<String> {
        self.browser_info
            .clone()
            .and_then(|browser_info| browser_info.language)
    }
}

#[derive(Debug, Clone, Serialize)]
pub struct PaymentsAuthorizeData<T: PaymentMethodDataTypes> {
    pub payment_method_data: payment_method_data::PaymentMethodData<T>,
    /// total amount (original_amount + surcharge_amount + tax_on_surcharge_amount)
    /// If connector supports separate field for surcharge amount, consider using below functions defined on `PaymentsAuthorizeData` to fetch original amount and surcharge amount separately
    /// ```text
    /// get_original_amount()
    /// get_surcharge_amount()
    /// get_tax_on_surcharge_amount()
    /// get_total_surcharge_amount() // returns surcharge_amount + tax_on_surcharge_amount
    /// ```
    pub amount: i64,
    pub order_tax_amount: Option<MinorUnit>,
    pub email: Option<common_utils::pii::Email>,
    pub customer_name: Option<String>,
    pub currency: Currency,
    pub confirm: bool,
    pub statement_descriptor_suffix: Option<String>,
    pub statement_descriptor: Option<String>,
    pub capture_method: Option<common_enums::CaptureMethod>,
    pub router_return_url: Option<String>,
    pub webhook_url: Option<String>,
    pub complete_authorize_url: Option<String>,
    // Mandates
    pub mandate_id: Option<MandateIds>,
    pub setup_future_usage: Option<common_enums::FutureUsage>,
    pub off_session: Option<bool>,
    pub browser_info: Option<BrowserInformation>,
    pub order_category: Option<String>,
    pub session_token: Option<String>,
    pub access_token: Option<String>,
    pub enrolled_for_3ds: bool,
    pub related_transaction_id: Option<String>,
    pub payment_experience: Option<common_enums::PaymentExperience>,
    pub payment_method_type: Option<common_enums::PaymentMethodType>,
    pub customer_id: Option<common_utils::id_type::CustomerId>,
    pub request_incremental_authorization: bool,
    pub metadata: Option<serde_json::Value>,
    // New amount for amount frame work
    pub minor_amount: MinorUnit,
    /// Merchant's identifier for the payment/invoice. This will be sent to the connector
    /// if the connector provides support to accept multiple reference ids.
    /// In case the connector supports only one reference id, Hyperswitch's Payment ID will be sent as reference.
    pub merchant_order_reference_id: Option<String>,
    pub shipping_cost: Option<MinorUnit>,
    pub merchant_account_id: Option<String>,
    pub integrity_object: Option<AuthoriseIntegrityObject>,
    pub merchant_config_currency: Option<common_enums::Currency>,
    pub all_keys_required: Option<bool>,
}

impl<T: PaymentMethodDataTypes> PaymentsAuthorizeData<T> {
    pub fn is_auto_capture(&self) -> Result<bool, Error> {
        match self.capture_method {
            Some(common_enums::CaptureMethod::Automatic)
            | None
            | Some(common_enums::CaptureMethod::SequentialAutomatic) => Ok(true),
            Some(common_enums::CaptureMethod::Manual) => Ok(false),
            Some(_) => Err(ConnectorError::CaptureMethodNotSupported.into()),
        }
    }
    pub fn get_email(&self) -> Result<Email, Error> {
        self.email.clone().ok_or_else(missing_field_err("email"))
    }
    pub fn get_optional_email(&self) -> Option<Email> {
        self.email.clone()
    }
    pub fn get_browser_info(&self) -> Result<BrowserInformation, Error> {
        self.browser_info
            .clone()
            .ok_or_else(missing_field_err("browser_info"))
    }
    pub fn get_optional_language_from_browser_info(&self) -> Option<String> {
        self.browser_info
            .clone()
            .and_then(|browser_info| browser_info.language)
    }
    // pub fn get_order_details(&self) -> Result<Vec<OrderDetailsWithAmount>, Error> {
    //     self.order_details
    //         .clone()
    //         .ok_or_else(missing_field_err("order_details"))
    // }

    pub fn get_card(&self) -> Result<Card<T>, Error> {
        match &self.payment_method_data {
            PaymentMethodData::Card(card) => Ok(card.clone()),
            _ => Err(missing_field_err("card")()),
        }
    }

    pub fn get_complete_authorize_url(&self) -> Result<String, Error> {
        self.complete_authorize_url
            .clone()
            .ok_or_else(missing_field_err("complete_authorize_url"))
    }

    pub fn connector_mandate_id(&self) -> Option<String> {
        self.mandate_id
            .as_ref()
            .and_then(|mandate_ids| match &mandate_ids.mandate_reference_id {
                Some(MandateReferenceId::ConnectorMandateId(connector_mandate_ids)) => {
                    connector_mandate_ids.get_connector_mandate_id()
                }
                Some(MandateReferenceId::NetworkMandateId(_))
                | None
                | Some(MandateReferenceId::NetworkTokenWithNTI(_)) => None,
            })
    }

    pub fn get_optional_network_transaction_id(&self) -> Option<String> {
        self.mandate_id
            .as_ref()
            .and_then(|mandate_ids| match &mandate_ids.mandate_reference_id {
                Some(MandateReferenceId::NetworkMandateId(network_transaction_id)) => {
                    Some(network_transaction_id.clone())
                }
                Some(MandateReferenceId::ConnectorMandateId(_))
                | Some(MandateReferenceId::NetworkTokenWithNTI(_))
                | None => None,
            })
    }

    pub fn is_mandate_payment(&self) -> bool {
        (self.setup_future_usage == Some(common_enums::FutureUsage::OffSession))
            || self
                .mandate_id
                .as_ref()
                .and_then(|mandate_ids| mandate_ids.mandate_reference_id.as_ref())
                .is_some()
    }
    // fn is_cit_mandate_payment(&self) -> bool {
    //     (self.customer_acceptance.is_some() || self.setup_mandate_details.is_some())
    //         && self.setup_future_usage == Some(storage_enums::FutureUsage::OffSession)
    // }
    pub fn get_webhook_url(&self) -> Result<String, Error> {
        self.webhook_url
            .clone()
            .ok_or_else(missing_field_err("webhook_url"))
    }
    pub fn get_router_return_url(&self) -> Result<String, Error> {
        self.router_return_url
            .clone()
            .ok_or_else(missing_field_err("return_url"))
    }
    pub fn is_wallet(&self) -> bool {
        matches!(self.payment_method_data, PaymentMethodData::Wallet(_))
    }
    pub fn is_card(&self) -> bool {
        matches!(self.payment_method_data, PaymentMethodData::Card(_))
    }

    pub fn get_payment_method_type(&self) -> Result<common_enums::PaymentMethodType, Error> {
        self.payment_method_type
            .to_owned()
            .ok_or_else(missing_field_err("payment_method_type"))
    }

    pub fn get_connector_mandate_id(&self) -> Result<String, Error> {
        self.connector_mandate_id()
            .ok_or_else(missing_field_err("connector_mandate_id"))
    }
    pub fn get_ip_address_as_optional(&self) -> Option<Secret<String, IpAddress>> {
        self.browser_info.clone().and_then(|browser_info| {
            browser_info
                .ip_address
                .map(|ip| Secret::new(ip.to_string()))
        })
    }
    // fn get_original_amount(&self) -> i64 {
    //     self.surcharge_details
    //         .as_ref()
    //         .map(|surcharge_details| surcharge_details.original_amount.get_amount_as_i64())
    //         .unwrap_or(self.amount)
    // }
    // fn get_surcharge_amount(&self) -> Option<i64> {
    //     self.surcharge_details
    //         .as_ref()
    //         .map(|surcharge_details| surcharge_details.surcharge_amount.get_amount_as_i64())
    // }
    // fn get_tax_on_surcharge_amount(&self) -> Option<i64> {
    //     self.surcharge_details.as_ref().map(|surcharge_details| {
    //         surcharge_details
    //             .tax_on_surcharge_amount
    //             .get_amount_as_i64()
    //     })
    // }
    // fn get_total_surcharge_amount(&self) -> Option<i64> {
    //     self.surcharge_details.as_ref().map(|surcharge_details| {
    //         surcharge_details
    //             .get_total_surcharge_amount()
    //             .get_amount_as_i64()
    //     })
    // }

    // fn is_customer_initiated_mandate_payment(&self) -> bool {
    //     (self.customer_acceptance.is_some() || self.setup_mandate_details.is_some())
    //         && self.setup_future_usage == Some(storage_enums::FutureUsage::OffSession)
    // }

    pub fn get_metadata_as_object(&self) -> Option<SecretSerdeValue> {
        self.metadata.clone().and_then(|meta_data| match meta_data {
            serde_json::Value::Null
            | serde_json::Value::Bool(_)
            | serde_json::Value::Number(_)
            | serde_json::Value::String(_)
            | serde_json::Value::Array(_) => None,
            serde_json::Value::Object(_) => Some(meta_data.into()),
        })
    }

    // fn get_authentication_data(&self) -> Result<AuthenticationData, Error> {
    //     self.authentication_data
    //         .clone()
    //         .ok_or_else(missing_field_err("authentication_data"))
    // }

    // fn get_connector_mandate_request_reference_id(&self) -> Result<String, Error> {
    //     self.mandate_id
    //         .as_ref()
    //         .and_then(|mandate_ids| match &mandate_ids.mandate_reference_id {
    //             Some(MandateReferenceId::ConnectorMandateId(connector_mandate_ids)) => {
    //                 connector_mandate_ids.get_connector_mandate_request_reference_id()
    //             }
    //             Some(MandateReferenceId::NetworkMandateId(_))
    //             | None
    //             | Some(MandateReferenceId::NetworkTokenWithNTI(_)) => None,
    //         })
    //         .ok_or_else(missing_field_err("connector_mandate_request_reference_id"))
    // }

    pub fn set_session_token(mut self, session_token: Option<String>) -> Self {
        self.session_token = session_token;
        self
    }

    pub fn set_access_token(mut self, access_token: Option<String>) -> Self {
        self.access_token = access_token;
        self
    }

    pub fn get_access_token_optional(&self) -> Option<&String> {
        self.access_token.as_ref()
    }
}

#[derive(Debug, Clone, Default, Serialize, Deserialize)]
pub enum ResponseId {
    ConnectorTransactionId(String),
    EncodedData(String),
    #[default]
    NoResponseId,
}
impl ResponseId {
    pub fn get_connector_transaction_id(
        &self,
    ) -> errors::CustomResult<String, errors::ValidationError> {
        match self {
            Self::ConnectorTransactionId(txn_id) => Ok(txn_id.to_string()),
            _ => Err(errors::ValidationError::IncorrectValueProvided {
                field_name: "connector_transaction_id",
            })
            .attach_printable("Expected connector transaction ID not found"),
        }
    }
}

#[derive(Debug, Clone, Serialize, Deserialize)]
pub enum PaymentsResponseData {
    TransactionResponse {
        resource_id: ResponseId,
        redirection_data: Option<Box<RedirectForm>>,
        connector_metadata: Option<serde_json::Value>,
        mandate_reference: Option<Box<MandateReference>>,
        network_txn_id: Option<String>,
        connector_response_reference_id: Option<String>,
        incremental_authorization_allowed: Option<bool>,
        status_code: u16,
    },
    SessionResponse {
        session_token: String,
        status_code: u16,
    },
}

#[derive(serde::Serialize, serde::Deserialize, Debug, Clone)]
pub struct MandateReference {
    pub connector_mandate_id: Option<String>,
    pub payment_method_id: Option<String>,
}

#[derive(Debug, Clone)]
pub struct PaymentCreateOrderData {
    pub amount: MinorUnit,
    pub currency: Currency,
    pub integrity_object: Option<CreateOrderIntegrityObject>,
    pub metadata: Option<serde_json::Value>,
    pub webhook_url: Option<String>,
}

#[derive(Debug, Clone)]
pub struct PaymentCreateOrderResponse {
    pub order_id: String,
}

#[derive(Debug, Clone)]
pub struct PaymentMethodTokenizationData<T: PaymentMethodDataTypes> {
    pub payment_method_data: payment_method_data::PaymentMethodData<T>,
    pub browser_info: Option<BrowserInformation>,
    pub currency: Currency,
    pub amount: MinorUnit,
    pub customer_acceptance: Option<CustomerAcceptance>,
    pub setup_future_usage: Option<common_enums::FutureUsage>,
    pub setup_mandate_details: Option<MandateData>,
    pub mandate_id: Option<MandateIds>,
    pub integrity_object: Option<PaymentMethodTokenIntegrityObject>,
    // pub split_payments: Option<SplitPaymentsRequest>,
}

#[derive(Debug, Clone)]
pub struct PaymentMethodTokenResponse {
    pub token: String,
}

#[derive(Debug, Clone)]
pub struct SessionTokenRequestData {
    pub amount: MinorUnit,
    pub currency: Currency,
}

#[derive(Debug, Clone)]
pub struct SessionTokenResponseData {
    pub session_token: String,
}

#[derive(Debug, Clone)]
pub struct AccessTokenRequestData {
    pub grant_type: String,
}

#[derive(Debug, Clone)]
pub struct AccessTokenResponseData {
    pub access_token: String,
    pub token_type: Option<String>,
    pub expires_in: Option<i64>,
}

#[derive(Debug, Default, Clone)]
pub struct RefundSyncData {
    pub connector_transaction_id: String,
    pub connector_refund_id: String,
    pub reason: Option<String>,
    pub refund_connector_metadata: Option<common_utils::pii::SecretSerdeValue>,
    pub refund_status: common_enums::RefundStatus,
    pub all_keys_required: Option<bool>,
    pub integrity_object: Option<RefundSyncIntegrityObject>,
    pub browser_info: Option<BrowserInformation>,
}

impl RefundSyncData {
    pub fn get_optional_language_from_browser_info(&self) -> Option<String> {
        self.browser_info
            .clone()
            .and_then(|browser_info| browser_info.language)
    }
}

#[derive(Debug, Clone)]
pub struct RefundsResponseData {
    pub connector_refund_id: String,
    pub refund_status: common_enums::RefundStatus,
    pub status_code: u16,
}

#[derive(Debug, Clone)]
pub struct RefundFlowData {
    pub status: common_enums::RefundStatus,
    pub refund_id: Option<String>,
    pub connectors: Connectors,
    pub connector_request_reference_id: String,
    pub raw_connector_response: Option<String>,
    pub connector_response_headers: Option<http::HeaderMap>,
}

impl RawConnectorResponse for RefundFlowData {
    fn set_raw_connector_response(&mut self, response: Option<String>) {
        self.raw_connector_response = response;
    }

    fn get_raw_connector_response(&self) -> Option<String> {
        self.raw_connector_response.clone()
    }
}

impl ConnectorResponseHeaders for RefundFlowData {
    fn set_connector_response_headers(&mut self, headers: Option<http::HeaderMap>) {
        self.connector_response_headers = headers;
    }

    fn get_connector_response_headers(&self) -> Option<&http::HeaderMap> {
        self.connector_response_headers.as_ref()
    }
}

#[derive(Debug, Clone)]
pub struct WebhookDetailsResponse {
    pub resource_id: Option<ResponseId>,
    pub status: common_enums::AttemptStatus,
    pub connector_response_reference_id: Option<String>,
    pub mandate_reference: Option<Box<MandateReference>>,
    pub error_code: Option<String>,
    pub error_message: Option<String>,
    pub raw_connector_response: Option<String>,
    pub status_code: u16,
    pub response_headers: Option<http::HeaderMap>,
    pub transformation_status: common_enums::WebhookTransformationStatus,
}

#[derive(Debug, Clone)]
pub struct RefundWebhookDetailsResponse {
    pub connector_refund_id: Option<String>,
    pub status: common_enums::RefundStatus,
    pub connector_response_reference_id: Option<String>,
    pub error_code: Option<String>,
    pub error_message: Option<String>,
    pub raw_connector_response: Option<String>,
    pub status_code: u16,
    pub response_headers: Option<http::HeaderMap>,
}

#[derive(Debug, Clone)]
pub struct DisputeWebhookDetailsResponse {
    pub amount: StringMinorUnit,
    pub currency: common_enums::enums::Currency,
    pub dispute_id: String,
    pub status: common_enums::DisputeStatus,
    pub stage: common_enums::DisputeStage,
    pub connector_response_reference_id: Option<String>,
    pub dispute_message: Option<String>,
    pub raw_connector_response: Option<String>,
    pub status_code: u16,
    pub response_headers: Option<http::HeaderMap>,
    /// connector_reason
    pub connector_reason_code: Option<String>,
}

#[derive(Debug, Clone, PartialEq, Eq)]
pub enum HttpMethod {
    Options,
    Get,
    Post,
    Put,
    Delete,
    Head,
    Trace,
    Connect,
    Patch,
}

#[derive(Debug, Clone)]
pub struct RequestDetails {
    pub method: HttpMethod,
    pub uri: Option<String>,
    pub headers: HashMap<String, String>,
    pub body: Vec<u8>,
    pub query_params: Option<String>,
}

#[derive(Debug, Clone)]
pub struct ConnectorWebhookSecrets {
    pub secret: Vec<u8>,
    pub additional_secret: Option<hyperswitch_masking::Secret<String>>,
}

#[derive(Debug, Clone, PartialEq)]
pub enum EventType {
    // Payment intent events
    PaymentIntentFailure,
    PaymentIntentSuccess,
    PaymentIntentProcessing,
    PaymentIntentPartiallyFunded,
    PaymentIntentCancelled,
    PaymentIntentCancelFailure,
    PaymentIntentAuthorizationSuccess,
    PaymentIntentAuthorizationFailure,
    PaymentIntentCaptureSuccess,
    PaymentIntentCaptureFailure,
    PaymentIntentExpired,
    PaymentActionRequired,

    // Source events
    SourceChargeable,
    SourceTransactionCreated,

    // Refund events
    RefundFailure,
    RefundSuccess,

    // Dispute events
    DisputeOpened,
    DisputeExpired,
    DisputeAccepted,
    DisputeCancelled,
    DisputeChallenged,
    DisputeWon,
    DisputeLost,

    // Mandate events
    MandateActive,
    MandateRevoked,

    // Misc events
    EndpointVerification,
    ExternalAuthenticationAres,
    FrmApproved,
    FrmRejected,

    // Payout events
    PayoutSuccess,
    PayoutFailure,
    PayoutProcessing,
    PayoutCancelled,
    PayoutCreated,
    PayoutExpired,
    PayoutReversed,

    // Recovery events
    RecoveryPaymentFailure,
    RecoveryPaymentSuccess,
    RecoveryPaymentPending,
    RecoveryInvoiceCancel,
    IncomingWebhookEventUnspecified,

    // Legacy broad categories (for backward compatibility)
    Payment,
    Refund,
    Dispute,
}

impl EventType {
    /// Returns true if this event type is payment-related
    pub fn is_payment_event(&self) -> bool {
        matches!(
            self,
            Self::PaymentIntentFailure
                | Self::PaymentIntentSuccess
                | Self::PaymentIntentProcessing
                | Self::PaymentIntentPartiallyFunded
                | Self::PaymentIntentCancelled
                | Self::PaymentIntentCancelFailure
                | Self::PaymentIntentAuthorizationSuccess
                | Self::PaymentIntentAuthorizationFailure
                | Self::PaymentIntentCaptureSuccess
                | Self::PaymentIntentCaptureFailure
                | Self::PaymentIntentExpired
                | Self::PaymentActionRequired
                | Self::SourceChargeable
                | Self::SourceTransactionCreated
                | Self::Payment
        )
    }

    /// Returns true if this event type is refund-related
    pub fn is_refund_event(&self) -> bool {
        matches!(
            self,
            Self::RefundFailure | Self::RefundSuccess | Self::Refund
        )
    }

    /// Returns true if this event type is dispute-related
    pub fn is_dispute_event(&self) -> bool {
        matches!(
            self,
            Self::DisputeOpened
                | Self::DisputeExpired
                | Self::DisputeAccepted
                | Self::DisputeCancelled
                | Self::DisputeChallenged
                | Self::DisputeWon
                | Self::DisputeLost
                | Self::Dispute
        )
    }

    /// Returns true if this event type is mandate-related
    pub fn is_mandate_event(&self) -> bool {
        matches!(self, Self::MandateActive | Self::MandateRevoked)
    }

    /// Returns true if this event type is payout-related
    pub fn is_payout_event(&self) -> bool {
        matches!(
            self,
            Self::PayoutSuccess
                | Self::PayoutFailure
                | Self::PayoutProcessing
                | Self::PayoutCancelled
                | Self::PayoutCreated
                | Self::PayoutExpired
                | Self::PayoutReversed
        )
    }

    /// Returns true if this event type is recovery-related
    pub fn is_recovery_event(&self) -> bool {
        matches!(
            self,
            Self::RecoveryPaymentFailure
                | Self::RecoveryPaymentSuccess
                | Self::RecoveryPaymentPending
                | Self::RecoveryInvoiceCancel
        )
    }

    /// Returns true if this event type is miscellaneous
    pub fn is_misc_event(&self) -> bool {
        matches!(
            self,
            Self::EndpointVerification
                | Self::ExternalAuthenticationAres
                | Self::FrmApproved
                | Self::FrmRejected
                | Self::IncomingWebhookEventUnspecified
        )
    }
}

impl ForeignTryFrom<grpc_api_types::payments::WebhookEventType> for EventType {
    type Error = ApplicationErrorResponse;

    fn foreign_try_from(
        value: grpc_api_types::payments::WebhookEventType,
    ) -> Result<Self, error_stack::Report<Self::Error>> {
        match value {
            grpc_api_types::payments::WebhookEventType::PaymentIntentFailure => {
                Ok(Self::PaymentIntentFailure)
            }
            grpc_api_types::payments::WebhookEventType::PaymentIntentSuccess => {
                Ok(Self::PaymentIntentSuccess)
            }
            grpc_api_types::payments::WebhookEventType::PaymentIntentProcessing => {
                Ok(Self::PaymentIntentProcessing)
            }
            grpc_api_types::payments::WebhookEventType::PaymentIntentPartiallyFunded => {
                Ok(Self::PaymentIntentPartiallyFunded)
            }
            grpc_api_types::payments::WebhookEventType::PaymentIntentCancelled => {
                Ok(Self::PaymentIntentCancelled)
            }
            grpc_api_types::payments::WebhookEventType::PaymentIntentCancelFailure => {
                Ok(Self::PaymentIntentCancelFailure)
            }
            grpc_api_types::payments::WebhookEventType::PaymentIntentAuthorizationSuccess => {
                Ok(Self::PaymentIntentAuthorizationSuccess)
            }
            grpc_api_types::payments::WebhookEventType::PaymentIntentAuthorizationFailure => {
                Ok(Self::PaymentIntentAuthorizationFailure)
            }
            grpc_api_types::payments::WebhookEventType::PaymentIntentCaptureSuccess => {
                Ok(Self::PaymentIntentCaptureSuccess)
            }
            grpc_api_types::payments::WebhookEventType::PaymentIntentCaptureFailure => {
                Ok(Self::PaymentIntentCaptureFailure)
            }
            grpc_api_types::payments::WebhookEventType::PaymentIntentExpired => {
                Ok(Self::PaymentIntentExpired)
            }
            grpc_api_types::payments::WebhookEventType::PaymentActionRequired => {
                Ok(Self::PaymentActionRequired)
            }
            grpc_api_types::payments::WebhookEventType::SourceChargeable => {
                Ok(Self::SourceChargeable)
            }
            grpc_api_types::payments::WebhookEventType::SourceTransactionCreated => {
                Ok(Self::SourceTransactionCreated)
            }
            grpc_api_types::payments::WebhookEventType::WebhookRefundFailure => {
                Ok(Self::RefundFailure)
            }
            grpc_api_types::payments::WebhookEventType::WebhookRefundSuccess => {
                Ok(Self::RefundSuccess)
            }
            grpc_api_types::payments::WebhookEventType::WebhookDisputeOpened => {
                Ok(Self::DisputeOpened)
            }
            grpc_api_types::payments::WebhookEventType::WebhookDisputeExpired => {
                Ok(Self::DisputeExpired)
            }
            grpc_api_types::payments::WebhookEventType::WebhookDisputeAccepted => {
                Ok(Self::DisputeAccepted)
            }
            grpc_api_types::payments::WebhookEventType::WebhookDisputeCancelled => {
                Ok(Self::DisputeCancelled)
            }
            grpc_api_types::payments::WebhookEventType::WebhookDisputeChallenged => {
                Ok(Self::DisputeChallenged)
            }
            grpc_api_types::payments::WebhookEventType::WebhookDisputeWon => Ok(Self::DisputeWon),
            grpc_api_types::payments::WebhookEventType::WebhookDisputeLost => Ok(Self::DisputeLost),
            grpc_api_types::payments::WebhookEventType::MandateActive => Ok(Self::MandateActive),
            grpc_api_types::payments::WebhookEventType::MandateRevoked => Ok(Self::MandateRevoked),
            grpc_api_types::payments::WebhookEventType::EndpointVerification => {
                Ok(Self::EndpointVerification)
            }
            grpc_api_types::payments::WebhookEventType::ExternalAuthenticationAres => {
                Ok(Self::ExternalAuthenticationAres)
            }
            grpc_api_types::payments::WebhookEventType::FrmApproved => Ok(Self::FrmApproved),
            grpc_api_types::payments::WebhookEventType::FrmRejected => Ok(Self::FrmRejected),
            grpc_api_types::payments::WebhookEventType::PayoutSuccess => Ok(Self::PayoutSuccess),
            grpc_api_types::payments::WebhookEventType::PayoutFailure => Ok(Self::PayoutFailure),
            grpc_api_types::payments::WebhookEventType::PayoutProcessing => {
                Ok(Self::PayoutProcessing)
            }
            grpc_api_types::payments::WebhookEventType::PayoutCancelled => {
                Ok(Self::PayoutCancelled)
            }
            grpc_api_types::payments::WebhookEventType::PayoutCreated => Ok(Self::PayoutCreated),
            grpc_api_types::payments::WebhookEventType::PayoutExpired => Ok(Self::PayoutExpired),
            grpc_api_types::payments::WebhookEventType::PayoutReversed => Ok(Self::PayoutReversed),
            grpc_api_types::payments::WebhookEventType::RecoveryPaymentFailure => {
                Ok(Self::RecoveryPaymentFailure)
            }
            grpc_api_types::payments::WebhookEventType::RecoveryPaymentSuccess => {
                Ok(Self::RecoveryPaymentSuccess)
            }
            grpc_api_types::payments::WebhookEventType::RecoveryPaymentPending => {
                Ok(Self::RecoveryPaymentPending)
            }
            grpc_api_types::payments::WebhookEventType::RecoveryInvoiceCancel => {
                Ok(Self::RecoveryInvoiceCancel)
            }
            grpc_api_types::payments::WebhookEventType::IncomingWebhookEventUnspecified => {
                Ok(Self::IncomingWebhookEventUnspecified)
            }
        }
    }
}

impl ForeignTryFrom<EventType> for grpc_api_types::payments::WebhookEventType {
    type Error = ApplicationErrorResponse;

    fn foreign_try_from(value: EventType) -> Result<Self, error_stack::Report<Self::Error>> {
        match value {
            EventType::PaymentIntentFailure => Ok(Self::PaymentIntentFailure),
            EventType::PaymentIntentSuccess => Ok(Self::PaymentIntentSuccess),
            EventType::PaymentIntentProcessing => Ok(Self::PaymentIntentProcessing),
            EventType::PaymentIntentPartiallyFunded => Ok(Self::PaymentIntentPartiallyFunded),
            EventType::PaymentIntentCancelled => Ok(Self::PaymentIntentCancelled),
            EventType::PaymentIntentCancelFailure => Ok(Self::PaymentIntentCancelFailure),
            EventType::PaymentIntentAuthorizationSuccess => {
                Ok(Self::PaymentIntentAuthorizationSuccess)
            }
            EventType::PaymentIntentAuthorizationFailure => {
                Ok(Self::PaymentIntentAuthorizationFailure)
            }
            EventType::PaymentIntentCaptureSuccess => Ok(Self::PaymentIntentCaptureSuccess),
            EventType::PaymentIntentCaptureFailure => Ok(Self::PaymentIntentCaptureFailure),
            EventType::PaymentIntentExpired => Ok(Self::PaymentIntentExpired),
            EventType::PaymentActionRequired => Ok(Self::PaymentActionRequired),
            EventType::SourceChargeable => Ok(Self::SourceChargeable),
            EventType::SourceTransactionCreated => Ok(Self::SourceTransactionCreated),
            EventType::RefundFailure => Ok(Self::WebhookRefundFailure),
            EventType::RefundSuccess => Ok(Self::WebhookRefundSuccess),
            EventType::DisputeOpened => Ok(Self::WebhookDisputeOpened),
            EventType::DisputeExpired => Ok(Self::WebhookDisputeExpired),
            EventType::DisputeAccepted => Ok(Self::WebhookDisputeAccepted),
            EventType::DisputeCancelled => Ok(Self::WebhookDisputeCancelled),
            EventType::DisputeChallenged => Ok(Self::WebhookDisputeChallenged),
            EventType::DisputeWon => Ok(Self::WebhookDisputeWon),
            EventType::DisputeLost => Ok(Self::WebhookDisputeLost),
            EventType::MandateActive => Ok(Self::MandateActive),
            EventType::MandateRevoked => Ok(Self::MandateRevoked),
            EventType::EndpointVerification => Ok(Self::EndpointVerification),
            EventType::ExternalAuthenticationAres => Ok(Self::ExternalAuthenticationAres),
            EventType::FrmApproved => Ok(Self::FrmApproved),
            EventType::FrmRejected => Ok(Self::FrmRejected),
            EventType::PayoutSuccess => Ok(Self::PayoutSuccess),
            EventType::PayoutFailure => Ok(Self::PayoutFailure),
            EventType::PayoutProcessing => Ok(Self::PayoutProcessing),
            EventType::PayoutCancelled => Ok(Self::PayoutCancelled),
            EventType::PayoutCreated => Ok(Self::PayoutCreated),
            EventType::PayoutExpired => Ok(Self::PayoutExpired),
            EventType::PayoutReversed => Ok(Self::PayoutReversed),
            EventType::RecoveryPaymentFailure => Ok(Self::RecoveryPaymentFailure),
            EventType::RecoveryPaymentSuccess => Ok(Self::RecoveryPaymentSuccess),
            EventType::RecoveryPaymentPending => Ok(Self::RecoveryPaymentPending),
            EventType::RecoveryInvoiceCancel => Ok(Self::RecoveryInvoiceCancel),
            EventType::IncomingWebhookEventUnspecified => Ok(Self::IncomingWebhookEventUnspecified),

            // Legacy broad categories (for backward compatibility)
            EventType::Payment => Ok(Self::PaymentIntentSuccess), // Map broad Payment to PaymentIntentSuccess
            EventType::Refund => Ok(Self::WebhookRefundSuccess), // Map broad Refund to WebhookRefundSuccess
            EventType::Dispute => Ok(Self::WebhookDisputeOpened), // Map broad Dispute to WebhookDisputeOpened
        }
    }
}

impl ForeignTryFrom<grpc_api_types::payments::HttpMethod> for HttpMethod {
    type Error = ApplicationErrorResponse;

    fn foreign_try_from(
        value: grpc_api_types::payments::HttpMethod,
    ) -> Result<Self, error_stack::Report<Self::Error>> {
        match value {
            grpc_api_types::payments::HttpMethod::Unspecified => Ok(Self::Get), // Default
            grpc_api_types::payments::HttpMethod::Get => Ok(Self::Get),
            grpc_api_types::payments::HttpMethod::Post => Ok(Self::Post),
            grpc_api_types::payments::HttpMethod::Put => Ok(Self::Put),
            grpc_api_types::payments::HttpMethod::Delete => Ok(Self::Delete),
        }
    }
}

impl ForeignTryFrom<grpc_api_types::payments::RequestDetails> for RequestDetails {
    type Error = ApplicationErrorResponse;

    fn foreign_try_from(
        value: grpc_api_types::payments::RequestDetails,
    ) -> Result<Self, error_stack::Report<Self::Error>> {
        let method = HttpMethod::foreign_try_from(value.method())?;

        Ok(Self {
            method,
            uri: value.uri,
            headers: value.headers,
            body: value.body,
            query_params: value.query_params,
        })
    }
}

impl ForeignTryFrom<grpc_api_types::payments::WebhookSecrets> for ConnectorWebhookSecrets {
    type Error = ApplicationErrorResponse;

    fn foreign_try_from(
        value: grpc_api_types::payments::WebhookSecrets,
    ) -> Result<Self, error_stack::Report<Self::Error>> {
        Ok(Self {
            secret: value.secret.into(),
            additional_secret: value.additional_secret.map(Secret::new),
        })
    }
}

#[derive(Debug, Default, Clone)]
pub struct RefundsData {
    pub refund_id: String,
    pub connector_transaction_id: String,
    pub connector_refund_id: Option<String>,
    pub currency: Currency,
    pub payment_amount: i64,
    pub reason: Option<String>,
    pub webhook_url: Option<String>,
    pub refund_amount: i64,
    pub connector_metadata: Option<serde_json::Value>,
    pub refund_connector_metadata: Option<common_utils::pii::SecretSerdeValue>,
    pub minor_payment_amount: MinorUnit,
    pub minor_refund_amount: MinorUnit,
    pub refund_status: common_enums::RefundStatus,
    pub merchant_account_id: Option<String>,
    pub capture_method: Option<common_enums::CaptureMethod>,
    pub integrity_object: Option<RefundIntegrityObject>,
    pub browser_info: Option<BrowserInformation>,
}

impl RefundsData {
    #[track_caller]
    pub fn get_connector_refund_id(&self) -> Result<String, Error> {
        self.connector_refund_id
            .clone()
            .get_required_value("connector_refund_id")
            .change_context(ConnectorError::MissingConnectorTransactionID)
    }
    pub fn get_webhook_url(&self) -> Result<String, Error> {
        self.webhook_url
            .clone()
            .ok_or_else(missing_field_err("webhook_url"))
    }
    pub fn get_connector_metadata(&self) -> Result<serde_json::Value, Error> {
        self.connector_metadata
            .clone()
            .ok_or_else(missing_field_err("connector_metadata"))
    }
    pub fn get_optional_language_from_browser_info(&self) -> Option<String> {
        self.browser_info
            .clone()
            .and_then(|browser_info| browser_info.language)
    }
}

#[derive(Debug, Clone, Default)]
pub struct MultipleCaptureRequestData {
    pub capture_sequence: i64,
    pub capture_reference: String,
}

#[derive(Debug, Default, Clone)]
pub struct PaymentsCaptureData {
    pub amount_to_capture: i64,
    pub minor_amount_to_capture: MinorUnit,
    pub currency: Currency,
    pub connector_transaction_id: ResponseId,
    pub multiple_capture_data: Option<MultipleCaptureRequestData>,
    pub connector_metadata: Option<serde_json::Value>,
    pub integrity_object: Option<CaptureIntegrityObject>,
    pub browser_info: Option<BrowserInformation>,
}

impl PaymentsCaptureData {
    pub fn is_multiple_capture(&self) -> bool {
        self.multiple_capture_data.is_some()
    }
    pub fn get_connector_transaction_id(&self) -> CustomResult<String, ConnectorError> {
        match self.connector_transaction_id.clone() {
            ResponseId::ConnectorTransactionId(txn_id) => Ok(txn_id),
            _ => Err(errors::ValidationError::IncorrectValueProvided {
                field_name: "connector_transaction_id",
            })
            .attach_printable("Expected connector transaction ID not found")
            .change_context(ConnectorError::MissingConnectorTransactionID)?,
        }
    }
    pub fn get_optional_language_from_browser_info(&self) -> Option<String> {
        self.browser_info
            .clone()
            .and_then(|browser_info| browser_info.language)
    }
}

#[derive(Debug, Clone)]
pub struct SetupMandateRequestData<T: PaymentMethodDataTypes> {
    pub currency: Currency,
    pub payment_method_data: payment_method_data::PaymentMethodData<T>,
    pub amount: Option<i64>,
    pub confirm: bool,
    pub statement_descriptor_suffix: Option<String>,
    pub statement_descriptor: Option<String>,
    pub customer_acceptance: Option<CustomerAcceptance>,
    pub mandate_id: Option<MandateIds>,
    pub setup_future_usage: Option<common_enums::FutureUsage>,
    pub off_session: Option<bool>,
    pub setup_mandate_details: Option<MandateData>,
    pub router_return_url: Option<String>,
    pub webhook_url: Option<String>,
    pub browser_info: Option<BrowserInformation>,
    pub email: Option<common_utils::pii::Email>,
    pub customer_name: Option<String>,
    pub return_url: Option<String>,
    pub payment_method_type: Option<common_enums::PaymentMethodType>,
    pub request_incremental_authorization: bool,
    pub metadata: Option<serde_json::Value>,
    pub complete_authorize_url: Option<String>,
    pub capture_method: Option<common_enums::CaptureMethod>,
    pub merchant_order_reference_id: Option<String>,
    pub minor_amount: Option<MinorUnit>,
    pub shipping_cost: Option<MinorUnit>,
    pub customer_id: Option<common_utils::id_type::CustomerId>,
    pub integrity_object: Option<SetupMandateIntegrityObject>,
}

impl<T: PaymentMethodDataTypes> SetupMandateRequestData<T> {
    pub fn get_browser_info(&self) -> Result<BrowserInformation, Error> {
        self.browser_info
            .clone()
            .ok_or_else(missing_field_err("browser_info"))
    }
    pub fn get_email(&self) -> Result<Email, Error> {
        self.email.clone().ok_or_else(missing_field_err("email"))
    }
    pub fn is_card(&self) -> bool {
        matches!(self.payment_method_data, PaymentMethodData::Card(_))
    }
    pub fn get_optional_language_from_browser_info(&self) -> Option<String> {
        self.browser_info
            .clone()
            .and_then(|browser_info| browser_info.language)
    }
    pub fn get_webhook_url(&self) -> Result<String, Error> {
        self.webhook_url
            .clone()
            .ok_or_else(missing_field_err("webhook_url"))
    }
    pub fn get_router_return_url(&self) -> Result<String, Error> {
        self.router_return_url
            .clone()
            .ok_or_else(missing_field_err("return_url"))
    }
}

#[derive(Debug, Clone)]
pub struct RepeatPaymentData {
    pub mandate_reference: MandateReferenceId,
    pub amount: i64,
    pub minor_amount: MinorUnit,
    pub currency: Currency,
    pub merchant_order_reference_id: Option<String>,
    pub metadata: Option<HashMap<String, String>>,
    pub webhook_url: Option<String>,
    pub integrity_object: Option<RepeatPaymentIntegrityObject>,
    pub capture_method: Option<common_enums::CaptureMethod>,
    pub browser_info: Option<BrowserInformation>,
    pub email: Option<common_utils::pii::Email>,
    pub payment_method_type: Option<common_enums::PaymentMethodType>,
}

impl RepeatPaymentData {
    pub fn get_mandate_reference(&self) -> &MandateReferenceId {
        &self.mandate_reference
    }
    pub fn is_auto_capture(&self) -> Result<bool, Error> {
        match self.capture_method {
            Some(common_enums::CaptureMethod::Automatic)
            | None
            | Some(common_enums::CaptureMethod::SequentialAutomatic) => Ok(true),
            Some(common_enums::CaptureMethod::Manual) => Ok(false),
            Some(_) => Err(ConnectorError::CaptureMethodNotSupported.into()),
        }
    }
    pub fn get_optional_language_from_browser_info(&self) -> Option<String> {
        self.browser_info
            .clone()
            .and_then(|browser_info| browser_info.language)
    }
    pub fn get_webhook_url(&self) -> Result<String, Error> {
        self.webhook_url
            .clone()
            .ok_or_else(missing_field_err("webhook_url"))
    }
    pub fn get_email(&self) -> Result<Email, Error> {
        self.email.clone().ok_or_else(missing_field_err("email"))
    }
}

#[derive(Debug, Clone)]
pub struct AcceptDisputeData {
    pub connector_dispute_id: String,
    pub integrity_object: Option<AcceptDisputeIntegrityObject>,
}

#[derive(Debug, Clone)]
pub struct DisputeFlowData {
    pub dispute_id: Option<String>,
    pub connector_dispute_id: String,
    pub connectors: Connectors,
    pub defense_reason_code: Option<String>,
    pub connector_request_reference_id: String,
    pub raw_connector_response: Option<String>,
    pub connector_response_headers: Option<http::HeaderMap>,
}

impl RawConnectorResponse for DisputeFlowData {
    fn set_raw_connector_response(&mut self, response: Option<String>) {
        self.raw_connector_response = response;
    }

    fn get_raw_connector_response(&self) -> Option<String> {
        self.raw_connector_response.clone()
    }
}

impl ConnectorResponseHeaders for DisputeFlowData {
    fn set_connector_response_headers(&mut self, headers: Option<http::HeaderMap>) {
        self.connector_response_headers = headers;
    }

    fn get_connector_response_headers(&self) -> Option<&http::HeaderMap> {
        self.connector_response_headers.as_ref()
    }
}

#[derive(Debug, Clone)]
pub struct DisputeResponseData {
    pub connector_dispute_id: String,
    pub dispute_status: DisputeStatus,
    pub connector_dispute_status: Option<String>,
    pub status_code: u16,
}

#[derive(Debug, Clone, Default)]
pub struct SubmitEvidenceData {
    pub dispute_id: Option<String>,
    pub connector_dispute_id: String,
    pub integrity_object: Option<SubmitEvidenceIntegrityObject>,
    pub access_activity_log: Option<String>,
    pub billing_address: Option<String>,

    pub cancellation_policy: Option<Vec<u8>>,
    pub cancellation_policy_file_type: Option<String>,
    pub cancellation_policy_provider_file_id: Option<String>,
    pub cancellation_policy_disclosure: Option<String>,
    pub cancellation_rebuttal: Option<String>,

    pub customer_communication: Option<Vec<u8>>,
    pub customer_communication_file_type: Option<String>,
    pub customer_communication_provider_file_id: Option<String>,
    pub customer_email_address: Option<String>,
    pub customer_name: Option<String>,
    pub customer_purchase_ip: Option<String>,

    pub customer_signature: Option<Vec<u8>>,
    pub customer_signature_file_type: Option<String>,
    pub customer_signature_provider_file_id: Option<String>,

    pub product_description: Option<String>,

    pub receipt: Option<Vec<u8>>,
    pub receipt_file_type: Option<String>,
    pub receipt_provider_file_id: Option<String>,

    pub refund_policy: Option<Vec<u8>>,
    pub refund_policy_file_type: Option<String>,
    pub refund_policy_provider_file_id: Option<String>,
    pub refund_policy_disclosure: Option<String>,
    pub refund_refusal_explanation: Option<String>,

    pub service_date: Option<String>,
    pub service_documentation: Option<Vec<u8>>,
    pub service_documentation_file_type: Option<String>,
    pub service_documentation_provider_file_id: Option<String>,

    pub shipping_address: Option<String>,
    pub shipping_carrier: Option<String>,
    pub shipping_date: Option<String>,
    pub shipping_documentation: Option<Vec<u8>>,
    pub shipping_documentation_file_type: Option<String>,
    pub shipping_documentation_provider_file_id: Option<String>,
    pub shipping_tracking_number: Option<String>,

    pub invoice_showing_distinct_transactions: Option<Vec<u8>>,
    pub invoice_showing_distinct_transactions_file_type: Option<String>,
    pub invoice_showing_distinct_transactions_provider_file_id: Option<String>,

    pub recurring_transaction_agreement: Option<Vec<u8>>,
    pub recurring_transaction_agreement_file_type: Option<String>,
    pub recurring_transaction_agreement_provider_file_id: Option<String>,

    pub uncategorized_file: Option<Vec<u8>>,
    pub uncategorized_file_type: Option<String>,
    pub uncategorized_file_provider_file_id: Option<String>,
    pub uncategorized_text: Option<String>,
}

/// The trait that provides specifications about the connector
pub trait ConnectorSpecifications {
    /// Details related to payment method supported by the connector
    fn get_supported_payment_methods(&self) -> Option<&'static SupportedPaymentMethods> {
        None
    }

    /// Supported webhooks flows
    fn get_supported_webhook_flows(&self) -> Option<&'static [EventClass]> {
        None
    }

    /// About the connector
    fn get_connector_about(&self) -> Option<&'static ConnectorInfo> {
        None
    }
}

#[macro_export]
macro_rules! capture_method_not_supported {
    ($connector:expr, $capture_method:expr) => {
        Err(errors::ConnectorError::NotSupported {
            message: format!("{} for selected payment method", $capture_method),
            connector: $connector,
        }
        .into())
    };
    ($connector:expr, $capture_method:expr, $payment_method_type:expr) => {
        Err(errors::ConnectorError::NotSupported {
            message: format!("{} for {}", $capture_method, $payment_method_type),
            connector: $connector,
        }
        .into())
    };
}

#[macro_export]
macro_rules! payment_method_not_supported {
    ($connector:expr, $payment_method:expr, $payment_method_type:expr) => {
        Err(errors::ConnectorError::NotSupported {
            message: format!(
                "Payment method {} with type {} is not supported",
                $payment_method, $payment_method_type
            ),
            connector: $connector,
        }
        .into())
    };
}

impl<T: PaymentMethodDataTypes> From<PaymentMethodData<T>> for PaymentMethodDataType {
    fn from(pm_data: PaymentMethodData<T>) -> Self {
        match pm_data {
            PaymentMethodData::Card(_) => Self::Card,
            PaymentMethodData::CardRedirect(card_redirect_data) => match card_redirect_data {
                payment_method_data::CardRedirectData::Knet {} => Self::Knet,
                payment_method_data::CardRedirectData::Benefit {} => Self::Benefit,
                payment_method_data::CardRedirectData::MomoAtm {} => Self::MomoAtm,
                payment_method_data::CardRedirectData::CardRedirect {} => Self::CardRedirect,
            },
            PaymentMethodData::Wallet(wallet_data) => match wallet_data {
                payment_method_data::WalletData::BluecodeRedirect { .. } => Self::Bluecode,
                payment_method_data::WalletData::AliPayQr(_) => Self::AliPayQr,
                payment_method_data::WalletData::AliPayRedirect(_) => Self::AliPayRedirect,
                payment_method_data::WalletData::AliPayHkRedirect(_) => Self::AliPayHkRedirect,
                payment_method_data::WalletData::MomoRedirect(_) => Self::MomoRedirect,
                payment_method_data::WalletData::KakaoPayRedirect(_) => Self::KakaoPayRedirect,
                payment_method_data::WalletData::GoPayRedirect(_) => Self::GoPayRedirect,
                payment_method_data::WalletData::GcashRedirect(_) => Self::GcashRedirect,
                payment_method_data::WalletData::ApplePay(_) => Self::ApplePay,
                payment_method_data::WalletData::ApplePayRedirect(_) => Self::ApplePayRedirect,
                payment_method_data::WalletData::ApplePayThirdPartySdk(_) => {
                    Self::ApplePayThirdPartySdk
                }
                payment_method_data::WalletData::DanaRedirect {} => Self::DanaRedirect,
                payment_method_data::WalletData::GooglePay(_) => Self::GooglePay,
                payment_method_data::WalletData::GooglePayRedirect(_) => Self::GooglePayRedirect,
                payment_method_data::WalletData::GooglePayThirdPartySdk(_) => {
                    Self::GooglePayThirdPartySdk
                }
                payment_method_data::WalletData::MbWayRedirect(_) => Self::MbWayRedirect,
                payment_method_data::WalletData::MobilePayRedirect(_) => Self::MobilePayRedirect,
                payment_method_data::WalletData::PaypalRedirect(_) => Self::PaypalRedirect,
                payment_method_data::WalletData::PaypalSdk(_) => Self::PaypalSdk,
                payment_method_data::WalletData::SamsungPay(_) => Self::SamsungPay,
                payment_method_data::WalletData::TwintRedirect {} => Self::TwintRedirect,
                payment_method_data::WalletData::VippsRedirect {} => Self::VippsRedirect,
                payment_method_data::WalletData::TouchNGoRedirect(_) => Self::TouchNGoRedirect,
                payment_method_data::WalletData::WeChatPayRedirect(_) => Self::WeChatPayRedirect,
                payment_method_data::WalletData::WeChatPayQr(_) => Self::WeChatPayQr,
                payment_method_data::WalletData::CashappQr(_) => Self::CashappQr,
                payment_method_data::WalletData::SwishQr(_) => Self::SwishQr,
                payment_method_data::WalletData::Mifinity(_) => Self::Mifinity,
                payment_method_data::WalletData::AmazonPayRedirect(_) => Self::AmazonPayRedirect,
                payment_method_data::WalletData::Paze(_) => Self::Paze,
                payment_method_data::WalletData::RevolutPay(_) => Self::RevolutPay,
            },
            PaymentMethodData::PayLater(pay_later_data) => match pay_later_data {
                payment_method_data::PayLaterData::KlarnaRedirect { .. } => Self::KlarnaRedirect,
                payment_method_data::PayLaterData::KlarnaSdk { .. } => Self::KlarnaSdk,
                payment_method_data::PayLaterData::AffirmRedirect {} => Self::AffirmRedirect,
                payment_method_data::PayLaterData::AfterpayClearpayRedirect { .. } => {
                    Self::AfterpayClearpayRedirect
                }
                payment_method_data::PayLaterData::PayBrightRedirect {} => Self::PayBrightRedirect,
                payment_method_data::PayLaterData::WalleyRedirect {} => Self::WalleyRedirect,
                payment_method_data::PayLaterData::AlmaRedirect {} => Self::AlmaRedirect,
                payment_method_data::PayLaterData::AtomeRedirect {} => Self::AtomeRedirect,
            },
            PaymentMethodData::BankRedirect(bank_redirect_data) => match bank_redirect_data {
                payment_method_data::BankRedirectData::BancontactCard { .. } => {
                    Self::BancontactCard
                }
                payment_method_data::BankRedirectData::Bizum {} => Self::Bizum,
                payment_method_data::BankRedirectData::Blik { .. } => Self::Blik,
                payment_method_data::BankRedirectData::Eps { .. } => Self::Eps,
                payment_method_data::BankRedirectData::Giropay { .. } => Self::Giropay,
                payment_method_data::BankRedirectData::Ideal { .. } => Self::Ideal,
                payment_method_data::BankRedirectData::Interac { .. } => Self::Interac,
                payment_method_data::BankRedirectData::OnlineBankingCzechRepublic { .. } => {
                    Self::OnlineBankingCzechRepublic
                }
                payment_method_data::BankRedirectData::OnlineBankingFinland { .. } => {
                    Self::OnlineBankingFinland
                }
                payment_method_data::BankRedirectData::OnlineBankingPoland { .. } => {
                    Self::OnlineBankingPoland
                }
                payment_method_data::BankRedirectData::OnlineBankingSlovakia { .. } => {
                    Self::OnlineBankingSlovakia
                }
                payment_method_data::BankRedirectData::OpenBankingUk { .. } => Self::OpenBankingUk,
                payment_method_data::BankRedirectData::Przelewy24 { .. } => Self::Przelewy24,
                payment_method_data::BankRedirectData::Sofort { .. } => Self::Sofort,
                payment_method_data::BankRedirectData::Trustly { .. } => Self::Trustly,
                payment_method_data::BankRedirectData::OnlineBankingFpx { .. } => {
                    Self::OnlineBankingFpx
                }
                payment_method_data::BankRedirectData::OnlineBankingThailand { .. } => {
                    Self::OnlineBankingThailand
                }
                payment_method_data::BankRedirectData::LocalBankRedirect {} => {
                    Self::LocalBankRedirect
                }
                payment_method_data::BankRedirectData::Eft { .. } => Self::Eft,
            },
            PaymentMethodData::BankDebit(bank_debit_data) => match bank_debit_data {
                payment_method_data::BankDebitData::AchBankDebit { .. } => Self::AchBankDebit,
                payment_method_data::BankDebitData::SepaBankDebit { .. } => Self::SepaBankDebit,
                payment_method_data::BankDebitData::BecsBankDebit { .. } => Self::BecsBankDebit,
                payment_method_data::BankDebitData::BacsBankDebit { .. } => Self::BacsBankDebit,
            },
            PaymentMethodData::BankTransfer(bank_transfer_data) => match *bank_transfer_data {
                payment_method_data::BankTransferData::AchBankTransfer { .. } => {
                    Self::AchBankTransfer
                }
                payment_method_data::BankTransferData::SepaBankTransfer { .. } => {
                    Self::SepaBankTransfer
                }
                payment_method_data::BankTransferData::BacsBankTransfer { .. } => {
                    Self::BacsBankTransfer
                }
                payment_method_data::BankTransferData::MultibancoBankTransfer { .. } => {
                    Self::MultibancoBankTransfer
                }
                payment_method_data::BankTransferData::PermataBankTransfer { .. } => {
                    Self::PermataBankTransfer
                }
                payment_method_data::BankTransferData::BcaBankTransfer { .. } => {
                    Self::BcaBankTransfer
                }
                payment_method_data::BankTransferData::BniVaBankTransfer { .. } => {
                    Self::BniVaBankTransfer
                }
                payment_method_data::BankTransferData::BriVaBankTransfer { .. } => {
                    Self::BriVaBankTransfer
                }
                payment_method_data::BankTransferData::CimbVaBankTransfer { .. } => {
                    Self::CimbVaBankTransfer
                }
                payment_method_data::BankTransferData::DanamonVaBankTransfer { .. } => {
                    Self::DanamonVaBankTransfer
                }
                payment_method_data::BankTransferData::MandiriVaBankTransfer { .. } => {
                    Self::MandiriVaBankTransfer
                }
                payment_method_data::BankTransferData::Pix { .. } => Self::Pix,
                payment_method_data::BankTransferData::Pse {} => Self::Pse,
                payment_method_data::BankTransferData::LocalBankTransfer { .. } => {
                    Self::LocalBankTransfer
                }
                payment_method_data::BankTransferData::InstantBankTransfer { .. } => {
                    Self::InstantBankTransfer
                }
                payment_method_data::BankTransferData::InstantBankTransferFinland { .. } => {
                    Self::InstantBankTransferFinland
                }
                payment_method_data::BankTransferData::InstantBankTransferPoland { .. } => {
                    Self::InstantBankTransferPoland
                }
            },
            PaymentMethodData::Crypto(_) => Self::Crypto,
            PaymentMethodData::MandatePayment => Self::MandatePayment,
            PaymentMethodData::Reward => Self::Reward,
            PaymentMethodData::Upi(_) => Self::Upi,
            PaymentMethodData::Voucher(voucher_data) => match voucher_data {
                payment_method_data::VoucherData::Boleto(_) => Self::Boleto,
                payment_method_data::VoucherData::Efecty => Self::Efecty,
                payment_method_data::VoucherData::PagoEfectivo => Self::PagoEfectivo,
                payment_method_data::VoucherData::RedCompra => Self::RedCompra,
                payment_method_data::VoucherData::RedPagos => Self::RedPagos,
                payment_method_data::VoucherData::Alfamart(_) => Self::Alfamart,
                payment_method_data::VoucherData::Indomaret(_) => Self::Indomaret,
                payment_method_data::VoucherData::Oxxo => Self::Oxxo,
                payment_method_data::VoucherData::SevenEleven(_) => Self::SevenEleven,
                payment_method_data::VoucherData::Lawson(_) => Self::Lawson,
                payment_method_data::VoucherData::MiniStop(_) => Self::MiniStop,
                payment_method_data::VoucherData::FamilyMart(_) => Self::FamilyMart,
                payment_method_data::VoucherData::Seicomart(_) => Self::Seicomart,
                payment_method_data::VoucherData::PayEasy(_) => Self::PayEasy,
            },
            PaymentMethodData::RealTimePayment(real_time_payment_data) => {
                match *real_time_payment_data {
                    payment_method_data::RealTimePaymentData::DuitNow {} => Self::DuitNow,
                    payment_method_data::RealTimePaymentData::Fps {} => Self::Fps,
                    payment_method_data::RealTimePaymentData::PromptPay {} => Self::PromptPay,
                    payment_method_data::RealTimePaymentData::VietQr {} => Self::VietQr,
                }
            }
            PaymentMethodData::GiftCard(gift_card_data) => match *gift_card_data {
                payment_method_data::GiftCardData::Givex(_) => Self::Givex,
                payment_method_data::GiftCardData::PaySafeCard {} => Self::PaySafeCar,
            },
            PaymentMethodData::CardToken(_) => Self::CardToken,
            PaymentMethodData::OpenBanking(data) => match data {
                payment_method_data::OpenBankingData::OpenBankingPIS {} => Self::OpenBanking,
            },
            PaymentMethodData::CardDetailsForNetworkTransactionId(_) => {
                Self::CardDetailsForNetworkTransactionId
            }
            PaymentMethodData::NetworkToken(_) => Self::NetworkToken,
            PaymentMethodData::MobilePayment(mobile_payment_data) => match mobile_payment_data {
                payment_method_data::MobilePaymentData::DirectCarrierBilling { .. } => {
                    Self::DirectCarrierBilling
                }
            },
        }
    }
}

#[derive(Debug, Clone)]
pub struct DisputeDefendData {
    pub dispute_id: String,
    pub connector_dispute_id: String,
    pub defense_reason_code: String,
    pub integrity_object: Option<DefendDisputeIntegrityObject>,
}

pub trait SupportedPaymentMethodsExt {
    fn add(
        &mut self,
        payment_method: PaymentMethod,
        payment_method_type: PaymentMethodType,
        payment_method_details: PaymentMethodDetails,
    );
}

impl SupportedPaymentMethodsExt for SupportedPaymentMethods {
    fn add(
        &mut self,
        payment_method: PaymentMethod,
        payment_method_type: PaymentMethodType,
        payment_method_details: PaymentMethodDetails,
    ) {
        if let Some(payment_method_data) = self.get_mut(&payment_method) {
            payment_method_data.insert(payment_method_type, payment_method_details);
        } else {
            let mut payment_method_type_metadata = PaymentMethodTypeMetadata::new();
            payment_method_type_metadata.insert(payment_method_type, payment_method_details);

            self.insert(payment_method, payment_method_type_metadata);
        }
    }
}<|MERGE_RESOLUTION|>--- conflicted
+++ resolved
@@ -61,11 +61,8 @@
     Noon,
     Braintree,
     Volt,
-<<<<<<< HEAD
+    Bluecode,
     Peachpayments,
-=======
-    Bluecode,
->>>>>>> 316aa942
 }
 
 impl ForeignTryFrom<grpc_api_types::payments::Connector> for ConnectorEnum {
@@ -94,11 +91,8 @@
             grpc_api_types::payments::Connector::Mifinity => Ok(Self::Mifinity),
             grpc_api_types::payments::Connector::Braintree => Ok(Self::Braintree),
             grpc_api_types::payments::Connector::Volt => Ok(Self::Volt),
-<<<<<<< HEAD
+            grpc_api_types::payments::Connector::Bluecode => Ok(Self::Bluecode),
             grpc_api_types::payments::Connector::Peachpayments => Ok(Self::Peachpayments),
-=======
-            grpc_api_types::payments::Connector::Bluecode => Ok(Self::Bluecode),
->>>>>>> 316aa942
             grpc_api_types::payments::Connector::Unspecified => {
                 Err(ApplicationErrorResponse::BadRequest(ApiError {
                     sub_code: "UNSPECIFIED_CONNECTOR".to_owned(),
