use std::collections::HashMap;

use common_enums::{
    AttemptStatus, AuthenticationType, Currency, DisputeStatus, EventClass, PaymentMethod,
    PaymentMethodType,
};
use common_utils::{
    errors,
    ext_traits::{OptionExt, ValueExt},
    pii::IpAddress,
    types::{MinorUnit, StringMinorUnit},
    CustomResult, CustomerId, Email, SecretSerdeValue,
};
use error_stack::ResultExt;
use hyperswitch_masking::Secret;
use serde::{Deserialize, Serialize};
use strum::{Display, EnumString};

use crate::{
    errors::{ApiError, ApplicationErrorResponse, ConnectorError},
    mandates::{CustomerAcceptance, MandateData},
    payment_address::{self, Address, AddressDetails, PhoneDetails},
    payment_method_data::{self, Card, PaymentMethodData, PaymentMethodDataTypes},
    router_data::PaymentMethodToken,
    router_request_types::{
        AcceptDisputeIntegrityObject, AuthoriseIntegrityObject, BrowserInformation,
        CaptureIntegrityObject, CreateOrderIntegrityObject, DefendDisputeIntegrityObject,
        PaymentMethodTokenIntegrityObject, PaymentSynIntegrityObject, PaymentVoidIntegrityObject,
        RefundIntegrityObject, RefundSyncIntegrityObject, RepeatPaymentIntegrityObject,
        SetupMandateIntegrityObject, SubmitEvidenceIntegrityObject, SyncRequestType,
    },
    router_response_types::RedirectForm,
    types::{
        ConnectorInfo, Connectors, PaymentMethodDataType, PaymentMethodDetails,
        PaymentMethodTypeMetadata, SupportedPaymentMethods,
    },
    utils::{missing_field_err, Error, ForeignTryFrom},
};
use url::Url;

// snake case for enum variants
#[derive(Clone, Copy, Debug, Display, EnumString)]
#[strum(serialize_all = "snake_case")]
pub enum ConnectorEnum {
    Adyen,
    Razorpay,
    RazorpayV2,
    Fiserv,
    Elavon,
    Xendit,
    Checkout,
    Authorizedotnet,
    Mifinity,
    Phonepe,
    Cashfree,
    Paytm,
    Fiuu,
    Payu,
    Cashtocode,
    Novalnet,
    Nexinets,
    Noon,
    Braintree,
    Volt,
    Bluecode,
    Cryptopay,
    Helcim,
<<<<<<< HEAD
    Placetopay,
=======
    Dlocal,
>>>>>>> 1ddd62ba
}

impl ForeignTryFrom<grpc_api_types::payments::Connector> for ConnectorEnum {
    type Error = ApplicationErrorResponse;

    fn foreign_try_from(
        connector: grpc_api_types::payments::Connector,
    ) -> Result<Self, error_stack::Report<Self::Error>> {
        match connector {
            grpc_api_types::payments::Connector::Adyen => Ok(Self::Adyen),
            grpc_api_types::payments::Connector::Razorpay => Ok(Self::Razorpay),
            grpc_api_types::payments::Connector::Fiserv => Ok(Self::Fiserv),
            grpc_api_types::payments::Connector::Elavon => Ok(Self::Elavon),
            grpc_api_types::payments::Connector::Xendit => Ok(Self::Xendit),
            grpc_api_types::payments::Connector::Checkout => Ok(Self::Checkout),
            grpc_api_types::payments::Connector::Authorizedotnet => Ok(Self::Authorizedotnet),
            grpc_api_types::payments::Connector::Phonepe => Ok(Self::Phonepe),
            grpc_api_types::payments::Connector::Cashfree => Ok(Self::Cashfree),
            grpc_api_types::payments::Connector::Paytm => Ok(Self::Paytm),
            grpc_api_types::payments::Connector::Fiuu => Ok(Self::Fiuu),
            grpc_api_types::payments::Connector::Payu => Ok(Self::Payu),
            grpc_api_types::payments::Connector::Cashtocode => Ok(Self::Cashtocode),
            grpc_api_types::payments::Connector::Novalnet => Ok(Self::Novalnet),
            grpc_api_types::payments::Connector::Nexinets => Ok(Self::Nexinets),
            grpc_api_types::payments::Connector::Noon => Ok(Self::Noon),
            grpc_api_types::payments::Connector::Mifinity => Ok(Self::Mifinity),
            grpc_api_types::payments::Connector::Braintree => Ok(Self::Braintree),
            grpc_api_types::payments::Connector::Volt => Ok(Self::Volt),
            grpc_api_types::payments::Connector::Bluecode => Ok(Self::Bluecode),
            grpc_api_types::payments::Connector::Cryptopay => Ok(Self::Cryptopay),
            grpc_api_types::payments::Connector::Helcim => Ok(Self::Helcim),
<<<<<<< HEAD
            grpc_api_types::payments::Connector::Placetopay => Ok(Self::Placetopay),
=======
            grpc_api_types::payments::Connector::Dlocal => Ok(Self::Dlocal),
>>>>>>> 1ddd62ba
            grpc_api_types::payments::Connector::Unspecified => {
                Err(ApplicationErrorResponse::BadRequest(ApiError {
                    sub_code: "UNSPECIFIED_CONNECTOR".to_owned(),
                    error_identifier: 400,
                    error_message: "Connector must be specified".to_owned(),
                    error_object: None,
                })
                .into())
            }
            _ => Err(ApplicationErrorResponse::BadRequest(ApiError {
                sub_code: "INVALID_CONNECTOR".to_owned(),
                error_identifier: 400,
                error_message: format!("Connector {connector:?} is not supported"),
                error_object: None,
            })
            .into()),
        }
    }
}

#[derive(serde::Serialize, serde::Deserialize, Debug, Clone, Eq, PartialEq)]
pub struct PaymentId(pub String);

#[derive(serde::Serialize, serde::Deserialize, Debug, Clone, Eq, PartialEq)]
pub struct UpdateHistory {
    pub connector_mandate_id: Option<String>,
    pub payment_method_id: String,
    pub original_payment_id: Option<PaymentId>,
}

#[derive(Debug, serde::Deserialize, serde::Serialize, Clone, Eq, PartialEq)]
pub struct ConnectorMandateReferenceId {
    connector_mandate_id: Option<String>,
    payment_method_id: Option<String>,
    update_history: Option<Vec<UpdateHistory>>,
}

impl ConnectorMandateReferenceId {
    pub fn new(
        connector_mandate_id: Option<String>,
        payment_method_id: Option<String>,
        update_history: Option<Vec<UpdateHistory>>,
    ) -> Self {
        Self {
            connector_mandate_id,
            payment_method_id,
            update_history,
        }
    }

    pub fn get_connector_mandate_id(&self) -> Option<String> {
        self.connector_mandate_id.clone()
    }

    pub fn get_payment_method_id(&self) -> Option<&String> {
        self.payment_method_id.as_ref()
    }

    pub fn get_update_history(&self) -> Option<&Vec<UpdateHistory>> {
        self.update_history.as_ref()
    }
}

pub trait RawConnectorRequestResponse {
    fn set_raw_connector_response(&mut self, response: Option<String>);
    fn get_raw_connector_response(&self) -> Option<String>;
    fn set_raw_connector_request(&mut self, request: Option<String>);
    fn get_raw_connector_request(&self) -> Option<String>;
}

pub trait ConnectorResponseHeaders {
    fn set_connector_response_headers(&mut self, headers: Option<http::HeaderMap>);
    fn get_connector_response_headers(&self) -> Option<&http::HeaderMap>;
    fn get_connector_response_headers_as_map(&self) -> std::collections::HashMap<String, String> {
        self.get_connector_response_headers()
            .map(|headers| {
                headers
                    .iter()
                    .filter_map(|(name, value)| {
                        value
                            .to_str()
                            .ok()
                            .map(|v| (name.to_string(), v.to_string()))
                    })
                    .collect()
            })
            .unwrap_or_default()
    }
}

#[derive(Debug, serde::Deserialize, serde::Serialize, Clone, Eq, PartialEq)]
pub struct NetworkTokenWithNTIRef {
    pub network_transaction_id: String,
    pub token_exp_month: Option<Secret<String>>,
    pub token_exp_year: Option<Secret<String>>,
}

#[derive(Eq, PartialEq, Debug, serde::Deserialize, serde::Serialize, Clone)]
pub enum MandateReferenceId {
    ConnectorMandateId(ConnectorMandateReferenceId), // mandate_id send by connector
    NetworkMandateId(String), // network_txns_id send by Issuer to connector, Used for PG agnostic mandate txns along with card data
    NetworkTokenWithNTI(NetworkTokenWithNTIRef), // network_txns_id send by Issuer to connector, Used for PG agnostic mandate txns along with network token data
}

#[derive(Default, Eq, PartialEq, Debug, serde::Deserialize, serde::Serialize, Clone)]
pub struct MandateIds {
    pub mandate_id: Option<String>,
    pub mandate_reference_id: Option<MandateReferenceId>,
}

impl MandateIds {
    pub fn is_network_transaction_id_flow(&self) -> bool {
        matches!(
            self.mandate_reference_id,
            Some(MandateReferenceId::NetworkMandateId(_))
        )
    }

    pub fn new(mandate_id: String) -> Self {
        Self {
            mandate_id: Some(mandate_id),
            mandate_reference_id: None,
        }
    }
}

#[derive(Debug, Default, Clone)]
pub struct PaymentsSyncData {
    pub connector_transaction_id: ResponseId,
    pub encoded_data: Option<String>,
    pub capture_method: Option<common_enums::CaptureMethod>,
    pub connector_meta: Option<serde_json::Value>,
    pub sync_type: SyncRequestType,
    pub mandate_id: Option<MandateIds>,
    pub payment_method_type: Option<common_enums::PaymentMethodType>,
    pub currency: common_enums::Currency,
    pub payment_experience: Option<common_enums::PaymentExperience>,
    pub amount: MinorUnit,
    pub all_keys_required: Option<bool>,
    pub integrity_object: Option<PaymentSynIntegrityObject>,
}

impl PaymentsSyncData {
    pub fn is_auto_capture(&self) -> Result<bool, Error> {
        match self.capture_method {
            Some(common_enums::CaptureMethod::Automatic)
            | None
            | Some(common_enums::CaptureMethod::SequentialAutomatic) => Ok(true),
            Some(common_enums::CaptureMethod::Manual) => Ok(false),
            Some(_) => Err(ConnectorError::CaptureMethodNotSupported.into()),
        }
    }
    pub fn get_connector_transaction_id(&self) -> CustomResult<String, ConnectorError> {
        match self.connector_transaction_id.clone() {
            ResponseId::ConnectorTransactionId(txn_id) => Ok(txn_id),
            _ => Err(errors::ValidationError::IncorrectValueProvided {
                field_name: "connector_transaction_id",
            })
            .attach_printable("Expected connector transaction ID not found")
            .change_context(ConnectorError::MissingConnectorTransactionID)?,
        }
    }
}

#[derive(Debug, Clone)]
pub struct PaymentFlowData {
    pub merchant_id: common_utils::id_type::MerchantId,
    pub customer_id: Option<common_utils::id_type::CustomerId>,
    pub connector_customer: Option<String>,
    pub payment_id: String,
    pub attempt_id: String,
    pub status: AttemptStatus,
    pub payment_method: PaymentMethod,
    pub description: Option<String>,
    pub return_url: Option<String>,
    pub address: payment_address::PaymentAddress,
    pub auth_type: AuthenticationType,
    pub connector_meta_data: Option<common_utils::pii::SecretSerdeValue>,
    pub amount_captured: Option<i64>,
    // minor amount for amount frameworka
    pub minor_amount_captured: Option<MinorUnit>,
    pub access_token: Option<AccessTokenResponseData>,
    pub session_token: Option<String>,
    pub reference_id: Option<String>,
    pub payment_method_token: Option<PaymentMethodToken>,
    pub preprocessing_id: Option<String>,
    ///for switching between two different versions of the same connector
    pub connector_api_version: Option<String>,
    /// Contains a reference ID that should be sent in the connector request
    pub connector_request_reference_id: String,
    pub test_mode: Option<bool>,
    pub connector_http_status_code: Option<u16>,
    pub connector_response_headers: Option<http::HeaderMap>,
    pub external_latency: Option<u128>,
    pub connectors: Connectors,
    pub raw_connector_response: Option<String>,
    pub raw_connector_request: Option<String>,
    pub vault_headers: Option<std::collections::HashMap<String, Secret<String>>>,
}

impl PaymentFlowData {
    pub fn set_status(&mut self, status: AttemptStatus) {
        self.status = status;
    }

    pub fn get_billing(&self) -> Result<&Address, Error> {
        self.address
            .get_payment_method_billing()
            .ok_or_else(missing_field_err("billing"))
    }

    pub fn get_billing_country(&self) -> Result<common_enums::CountryAlpha2, Error> {
        self.address
            .get_payment_method_billing()
            .and_then(|a| a.address.as_ref())
            .and_then(|ad| ad.country)
            .ok_or_else(missing_field_err(
                "payment_method_data.billing.address.country",
            ))
    }

    pub fn get_billing_phone(&self) -> Result<&PhoneDetails, Error> {
        self.address
            .get_payment_method_billing()
            .and_then(|a| a.phone.as_ref())
            .ok_or_else(missing_field_err("billing.phone"))
    }

    pub fn get_optional_billing(&self) -> Option<&Address> {
        self.address.get_payment_method_billing()
    }

    pub fn get_optional_shipping(&self) -> Option<&Address> {
        self.address.get_shipping()
    }

    pub fn get_optional_shipping_first_name(&self) -> Option<Secret<String>> {
        self.address.get_shipping().and_then(|shipping_address| {
            shipping_address
                .clone()
                .address
                .and_then(|shipping_details| shipping_details.first_name)
        })
    }

    pub fn get_optional_shipping_last_name(&self) -> Option<Secret<String>> {
        self.address.get_shipping().and_then(|shipping_address| {
            shipping_address
                .clone()
                .address
                .and_then(|shipping_details| shipping_details.last_name)
        })
    }

    pub fn get_optional_shipping_line1(&self) -> Option<Secret<String>> {
        self.address.get_shipping().and_then(|shipping_address| {
            shipping_address
                .clone()
                .address
                .and_then(|shipping_details| shipping_details.line1)
        })
    }

    pub fn get_optional_shipping_line2(&self) -> Option<Secret<String>> {
        self.address.get_shipping().and_then(|shipping_address| {
            shipping_address
                .clone()
                .address
                .and_then(|shipping_details| shipping_details.line2)
        })
    }

    pub fn get_optional_shipping_city(&self) -> Option<String> {
        self.address.get_shipping().and_then(|shipping_address| {
            shipping_address
                .clone()
                .address
                .and_then(|shipping_details| shipping_details.city)
        })
    }

    pub fn get_optional_shipping_state(&self) -> Option<Secret<String>> {
        self.address.get_shipping().and_then(|shipping_address| {
            shipping_address
                .clone()
                .address
                .and_then(|shipping_details| shipping_details.state)
        })
    }

    pub fn get_optional_shipping_country(&self) -> Option<common_enums::CountryAlpha2> {
        self.address.get_shipping().and_then(|shipping_address| {
            shipping_address
                .clone()
                .address
                .and_then(|shipping_details| shipping_details.country)
        })
    }

    pub fn get_optional_shipping_zip(&self) -> Option<Secret<String>> {
        self.address.get_shipping().and_then(|shipping_address| {
            shipping_address
                .clone()
                .address
                .and_then(|shipping_details| shipping_details.zip)
        })
    }

    pub fn get_optional_shipping_email(&self) -> Option<Email> {
        self.address
            .get_shipping()
            .and_then(|shipping_address| shipping_address.clone().email)
    }

    pub fn get_optional_shipping_phone_number(&self) -> Option<Secret<String>> {
        self.address
            .get_shipping()
            .and_then(|shipping_address| shipping_address.clone().phone)
            .and_then(|phone_details| phone_details.get_number_with_country_code().ok())
    }

    pub fn get_description(&self) -> Result<String, Error> {
        self.description
            .clone()
            .ok_or_else(missing_field_err("description"))
    }
    pub fn get_billing_address(&self) -> Result<&AddressDetails, Error> {
        self.address
            .get_payment_method_billing()
            .as_ref()
            .and_then(|a| a.address.as_ref())
            .ok_or_else(missing_field_err("billing.address"))
    }

    pub fn get_connector_meta(&self) -> Result<SecretSerdeValue, Error> {
        self.connector_meta_data
            .clone()
            .ok_or_else(missing_field_err("connector_meta_data"))
    }

    pub fn get_session_token(&self) -> Result<String, Error> {
        self.session_token
            .clone()
            .ok_or_else(missing_field_err("session_token"))
    }

    pub fn get_access_token(&self) -> Result<String, Error> {
        self.access_token
            .as_ref()
            .map(|token_data| token_data.access_token.clone())
            .ok_or_else(missing_field_err("access_token"))
    }

    pub fn get_access_token_data(&self) -> Result<AccessTokenResponseData, Error> {
        self.access_token
            .clone()
            .ok_or_else(missing_field_err("access_token"))
    }

    pub fn set_access_token(mut self, access_token: Option<AccessTokenResponseData>) -> Self {
        self.access_token = access_token;
        self
    }

    pub fn get_billing_first_name(&self) -> Result<Secret<String>, Error> {
        self.address
            .get_payment_method_billing()
            .and_then(|billing_address| {
                billing_address
                    .clone()
                    .address
                    .and_then(|billing_details| billing_details.first_name.clone())
            })
            .ok_or_else(missing_field_err(
                "payment_method_data.billing.address.first_name",
            ))
    }

    pub fn get_billing_full_name(&self) -> Result<Secret<String>, Error> {
        self.get_optional_billing()
            .and_then(|billing_details| billing_details.address.as_ref())
            .and_then(|billing_address| billing_address.get_optional_full_name())
            .ok_or_else(missing_field_err(
                "payment_method_data.billing.address.first_name",
            ))
    }

    pub fn get_billing_last_name(&self) -> Result<Secret<String>, Error> {
        self.address
            .get_payment_method_billing()
            .and_then(|billing_address| {
                billing_address
                    .clone()
                    .address
                    .and_then(|billing_details| billing_details.last_name.clone())
            })
            .ok_or_else(missing_field_err(
                "payment_method_data.billing.address.last_name",
            ))
    }

    pub fn get_billing_line1(&self) -> Result<Secret<String>, Error> {
        self.address
            .get_payment_method_billing()
            .and_then(|billing_address| {
                billing_address
                    .clone()
                    .address
                    .and_then(|billing_details| billing_details.line1.clone())
            })
            .ok_or_else(missing_field_err(
                "payment_method_data.billing.address.line1",
            ))
    }
    pub fn get_billing_city(&self) -> Result<String, Error> {
        self.address
            .get_payment_method_billing()
            .and_then(|billing_address| {
                billing_address
                    .clone()
                    .address
                    .and_then(|billing_details| billing_details.city)
            })
            .ok_or_else(missing_field_err(
                "payment_method_data.billing.address.city",
            ))
    }

    pub fn get_billing_email(&self) -> Result<Email, Error> {
        self.address
            .get_payment_method_billing()
            .and_then(|billing_address| billing_address.email.clone())
            .ok_or_else(missing_field_err("payment_method_data.billing.email"))
    }

    pub fn get_billing_phone_number(&self) -> Result<Secret<String>, Error> {
        self.address
            .get_payment_method_billing()
            .and_then(|billing_address| billing_address.clone().phone)
            .map(|phone_details| phone_details.get_number_with_country_code())
            .transpose()?
            .ok_or_else(missing_field_err("payment_method_data.billing.phone"))
    }

    pub fn get_optional_billing_line1(&self) -> Option<Secret<String>> {
        self.address
            .get_payment_method_billing()
            .and_then(|billing_address| {
                billing_address
                    .clone()
                    .address
                    .and_then(|billing_details| billing_details.line1)
            })
    }

    pub fn get_optional_billing_line2(&self) -> Option<Secret<String>> {
        self.address
            .get_payment_method_billing()
            .and_then(|billing_address| {
                billing_address
                    .clone()
                    .address
                    .and_then(|billing_details| billing_details.line2)
            })
    }

    pub fn get_optional_billing_city(&self) -> Option<String> {
        self.address
            .get_payment_method_billing()
            .and_then(|billing_address| {
                billing_address
                    .clone()
                    .address
                    .and_then(|billing_details| billing_details.city)
            })
    }

    pub fn get_optional_billing_country(&self) -> Option<common_enums::CountryAlpha2> {
        self.address
            .get_payment_method_billing()
            .and_then(|billing_address| {
                billing_address
                    .clone()
                    .address
                    .and_then(|billing_details| billing_details.country)
            })
    }

    pub fn get_optional_billing_zip(&self) -> Option<Secret<String>> {
        self.address
            .get_payment_method_billing()
            .and_then(|billing_address| {
                billing_address
                    .clone()
                    .address
                    .and_then(|billing_details| billing_details.zip)
            })
    }

    pub fn get_optional_billing_state(&self) -> Option<Secret<String>> {
        self.address
            .get_payment_method_billing()
            .and_then(|billing_address| {
                billing_address
                    .clone()
                    .address
                    .and_then(|billing_details| billing_details.state)
            })
    }

    pub fn get_optional_billing_first_name(&self) -> Option<Secret<String>> {
        self.address
            .get_payment_method_billing()
            .and_then(|billing_address| {
                billing_address
                    .clone()
                    .address
                    .and_then(|billing_details| billing_details.first_name)
            })
    }

    pub fn get_optional_billing_last_name(&self) -> Option<Secret<String>> {
        self.address
            .get_payment_method_billing()
            .and_then(|billing_address| {
                billing_address
                    .clone()
                    .address
                    .and_then(|billing_details| billing_details.last_name)
            })
    }

    pub fn get_optional_billing_phone_number(&self) -> Option<Secret<String>> {
        self.address
            .get_payment_method_billing()
            .and_then(|billing_address| {
                billing_address
                    .clone()
                    .phone
                    .and_then(|phone_data| phone_data.number)
            })
    }

    pub fn get_optional_billing_email(&self) -> Option<Email> {
        self.address
            .get_payment_method_billing()
            .and_then(|billing_address| billing_address.clone().email)
    }
    pub fn to_connector_meta<T>(&self) -> Result<T, Error>
    where
        T: serde::de::DeserializeOwned,
    {
        self.get_connector_meta()?
            .parse_value(std::any::type_name::<T>())
            .change_context(ConnectorError::NoConnectorMetaData)
    }

    pub fn is_three_ds(&self) -> bool {
        matches!(self.auth_type, common_enums::AuthenticationType::ThreeDs)
    }

    pub fn get_shipping_address(&self) -> Result<&AddressDetails, Error> {
        self.address
            .get_shipping()
            .and_then(|a| a.address.as_ref())
            .ok_or_else(missing_field_err("shipping.address"))
    }

    pub fn get_shipping_address_with_phone_number(&self) -> Result<&Address, Error> {
        self.address
            .get_shipping()
            .ok_or_else(missing_field_err("shipping"))
    }

    pub fn get_payment_method_token(&self) -> Result<PaymentMethodToken, Error> {
        self.payment_method_token
            .clone()
            .ok_or_else(missing_field_err("payment_method_token"))
    }
    pub fn get_customer_id(&self) -> Result<CustomerId, Error> {
        self.customer_id
            .to_owned()
            .ok_or_else(missing_field_err("customer_id"))
    }
    pub fn get_connector_customer_id(&self) -> Result<String, Error> {
        self.connector_customer
            .to_owned()
            .ok_or_else(missing_field_err("connector_customer_id"))
    }
    pub fn get_preprocessing_id(&self) -> Result<String, Error> {
        self.preprocessing_id
            .to_owned()
            .ok_or_else(missing_field_err("preprocessing_id"))
    }

    pub fn get_optional_billing_full_name(&self) -> Option<Secret<String>> {
        self.get_optional_billing()
            .and_then(|billing_details| billing_details.address.as_ref())
            .and_then(|billing_address| billing_address.get_optional_full_name())
    }

    pub fn set_order_reference_id(mut self, reference_id: Option<String>) -> Self {
        if reference_id.is_some() && self.reference_id.is_none() {
            self.reference_id = reference_id;
        }
        self
    }
    pub fn set_session_token_id(mut self, session_token_id: Option<String>) -> Self {
        if session_token_id.is_some() && self.session_token.is_none() {
            self.session_token = session_token_id;
        }
        self
    }
    pub fn set_payment_method_token(mut self, payment_method_token: Option<String>) -> Self {
        if payment_method_token.is_some() && self.payment_method_token.is_none() {
            self.payment_method_token =
                payment_method_token.map(|token| PaymentMethodToken::Token(Secret::new(token)));
        }
        self
    }

    pub fn set_access_token_id(mut self, access_token_id: Option<String>) -> Self {
        if let (Some(token_id), None) = (access_token_id, &self.access_token) {
            self.access_token = Some(AccessTokenResponseData {
                access_token: token_id,
                token_type: None,
                expires_in: None,
            });
        }
        self
    }

    pub fn get_return_url(&self) -> Option<String> {
        self.return_url.clone()
    }

    // Helper methods for additional headers
    pub fn get_header(&self, key: &str) -> Option<&Secret<String>> {
        self.vault_headers.as_ref().and_then(|h| h.get(key))
    }
}

impl RawConnectorRequestResponse for PaymentFlowData {
    fn set_raw_connector_response(&mut self, response: Option<String>) {
        self.raw_connector_response = response;
    }

    fn get_raw_connector_response(&self) -> Option<String> {
        self.raw_connector_response.clone()
    }

    fn get_raw_connector_request(&self) -> Option<String> {
        self.raw_connector_request.clone()
    }

    fn set_raw_connector_request(&mut self, request: Option<String>) {
        self.raw_connector_request = request;
    }
}

impl ConnectorResponseHeaders for PaymentFlowData {
    fn set_connector_response_headers(&mut self, headers: Option<http::HeaderMap>) {
        self.connector_response_headers = headers;
    }

    fn get_connector_response_headers(&self) -> Option<&http::HeaderMap> {
        self.connector_response_headers.as_ref()
    }
}

#[derive(Debug, Clone)]
pub struct PaymentVoidData {
    pub connector_transaction_id: String,
    pub cancellation_reason: Option<String>,
    pub integrity_object: Option<PaymentVoidIntegrityObject>,
    pub raw_connector_response: Option<String>,
    pub browser_info: Option<BrowserInformation>,
}

impl PaymentVoidData {
    // fn get_amount(&self) -> Result<i64, Error> {
    //     self.amount.ok_or_else(missing_field_err("amount"))
    // }
    // fn get_currency(&self) -> Result<common_enums::Currency, Error> {
    //     self.currency.ok_or_else(missing_field_err("currency"))
    // }
    pub fn get_cancellation_reason(&self) -> Result<String, Error> {
        self.cancellation_reason
            .clone()
            .ok_or_else(missing_field_err("cancellation_reason"))
    }
    // fn get_browser_info(&self) -> Result<BrowserInformation, Error> {
    //     self.browser_info
    //         .clone()
    //         .ok_or_else(missing_field_err("browser_info"))
    // }
    pub fn get_optional_language_from_browser_info(&self) -> Option<String> {
        self.browser_info
            .clone()
            .and_then(|browser_info| browser_info.language)
    }
    pub fn get_ip_address_as_optional(&self) -> Option<Secret<String, IpAddress>> {
        self.browser_info.clone().and_then(|browser_info| {
            browser_info
                .ip_address
                .map(|ip| Secret::new(ip.to_string()))
        })
    }

    pub fn get_ip_address(&self) -> Result<Secret<String, IpAddress>, Error> {
        self.get_ip_address_as_optional()
            .ok_or_else(missing_field_err("browser_info.ip_address"))
    }
}

#[derive(Debug, Clone, Serialize)]
pub struct PaymentsAuthorizeData<T: PaymentMethodDataTypes> {
    pub payment_method_data: payment_method_data::PaymentMethodData<T>,
    /// total amount (original_amount + surcharge_amount + tax_on_surcharge_amount)
    /// If connector supports separate field for surcharge amount, consider using below functions defined on `PaymentsAuthorizeData` to fetch original amount and surcharge amount separately
    /// ```text
    /// get_original_amount()
    /// get_surcharge_amount()
    /// get_tax_on_surcharge_amount()
    /// get_total_surcharge_amount() // returns surcharge_amount + tax_on_surcharge_amount
    /// ```
    pub amount: i64,
    pub order_tax_amount: Option<MinorUnit>,
    pub email: Option<common_utils::pii::Email>,
    pub customer_name: Option<String>,
    pub currency: Currency,
    pub confirm: bool,
    pub statement_descriptor_suffix: Option<String>,
    pub statement_descriptor: Option<String>,
    pub capture_method: Option<common_enums::CaptureMethod>,
    pub router_return_url: Option<String>,
    pub webhook_url: Option<String>,
    pub complete_authorize_url: Option<String>,
    // Mandates
    pub mandate_id: Option<MandateIds>,
    pub setup_future_usage: Option<common_enums::FutureUsage>,
    pub off_session: Option<bool>,
    pub browser_info: Option<BrowserInformation>,
    pub order_category: Option<String>,
    pub session_token: Option<String>,
    pub access_token: Option<String>,
    pub enrolled_for_3ds: bool,
    pub related_transaction_id: Option<String>,
    pub payment_experience: Option<common_enums::PaymentExperience>,
    pub payment_method_type: Option<common_enums::PaymentMethodType>,
    pub customer_id: Option<common_utils::id_type::CustomerId>,
    pub request_incremental_authorization: bool,
    pub metadata: Option<serde_json::Value>,
    // New amount for amount frame work
    pub minor_amount: MinorUnit,
    /// Merchant's identifier for the payment/invoice. This will be sent to the connector
    /// if the connector provides support to accept multiple reference ids.
    /// In case the connector supports only one reference id, Hyperswitch's Payment ID will be sent as reference.
    pub merchant_order_reference_id: Option<String>,
    pub shipping_cost: Option<MinorUnit>,
    pub merchant_account_id: Option<String>,
    pub integrity_object: Option<AuthoriseIntegrityObject>,
    pub merchant_config_currency: Option<common_enums::Currency>,
    pub all_keys_required: Option<bool>,
}

impl<T: PaymentMethodDataTypes> PaymentsAuthorizeData<T> {
    pub fn is_auto_capture(&self) -> Result<bool, Error> {
        match self.capture_method {
            Some(common_enums::CaptureMethod::Automatic)
            | None
            | Some(common_enums::CaptureMethod::SequentialAutomatic) => Ok(true),
            Some(common_enums::CaptureMethod::Manual) => Ok(false),
            Some(_) => Err(ConnectorError::CaptureMethodNotSupported.into()),
        }
    }
    pub fn get_email(&self) -> Result<Email, Error> {
        self.email.clone().ok_or_else(missing_field_err("email"))
    }
    pub fn get_optional_email(&self) -> Option<Email> {
        self.email.clone()
    }
    pub fn get_browser_info(&self) -> Result<BrowserInformation, Error> {
        self.browser_info
            .clone()
            .ok_or_else(missing_field_err("browser_info"))
    }
    pub fn get_optional_language_from_browser_info(&self) -> Option<String> {
        self.browser_info
            .clone()
            .and_then(|browser_info| browser_info.language)
    }
    // pub fn get_order_details(&self) -> Result<Vec<OrderDetailsWithAmount>, Error> {
    //     self.order_details
    //         .clone()
    //         .ok_or_else(missing_field_err("order_details"))
    // }

    pub fn get_card(&self) -> Result<Card<T>, Error> {
        match &self.payment_method_data {
            PaymentMethodData::Card(card) => Ok(card.clone()),
            _ => Err(missing_field_err("card")()),
        }
    }

    pub fn get_complete_authorize_url(&self) -> Result<String, Error> {
        self.complete_authorize_url
            .clone()
            .ok_or_else(missing_field_err("complete_authorize_url"))
    }

    pub fn connector_mandate_id(&self) -> Option<String> {
        self.mandate_id
            .as_ref()
            .and_then(|mandate_ids| match &mandate_ids.mandate_reference_id {
                Some(MandateReferenceId::ConnectorMandateId(connector_mandate_ids)) => {
                    connector_mandate_ids.get_connector_mandate_id()
                }
                Some(MandateReferenceId::NetworkMandateId(_))
                | None
                | Some(MandateReferenceId::NetworkTokenWithNTI(_)) => None,
            })
    }

    pub fn get_optional_network_transaction_id(&self) -> Option<String> {
        self.mandate_id
            .as_ref()
            .and_then(|mandate_ids| match &mandate_ids.mandate_reference_id {
                Some(MandateReferenceId::NetworkMandateId(network_transaction_id)) => {
                    Some(network_transaction_id.clone())
                }
                Some(MandateReferenceId::ConnectorMandateId(_))
                | Some(MandateReferenceId::NetworkTokenWithNTI(_))
                | None => None,
            })
    }

    pub fn is_mandate_payment(&self) -> bool {
        (self.setup_future_usage == Some(common_enums::FutureUsage::OffSession))
            || self
                .mandate_id
                .as_ref()
                .and_then(|mandate_ids| mandate_ids.mandate_reference_id.as_ref())
                .is_some()
    }
    // fn is_cit_mandate_payment(&self) -> bool {
    //     (self.customer_acceptance.is_some() || self.setup_mandate_details.is_some())
    //         && self.setup_future_usage == Some(storage_enums::FutureUsage::OffSession)
    // }
    pub fn get_webhook_url(&self) -> Result<String, Error> {
        self.webhook_url
            .clone()
            .ok_or_else(missing_field_err("webhook_url"))
    }
    pub fn get_router_return_url(&self) -> Result<String, Error> {
        self.router_return_url
            .clone()
            .ok_or_else(missing_field_err("return_url"))
    }
    pub fn is_wallet(&self) -> bool {
        matches!(self.payment_method_data, PaymentMethodData::Wallet(_))
    }
    pub fn is_card(&self) -> bool {
        matches!(self.payment_method_data, PaymentMethodData::Card(_))
    }

    pub fn get_payment_method_type(&self) -> Result<common_enums::PaymentMethodType, Error> {
        self.payment_method_type
            .to_owned()
            .ok_or_else(missing_field_err("payment_method_type"))
    }

    pub fn get_connector_mandate_id(&self) -> Result<String, Error> {
        self.connector_mandate_id()
            .ok_or_else(missing_field_err("connector_mandate_id"))
    }
    pub fn get_ip_address_as_optional(&self) -> Option<Secret<String, IpAddress>> {
        self.browser_info.clone().and_then(|browser_info| {
            browser_info
                .ip_address
                .map(|ip| Secret::new(ip.to_string()))
        })
    }

    pub fn get_ip_address(&self) -> Result<Secret<String, IpAddress>, Error> {
        self.get_ip_address_as_optional()
            .ok_or_else(missing_field_err("browser_info.ip_address"))
    }
    // fn get_original_amount(&self) -> i64 {
    //     self.surcharge_details
    //         .as_ref()
    //         .map(|surcharge_details| surcharge_details.original_amount.get_amount_as_i64())
    //         .unwrap_or(self.amount)
    // }
    // fn get_surcharge_amount(&self) -> Option<i64> {
    //     self.surcharge_details
    //         .as_ref()
    //         .map(|surcharge_details| surcharge_details.surcharge_amount.get_amount_as_i64())
    // }
    // fn get_tax_on_surcharge_amount(&self) -> Option<i64> {
    //     self.surcharge_details.as_ref().map(|surcharge_details| {
    //         surcharge_details
    //             .tax_on_surcharge_amount
    //             .get_amount_as_i64()
    //     })
    // }
    // fn get_total_surcharge_amount(&self) -> Option<i64> {
    //     self.surcharge_details.as_ref().map(|surcharge_details| {
    //         surcharge_details
    //             .get_total_surcharge_amount()
    //             .get_amount_as_i64()
    //     })
    // }

    // fn is_customer_initiated_mandate_payment(&self) -> bool {
    //     (self.customer_acceptance.is_some() || self.setup_mandate_details.is_some())
    //         && self.setup_future_usage == Some(storage_enums::FutureUsage::OffSession)
    // }

    pub fn get_metadata_as_object(&self) -> Option<SecretSerdeValue> {
        self.metadata.clone().and_then(|meta_data| match meta_data {
            serde_json::Value::Null
            | serde_json::Value::Bool(_)
            | serde_json::Value::Number(_)
            | serde_json::Value::String(_)
            | serde_json::Value::Array(_) => None,
            serde_json::Value::Object(_) => Some(meta_data.into()),
        })
    }

    // fn get_authentication_data(&self) -> Result<AuthenticationData, Error> {
    //     self.authentication_data
    //         .clone()
    //         .ok_or_else(missing_field_err("authentication_data"))
    // }

    // fn get_connector_mandate_request_reference_id(&self) -> Result<String, Error> {
    //     self.mandate_id
    //         .as_ref()
    //         .and_then(|mandate_ids| match &mandate_ids.mandate_reference_id {
    //             Some(MandateReferenceId::ConnectorMandateId(connector_mandate_ids)) => {
    //                 connector_mandate_ids.get_connector_mandate_request_reference_id()
    //             }
    //             Some(MandateReferenceId::NetworkMandateId(_))
    //             | None
    //             | Some(MandateReferenceId::NetworkTokenWithNTI(_)) => None,
    //         })
    //         .ok_or_else(missing_field_err("connector_mandate_request_reference_id"))
    // }

    pub fn set_session_token(mut self, session_token: Option<String>) -> Self {
        self.session_token = session_token;
        self
    }

    pub fn set_access_token(mut self, access_token: Option<String>) -> Self {
        self.access_token = access_token;
        self
    }

    pub fn get_access_token_optional(&self) -> Option<&String> {
        self.access_token.as_ref()
    }
}

#[derive(Debug, Clone, Default, Serialize, Deserialize)]
pub enum ResponseId {
    ConnectorTransactionId(String),
    EncodedData(String),
    #[default]
    NoResponseId,
}
impl ResponseId {
    pub fn get_connector_transaction_id(
        &self,
    ) -> errors::CustomResult<String, errors::ValidationError> {
        match self {
            Self::ConnectorTransactionId(txn_id) => Ok(txn_id.to_string()),
            _ => Err(errors::ValidationError::IncorrectValueProvided {
                field_name: "connector_transaction_id",
            })
            .attach_printable("Expected connector transaction ID not found"),
        }
    }
}

#[derive(Debug, Clone, Serialize, Deserialize)]
pub enum PaymentsResponseData {
    TransactionResponse {
        resource_id: ResponseId,
        redirection_data: Option<Box<RedirectForm>>,
        connector_metadata: Option<serde_json::Value>,
        mandate_reference: Option<Box<MandateReference>>,
        network_txn_id: Option<String>,
        connector_response_reference_id: Option<String>,
        incremental_authorization_allowed: Option<bool>,
        status_code: u16,
    },
    SessionResponse {
        session_token: String,
        status_code: u16,
    },
    PreAuthenticateResponse {
        resource_id: ResponseId,
        redirection_data: Option<Box<RedirectForm>>,
        connector_metadata: Option<serde_json::Value>,
        connector_response_reference_id: Option<String>,
        status_code: u16,
    },
    AuthenticateResponse {
        resource_id: ResponseId,
        redirection_data: Option<Box<RedirectForm>>,
        connector_metadata: Option<serde_json::Value>,
        connector_response_reference_id: Option<String>,
        status_code: u16,
    },
    PostAuthenticateResponse {
        resource_id: ResponseId,
        redirection_data: Option<Box<RedirectForm>>,
        connector_metadata: Option<serde_json::Value>,
        connector_response_reference_id: Option<String>,
        status_code: u16,
    },
}

#[derive(serde::Serialize, serde::Deserialize, Debug, Clone)]
pub struct MandateReference {
    pub connector_mandate_id: Option<String>,
    pub payment_method_id: Option<String>,
}

#[derive(Debug, Clone)]
pub struct PaymentCreateOrderData {
    pub amount: MinorUnit,
    pub currency: Currency,
    pub integrity_object: Option<CreateOrderIntegrityObject>,
    pub metadata: Option<serde_json::Value>,
    pub webhook_url: Option<String>,
}

#[derive(Debug, Clone)]
pub struct PaymentCreateOrderResponse {
    pub order_id: String,
}

#[derive(Debug, Clone)]
pub struct PaymentMethodTokenizationData<T: PaymentMethodDataTypes> {
    pub payment_method_data: payment_method_data::PaymentMethodData<T>,
    pub browser_info: Option<BrowserInformation>,
    pub currency: Currency,
    pub amount: MinorUnit,
    pub customer_acceptance: Option<CustomerAcceptance>,
    pub setup_future_usage: Option<common_enums::FutureUsage>,
    pub setup_mandate_details: Option<MandateData>,
    pub mandate_id: Option<MandateIds>,
    pub integrity_object: Option<PaymentMethodTokenIntegrityObject>,
    // pub split_payments: Option<SplitPaymentsRequest>,
}

#[derive(Debug, Clone)]
pub struct PaymentMethodTokenResponse {
    pub token: String,
}

#[derive(Debug, Clone)]
pub struct PaymentsPreAuthenticateData<T: PaymentMethodDataTypes> {
    pub payment_method_data: Option<payment_method_data::PaymentMethodData<T>>,
    pub amount: MinorUnit,
    pub email: Option<Email>,
    pub currency: Option<Currency>,
    pub payment_method_type: Option<PaymentMethodType>,
    pub router_return_url: Option<Url>,
    pub continue_redirection_url: Option<Url>,
    pub browser_info: Option<BrowserInformation>,
    pub enrolled_for_3ds: bool,
    pub redirect_response: Option<ContinueRedirectionResponse>,
}

#[derive(Debug, Clone)]
pub struct PaymentsAuthenticateData<T: PaymentMethodDataTypes> {
    pub payment_method_data: Option<payment_method_data::PaymentMethodData<T>>,
    pub amount: MinorUnit,
    pub email: Option<Email>,
    pub currency: Option<Currency>,
    pub payment_method_type: Option<PaymentMethodType>,
    pub router_return_url: Option<Url>,
    pub continue_redirection_url: Option<Url>,
    pub browser_info: Option<BrowserInformation>,
    pub enrolled_for_3ds: bool,
    pub redirect_response: Option<ContinueRedirectionResponse>,
}

#[derive(Debug, Clone)]
pub struct PaymentsPostAuthenticateData<T: PaymentMethodDataTypes> {
    pub payment_method_data: Option<payment_method_data::PaymentMethodData<T>>,
    pub amount: MinorUnit,
    pub email: Option<Email>,
    pub currency: Option<Currency>,
    pub payment_method_type: Option<PaymentMethodType>,
    pub router_return_url: Option<Url>,
    pub continue_redirection_url: Option<Url>,
    pub browser_info: Option<BrowserInformation>,
    pub enrolled_for_3ds: bool,
    pub redirect_response: Option<ContinueRedirectionResponse>,
}

#[derive(Debug, Clone)]
pub struct ContinueRedirectionResponse {
    pub params: Option<Secret<String>>,
    pub payload: Option<SecretSerdeValue>,
}

#[derive(Debug, Clone)]
pub struct SessionTokenRequestData {
    pub amount: MinorUnit,
    pub currency: Currency,
}

#[derive(Debug, Clone)]
pub struct SessionTokenResponseData {
    pub session_token: String,
}

#[derive(Debug, Clone)]
pub struct AccessTokenRequestData {
    pub grant_type: String,
}

#[derive(Debug, Clone)]
pub struct AccessTokenResponseData {
    pub access_token: String,
    pub token_type: Option<String>,
    pub expires_in: Option<i64>,
}

#[derive(Debug, Default, Clone)]
pub struct RefundSyncData {
    pub connector_transaction_id: String,
    pub connector_refund_id: String,
    pub reason: Option<String>,
    pub refund_connector_metadata: Option<common_utils::pii::SecretSerdeValue>,
    pub refund_status: common_enums::RefundStatus,
    pub all_keys_required: Option<bool>,
    pub integrity_object: Option<RefundSyncIntegrityObject>,
    pub browser_info: Option<BrowserInformation>,
}

impl RefundSyncData {
    pub fn get_optional_language_from_browser_info(&self) -> Option<String> {
        self.browser_info
            .clone()
            .and_then(|browser_info| browser_info.language)
    }
}

#[derive(Debug, Clone)]
pub struct RefundsResponseData {
    pub connector_refund_id: String,
    pub refund_status: common_enums::RefundStatus,
    pub status_code: u16,
}

#[derive(Debug, Clone)]
pub struct RefundFlowData {
    pub status: common_enums::RefundStatus,
    pub refund_id: Option<String>,
    pub connectors: Connectors,
    pub connector_request_reference_id: String,
    pub raw_connector_response: Option<String>,
    pub connector_response_headers: Option<http::HeaderMap>,
    pub raw_connector_request: Option<String>,
}

impl RawConnectorRequestResponse for RefundFlowData {
    fn set_raw_connector_response(&mut self, response: Option<String>) {
        self.raw_connector_response = response;
    }

    fn get_raw_connector_response(&self) -> Option<String> {
        self.raw_connector_response.clone()
    }

    fn get_raw_connector_request(&self) -> Option<String> {
        self.raw_connector_request.clone()
    }

    fn set_raw_connector_request(&mut self, request: Option<String>) {
        self.raw_connector_request = request;
    }
}

impl ConnectorResponseHeaders for RefundFlowData {
    fn set_connector_response_headers(&mut self, headers: Option<http::HeaderMap>) {
        self.connector_response_headers = headers;
    }

    fn get_connector_response_headers(&self) -> Option<&http::HeaderMap> {
        self.connector_response_headers.as_ref()
    }
}

#[derive(Debug, Clone)]
pub struct WebhookDetailsResponse {
    pub resource_id: Option<ResponseId>,
    pub status: common_enums::AttemptStatus,
    pub connector_response_reference_id: Option<String>,
    pub mandate_reference: Option<Box<MandateReference>>,
    pub error_code: Option<String>,
    pub error_message: Option<String>,
    pub raw_connector_response: Option<String>,
    pub status_code: u16,
    pub response_headers: Option<http::HeaderMap>,
    pub transformation_status: common_enums::WebhookTransformationStatus,
}

#[derive(Debug, Clone)]
pub struct RefundWebhookDetailsResponse {
    pub connector_refund_id: Option<String>,
    pub status: common_enums::RefundStatus,
    pub connector_response_reference_id: Option<String>,
    pub error_code: Option<String>,
    pub error_message: Option<String>,
    pub raw_connector_response: Option<String>,
    pub status_code: u16,
    pub response_headers: Option<http::HeaderMap>,
}

#[derive(Debug, Clone)]
pub struct DisputeWebhookDetailsResponse {
    pub amount: StringMinorUnit,
    pub currency: common_enums::enums::Currency,
    pub dispute_id: String,
    pub status: common_enums::DisputeStatus,
    pub stage: common_enums::DisputeStage,
    pub connector_response_reference_id: Option<String>,
    pub dispute_message: Option<String>,
    pub raw_connector_response: Option<String>,
    pub status_code: u16,
    pub response_headers: Option<http::HeaderMap>,
    /// connector_reason
    pub connector_reason_code: Option<String>,
}

#[derive(Debug, Clone, PartialEq, Eq)]
pub enum HttpMethod {
    Options,
    Get,
    Post,
    Put,
    Delete,
    Head,
    Trace,
    Connect,
    Patch,
}

#[derive(Debug, Clone)]
pub struct RequestDetails {
    pub method: HttpMethod,
    pub uri: Option<String>,
    pub headers: HashMap<String, String>,
    pub body: Vec<u8>,
    pub query_params: Option<String>,
}

#[derive(Debug, Clone)]
pub struct ConnectorWebhookSecrets {
    pub secret: Vec<u8>,
    pub additional_secret: Option<hyperswitch_masking::Secret<String>>,
}

#[derive(Debug, Clone, PartialEq)]
pub enum EventType {
    // Payment intent events
    PaymentIntentFailure,
    PaymentIntentSuccess,
    PaymentIntentProcessing,
    PaymentIntentPartiallyFunded,
    PaymentIntentCancelled,
    PaymentIntentCancelFailure,
    PaymentIntentAuthorizationSuccess,
    PaymentIntentAuthorizationFailure,
    PaymentIntentCaptureSuccess,
    PaymentIntentCaptureFailure,
    PaymentIntentExpired,
    PaymentActionRequired,

    // Source events
    SourceChargeable,
    SourceTransactionCreated,

    // Refund events
    RefundFailure,
    RefundSuccess,

    // Dispute events
    DisputeOpened,
    DisputeExpired,
    DisputeAccepted,
    DisputeCancelled,
    DisputeChallenged,
    DisputeWon,
    DisputeLost,

    // Mandate events
    MandateActive,
    MandateRevoked,

    // Misc events
    EndpointVerification,
    ExternalAuthenticationAres,
    FrmApproved,
    FrmRejected,

    // Payout events
    PayoutSuccess,
    PayoutFailure,
    PayoutProcessing,
    PayoutCancelled,
    PayoutCreated,
    PayoutExpired,
    PayoutReversed,

    // Recovery events
    RecoveryPaymentFailure,
    RecoveryPaymentSuccess,
    RecoveryPaymentPending,
    RecoveryInvoiceCancel,
    IncomingWebhookEventUnspecified,

    // Legacy broad categories (for backward compatibility)
    Payment,
    Refund,
    Dispute,
}

impl EventType {
    /// Returns true if this event type is payment-related
    pub fn is_payment_event(&self) -> bool {
        matches!(
            self,
            Self::PaymentIntentFailure
                | Self::PaymentIntentSuccess
                | Self::PaymentIntentProcessing
                | Self::PaymentIntentPartiallyFunded
                | Self::PaymentIntentCancelled
                | Self::PaymentIntentCancelFailure
                | Self::PaymentIntentAuthorizationSuccess
                | Self::PaymentIntentAuthorizationFailure
                | Self::PaymentIntentCaptureSuccess
                | Self::PaymentIntentCaptureFailure
                | Self::PaymentIntentExpired
                | Self::PaymentActionRequired
                | Self::SourceChargeable
                | Self::SourceTransactionCreated
                | Self::Payment
        )
    }

    /// Returns true if this event type is refund-related
    pub fn is_refund_event(&self) -> bool {
        matches!(
            self,
            Self::RefundFailure | Self::RefundSuccess | Self::Refund
        )
    }

    /// Returns true if this event type is dispute-related
    pub fn is_dispute_event(&self) -> bool {
        matches!(
            self,
            Self::DisputeOpened
                | Self::DisputeExpired
                | Self::DisputeAccepted
                | Self::DisputeCancelled
                | Self::DisputeChallenged
                | Self::DisputeWon
                | Self::DisputeLost
                | Self::Dispute
        )
    }

    /// Returns true if this event type is mandate-related
    pub fn is_mandate_event(&self) -> bool {
        matches!(self, Self::MandateActive | Self::MandateRevoked)
    }

    /// Returns true if this event type is payout-related
    pub fn is_payout_event(&self) -> bool {
        matches!(
            self,
            Self::PayoutSuccess
                | Self::PayoutFailure
                | Self::PayoutProcessing
                | Self::PayoutCancelled
                | Self::PayoutCreated
                | Self::PayoutExpired
                | Self::PayoutReversed
        )
    }

    /// Returns true if this event type is recovery-related
    pub fn is_recovery_event(&self) -> bool {
        matches!(
            self,
            Self::RecoveryPaymentFailure
                | Self::RecoveryPaymentSuccess
                | Self::RecoveryPaymentPending
                | Self::RecoveryInvoiceCancel
        )
    }

    /// Returns true if this event type is miscellaneous
    pub fn is_misc_event(&self) -> bool {
        matches!(
            self,
            Self::EndpointVerification
                | Self::ExternalAuthenticationAres
                | Self::FrmApproved
                | Self::FrmRejected
                | Self::IncomingWebhookEventUnspecified
        )
    }
}

impl ForeignTryFrom<grpc_api_types::payments::WebhookEventType> for EventType {
    type Error = ApplicationErrorResponse;

    fn foreign_try_from(
        value: grpc_api_types::payments::WebhookEventType,
    ) -> Result<Self, error_stack::Report<Self::Error>> {
        match value {
            grpc_api_types::payments::WebhookEventType::PaymentIntentFailure => {
                Ok(Self::PaymentIntentFailure)
            }
            grpc_api_types::payments::WebhookEventType::PaymentIntentSuccess => {
                Ok(Self::PaymentIntentSuccess)
            }
            grpc_api_types::payments::WebhookEventType::PaymentIntentProcessing => {
                Ok(Self::PaymentIntentProcessing)
            }
            grpc_api_types::payments::WebhookEventType::PaymentIntentPartiallyFunded => {
                Ok(Self::PaymentIntentPartiallyFunded)
            }
            grpc_api_types::payments::WebhookEventType::PaymentIntentCancelled => {
                Ok(Self::PaymentIntentCancelled)
            }
            grpc_api_types::payments::WebhookEventType::PaymentIntentCancelFailure => {
                Ok(Self::PaymentIntentCancelFailure)
            }
            grpc_api_types::payments::WebhookEventType::PaymentIntentAuthorizationSuccess => {
                Ok(Self::PaymentIntentAuthorizationSuccess)
            }
            grpc_api_types::payments::WebhookEventType::PaymentIntentAuthorizationFailure => {
                Ok(Self::PaymentIntentAuthorizationFailure)
            }
            grpc_api_types::payments::WebhookEventType::PaymentIntentCaptureSuccess => {
                Ok(Self::PaymentIntentCaptureSuccess)
            }
            grpc_api_types::payments::WebhookEventType::PaymentIntentCaptureFailure => {
                Ok(Self::PaymentIntentCaptureFailure)
            }
            grpc_api_types::payments::WebhookEventType::PaymentIntentExpired => {
                Ok(Self::PaymentIntentExpired)
            }
            grpc_api_types::payments::WebhookEventType::PaymentActionRequired => {
                Ok(Self::PaymentActionRequired)
            }
            grpc_api_types::payments::WebhookEventType::SourceChargeable => {
                Ok(Self::SourceChargeable)
            }
            grpc_api_types::payments::WebhookEventType::SourceTransactionCreated => {
                Ok(Self::SourceTransactionCreated)
            }
            grpc_api_types::payments::WebhookEventType::WebhookRefundFailure => {
                Ok(Self::RefundFailure)
            }
            grpc_api_types::payments::WebhookEventType::WebhookRefundSuccess => {
                Ok(Self::RefundSuccess)
            }
            grpc_api_types::payments::WebhookEventType::WebhookDisputeOpened => {
                Ok(Self::DisputeOpened)
            }
            grpc_api_types::payments::WebhookEventType::WebhookDisputeExpired => {
                Ok(Self::DisputeExpired)
            }
            grpc_api_types::payments::WebhookEventType::WebhookDisputeAccepted => {
                Ok(Self::DisputeAccepted)
            }
            grpc_api_types::payments::WebhookEventType::WebhookDisputeCancelled => {
                Ok(Self::DisputeCancelled)
            }
            grpc_api_types::payments::WebhookEventType::WebhookDisputeChallenged => {
                Ok(Self::DisputeChallenged)
            }
            grpc_api_types::payments::WebhookEventType::WebhookDisputeWon => Ok(Self::DisputeWon),
            grpc_api_types::payments::WebhookEventType::WebhookDisputeLost => Ok(Self::DisputeLost),
            grpc_api_types::payments::WebhookEventType::MandateActive => Ok(Self::MandateActive),
            grpc_api_types::payments::WebhookEventType::MandateRevoked => Ok(Self::MandateRevoked),
            grpc_api_types::payments::WebhookEventType::EndpointVerification => {
                Ok(Self::EndpointVerification)
            }
            grpc_api_types::payments::WebhookEventType::ExternalAuthenticationAres => {
                Ok(Self::ExternalAuthenticationAres)
            }
            grpc_api_types::payments::WebhookEventType::FrmApproved => Ok(Self::FrmApproved),
            grpc_api_types::payments::WebhookEventType::FrmRejected => Ok(Self::FrmRejected),
            grpc_api_types::payments::WebhookEventType::PayoutSuccess => Ok(Self::PayoutSuccess),
            grpc_api_types::payments::WebhookEventType::PayoutFailure => Ok(Self::PayoutFailure),
            grpc_api_types::payments::WebhookEventType::PayoutProcessing => {
                Ok(Self::PayoutProcessing)
            }
            grpc_api_types::payments::WebhookEventType::PayoutCancelled => {
                Ok(Self::PayoutCancelled)
            }
            grpc_api_types::payments::WebhookEventType::PayoutCreated => Ok(Self::PayoutCreated),
            grpc_api_types::payments::WebhookEventType::PayoutExpired => Ok(Self::PayoutExpired),
            grpc_api_types::payments::WebhookEventType::PayoutReversed => Ok(Self::PayoutReversed),
            grpc_api_types::payments::WebhookEventType::RecoveryPaymentFailure => {
                Ok(Self::RecoveryPaymentFailure)
            }
            grpc_api_types::payments::WebhookEventType::RecoveryPaymentSuccess => {
                Ok(Self::RecoveryPaymentSuccess)
            }
            grpc_api_types::payments::WebhookEventType::RecoveryPaymentPending => {
                Ok(Self::RecoveryPaymentPending)
            }
            grpc_api_types::payments::WebhookEventType::RecoveryInvoiceCancel => {
                Ok(Self::RecoveryInvoiceCancel)
            }
            grpc_api_types::payments::WebhookEventType::IncomingWebhookEventUnspecified => {
                Ok(Self::IncomingWebhookEventUnspecified)
            }
        }
    }
}

impl ForeignTryFrom<EventType> for grpc_api_types::payments::WebhookEventType {
    type Error = ApplicationErrorResponse;

    fn foreign_try_from(value: EventType) -> Result<Self, error_stack::Report<Self::Error>> {
        match value {
            EventType::PaymentIntentFailure => Ok(Self::PaymentIntentFailure),
            EventType::PaymentIntentSuccess => Ok(Self::PaymentIntentSuccess),
            EventType::PaymentIntentProcessing => Ok(Self::PaymentIntentProcessing),
            EventType::PaymentIntentPartiallyFunded => Ok(Self::PaymentIntentPartiallyFunded),
            EventType::PaymentIntentCancelled => Ok(Self::PaymentIntentCancelled),
            EventType::PaymentIntentCancelFailure => Ok(Self::PaymentIntentCancelFailure),
            EventType::PaymentIntentAuthorizationSuccess => {
                Ok(Self::PaymentIntentAuthorizationSuccess)
            }
            EventType::PaymentIntentAuthorizationFailure => {
                Ok(Self::PaymentIntentAuthorizationFailure)
            }
            EventType::PaymentIntentCaptureSuccess => Ok(Self::PaymentIntentCaptureSuccess),
            EventType::PaymentIntentCaptureFailure => Ok(Self::PaymentIntentCaptureFailure),
            EventType::PaymentIntentExpired => Ok(Self::PaymentIntentExpired),
            EventType::PaymentActionRequired => Ok(Self::PaymentActionRequired),
            EventType::SourceChargeable => Ok(Self::SourceChargeable),
            EventType::SourceTransactionCreated => Ok(Self::SourceTransactionCreated),
            EventType::RefundFailure => Ok(Self::WebhookRefundFailure),
            EventType::RefundSuccess => Ok(Self::WebhookRefundSuccess),
            EventType::DisputeOpened => Ok(Self::WebhookDisputeOpened),
            EventType::DisputeExpired => Ok(Self::WebhookDisputeExpired),
            EventType::DisputeAccepted => Ok(Self::WebhookDisputeAccepted),
            EventType::DisputeCancelled => Ok(Self::WebhookDisputeCancelled),
            EventType::DisputeChallenged => Ok(Self::WebhookDisputeChallenged),
            EventType::DisputeWon => Ok(Self::WebhookDisputeWon),
            EventType::DisputeLost => Ok(Self::WebhookDisputeLost),
            EventType::MandateActive => Ok(Self::MandateActive),
            EventType::MandateRevoked => Ok(Self::MandateRevoked),
            EventType::EndpointVerification => Ok(Self::EndpointVerification),
            EventType::ExternalAuthenticationAres => Ok(Self::ExternalAuthenticationAres),
            EventType::FrmApproved => Ok(Self::FrmApproved),
            EventType::FrmRejected => Ok(Self::FrmRejected),
            EventType::PayoutSuccess => Ok(Self::PayoutSuccess),
            EventType::PayoutFailure => Ok(Self::PayoutFailure),
            EventType::PayoutProcessing => Ok(Self::PayoutProcessing),
            EventType::PayoutCancelled => Ok(Self::PayoutCancelled),
            EventType::PayoutCreated => Ok(Self::PayoutCreated),
            EventType::PayoutExpired => Ok(Self::PayoutExpired),
            EventType::PayoutReversed => Ok(Self::PayoutReversed),
            EventType::RecoveryPaymentFailure => Ok(Self::RecoveryPaymentFailure),
            EventType::RecoveryPaymentSuccess => Ok(Self::RecoveryPaymentSuccess),
            EventType::RecoveryPaymentPending => Ok(Self::RecoveryPaymentPending),
            EventType::RecoveryInvoiceCancel => Ok(Self::RecoveryInvoiceCancel),
            EventType::IncomingWebhookEventUnspecified => Ok(Self::IncomingWebhookEventUnspecified),

            // Legacy broad categories (for backward compatibility)
            EventType::Payment => Ok(Self::PaymentIntentSuccess), // Map broad Payment to PaymentIntentSuccess
            EventType::Refund => Ok(Self::WebhookRefundSuccess), // Map broad Refund to WebhookRefundSuccess
            EventType::Dispute => Ok(Self::WebhookDisputeOpened), // Map broad Dispute to WebhookDisputeOpened
        }
    }
}

impl ForeignTryFrom<grpc_api_types::payments::HttpMethod> for HttpMethod {
    type Error = ApplicationErrorResponse;

    fn foreign_try_from(
        value: grpc_api_types::payments::HttpMethod,
    ) -> Result<Self, error_stack::Report<Self::Error>> {
        match value {
            grpc_api_types::payments::HttpMethod::Unspecified => Ok(Self::Get), // Default
            grpc_api_types::payments::HttpMethod::Get => Ok(Self::Get),
            grpc_api_types::payments::HttpMethod::Post => Ok(Self::Post),
            grpc_api_types::payments::HttpMethod::Put => Ok(Self::Put),
            grpc_api_types::payments::HttpMethod::Delete => Ok(Self::Delete),
        }
    }
}

impl ForeignTryFrom<grpc_api_types::payments::RequestDetails> for RequestDetails {
    type Error = ApplicationErrorResponse;

    fn foreign_try_from(
        value: grpc_api_types::payments::RequestDetails,
    ) -> Result<Self, error_stack::Report<Self::Error>> {
        let method = HttpMethod::foreign_try_from(value.method())?;

        Ok(Self {
            method,
            uri: value.uri,
            headers: value.headers,
            body: value.body,
            query_params: value.query_params,
        })
    }
}

impl ForeignTryFrom<grpc_api_types::payments::WebhookSecrets> for ConnectorWebhookSecrets {
    type Error = ApplicationErrorResponse;

    fn foreign_try_from(
        value: grpc_api_types::payments::WebhookSecrets,
    ) -> Result<Self, error_stack::Report<Self::Error>> {
        Ok(Self {
            secret: value.secret.into(),
            additional_secret: value.additional_secret.map(Secret::new),
        })
    }
}

#[derive(Debug, Default, Clone)]
pub struct RefundsData {
    pub refund_id: String,
    pub connector_transaction_id: String,
    pub connector_refund_id: Option<String>,
    pub currency: Currency,
    pub payment_amount: i64,
    pub reason: Option<String>,
    pub webhook_url: Option<String>,
    pub refund_amount: i64,
    pub connector_metadata: Option<serde_json::Value>,
    pub refund_connector_metadata: Option<common_utils::pii::SecretSerdeValue>,
    pub minor_payment_amount: MinorUnit,
    pub minor_refund_amount: MinorUnit,
    pub refund_status: common_enums::RefundStatus,
    pub merchant_account_id: Option<String>,
    pub capture_method: Option<common_enums::CaptureMethod>,
    pub integrity_object: Option<RefundIntegrityObject>,
    pub browser_info: Option<BrowserInformation>,
}

impl RefundsData {
    #[track_caller]
    pub fn get_connector_refund_id(&self) -> Result<String, Error> {
        self.connector_refund_id
            .clone()
            .get_required_value("connector_refund_id")
            .change_context(ConnectorError::MissingConnectorTransactionID)
    }
    pub fn get_webhook_url(&self) -> Result<String, Error> {
        self.webhook_url
            .clone()
            .ok_or_else(missing_field_err("webhook_url"))
    }
    pub fn get_connector_metadata(&self) -> Result<serde_json::Value, Error> {
        self.connector_metadata
            .clone()
            .ok_or_else(missing_field_err("connector_metadata"))
    }
    pub fn get_optional_language_from_browser_info(&self) -> Option<String> {
        self.browser_info
            .clone()
            .and_then(|browser_info| browser_info.language)
    }
    pub fn get_ip_address_as_optional(&self) -> Option<Secret<String, IpAddress>> {
        self.browser_info.clone().and_then(|browser_info| {
            browser_info
                .ip_address
                .map(|ip| Secret::new(ip.to_string()))
        })
    }

    pub fn get_ip_address(&self) -> Result<Secret<String, IpAddress>, Error> {
        self.get_ip_address_as_optional()
            .ok_or_else(missing_field_err("browser_info.ip_address"))
    }
}

#[derive(Debug, Clone, Default)]
pub struct MultipleCaptureRequestData {
    pub capture_sequence: i64,
    pub capture_reference: String,
}

#[derive(Debug, Default, Clone)]
pub struct PaymentsCaptureData {
    pub amount_to_capture: i64,
    pub minor_amount_to_capture: MinorUnit,
    pub currency: Currency,
    pub connector_transaction_id: ResponseId,
    pub multiple_capture_data: Option<MultipleCaptureRequestData>,
    pub connector_metadata: Option<serde_json::Value>,
    pub integrity_object: Option<CaptureIntegrityObject>,
    pub browser_info: Option<BrowserInformation>,
}

impl PaymentsCaptureData {
    pub fn is_multiple_capture(&self) -> bool {
        self.multiple_capture_data.is_some()
    }
    pub fn get_connector_transaction_id(&self) -> CustomResult<String, ConnectorError> {
        match self.connector_transaction_id.clone() {
            ResponseId::ConnectorTransactionId(txn_id) => Ok(txn_id),
            _ => Err(errors::ValidationError::IncorrectValueProvided {
                field_name: "connector_transaction_id",
            })
            .attach_printable("Expected connector transaction ID not found")
            .change_context(ConnectorError::MissingConnectorTransactionID)?,
        }
    }
    pub fn get_optional_language_from_browser_info(&self) -> Option<String> {
        self.browser_info
            .clone()
            .and_then(|browser_info| browser_info.language)
    }
    pub fn get_ip_address_as_optional(&self) -> Option<Secret<String, IpAddress>> {
        self.browser_info.clone().and_then(|browser_info| {
            browser_info
                .ip_address
                .map(|ip| Secret::new(ip.to_string()))
        })
    }

    pub fn get_ip_address(&self) -> Result<Secret<String, IpAddress>, Error> {
        self.get_ip_address_as_optional()
            .ok_or_else(missing_field_err("browser_info.ip_address"))
    }
}

#[derive(Debug, Clone)]
pub struct SetupMandateRequestData<T: PaymentMethodDataTypes> {
    pub currency: Currency,
    pub payment_method_data: payment_method_data::PaymentMethodData<T>,
    pub amount: Option<i64>,
    pub confirm: bool,
    pub statement_descriptor_suffix: Option<String>,
    pub statement_descriptor: Option<String>,
    pub customer_acceptance: Option<CustomerAcceptance>,
    pub mandate_id: Option<MandateIds>,
    pub setup_future_usage: Option<common_enums::FutureUsage>,
    pub off_session: Option<bool>,
    pub setup_mandate_details: Option<MandateData>,
    pub router_return_url: Option<String>,
    pub webhook_url: Option<String>,
    pub browser_info: Option<BrowserInformation>,
    pub email: Option<common_utils::pii::Email>,
    pub customer_name: Option<String>,
    pub return_url: Option<String>,
    pub payment_method_type: Option<common_enums::PaymentMethodType>,
    pub request_incremental_authorization: bool,
    pub metadata: Option<serde_json::Value>,
    pub complete_authorize_url: Option<String>,
    pub capture_method: Option<common_enums::CaptureMethod>,
    pub merchant_order_reference_id: Option<String>,
    pub minor_amount: Option<MinorUnit>,
    pub shipping_cost: Option<MinorUnit>,
    pub customer_id: Option<common_utils::id_type::CustomerId>,
    pub integrity_object: Option<SetupMandateIntegrityObject>,
}

impl<T: PaymentMethodDataTypes> SetupMandateRequestData<T> {
    pub fn get_browser_info(&self) -> Result<BrowserInformation, Error> {
        self.browser_info
            .clone()
            .ok_or_else(missing_field_err("browser_info"))
    }
    pub fn get_email(&self) -> Result<Email, Error> {
        self.email.clone().ok_or_else(missing_field_err("email"))
    }
    pub fn is_card(&self) -> bool {
        matches!(self.payment_method_data, PaymentMethodData::Card(_))
    }
    pub fn get_optional_language_from_browser_info(&self) -> Option<String> {
        self.browser_info
            .clone()
            .and_then(|browser_info| browser_info.language)
    }
    pub fn get_webhook_url(&self) -> Result<String, Error> {
        self.webhook_url
            .clone()
            .ok_or_else(missing_field_err("webhook_url"))
    }
    pub fn get_router_return_url(&self) -> Result<String, Error> {
        self.router_return_url
            .clone()
            .ok_or_else(missing_field_err("return_url"))
    }
    pub fn get_ip_address_as_optional(&self) -> Option<Secret<String, IpAddress>> {
        self.browser_info.clone().and_then(|browser_info| {
            browser_info
                .ip_address
                .map(|ip| Secret::new(ip.to_string()))
        })
    }

    pub fn get_ip_address(&self) -> Result<Secret<String, IpAddress>, Error> {
        self.get_ip_address_as_optional()
            .ok_or_else(missing_field_err("browser_info.ip_address"))
    }
}

#[derive(Debug, Clone)]
pub struct RepeatPaymentData {
    pub mandate_reference: MandateReferenceId,
    pub amount: i64,
    pub minor_amount: MinorUnit,
    pub currency: Currency,
    pub merchant_order_reference_id: Option<String>,
    pub metadata: Option<HashMap<String, String>>,
    pub webhook_url: Option<String>,
    pub integrity_object: Option<RepeatPaymentIntegrityObject>,
    pub capture_method: Option<common_enums::CaptureMethod>,
    pub browser_info: Option<BrowserInformation>,
    pub email: Option<common_utils::pii::Email>,
    pub payment_method_type: Option<common_enums::PaymentMethodType>,
}

impl RepeatPaymentData {
    pub fn get_mandate_reference(&self) -> &MandateReferenceId {
        &self.mandate_reference
    }
    pub fn is_auto_capture(&self) -> Result<bool, Error> {
        match self.capture_method {
            Some(common_enums::CaptureMethod::Automatic)
            | None
            | Some(common_enums::CaptureMethod::SequentialAutomatic) => Ok(true),
            Some(common_enums::CaptureMethod::Manual) => Ok(false),
            Some(_) => Err(ConnectorError::CaptureMethodNotSupported.into()),
        }
    }
    pub fn get_optional_language_from_browser_info(&self) -> Option<String> {
        self.browser_info
            .clone()
            .and_then(|browser_info| browser_info.language)
    }
    pub fn get_webhook_url(&self) -> Result<String, Error> {
        self.webhook_url
            .clone()
            .ok_or_else(missing_field_err("webhook_url"))
    }
    pub fn get_email(&self) -> Result<Email, Error> {
        self.email.clone().ok_or_else(missing_field_err("email"))
    }
}

#[derive(Debug, Clone)]
pub struct AcceptDisputeData {
    pub connector_dispute_id: String,
    pub integrity_object: Option<AcceptDisputeIntegrityObject>,
}

#[derive(Debug, Clone)]
pub struct DisputeFlowData {
    pub dispute_id: Option<String>,
    pub connector_dispute_id: String,
    pub connectors: Connectors,
    pub defense_reason_code: Option<String>,
    pub connector_request_reference_id: String,
    pub raw_connector_response: Option<String>,
    pub raw_connector_request: Option<String>,
    pub connector_response_headers: Option<http::HeaderMap>,
}

impl RawConnectorRequestResponse for DisputeFlowData {
    fn set_raw_connector_response(&mut self, response: Option<String>) {
        self.raw_connector_response = response;
    }

    fn get_raw_connector_response(&self) -> Option<String> {
        self.raw_connector_response.clone()
    }

    fn set_raw_connector_request(&mut self, request: Option<String>) {
        self.raw_connector_request = request;
    }

    fn get_raw_connector_request(&self) -> Option<String> {
        self.raw_connector_request.clone()
    }
}

impl ConnectorResponseHeaders for DisputeFlowData {
    fn set_connector_response_headers(&mut self, headers: Option<http::HeaderMap>) {
        self.connector_response_headers = headers;
    }

    fn get_connector_response_headers(&self) -> Option<&http::HeaderMap> {
        self.connector_response_headers.as_ref()
    }
}

#[derive(Debug, Clone)]
pub struct DisputeResponseData {
    pub connector_dispute_id: String,
    pub dispute_status: DisputeStatus,
    pub connector_dispute_status: Option<String>,
    pub status_code: u16,
}

#[derive(Debug, Clone, Default)]
pub struct SubmitEvidenceData {
    pub dispute_id: Option<String>,
    pub connector_dispute_id: String,
    pub integrity_object: Option<SubmitEvidenceIntegrityObject>,
    pub access_activity_log: Option<String>,
    pub billing_address: Option<String>,

    pub cancellation_policy: Option<Vec<u8>>,
    pub cancellation_policy_file_type: Option<String>,
    pub cancellation_policy_provider_file_id: Option<String>,
    pub cancellation_policy_disclosure: Option<String>,
    pub cancellation_rebuttal: Option<String>,

    pub customer_communication: Option<Vec<u8>>,
    pub customer_communication_file_type: Option<String>,
    pub customer_communication_provider_file_id: Option<String>,
    pub customer_email_address: Option<String>,
    pub customer_name: Option<String>,
    pub customer_purchase_ip: Option<String>,

    pub customer_signature: Option<Vec<u8>>,
    pub customer_signature_file_type: Option<String>,
    pub customer_signature_provider_file_id: Option<String>,

    pub product_description: Option<String>,

    pub receipt: Option<Vec<u8>>,
    pub receipt_file_type: Option<String>,
    pub receipt_provider_file_id: Option<String>,

    pub refund_policy: Option<Vec<u8>>,
    pub refund_policy_file_type: Option<String>,
    pub refund_policy_provider_file_id: Option<String>,
    pub refund_policy_disclosure: Option<String>,
    pub refund_refusal_explanation: Option<String>,

    pub service_date: Option<String>,
    pub service_documentation: Option<Vec<u8>>,
    pub service_documentation_file_type: Option<String>,
    pub service_documentation_provider_file_id: Option<String>,

    pub shipping_address: Option<String>,
    pub shipping_carrier: Option<String>,
    pub shipping_date: Option<String>,
    pub shipping_documentation: Option<Vec<u8>>,
    pub shipping_documentation_file_type: Option<String>,
    pub shipping_documentation_provider_file_id: Option<String>,
    pub shipping_tracking_number: Option<String>,

    pub invoice_showing_distinct_transactions: Option<Vec<u8>>,
    pub invoice_showing_distinct_transactions_file_type: Option<String>,
    pub invoice_showing_distinct_transactions_provider_file_id: Option<String>,

    pub recurring_transaction_agreement: Option<Vec<u8>>,
    pub recurring_transaction_agreement_file_type: Option<String>,
    pub recurring_transaction_agreement_provider_file_id: Option<String>,

    pub uncategorized_file: Option<Vec<u8>>,
    pub uncategorized_file_type: Option<String>,
    pub uncategorized_file_provider_file_id: Option<String>,
    pub uncategorized_text: Option<String>,
}

/// The trait that provides specifications about the connector
pub trait ConnectorSpecifications {
    /// Details related to payment method supported by the connector
    fn get_supported_payment_methods(&self) -> Option<&'static SupportedPaymentMethods> {
        None
    }

    /// Supported webhooks flows
    fn get_supported_webhook_flows(&self) -> Option<&'static [EventClass]> {
        None
    }

    /// About the connector
    fn get_connector_about(&self) -> Option<&'static ConnectorInfo> {
        None
    }
}

#[macro_export]
macro_rules! capture_method_not_supported {
    ($connector:expr, $capture_method:expr) => {
        Err(errors::ConnectorError::NotSupported {
            message: format!("{} for selected payment method", $capture_method),
            connector: $connector,
        }
        .into())
    };
    ($connector:expr, $capture_method:expr, $payment_method_type:expr) => {
        Err(errors::ConnectorError::NotSupported {
            message: format!("{} for {}", $capture_method, $payment_method_type),
            connector: $connector,
        }
        .into())
    };
}

#[macro_export]
macro_rules! payment_method_not_supported {
    ($connector:expr, $payment_method:expr, $payment_method_type:expr) => {
        Err(errors::ConnectorError::NotSupported {
            message: format!(
                "Payment method {} with type {} is not supported",
                $payment_method, $payment_method_type
            ),
            connector: $connector,
        }
        .into())
    };
}

impl<T: PaymentMethodDataTypes> From<PaymentMethodData<T>> for PaymentMethodDataType {
    fn from(pm_data: PaymentMethodData<T>) -> Self {
        match pm_data {
            PaymentMethodData::Card(_) => Self::Card,
            PaymentMethodData::CardRedirect(card_redirect_data) => match card_redirect_data {
                payment_method_data::CardRedirectData::Knet {} => Self::Knet,
                payment_method_data::CardRedirectData::Benefit {} => Self::Benefit,
                payment_method_data::CardRedirectData::MomoAtm {} => Self::MomoAtm,
                payment_method_data::CardRedirectData::CardRedirect {} => Self::CardRedirect,
            },
            PaymentMethodData::Wallet(wallet_data) => match wallet_data {
                payment_method_data::WalletData::BluecodeRedirect { .. } => Self::Bluecode,
                payment_method_data::WalletData::AliPayQr(_) => Self::AliPayQr,
                payment_method_data::WalletData::AliPayRedirect(_) => Self::AliPayRedirect,
                payment_method_data::WalletData::AliPayHkRedirect(_) => Self::AliPayHkRedirect,
                payment_method_data::WalletData::MomoRedirect(_) => Self::MomoRedirect,
                payment_method_data::WalletData::KakaoPayRedirect(_) => Self::KakaoPayRedirect,
                payment_method_data::WalletData::GoPayRedirect(_) => Self::GoPayRedirect,
                payment_method_data::WalletData::GcashRedirect(_) => Self::GcashRedirect,
                payment_method_data::WalletData::ApplePay(_) => Self::ApplePay,
                payment_method_data::WalletData::ApplePayRedirect(_) => Self::ApplePayRedirect,
                payment_method_data::WalletData::ApplePayThirdPartySdk(_) => {
                    Self::ApplePayThirdPartySdk
                }
                payment_method_data::WalletData::DanaRedirect {} => Self::DanaRedirect,
                payment_method_data::WalletData::GooglePay(_) => Self::GooglePay,
                payment_method_data::WalletData::GooglePayRedirect(_) => Self::GooglePayRedirect,
                payment_method_data::WalletData::GooglePayThirdPartySdk(_) => {
                    Self::GooglePayThirdPartySdk
                }
                payment_method_data::WalletData::MbWayRedirect(_) => Self::MbWayRedirect,
                payment_method_data::WalletData::MobilePayRedirect(_) => Self::MobilePayRedirect,
                payment_method_data::WalletData::PaypalRedirect(_) => Self::PaypalRedirect,
                payment_method_data::WalletData::PaypalSdk(_) => Self::PaypalSdk,
                payment_method_data::WalletData::SamsungPay(_) => Self::SamsungPay,
                payment_method_data::WalletData::TwintRedirect {} => Self::TwintRedirect,
                payment_method_data::WalletData::VippsRedirect {} => Self::VippsRedirect,
                payment_method_data::WalletData::TouchNGoRedirect(_) => Self::TouchNGoRedirect,
                payment_method_data::WalletData::WeChatPayRedirect(_) => Self::WeChatPayRedirect,
                payment_method_data::WalletData::WeChatPayQr(_) => Self::WeChatPayQr,
                payment_method_data::WalletData::CashappQr(_) => Self::CashappQr,
                payment_method_data::WalletData::SwishQr(_) => Self::SwishQr,
                payment_method_data::WalletData::Mifinity(_) => Self::Mifinity,
                payment_method_data::WalletData::AmazonPayRedirect(_) => Self::AmazonPayRedirect,
                payment_method_data::WalletData::Paze(_) => Self::Paze,
                payment_method_data::WalletData::RevolutPay(_) => Self::RevolutPay,
            },
            PaymentMethodData::PayLater(pay_later_data) => match pay_later_data {
                payment_method_data::PayLaterData::KlarnaRedirect { .. } => Self::KlarnaRedirect,
                payment_method_data::PayLaterData::KlarnaSdk { .. } => Self::KlarnaSdk,
                payment_method_data::PayLaterData::AffirmRedirect {} => Self::AffirmRedirect,
                payment_method_data::PayLaterData::AfterpayClearpayRedirect { .. } => {
                    Self::AfterpayClearpayRedirect
                }
                payment_method_data::PayLaterData::PayBrightRedirect {} => Self::PayBrightRedirect,
                payment_method_data::PayLaterData::WalleyRedirect {} => Self::WalleyRedirect,
                payment_method_data::PayLaterData::AlmaRedirect {} => Self::AlmaRedirect,
                payment_method_data::PayLaterData::AtomeRedirect {} => Self::AtomeRedirect,
            },
            PaymentMethodData::BankRedirect(bank_redirect_data) => match bank_redirect_data {
                payment_method_data::BankRedirectData::BancontactCard { .. } => {
                    Self::BancontactCard
                }
                payment_method_data::BankRedirectData::Bizum {} => Self::Bizum,
                payment_method_data::BankRedirectData::Blik { .. } => Self::Blik,
                payment_method_data::BankRedirectData::Eps { .. } => Self::Eps,
                payment_method_data::BankRedirectData::Giropay { .. } => Self::Giropay,
                payment_method_data::BankRedirectData::Ideal { .. } => Self::Ideal,
                payment_method_data::BankRedirectData::Interac { .. } => Self::Interac,
                payment_method_data::BankRedirectData::OnlineBankingCzechRepublic { .. } => {
                    Self::OnlineBankingCzechRepublic
                }
                payment_method_data::BankRedirectData::OnlineBankingFinland { .. } => {
                    Self::OnlineBankingFinland
                }
                payment_method_data::BankRedirectData::OnlineBankingPoland { .. } => {
                    Self::OnlineBankingPoland
                }
                payment_method_data::BankRedirectData::OnlineBankingSlovakia { .. } => {
                    Self::OnlineBankingSlovakia
                }
                payment_method_data::BankRedirectData::OpenBankingUk { .. } => Self::OpenBankingUk,
                payment_method_data::BankRedirectData::Przelewy24 { .. } => Self::Przelewy24,
                payment_method_data::BankRedirectData::Sofort { .. } => Self::Sofort,
                payment_method_data::BankRedirectData::Trustly { .. } => Self::Trustly,
                payment_method_data::BankRedirectData::OnlineBankingFpx { .. } => {
                    Self::OnlineBankingFpx
                }
                payment_method_data::BankRedirectData::OnlineBankingThailand { .. } => {
                    Self::OnlineBankingThailand
                }
                payment_method_data::BankRedirectData::LocalBankRedirect {} => {
                    Self::LocalBankRedirect
                }
                payment_method_data::BankRedirectData::Eft { .. } => Self::Eft,
            },
            PaymentMethodData::BankDebit(bank_debit_data) => match bank_debit_data {
                payment_method_data::BankDebitData::AchBankDebit { .. } => Self::AchBankDebit,
                payment_method_data::BankDebitData::SepaBankDebit { .. } => Self::SepaBankDebit,
                payment_method_data::BankDebitData::BecsBankDebit { .. } => Self::BecsBankDebit,
                payment_method_data::BankDebitData::BacsBankDebit { .. } => Self::BacsBankDebit,
            },
            PaymentMethodData::BankTransfer(bank_transfer_data) => match *bank_transfer_data {
                payment_method_data::BankTransferData::AchBankTransfer { .. } => {
                    Self::AchBankTransfer
                }
                payment_method_data::BankTransferData::SepaBankTransfer { .. } => {
                    Self::SepaBankTransfer
                }
                payment_method_data::BankTransferData::BacsBankTransfer { .. } => {
                    Self::BacsBankTransfer
                }
                payment_method_data::BankTransferData::MultibancoBankTransfer { .. } => {
                    Self::MultibancoBankTransfer
                }
                payment_method_data::BankTransferData::PermataBankTransfer { .. } => {
                    Self::PermataBankTransfer
                }
                payment_method_data::BankTransferData::BcaBankTransfer { .. } => {
                    Self::BcaBankTransfer
                }
                payment_method_data::BankTransferData::BniVaBankTransfer { .. } => {
                    Self::BniVaBankTransfer
                }
                payment_method_data::BankTransferData::BriVaBankTransfer { .. } => {
                    Self::BriVaBankTransfer
                }
                payment_method_data::BankTransferData::CimbVaBankTransfer { .. } => {
                    Self::CimbVaBankTransfer
                }
                payment_method_data::BankTransferData::DanamonVaBankTransfer { .. } => {
                    Self::DanamonVaBankTransfer
                }
                payment_method_data::BankTransferData::MandiriVaBankTransfer { .. } => {
                    Self::MandiriVaBankTransfer
                }
                payment_method_data::BankTransferData::Pix { .. } => Self::Pix,
                payment_method_data::BankTransferData::Pse {} => Self::Pse,
                payment_method_data::BankTransferData::LocalBankTransfer { .. } => {
                    Self::LocalBankTransfer
                }
                payment_method_data::BankTransferData::InstantBankTransfer { .. } => {
                    Self::InstantBankTransfer
                }
                payment_method_data::BankTransferData::InstantBankTransferFinland { .. } => {
                    Self::InstantBankTransferFinland
                }
                payment_method_data::BankTransferData::InstantBankTransferPoland { .. } => {
                    Self::InstantBankTransferPoland
                }
            },
            PaymentMethodData::Crypto(_) => Self::Crypto,
            PaymentMethodData::MandatePayment => Self::MandatePayment,
            PaymentMethodData::Reward => Self::Reward,
            PaymentMethodData::Upi(_) => Self::Upi,
            PaymentMethodData::Voucher(voucher_data) => match voucher_data {
                payment_method_data::VoucherData::Boleto(_) => Self::Boleto,
                payment_method_data::VoucherData::Efecty => Self::Efecty,
                payment_method_data::VoucherData::PagoEfectivo => Self::PagoEfectivo,
                payment_method_data::VoucherData::RedCompra => Self::RedCompra,
                payment_method_data::VoucherData::RedPagos => Self::RedPagos,
                payment_method_data::VoucherData::Alfamart(_) => Self::Alfamart,
                payment_method_data::VoucherData::Indomaret(_) => Self::Indomaret,
                payment_method_data::VoucherData::Oxxo => Self::Oxxo,
                payment_method_data::VoucherData::SevenEleven(_) => Self::SevenEleven,
                payment_method_data::VoucherData::Lawson(_) => Self::Lawson,
                payment_method_data::VoucherData::MiniStop(_) => Self::MiniStop,
                payment_method_data::VoucherData::FamilyMart(_) => Self::FamilyMart,
                payment_method_data::VoucherData::Seicomart(_) => Self::Seicomart,
                payment_method_data::VoucherData::PayEasy(_) => Self::PayEasy,
            },
            PaymentMethodData::RealTimePayment(real_time_payment_data) => {
                match *real_time_payment_data {
                    payment_method_data::RealTimePaymentData::DuitNow {} => Self::DuitNow,
                    payment_method_data::RealTimePaymentData::Fps {} => Self::Fps,
                    payment_method_data::RealTimePaymentData::PromptPay {} => Self::PromptPay,
                    payment_method_data::RealTimePaymentData::VietQr {} => Self::VietQr,
                }
            }
            PaymentMethodData::GiftCard(gift_card_data) => match *gift_card_data {
                payment_method_data::GiftCardData::Givex(_) => Self::Givex,
                payment_method_data::GiftCardData::PaySafeCard {} => Self::PaySafeCar,
            },
            PaymentMethodData::CardToken(_) => Self::CardToken,
            PaymentMethodData::OpenBanking(data) => match data {
                payment_method_data::OpenBankingData::OpenBankingPIS {} => Self::OpenBanking,
            },
            PaymentMethodData::CardDetailsForNetworkTransactionId(_) => {
                Self::CardDetailsForNetworkTransactionId
            }
            PaymentMethodData::NetworkToken(_) => Self::NetworkToken,
            PaymentMethodData::MobilePayment(mobile_payment_data) => match mobile_payment_data {
                payment_method_data::MobilePaymentData::DirectCarrierBilling { .. } => {
                    Self::DirectCarrierBilling
                }
            },
        }
    }
}

#[derive(Debug, Clone)]
pub struct DisputeDefendData {
    pub dispute_id: String,
    pub connector_dispute_id: String,
    pub defense_reason_code: String,
    pub integrity_object: Option<DefendDisputeIntegrityObject>,
}

pub trait SupportedPaymentMethodsExt {
    fn add(
        &mut self,
        payment_method: PaymentMethod,
        payment_method_type: PaymentMethodType,
        payment_method_details: PaymentMethodDetails,
    );
}

impl SupportedPaymentMethodsExt for SupportedPaymentMethods {
    fn add(
        &mut self,
        payment_method: PaymentMethod,
        payment_method_type: PaymentMethodType,
        payment_method_details: PaymentMethodDetails,
    ) {
        if let Some(payment_method_data) = self.get_mut(&payment_method) {
            payment_method_data.insert(payment_method_type, payment_method_details);
        } else {
            let mut payment_method_type_metadata = PaymentMethodTypeMetadata::new();
            payment_method_type_metadata.insert(payment_method_type, payment_method_details);

            self.insert(payment_method, payment_method_type_metadata);
        }
    }
}<|MERGE_RESOLUTION|>--- conflicted
+++ resolved
@@ -65,11 +65,8 @@
     Bluecode,
     Cryptopay,
     Helcim,
-<<<<<<< HEAD
+    Dlocal,
     Placetopay,
-=======
-    Dlocal,
->>>>>>> 1ddd62ba
 }
 
 impl ForeignTryFrom<grpc_api_types::payments::Connector> for ConnectorEnum {
@@ -101,11 +98,8 @@
             grpc_api_types::payments::Connector::Bluecode => Ok(Self::Bluecode),
             grpc_api_types::payments::Connector::Cryptopay => Ok(Self::Cryptopay),
             grpc_api_types::payments::Connector::Helcim => Ok(Self::Helcim),
-<<<<<<< HEAD
+            grpc_api_types::payments::Connector::Dlocal => Ok(Self::Dlocal),
             grpc_api_types::payments::Connector::Placetopay => Ok(Self::Placetopay),
-=======
-            grpc_api_types::payments::Connector::Dlocal => Ok(Self::Dlocal),
->>>>>>> 1ddd62ba
             grpc_api_types::payments::Connector::Unspecified => {
                 Err(ApplicationErrorResponse::BadRequest(ApiError {
                     sub_code: "UNSPECIFIED_CONNECTOR".to_owned(),
