use std::collections::HashMap;

use common_enums::{
    AttemptStatus, AuthenticationType, Currency, DisputeStatus, EventClass, PaymentMethod,
    PaymentMethodType,
};
use common_utils::{
    errors,
    ext_traits::{OptionExt, ValueExt},
    pii::IpAddress,
    types::MinorUnit,
    CustomResult, CustomerId, Email, SecretSerdeValue,
};
use error_stack::ResultExt;
use hyperswitch_masking::Secret;
use serde::{Deserialize, Serialize};
use strum::{Display, EnumString};

use crate::{
    errors::{ApiError, ApplicationErrorResponse, ConnectorError},
    mandates::{CustomerAcceptance, MandateData},
    payment_address::{self, Address, AddressDetails, PhoneDetails},
    payment_method_data::{self, Card, PaymentMethodData, PaymentMethodDataTypes},
    router_data::PaymentMethodToken,
    router_request_types::{
        AcceptDisputeIntegrityObject, AuthoriseIntegrityObject, BrowserInformation,
        CaptureIntegrityObject, CreateOrderIntegrityObject, DefendDisputeIntegrityObject,
        PaymentMethodTokenIntegrityObject, PaymentSynIntegrityObject, PaymentVoidIntegrityObject,
        RefundIntegrityObject, RefundSyncIntegrityObject, RepeatPaymentIntegrityObject,
        SetupMandateIntegrityObject, SubmitEvidenceIntegrityObject, SyncRequestType,
    },
    router_response_types::RedirectForm,
    types::{
        ConnectorInfo, Connectors, PaymentMethodDataType, PaymentMethodDetails,
        PaymentMethodTypeMetadata, SupportedPaymentMethods,
    },
    utils::{missing_field_err, Error, ForeignTryFrom},
};

// snake case for enum variants
#[derive(Clone, Debug, Display, EnumString)]
#[strum(serialize_all = "snake_case")]
pub enum ConnectorEnum {
    Adyen,
    Razorpay,
    RazorpayV2,
    Fiserv,
    Elavon,
    Xendit,
    Checkout,
    Authorizedotnet,
    Phonepe,
    Cashfree,
    Paytm,
    Fiuu,
    Payu,
    Cashtocode,
    Novalnet,
    Nexinets,
<<<<<<< HEAD
    Braintree,
=======
    Noon,
>>>>>>> 1185e5e0
}

impl ForeignTryFrom<grpc_api_types::payments::Connector> for ConnectorEnum {
    type Error = ApplicationErrorResponse;

    fn foreign_try_from(
        connector: grpc_api_types::payments::Connector,
    ) -> Result<Self, error_stack::Report<Self::Error>> {
        match connector {
            grpc_api_types::payments::Connector::Adyen => Ok(Self::Adyen),
            grpc_api_types::payments::Connector::Razorpay => Ok(Self::Razorpay),
            grpc_api_types::payments::Connector::Fiserv => Ok(Self::Fiserv),
            grpc_api_types::payments::Connector::Elavon => Ok(Self::Elavon),
            grpc_api_types::payments::Connector::Xendit => Ok(Self::Xendit),
            grpc_api_types::payments::Connector::Checkout => Ok(Self::Checkout),
            grpc_api_types::payments::Connector::Authorizedotnet => Ok(Self::Authorizedotnet),
            grpc_api_types::payments::Connector::Phonepe => Ok(Self::Phonepe),
            grpc_api_types::payments::Connector::Cashfree => Ok(Self::Cashfree),
            grpc_api_types::payments::Connector::Paytm => Ok(Self::Paytm),
            grpc_api_types::payments::Connector::Fiuu => Ok(Self::Fiuu),
            grpc_api_types::payments::Connector::Payu => Ok(Self::Payu),
            grpc_api_types::payments::Connector::Cashtocode => Ok(Self::Cashtocode),
            grpc_api_types::payments::Connector::Novalnet => Ok(Self::Novalnet),
            grpc_api_types::payments::Connector::Nexinets => Ok(Self::Nexinets),
<<<<<<< HEAD
            grpc_api_types::payments::Connector::Braintree => Ok(Self::Braintree),
=======
            grpc_api_types::payments::Connector::Noon => Ok(Self::Noon),
>>>>>>> 1185e5e0
            grpc_api_types::payments::Connector::Unspecified => {
                Err(ApplicationErrorResponse::BadRequest(ApiError {
                    sub_code: "UNSPECIFIED_CONNECTOR".to_owned(),
                    error_identifier: 400,
                    error_message: "Connector must be specified".to_owned(),
                    error_object: None,
                })
                .into())
            }
            _ => Err(ApplicationErrorResponse::BadRequest(ApiError {
                sub_code: "INVALID_CONNECTOR".to_owned(),
                error_identifier: 400,
                error_message: format!("Connector {connector:?} is not supported"),
                error_object: None,
            })
            .into()),
        }
    }
}

#[derive(serde::Serialize, serde::Deserialize, Debug, Clone, Eq, PartialEq)]
pub struct PaymentId(pub String);

#[derive(serde::Serialize, serde::Deserialize, Debug, Clone, Eq, PartialEq)]
pub struct UpdateHistory {
    pub connector_mandate_id: Option<String>,
    pub payment_method_id: String,
    pub original_payment_id: Option<PaymentId>,
}

#[derive(Debug, serde::Deserialize, serde::Serialize, Clone, Eq, PartialEq)]
pub struct ConnectorMandateReferenceId {
    connector_mandate_id: Option<String>,
    payment_method_id: Option<String>,
    update_history: Option<Vec<UpdateHistory>>,
}

impl ConnectorMandateReferenceId {
    pub fn new(
        connector_mandate_id: Option<String>,
        payment_method_id: Option<String>,
        update_history: Option<Vec<UpdateHistory>>,
    ) -> Self {
        Self {
            connector_mandate_id,
            payment_method_id,
            update_history,
        }
    }

    pub fn get_connector_mandate_id(&self) -> Option<String> {
        self.connector_mandate_id.clone()
    }

    pub fn get_payment_method_id(&self) -> Option<&String> {
        self.payment_method_id.as_ref()
    }

    pub fn get_update_history(&self) -> Option<&Vec<UpdateHistory>> {
        self.update_history.as_ref()
    }
}

pub trait RawConnectorResponse {
    fn set_raw_connector_response(&mut self, response: Option<String>);
}

pub trait ConnectorResponseHeaders {
    fn set_connector_response_headers(&mut self, headers: Option<http::HeaderMap>);
    fn get_connector_response_headers(&self) -> Option<&http::HeaderMap>;
    fn get_connector_response_headers_as_map(&self) -> std::collections::HashMap<String, String> {
        self.get_connector_response_headers()
            .map(|headers| {
                headers
                    .iter()
                    .filter_map(|(name, value)| {
                        value
                            .to_str()
                            .ok()
                            .map(|v| (name.to_string(), v.to_string()))
                    })
                    .collect()
            })
            .unwrap_or_default()
    }
}

#[derive(Debug, serde::Deserialize, serde::Serialize, Clone, Eq, PartialEq)]
pub struct NetworkTokenWithNTIRef {
    pub network_transaction_id: String,
    pub token_exp_month: Option<Secret<String>>,
    pub token_exp_year: Option<Secret<String>>,
}

#[derive(Eq, PartialEq, Debug, serde::Deserialize, serde::Serialize, Clone)]
pub enum MandateReferenceId {
    ConnectorMandateId(ConnectorMandateReferenceId), // mandate_id send by connector
    NetworkMandateId(String), // network_txns_id send by Issuer to connector, Used for PG agnostic mandate txns along with card data
    NetworkTokenWithNTI(NetworkTokenWithNTIRef), // network_txns_id send by Issuer to connector, Used for PG agnostic mandate txns along with network token data
}

#[derive(Default, Eq, PartialEq, Debug, serde::Deserialize, serde::Serialize, Clone)]
pub struct MandateIds {
    pub mandate_id: Option<String>,
    pub mandate_reference_id: Option<MandateReferenceId>,
}

impl MandateIds {
    pub fn is_network_transaction_id_flow(&self) -> bool {
        matches!(
            self.mandate_reference_id,
            Some(MandateReferenceId::NetworkMandateId(_))
        )
    }

    pub fn new(mandate_id: String) -> Self {
        Self {
            mandate_id: Some(mandate_id),
            mandate_reference_id: None,
        }
    }
}

#[derive(Debug, Default, Clone)]
pub struct PaymentsSyncData {
    pub connector_transaction_id: ResponseId,
    pub encoded_data: Option<String>,
    pub capture_method: Option<common_enums::CaptureMethod>,
    pub connector_meta: Option<serde_json::Value>,
    pub sync_type: SyncRequestType,
    pub mandate_id: Option<MandateIds>,
    pub payment_method_type: Option<common_enums::PaymentMethodType>,
    pub currency: common_enums::Currency,
    pub payment_experience: Option<common_enums::PaymentExperience>,
    pub amount: MinorUnit,
    pub all_keys_required: Option<bool>,
    pub integrity_object: Option<PaymentSynIntegrityObject>,
}

impl PaymentsSyncData {
    pub fn is_auto_capture(&self) -> Result<bool, Error> {
        match self.capture_method {
            Some(common_enums::CaptureMethod::Automatic)
            | None
            | Some(common_enums::CaptureMethod::SequentialAutomatic) => Ok(true),
            Some(common_enums::CaptureMethod::Manual) => Ok(false),
            Some(_) => Err(ConnectorError::CaptureMethodNotSupported.into()),
        }
    }
    pub fn get_connector_transaction_id(&self) -> CustomResult<String, ConnectorError> {
        match self.connector_transaction_id.clone() {
            ResponseId::ConnectorTransactionId(txn_id) => Ok(txn_id),
            _ => Err(errors::ValidationError::IncorrectValueProvided {
                field_name: "connector_transaction_id",
            })
            .attach_printable("Expected connector transaction ID not found")
            .change_context(ConnectorError::MissingConnectorTransactionID)?,
        }
    }
}

#[derive(Debug, Clone)]
pub struct PaymentFlowData {
    pub merchant_id: common_utils::id_type::MerchantId,
    pub customer_id: Option<common_utils::id_type::CustomerId>,
    pub connector_customer: Option<String>,
    pub payment_id: String,
    pub attempt_id: String,
    pub status: AttemptStatus,
    pub payment_method: PaymentMethod,
    pub description: Option<String>,
    pub return_url: Option<String>,
    pub address: payment_address::PaymentAddress,
    pub auth_type: AuthenticationType,
    pub connector_meta_data: Option<common_utils::pii::SecretSerdeValue>,
    pub amount_captured: Option<i64>,
    // minor amount for amount frameworka
    pub minor_amount_captured: Option<MinorUnit>,
    pub access_token: Option<String>,
    pub session_token: Option<String>,
    pub reference_id: Option<String>,
    pub payment_method_token: Option<PaymentMethodToken>,
    pub preprocessing_id: Option<String>,
    ///for switching between two different versions of the same connector
    pub connector_api_version: Option<String>,
    /// Contains a reference ID that should be sent in the connector request
    pub connector_request_reference_id: String,
    pub test_mode: Option<bool>,
    pub connector_http_status_code: Option<u16>,
    pub connector_response_headers: Option<http::HeaderMap>,
    pub external_latency: Option<u128>,
    pub connectors: Connectors,
    pub raw_connector_response: Option<String>,
}

impl PaymentFlowData {
    pub fn set_status(&mut self, status: AttemptStatus) {
        self.status = status;
    }

    pub fn get_billing(&self) -> Result<&Address, Error> {
        self.address
            .get_payment_method_billing()
            .ok_or_else(missing_field_err("billing"))
    }

    pub fn get_billing_country(&self) -> Result<common_enums::CountryAlpha2, Error> {
        self.address
            .get_payment_method_billing()
            .and_then(|a| a.address.as_ref())
            .and_then(|ad| ad.country)
            .ok_or_else(missing_field_err(
                "payment_method_data.billing.address.country",
            ))
    }

    pub fn get_billing_phone(&self) -> Result<&PhoneDetails, Error> {
        self.address
            .get_payment_method_billing()
            .and_then(|a| a.phone.as_ref())
            .ok_or_else(missing_field_err("billing.phone"))
    }

    pub fn get_optional_billing(&self) -> Option<&Address> {
        self.address.get_payment_method_billing()
    }

    pub fn get_optional_shipping(&self) -> Option<&Address> {
        self.address.get_shipping()
    }

    pub fn get_optional_shipping_first_name(&self) -> Option<Secret<String>> {
        self.address.get_shipping().and_then(|shipping_address| {
            shipping_address
                .clone()
                .address
                .and_then(|shipping_details| shipping_details.first_name)
        })
    }

    pub fn get_optional_shipping_last_name(&self) -> Option<Secret<String>> {
        self.address.get_shipping().and_then(|shipping_address| {
            shipping_address
                .clone()
                .address
                .and_then(|shipping_details| shipping_details.last_name)
        })
    }

    pub fn get_optional_shipping_line1(&self) -> Option<Secret<String>> {
        self.address.get_shipping().and_then(|shipping_address| {
            shipping_address
                .clone()
                .address
                .and_then(|shipping_details| shipping_details.line1)
        })
    }

    pub fn get_optional_shipping_line2(&self) -> Option<Secret<String>> {
        self.address.get_shipping().and_then(|shipping_address| {
            shipping_address
                .clone()
                .address
                .and_then(|shipping_details| shipping_details.line2)
        })
    }

    pub fn get_optional_shipping_city(&self) -> Option<String> {
        self.address.get_shipping().and_then(|shipping_address| {
            shipping_address
                .clone()
                .address
                .and_then(|shipping_details| shipping_details.city)
        })
    }

    pub fn get_optional_shipping_state(&self) -> Option<Secret<String>> {
        self.address.get_shipping().and_then(|shipping_address| {
            shipping_address
                .clone()
                .address
                .and_then(|shipping_details| shipping_details.state)
        })
    }

    pub fn get_optional_shipping_country(&self) -> Option<common_enums::CountryAlpha2> {
        self.address.get_shipping().and_then(|shipping_address| {
            shipping_address
                .clone()
                .address
                .and_then(|shipping_details| shipping_details.country)
        })
    }

    pub fn get_optional_shipping_zip(&self) -> Option<Secret<String>> {
        self.address.get_shipping().and_then(|shipping_address| {
            shipping_address
                .clone()
                .address
                .and_then(|shipping_details| shipping_details.zip)
        })
    }

    pub fn get_optional_shipping_email(&self) -> Option<Email> {
        self.address
            .get_shipping()
            .and_then(|shipping_address| shipping_address.clone().email)
    }

    pub fn get_optional_shipping_phone_number(&self) -> Option<Secret<String>> {
        self.address
            .get_shipping()
            .and_then(|shipping_address| shipping_address.clone().phone)
            .and_then(|phone_details| phone_details.get_number_with_country_code().ok())
    }

    pub fn get_description(&self) -> Result<String, Error> {
        self.description
            .clone()
            .ok_or_else(missing_field_err("description"))
    }
    pub fn get_billing_address(&self) -> Result<&AddressDetails, Error> {
        self.address
            .get_payment_method_billing()
            .as_ref()
            .and_then(|a| a.address.as_ref())
            .ok_or_else(missing_field_err("billing.address"))
    }

    pub fn get_connector_meta(&self) -> Result<SecretSerdeValue, Error> {
        self.connector_meta_data
            .clone()
            .ok_or_else(missing_field_err("connector_meta_data"))
    }

    pub fn get_session_token(&self) -> Result<String, Error> {
        self.session_token
            .clone()
            .ok_or_else(missing_field_err("session_token"))
    }

    pub fn get_billing_first_name(&self) -> Result<Secret<String>, Error> {
        self.address
            .get_payment_method_billing()
            .and_then(|billing_address| {
                billing_address
                    .clone()
                    .address
                    .and_then(|billing_details| billing_details.first_name.clone())
            })
            .ok_or_else(missing_field_err(
                "payment_method_data.billing.address.first_name",
            ))
    }

    pub fn get_billing_full_name(&self) -> Result<Secret<String>, Error> {
        self.get_optional_billing()
            .and_then(|billing_details| billing_details.address.as_ref())
            .and_then(|billing_address| billing_address.get_optional_full_name())
            .ok_or_else(missing_field_err(
                "payment_method_data.billing.address.first_name",
            ))
    }

    pub fn get_billing_last_name(&self) -> Result<Secret<String>, Error> {
        self.address
            .get_payment_method_billing()
            .and_then(|billing_address| {
                billing_address
                    .clone()
                    .address
                    .and_then(|billing_details| billing_details.last_name.clone())
            })
            .ok_or_else(missing_field_err(
                "payment_method_data.billing.address.last_name",
            ))
    }

    pub fn get_billing_line1(&self) -> Result<Secret<String>, Error> {
        self.address
            .get_payment_method_billing()
            .and_then(|billing_address| {
                billing_address
                    .clone()
                    .address
                    .and_then(|billing_details| billing_details.line1.clone())
            })
            .ok_or_else(missing_field_err(
                "payment_method_data.billing.address.line1",
            ))
    }
    pub fn get_billing_city(&self) -> Result<String, Error> {
        self.address
            .get_payment_method_billing()
            .and_then(|billing_address| {
                billing_address
                    .clone()
                    .address
                    .and_then(|billing_details| billing_details.city)
            })
            .ok_or_else(missing_field_err(
                "payment_method_data.billing.address.city",
            ))
    }

    pub fn get_billing_email(&self) -> Result<Email, Error> {
        self.address
            .get_payment_method_billing()
            .and_then(|billing_address| billing_address.email.clone())
            .ok_or_else(missing_field_err("payment_method_data.billing.email"))
    }

    pub fn get_billing_phone_number(&self) -> Result<Secret<String>, Error> {
        self.address
            .get_payment_method_billing()
            .and_then(|billing_address| billing_address.clone().phone)
            .map(|phone_details| phone_details.get_number_with_country_code())
            .transpose()?
            .ok_or_else(missing_field_err("payment_method_data.billing.phone"))
    }

    pub fn get_optional_billing_line1(&self) -> Option<Secret<String>> {
        self.address
            .get_payment_method_billing()
            .and_then(|billing_address| {
                billing_address
                    .clone()
                    .address
                    .and_then(|billing_details| billing_details.line1)
            })
    }

    pub fn get_optional_billing_line2(&self) -> Option<Secret<String>> {
        self.address
            .get_payment_method_billing()
            .and_then(|billing_address| {
                billing_address
                    .clone()
                    .address
                    .and_then(|billing_details| billing_details.line2)
            })
    }

    pub fn get_optional_billing_city(&self) -> Option<String> {
        self.address
            .get_payment_method_billing()
            .and_then(|billing_address| {
                billing_address
                    .clone()
                    .address
                    .and_then(|billing_details| billing_details.city)
            })
    }

    pub fn get_optional_billing_country(&self) -> Option<common_enums::CountryAlpha2> {
        self.address
            .get_payment_method_billing()
            .and_then(|billing_address| {
                billing_address
                    .clone()
                    .address
                    .and_then(|billing_details| billing_details.country)
            })
    }

    pub fn get_optional_billing_zip(&self) -> Option<Secret<String>> {
        self.address
            .get_payment_method_billing()
            .and_then(|billing_address| {
                billing_address
                    .clone()
                    .address
                    .and_then(|billing_details| billing_details.zip)
            })
    }

    pub fn get_optional_billing_state(&self) -> Option<Secret<String>> {
        self.address
            .get_payment_method_billing()
            .and_then(|billing_address| {
                billing_address
                    .clone()
                    .address
                    .and_then(|billing_details| billing_details.state)
            })
    }

    pub fn get_optional_billing_first_name(&self) -> Option<Secret<String>> {
        self.address
            .get_payment_method_billing()
            .and_then(|billing_address| {
                billing_address
                    .clone()
                    .address
                    .and_then(|billing_details| billing_details.first_name)
            })
    }

    pub fn get_optional_billing_last_name(&self) -> Option<Secret<String>> {
        self.address
            .get_payment_method_billing()
            .and_then(|billing_address| {
                billing_address
                    .clone()
                    .address
                    .and_then(|billing_details| billing_details.last_name)
            })
    }

    pub fn get_optional_billing_phone_number(&self) -> Option<Secret<String>> {
        self.address
            .get_payment_method_billing()
            .and_then(|billing_address| {
                billing_address
                    .clone()
                    .phone
                    .and_then(|phone_data| phone_data.number)
            })
    }

    pub fn get_optional_billing_email(&self) -> Option<Email> {
        self.address
            .get_payment_method_billing()
            .and_then(|billing_address| billing_address.clone().email)
    }
    pub fn to_connector_meta<T>(&self) -> Result<T, Error>
    where
        T: serde::de::DeserializeOwned,
    {
        self.get_connector_meta()?
            .parse_value(std::any::type_name::<T>())
            .change_context(ConnectorError::NoConnectorMetaData)
    }

    pub fn is_three_ds(&self) -> bool {
        matches!(self.auth_type, common_enums::AuthenticationType::ThreeDs)
    }

    pub fn get_shipping_address(&self) -> Result<&AddressDetails, Error> {
        self.address
            .get_shipping()
            .and_then(|a| a.address.as_ref())
            .ok_or_else(missing_field_err("shipping.address"))
    }

    pub fn get_shipping_address_with_phone_number(&self) -> Result<&Address, Error> {
        self.address
            .get_shipping()
            .ok_or_else(missing_field_err("shipping"))
    }

    pub fn get_payment_method_token(&self) -> Result<PaymentMethodToken, Error> {
        self.payment_method_token
            .clone()
            .ok_or_else(missing_field_err("payment_method_token"))
    }
    pub fn get_customer_id(&self) -> Result<CustomerId, Error> {
        self.customer_id
            .to_owned()
            .ok_or_else(missing_field_err("customer_id"))
    }
    pub fn get_connector_customer_id(&self) -> Result<String, Error> {
        self.connector_customer
            .to_owned()
            .ok_or_else(missing_field_err("connector_customer_id"))
    }
    pub fn get_preprocessing_id(&self) -> Result<String, Error> {
        self.preprocessing_id
            .to_owned()
            .ok_or_else(missing_field_err("preprocessing_id"))
    }

    pub fn get_optional_billing_full_name(&self) -> Option<Secret<String>> {
        self.get_optional_billing()
            .and_then(|billing_details| billing_details.address.as_ref())
            .and_then(|billing_address| billing_address.get_optional_full_name())
    }

    pub fn set_order_reference_id(mut self, reference_id: Option<String>) -> Self {
        if reference_id.is_some() && self.reference_id.is_none() {
            self.reference_id = reference_id;
        }
        self
    }
    pub fn set_session_token_id(mut self, session_token_id: Option<String>) -> Self {
        if session_token_id.is_some() && self.session_token.is_none() {
            self.session_token = session_token_id;
        }
        self
    }
    pub fn set_payment_method_token(mut self, payment_method_token: Option<String>) -> Self {
        if payment_method_token.is_some() && self.payment_method_token.is_none() {
            self.payment_method_token =
                payment_method_token.map(|token| PaymentMethodToken::Token(Secret::new(token)));
        }
        self
    }

    pub fn get_return_url(&self) -> Option<String> {
        self.return_url.clone()
    }
}

impl RawConnectorResponse for PaymentFlowData {
    fn set_raw_connector_response(&mut self, response: Option<String>) {
        self.raw_connector_response = response;
    }
}

impl ConnectorResponseHeaders for PaymentFlowData {
    fn set_connector_response_headers(&mut self, headers: Option<http::HeaderMap>) {
        self.connector_response_headers = headers;
    }

    fn get_connector_response_headers(&self) -> Option<&http::HeaderMap> {
        self.connector_response_headers.as_ref()
    }
}

#[derive(Debug, Clone)]
pub struct PaymentVoidData {
    pub connector_transaction_id: String,
    pub cancellation_reason: Option<String>,
    pub integrity_object: Option<PaymentVoidIntegrityObject>,
    pub raw_connector_response: Option<String>,
    pub browser_info: Option<BrowserInformation>,
}

impl PaymentVoidData {
    // fn get_amount(&self) -> Result<i64, Error> {
    //     self.amount.ok_or_else(missing_field_err("amount"))
    // }
    // fn get_currency(&self) -> Result<common_enums::Currency, Error> {
    //     self.currency.ok_or_else(missing_field_err("currency"))
    // }
    pub fn get_cancellation_reason(&self) -> Result<String, Error> {
        self.cancellation_reason
            .clone()
            .ok_or_else(missing_field_err("cancellation_reason"))
    }
    // fn get_browser_info(&self) -> Result<BrowserInformation, Error> {
    //     self.browser_info
    //         .clone()
    //         .ok_or_else(missing_field_err("browser_info"))
    // }
    pub fn get_optional_language_from_browser_info(&self) -> Option<String> {
        self.browser_info
            .clone()
            .and_then(|browser_info| browser_info.language)
    }
}

#[derive(Debug, Clone, Serialize)]
pub struct PaymentsAuthorizeData<T: PaymentMethodDataTypes> {
    pub payment_method_data: payment_method_data::PaymentMethodData<T>,
    /// total amount (original_amount + surcharge_amount + tax_on_surcharge_amount)
    /// If connector supports separate field for surcharge amount, consider using below functions defined on `PaymentsAuthorizeData` to fetch original amount and surcharge amount separately
    /// ```text
    /// get_original_amount()
    /// get_surcharge_amount()
    /// get_tax_on_surcharge_amount()
    /// get_total_surcharge_amount() // returns surcharge_amount + tax_on_surcharge_amount
    /// ```
    pub amount: i64,
    pub order_tax_amount: Option<MinorUnit>,
    pub email: Option<common_utils::pii::Email>,
    pub customer_name: Option<String>,
    pub currency: Currency,
    pub confirm: bool,
    pub statement_descriptor_suffix: Option<String>,
    pub statement_descriptor: Option<String>,
    pub capture_method: Option<common_enums::CaptureMethod>,
    pub router_return_url: Option<String>,
    pub webhook_url: Option<String>,
    pub complete_authorize_url: Option<String>,
    // Mandates
    pub mandate_id: Option<MandateIds>,
    pub setup_future_usage: Option<common_enums::FutureUsage>,
    pub off_session: Option<bool>,
    pub browser_info: Option<BrowserInformation>,
    pub order_category: Option<String>,
    pub session_token: Option<String>,
    pub enrolled_for_3ds: bool,
    pub related_transaction_id: Option<String>,
    pub payment_experience: Option<common_enums::PaymentExperience>,
    pub payment_method_type: Option<common_enums::PaymentMethodType>,
    pub customer_id: Option<common_utils::id_type::CustomerId>,
    pub request_incremental_authorization: bool,
    pub metadata: Option<serde_json::Value>,
    // New amount for amount frame work
    pub minor_amount: MinorUnit,
    /// Merchant's identifier for the payment/invoice. This will be sent to the connector
    /// if the connector provides support to accept multiple reference ids.
    /// In case the connector supports only one reference id, Hyperswitch's Payment ID will be sent as reference.
    pub merchant_order_reference_id: Option<String>,
    pub shipping_cost: Option<MinorUnit>,
    pub merchant_account_id: Option<String>,
    pub integrity_object: Option<AuthoriseIntegrityObject>,
    pub merchant_config_currency: Option<common_enums::Currency>,
    pub all_keys_required: Option<bool>,
}

impl<T: PaymentMethodDataTypes> PaymentsAuthorizeData<T> {
    pub fn is_auto_capture(&self) -> Result<bool, Error> {
        match self.capture_method {
            Some(common_enums::CaptureMethod::Automatic)
            | None
            | Some(common_enums::CaptureMethod::SequentialAutomatic) => Ok(true),
            Some(common_enums::CaptureMethod::Manual) => Ok(false),
            Some(_) => Err(ConnectorError::CaptureMethodNotSupported.into()),
        }
    }
    pub fn get_email(&self) -> Result<Email, Error> {
        self.email.clone().ok_or_else(missing_field_err("email"))
    }
    pub fn get_optional_email(&self) -> Option<Email> {
        self.email.clone()
    }
    pub fn get_browser_info(&self) -> Result<BrowserInformation, Error> {
        self.browser_info
            .clone()
            .ok_or_else(missing_field_err("browser_info"))
    }
    pub fn get_optional_language_from_browser_info(&self) -> Option<String> {
        self.browser_info
            .clone()
            .and_then(|browser_info| browser_info.language)
    }
    // pub fn get_order_details(&self) -> Result<Vec<OrderDetailsWithAmount>, Error> {
    //     self.order_details
    //         .clone()
    //         .ok_or_else(missing_field_err("order_details"))
    // }

    pub fn get_card(&self) -> Result<Card<T>, Error> {
        match &self.payment_method_data {
            PaymentMethodData::Card(card) => Ok(card.clone()),
            _ => Err(missing_field_err("card")()),
        }
    }

    pub fn get_complete_authorize_url(&self) -> Result<String, Error> {
        self.complete_authorize_url
            .clone()
            .ok_or_else(missing_field_err("complete_authorize_url"))
    }

    pub fn connector_mandate_id(&self) -> Option<String> {
        self.mandate_id
            .as_ref()
            .and_then(|mandate_ids| match &mandate_ids.mandate_reference_id {
                Some(MandateReferenceId::ConnectorMandateId(connector_mandate_ids)) => {
                    connector_mandate_ids.get_connector_mandate_id()
                }
                Some(MandateReferenceId::NetworkMandateId(_))
                | None
                | Some(MandateReferenceId::NetworkTokenWithNTI(_)) => None,
            })
    }

    pub fn get_optional_network_transaction_id(&self) -> Option<String> {
        self.mandate_id
            .as_ref()
            .and_then(|mandate_ids| match &mandate_ids.mandate_reference_id {
                Some(MandateReferenceId::NetworkMandateId(network_transaction_id)) => {
                    Some(network_transaction_id.clone())
                }
                Some(MandateReferenceId::ConnectorMandateId(_))
                | Some(MandateReferenceId::NetworkTokenWithNTI(_))
                | None => None,
            })
    }

    pub fn is_mandate_payment(&self) -> bool {
        (self.setup_future_usage == Some(common_enums::FutureUsage::OffSession))
            || self
                .mandate_id
                .as_ref()
                .and_then(|mandate_ids| mandate_ids.mandate_reference_id.as_ref())
                .is_some()
    }
    // fn is_cit_mandate_payment(&self) -> bool {
    //     (self.customer_acceptance.is_some() || self.setup_mandate_details.is_some())
    //         && self.setup_future_usage == Some(storage_enums::FutureUsage::OffSession)
    // }
    pub fn get_webhook_url(&self) -> Result<String, Error> {
        self.webhook_url
            .clone()
            .ok_or_else(missing_field_err("webhook_url"))
    }
    pub fn get_router_return_url(&self) -> Result<String, Error> {
        self.router_return_url
            .clone()
            .ok_or_else(missing_field_err("return_url"))
    }
    pub fn is_wallet(&self) -> bool {
        matches!(self.payment_method_data, PaymentMethodData::Wallet(_))
    }
    pub fn is_card(&self) -> bool {
        matches!(self.payment_method_data, PaymentMethodData::Card(_))
    }

    pub fn get_payment_method_type(&self) -> Result<common_enums::PaymentMethodType, Error> {
        self.payment_method_type
            .to_owned()
            .ok_or_else(missing_field_err("payment_method_type"))
    }

    pub fn get_connector_mandate_id(&self) -> Result<String, Error> {
        self.connector_mandate_id()
            .ok_or_else(missing_field_err("connector_mandate_id"))
    }
    pub fn get_ip_address_as_optional(&self) -> Option<Secret<String, IpAddress>> {
        self.browser_info.clone().and_then(|browser_info| {
            browser_info
                .ip_address
                .map(|ip| Secret::new(ip.to_string()))
        })
    }
    // fn get_original_amount(&self) -> i64 {
    //     self.surcharge_details
    //         .as_ref()
    //         .map(|surcharge_details| surcharge_details.original_amount.get_amount_as_i64())
    //         .unwrap_or(self.amount)
    // }
    // fn get_surcharge_amount(&self) -> Option<i64> {
    //     self.surcharge_details
    //         .as_ref()
    //         .map(|surcharge_details| surcharge_details.surcharge_amount.get_amount_as_i64())
    // }
    // fn get_tax_on_surcharge_amount(&self) -> Option<i64> {
    //     self.surcharge_details.as_ref().map(|surcharge_details| {
    //         surcharge_details
    //             .tax_on_surcharge_amount
    //             .get_amount_as_i64()
    //     })
    // }
    // fn get_total_surcharge_amount(&self) -> Option<i64> {
    //     self.surcharge_details.as_ref().map(|surcharge_details| {
    //         surcharge_details
    //             .get_total_surcharge_amount()
    //             .get_amount_as_i64()
    //     })
    // }

    // fn is_customer_initiated_mandate_payment(&self) -> bool {
    //     (self.customer_acceptance.is_some() || self.setup_mandate_details.is_some())
    //         && self.setup_future_usage == Some(storage_enums::FutureUsage::OffSession)
    // }

    pub fn get_metadata_as_object(&self) -> Option<SecretSerdeValue> {
        self.metadata.clone().and_then(|meta_data| match meta_data {
            serde_json::Value::Null
            | serde_json::Value::Bool(_)
            | serde_json::Value::Number(_)
            | serde_json::Value::String(_)
            | serde_json::Value::Array(_) => None,
            serde_json::Value::Object(_) => Some(meta_data.into()),
        })
    }

    // fn get_authentication_data(&self) -> Result<AuthenticationData, Error> {
    //     self.authentication_data
    //         .clone()
    //         .ok_or_else(missing_field_err("authentication_data"))
    // }

    // fn get_connector_mandate_request_reference_id(&self) -> Result<String, Error> {
    //     self.mandate_id
    //         .as_ref()
    //         .and_then(|mandate_ids| match &mandate_ids.mandate_reference_id {
    //             Some(MandateReferenceId::ConnectorMandateId(connector_mandate_ids)) => {
    //                 connector_mandate_ids.get_connector_mandate_request_reference_id()
    //             }
    //             Some(MandateReferenceId::NetworkMandateId(_))
    //             | None
    //             | Some(MandateReferenceId::NetworkTokenWithNTI(_)) => None,
    //         })
    //         .ok_or_else(missing_field_err("connector_mandate_request_reference_id"))
    // }

    pub fn set_session_token(mut self, session_token: Option<String>) -> Self {
        self.session_token = session_token;
        self
    }
}

#[derive(Debug, Clone, Default, Serialize, Deserialize)]
pub enum ResponseId {
    ConnectorTransactionId(String),
    EncodedData(String),
    #[default]
    NoResponseId,
}
impl ResponseId {
    pub fn get_connector_transaction_id(
        &self,
    ) -> errors::CustomResult<String, errors::ValidationError> {
        match self {
            Self::ConnectorTransactionId(txn_id) => Ok(txn_id.to_string()),
            _ => Err(errors::ValidationError::IncorrectValueProvided {
                field_name: "connector_transaction_id",
            })
            .attach_printable("Expected connector transaction ID not found"),
        }
    }
}

#[derive(Debug, Clone, Serialize, Deserialize)]
pub enum PaymentsResponseData {
    TransactionResponse {
        resource_id: ResponseId,
        redirection_data: Option<Box<RedirectForm>>,
        connector_metadata: Option<serde_json::Value>,
        mandate_reference: Option<Box<MandateReference>>,
        network_txn_id: Option<String>,
        connector_response_reference_id: Option<String>,
        incremental_authorization_allowed: Option<bool>,
        raw_connector_response: Option<String>,
        status_code: u16,
    },
    SessionResponse {
        session_token: String,
        status_code: u16,
    },
}

#[derive(serde::Serialize, serde::Deserialize, Debug, Clone)]
pub struct MandateReference {
    pub connector_mandate_id: Option<String>,
    pub payment_method_id: Option<String>,
}

#[derive(Debug, Clone)]
pub struct PaymentCreateOrderData {
    pub amount: MinorUnit,
    pub currency: Currency,
    pub integrity_object: Option<CreateOrderIntegrityObject>,
    pub metadata: Option<serde_json::Value>,
    pub webhook_url: Option<String>,
}

#[derive(Debug, Clone)]
pub struct PaymentCreateOrderResponse {
    pub order_id: String,
}

#[derive(Debug, Clone)]
pub struct PaymentMethodTokenizationData<T: PaymentMethodDataTypes> {
    pub payment_method_data: payment_method_data::PaymentMethodData<T>,
    pub browser_info: Option<BrowserInformation>,
    pub currency: Currency,
    pub amount: Option<i64>,
    pub customer_acceptance: Option<CustomerAcceptance>,
    pub setup_future_usage: Option<common_enums::FutureUsage>,
    pub setup_mandate_details: Option<MandateData>,
    pub mandate_id: Option<MandateIds>,
    pub integrity_object: Option<PaymentMethodTokenIntegrityObject>,
    // pub split_payments: Option<SplitPaymentsRequest>,
}

#[derive(Debug, Clone)]
pub struct PaymentMethodTokenResponse {
    pub token: String,
}

#[derive(Debug, Clone)]
pub struct SessionTokenRequestData {
    pub amount: MinorUnit,
    pub currency: Currency,
}

#[derive(Debug, Clone)]
pub struct SessionTokenResponseData {
    pub session_token: String,
}

#[derive(Debug, Default, Clone)]
pub struct RefundSyncData {
    pub connector_transaction_id: String,
    pub connector_refund_id: String,
    pub reason: Option<String>,
    pub refund_connector_metadata: Option<common_utils::pii::SecretSerdeValue>,
    pub refund_status: common_enums::RefundStatus,
    pub all_keys_required: Option<bool>,
    pub integrity_object: Option<RefundSyncIntegrityObject>,
    pub browser_info: Option<BrowserInformation>,
}

impl RefundSyncData {
    pub fn get_optional_language_from_browser_info(&self) -> Option<String> {
        self.browser_info
            .clone()
            .and_then(|browser_info| browser_info.language)
    }
}

#[derive(Debug, Clone)]
pub struct RefundsResponseData {
    pub connector_refund_id: String,
    pub refund_status: common_enums::RefundStatus,
    pub raw_connector_response: Option<String>,
    pub status_code: u16,
}

#[derive(Debug, Clone)]
pub struct RefundFlowData {
    pub status: common_enums::RefundStatus,
    pub refund_id: Option<String>,
    pub connectors: Connectors,
    pub connector_request_reference_id: String,
    pub raw_connector_response: Option<String>,
    pub connector_response_headers: Option<http::HeaderMap>,
}

impl RawConnectorResponse for RefundFlowData {
    fn set_raw_connector_response(&mut self, response: Option<String>) {
        self.raw_connector_response = response;
    }
}

impl ConnectorResponseHeaders for RefundFlowData {
    fn set_connector_response_headers(&mut self, headers: Option<http::HeaderMap>) {
        self.connector_response_headers = headers;
    }

    fn get_connector_response_headers(&self) -> Option<&http::HeaderMap> {
        self.connector_response_headers.as_ref()
    }
}

#[derive(Debug, Clone)]
pub struct WebhookDetailsResponse {
    pub resource_id: Option<ResponseId>,
    pub status: common_enums::AttemptStatus,
    pub connector_response_reference_id: Option<String>,
    pub error_code: Option<String>,
    pub error_message: Option<String>,
    pub raw_connector_response: Option<String>,
    pub status_code: u16,
    pub response_headers: Option<http::HeaderMap>,
}

#[derive(Debug, Clone)]
pub struct RefundWebhookDetailsResponse {
    pub connector_refund_id: Option<String>,
    pub status: common_enums::RefundStatus,
    pub connector_response_reference_id: Option<String>,
    pub error_code: Option<String>,
    pub error_message: Option<String>,
    pub raw_connector_response: Option<String>,
    pub status_code: u16,
    pub response_headers: Option<http::HeaderMap>,
}

#[derive(Debug, Clone)]
pub struct DisputeWebhookDetailsResponse {
    pub dispute_id: String,
    pub status: common_enums::DisputeStatus,
    pub stage: common_enums::DisputeStage,
    pub connector_response_reference_id: Option<String>,
    pub dispute_message: Option<String>,
    pub raw_connector_response: Option<String>,
    pub status_code: u16,
    pub response_headers: Option<http::HeaderMap>,
}

#[derive(Debug, Clone, PartialEq, Eq)]
pub enum HttpMethod {
    Options,
    Get,
    Post,
    Put,
    Delete,
    Head,
    Trace,
    Connect,
    Patch,
}

#[derive(Debug, Clone)]
pub struct RequestDetails {
    pub method: HttpMethod,
    pub uri: Option<String>,
    pub headers: HashMap<String, String>,
    pub body: Vec<u8>,
    pub query_params: Option<String>,
}

#[derive(Debug, Clone)]
pub struct ConnectorWebhookSecrets {
    pub secret: Vec<u8>,
    pub additional_secret: Option<hyperswitch_masking::Secret<String>>,
}

#[derive(Debug, Clone, PartialEq)]
pub enum EventType {
    Payment,
    Refund,
    Dispute,
}

impl ForeignTryFrom<grpc_api_types::payments::WebhookEventType> for EventType {
    type Error = ApplicationErrorResponse;

    fn foreign_try_from(
        value: grpc_api_types::payments::WebhookEventType,
    ) -> Result<Self, error_stack::Report<Self::Error>> {
        match value {
            grpc_api_types::payments::WebhookEventType::WebhookPayment => Ok(Self::Payment),
            grpc_api_types::payments::WebhookEventType::WebhookRefund => Ok(Self::Refund),
            grpc_api_types::payments::WebhookEventType::WebhookDispute => Ok(Self::Dispute),
            grpc_api_types::payments::WebhookEventType::Unspecified => Ok(Self::Payment), // Default to Payment
        }
    }
}

impl ForeignTryFrom<EventType> for grpc_api_types::payments::WebhookEventType {
    type Error = ApplicationErrorResponse;

    fn foreign_try_from(value: EventType) -> Result<Self, error_stack::Report<Self::Error>> {
        match value {
            EventType::Payment => Ok(Self::WebhookPayment),
            EventType::Refund => Ok(Self::WebhookRefund),
            EventType::Dispute => Ok(Self::WebhookDispute),
        }
    }
}

impl ForeignTryFrom<grpc_api_types::payments::HttpMethod> for HttpMethod {
    type Error = ApplicationErrorResponse;

    fn foreign_try_from(
        value: grpc_api_types::payments::HttpMethod,
    ) -> Result<Self, error_stack::Report<Self::Error>> {
        match value {
            grpc_api_types::payments::HttpMethod::Unspecified => Ok(Self::Get), // Default
            grpc_api_types::payments::HttpMethod::Get => Ok(Self::Get),
            grpc_api_types::payments::HttpMethod::Post => Ok(Self::Post),
            grpc_api_types::payments::HttpMethod::Put => Ok(Self::Put),
            grpc_api_types::payments::HttpMethod::Delete => Ok(Self::Delete),
        }
    }
}

impl ForeignTryFrom<grpc_api_types::payments::RequestDetails> for RequestDetails {
    type Error = ApplicationErrorResponse;

    fn foreign_try_from(
        value: grpc_api_types::payments::RequestDetails,
    ) -> Result<Self, error_stack::Report<Self::Error>> {
        let method = HttpMethod::foreign_try_from(value.method())?;

        Ok(Self {
            method,
            uri: value.uri,
            headers: value.headers,
            body: value.body,
            query_params: value.query_params,
        })
    }
}

impl ForeignTryFrom<grpc_api_types::payments::WebhookSecrets> for ConnectorWebhookSecrets {
    type Error = ApplicationErrorResponse;

    fn foreign_try_from(
        value: grpc_api_types::payments::WebhookSecrets,
    ) -> Result<Self, error_stack::Report<Self::Error>> {
        Ok(Self {
            secret: value.secret.into(),
            additional_secret: value.additional_secret.map(Secret::new),
        })
    }
}

#[derive(Debug, Default, Clone)]
pub struct RefundsData {
    pub refund_id: String,
    pub connector_transaction_id: String,
    pub connector_refund_id: Option<String>,
    pub currency: Currency,
    pub payment_amount: i64,
    pub reason: Option<String>,
    pub webhook_url: Option<String>,
    pub refund_amount: i64,
    pub connector_metadata: Option<serde_json::Value>,
    pub refund_connector_metadata: Option<common_utils::pii::SecretSerdeValue>,
    pub minor_payment_amount: MinorUnit,
    pub minor_refund_amount: MinorUnit,
    pub refund_status: common_enums::RefundStatus,
    pub merchant_account_id: Option<String>,
    pub capture_method: Option<common_enums::CaptureMethod>,
    pub integrity_object: Option<RefundIntegrityObject>,
    pub browser_info: Option<BrowserInformation>,
}

impl RefundsData {
    #[track_caller]
    pub fn get_connector_refund_id(&self) -> Result<String, Error> {
        self.connector_refund_id
            .clone()
            .get_required_value("connector_refund_id")
            .change_context(ConnectorError::MissingConnectorTransactionID)
    }
    pub fn get_webhook_url(&self) -> Result<String, Error> {
        self.webhook_url
            .clone()
            .ok_or_else(missing_field_err("webhook_url"))
    }
    pub fn get_connector_metadata(&self) -> Result<serde_json::Value, Error> {
        self.connector_metadata
            .clone()
            .ok_or_else(missing_field_err("connector_metadata"))
    }
    pub fn get_optional_language_from_browser_info(&self) -> Option<String> {
        self.browser_info
            .clone()
            .and_then(|browser_info| browser_info.language)
    }
}

#[derive(Debug, Clone, Default)]
pub struct MultipleCaptureRequestData {
    pub capture_sequence: i64,
    pub capture_reference: String,
}

#[derive(Debug, Default, Clone)]
pub struct PaymentsCaptureData {
    pub amount_to_capture: i64,
    pub minor_amount_to_capture: MinorUnit,
    pub currency: Currency,
    pub connector_transaction_id: ResponseId,
    pub multiple_capture_data: Option<MultipleCaptureRequestData>,
    pub connector_metadata: Option<serde_json::Value>,
    pub integrity_object: Option<CaptureIntegrityObject>,
    pub browser_info: Option<BrowserInformation>,
}

impl PaymentsCaptureData {
    pub fn is_multiple_capture(&self) -> bool {
        self.multiple_capture_data.is_some()
    }
    pub fn get_connector_transaction_id(&self) -> CustomResult<String, ConnectorError> {
        match self.connector_transaction_id.clone() {
            ResponseId::ConnectorTransactionId(txn_id) => Ok(txn_id),
            _ => Err(errors::ValidationError::IncorrectValueProvided {
                field_name: "connector_transaction_id",
            })
            .attach_printable("Expected connector transaction ID not found")
            .change_context(ConnectorError::MissingConnectorTransactionID)?,
        }
    }
    pub fn get_optional_language_from_browser_info(&self) -> Option<String> {
        self.browser_info
            .clone()
            .and_then(|browser_info| browser_info.language)
    }
}

#[derive(Debug, Clone)]
pub struct SetupMandateRequestData<T: PaymentMethodDataTypes> {
    pub currency: Currency,
    pub payment_method_data: payment_method_data::PaymentMethodData<T>,
    pub amount: Option<i64>,
    pub confirm: bool,
    pub statement_descriptor_suffix: Option<String>,
    pub statement_descriptor: Option<String>,
    pub customer_acceptance: Option<CustomerAcceptance>,
    pub mandate_id: Option<MandateIds>,
    pub setup_future_usage: Option<common_enums::FutureUsage>,
    pub off_session: Option<bool>,
    pub setup_mandate_details: Option<MandateData>,
    pub router_return_url: Option<String>,
    pub webhook_url: Option<String>,
    pub browser_info: Option<BrowserInformation>,
    pub email: Option<common_utils::pii::Email>,
    pub customer_name: Option<String>,
    pub return_url: Option<String>,
    pub payment_method_type: Option<common_enums::PaymentMethodType>,
    pub request_incremental_authorization: bool,
    pub metadata: Option<serde_json::Value>,
    pub complete_authorize_url: Option<String>,
    pub capture_method: Option<common_enums::CaptureMethod>,
    pub merchant_order_reference_id: Option<String>,
    pub minor_amount: Option<MinorUnit>,
    pub shipping_cost: Option<MinorUnit>,
    pub customer_id: Option<common_utils::id_type::CustomerId>,
    pub integrity_object: Option<SetupMandateIntegrityObject>,
}

impl<T: PaymentMethodDataTypes> SetupMandateRequestData<T> {
    pub fn get_browser_info(&self) -> Result<BrowserInformation, Error> {
        self.browser_info
            .clone()
            .ok_or_else(missing_field_err("browser_info"))
    }
    pub fn get_email(&self) -> Result<Email, Error> {
        self.email.clone().ok_or_else(missing_field_err("email"))
    }
    pub fn is_card(&self) -> bool {
        matches!(self.payment_method_data, PaymentMethodData::Card(_))
    }
    pub fn get_optional_language_from_browser_info(&self) -> Option<String> {
        self.browser_info
            .clone()
            .and_then(|browser_info| browser_info.language)
    }
    pub fn get_webhook_url(&self) -> Result<String, Error> {
        self.webhook_url
            .clone()
            .ok_or_else(missing_field_err("webhook_url"))
    }
    pub fn get_router_return_url(&self) -> Result<String, Error> {
        self.router_return_url
            .clone()
            .ok_or_else(missing_field_err("return_url"))
    }
}

#[derive(Debug, Clone)]
pub struct RepeatPaymentData {
    pub mandate_reference: MandateReferenceId,
    pub amount: i64,
    pub minor_amount: MinorUnit,
    pub currency: Currency,
    pub merchant_order_reference_id: Option<String>,
    pub metadata: Option<HashMap<String, String>>,
    pub webhook_url: Option<String>,
    pub integrity_object: Option<RepeatPaymentIntegrityObject>,
    pub capture_method: Option<common_enums::CaptureMethod>,
    pub browser_info: Option<BrowserInformation>,
    pub email: Option<common_utils::pii::Email>,
}

impl RepeatPaymentData {
    pub fn get_mandate_reference(&self) -> &MandateReferenceId {
        &self.mandate_reference
    }
    pub fn is_auto_capture(&self) -> Result<bool, Error> {
        match self.capture_method {
            Some(common_enums::CaptureMethod::Automatic)
            | None
            | Some(common_enums::CaptureMethod::SequentialAutomatic) => Ok(true),
            Some(common_enums::CaptureMethod::Manual) => Ok(false),
            Some(_) => Err(ConnectorError::CaptureMethodNotSupported.into()),
        }
    }
    pub fn get_optional_language_from_browser_info(&self) -> Option<String> {
        self.browser_info
            .clone()
            .and_then(|browser_info| browser_info.language)
    }
    pub fn get_webhook_url(&self) -> Result<String, Error> {
        self.webhook_url
            .clone()
            .ok_or_else(missing_field_err("webhook_url"))
    }
    pub fn get_email(&self) -> Result<Email, Error> {
        self.email.clone().ok_or_else(missing_field_err("email"))
    }
}

#[derive(Debug, Clone)]
pub struct AcceptDisputeData {
    pub connector_dispute_id: String,
    pub integrity_object: Option<AcceptDisputeIntegrityObject>,
}

#[derive(Debug, Clone)]
pub struct DisputeFlowData {
    pub dispute_id: Option<String>,
    pub connector_dispute_id: String,
    pub connectors: Connectors,
    pub defense_reason_code: Option<String>,
    pub connector_request_reference_id: String,
    pub raw_connector_response: Option<String>,
    pub connector_response_headers: Option<http::HeaderMap>,
}

impl RawConnectorResponse for DisputeFlowData {
    fn set_raw_connector_response(&mut self, response: Option<String>) {
        self.raw_connector_response = response;
    }
}

impl ConnectorResponseHeaders for DisputeFlowData {
    fn set_connector_response_headers(&mut self, headers: Option<http::HeaderMap>) {
        self.connector_response_headers = headers;
    }

    fn get_connector_response_headers(&self) -> Option<&http::HeaderMap> {
        self.connector_response_headers.as_ref()
    }
}

#[derive(Debug, Clone)]
pub struct DisputeResponseData {
    pub connector_dispute_id: String,
    pub dispute_status: DisputeStatus,
    pub connector_dispute_status: Option<String>,
    pub raw_connector_response: Option<String>,
    pub status_code: u16,
}

#[derive(Debug, Clone, Default)]
pub struct SubmitEvidenceData {
    pub dispute_id: Option<String>,
    pub connector_dispute_id: String,
    pub integrity_object: Option<SubmitEvidenceIntegrityObject>,
    pub access_activity_log: Option<String>,
    pub billing_address: Option<String>,

    pub cancellation_policy: Option<Vec<u8>>,
    pub cancellation_policy_file_type: Option<String>,
    pub cancellation_policy_provider_file_id: Option<String>,
    pub cancellation_policy_disclosure: Option<String>,
    pub cancellation_rebuttal: Option<String>,

    pub customer_communication: Option<Vec<u8>>,
    pub customer_communication_file_type: Option<String>,
    pub customer_communication_provider_file_id: Option<String>,
    pub customer_email_address: Option<String>,
    pub customer_name: Option<String>,
    pub customer_purchase_ip: Option<String>,

    pub customer_signature: Option<Vec<u8>>,
    pub customer_signature_file_type: Option<String>,
    pub customer_signature_provider_file_id: Option<String>,

    pub product_description: Option<String>,

    pub receipt: Option<Vec<u8>>,
    pub receipt_file_type: Option<String>,
    pub receipt_provider_file_id: Option<String>,

    pub refund_policy: Option<Vec<u8>>,
    pub refund_policy_file_type: Option<String>,
    pub refund_policy_provider_file_id: Option<String>,
    pub refund_policy_disclosure: Option<String>,
    pub refund_refusal_explanation: Option<String>,

    pub service_date: Option<String>,
    pub service_documentation: Option<Vec<u8>>,
    pub service_documentation_file_type: Option<String>,
    pub service_documentation_provider_file_id: Option<String>,

    pub shipping_address: Option<String>,
    pub shipping_carrier: Option<String>,
    pub shipping_date: Option<String>,
    pub shipping_documentation: Option<Vec<u8>>,
    pub shipping_documentation_file_type: Option<String>,
    pub shipping_documentation_provider_file_id: Option<String>,
    pub shipping_tracking_number: Option<String>,

    pub invoice_showing_distinct_transactions: Option<Vec<u8>>,
    pub invoice_showing_distinct_transactions_file_type: Option<String>,
    pub invoice_showing_distinct_transactions_provider_file_id: Option<String>,

    pub recurring_transaction_agreement: Option<Vec<u8>>,
    pub recurring_transaction_agreement_file_type: Option<String>,
    pub recurring_transaction_agreement_provider_file_id: Option<String>,

    pub uncategorized_file: Option<Vec<u8>>,
    pub uncategorized_file_type: Option<String>,
    pub uncategorized_file_provider_file_id: Option<String>,
    pub uncategorized_text: Option<String>,
}

/// The trait that provides specifications about the connector
pub trait ConnectorSpecifications {
    /// Details related to payment method supported by the connector
    fn get_supported_payment_methods(&self) -> Option<&'static SupportedPaymentMethods> {
        None
    }

    /// Supported webhooks flows
    fn get_supported_webhook_flows(&self) -> Option<&'static [EventClass]> {
        None
    }

    /// About the connector
    fn get_connector_about(&self) -> Option<&'static ConnectorInfo> {
        None
    }
}

#[macro_export]
macro_rules! capture_method_not_supported {
    ($connector:expr, $capture_method:expr) => {
        Err(errors::ConnectorError::NotSupported {
            message: format!("{} for selected payment method", $capture_method),
            connector: $connector,
        }
        .into())
    };
    ($connector:expr, $capture_method:expr, $payment_method_type:expr) => {
        Err(errors::ConnectorError::NotSupported {
            message: format!("{} for {}", $capture_method, $payment_method_type),
            connector: $connector,
        }
        .into())
    };
}

#[macro_export]
macro_rules! payment_method_not_supported {
    ($connector:expr, $payment_method:expr, $payment_method_type:expr) => {
        Err(errors::ConnectorError::NotSupported {
            message: format!(
                "Payment method {} with type {} is not supported",
                $payment_method, $payment_method_type
            ),
            connector: $connector,
        }
        .into())
    };
}

impl<T: PaymentMethodDataTypes> From<PaymentMethodData<T>> for PaymentMethodDataType {
    fn from(pm_data: PaymentMethodData<T>) -> Self {
        match pm_data {
            PaymentMethodData::Card(_) => Self::Card,
            PaymentMethodData::CardRedirect(card_redirect_data) => match card_redirect_data {
                payment_method_data::CardRedirectData::Knet {} => Self::Knet,
                payment_method_data::CardRedirectData::Benefit {} => Self::Benefit,
                payment_method_data::CardRedirectData::MomoAtm {} => Self::MomoAtm,
                payment_method_data::CardRedirectData::CardRedirect {} => Self::CardRedirect,
            },
            PaymentMethodData::Wallet(wallet_data) => match wallet_data {
                payment_method_data::WalletData::AliPayQr(_) => Self::AliPayQr,
                payment_method_data::WalletData::AliPayRedirect(_) => Self::AliPayRedirect,
                payment_method_data::WalletData::AliPayHkRedirect(_) => Self::AliPayHkRedirect,
                payment_method_data::WalletData::MomoRedirect(_) => Self::MomoRedirect,
                payment_method_data::WalletData::KakaoPayRedirect(_) => Self::KakaoPayRedirect,
                payment_method_data::WalletData::GoPayRedirect(_) => Self::GoPayRedirect,
                payment_method_data::WalletData::GcashRedirect(_) => Self::GcashRedirect,
                payment_method_data::WalletData::ApplePay(_) => Self::ApplePay,
                payment_method_data::WalletData::ApplePayRedirect(_) => Self::ApplePayRedirect,
                payment_method_data::WalletData::ApplePayThirdPartySdk(_) => {
                    Self::ApplePayThirdPartySdk
                }
                payment_method_data::WalletData::DanaRedirect {} => Self::DanaRedirect,
                payment_method_data::WalletData::GooglePay(_) => Self::GooglePay,
                payment_method_data::WalletData::GooglePayRedirect(_) => Self::GooglePayRedirect,
                payment_method_data::WalletData::GooglePayThirdPartySdk(_) => {
                    Self::GooglePayThirdPartySdk
                }
                payment_method_data::WalletData::MbWayRedirect(_) => Self::MbWayRedirect,
                payment_method_data::WalletData::MobilePayRedirect(_) => Self::MobilePayRedirect,
                payment_method_data::WalletData::PaypalRedirect(_) => Self::PaypalRedirect,
                payment_method_data::WalletData::PaypalSdk(_) => Self::PaypalSdk,
                payment_method_data::WalletData::SamsungPay(_) => Self::SamsungPay,
                payment_method_data::WalletData::TwintRedirect {} => Self::TwintRedirect,
                payment_method_data::WalletData::VippsRedirect {} => Self::VippsRedirect,
                payment_method_data::WalletData::TouchNGoRedirect(_) => Self::TouchNGoRedirect,
                payment_method_data::WalletData::WeChatPayRedirect(_) => Self::WeChatPayRedirect,
                payment_method_data::WalletData::WeChatPayQr(_) => Self::WeChatPayQr,
                payment_method_data::WalletData::CashappQr(_) => Self::CashappQr,
                payment_method_data::WalletData::SwishQr(_) => Self::SwishQr,
                payment_method_data::WalletData::Mifinity(_) => Self::Mifinity,
                payment_method_data::WalletData::AmazonPayRedirect(_) => Self::AmazonPayRedirect,
                payment_method_data::WalletData::Paze(_) => Self::Paze,
                payment_method_data::WalletData::RevolutPay(_) => Self::RevolutPay,
            },
            PaymentMethodData::PayLater(pay_later_data) => match pay_later_data {
                payment_method_data::PayLaterData::KlarnaRedirect { .. } => Self::KlarnaRedirect,
                payment_method_data::PayLaterData::KlarnaSdk { .. } => Self::KlarnaSdk,
                payment_method_data::PayLaterData::AffirmRedirect {} => Self::AffirmRedirect,
                payment_method_data::PayLaterData::AfterpayClearpayRedirect { .. } => {
                    Self::AfterpayClearpayRedirect
                }
                payment_method_data::PayLaterData::PayBrightRedirect {} => Self::PayBrightRedirect,
                payment_method_data::PayLaterData::WalleyRedirect {} => Self::WalleyRedirect,
                payment_method_data::PayLaterData::AlmaRedirect {} => Self::AlmaRedirect,
                payment_method_data::PayLaterData::AtomeRedirect {} => Self::AtomeRedirect,
            },
            PaymentMethodData::BankRedirect(bank_redirect_data) => match bank_redirect_data {
                payment_method_data::BankRedirectData::BancontactCard { .. } => {
                    Self::BancontactCard
                }
                payment_method_data::BankRedirectData::Bizum {} => Self::Bizum,
                payment_method_data::BankRedirectData::Blik { .. } => Self::Blik,
                payment_method_data::BankRedirectData::Eps { .. } => Self::Eps,
                payment_method_data::BankRedirectData::Giropay { .. } => Self::Giropay,
                payment_method_data::BankRedirectData::Ideal { .. } => Self::Ideal,
                payment_method_data::BankRedirectData::Interac { .. } => Self::Interac,
                payment_method_data::BankRedirectData::OnlineBankingCzechRepublic { .. } => {
                    Self::OnlineBankingCzechRepublic
                }
                payment_method_data::BankRedirectData::OnlineBankingFinland { .. } => {
                    Self::OnlineBankingFinland
                }
                payment_method_data::BankRedirectData::OnlineBankingPoland { .. } => {
                    Self::OnlineBankingPoland
                }
                payment_method_data::BankRedirectData::OnlineBankingSlovakia { .. } => {
                    Self::OnlineBankingSlovakia
                }
                payment_method_data::BankRedirectData::OpenBankingUk { .. } => Self::OpenBankingUk,
                payment_method_data::BankRedirectData::Przelewy24 { .. } => Self::Przelewy24,
                payment_method_data::BankRedirectData::Sofort { .. } => Self::Sofort,
                payment_method_data::BankRedirectData::Trustly { .. } => Self::Trustly,
                payment_method_data::BankRedirectData::OnlineBankingFpx { .. } => {
                    Self::OnlineBankingFpx
                }
                payment_method_data::BankRedirectData::OnlineBankingThailand { .. } => {
                    Self::OnlineBankingThailand
                }
                payment_method_data::BankRedirectData::LocalBankRedirect {} => {
                    Self::LocalBankRedirect
                }
                payment_method_data::BankRedirectData::Eft { .. } => Self::Eft,
            },
            PaymentMethodData::BankDebit(bank_debit_data) => match bank_debit_data {
                payment_method_data::BankDebitData::AchBankDebit { .. } => Self::AchBankDebit,
                payment_method_data::BankDebitData::SepaBankDebit { .. } => Self::SepaBankDebit,
                payment_method_data::BankDebitData::BecsBankDebit { .. } => Self::BecsBankDebit,
                payment_method_data::BankDebitData::BacsBankDebit { .. } => Self::BacsBankDebit,
            },
            PaymentMethodData::BankTransfer(bank_transfer_data) => match *bank_transfer_data {
                payment_method_data::BankTransferData::AchBankTransfer { .. } => {
                    Self::AchBankTransfer
                }
                payment_method_data::BankTransferData::SepaBankTransfer { .. } => {
                    Self::SepaBankTransfer
                }
                payment_method_data::BankTransferData::BacsBankTransfer { .. } => {
                    Self::BacsBankTransfer
                }
                payment_method_data::BankTransferData::MultibancoBankTransfer { .. } => {
                    Self::MultibancoBankTransfer
                }
                payment_method_data::BankTransferData::PermataBankTransfer { .. } => {
                    Self::PermataBankTransfer
                }
                payment_method_data::BankTransferData::BcaBankTransfer { .. } => {
                    Self::BcaBankTransfer
                }
                payment_method_data::BankTransferData::BniVaBankTransfer { .. } => {
                    Self::BniVaBankTransfer
                }
                payment_method_data::BankTransferData::BriVaBankTransfer { .. } => {
                    Self::BriVaBankTransfer
                }
                payment_method_data::BankTransferData::CimbVaBankTransfer { .. } => {
                    Self::CimbVaBankTransfer
                }
                payment_method_data::BankTransferData::DanamonVaBankTransfer { .. } => {
                    Self::DanamonVaBankTransfer
                }
                payment_method_data::BankTransferData::MandiriVaBankTransfer { .. } => {
                    Self::MandiriVaBankTransfer
                }
                payment_method_data::BankTransferData::Pix { .. } => Self::Pix,
                payment_method_data::BankTransferData::Pse {} => Self::Pse,
                payment_method_data::BankTransferData::LocalBankTransfer { .. } => {
                    Self::LocalBankTransfer
                }
                payment_method_data::BankTransferData::InstantBankTransfer { .. } => {
                    Self::InstantBankTransfer
                }
                payment_method_data::BankTransferData::InstantBankTransferFinland { .. } => {
                    Self::InstantBankTransferFinland
                }
                payment_method_data::BankTransferData::InstantBankTransferPoland { .. } => {
                    Self::InstantBankTransferPoland
                }
            },
            PaymentMethodData::Crypto(_) => Self::Crypto,
            PaymentMethodData::MandatePayment => Self::MandatePayment,
            PaymentMethodData::Reward => Self::Reward,
            PaymentMethodData::Upi(_) => Self::Upi,
            PaymentMethodData::Voucher(voucher_data) => match voucher_data {
                payment_method_data::VoucherData::Boleto(_) => Self::Boleto,
                payment_method_data::VoucherData::Efecty => Self::Efecty,
                payment_method_data::VoucherData::PagoEfectivo => Self::PagoEfectivo,
                payment_method_data::VoucherData::RedCompra => Self::RedCompra,
                payment_method_data::VoucherData::RedPagos => Self::RedPagos,
                payment_method_data::VoucherData::Alfamart(_) => Self::Alfamart,
                payment_method_data::VoucherData::Indomaret(_) => Self::Indomaret,
                payment_method_data::VoucherData::Oxxo => Self::Oxxo,
                payment_method_data::VoucherData::SevenEleven(_) => Self::SevenEleven,
                payment_method_data::VoucherData::Lawson(_) => Self::Lawson,
                payment_method_data::VoucherData::MiniStop(_) => Self::MiniStop,
                payment_method_data::VoucherData::FamilyMart(_) => Self::FamilyMart,
                payment_method_data::VoucherData::Seicomart(_) => Self::Seicomart,
                payment_method_data::VoucherData::PayEasy(_) => Self::PayEasy,
            },
            PaymentMethodData::RealTimePayment(real_time_payment_data) => {
                match *real_time_payment_data {
                    payment_method_data::RealTimePaymentData::DuitNow {} => Self::DuitNow,
                    payment_method_data::RealTimePaymentData::Fps {} => Self::Fps,
                    payment_method_data::RealTimePaymentData::PromptPay {} => Self::PromptPay,
                    payment_method_data::RealTimePaymentData::VietQr {} => Self::VietQr,
                }
            }
            PaymentMethodData::GiftCard(gift_card_data) => match *gift_card_data {
                payment_method_data::GiftCardData::Givex(_) => Self::Givex,
                payment_method_data::GiftCardData::PaySafeCard {} => Self::PaySafeCar,
            },
            PaymentMethodData::CardToken(_) => Self::CardToken,
            PaymentMethodData::OpenBanking(data) => match data {
                payment_method_data::OpenBankingData::OpenBankingPIS {} => Self::OpenBanking,
            },
            PaymentMethodData::CardDetailsForNetworkTransactionId(_) => {
                Self::CardDetailsForNetworkTransactionId
            }
            PaymentMethodData::NetworkToken(_) => Self::NetworkToken,
            PaymentMethodData::MobilePayment(mobile_payment_data) => match mobile_payment_data {
                payment_method_data::MobilePaymentData::DirectCarrierBilling { .. } => {
                    Self::DirectCarrierBilling
                }
            },
        }
    }
}

#[derive(Debug, Clone)]
pub struct DisputeDefendData {
    pub dispute_id: String,
    pub connector_dispute_id: String,
    pub defense_reason_code: String,
    pub integrity_object: Option<DefendDisputeIntegrityObject>,
}

pub trait SupportedPaymentMethodsExt {
    fn add(
        &mut self,
        payment_method: PaymentMethod,
        payment_method_type: PaymentMethodType,
        payment_method_details: PaymentMethodDetails,
    );
}

impl SupportedPaymentMethodsExt for SupportedPaymentMethods {
    fn add(
        &mut self,
        payment_method: PaymentMethod,
        payment_method_type: PaymentMethodType,
        payment_method_details: PaymentMethodDetails,
    ) {
        if let Some(payment_method_data) = self.get_mut(&payment_method) {
            payment_method_data.insert(payment_method_type, payment_method_details);
        } else {
            let mut payment_method_type_metadata = PaymentMethodTypeMetadata::new();
            payment_method_type_metadata.insert(payment_method_type, payment_method_details);

            self.insert(payment_method, payment_method_type_metadata);
        }
    }
}<|MERGE_RESOLUTION|>--- conflicted
+++ resolved
@@ -57,11 +57,8 @@
     Cashtocode,
     Novalnet,
     Nexinets,
-<<<<<<< HEAD
+    Noon,
     Braintree,
-=======
-    Noon,
->>>>>>> 1185e5e0
 }
 
 impl ForeignTryFrom<grpc_api_types::payments::Connector> for ConnectorEnum {
@@ -86,11 +83,8 @@
             grpc_api_types::payments::Connector::Cashtocode => Ok(Self::Cashtocode),
             grpc_api_types::payments::Connector::Novalnet => Ok(Self::Novalnet),
             grpc_api_types::payments::Connector::Nexinets => Ok(Self::Nexinets),
-<<<<<<< HEAD
+            grpc_api_types::payments::Connector::Noon => Ok(Self::Noon),
             grpc_api_types::payments::Connector::Braintree => Ok(Self::Braintree),
-=======
-            grpc_api_types::payments::Connector::Noon => Ok(Self::Noon),
->>>>>>> 1185e5e0
             grpc_api_types::payments::Connector::Unspecified => {
                 Err(ApplicationErrorResponse::BadRequest(ApiError {
                     sub_code: "UNSPECIFIED_CONNECTOR".to_owned(),
