use std::collections::HashMap;

use common_enums::{
    AttemptStatus, AuthenticationType, Currency, DisputeStatus, EventClass, PaymentMethod,
    PaymentMethodType,
};
use common_utils::{
    errors,
    ext_traits::{OptionExt, ValueExt},
    pii::IpAddress,
    types::{MinorUnit, StringMinorUnit},
    CustomResult, CustomerId, Email, SecretSerdeValue,
};
use error_stack::ResultExt;
use hyperswitch_masking::Secret;
use serde::{Deserialize, Serialize};
use strum::{Display, EnumString};

use crate::{
    errors::{ApiError, ApplicationErrorResponse, ConnectorError},
    mandates::{CustomerAcceptance, MandateData},
    payment_address::{self, Address, AddressDetails, PhoneDetails},
    payment_method_data::{self, Card, PaymentMethodData, PaymentMethodDataTypes},
    router_data::PaymentMethodToken,
    router_request_types::{
        AcceptDisputeIntegrityObject, AuthoriseIntegrityObject, BrowserInformation,
        CaptureIntegrityObject, CreateOrderIntegrityObject, DefendDisputeIntegrityObject,
        PaymentMethodTokenIntegrityObject, PaymentSynIntegrityObject, PaymentVoidIntegrityObject,
        RefundIntegrityObject, RefundSyncIntegrityObject, RepeatPaymentIntegrityObject,
        SetupMandateIntegrityObject, SubmitEvidenceIntegrityObject, SyncRequestType,
    },
    router_response_types::RedirectForm,
    types::{
        ConnectorInfo, Connectors, PaymentMethodDataType, PaymentMethodDetails,
        PaymentMethodTypeMetadata, SupportedPaymentMethods,
    },
    utils::{missing_field_err, Error, ForeignTryFrom},
};
use url::Url;

// snake case for enum variants
#[derive(Clone, Copy, Debug, Display, EnumString)]
#[strum(serialize_all = "snake_case")]
pub enum ConnectorEnum {
    Adyen,
    Razorpay,
    RazorpayV2,
    Fiserv,
    Elavon,
    Xendit,
    Checkout,
    Authorizedotnet,
    Mifinity,
    Phonepe,
    Cashfree,
    Paytm,
    Fiuu,
    Payu,
    Cashtocode,
    Novalnet,
    Nexinets,
    Noon,
    Braintree,
    Volt,
    Bluecode,
    Cryptopay,
    Helcim,
    Dlocal,
    Placetopay,
    Rapyd,
    Aci,
<<<<<<< HEAD
    Stripe,
=======
    Trustpay,
>>>>>>> d2541283
}

impl ForeignTryFrom<grpc_api_types::payments::Connector> for ConnectorEnum {
    type Error = ApplicationErrorResponse;

    fn foreign_try_from(
        connector: grpc_api_types::payments::Connector,
    ) -> Result<Self, error_stack::Report<Self::Error>> {
        match connector {
            grpc_api_types::payments::Connector::Adyen => Ok(Self::Adyen),
            grpc_api_types::payments::Connector::Razorpay => Ok(Self::Razorpay),
            grpc_api_types::payments::Connector::Fiserv => Ok(Self::Fiserv),
            grpc_api_types::payments::Connector::Elavon => Ok(Self::Elavon),
            grpc_api_types::payments::Connector::Xendit => Ok(Self::Xendit),
            grpc_api_types::payments::Connector::Checkout => Ok(Self::Checkout),
            grpc_api_types::payments::Connector::Authorizedotnet => Ok(Self::Authorizedotnet),
            grpc_api_types::payments::Connector::Phonepe => Ok(Self::Phonepe),
            grpc_api_types::payments::Connector::Cashfree => Ok(Self::Cashfree),
            grpc_api_types::payments::Connector::Paytm => Ok(Self::Paytm),
            grpc_api_types::payments::Connector::Fiuu => Ok(Self::Fiuu),
            grpc_api_types::payments::Connector::Payu => Ok(Self::Payu),
            grpc_api_types::payments::Connector::Cashtocode => Ok(Self::Cashtocode),
            grpc_api_types::payments::Connector::Novalnet => Ok(Self::Novalnet),
            grpc_api_types::payments::Connector::Nexinets => Ok(Self::Nexinets),
            grpc_api_types::payments::Connector::Noon => Ok(Self::Noon),
            grpc_api_types::payments::Connector::Mifinity => Ok(Self::Mifinity),
            grpc_api_types::payments::Connector::Braintree => Ok(Self::Braintree),
            grpc_api_types::payments::Connector::Volt => Ok(Self::Volt),
            grpc_api_types::payments::Connector::Bluecode => Ok(Self::Bluecode),
            grpc_api_types::payments::Connector::Cryptopay => Ok(Self::Cryptopay),
            grpc_api_types::payments::Connector::Helcim => Ok(Self::Helcim),
            grpc_api_types::payments::Connector::Dlocal => Ok(Self::Dlocal),
            grpc_api_types::payments::Connector::Placetopay => Ok(Self::Placetopay),
            grpc_api_types::payments::Connector::Rapyd => Ok(Self::Rapyd),
            grpc_api_types::payments::Connector::Aci => Ok(Self::Aci),
<<<<<<< HEAD
            grpc_api_types::payments::Connector::Stripe => Ok(Self::Stripe),
=======
            grpc_api_types::payments::Connector::Trustpay => Ok(Self::Trustpay),
>>>>>>> d2541283
            grpc_api_types::payments::Connector::Unspecified => {
                Err(ApplicationErrorResponse::BadRequest(ApiError {
                    sub_code: "UNSPECIFIED_CONNECTOR".to_owned(),
                    error_identifier: 400,
                    error_message: "Connector must be specified".to_owned(),
                    error_object: None,
                })
                .into())
            }
            _ => Err(ApplicationErrorResponse::BadRequest(ApiError {
                sub_code: "INVALID_CONNECTOR".to_owned(),
                error_identifier: 400,
                error_message: format!("Connector {connector:?} is not supported"),
                error_object: None,
            })
            .into()),
        }
    }
}

#[derive(serde::Serialize, serde::Deserialize, Debug, Clone, Eq, PartialEq)]
pub struct PaymentId(pub String);

#[derive(serde::Serialize, serde::Deserialize, Debug, Clone, Eq, PartialEq)]
pub struct UpdateHistory {
    pub connector_mandate_id: Option<String>,
    pub payment_method_id: String,
    pub original_payment_id: Option<PaymentId>,
}

#[derive(Debug, serde::Deserialize, serde::Serialize, Clone, Eq, PartialEq)]
pub struct ConnectorMandateReferenceId {
    connector_mandate_id: Option<String>,
    payment_method_id: Option<String>,
    update_history: Option<Vec<UpdateHistory>>,
    mandate_metadata: Option<SecretSerdeValue>,
}

impl ConnectorMandateReferenceId {
    pub fn new(
        connector_mandate_id: Option<String>,
        payment_method_id: Option<String>,
        update_history: Option<Vec<UpdateHistory>>,
    ) -> Self {
        Self {
            connector_mandate_id,
            payment_method_id,
            update_history,
            mandate_metadata: None,
        }
    }

    pub fn get_connector_mandate_id(&self) -> Option<String> {
        self.connector_mandate_id.clone()
    }

    pub fn get_payment_method_id(&self) -> Option<&String> {
        self.payment_method_id.as_ref()
    }

    pub fn get_update_history(&self) -> Option<&Vec<UpdateHistory>> {
        self.update_history.as_ref()
    }

    pub fn get_mandate_metadata(&self) -> Option<SecretSerdeValue> {
        self.mandate_metadata.clone()
    }
}

pub trait RawConnectorRequestResponse {
    fn set_raw_connector_response(&mut self, response: Option<String>);
    fn get_raw_connector_response(&self) -> Option<String>;
    fn set_raw_connector_request(&mut self, request: Option<String>);
    fn get_raw_connector_request(&self) -> Option<String>;
}

pub trait ConnectorResponseHeaders {
    fn set_connector_response_headers(&mut self, headers: Option<http::HeaderMap>);
    fn get_connector_response_headers(&self) -> Option<&http::HeaderMap>;
    fn get_connector_response_headers_as_map(&self) -> std::collections::HashMap<String, String> {
        self.get_connector_response_headers()
            .map(|headers| {
                headers
                    .iter()
                    .filter_map(|(name, value)| {
                        value
                            .to_str()
                            .ok()
                            .map(|v| (name.to_string(), v.to_string()))
                    })
                    .collect()
            })
            .unwrap_or_default()
    }
}

#[derive(Debug, serde::Deserialize, serde::Serialize, Clone, Eq, PartialEq)]
pub struct NetworkTokenWithNTIRef {
    pub network_transaction_id: String,
    pub token_exp_month: Option<Secret<String>>,
    pub token_exp_year: Option<Secret<String>>,
}

#[derive(Eq, PartialEq, Debug, serde::Deserialize, serde::Serialize, Clone)]
pub enum MandateReferenceId {
    ConnectorMandateId(ConnectorMandateReferenceId), // mandate_id send by connector
    NetworkMandateId(String), // network_txns_id send by Issuer to connector, Used for PG agnostic mandate txns along with card data
    NetworkTokenWithNTI(NetworkTokenWithNTIRef), // network_txns_id send by Issuer to connector, Used for PG agnostic mandate txns along with network token data
}

#[derive(Default, Eq, PartialEq, Debug, serde::Deserialize, serde::Serialize, Clone)]
pub struct MandateIds {
    pub mandate_id: Option<String>,
    pub mandate_reference_id: Option<MandateReferenceId>,
}

impl MandateIds {
    pub fn is_network_transaction_id_flow(&self) -> bool {
        matches!(
            self.mandate_reference_id,
            Some(MandateReferenceId::NetworkMandateId(_))
        )
    }

    pub fn new(mandate_id: String) -> Self {
        Self {
            mandate_id: Some(mandate_id),
            mandate_reference_id: None,
        }
    }
}

#[derive(Debug, Default, Clone)]
pub struct PaymentsSyncData {
    pub connector_transaction_id: ResponseId,
    pub encoded_data: Option<String>,
    pub capture_method: Option<common_enums::CaptureMethod>,
    pub connector_meta: Option<serde_json::Value>,
    pub sync_type: SyncRequestType,
    pub mandate_id: Option<MandateIds>,
    pub payment_method_type: Option<common_enums::PaymentMethodType>,
    pub currency: common_enums::Currency,
    pub payment_experience: Option<common_enums::PaymentExperience>,
    pub amount: MinorUnit,
    pub all_keys_required: Option<bool>,
    pub integrity_object: Option<PaymentSynIntegrityObject>,
    pub split_payments: Option<SplitPaymentsRequest>,
}

impl PaymentsSyncData {
    pub fn is_auto_capture(&self) -> Result<bool, Error> {
        match self.capture_method {
            Some(common_enums::CaptureMethod::Automatic)
            | None
            | Some(common_enums::CaptureMethod::SequentialAutomatic) => Ok(true),
            Some(common_enums::CaptureMethod::Manual) => Ok(false),
            Some(_) => Err(ConnectorError::CaptureMethodNotSupported.into()),
        }
    }
    pub fn get_connector_transaction_id(&self) -> CustomResult<String, ConnectorError> {
        match self.connector_transaction_id.clone() {
            ResponseId::ConnectorTransactionId(txn_id) => Ok(txn_id),
            _ => Err(errors::ValidationError::IncorrectValueProvided {
                field_name: "connector_transaction_id",
            })
            .attach_printable("Expected connector transaction ID not found")
            .change_context(ConnectorError::MissingConnectorTransactionID)?,
        }
    }
}

#[derive(Debug, Clone)]
pub struct PaymentFlowData {
    pub merchant_id: common_utils::id_type::MerchantId,
    pub customer_id: Option<common_utils::id_type::CustomerId>,
    pub connector_customer: Option<String>,
    pub payment_id: String,
    pub attempt_id: String,
    pub status: AttemptStatus,
    pub payment_method: PaymentMethod,
    pub description: Option<String>,
    pub return_url: Option<String>,
    pub address: payment_address::PaymentAddress,
    pub auth_type: AuthenticationType,
    pub connector_meta_data: Option<common_utils::pii::SecretSerdeValue>,
    pub amount_captured: Option<i64>,
    // minor amount for amount frameworka
    pub minor_amount_captured: Option<MinorUnit>,
    pub minor_amount_capturable: Option<MinorUnit>,
    pub access_token: Option<AccessTokenResponseData>,
    pub session_token: Option<String>,
    pub reference_id: Option<String>,
    pub payment_method_token: Option<PaymentMethodToken>,
    pub preprocessing_id: Option<String>,
    ///for switching between two different versions of the same connector
    pub connector_api_version: Option<String>,
    /// Contains a reference ID that should be sent in the connector request
    pub connector_request_reference_id: String,
    pub test_mode: Option<bool>,
    pub connector_http_status_code: Option<u16>,
    pub connector_response_headers: Option<http::HeaderMap>,
    pub external_latency: Option<u128>,
    pub connectors: Connectors,
    pub raw_connector_response: Option<String>,
    pub raw_connector_request: Option<String>,
    pub vault_headers: Option<std::collections::HashMap<String, Secret<String>>>,
}

impl PaymentFlowData {
    pub fn set_status(&mut self, status: AttemptStatus) {
        self.status = status;
    }

    pub fn get_billing(&self) -> Result<&Address, Error> {
        self.address
            .get_payment_method_billing()
            .ok_or_else(missing_field_err("billing"))
    }

    pub fn get_billing_country(&self) -> Result<common_enums::CountryAlpha2, Error> {
        self.address
            .get_payment_method_billing()
            .and_then(|a| a.address.as_ref())
            .and_then(|ad| ad.country)
            .ok_or_else(missing_field_err(
                "payment_method_data.billing.address.country",
            ))
    }

    pub fn get_billing_phone(&self) -> Result<&PhoneDetails, Error> {
        self.address
            .get_payment_method_billing()
            .and_then(|a| a.phone.as_ref())
            .ok_or_else(missing_field_err("billing.phone"))
    }

    pub fn get_optional_billing(&self) -> Option<&Address> {
        self.address.get_payment_method_billing()
    }

    pub fn get_optional_shipping(&self) -> Option<&Address> {
        self.address.get_shipping()
    }

    pub fn get_optional_shipping_first_name(&self) -> Option<Secret<String>> {
        self.address.get_shipping().and_then(|shipping_address| {
            shipping_address
                .clone()
                .address
                .and_then(|shipping_details| shipping_details.first_name)
        })
    }

    pub fn get_optional_shipping_last_name(&self) -> Option<Secret<String>> {
        self.address.get_shipping().and_then(|shipping_address| {
            shipping_address
                .clone()
                .address
                .and_then(|shipping_details| shipping_details.last_name)
        })
    }

    pub fn get_optional_shipping_line1(&self) -> Option<Secret<String>> {
        self.address.get_shipping().and_then(|shipping_address| {
            shipping_address
                .clone()
                .address
                .and_then(|shipping_details| shipping_details.line1)
        })
    }

    pub fn get_optional_shipping_line2(&self) -> Option<Secret<String>> {
        self.address.get_shipping().and_then(|shipping_address| {
            shipping_address
                .clone()
                .address
                .and_then(|shipping_details| shipping_details.line2)
        })
    }

    pub fn get_optional_shipping_city(&self) -> Option<String> {
        self.address.get_shipping().and_then(|shipping_address| {
            shipping_address
                .clone()
                .address
                .and_then(|shipping_details| shipping_details.city)
        })
    }

    pub fn get_optional_shipping_state(&self) -> Option<Secret<String>> {
        self.address.get_shipping().and_then(|shipping_address| {
            shipping_address
                .clone()
                .address
                .and_then(|shipping_details| shipping_details.state)
        })
    }

    pub fn get_optional_shipping_full_name(&self) -> Option<Secret<String>> {
        self.get_optional_shipping()
            .and_then(|shipping_details| shipping_details.address.as_ref())
            .and_then(|shipping_address| shipping_address.get_optional_full_name())
    }

    pub fn get_optional_shipping_country(&self) -> Option<common_enums::CountryAlpha2> {
        self.address.get_shipping().and_then(|shipping_address| {
            shipping_address
                .clone()
                .address
                .and_then(|shipping_details| shipping_details.country)
        })
    }

    pub fn get_optional_shipping_zip(&self) -> Option<Secret<String>> {
        self.address.get_shipping().and_then(|shipping_address| {
            shipping_address
                .clone()
                .address
                .and_then(|shipping_details| shipping_details.zip)
        })
    }

    pub fn get_optional_shipping_email(&self) -> Option<Email> {
        self.address
            .get_shipping()
            .and_then(|shipping_address| shipping_address.clone().email)
    }

    pub fn get_optional_shipping_phone_number(&self) -> Option<Secret<String>> {
        self.address
            .get_shipping()
            .and_then(|shipping_address| shipping_address.clone().phone)
            .and_then(|phone_details| phone_details.get_number_with_country_code().ok())
    }

    pub fn get_description(&self) -> Result<String, Error> {
        self.description
            .clone()
            .ok_or_else(missing_field_err("description"))
    }
    pub fn get_billing_address(&self) -> Result<&AddressDetails, Error> {
        self.address
            .get_payment_method_billing()
            .as_ref()
            .and_then(|a| a.address.as_ref())
            .ok_or_else(missing_field_err("billing.address"))
    }

    pub fn get_connector_meta(&self) -> Result<SecretSerdeValue, Error> {
        self.connector_meta_data
            .clone()
            .ok_or_else(missing_field_err("connector_meta_data"))
    }

    pub fn get_session_token(&self) -> Result<String, Error> {
        self.session_token
            .clone()
            .ok_or_else(missing_field_err("session_token"))
    }

    pub fn get_access_token(&self) -> Result<String, Error> {
        self.access_token
            .as_ref()
            .map(|token_data| token_data.access_token.clone())
            .ok_or_else(missing_field_err("access_token"))
    }

    pub fn get_access_token_data(&self) -> Result<AccessTokenResponseData, Error> {
        self.access_token
            .clone()
            .ok_or_else(missing_field_err("access_token"))
    }

    pub fn set_access_token(mut self, access_token: Option<AccessTokenResponseData>) -> Self {
        self.access_token = access_token;
        self
    }

    pub fn get_billing_first_name(&self) -> Result<Secret<String>, Error> {
        self.address
            .get_payment_method_billing()
            .and_then(|billing_address| {
                billing_address
                    .clone()
                    .address
                    .and_then(|billing_details| billing_details.first_name.clone())
            })
            .ok_or_else(missing_field_err(
                "payment_method_data.billing.address.first_name",
            ))
    }

    pub fn get_billing_full_name(&self) -> Result<Secret<String>, Error> {
        self.get_optional_billing()
            .and_then(|billing_details| billing_details.address.as_ref())
            .and_then(|billing_address| billing_address.get_optional_full_name())
            .ok_or_else(missing_field_err(
                "payment_method_data.billing.address.first_name",
            ))
    }

    pub fn get_billing_last_name(&self) -> Result<Secret<String>, Error> {
        self.address
            .get_payment_method_billing()
            .and_then(|billing_address| {
                billing_address
                    .clone()
                    .address
                    .and_then(|billing_details| billing_details.last_name.clone())
            })
            .ok_or_else(missing_field_err(
                "payment_method_data.billing.address.last_name",
            ))
    }

    pub fn get_billing_line1(&self) -> Result<Secret<String>, Error> {
        self.address
            .get_payment_method_billing()
            .and_then(|billing_address| {
                billing_address
                    .clone()
                    .address
                    .and_then(|billing_details| billing_details.line1.clone())
            })
            .ok_or_else(missing_field_err(
                "payment_method_data.billing.address.line1",
            ))
    }
    pub fn get_billing_city(&self) -> Result<String, Error> {
        self.address
            .get_payment_method_billing()
            .and_then(|billing_address| {
                billing_address
                    .clone()
                    .address
                    .and_then(|billing_details| billing_details.city)
            })
            .ok_or_else(missing_field_err(
                "payment_method_data.billing.address.city",
            ))
    }

    pub fn get_billing_email(&self) -> Result<Email, Error> {
        self.address
            .get_payment_method_billing()
            .and_then(|billing_address| billing_address.email.clone())
            .ok_or_else(missing_field_err("payment_method_data.billing.email"))
    }

    pub fn get_billing_phone_number(&self) -> Result<Secret<String>, Error> {
        self.address
            .get_payment_method_billing()
            .and_then(|billing_address| billing_address.clone().phone)
            .map(|phone_details| phone_details.get_number_with_country_code())
            .transpose()?
            .ok_or_else(missing_field_err("payment_method_data.billing.phone"))
    }

    pub fn get_optional_billing_line1(&self) -> Option<Secret<String>> {
        self.address
            .get_payment_method_billing()
            .and_then(|billing_address| {
                billing_address
                    .clone()
                    .address
                    .and_then(|billing_details| billing_details.line1)
            })
    }

    pub fn get_optional_billing_line2(&self) -> Option<Secret<String>> {
        self.address
            .get_payment_method_billing()
            .and_then(|billing_address| {
                billing_address
                    .clone()
                    .address
                    .and_then(|billing_details| billing_details.line2)
            })
    }

    pub fn get_optional_billing_city(&self) -> Option<String> {
        self.address
            .get_payment_method_billing()
            .and_then(|billing_address| {
                billing_address
                    .clone()
                    .address
                    .and_then(|billing_details| billing_details.city)
            })
    }

    pub fn get_optional_billing_country(&self) -> Option<common_enums::CountryAlpha2> {
        self.address
            .get_payment_method_billing()
            .and_then(|billing_address| {
                billing_address
                    .clone()
                    .address
                    .and_then(|billing_details| billing_details.country)
            })
    }

    pub fn get_optional_billing_zip(&self) -> Option<Secret<String>> {
        self.address
            .get_payment_method_billing()
            .and_then(|billing_address| {
                billing_address
                    .clone()
                    .address
                    .and_then(|billing_details| billing_details.zip)
            })
    }

    pub fn get_optional_billing_state(&self) -> Option<Secret<String>> {
        self.address
            .get_payment_method_billing()
            .and_then(|billing_address| {
                billing_address
                    .clone()
                    .address
                    .and_then(|billing_details| billing_details.state)
            })
    }

    pub fn get_optional_billing_first_name(&self) -> Option<Secret<String>> {
        self.address
            .get_payment_method_billing()
            .and_then(|billing_address| {
                billing_address
                    .clone()
                    .address
                    .and_then(|billing_details| billing_details.first_name)
            })
    }

    pub fn get_optional_billing_last_name(&self) -> Option<Secret<String>> {
        self.address
            .get_payment_method_billing()
            .and_then(|billing_address| {
                billing_address
                    .clone()
                    .address
                    .and_then(|billing_details| billing_details.last_name)
            })
    }

    pub fn get_optional_billing_phone_number(&self) -> Option<Secret<String>> {
        self.address
            .get_payment_method_billing()
            .and_then(|billing_address| {
                billing_address
                    .clone()
                    .phone
                    .and_then(|phone_data| phone_data.number)
            })
    }

    pub fn get_optional_billing_email(&self) -> Option<Email> {
        self.address
            .get_payment_method_billing()
            .and_then(|billing_address| billing_address.clone().email)
    }
    pub fn to_connector_meta<T>(&self) -> Result<T, Error>
    where
        T: serde::de::DeserializeOwned,
    {
        self.get_connector_meta()?
            .parse_value(std::any::type_name::<T>())
            .change_context(ConnectorError::NoConnectorMetaData)
    }

    pub fn is_three_ds(&self) -> bool {
        matches!(self.auth_type, common_enums::AuthenticationType::ThreeDs)
    }

    pub fn get_shipping_address(&self) -> Result<&AddressDetails, Error> {
        self.address
            .get_shipping()
            .and_then(|a| a.address.as_ref())
            .ok_or_else(missing_field_err("shipping.address"))
    }

    pub fn get_shipping_address_with_phone_number(&self) -> Result<&Address, Error> {
        self.address
            .get_shipping()
            .ok_or_else(missing_field_err("shipping"))
    }

    pub fn get_payment_method_token(&self) -> Result<PaymentMethodToken, Error> {
        self.payment_method_token
            .clone()
            .ok_or_else(missing_field_err("payment_method_token"))
    }
    pub fn get_customer_id(&self) -> Result<CustomerId, Error> {
        self.customer_id
            .to_owned()
            .ok_or_else(missing_field_err("customer_id"))
    }
    pub fn get_connector_customer_id(&self) -> Result<String, Error> {
        self.connector_customer
            .to_owned()
            .ok_or_else(missing_field_err("connector_customer_id"))
    }
    pub fn get_preprocessing_id(&self) -> Result<String, Error> {
        self.preprocessing_id
            .to_owned()
            .ok_or_else(missing_field_err("preprocessing_id"))
    }

    pub fn get_optional_billing_full_name(&self) -> Option<Secret<String>> {
        self.get_optional_billing()
            .and_then(|billing_details| billing_details.address.as_ref())
            .and_then(|billing_address| billing_address.get_optional_full_name())
    }

    pub fn set_order_reference_id(mut self, reference_id: Option<String>) -> Self {
        if reference_id.is_some() && self.reference_id.is_none() {
            self.reference_id = reference_id;
        }
        self
    }
    pub fn set_session_token_id(mut self, session_token_id: Option<String>) -> Self {
        if session_token_id.is_some() && self.session_token.is_none() {
            self.session_token = session_token_id;
        }
        self
    }
    pub fn set_payment_method_token(mut self, payment_method_token: Option<String>) -> Self {
        if payment_method_token.is_some() && self.payment_method_token.is_none() {
            self.payment_method_token =
                payment_method_token.map(|token| PaymentMethodToken::Token(Secret::new(token)));
        }
        self
    }

    pub fn set_access_token_id(mut self, access_token_id: Option<String>) -> Self {
        if let (Some(token_id), None) = (access_token_id, &self.access_token) {
            self.access_token = Some(AccessTokenResponseData {
                access_token: token_id,
                token_type: None,
                expires_in: None,
            });
        }
        self
    }

    pub fn get_return_url(&self) -> Option<String> {
        self.return_url.clone()
    }

    // Helper methods for additional headers
    pub fn get_header(&self, key: &str) -> Option<&Secret<String>> {
        self.vault_headers.as_ref().and_then(|h| h.get(key))
    }
}

impl RawConnectorRequestResponse for PaymentFlowData {
    fn set_raw_connector_response(&mut self, response: Option<String>) {
        self.raw_connector_response = response;
    }

    fn get_raw_connector_response(&self) -> Option<String> {
        self.raw_connector_response.clone()
    }

    fn get_raw_connector_request(&self) -> Option<String> {
        self.raw_connector_request.clone()
    }

    fn set_raw_connector_request(&mut self, request: Option<String>) {
        self.raw_connector_request = request;
    }
}

impl ConnectorResponseHeaders for PaymentFlowData {
    fn set_connector_response_headers(&mut self, headers: Option<http::HeaderMap>) {
        self.connector_response_headers = headers;
    }

    fn get_connector_response_headers(&self) -> Option<&http::HeaderMap> {
        self.connector_response_headers.as_ref()
    }
}

#[derive(Debug, Clone)]
pub struct PaymentVoidData {
    pub connector_transaction_id: String,
    pub cancellation_reason: Option<String>,
    pub integrity_object: Option<PaymentVoidIntegrityObject>,
    pub raw_connector_response: Option<String>,
    pub browser_info: Option<BrowserInformation>,
}

impl PaymentVoidData {
    // fn get_amount(&self) -> Result<i64, Error> {
    //     self.amount.ok_or_else(missing_field_err("amount"))
    // }
    // fn get_currency(&self) -> Result<common_enums::Currency, Error> {
    //     self.currency.ok_or_else(missing_field_err("currency"))
    // }
    pub fn get_cancellation_reason(&self) -> Result<String, Error> {
        self.cancellation_reason
            .clone()
            .ok_or_else(missing_field_err("cancellation_reason"))
    }
    // fn get_browser_info(&self) -> Result<BrowserInformation, Error> {
    //     self.browser_info
    //         .clone()
    //         .ok_or_else(missing_field_err("browser_info"))
    // }
    pub fn get_optional_language_from_browser_info(&self) -> Option<String> {
        self.browser_info
            .clone()
            .and_then(|browser_info| browser_info.language)
    }
    pub fn get_ip_address_as_optional(&self) -> Option<Secret<String, IpAddress>> {
        self.browser_info.clone().and_then(|browser_info| {
            browser_info
                .ip_address
                .map(|ip| Secret::new(ip.to_string()))
        })
    }

    pub fn get_ip_address(&self) -> Result<Secret<String, IpAddress>, Error> {
        self.get_ip_address_as_optional()
            .ok_or_else(missing_field_err("browser_info.ip_address"))
    }
}

#[derive(Debug, Clone, Serialize)]
pub struct PaymentsAuthorizeData<T: PaymentMethodDataTypes> {
    pub payment_method_data: payment_method_data::PaymentMethodData<T>,
    /// total amount (original_amount + surcharge_amount + tax_on_surcharge_amount)
    /// If connector supports separate field for surcharge amount, consider using below functions defined on `PaymentsAuthorizeData` to fetch original amount and surcharge amount separately
    /// ```text
    /// get_original_amount()
    /// get_surcharge_amount()
    /// get_tax_on_surcharge_amount()
    /// get_total_surcharge_amount() // returns surcharge_amount + tax_on_surcharge_amount
    /// ```
    pub amount: i64,
    pub order_tax_amount: Option<MinorUnit>,
    pub email: Option<common_utils::pii::Email>,
    pub customer_name: Option<String>,
    pub currency: Currency,
    pub confirm: bool,
    pub statement_descriptor_suffix: Option<String>,
    pub statement_descriptor: Option<String>,
    pub capture_method: Option<common_enums::CaptureMethod>,
    pub router_return_url: Option<String>,
    pub webhook_url: Option<String>,
    pub complete_authorize_url: Option<String>,
    // Mandates
    pub mandate_id: Option<MandateIds>,
    pub setup_future_usage: Option<common_enums::FutureUsage>,
    pub off_session: Option<bool>,
    pub browser_info: Option<BrowserInformation>,
    pub order_category: Option<String>,
    pub session_token: Option<String>,
    pub access_token: Option<String>,
    pub customer_acceptance: Option<CustomerAcceptance>,
    pub enrolled_for_3ds: bool,
    pub related_transaction_id: Option<String>,
    pub payment_experience: Option<common_enums::PaymentExperience>,
    pub payment_method_type: Option<common_enums::PaymentMethodType>,
    pub customer_id: Option<common_utils::id_type::CustomerId>,
    pub request_incremental_authorization: bool,
    pub metadata: Option<serde_json::Value>,
    pub split_payments: Option<SplitPaymentsRequest>,
    // New amount for amount frame work
    pub minor_amount: MinorUnit,
    /// Merchant's identifier for the payment/invoice. This will be sent to the connector
    /// if the connector provides support to accept multiple reference ids.
    /// In case the connector supports only one reference id, Hyperswitch's Payment ID will be sent as reference.
    pub merchant_order_reference_id: Option<String>,
    pub shipping_cost: Option<MinorUnit>,
    pub merchant_account_id: Option<String>,
    pub integrity_object: Option<AuthoriseIntegrityObject>,
    pub merchant_config_currency: Option<common_enums::Currency>,
    pub all_keys_required: Option<bool>,
    pub request_extended_authorization: Option<bool>,
    pub enable_overcapture: Option<bool>,
    pub setup_mandate_details: Option<MandateData>,
}

impl<T: PaymentMethodDataTypes> PaymentsAuthorizeData<T> {
    pub fn is_auto_capture(&self) -> Result<bool, Error> {
        match self.capture_method {
            Some(common_enums::CaptureMethod::Automatic)
            | None
            | Some(common_enums::CaptureMethod::SequentialAutomatic) => Ok(true),
            Some(common_enums::CaptureMethod::Manual) => Ok(false),
            Some(_) => Err(ConnectorError::CaptureMethodNotSupported.into()),
        }
    }
    pub fn get_email(&self) -> Result<Email, Error> {
        self.email.clone().ok_or_else(missing_field_err("email"))
    }
    pub fn get_optional_email(&self) -> Option<Email> {
        self.email.clone()
    }
    pub fn get_browser_info(&self) -> Result<BrowserInformation, Error> {
        self.browser_info
            .clone()
            .ok_or_else(missing_field_err("browser_info"))
    }
    pub fn get_optional_language_from_browser_info(&self) -> Option<String> {
        self.browser_info
            .clone()
            .and_then(|browser_info| browser_info.language)
    }
    // pub fn get_order_details(&self) -> Result<Vec<OrderDetailsWithAmount>, Error> {
    //     self.order_details
    //         .clone()
    //         .ok_or_else(missing_field_err("order_details"))
    // }

    pub fn get_card(&self) -> Result<Card<T>, Error> {
        match &self.payment_method_data {
            PaymentMethodData::Card(card) => Ok(card.clone()),
            _ => Err(missing_field_err("card")()),
        }
    }

    pub fn get_complete_authorize_url(&self) -> Result<String, Error> {
        self.complete_authorize_url
            .clone()
            .ok_or_else(missing_field_err("complete_authorize_url"))
    }

    pub fn connector_mandate_id(&self) -> Option<String> {
        self.mandate_id
            .as_ref()
            .and_then(|mandate_ids| match &mandate_ids.mandate_reference_id {
                Some(MandateReferenceId::ConnectorMandateId(connector_mandate_ids)) => {
                    connector_mandate_ids.get_connector_mandate_id()
                }
                Some(MandateReferenceId::NetworkMandateId(_))
                | None
                | Some(MandateReferenceId::NetworkTokenWithNTI(_)) => None,
            })
    }

    pub fn get_optional_network_transaction_id(&self) -> Option<String> {
        self.mandate_id
            .as_ref()
            .and_then(|mandate_ids| match &mandate_ids.mandate_reference_id {
                Some(MandateReferenceId::NetworkMandateId(network_transaction_id)) => {
                    Some(network_transaction_id.clone())
                }
                Some(MandateReferenceId::ConnectorMandateId(_))
                | Some(MandateReferenceId::NetworkTokenWithNTI(_))
                | None => None,
            })
    }

    pub fn is_mandate_payment(&self) -> bool {
        (self.setup_future_usage == Some(common_enums::FutureUsage::OffSession))
            || self
                .mandate_id
                .as_ref()
                .and_then(|mandate_ids| mandate_ids.mandate_reference_id.as_ref())
                .is_some()
    }
    // fn is_cit_mandate_payment(&self) -> bool {
    //     (self.customer_acceptance.is_some() || self.setup_mandate_details.is_some())
    //         && self.setup_future_usage == Some(storage_enums::FutureUsage::OffSession)
    // }
    pub fn get_webhook_url(&self) -> Result<String, Error> {
        self.webhook_url
            .clone()
            .ok_or_else(missing_field_err("webhook_url"))
    }
    pub fn get_router_return_url(&self) -> Result<String, Error> {
        self.router_return_url
            .clone()
            .ok_or_else(missing_field_err("return_url"))
    }
    pub fn is_wallet(&self) -> bool {
        matches!(self.payment_method_data, PaymentMethodData::Wallet(_))
    }
    pub fn is_card(&self) -> bool {
        matches!(self.payment_method_data, PaymentMethodData::Card(_))
    }

    pub fn get_payment_method_type(&self) -> Result<common_enums::PaymentMethodType, Error> {
        self.payment_method_type
            .to_owned()
            .ok_or_else(missing_field_err("payment_method_type"))
    }

    pub fn get_connector_mandate_id(&self) -> Result<String, Error> {
        self.connector_mandate_id()
            .ok_or_else(missing_field_err("connector_mandate_id"))
    }
    pub fn get_ip_address_as_optional(&self) -> Option<Secret<String, IpAddress>> {
        self.browser_info.clone().and_then(|browser_info| {
            browser_info
                .ip_address
                .map(|ip| Secret::new(ip.to_string()))
        })
    }

    pub fn get_ip_address(&self) -> Result<Secret<String, IpAddress>, Error> {
        self.get_ip_address_as_optional()
            .ok_or_else(missing_field_err("browser_info.ip_address"))
    }
    // fn get_original_amount(&self) -> i64 {
    //     self.surcharge_details
    //         .as_ref()
    //         .map(|surcharge_details| surcharge_details.original_amount.get_amount_as_i64())
    //         .unwrap_or(self.amount)
    // }
    // fn get_surcharge_amount(&self) -> Option<i64> {
    //     self.surcharge_details
    //         .as_ref()
    //         .map(|surcharge_details| surcharge_details.surcharge_amount.get_amount_as_i64())
    // }
    // fn get_tax_on_surcharge_amount(&self) -> Option<i64> {
    //     self.surcharge_details.as_ref().map(|surcharge_details| {
    //         surcharge_details
    //             .tax_on_surcharge_amount
    //             .get_amount_as_i64()
    //     })
    // }
    // fn get_total_surcharge_amount(&self) -> Option<i64> {
    //     self.surcharge_details.as_ref().map(|surcharge_details| {
    //         surcharge_details
    //             .get_total_surcharge_amount()
    //             .get_amount_as_i64()
    //     })
    // }

    pub fn is_customer_initiated_mandate_payment(&self) -> bool {
        (self.customer_acceptance.is_some() || self.setup_mandate_details.is_some())
            && self.setup_future_usage == Some(common_enums::FutureUsage::OffSession)
    }

    pub fn get_metadata_as_object(&self) -> Option<SecretSerdeValue> {
        self.metadata.clone().and_then(|meta_data| match meta_data {
            serde_json::Value::Null
            | serde_json::Value::Bool(_)
            | serde_json::Value::Number(_)
            | serde_json::Value::String(_)
            | serde_json::Value::Array(_) => None,
            serde_json::Value::Object(_) => Some(meta_data.into()),
        })
    }

    // fn get_authentication_data(&self) -> Result<AuthenticationData, Error> {
    //     self.authentication_data
    //         .clone()
    //         .ok_or_else(missing_field_err("authentication_data"))
    // }

    // fn get_connector_mandate_request_reference_id(&self) -> Result<String, Error> {
    //     self.mandate_id
    //         .as_ref()
    //         .and_then(|mandate_ids| match &mandate_ids.mandate_reference_id {
    //             Some(MandateReferenceId::ConnectorMandateId(connector_mandate_ids)) => {
    //                 connector_mandate_ids.get_connector_mandate_request_reference_id()
    //             }
    //             Some(MandateReferenceId::NetworkMandateId(_))
    //             | None
    //             | Some(MandateReferenceId::NetworkTokenWithNTI(_)) => None,
    //         })
    //         .ok_or_else(missing_field_err("connector_mandate_request_reference_id"))
    // }

    pub fn set_session_token(mut self, session_token: Option<String>) -> Self {
        self.session_token = session_token;
        self
    }

    pub fn set_access_token(mut self, access_token: Option<String>) -> Self {
        self.access_token = access_token;
        self
    }

    pub fn get_access_token_optional(&self) -> Option<&String> {
        self.access_token.as_ref()
    }
}

#[derive(Debug, Clone, Default, Serialize, Deserialize)]
pub enum ResponseId {
    ConnectorTransactionId(String),
    EncodedData(String),
    #[default]
    NoResponseId,
}
impl ResponseId {
    pub fn get_connector_transaction_id(
        &self,
    ) -> errors::CustomResult<String, errors::ValidationError> {
        match self {
            Self::ConnectorTransactionId(txn_id) => Ok(txn_id.to_string()),
            _ => Err(errors::ValidationError::IncorrectValueProvided {
                field_name: "connector_transaction_id",
            })
            .attach_printable("Expected connector transaction ID not found"),
        }
    }
}

#[derive(Debug, Clone, Serialize, Deserialize)]
pub enum PaymentsResponseData {
    TransactionResponse {
        resource_id: ResponseId,
        redirection_data: Option<Box<RedirectForm>>,
        connector_metadata: Option<serde_json::Value>,
        mandate_reference: Option<Box<MandateReference>>,
        network_txn_id: Option<String>,
        connector_response_reference_id: Option<String>,
        incremental_authorization_allowed: Option<bool>,
        // charges: Option<ConnectorChargeResponseData>,
        status_code: u16,
    },
    SessionResponse {
        session_token: String,
        status_code: u16,
    },
    PreAuthenticateResponse {
        resource_id: ResponseId,
        redirection_data: Option<Box<RedirectForm>>,
        connector_metadata: Option<serde_json::Value>,
        connector_response_reference_id: Option<String>,
        status_code: u16,
    },
    AuthenticateResponse {
        resource_id: ResponseId,
        redirection_data: Option<Box<RedirectForm>>,
        connector_metadata: Option<serde_json::Value>,
        connector_response_reference_id: Option<String>,
        status_code: u16,
    },
    PostAuthenticateResponse {
        resource_id: ResponseId,
        redirection_data: Option<Box<RedirectForm>>,
        connector_metadata: Option<serde_json::Value>,
        connector_response_reference_id: Option<String>,
        status_code: u16,
    },
}

#[derive(serde::Serialize, serde::Deserialize, Debug, Clone)]
pub struct MandateReference {
    pub connector_mandate_id: Option<String>,
    pub payment_method_id: Option<String>,
    // pub mandate_metadata: Option<common_utils::pii::SecretSerdeValue>,
}

#[derive(Debug, Clone)]
pub struct PaymentCreateOrderData {
    pub amount: MinorUnit,
    pub currency: Currency,
    pub integrity_object: Option<CreateOrderIntegrityObject>,
    pub metadata: Option<serde_json::Value>,
    pub webhook_url: Option<String>,
}

#[derive(Debug, Clone)]
pub struct PaymentCreateOrderResponse {
    pub order_id: String,
}

#[derive(Debug, Clone)]
pub struct PaymentMethodTokenizationData<T: PaymentMethodDataTypes> {
    pub payment_method_data: payment_method_data::PaymentMethodData<T>,
    pub browser_info: Option<BrowserInformation>,
    pub currency: Currency,
    pub amount: MinorUnit,
    pub customer_acceptance: Option<CustomerAcceptance>,
    pub setup_future_usage: Option<common_enums::FutureUsage>,
    pub setup_mandate_details: Option<MandateData>,
    pub mandate_id: Option<MandateIds>,
    pub integrity_object: Option<PaymentMethodTokenIntegrityObject>,
    // pub split_payments: Option<SplitPaymentsRequest>,
}

#[derive(Debug, Clone)]
pub struct PaymentMethodTokenResponse {
    pub token: String,
}

#[derive(Debug, Clone)]
pub struct PaymentsPreAuthenticateData<T: PaymentMethodDataTypes> {
    pub payment_method_data: Option<payment_method_data::PaymentMethodData<T>>,
    pub amount: MinorUnit,
    pub email: Option<Email>,
    pub currency: Option<Currency>,
    pub payment_method_type: Option<PaymentMethodType>,
    pub router_return_url: Option<Url>,
    pub continue_redirection_url: Option<Url>,
    pub browser_info: Option<BrowserInformation>,
    pub enrolled_for_3ds: bool,
    pub redirect_response: Option<ContinueRedirectionResponse>,
}

#[derive(Debug, Clone)]
pub struct PaymentsAuthenticateData<T: PaymentMethodDataTypes> {
    pub payment_method_data: Option<payment_method_data::PaymentMethodData<T>>,
    pub amount: MinorUnit,
    pub email: Option<Email>,
    pub currency: Option<Currency>,
    pub payment_method_type: Option<PaymentMethodType>,
    pub router_return_url: Option<Url>,
    pub continue_redirection_url: Option<Url>,
    pub browser_info: Option<BrowserInformation>,
    pub enrolled_for_3ds: bool,
    pub redirect_response: Option<ContinueRedirectionResponse>,
}

#[derive(Debug, Clone)]
pub struct PaymentsPostAuthenticateData<T: PaymentMethodDataTypes> {
    pub payment_method_data: Option<payment_method_data::PaymentMethodData<T>>,
    pub amount: MinorUnit,
    pub email: Option<Email>,
    pub currency: Option<Currency>,
    pub payment_method_type: Option<PaymentMethodType>,
    pub router_return_url: Option<Url>,
    pub continue_redirection_url: Option<Url>,
    pub browser_info: Option<BrowserInformation>,
    pub enrolled_for_3ds: bool,
    pub redirect_response: Option<ContinueRedirectionResponse>,
}

#[derive(Debug, Clone)]
pub struct ContinueRedirectionResponse {
    pub params: Option<Secret<String>>,
    pub payload: Option<SecretSerdeValue>,
}

#[derive(Debug, Clone)]
pub struct SessionTokenRequestData {
    pub amount: MinorUnit,
    pub currency: Currency,
}

#[derive(Debug, Clone)]
pub struct SessionTokenResponseData {
    pub session_token: String,
}

#[derive(Debug, Clone)]
pub struct AccessTokenRequestData {
    pub grant_type: String,
}

#[derive(Debug, Clone)]
pub struct AccessTokenResponseData {
    pub access_token: String,
    pub token_type: Option<String>,
    pub expires_in: Option<i64>,
}

#[derive(Debug, Default, Clone)]
pub struct RefundSyncData {
    pub connector_transaction_id: String,
    pub connector_refund_id: String,
    pub reason: Option<String>,
    pub refund_connector_metadata: Option<common_utils::pii::SecretSerdeValue>,
    pub refund_status: common_enums::RefundStatus,
    pub all_keys_required: Option<bool>,
    pub integrity_object: Option<RefundSyncIntegrityObject>,
    pub browser_info: Option<BrowserInformation>,
    /// Charges associated with the payment
    pub split_refunds: Option<SplitRefundsRequest>,
}

impl RefundSyncData {
    pub fn get_optional_language_from_browser_info(&self) -> Option<String> {
        self.browser_info
            .clone()
            .and_then(|browser_info| browser_info.language)
    }
}

#[derive(Debug, Clone)]
pub struct RefundsResponseData {
    pub connector_refund_id: String,
    pub refund_status: common_enums::RefundStatus,
    pub status_code: u16,
}

#[derive(Debug, Clone)]
pub struct RefundFlowData {
    pub status: common_enums::RefundStatus,
    pub refund_id: Option<String>,
    pub connectors: Connectors,
    pub connector_request_reference_id: String,
    pub raw_connector_response: Option<String>,
    pub connector_response_headers: Option<http::HeaderMap>,
    pub raw_connector_request: Option<String>,
}

impl RawConnectorRequestResponse for RefundFlowData {
    fn set_raw_connector_response(&mut self, response: Option<String>) {
        self.raw_connector_response = response;
    }

    fn get_raw_connector_response(&self) -> Option<String> {
        self.raw_connector_response.clone()
    }

    fn get_raw_connector_request(&self) -> Option<String> {
        self.raw_connector_request.clone()
    }

    fn set_raw_connector_request(&mut self, request: Option<String>) {
        self.raw_connector_request = request;
    }
}

impl ConnectorResponseHeaders for RefundFlowData {
    fn set_connector_response_headers(&mut self, headers: Option<http::HeaderMap>) {
        self.connector_response_headers = headers;
    }

    fn get_connector_response_headers(&self) -> Option<&http::HeaderMap> {
        self.connector_response_headers.as_ref()
    }
}

#[derive(Debug, Clone)]
pub struct WebhookDetailsResponse {
    pub resource_id: Option<ResponseId>,
    pub status: common_enums::AttemptStatus,
    pub connector_response_reference_id: Option<String>,
    pub mandate_reference: Option<Box<MandateReference>>,
    pub error_code: Option<String>,
    pub error_message: Option<String>,
    pub raw_connector_response: Option<String>,
    pub status_code: u16,
    pub response_headers: Option<http::HeaderMap>,
    pub transformation_status: common_enums::WebhookTransformationStatus,
}

#[derive(Debug, Clone)]
pub struct RefundWebhookDetailsResponse {
    pub connector_refund_id: Option<String>,
    pub status: common_enums::RefundStatus,
    pub connector_response_reference_id: Option<String>,
    pub error_code: Option<String>,
    pub error_message: Option<String>,
    pub raw_connector_response: Option<String>,
    pub status_code: u16,
    pub response_headers: Option<http::HeaderMap>,
}

#[derive(Debug, Clone)]
pub struct DisputeWebhookDetailsResponse {
    pub amount: StringMinorUnit,
    pub currency: common_enums::enums::Currency,
    pub dispute_id: String,
    pub status: common_enums::DisputeStatus,
    pub stage: common_enums::DisputeStage,
    pub connector_response_reference_id: Option<String>,
    pub dispute_message: Option<String>,
    pub raw_connector_response: Option<String>,
    pub status_code: u16,
    pub response_headers: Option<http::HeaderMap>,
    /// connector_reason
    pub connector_reason_code: Option<String>,
}

#[derive(Debug, Clone, PartialEq, Eq)]
pub enum HttpMethod {
    Options,
    Get,
    Post,
    Put,
    Delete,
    Head,
    Trace,
    Connect,
    Patch,
}

#[derive(Debug, Clone)]
pub struct RequestDetails {
    pub method: HttpMethod,
    pub uri: Option<String>,
    pub headers: HashMap<String, String>,
    pub body: Vec<u8>,
    pub query_params: Option<String>,
}

#[derive(Debug, Clone)]
pub struct ConnectorWebhookSecrets {
    pub secret: Vec<u8>,
    pub additional_secret: Option<hyperswitch_masking::Secret<String>>,
}

#[derive(Debug, Clone, PartialEq)]
pub enum EventType {
    // Payment intent events
    PaymentIntentFailure,
    PaymentIntentSuccess,
    PaymentIntentProcessing,
    PaymentIntentPartiallyFunded,
    PaymentIntentCancelled,
    PaymentIntentCancelFailure,
    PaymentIntentAuthorizationSuccess,
    PaymentIntentAuthorizationFailure,
    PaymentIntentCaptureSuccess,
    PaymentIntentCaptureFailure,
    PaymentIntentExpired,
    PaymentActionRequired,

    // Source events
    SourceChargeable,
    SourceTransactionCreated,

    // Refund events
    RefundFailure,
    RefundSuccess,

    // Dispute events
    DisputeOpened,
    DisputeExpired,
    DisputeAccepted,
    DisputeCancelled,
    DisputeChallenged,
    DisputeWon,
    DisputeLost,

    // Mandate events
    MandateActive,
    MandateRevoked,

    // Misc events
    EndpointVerification,
    ExternalAuthenticationAres,
    FrmApproved,
    FrmRejected,

    // Payout events
    PayoutSuccess,
    PayoutFailure,
    PayoutProcessing,
    PayoutCancelled,
    PayoutCreated,
    PayoutExpired,
    PayoutReversed,

    // Recovery events
    RecoveryPaymentFailure,
    RecoveryPaymentSuccess,
    RecoveryPaymentPending,
    RecoveryInvoiceCancel,
    IncomingWebhookEventUnspecified,

    // Legacy broad categories (for backward compatibility)
    Payment,
    Refund,
    Dispute,
}

impl EventType {
    /// Returns true if this event type is payment-related
    pub fn is_payment_event(&self) -> bool {
        matches!(
            self,
            Self::PaymentIntentFailure
                | Self::PaymentIntentSuccess
                | Self::PaymentIntentProcessing
                | Self::PaymentIntentPartiallyFunded
                | Self::PaymentIntentCancelled
                | Self::PaymentIntentCancelFailure
                | Self::PaymentIntentAuthorizationSuccess
                | Self::PaymentIntentAuthorizationFailure
                | Self::PaymentIntentCaptureSuccess
                | Self::PaymentIntentCaptureFailure
                | Self::PaymentIntentExpired
                | Self::PaymentActionRequired
                | Self::SourceChargeable
                | Self::SourceTransactionCreated
                | Self::Payment
        )
    }

    /// Returns true if this event type is refund-related
    pub fn is_refund_event(&self) -> bool {
        matches!(
            self,
            Self::RefundFailure | Self::RefundSuccess | Self::Refund
        )
    }

    /// Returns true if this event type is dispute-related
    pub fn is_dispute_event(&self) -> bool {
        matches!(
            self,
            Self::DisputeOpened
                | Self::DisputeExpired
                | Self::DisputeAccepted
                | Self::DisputeCancelled
                | Self::DisputeChallenged
                | Self::DisputeWon
                | Self::DisputeLost
                | Self::Dispute
        )
    }

    /// Returns true if this event type is mandate-related
    pub fn is_mandate_event(&self) -> bool {
        matches!(self, Self::MandateActive | Self::MandateRevoked)
    }

    /// Returns true if this event type is payout-related
    pub fn is_payout_event(&self) -> bool {
        matches!(
            self,
            Self::PayoutSuccess
                | Self::PayoutFailure
                | Self::PayoutProcessing
                | Self::PayoutCancelled
                | Self::PayoutCreated
                | Self::PayoutExpired
                | Self::PayoutReversed
        )
    }

    /// Returns true if this event type is recovery-related
    pub fn is_recovery_event(&self) -> bool {
        matches!(
            self,
            Self::RecoveryPaymentFailure
                | Self::RecoveryPaymentSuccess
                | Self::RecoveryPaymentPending
                | Self::RecoveryInvoiceCancel
        )
    }

    /// Returns true if this event type is miscellaneous
    pub fn is_misc_event(&self) -> bool {
        matches!(
            self,
            Self::EndpointVerification
                | Self::ExternalAuthenticationAres
                | Self::FrmApproved
                | Self::FrmRejected
                | Self::IncomingWebhookEventUnspecified
        )
    }
}

impl ForeignTryFrom<grpc_api_types::payments::WebhookEventType> for EventType {
    type Error = ApplicationErrorResponse;

    fn foreign_try_from(
        value: grpc_api_types::payments::WebhookEventType,
    ) -> Result<Self, error_stack::Report<Self::Error>> {
        match value {
            grpc_api_types::payments::WebhookEventType::PaymentIntentFailure => {
                Ok(Self::PaymentIntentFailure)
            }
            grpc_api_types::payments::WebhookEventType::PaymentIntentSuccess => {
                Ok(Self::PaymentIntentSuccess)
            }
            grpc_api_types::payments::WebhookEventType::PaymentIntentProcessing => {
                Ok(Self::PaymentIntentProcessing)
            }
            grpc_api_types::payments::WebhookEventType::PaymentIntentPartiallyFunded => {
                Ok(Self::PaymentIntentPartiallyFunded)
            }
            grpc_api_types::payments::WebhookEventType::PaymentIntentCancelled => {
                Ok(Self::PaymentIntentCancelled)
            }
            grpc_api_types::payments::WebhookEventType::PaymentIntentCancelFailure => {
                Ok(Self::PaymentIntentCancelFailure)
            }
            grpc_api_types::payments::WebhookEventType::PaymentIntentAuthorizationSuccess => {
                Ok(Self::PaymentIntentAuthorizationSuccess)
            }
            grpc_api_types::payments::WebhookEventType::PaymentIntentAuthorizationFailure => {
                Ok(Self::PaymentIntentAuthorizationFailure)
            }
            grpc_api_types::payments::WebhookEventType::PaymentIntentCaptureSuccess => {
                Ok(Self::PaymentIntentCaptureSuccess)
            }
            grpc_api_types::payments::WebhookEventType::PaymentIntentCaptureFailure => {
                Ok(Self::PaymentIntentCaptureFailure)
            }
            grpc_api_types::payments::WebhookEventType::PaymentIntentExpired => {
                Ok(Self::PaymentIntentExpired)
            }
            grpc_api_types::payments::WebhookEventType::PaymentActionRequired => {
                Ok(Self::PaymentActionRequired)
            }
            grpc_api_types::payments::WebhookEventType::SourceChargeable => {
                Ok(Self::SourceChargeable)
            }
            grpc_api_types::payments::WebhookEventType::SourceTransactionCreated => {
                Ok(Self::SourceTransactionCreated)
            }
            grpc_api_types::payments::WebhookEventType::WebhookRefundFailure => {
                Ok(Self::RefundFailure)
            }
            grpc_api_types::payments::WebhookEventType::WebhookRefundSuccess => {
                Ok(Self::RefundSuccess)
            }
            grpc_api_types::payments::WebhookEventType::WebhookDisputeOpened => {
                Ok(Self::DisputeOpened)
            }
            grpc_api_types::payments::WebhookEventType::WebhookDisputeExpired => {
                Ok(Self::DisputeExpired)
            }
            grpc_api_types::payments::WebhookEventType::WebhookDisputeAccepted => {
                Ok(Self::DisputeAccepted)
            }
            grpc_api_types::payments::WebhookEventType::WebhookDisputeCancelled => {
                Ok(Self::DisputeCancelled)
            }
            grpc_api_types::payments::WebhookEventType::WebhookDisputeChallenged => {
                Ok(Self::DisputeChallenged)
            }
            grpc_api_types::payments::WebhookEventType::WebhookDisputeWon => Ok(Self::DisputeWon),
            grpc_api_types::payments::WebhookEventType::WebhookDisputeLost => Ok(Self::DisputeLost),
            grpc_api_types::payments::WebhookEventType::MandateActive => Ok(Self::MandateActive),
            grpc_api_types::payments::WebhookEventType::MandateRevoked => Ok(Self::MandateRevoked),
            grpc_api_types::payments::WebhookEventType::EndpointVerification => {
                Ok(Self::EndpointVerification)
            }
            grpc_api_types::payments::WebhookEventType::ExternalAuthenticationAres => {
                Ok(Self::ExternalAuthenticationAres)
            }
            grpc_api_types::payments::WebhookEventType::FrmApproved => Ok(Self::FrmApproved),
            grpc_api_types::payments::WebhookEventType::FrmRejected => Ok(Self::FrmRejected),
            grpc_api_types::payments::WebhookEventType::PayoutSuccess => Ok(Self::PayoutSuccess),
            grpc_api_types::payments::WebhookEventType::PayoutFailure => Ok(Self::PayoutFailure),
            grpc_api_types::payments::WebhookEventType::PayoutProcessing => {
                Ok(Self::PayoutProcessing)
            }
            grpc_api_types::payments::WebhookEventType::PayoutCancelled => {
                Ok(Self::PayoutCancelled)
            }
            grpc_api_types::payments::WebhookEventType::PayoutCreated => Ok(Self::PayoutCreated),
            grpc_api_types::payments::WebhookEventType::PayoutExpired => Ok(Self::PayoutExpired),
            grpc_api_types::payments::WebhookEventType::PayoutReversed => Ok(Self::PayoutReversed),
            grpc_api_types::payments::WebhookEventType::RecoveryPaymentFailure => {
                Ok(Self::RecoveryPaymentFailure)
            }
            grpc_api_types::payments::WebhookEventType::RecoveryPaymentSuccess => {
                Ok(Self::RecoveryPaymentSuccess)
            }
            grpc_api_types::payments::WebhookEventType::RecoveryPaymentPending => {
                Ok(Self::RecoveryPaymentPending)
            }
            grpc_api_types::payments::WebhookEventType::RecoveryInvoiceCancel => {
                Ok(Self::RecoveryInvoiceCancel)
            }
            grpc_api_types::payments::WebhookEventType::IncomingWebhookEventUnspecified => {
                Ok(Self::IncomingWebhookEventUnspecified)
            }
        }
    }
}

impl ForeignTryFrom<EventType> for grpc_api_types::payments::WebhookEventType {
    type Error = ApplicationErrorResponse;

    fn foreign_try_from(value: EventType) -> Result<Self, error_stack::Report<Self::Error>> {
        match value {
            EventType::PaymentIntentFailure => Ok(Self::PaymentIntentFailure),
            EventType::PaymentIntentSuccess => Ok(Self::PaymentIntentSuccess),
            EventType::PaymentIntentProcessing => Ok(Self::PaymentIntentProcessing),
            EventType::PaymentIntentPartiallyFunded => Ok(Self::PaymentIntentPartiallyFunded),
            EventType::PaymentIntentCancelled => Ok(Self::PaymentIntentCancelled),
            EventType::PaymentIntentCancelFailure => Ok(Self::PaymentIntentCancelFailure),
            EventType::PaymentIntentAuthorizationSuccess => {
                Ok(Self::PaymentIntentAuthorizationSuccess)
            }
            EventType::PaymentIntentAuthorizationFailure => {
                Ok(Self::PaymentIntentAuthorizationFailure)
            }
            EventType::PaymentIntentCaptureSuccess => Ok(Self::PaymentIntentCaptureSuccess),
            EventType::PaymentIntentCaptureFailure => Ok(Self::PaymentIntentCaptureFailure),
            EventType::PaymentIntentExpired => Ok(Self::PaymentIntentExpired),
            EventType::PaymentActionRequired => Ok(Self::PaymentActionRequired),
            EventType::SourceChargeable => Ok(Self::SourceChargeable),
            EventType::SourceTransactionCreated => Ok(Self::SourceTransactionCreated),
            EventType::RefundFailure => Ok(Self::WebhookRefundFailure),
            EventType::RefundSuccess => Ok(Self::WebhookRefundSuccess),
            EventType::DisputeOpened => Ok(Self::WebhookDisputeOpened),
            EventType::DisputeExpired => Ok(Self::WebhookDisputeExpired),
            EventType::DisputeAccepted => Ok(Self::WebhookDisputeAccepted),
            EventType::DisputeCancelled => Ok(Self::WebhookDisputeCancelled),
            EventType::DisputeChallenged => Ok(Self::WebhookDisputeChallenged),
            EventType::DisputeWon => Ok(Self::WebhookDisputeWon),
            EventType::DisputeLost => Ok(Self::WebhookDisputeLost),
            EventType::MandateActive => Ok(Self::MandateActive),
            EventType::MandateRevoked => Ok(Self::MandateRevoked),
            EventType::EndpointVerification => Ok(Self::EndpointVerification),
            EventType::ExternalAuthenticationAres => Ok(Self::ExternalAuthenticationAres),
            EventType::FrmApproved => Ok(Self::FrmApproved),
            EventType::FrmRejected => Ok(Self::FrmRejected),
            EventType::PayoutSuccess => Ok(Self::PayoutSuccess),
            EventType::PayoutFailure => Ok(Self::PayoutFailure),
            EventType::PayoutProcessing => Ok(Self::PayoutProcessing),
            EventType::PayoutCancelled => Ok(Self::PayoutCancelled),
            EventType::PayoutCreated => Ok(Self::PayoutCreated),
            EventType::PayoutExpired => Ok(Self::PayoutExpired),
            EventType::PayoutReversed => Ok(Self::PayoutReversed),
            EventType::RecoveryPaymentFailure => Ok(Self::RecoveryPaymentFailure),
            EventType::RecoveryPaymentSuccess => Ok(Self::RecoveryPaymentSuccess),
            EventType::RecoveryPaymentPending => Ok(Self::RecoveryPaymentPending),
            EventType::RecoveryInvoiceCancel => Ok(Self::RecoveryInvoiceCancel),
            EventType::IncomingWebhookEventUnspecified => Ok(Self::IncomingWebhookEventUnspecified),

            // Legacy broad categories (for backward compatibility)
            EventType::Payment => Ok(Self::PaymentIntentSuccess), // Map broad Payment to PaymentIntentSuccess
            EventType::Refund => Ok(Self::WebhookRefundSuccess), // Map broad Refund to WebhookRefundSuccess
            EventType::Dispute => Ok(Self::WebhookDisputeOpened), // Map broad Dispute to WebhookDisputeOpened
        }
    }
}

impl ForeignTryFrom<grpc_api_types::payments::HttpMethod> for HttpMethod {
    type Error = ApplicationErrorResponse;

    fn foreign_try_from(
        value: grpc_api_types::payments::HttpMethod,
    ) -> Result<Self, error_stack::Report<Self::Error>> {
        match value {
            grpc_api_types::payments::HttpMethod::Unspecified => Ok(Self::Get), // Default
            grpc_api_types::payments::HttpMethod::Get => Ok(Self::Get),
            grpc_api_types::payments::HttpMethod::Post => Ok(Self::Post),
            grpc_api_types::payments::HttpMethod::Put => Ok(Self::Put),
            grpc_api_types::payments::HttpMethod::Delete => Ok(Self::Delete),
        }
    }
}

impl ForeignTryFrom<grpc_api_types::payments::RequestDetails> for RequestDetails {
    type Error = ApplicationErrorResponse;

    fn foreign_try_from(
        value: grpc_api_types::payments::RequestDetails,
    ) -> Result<Self, error_stack::Report<Self::Error>> {
        let method = HttpMethod::foreign_try_from(value.method())?;

        Ok(Self {
            method,
            uri: value.uri,
            headers: value.headers,
            body: value.body,
            query_params: value.query_params,
        })
    }
}

impl ForeignTryFrom<grpc_api_types::payments::WebhookSecrets> for ConnectorWebhookSecrets {
    type Error = ApplicationErrorResponse;

    fn foreign_try_from(
        value: grpc_api_types::payments::WebhookSecrets,
    ) -> Result<Self, error_stack::Report<Self::Error>> {
        Ok(Self {
            secret: value.secret.into(),
            additional_secret: value.additional_secret.map(Secret::new),
        })
    }
}

#[derive(Debug, Default, Clone)]
pub struct RefundsData {
    pub refund_id: String,
    pub connector_transaction_id: String,
    pub connector_refund_id: Option<String>,
    pub currency: Currency,
    pub payment_amount: i64,
    pub reason: Option<String>,
    pub webhook_url: Option<String>,
    pub refund_amount: i64,
    pub connector_metadata: Option<serde_json::Value>,
    pub refund_connector_metadata: Option<common_utils::pii::SecretSerdeValue>,
    pub minor_payment_amount: MinorUnit,
    pub minor_refund_amount: MinorUnit,
    pub refund_status: common_enums::RefundStatus,
    pub merchant_account_id: Option<String>,
    pub capture_method: Option<common_enums::CaptureMethod>,
    pub integrity_object: Option<RefundIntegrityObject>,
    pub browser_info: Option<BrowserInformation>,
    /// Charges associated with the payment
    pub split_refunds: Option<SplitRefundsRequest>,
}

impl RefundsData {
    #[track_caller]
    pub fn get_connector_refund_id(&self) -> Result<String, Error> {
        self.connector_refund_id
            .clone()
            .get_required_value("connector_refund_id")
            .change_context(ConnectorError::MissingConnectorTransactionID)
    }
    pub fn get_webhook_url(&self) -> Result<String, Error> {
        self.webhook_url
            .clone()
            .ok_or_else(missing_field_err("webhook_url"))
    }
    pub fn get_connector_metadata(&self) -> Result<serde_json::Value, Error> {
        self.connector_metadata
            .clone()
            .ok_or_else(missing_field_err("connector_metadata"))
    }
    pub fn get_optional_language_from_browser_info(&self) -> Option<String> {
        self.browser_info
            .clone()
            .and_then(|browser_info| browser_info.language)
    }
    pub fn get_ip_address_as_optional(&self) -> Option<Secret<String, IpAddress>> {
        self.browser_info.clone().and_then(|browser_info| {
            browser_info
                .ip_address
                .map(|ip| Secret::new(ip.to_string()))
        })
    }

    pub fn get_ip_address(&self) -> Result<Secret<String, IpAddress>, Error> {
        self.get_ip_address_as_optional()
            .ok_or_else(missing_field_err("browser_info.ip_address"))
    }
}

#[derive(Debug, Clone, Default)]
pub struct MultipleCaptureRequestData {
    pub capture_sequence: i64,
    pub capture_reference: String,
}

#[derive(Debug, Default, Clone)]
pub struct PaymentsCaptureData {
    pub amount_to_capture: i64,
    pub minor_amount_to_capture: MinorUnit,
    pub currency: Currency,
    pub connector_transaction_id: ResponseId,
    pub multiple_capture_data: Option<MultipleCaptureRequestData>,
    pub connector_metadata: Option<serde_json::Value>,
    pub integrity_object: Option<CaptureIntegrityObject>,
    pub browser_info: Option<BrowserInformation>,
}

impl PaymentsCaptureData {
    pub fn is_multiple_capture(&self) -> bool {
        self.multiple_capture_data.is_some()
    }
    pub fn get_connector_transaction_id(&self) -> CustomResult<String, ConnectorError> {
        match self.connector_transaction_id.clone() {
            ResponseId::ConnectorTransactionId(txn_id) => Ok(txn_id),
            _ => Err(errors::ValidationError::IncorrectValueProvided {
                field_name: "connector_transaction_id",
            })
            .attach_printable("Expected connector transaction ID not found")
            .change_context(ConnectorError::MissingConnectorTransactionID)?,
        }
    }
    pub fn get_optional_language_from_browser_info(&self) -> Option<String> {
        self.browser_info
            .clone()
            .and_then(|browser_info| browser_info.language)
    }
    pub fn get_ip_address_as_optional(&self) -> Option<Secret<String, IpAddress>> {
        self.browser_info.clone().and_then(|browser_info| {
            browser_info
                .ip_address
                .map(|ip| Secret::new(ip.to_string()))
        })
    }

    pub fn get_ip_address(&self) -> Result<Secret<String, IpAddress>, Error> {
        self.get_ip_address_as_optional()
            .ok_or_else(missing_field_err("browser_info.ip_address"))
    }
}

#[derive(Debug, Clone)]
pub struct SetupMandateRequestData<T: PaymentMethodDataTypes> {
    pub currency: Currency,
    pub payment_method_data: payment_method_data::PaymentMethodData<T>,
    pub amount: Option<i64>,
    pub confirm: bool,
    pub statement_descriptor_suffix: Option<String>,
    pub statement_descriptor: Option<String>,
    pub customer_acceptance: Option<CustomerAcceptance>,
    pub mandate_id: Option<MandateIds>,
    pub setup_future_usage: Option<common_enums::FutureUsage>,
    pub off_session: Option<bool>,
    pub setup_mandate_details: Option<MandateData>,
    pub router_return_url: Option<String>,
    pub webhook_url: Option<String>,
    pub browser_info: Option<BrowserInformation>,
    pub email: Option<common_utils::pii::Email>,
    pub customer_name: Option<String>,
    pub return_url: Option<String>,
    pub payment_method_type: Option<common_enums::PaymentMethodType>,
    pub request_incremental_authorization: bool,
    pub metadata: Option<serde_json::Value>,
    pub complete_authorize_url: Option<String>,
    pub capture_method: Option<common_enums::CaptureMethod>,
    pub merchant_order_reference_id: Option<String>,
    pub minor_amount: Option<MinorUnit>,
    pub shipping_cost: Option<MinorUnit>,
    pub customer_id: Option<common_utils::id_type::CustomerId>,
    pub integrity_object: Option<SetupMandateIntegrityObject>,
}

impl<T: PaymentMethodDataTypes> SetupMandateRequestData<T> {
    pub fn get_browser_info(&self) -> Result<BrowserInformation, Error> {
        self.browser_info
            .clone()
            .ok_or_else(missing_field_err("browser_info"))
    }
    pub fn get_email(&self) -> Result<Email, Error> {
        self.email.clone().ok_or_else(missing_field_err("email"))
    }
    pub fn is_card(&self) -> bool {
        matches!(self.payment_method_data, PaymentMethodData::Card(_))
    }
    pub fn get_optional_language_from_browser_info(&self) -> Option<String> {
        self.browser_info
            .clone()
            .and_then(|browser_info| browser_info.language)
    }
    pub fn get_webhook_url(&self) -> Result<String, Error> {
        self.webhook_url
            .clone()
            .ok_or_else(missing_field_err("webhook_url"))
    }
    pub fn get_router_return_url(&self) -> Result<String, Error> {
        self.router_return_url
            .clone()
            .ok_or_else(missing_field_err("return_url"))
    }
    pub fn get_ip_address_as_optional(&self) -> Option<Secret<String, IpAddress>> {
        self.browser_info.clone().and_then(|browser_info| {
            browser_info
                .ip_address
                .map(|ip| Secret::new(ip.to_string()))
        })
    }

    pub fn get_ip_address(&self) -> Result<Secret<String, IpAddress>, Error> {
        self.get_ip_address_as_optional()
            .ok_or_else(missing_field_err("browser_info.ip_address"))
    }
}

#[derive(Debug, Clone)]
pub struct RepeatPaymentData {
    pub mandate_reference: MandateReferenceId,
    pub amount: i64,
    pub minor_amount: MinorUnit,
    pub currency: Currency,
    pub merchant_order_reference_id: Option<String>,
    pub metadata: Option<HashMap<String, String>>,
    pub webhook_url: Option<String>,
    pub integrity_object: Option<RepeatPaymentIntegrityObject>,
    pub capture_method: Option<common_enums::CaptureMethod>,
    pub browser_info: Option<BrowserInformation>,
    pub email: Option<common_utils::pii::Email>,
    pub payment_method_type: Option<common_enums::PaymentMethodType>,
}

impl RepeatPaymentData {
    pub fn get_mandate_reference(&self) -> &MandateReferenceId {
        &self.mandate_reference
    }
    pub fn is_auto_capture(&self) -> Result<bool, Error> {
        match self.capture_method {
            Some(common_enums::CaptureMethod::Automatic)
            | None
            | Some(common_enums::CaptureMethod::SequentialAutomatic) => Ok(true),
            Some(common_enums::CaptureMethod::Manual) => Ok(false),
            Some(_) => Err(ConnectorError::CaptureMethodNotSupported.into()),
        }
    }
    pub fn get_optional_language_from_browser_info(&self) -> Option<String> {
        self.browser_info
            .clone()
            .and_then(|browser_info| browser_info.language)
    }
    pub fn get_webhook_url(&self) -> Result<String, Error> {
        self.webhook_url
            .clone()
            .ok_or_else(missing_field_err("webhook_url"))
    }
    pub fn get_email(&self) -> Result<Email, Error> {
        self.email.clone().ok_or_else(missing_field_err("email"))
    }
}

#[derive(Debug, Clone)]
pub struct AcceptDisputeData {
    pub connector_dispute_id: String,
    pub integrity_object: Option<AcceptDisputeIntegrityObject>,
}

#[derive(Debug, Clone)]
pub struct DisputeFlowData {
    pub dispute_id: Option<String>,
    pub connector_dispute_id: String,
    pub connectors: Connectors,
    pub defense_reason_code: Option<String>,
    pub connector_request_reference_id: String,
    pub raw_connector_response: Option<String>,
    pub raw_connector_request: Option<String>,
    pub connector_response_headers: Option<http::HeaderMap>,
}

impl RawConnectorRequestResponse for DisputeFlowData {
    fn set_raw_connector_response(&mut self, response: Option<String>) {
        self.raw_connector_response = response;
    }

    fn get_raw_connector_response(&self) -> Option<String> {
        self.raw_connector_response.clone()
    }

    fn set_raw_connector_request(&mut self, request: Option<String>) {
        self.raw_connector_request = request;
    }

    fn get_raw_connector_request(&self) -> Option<String> {
        self.raw_connector_request.clone()
    }
}

impl ConnectorResponseHeaders for DisputeFlowData {
    fn set_connector_response_headers(&mut self, headers: Option<http::HeaderMap>) {
        self.connector_response_headers = headers;
    }

    fn get_connector_response_headers(&self) -> Option<&http::HeaderMap> {
        self.connector_response_headers.as_ref()
    }
}

#[derive(Debug, Clone)]
pub struct DisputeResponseData {
    pub connector_dispute_id: String,
    pub dispute_status: DisputeStatus,
    pub connector_dispute_status: Option<String>,
    pub status_code: u16,
}

#[derive(Debug, Clone, Default)]
pub struct SubmitEvidenceData {
    pub dispute_id: Option<String>,
    pub connector_dispute_id: String,
    pub integrity_object: Option<SubmitEvidenceIntegrityObject>,
    pub access_activity_log: Option<String>,
    pub billing_address: Option<String>,

    pub cancellation_policy: Option<Vec<u8>>,
    pub cancellation_policy_file_type: Option<String>,
    pub cancellation_policy_provider_file_id: Option<String>,
    pub cancellation_policy_disclosure: Option<String>,
    pub cancellation_rebuttal: Option<String>,

    pub customer_communication: Option<Vec<u8>>,
    pub customer_communication_file_type: Option<String>,
    pub customer_communication_provider_file_id: Option<String>,
    pub customer_email_address: Option<String>,
    pub customer_name: Option<String>,
    pub customer_purchase_ip: Option<String>,

    pub customer_signature: Option<Vec<u8>>,
    pub customer_signature_file_type: Option<String>,
    pub customer_signature_provider_file_id: Option<String>,

    pub product_description: Option<String>,

    pub receipt: Option<Vec<u8>>,
    pub receipt_file_type: Option<String>,
    pub receipt_provider_file_id: Option<String>,

    pub refund_policy: Option<Vec<u8>>,
    pub refund_policy_file_type: Option<String>,
    pub refund_policy_provider_file_id: Option<String>,
    pub refund_policy_disclosure: Option<String>,
    pub refund_refusal_explanation: Option<String>,

    pub service_date: Option<String>,
    pub service_documentation: Option<Vec<u8>>,
    pub service_documentation_file_type: Option<String>,
    pub service_documentation_provider_file_id: Option<String>,

    pub shipping_address: Option<String>,
    pub shipping_carrier: Option<String>,
    pub shipping_date: Option<String>,
    pub shipping_documentation: Option<Vec<u8>>,
    pub shipping_documentation_file_type: Option<String>,
    pub shipping_documentation_provider_file_id: Option<String>,
    pub shipping_tracking_number: Option<String>,

    pub invoice_showing_distinct_transactions: Option<Vec<u8>>,
    pub invoice_showing_distinct_transactions_file_type: Option<String>,
    pub invoice_showing_distinct_transactions_provider_file_id: Option<String>,

    pub recurring_transaction_agreement: Option<Vec<u8>>,
    pub recurring_transaction_agreement_file_type: Option<String>,
    pub recurring_transaction_agreement_provider_file_id: Option<String>,

    pub uncategorized_file: Option<Vec<u8>>,
    pub uncategorized_file_type: Option<String>,
    pub uncategorized_file_provider_file_id: Option<String>,
    pub uncategorized_text: Option<String>,
}

/// The trait that provides specifications about the connector
pub trait ConnectorSpecifications {
    /// Details related to payment method supported by the connector
    fn get_supported_payment_methods(&self) -> Option<&'static SupportedPaymentMethods> {
        None
    }

    /// Supported webhooks flows
    fn get_supported_webhook_flows(&self) -> Option<&'static [EventClass]> {
        None
    }

    /// About the connector
    fn get_connector_about(&self) -> Option<&'static ConnectorInfo> {
        None
    }
}

#[macro_export]
macro_rules! capture_method_not_supported {
    ($connector:expr, $capture_method:expr) => {
        Err(errors::ConnectorError::NotSupported {
            message: format!("{} for selected payment method", $capture_method),
            connector: $connector,
        }
        .into())
    };
    ($connector:expr, $capture_method:expr, $payment_method_type:expr) => {
        Err(errors::ConnectorError::NotSupported {
            message: format!("{} for {}", $capture_method, $payment_method_type),
            connector: $connector,
        }
        .into())
    };
}

#[macro_export]
macro_rules! payment_method_not_supported {
    ($connector:expr, $payment_method:expr, $payment_method_type:expr) => {
        Err(errors::ConnectorError::NotSupported {
            message: format!(
                "Payment method {} with type {} is not supported",
                $payment_method, $payment_method_type
            ),
            connector: $connector,
        }
        .into())
    };
}

impl<T: PaymentMethodDataTypes> From<PaymentMethodData<T>> for PaymentMethodDataType {
    fn from(pm_data: PaymentMethodData<T>) -> Self {
        match pm_data {
            PaymentMethodData::Card(_) => Self::Card,
            PaymentMethodData::CardRedirect(card_redirect_data) => match card_redirect_data {
                payment_method_data::CardRedirectData::Knet {} => Self::Knet,
                payment_method_data::CardRedirectData::Benefit {} => Self::Benefit,
                payment_method_data::CardRedirectData::MomoAtm {} => Self::MomoAtm,
                payment_method_data::CardRedirectData::CardRedirect {} => Self::CardRedirect,
            },
            PaymentMethodData::Wallet(wallet_data) => match wallet_data {
                payment_method_data::WalletData::BluecodeRedirect { .. } => Self::Bluecode,
                payment_method_data::WalletData::AliPayQr(_) => Self::AliPayQr,
                payment_method_data::WalletData::AliPayRedirect(_) => Self::AliPayRedirect,
                payment_method_data::WalletData::AliPayHkRedirect(_) => Self::AliPayHkRedirect,
                payment_method_data::WalletData::MomoRedirect(_) => Self::MomoRedirect,
                payment_method_data::WalletData::KakaoPayRedirect(_) => Self::KakaoPayRedirect,
                payment_method_data::WalletData::GoPayRedirect(_) => Self::GoPayRedirect,
                payment_method_data::WalletData::GcashRedirect(_) => Self::GcashRedirect,
                payment_method_data::WalletData::ApplePay(_) => Self::ApplePay,
                payment_method_data::WalletData::ApplePayRedirect(_) => Self::ApplePayRedirect,
                payment_method_data::WalletData::ApplePayThirdPartySdk(_) => {
                    Self::ApplePayThirdPartySdk
                }
                payment_method_data::WalletData::DanaRedirect {} => Self::DanaRedirect,
                payment_method_data::WalletData::GooglePay(_) => Self::GooglePay,
                payment_method_data::WalletData::GooglePayRedirect(_) => Self::GooglePayRedirect,
                payment_method_data::WalletData::GooglePayThirdPartySdk(_) => {
                    Self::GooglePayThirdPartySdk
                }
                payment_method_data::WalletData::MbWayRedirect(_) => Self::MbWayRedirect,
                payment_method_data::WalletData::MobilePayRedirect(_) => Self::MobilePayRedirect,
                payment_method_data::WalletData::PaypalRedirect(_) => Self::PaypalRedirect,
                payment_method_data::WalletData::PaypalSdk(_) => Self::PaypalSdk,
                payment_method_data::WalletData::SamsungPay(_) => Self::SamsungPay,
                payment_method_data::WalletData::TwintRedirect {} => Self::TwintRedirect,
                payment_method_data::WalletData::VippsRedirect {} => Self::VippsRedirect,
                payment_method_data::WalletData::TouchNGoRedirect(_) => Self::TouchNGoRedirect,
                payment_method_data::WalletData::WeChatPayRedirect(_) => Self::WeChatPayRedirect,
                payment_method_data::WalletData::WeChatPayQr(_) => Self::WeChatPayQr,
                payment_method_data::WalletData::CashappQr(_) => Self::CashappQr,
                payment_method_data::WalletData::SwishQr(_) => Self::SwishQr,
                payment_method_data::WalletData::Mifinity(_) => Self::Mifinity,
                payment_method_data::WalletData::AmazonPayRedirect(_) => Self::AmazonPayRedirect,
                payment_method_data::WalletData::Paze(_) => Self::Paze,
                payment_method_data::WalletData::RevolutPay(_) => Self::RevolutPay,
            },
            PaymentMethodData::PayLater(pay_later_data) => match pay_later_data {
                payment_method_data::PayLaterData::KlarnaRedirect { .. } => Self::KlarnaRedirect,
                payment_method_data::PayLaterData::KlarnaSdk { .. } => Self::KlarnaSdk,
                payment_method_data::PayLaterData::AffirmRedirect {} => Self::AffirmRedirect,
                payment_method_data::PayLaterData::AfterpayClearpayRedirect { .. } => {
                    Self::AfterpayClearpayRedirect
                }
                payment_method_data::PayLaterData::PayBrightRedirect {} => Self::PayBrightRedirect,
                payment_method_data::PayLaterData::WalleyRedirect {} => Self::WalleyRedirect,
                payment_method_data::PayLaterData::AlmaRedirect {} => Self::AlmaRedirect,
                payment_method_data::PayLaterData::AtomeRedirect {} => Self::AtomeRedirect,
            },
            PaymentMethodData::BankRedirect(bank_redirect_data) => match bank_redirect_data {
                payment_method_data::BankRedirectData::BancontactCard { .. } => {
                    Self::BancontactCard
                }
                payment_method_data::BankRedirectData::Bizum {} => Self::Bizum,
                payment_method_data::BankRedirectData::Blik { .. } => Self::Blik,
                payment_method_data::BankRedirectData::Eps { .. } => Self::Eps,
                payment_method_data::BankRedirectData::Giropay { .. } => Self::Giropay,
                payment_method_data::BankRedirectData::Ideal { .. } => Self::Ideal,
                payment_method_data::BankRedirectData::Interac { .. } => Self::Interac,
                payment_method_data::BankRedirectData::OnlineBankingCzechRepublic { .. } => {
                    Self::OnlineBankingCzechRepublic
                }
                payment_method_data::BankRedirectData::OnlineBankingFinland { .. } => {
                    Self::OnlineBankingFinland
                }
                payment_method_data::BankRedirectData::OnlineBankingPoland { .. } => {
                    Self::OnlineBankingPoland
                }
                payment_method_data::BankRedirectData::OnlineBankingSlovakia { .. } => {
                    Self::OnlineBankingSlovakia
                }
                payment_method_data::BankRedirectData::OpenBankingUk { .. } => Self::OpenBankingUk,
                payment_method_data::BankRedirectData::Przelewy24 { .. } => Self::Przelewy24,
                payment_method_data::BankRedirectData::Sofort { .. } => Self::Sofort,
                payment_method_data::BankRedirectData::Trustly { .. } => Self::Trustly,
                payment_method_data::BankRedirectData::OnlineBankingFpx { .. } => {
                    Self::OnlineBankingFpx
                }
                payment_method_data::BankRedirectData::OnlineBankingThailand { .. } => {
                    Self::OnlineBankingThailand
                }
                payment_method_data::BankRedirectData::LocalBankRedirect {} => {
                    Self::LocalBankRedirect
                }
                payment_method_data::BankRedirectData::Eft { .. } => Self::Eft,
            },
            PaymentMethodData::BankDebit(bank_debit_data) => match bank_debit_data {
                payment_method_data::BankDebitData::AchBankDebit { .. } => Self::AchBankDebit,
                payment_method_data::BankDebitData::SepaBankDebit { .. } => Self::SepaBankDebit,
                payment_method_data::BankDebitData::BecsBankDebit { .. } => Self::BecsBankDebit,
                payment_method_data::BankDebitData::BacsBankDebit { .. } => Self::BacsBankDebit,
            },
            PaymentMethodData::BankTransfer(bank_transfer_data) => match *bank_transfer_data {
                payment_method_data::BankTransferData::AchBankTransfer { .. } => {
                    Self::AchBankTransfer
                }
                payment_method_data::BankTransferData::SepaBankTransfer { .. } => {
                    Self::SepaBankTransfer
                }
                payment_method_data::BankTransferData::BacsBankTransfer { .. } => {
                    Self::BacsBankTransfer
                }
                payment_method_data::BankTransferData::MultibancoBankTransfer { .. } => {
                    Self::MultibancoBankTransfer
                }
                payment_method_data::BankTransferData::PermataBankTransfer { .. } => {
                    Self::PermataBankTransfer
                }
                payment_method_data::BankTransferData::BcaBankTransfer { .. } => {
                    Self::BcaBankTransfer
                }
                payment_method_data::BankTransferData::BniVaBankTransfer { .. } => {
                    Self::BniVaBankTransfer
                }
                payment_method_data::BankTransferData::BriVaBankTransfer { .. } => {
                    Self::BriVaBankTransfer
                }
                payment_method_data::BankTransferData::CimbVaBankTransfer { .. } => {
                    Self::CimbVaBankTransfer
                }
                payment_method_data::BankTransferData::DanamonVaBankTransfer { .. } => {
                    Self::DanamonVaBankTransfer
                }
                payment_method_data::BankTransferData::MandiriVaBankTransfer { .. } => {
                    Self::MandiriVaBankTransfer
                }
                payment_method_data::BankTransferData::Pix { .. } => Self::Pix,
                payment_method_data::BankTransferData::Pse {} => Self::Pse,
                payment_method_data::BankTransferData::LocalBankTransfer { .. } => {
                    Self::LocalBankTransfer
                }
                payment_method_data::BankTransferData::InstantBankTransfer { .. } => {
                    Self::InstantBankTransfer
                }
                payment_method_data::BankTransferData::InstantBankTransferFinland { .. } => {
                    Self::InstantBankTransferFinland
                }
                payment_method_data::BankTransferData::InstantBankTransferPoland { .. } => {
                    Self::InstantBankTransferPoland
                }
            },
            PaymentMethodData::Crypto(_) => Self::Crypto,
            PaymentMethodData::MandatePayment => Self::MandatePayment,
            PaymentMethodData::Reward => Self::Reward,
            PaymentMethodData::Upi(_) => Self::Upi,
            PaymentMethodData::Voucher(voucher_data) => match voucher_data {
                payment_method_data::VoucherData::Boleto(_) => Self::Boleto,
                payment_method_data::VoucherData::Efecty => Self::Efecty,
                payment_method_data::VoucherData::PagoEfectivo => Self::PagoEfectivo,
                payment_method_data::VoucherData::RedCompra => Self::RedCompra,
                payment_method_data::VoucherData::RedPagos => Self::RedPagos,
                payment_method_data::VoucherData::Alfamart(_) => Self::Alfamart,
                payment_method_data::VoucherData::Indomaret(_) => Self::Indomaret,
                payment_method_data::VoucherData::Oxxo => Self::Oxxo,
                payment_method_data::VoucherData::SevenEleven(_) => Self::SevenEleven,
                payment_method_data::VoucherData::Lawson(_) => Self::Lawson,
                payment_method_data::VoucherData::MiniStop(_) => Self::MiniStop,
                payment_method_data::VoucherData::FamilyMart(_) => Self::FamilyMart,
                payment_method_data::VoucherData::Seicomart(_) => Self::Seicomart,
                payment_method_data::VoucherData::PayEasy(_) => Self::PayEasy,
            },
            PaymentMethodData::RealTimePayment(real_time_payment_data) => {
                match *real_time_payment_data {
                    payment_method_data::RealTimePaymentData::DuitNow {} => Self::DuitNow,
                    payment_method_data::RealTimePaymentData::Fps {} => Self::Fps,
                    payment_method_data::RealTimePaymentData::PromptPay {} => Self::PromptPay,
                    payment_method_data::RealTimePaymentData::VietQr {} => Self::VietQr,
                }
            }
            PaymentMethodData::GiftCard(gift_card_data) => match *gift_card_data {
                payment_method_data::GiftCardData::Givex(_) => Self::Givex,
                payment_method_data::GiftCardData::PaySafeCard {} => Self::PaySafeCar,
            },
            PaymentMethodData::CardToken(_) => Self::CardToken,
            PaymentMethodData::OpenBanking(data) => match data {
                payment_method_data::OpenBankingData::OpenBankingPIS {} => Self::OpenBanking,
            },
            PaymentMethodData::CardDetailsForNetworkTransactionId(_) => {
                Self::CardDetailsForNetworkTransactionId
            }
            PaymentMethodData::NetworkToken(_) => Self::NetworkToken,
            PaymentMethodData::MobilePayment(mobile_payment_data) => match mobile_payment_data {
                payment_method_data::MobilePaymentData::DirectCarrierBilling { .. } => {
                    Self::DirectCarrierBilling
                }
            },
        }
    }
}

#[derive(Debug, Clone)]
pub struct DisputeDefendData {
    pub dispute_id: String,
    pub connector_dispute_id: String,
    pub defense_reason_code: String,
    pub integrity_object: Option<DefendDisputeIntegrityObject>,
}

pub trait SupportedPaymentMethodsExt {
    fn add(
        &mut self,
        payment_method: PaymentMethod,
        payment_method_type: PaymentMethodType,
        payment_method_details: PaymentMethodDetails,
    );
}

impl SupportedPaymentMethodsExt for SupportedPaymentMethods {
    fn add(
        &mut self,
        payment_method: PaymentMethod,
        payment_method_type: PaymentMethodType,
        payment_method_details: PaymentMethodDetails,
    ) {
        if let Some(payment_method_data) = self.get_mut(&payment_method) {
            payment_method_data.insert(payment_method_type, payment_method_details);
        } else {
            let mut payment_method_type_metadata = PaymentMethodTypeMetadata::new();
            payment_method_type_metadata.insert(payment_method_type, payment_method_details);

            self.insert(payment_method, payment_method_type_metadata);
        }
    }
}

#[derive(Serialize, Deserialize, Debug, Clone, PartialEq, Eq)]
#[serde(rename_all = "snake_case")]
#[serde(deny_unknown_fields)]
/// Fee information for Split Payments to be charged on the payment being collected
pub enum SplitPaymentsRequest {
    /// StripeSplitPayment
    StripeSplitPayment(StripeSplitPaymentRequest),
}

#[derive(Serialize, Deserialize, Debug, Clone, PartialEq, Eq)]
#[serde(deny_unknown_fields)]
/// Fee information for Split Payments to be charged on the payment being collected for Stripe
pub struct StripeSplitPaymentRequest {
    /// Stripe's charge type
    pub charge_type: common_enums::PaymentChargeType,

    /// Platform fees to be collected on the payment
    pub application_fees: Option<MinorUnit>,

    /// Identifier for the reseller's account where the funds were transferred
    pub transfer_account_id: String,
}

#[derive(Serialize, Deserialize, Debug, Clone, PartialEq, Eq)]
#[serde(rename_all = "snake_case")]
#[serde(deny_unknown_fields)]
pub enum ConnectorChargeResponseData {
    /// StripeChargeResponseData
    StripeSplitPayment(StripeChargeResponseData),
}

/// Fee information to be charged on the payment being collected via Stripe
#[derive(Serialize, Deserialize, Debug, Clone, PartialEq, Eq)]
#[serde(deny_unknown_fields)]
pub struct StripeChargeResponseData {
    /// Identifier for charge created for the payment
    pub charge_id: Option<String>,

    /// Type of charge (connector specific)
    pub charge_type: common_enums::PaymentChargeType,

    /// Platform fees collected on the payment
    pub application_fees: Option<MinorUnit>,

    /// Identifier for the reseller's account where the funds were transferred
    pub transfer_account_id: String,
}

#[derive(Debug, serde::Deserialize, Clone)]
pub enum SplitRefundsRequest {
    StripeSplitRefund(StripeSplitRefund),
}

#[derive(Debug, serde::Deserialize, Clone)]
pub struct StripeSplitRefund {
    pub charge_id: String,
    pub transfer_account_id: String,
    pub charge_type: common_enums::PaymentChargeType,
    pub options: ChargeRefundsOptions,
}

#[derive(Clone, Debug, Eq, PartialEq, serde::Deserialize, serde::Serialize)]
pub enum ChargeRefundsOptions {
    Destination(DestinationChargeRefund),
    Direct(DirectChargeRefund),
}

#[derive(Clone, Debug, Eq, PartialEq, serde::Deserialize, serde::Serialize)]
pub struct DirectChargeRefund {
    pub revert_platform_fee: bool,
}

#[derive(Clone, Debug, Eq, PartialEq, serde::Deserialize, serde::Serialize)]
pub struct DestinationChargeRefund {
    pub revert_platform_fee: bool,
    pub revert_transfer: bool,
}<|MERGE_RESOLUTION|>--- conflicted
+++ resolved
@@ -69,11 +69,8 @@
     Placetopay,
     Rapyd,
     Aci,
-<<<<<<< HEAD
+    Trustpay,
     Stripe,
-=======
-    Trustpay,
->>>>>>> d2541283
 }
 
 impl ForeignTryFrom<grpc_api_types::payments::Connector> for ConnectorEnum {
@@ -109,11 +106,8 @@
             grpc_api_types::payments::Connector::Placetopay => Ok(Self::Placetopay),
             grpc_api_types::payments::Connector::Rapyd => Ok(Self::Rapyd),
             grpc_api_types::payments::Connector::Aci => Ok(Self::Aci),
-<<<<<<< HEAD
+            grpc_api_types::payments::Connector::Trustpay => Ok(Self::Trustpay),
             grpc_api_types::payments::Connector::Stripe => Ok(Self::Stripe),
-=======
-            grpc_api_types::payments::Connector::Trustpay => Ok(Self::Trustpay),
->>>>>>> d2541283
             grpc_api_types::payments::Connector::Unspecified => {
                 Err(ApplicationErrorResponse::BadRequest(ApiError {
                     sub_code: "UNSPECIFIED_CONNECTOR".to_owned(),
