--- conflicted
+++ resolved
@@ -67,15 +67,12 @@
     Helcim,
     Dlocal,
     Placetopay,
-<<<<<<< HEAD
-    Peachpayments,
-=======
     Rapyd,
     Aci,
     Trustpay,
     Stripe,
     Cybersource,
->>>>>>> 36731a85
+    Peachpayments,
 }
 
 impl ForeignTryFrom<grpc_api_types::payments::Connector> for ConnectorEnum {
@@ -109,15 +106,12 @@
             grpc_api_types::payments::Connector::Helcim => Ok(Self::Helcim),
             grpc_api_types::payments::Connector::Dlocal => Ok(Self::Dlocal),
             grpc_api_types::payments::Connector::Placetopay => Ok(Self::Placetopay),
-<<<<<<< HEAD
-            grpc_api_types::payments::Connector::Peachpayments => Ok(Self::Peachpayments),
-=======
             grpc_api_types::payments::Connector::Rapyd => Ok(Self::Rapyd),
             grpc_api_types::payments::Connector::Aci => Ok(Self::Aci),
             grpc_api_types::payments::Connector::Trustpay => Ok(Self::Trustpay),
             grpc_api_types::payments::Connector::Stripe => Ok(Self::Stripe),
             grpc_api_types::payments::Connector::Cybersource => Ok(Self::Cybersource),
->>>>>>> 36731a85
+            grpc_api_types::payments::Connector::Peachpayments => Ok(Self::Peachpayments),
             grpc_api_types::payments::Connector::Unspecified => {
                 Err(ApplicationErrorResponse::BadRequest(ApiError {
                     sub_code: "UNSPECIFIED_CONNECTOR".to_owned(),
