use std::collections::HashMap;

use common_enums::{
    AttemptStatus, AuthenticationType, Currency, DisputeStatus, EventClass, PaymentMethod,
    PaymentMethodType,
};
use common_utils::{
    errors,
    ext_traits::{OptionExt, ValueExt},
    pii::IpAddress,
    types::MinorUnit,
    CustomResult, CustomerId, Email, SecretSerdeValue,
};
use error_stack::ResultExt;
use hyperswitch_masking::Secret;
use serde::{Deserialize, Serialize};
use strum::{Display, EnumString};

use crate::{
<<<<<<< HEAD
    errors::{ApiError, ApplicationErrorResponse},
    payment_address::{Address, AddressDetails, PhoneDetails},
    payment_method_data::{self, Card, PaymentMethodData, PaymentMethodDataTypes},
=======
    errors::{ApiError, ApplicationErrorResponse, ConnectorError},
    mandates::{CustomerAcceptance, MandateData},
    payment_address::{self, Address, AddressDetails, PhoneDetails},
    payment_method_data,
    payment_method_data::{Card, PaymentMethodData},
>>>>>>> 90b51490
    router_data::PaymentMethodToken,
    router_request_types::{
        AcceptDisputeIntegrityObject, AuthoriseIntegrityObject, BrowserInformation,
        CaptureIntegrityObject, CreateOrderIntegrityObject, DefendDisputeIntegrityObject,
        PaymentSynIntegrityObject, PaymentVoidIntegrityObject, RefundIntegrityObject,
        RefundSyncIntegrityObject, RepeatPaymentIntegrityObject, SetupMandateIntegrityObject,
        SubmitEvidenceIntegrityObject, SyncRequestType,
    },
    router_response_types::RedirectForm,
    types::{
        ConnectorInfo, Connectors, PaymentMethodDataType, PaymentMethodDetails,
        PaymentMethodTypeMetadata, SupportedPaymentMethods,
    },
    utils::{missing_field_err, Error, ForeignTryFrom},
};

// snake case for enum variants
#[derive(Clone, Debug, Display, EnumString)]
#[strum(serialize_all = "snake_case")]
pub enum ConnectorEnum {
    Adyen,
    Razorpay,
    RazorpayV2,
    Fiserv,
    Elavon,
    Xendit,
    Checkout,
    Authorizedotnet,
    Phonepe,
    Cashfree,
    Fiuu,
    Payu,
    Cashtocode,
    Novalnet,
}

impl ForeignTryFrom<grpc_api_types::payments::Connector> for ConnectorEnum {
    type Error = ApplicationErrorResponse;

    fn foreign_try_from(
        connector: grpc_api_types::payments::Connector,
    ) -> Result<Self, error_stack::Report<Self::Error>> {
        match connector {
            grpc_api_types::payments::Connector::Adyen => Ok(Self::Adyen),
            grpc_api_types::payments::Connector::Razorpay => Ok(Self::Razorpay),
            grpc_api_types::payments::Connector::Fiserv => Ok(Self::Fiserv),
            grpc_api_types::payments::Connector::Elavon => Ok(Self::Elavon),
            grpc_api_types::payments::Connector::Xendit => Ok(Self::Xendit),
            grpc_api_types::payments::Connector::Checkout => Ok(Self::Checkout),
            grpc_api_types::payments::Connector::Authorizedotnet => Ok(Self::Authorizedotnet),
            grpc_api_types::payments::Connector::Phonepe => Ok(Self::Phonepe),
            grpc_api_types::payments::Connector::Cashfree => Ok(Self::Cashfree),
            grpc_api_types::payments::Connector::Fiuu => Ok(Self::Fiuu),
            grpc_api_types::payments::Connector::Payu => Ok(Self::Payu),
            grpc_api_types::payments::Connector::Cashtocode => Ok(Self::Cashtocode),
            grpc_api_types::payments::Connector::Novalnet => Ok(Self::Novalnet),
            grpc_api_types::payments::Connector::Unspecified => {
                Err(ApplicationErrorResponse::BadRequest(ApiError {
                    sub_code: "UNSPECIFIED_CONNECTOR".to_owned(),
                    error_identifier: 400,
                    error_message: "Connector must be specified".to_owned(),
                    error_object: None,
                })
                .into())
            }
            _ => Err(ApplicationErrorResponse::BadRequest(ApiError {
                sub_code: "INVALID_CONNECTOR".to_owned(),
                error_identifier: 400,
                error_message: format!("Connector {connector:?} is not supported"),
                error_object: None,
            })
            .into()),
        }
    }
}

#[derive(serde::Serialize, serde::Deserialize, Debug, Clone, Eq, PartialEq)]
pub struct PaymentId(pub String);

#[derive(serde::Serialize, serde::Deserialize, Debug, Clone, Eq, PartialEq)]
pub struct UpdateHistory {
    pub connector_mandate_id: Option<String>,
    pub payment_method_id: String,
    pub original_payment_id: Option<PaymentId>,
}

#[derive(Debug, serde::Deserialize, serde::Serialize, Clone, Eq, PartialEq)]
pub struct ConnectorMandateReferenceId {
    connector_mandate_id: Option<String>,
    payment_method_id: Option<String>,
    update_history: Option<Vec<UpdateHistory>>,
}

impl ConnectorMandateReferenceId {
    pub fn new(
        connector_mandate_id: Option<String>,
        payment_method_id: Option<String>,
        update_history: Option<Vec<UpdateHistory>>,
    ) -> Self {
        Self {
            connector_mandate_id,
            payment_method_id,
            update_history,
        }
    }

    pub fn get_connector_mandate_id(&self) -> Option<String> {
        self.connector_mandate_id.clone()
    }

    pub fn get_payment_method_id(&self) -> Option<&String> {
        self.payment_method_id.as_ref()
    }

    pub fn get_update_history(&self) -> Option<&Vec<UpdateHistory>> {
        self.update_history.as_ref()
    }
}

pub trait RawConnectorResponse {
    fn set_raw_connector_response(&mut self, response: Option<String>);
}

pub trait ConnectorResponseHeaders {
    fn set_connector_response_headers(&mut self, headers: Option<http::HeaderMap>);
    fn get_connector_response_headers(&self) -> Option<&http::HeaderMap>;
    fn get_connector_response_headers_as_map(&self) -> std::collections::HashMap<String, String> {
        self.get_connector_response_headers()
            .map(|headers| {
                headers
                    .iter()
                    .filter_map(|(name, value)| {
                        value
                            .to_str()
                            .ok()
                            .map(|v| (name.to_string(), v.to_string()))
                    })
                    .collect()
            })
            .unwrap_or_default()
    }
}

#[derive(Debug, serde::Deserialize, serde::Serialize, Clone, Eq, PartialEq)]
pub struct NetworkTokenWithNTIRef {
    pub network_transaction_id: String,
    pub token_exp_month: Option<Secret<String>>,
    pub token_exp_year: Option<Secret<String>>,
}

#[derive(Eq, PartialEq, Debug, serde::Deserialize, serde::Serialize, Clone)]
pub enum MandateReferenceId {
    ConnectorMandateId(ConnectorMandateReferenceId), // mandate_id send by connector
    NetworkMandateId(String), // network_txns_id send by Issuer to connector, Used for PG agnostic mandate txns along with card data
    NetworkTokenWithNTI(NetworkTokenWithNTIRef), // network_txns_id send by Issuer to connector, Used for PG agnostic mandate txns along with network token data
}

#[derive(Default, Eq, PartialEq, Debug, serde::Deserialize, serde::Serialize, Clone)]
pub struct MandateIds {
    pub mandate_id: Option<String>,
    pub mandate_reference_id: Option<MandateReferenceId>,
}

impl MandateIds {
    pub fn is_network_transaction_id_flow(&self) -> bool {
        matches!(
            self.mandate_reference_id,
            Some(MandateReferenceId::NetworkMandateId(_))
        )
    }

    pub fn new(mandate_id: String) -> Self {
        Self {
            mandate_id: Some(mandate_id),
            mandate_reference_id: None,
        }
    }
}

#[derive(Debug, Default, Clone)]
pub struct PaymentsSyncData {
    pub connector_transaction_id: ResponseId,
    pub encoded_data: Option<String>,
    pub capture_method: Option<common_enums::CaptureMethod>,
    pub connector_meta: Option<serde_json::Value>,
    pub sync_type: SyncRequestType,
    pub mandate_id: Option<MandateIds>,
    pub payment_method_type: Option<common_enums::PaymentMethodType>,
    pub currency: common_enums::Currency,
    pub payment_experience: Option<common_enums::PaymentExperience>,
    pub amount: MinorUnit,
    pub all_keys_required: Option<bool>,
    pub integrity_object: Option<PaymentSynIntegrityObject>,
}

impl PaymentsSyncData {
    pub fn is_auto_capture(&self) -> Result<bool, Error> {
        match self.capture_method {
            Some(common_enums::CaptureMethod::Automatic)
            | None
            | Some(common_enums::CaptureMethod::SequentialAutomatic) => Ok(true),
            Some(common_enums::CaptureMethod::Manual) => Ok(false),
            Some(_) => Err(ConnectorError::CaptureMethodNotSupported.into()),
        }
    }
    pub fn get_connector_transaction_id(&self) -> CustomResult<String, ConnectorError> {
        match self.connector_transaction_id.clone() {
            ResponseId::ConnectorTransactionId(txn_id) => Ok(txn_id),
            _ => Err(errors::ValidationError::IncorrectValueProvided {
                field_name: "connector_transaction_id",
            })
            .attach_printable("Expected connector transaction ID not found")
            .change_context(ConnectorError::MissingConnectorTransactionID)?,
        }
    }
}

#[derive(Debug, Clone)]
pub struct PaymentFlowData {
    pub merchant_id: common_utils::id_type::MerchantId,
    pub customer_id: Option<common_utils::id_type::CustomerId>,
    pub connector_customer: Option<String>,
    pub payment_id: String,
    pub attempt_id: String,
    pub status: AttemptStatus,
    pub payment_method: PaymentMethod,
    pub description: Option<String>,
    pub return_url: Option<String>,
    pub address: payment_address::PaymentAddress,
    pub auth_type: AuthenticationType,
    pub connector_meta_data: Option<common_utils::pii::SecretSerdeValue>,
    pub amount_captured: Option<i64>,
    // minor amount for amount frameworka
    pub minor_amount_captured: Option<MinorUnit>,
    pub access_token: Option<String>,
    pub session_token: Option<String>,
    pub reference_id: Option<String>,
    pub payment_method_token: Option<PaymentMethodToken>,
    pub preprocessing_id: Option<String>,
    ///for switching between two different versions of the same connector
    pub connector_api_version: Option<String>,
    /// Contains a reference ID that should be sent in the connector request
    pub connector_request_reference_id: String,
    pub test_mode: Option<bool>,
    pub connector_http_status_code: Option<u16>,
    pub connector_response_headers: Option<http::HeaderMap>,
    pub external_latency: Option<u128>,
    pub connectors: Connectors,
    pub raw_connector_response: Option<String>,
}

impl PaymentFlowData {
    pub fn get_billing(&self) -> Result<&Address, Error> {
        self.address
            .get_payment_method_billing()
            .ok_or_else(missing_field_err("billing"))
    }

    pub fn get_billing_country(&self) -> Result<common_enums::CountryAlpha2, Error> {
        self.address
            .get_payment_method_billing()
            .and_then(|a| a.address.as_ref())
            .and_then(|ad| ad.country)
            .ok_or_else(missing_field_err(
                "payment_method_data.billing.address.country",
            ))
    }

    pub fn get_billing_phone(&self) -> Result<&PhoneDetails, Error> {
        self.address
            .get_payment_method_billing()
            .and_then(|a| a.phone.as_ref())
            .ok_or_else(missing_field_err("billing.phone"))
    }

    pub fn get_optional_billing(&self) -> Option<&Address> {
        self.address.get_payment_method_billing()
    }

    pub fn get_optional_shipping(&self) -> Option<&Address> {
        self.address.get_shipping()
    }

    pub fn get_optional_shipping_first_name(&self) -> Option<Secret<String>> {
        self.address.get_shipping().and_then(|shipping_address| {
            shipping_address
                .clone()
                .address
                .and_then(|shipping_details| shipping_details.first_name)
        })
    }

    pub fn get_optional_shipping_last_name(&self) -> Option<Secret<String>> {
        self.address.get_shipping().and_then(|shipping_address| {
            shipping_address
                .clone()
                .address
                .and_then(|shipping_details| shipping_details.last_name)
        })
    }

    pub fn get_optional_shipping_line1(&self) -> Option<Secret<String>> {
        self.address.get_shipping().and_then(|shipping_address| {
            shipping_address
                .clone()
                .address
                .and_then(|shipping_details| shipping_details.line1)
        })
    }

    pub fn get_optional_shipping_line2(&self) -> Option<Secret<String>> {
        self.address.get_shipping().and_then(|shipping_address| {
            shipping_address
                .clone()
                .address
                .and_then(|shipping_details| shipping_details.line2)
        })
    }

    pub fn get_optional_shipping_city(&self) -> Option<String> {
        self.address.get_shipping().and_then(|shipping_address| {
            shipping_address
                .clone()
                .address
                .and_then(|shipping_details| shipping_details.city)
        })
    }

    pub fn get_optional_shipping_state(&self) -> Option<Secret<String>> {
        self.address.get_shipping().and_then(|shipping_address| {
            shipping_address
                .clone()
                .address
                .and_then(|shipping_details| shipping_details.state)
        })
    }

    pub fn get_optional_shipping_country(&self) -> Option<common_enums::CountryAlpha2> {
        self.address.get_shipping().and_then(|shipping_address| {
            shipping_address
                .clone()
                .address
                .and_then(|shipping_details| shipping_details.country)
        })
    }

    pub fn get_optional_shipping_zip(&self) -> Option<Secret<String>> {
        self.address.get_shipping().and_then(|shipping_address| {
            shipping_address
                .clone()
                .address
                .and_then(|shipping_details| shipping_details.zip)
        })
    }

    pub fn get_optional_shipping_email(&self) -> Option<Email> {
        self.address
            .get_shipping()
            .and_then(|shipping_address| shipping_address.clone().email)
    }

    pub fn get_optional_shipping_phone_number(&self) -> Option<Secret<String>> {
        self.address
            .get_shipping()
            .and_then(|shipping_address| shipping_address.clone().phone)
            .and_then(|phone_details| phone_details.get_number_with_country_code().ok())
    }

    pub fn get_description(&self) -> Result<String, Error> {
        self.description
            .clone()
            .ok_or_else(missing_field_err("description"))
    }
    pub fn get_billing_address(&self) -> Result<&AddressDetails, Error> {
        self.address
            .get_payment_method_billing()
            .as_ref()
            .and_then(|a| a.address.as_ref())
            .ok_or_else(missing_field_err("billing.address"))
    }

    pub fn get_connector_meta(&self) -> Result<SecretSerdeValue, Error> {
        self.connector_meta_data
            .clone()
            .ok_or_else(missing_field_err("connector_meta_data"))
    }

    pub fn get_session_token(&self) -> Result<String, Error> {
        self.session_token
            .clone()
            .ok_or_else(missing_field_err("session_token"))
    }

    pub fn get_billing_first_name(&self) -> Result<Secret<String>, Error> {
        self.address
            .get_payment_method_billing()
            .and_then(|billing_address| {
                billing_address
                    .clone()
                    .address
                    .and_then(|billing_details| billing_details.first_name.clone())
            })
            .ok_or_else(missing_field_err(
                "payment_method_data.billing.address.first_name",
            ))
    }

    pub fn get_billing_full_name(&self) -> Result<Secret<String>, Error> {
        self.get_optional_billing()
            .and_then(|billing_details| billing_details.address.as_ref())
            .and_then(|billing_address| billing_address.get_optional_full_name())
            .ok_or_else(missing_field_err(
                "payment_method_data.billing.address.first_name",
            ))
    }

    pub fn get_billing_last_name(&self) -> Result<Secret<String>, Error> {
        self.address
            .get_payment_method_billing()
            .and_then(|billing_address| {
                billing_address
                    .clone()
                    .address
                    .and_then(|billing_details| billing_details.last_name.clone())
            })
            .ok_or_else(missing_field_err(
                "payment_method_data.billing.address.last_name",
            ))
    }

    pub fn get_billing_line1(&self) -> Result<Secret<String>, Error> {
        self.address
            .get_payment_method_billing()
            .and_then(|billing_address| {
                billing_address
                    .clone()
                    .address
                    .and_then(|billing_details| billing_details.line1.clone())
            })
            .ok_or_else(missing_field_err(
                "payment_method_data.billing.address.line1",
            ))
    }
    pub fn get_billing_city(&self) -> Result<String, Error> {
        self.address
            .get_payment_method_billing()
            .and_then(|billing_address| {
                billing_address
                    .clone()
                    .address
                    .and_then(|billing_details| billing_details.city)
            })
            .ok_or_else(missing_field_err(
                "payment_method_data.billing.address.city",
            ))
    }

    pub fn get_billing_email(&self) -> Result<Email, Error> {
        self.address
            .get_payment_method_billing()
            .and_then(|billing_address| billing_address.email.clone())
            .ok_or_else(missing_field_err("payment_method_data.billing.email"))
    }

    pub fn get_billing_phone_number(&self) -> Result<Secret<String>, Error> {
        self.address
            .get_payment_method_billing()
            .and_then(|billing_address| billing_address.clone().phone)
            .map(|phone_details| phone_details.get_number_with_country_code())
            .transpose()?
            .ok_or_else(missing_field_err("payment_method_data.billing.phone"))
    }

    pub fn get_optional_billing_line1(&self) -> Option<Secret<String>> {
        self.address
            .get_payment_method_billing()
            .and_then(|billing_address| {
                billing_address
                    .clone()
                    .address
                    .and_then(|billing_details| billing_details.line1)
            })
    }

    pub fn get_optional_billing_line2(&self) -> Option<Secret<String>> {
        self.address
            .get_payment_method_billing()
            .and_then(|billing_address| {
                billing_address
                    .clone()
                    .address
                    .and_then(|billing_details| billing_details.line2)
            })
    }

    pub fn get_optional_billing_city(&self) -> Option<String> {
        self.address
            .get_payment_method_billing()
            .and_then(|billing_address| {
                billing_address
                    .clone()
                    .address
                    .and_then(|billing_details| billing_details.city)
            })
    }

    pub fn get_optional_billing_country(&self) -> Option<common_enums::CountryAlpha2> {
        self.address
            .get_payment_method_billing()
            .and_then(|billing_address| {
                billing_address
                    .clone()
                    .address
                    .and_then(|billing_details| billing_details.country)
            })
    }

    pub fn get_optional_billing_zip(&self) -> Option<Secret<String>> {
        self.address
            .get_payment_method_billing()
            .and_then(|billing_address| {
                billing_address
                    .clone()
                    .address
                    .and_then(|billing_details| billing_details.zip)
            })
    }

    pub fn get_optional_billing_state(&self) -> Option<Secret<String>> {
        self.address
            .get_payment_method_billing()
            .and_then(|billing_address| {
                billing_address
                    .clone()
                    .address
                    .and_then(|billing_details| billing_details.state)
            })
    }

    pub fn get_optional_billing_first_name(&self) -> Option<Secret<String>> {
        self.address
            .get_payment_method_billing()
            .and_then(|billing_address| {
                billing_address
                    .clone()
                    .address
                    .and_then(|billing_details| billing_details.first_name)
            })
    }

    pub fn get_optional_billing_last_name(&self) -> Option<Secret<String>> {
        self.address
            .get_payment_method_billing()
            .and_then(|billing_address| {
                billing_address
                    .clone()
                    .address
                    .and_then(|billing_details| billing_details.last_name)
            })
    }

    pub fn get_optional_billing_phone_number(&self) -> Option<Secret<String>> {
        self.address
            .get_payment_method_billing()
            .and_then(|billing_address| {
                billing_address
                    .clone()
                    .phone
                    .and_then(|phone_data| phone_data.number)
            })
    }

    pub fn get_optional_billing_email(&self) -> Option<Email> {
        self.address
            .get_payment_method_billing()
            .and_then(|billing_address| billing_address.clone().email)
    }
    pub fn to_connector_meta<T>(&self) -> Result<T, Error>
    where
        T: serde::de::DeserializeOwned,
    {
        self.get_connector_meta()?
            .parse_value(std::any::type_name::<T>())
            .change_context(ConnectorError::NoConnectorMetaData)
    }

    pub fn is_three_ds(&self) -> bool {
        matches!(self.auth_type, common_enums::AuthenticationType::ThreeDs)
    }

    pub fn get_shipping_address(&self) -> Result<&AddressDetails, Error> {
        self.address
            .get_shipping()
            .and_then(|a| a.address.as_ref())
            .ok_or_else(missing_field_err("shipping.address"))
    }

    pub fn get_shipping_address_with_phone_number(&self) -> Result<&Address, Error> {
        self.address
            .get_shipping()
            .ok_or_else(missing_field_err("shipping"))
    }

    pub fn get_payment_method_token(&self) -> Result<PaymentMethodToken, Error> {
        self.payment_method_token
            .clone()
            .ok_or_else(missing_field_err("payment_method_token"))
    }
    pub fn get_customer_id(&self) -> Result<CustomerId, Error> {
        self.customer_id
            .to_owned()
            .ok_or_else(missing_field_err("customer_id"))
    }
    pub fn get_connector_customer_id(&self) -> Result<String, Error> {
        self.connector_customer
            .to_owned()
            .ok_or_else(missing_field_err("connector_customer_id"))
    }
    pub fn get_preprocessing_id(&self) -> Result<String, Error> {
        self.preprocessing_id
            .to_owned()
            .ok_or_else(missing_field_err("preprocessing_id"))
    }

    pub fn get_optional_billing_full_name(&self) -> Option<Secret<String>> {
        self.get_optional_billing()
            .and_then(|billing_details| billing_details.address.as_ref())
            .and_then(|billing_address| billing_address.get_optional_full_name())
    }

    pub fn set_order_reference_id(mut self, reference_id: Option<String>) -> Self {
        if reference_id.is_some() && self.reference_id.is_none() {
            self.reference_id = reference_id;
        }
        self
    }
}

impl RawConnectorResponse for PaymentFlowData {
    fn set_raw_connector_response(&mut self, response: Option<String>) {
        self.raw_connector_response = response;
    }
}

impl ConnectorResponseHeaders for PaymentFlowData {
    fn set_connector_response_headers(&mut self, headers: Option<http::HeaderMap>) {
        self.connector_response_headers = headers;
    }

    fn get_connector_response_headers(&self) -> Option<&http::HeaderMap> {
        self.connector_response_headers.as_ref()
    }
}

#[derive(Debug, Clone)]
pub struct PaymentVoidData {
    pub connector_transaction_id: String,
    pub cancellation_reason: Option<String>,
    pub integrity_object: Option<PaymentVoidIntegrityObject>,
    pub raw_connector_response: Option<String>,
    pub browser_info: Option<BrowserInformation>,
}

impl PaymentVoidData {
    // fn get_amount(&self) -> Result<i64, Error> {
    //     self.amount.ok_or_else(missing_field_err("amount"))
    // }
    // fn get_currency(&self) -> Result<common_enums::Currency, Error> {
    //     self.currency.ok_or_else(missing_field_err("currency"))
    // }
    pub fn get_cancellation_reason(&self) -> Result<String, Error> {
        self.cancellation_reason
            .clone()
            .ok_or_else(missing_field_err("cancellation_reason"))
    }
    // fn get_browser_info(&self) -> Result<BrowserInformation, Error> {
    //     self.browser_info
    //         .clone()
    //         .ok_or_else(missing_field_err("browser_info"))
    // }
    pub fn get_optional_language_from_browser_info(&self) -> Option<String> {
        self.browser_info
            .clone()
            .and_then(|browser_info| browser_info.language)
    }
}

#[derive(Debug, Clone, Serialize)]
<<<<<<< HEAD
pub struct PaymentsAuthorizeData<T: PaymentMethodDataTypes> {
    pub payment_method_data: payment_method_data::PaymentMethodData<T>,
=======
pub struct PaymentsAuthorizeData {
    pub payment_method_data: payment_method_data::PaymentMethodData,
>>>>>>> 90b51490
    /// total amount (original_amount + surcharge_amount + tax_on_surcharge_amount)
    /// If connector supports separate field for surcharge amount, consider using below functions defined on `PaymentsAuthorizeData` to fetch original amount and surcharge amount separately
    /// ```text
    /// get_original_amount()
    /// get_surcharge_amount()
    /// get_tax_on_surcharge_amount()
    /// get_total_surcharge_amount() // returns surcharge_amount + tax_on_surcharge_amount
    /// ```
    pub amount: i64,
    pub order_tax_amount: Option<MinorUnit>,
    pub email: Option<common_utils::pii::Email>,
    pub customer_name: Option<String>,
    pub currency: Currency,
    pub confirm: bool,
    pub statement_descriptor_suffix: Option<String>,
    pub statement_descriptor: Option<String>,
    pub capture_method: Option<common_enums::CaptureMethod>,
    pub router_return_url: Option<String>,
    pub webhook_url: Option<String>,
    pub complete_authorize_url: Option<String>,
    // Mandates
    pub mandate_id: Option<MandateIds>,
    pub setup_future_usage: Option<common_enums::FutureUsage>,
    pub off_session: Option<bool>,
    pub browser_info: Option<BrowserInformation>,
    pub order_category: Option<String>,
    pub session_token: Option<String>,
    pub enrolled_for_3ds: bool,
    pub related_transaction_id: Option<String>,
    pub payment_experience: Option<common_enums::PaymentExperience>,
    pub payment_method_type: Option<common_enums::PaymentMethodType>,
    pub customer_id: Option<common_utils::id_type::CustomerId>,
    pub request_incremental_authorization: bool,
    pub metadata: Option<serde_json::Value>,
    // New amount for amount frame work
    pub minor_amount: MinorUnit,
    /// Merchant's identifier for the payment/invoice. This will be sent to the connector
    /// if the connector provides support to accept multiple reference ids.
    /// In case the connector supports only one reference id, Hyperswitch's Payment ID will be sent as reference.
    pub merchant_order_reference_id: Option<String>,
    pub shipping_cost: Option<MinorUnit>,
    pub merchant_account_id: Option<String>,
    pub integrity_object: Option<AuthoriseIntegrityObject>,
    pub merchant_config_currency: Option<common_enums::Currency>,
    pub all_keys_required: Option<bool>,
}

impl<T: PaymentMethodDataTypes> PaymentsAuthorizeData<T> {
    pub fn is_auto_capture(&self) -> Result<bool, Error> {
        match self.capture_method {
            Some(common_enums::CaptureMethod::Automatic)
            | None
            | Some(common_enums::CaptureMethod::SequentialAutomatic) => Ok(true),
            Some(common_enums::CaptureMethod::Manual) => Ok(false),
            Some(_) => Err(ConnectorError::CaptureMethodNotSupported.into()),
        }
    }
    pub fn get_email(&self) -> Result<Email, Error> {
        self.email.clone().ok_or_else(missing_field_err("email"))
    }
    pub fn get_optional_email(&self) -> Option<Email> {
        self.email.clone()
    }
    pub fn get_browser_info(&self) -> Result<BrowserInformation, Error> {
        self.browser_info
            .clone()
            .ok_or_else(missing_field_err("browser_info"))
    }
    pub fn get_optional_language_from_browser_info(&self) -> Option<String> {
        self.browser_info
            .clone()
            .and_then(|browser_info| browser_info.language)
    }
    // pub fn get_order_details(&self) -> Result<Vec<OrderDetailsWithAmount>, Error> {
    //     self.order_details
    //         .clone()
    //         .ok_or_else(missing_field_err("order_details"))
    // }

    pub fn get_card(&self) -> Result<Card<T>, Error> {
        match &self.payment_method_data {
            PaymentMethodData::Card(card) => Ok(card.clone()),
            _ => Err(missing_field_err("card")()),
        }
    }

    pub fn get_complete_authorize_url(&self) -> Result<String, Error> {
        self.complete_authorize_url
            .clone()
            .ok_or_else(missing_field_err("complete_authorize_url"))
    }

    pub fn connector_mandate_id(&self) -> Option<String> {
        self.mandate_id
            .as_ref()
            .and_then(|mandate_ids| match &mandate_ids.mandate_reference_id {
                Some(MandateReferenceId::ConnectorMandateId(connector_mandate_ids)) => {
                    connector_mandate_ids.get_connector_mandate_id()
                }
                Some(MandateReferenceId::NetworkMandateId(_))
                | None
                | Some(MandateReferenceId::NetworkTokenWithNTI(_)) => None,
            })
    }

    pub fn get_optional_network_transaction_id(&self) -> Option<String> {
        self.mandate_id
            .as_ref()
            .and_then(|mandate_ids| match &mandate_ids.mandate_reference_id {
                Some(MandateReferenceId::NetworkMandateId(network_transaction_id)) => {
                    Some(network_transaction_id.clone())
                }
                Some(MandateReferenceId::ConnectorMandateId(_))
                | Some(MandateReferenceId::NetworkTokenWithNTI(_))
                | None => None,
            })
    }

    pub fn is_mandate_payment(&self) -> bool {
        (self.setup_future_usage == Some(common_enums::FutureUsage::OffSession))
            || self
                .mandate_id
                .as_ref()
                .and_then(|mandate_ids| mandate_ids.mandate_reference_id.as_ref())
                .is_some()
    }
    // fn is_cit_mandate_payment(&self) -> bool {
    //     (self.customer_acceptance.is_some() || self.setup_mandate_details.is_some())
    //         && self.setup_future_usage == Some(storage_enums::FutureUsage::OffSession)
    // }
    pub fn get_webhook_url(&self) -> Result<String, Error> {
        self.webhook_url
            .clone()
            .ok_or_else(missing_field_err("webhook_url"))
    }
    pub fn get_router_return_url(&self) -> Result<String, Error> {
        self.router_return_url
            .clone()
            .ok_or_else(missing_field_err("return_url"))
    }
    pub fn is_wallet(&self) -> bool {
        matches!(self.payment_method_data, PaymentMethodData::Wallet(_))
    }
    pub fn is_card(&self) -> bool {
        matches!(self.payment_method_data, PaymentMethodData::Card(_))
    }

    pub fn get_payment_method_type(&self) -> Result<common_enums::PaymentMethodType, Error> {
        self.payment_method_type
            .to_owned()
            .ok_or_else(missing_field_err("payment_method_type"))
    }

    pub fn get_connector_mandate_id(&self) -> Result<String, Error> {
        self.connector_mandate_id()
            .ok_or_else(missing_field_err("connector_mandate_id"))
    }
    pub fn get_ip_address_as_optional(&self) -> Option<Secret<String, IpAddress>> {
        self.browser_info.clone().and_then(|browser_info| {
            browser_info
                .ip_address
                .map(|ip| Secret::new(ip.to_string()))
        })
    }
    // fn get_original_amount(&self) -> i64 {
    //     self.surcharge_details
    //         .as_ref()
    //         .map(|surcharge_details| surcharge_details.original_amount.get_amount_as_i64())
    //         .unwrap_or(self.amount)
    // }
    // fn get_surcharge_amount(&self) -> Option<i64> {
    //     self.surcharge_details
    //         .as_ref()
    //         .map(|surcharge_details| surcharge_details.surcharge_amount.get_amount_as_i64())
    // }
    // fn get_tax_on_surcharge_amount(&self) -> Option<i64> {
    //     self.surcharge_details.as_ref().map(|surcharge_details| {
    //         surcharge_details
    //             .tax_on_surcharge_amount
    //             .get_amount_as_i64()
    //     })
    // }
    // fn get_total_surcharge_amount(&self) -> Option<i64> {
    //     self.surcharge_details.as_ref().map(|surcharge_details| {
    //         surcharge_details
    //             .get_total_surcharge_amount()
    //             .get_amount_as_i64()
    //     })
    // }

    // fn is_customer_initiated_mandate_payment(&self) -> bool {
    //     (self.customer_acceptance.is_some() || self.setup_mandate_details.is_some())
    //         && self.setup_future_usage == Some(storage_enums::FutureUsage::OffSession)
    // }

    pub fn get_metadata_as_object(&self) -> Option<SecretSerdeValue> {
        self.metadata.clone().and_then(|meta_data| match meta_data {
            serde_json::Value::Null
            | serde_json::Value::Bool(_)
            | serde_json::Value::Number(_)
            | serde_json::Value::String(_)
            | serde_json::Value::Array(_) => None,
            serde_json::Value::Object(_) => Some(meta_data.into()),
        })
    }

    // fn get_authentication_data(&self) -> Result<AuthenticationData, Error> {
    //     self.authentication_data
    //         .clone()
    //         .ok_or_else(missing_field_err("authentication_data"))
    // }

    // fn get_connector_mandate_request_reference_id(&self) -> Result<String, Error> {
    //     self.mandate_id
    //         .as_ref()
    //         .and_then(|mandate_ids| match &mandate_ids.mandate_reference_id {
    //             Some(MandateReferenceId::ConnectorMandateId(connector_mandate_ids)) => {
    //                 connector_mandate_ids.get_connector_mandate_request_reference_id()
    //             }
    //             Some(MandateReferenceId::NetworkMandateId(_))
    //             | None
    //             | Some(MandateReferenceId::NetworkTokenWithNTI(_)) => None,
    //         })
    //         .ok_or_else(missing_field_err("connector_mandate_request_reference_id"))
    // }
}

#[derive(Debug, Clone, Default, Serialize, Deserialize)]
pub enum ResponseId {
    ConnectorTransactionId(String),
    EncodedData(String),
    #[default]
    NoResponseId,
}
impl ResponseId {
    pub fn get_connector_transaction_id(
        &self,
    ) -> errors::CustomResult<String, errors::ValidationError> {
        match self {
            Self::ConnectorTransactionId(txn_id) => Ok(txn_id.to_string()),
            _ => Err(errors::ValidationError::IncorrectValueProvided {
                field_name: "connector_transaction_id",
            })
            .attach_printable("Expected connector transaction ID not found"),
        }
    }
}

#[derive(Debug, Clone, Serialize, Deserialize)]
pub enum PaymentsResponseData {
    TransactionResponse {
        resource_id: ResponseId,
        redirection_data: Option<Box<RedirectForm>>,
        connector_metadata: Option<serde_json::Value>,
        mandate_reference: Option<Box<MandateReference>>,
        network_txn_id: Option<String>,
        connector_response_reference_id: Option<String>,
        incremental_authorization_allowed: Option<bool>,
        raw_connector_response: Option<String>,
        status_code: u16,
    },
    SessionResponse {
        session_token: String,
        status_code: u16,
    },
}

#[derive(serde::Serialize, serde::Deserialize, Debug, Clone)]
pub struct MandateReference {
    pub connector_mandate_id: Option<String>,
    pub payment_method_id: Option<String>,
}

#[derive(Debug, Clone)]
pub struct PaymentCreateOrderData {
    pub amount: MinorUnit,
    pub currency: Currency,
    pub integrity_object: Option<CreateOrderIntegrityObject>,
    pub metadata: Option<serde_json::Value>,
    pub webhook_url: Option<String>,
}

#[derive(Debug, Clone)]
pub struct PaymentCreateOrderResponse {
    pub order_id: String,
}

#[derive(Debug, Default, Clone)]
pub struct RefundSyncData {
    pub connector_transaction_id: String,
    pub connector_refund_id: String,
    pub reason: Option<String>,
    pub refund_connector_metadata: Option<common_utils::pii::SecretSerdeValue>,
    pub refund_status: common_enums::RefundStatus,
    pub all_keys_required: Option<bool>,
    pub integrity_object: Option<RefundSyncIntegrityObject>,
    pub browser_info: Option<BrowserInformation>,
}

impl RefundSyncData {
    pub fn get_optional_language_from_browser_info(&self) -> Option<String> {
        self.browser_info
            .clone()
            .and_then(|browser_info| browser_info.language)
    }
}

#[derive(Debug, Clone)]
pub struct RefundsResponseData {
    pub connector_refund_id: String,
    pub refund_status: common_enums::RefundStatus,
    pub raw_connector_response: Option<String>,
    pub status_code: u16,
}

#[derive(Debug, Clone)]
pub struct RefundFlowData {
    pub status: common_enums::RefundStatus,
    pub refund_id: Option<String>,
    pub connectors: Connectors,
    pub raw_connector_response: Option<String>,
    pub connector_response_headers: Option<http::HeaderMap>,
}

impl RawConnectorResponse for RefundFlowData {
    fn set_raw_connector_response(&mut self, response: Option<String>) {
        self.raw_connector_response = response;
    }
}

impl ConnectorResponseHeaders for RefundFlowData {
    fn set_connector_response_headers(&mut self, headers: Option<http::HeaderMap>) {
        self.connector_response_headers = headers;
    }

    fn get_connector_response_headers(&self) -> Option<&http::HeaderMap> {
        self.connector_response_headers.as_ref()
    }
}

#[derive(Debug, Clone)]
pub struct WebhookDetailsResponse {
    pub resource_id: Option<ResponseId>,
    pub status: common_enums::AttemptStatus,
    pub connector_response_reference_id: Option<String>,
    pub error_code: Option<String>,
    pub error_message: Option<String>,
    pub raw_connector_response: Option<String>,
    pub status_code: u16,
    pub response_headers: Option<http::HeaderMap>,
}

#[derive(Debug, Clone)]
pub struct RefundWebhookDetailsResponse {
    pub connector_refund_id: Option<String>,
    pub status: common_enums::RefundStatus,
    pub connector_response_reference_id: Option<String>,
    pub error_code: Option<String>,
    pub error_message: Option<String>,
    pub raw_connector_response: Option<String>,
    pub status_code: u16,
    pub response_headers: Option<http::HeaderMap>,
}

#[derive(Debug, Clone)]
pub struct DisputeWebhookDetailsResponse {
    pub dispute_id: String,
    pub status: common_enums::DisputeStatus,
    pub stage: common_enums::DisputeStage,
    pub connector_response_reference_id: Option<String>,
    pub dispute_message: Option<String>,
    pub raw_connector_response: Option<String>,
    pub status_code: u16,
    pub response_headers: Option<http::HeaderMap>,
}

#[derive(Debug, Clone, PartialEq, Eq)]
pub enum HttpMethod {
    Options,
    Get,
    Post,
    Put,
    Delete,
    Head,
    Trace,
    Connect,
    Patch,
}

#[derive(Debug, Clone)]
pub struct RequestDetails {
    pub method: HttpMethod,
    pub uri: Option<String>,
    pub headers: HashMap<String, String>,
    pub body: Vec<u8>,
    pub query_params: Option<String>,
}

#[derive(Debug, Clone)]
pub struct ConnectorWebhookSecrets {
    pub secret: Vec<u8>,
    pub additional_secret: Option<hyperswitch_masking::Secret<String>>,
}

#[derive(Debug, Clone, PartialEq)]
pub enum EventType {
    Payment,
    Refund,
    Dispute,
}

impl ForeignTryFrom<grpc_api_types::payments::WebhookEventType> for EventType {
    type Error = ApplicationErrorResponse;

    fn foreign_try_from(
        value: grpc_api_types::payments::WebhookEventType,
    ) -> Result<Self, error_stack::Report<Self::Error>> {
        match value {
            grpc_api_types::payments::WebhookEventType::WebhookPayment => Ok(Self::Payment),
            grpc_api_types::payments::WebhookEventType::WebhookRefund => Ok(Self::Refund),
            grpc_api_types::payments::WebhookEventType::WebhookDispute => Ok(Self::Dispute),
            grpc_api_types::payments::WebhookEventType::Unspecified => Ok(Self::Payment), // Default to Payment
        }
    }
}

impl ForeignTryFrom<EventType> for grpc_api_types::payments::WebhookEventType {
    type Error = ApplicationErrorResponse;

    fn foreign_try_from(value: EventType) -> Result<Self, error_stack::Report<Self::Error>> {
        match value {
            EventType::Payment => Ok(Self::WebhookPayment),
            EventType::Refund => Ok(Self::WebhookRefund),
            EventType::Dispute => Ok(Self::WebhookDispute),
        }
    }
}

impl ForeignTryFrom<grpc_api_types::payments::HttpMethod> for HttpMethod {
    type Error = ApplicationErrorResponse;

    fn foreign_try_from(
        value: grpc_api_types::payments::HttpMethod,
    ) -> Result<Self, error_stack::Report<Self::Error>> {
        match value {
            grpc_api_types::payments::HttpMethod::Unspecified => Ok(Self::Get), // Default
            grpc_api_types::payments::HttpMethod::Get => Ok(Self::Get),
            grpc_api_types::payments::HttpMethod::Post => Ok(Self::Post),
            grpc_api_types::payments::HttpMethod::Put => Ok(Self::Put),
            grpc_api_types::payments::HttpMethod::Delete => Ok(Self::Delete),
        }
    }
}

impl ForeignTryFrom<grpc_api_types::payments::RequestDetails> for RequestDetails {
    type Error = ApplicationErrorResponse;

    fn foreign_try_from(
        value: grpc_api_types::payments::RequestDetails,
    ) -> Result<Self, error_stack::Report<Self::Error>> {
        let method = HttpMethod::foreign_try_from(value.method())?;

        Ok(Self {
            method,
            uri: value.uri,
            headers: value.headers,
            body: value.body,
            query_params: value.query_params,
        })
    }
}

impl ForeignTryFrom<grpc_api_types::payments::WebhookSecrets> for ConnectorWebhookSecrets {
    type Error = ApplicationErrorResponse;

    fn foreign_try_from(
        value: grpc_api_types::payments::WebhookSecrets,
    ) -> Result<Self, error_stack::Report<Self::Error>> {
        Ok(Self {
            secret: value.secret.into(),
            additional_secret: value.additional_secret.map(Secret::new),
        })
    }
}

#[derive(Debug, Default, Clone)]
pub struct RefundsData {
    pub refund_id: String,
    pub connector_transaction_id: String,
    pub connector_refund_id: Option<String>,
    pub currency: Currency,
    pub payment_amount: i64,
    pub reason: Option<String>,
    pub webhook_url: Option<String>,
    pub refund_amount: i64,
    pub connector_metadata: Option<serde_json::Value>,
    pub refund_connector_metadata: Option<common_utils::pii::SecretSerdeValue>,
    pub minor_payment_amount: MinorUnit,
    pub minor_refund_amount: MinorUnit,
    pub refund_status: common_enums::RefundStatus,
    pub merchant_account_id: Option<String>,
    pub capture_method: Option<common_enums::CaptureMethod>,
    pub integrity_object: Option<RefundIntegrityObject>,
    pub browser_info: Option<BrowserInformation>,
}

impl RefundsData {
    #[track_caller]
    pub fn get_connector_refund_id(&self) -> Result<String, Error> {
        self.connector_refund_id
            .clone()
            .get_required_value("connector_refund_id")
            .change_context(ConnectorError::MissingConnectorTransactionID)
    }
    pub fn get_webhook_url(&self) -> Result<String, Error> {
        self.webhook_url
            .clone()
            .ok_or_else(missing_field_err("webhook_url"))
    }
    pub fn get_connector_metadata(&self) -> Result<serde_json::Value, Error> {
        self.connector_metadata
            .clone()
            .ok_or_else(missing_field_err("connector_metadata"))
    }
    pub fn get_optional_language_from_browser_info(&self) -> Option<String> {
        self.browser_info
            .clone()
            .and_then(|browser_info| browser_info.language)
    }
}

#[derive(Debug, Clone, Default)]
pub struct MultipleCaptureRequestData {
    pub capture_sequence: i64,
    pub capture_reference: String,
}

#[derive(Debug, Default, Clone)]
pub struct PaymentsCaptureData {
    pub amount_to_capture: i64,
    pub minor_amount_to_capture: MinorUnit,
    pub currency: Currency,
    pub connector_transaction_id: ResponseId,
    pub multiple_capture_data: Option<MultipleCaptureRequestData>,
    pub connector_metadata: Option<serde_json::Value>,
    pub integrity_object: Option<CaptureIntegrityObject>,
    pub browser_info: Option<BrowserInformation>,
}

impl PaymentsCaptureData {
    pub fn is_multiple_capture(&self) -> bool {
        self.multiple_capture_data.is_some()
    }
    pub fn get_connector_transaction_id(&self) -> CustomResult<String, ConnectorError> {
        match self.connector_transaction_id.clone() {
            ResponseId::ConnectorTransactionId(txn_id) => Ok(txn_id),
            _ => Err(errors::ValidationError::IncorrectValueProvided {
                field_name: "connector_transaction_id",
            })
            .attach_printable("Expected connector transaction ID not found")
            .change_context(ConnectorError::MissingConnectorTransactionID)?,
        }
    }
    pub fn get_optional_language_from_browser_info(&self) -> Option<String> {
        self.browser_info
            .clone()
            .and_then(|browser_info| browser_info.language)
    }
}

#[derive(Debug, Clone)]
pub struct SetupMandateRequestData<T: PaymentMethodDataTypes> {
    pub currency: Currency,
<<<<<<< HEAD
    pub payment_method_data: crate::payment_method_data::PaymentMethodData<T>,
=======
    pub payment_method_data: payment_method_data::PaymentMethodData,
>>>>>>> 90b51490
    pub amount: Option<i64>,
    pub confirm: bool,
    pub statement_descriptor_suffix: Option<String>,
    pub statement_descriptor: Option<String>,
    pub customer_acceptance: Option<CustomerAcceptance>,
    pub mandate_id: Option<MandateIds>,
    pub setup_future_usage: Option<common_enums::FutureUsage>,
    pub off_session: Option<bool>,
    pub setup_mandate_details: Option<MandateData>,
    pub router_return_url: Option<String>,
    pub webhook_url: Option<String>,
    pub browser_info: Option<BrowserInformation>,
    pub email: Option<common_utils::pii::Email>,
    pub customer_name: Option<String>,
    pub return_url: Option<String>,
    pub payment_method_type: Option<common_enums::PaymentMethodType>,
    pub request_incremental_authorization: bool,
    pub metadata: Option<serde_json::Value>,
    pub complete_authorize_url: Option<String>,
    pub capture_method: Option<common_enums::CaptureMethod>,
    pub merchant_order_reference_id: Option<String>,
    pub minor_amount: Option<MinorUnit>,
    pub shipping_cost: Option<MinorUnit>,
    pub customer_id: Option<common_utils::id_type::CustomerId>,
    pub integrity_object: Option<SetupMandateIntegrityObject>,
}

impl<T: PaymentMethodDataTypes> SetupMandateRequestData<T> {
    pub fn get_browser_info(&self) -> Result<BrowserInformation, Error> {
        self.browser_info
            .clone()
            .ok_or_else(missing_field_err("browser_info"))
    }
    pub fn get_email(&self) -> Result<Email, Error> {
        self.email.clone().ok_or_else(missing_field_err("email"))
    }
    pub fn is_card(&self) -> bool {
        matches!(self.payment_method_data, PaymentMethodData::Card(_))
    }
    pub fn get_optional_language_from_browser_info(&self) -> Option<String> {
        self.browser_info
            .clone()
            .and_then(|browser_info| browser_info.language)
    }
    pub fn get_webhook_url(&self) -> Result<String, Error> {
        self.webhook_url
            .clone()
            .ok_or_else(missing_field_err("webhook_url"))
    }
    pub fn get_router_return_url(&self) -> Result<String, Error> {
        self.router_return_url
            .clone()
            .ok_or_else(missing_field_err("return_url"))
    }
}

#[derive(Debug, Clone)]
pub struct RepeatPaymentData {
    pub mandate_reference: MandateReferenceId,
    pub amount: i64,
    pub minor_amount: MinorUnit,
    pub currency: Currency,
    pub merchant_order_reference_id: Option<String>,
    pub metadata: Option<HashMap<String, String>>,
    pub webhook_url: Option<String>,
    pub integrity_object: Option<RepeatPaymentIntegrityObject>,
    pub capture_method: Option<common_enums::CaptureMethod>,
    pub browser_info: Option<BrowserInformation>,
    pub email: Option<common_utils::pii::Email>,
}

impl RepeatPaymentData {
    pub fn get_mandate_reference(&self) -> &MandateReferenceId {
        &self.mandate_reference
    }
    pub fn is_auto_capture(&self) -> Result<bool, Error> {
        match self.capture_method {
            Some(common_enums::CaptureMethod::Automatic)
            | None
            | Some(common_enums::CaptureMethod::SequentialAutomatic) => Ok(true),
            Some(common_enums::CaptureMethod::Manual) => Ok(false),
            Some(_) => Err(ConnectorError::CaptureMethodNotSupported.into()),
        }
    }
    pub fn get_optional_language_from_browser_info(&self) -> Option<String> {
        self.browser_info
            .clone()
            .and_then(|browser_info| browser_info.language)
    }
    pub fn get_webhook_url(&self) -> Result<String, Error> {
        self.webhook_url
            .clone()
            .ok_or_else(missing_field_err("webhook_url"))
    }
    pub fn get_email(&self) -> Result<Email, Error> {
        self.email.clone().ok_or_else(missing_field_err("email"))
    }
}

#[derive(Debug, Clone)]
pub struct AcceptDisputeData {
    pub connector_dispute_id: String,
    pub integrity_object: Option<AcceptDisputeIntegrityObject>,
}

#[derive(Debug, Clone)]
pub struct DisputeFlowData {
    pub dispute_id: Option<String>,
    pub connector_dispute_id: String,
    pub connectors: Connectors,
    pub defense_reason_code: Option<String>,
    pub raw_connector_response: Option<String>,
    pub connector_response_headers: Option<http::HeaderMap>,
}

impl RawConnectorResponse for DisputeFlowData {
    fn set_raw_connector_response(&mut self, response: Option<String>) {
        self.raw_connector_response = response;
    }
}

impl ConnectorResponseHeaders for DisputeFlowData {
    fn set_connector_response_headers(&mut self, headers: Option<http::HeaderMap>) {
        self.connector_response_headers = headers;
    }

    fn get_connector_response_headers(&self) -> Option<&http::HeaderMap> {
        self.connector_response_headers.as_ref()
    }
}

#[derive(Debug, Clone)]
pub struct DisputeResponseData {
    pub connector_dispute_id: String,
    pub dispute_status: DisputeStatus,
    pub connector_dispute_status: Option<String>,
    pub raw_connector_response: Option<String>,
    pub status_code: u16,
}

#[derive(Debug, Clone, Default)]
pub struct SubmitEvidenceData {
    pub dispute_id: Option<String>,
    pub connector_dispute_id: String,
    pub integrity_object: Option<SubmitEvidenceIntegrityObject>,
    pub access_activity_log: Option<String>,
    pub billing_address: Option<String>,

    pub cancellation_policy: Option<Vec<u8>>,
    pub cancellation_policy_file_type: Option<String>,
    pub cancellation_policy_provider_file_id: Option<String>,
    pub cancellation_policy_disclosure: Option<String>,
    pub cancellation_rebuttal: Option<String>,

    pub customer_communication: Option<Vec<u8>>,
    pub customer_communication_file_type: Option<String>,
    pub customer_communication_provider_file_id: Option<String>,
    pub customer_email_address: Option<String>,
    pub customer_name: Option<String>,
    pub customer_purchase_ip: Option<String>,

    pub customer_signature: Option<Vec<u8>>,
    pub customer_signature_file_type: Option<String>,
    pub customer_signature_provider_file_id: Option<String>,

    pub product_description: Option<String>,

    pub receipt: Option<Vec<u8>>,
    pub receipt_file_type: Option<String>,
    pub receipt_provider_file_id: Option<String>,

    pub refund_policy: Option<Vec<u8>>,
    pub refund_policy_file_type: Option<String>,
    pub refund_policy_provider_file_id: Option<String>,
    pub refund_policy_disclosure: Option<String>,
    pub refund_refusal_explanation: Option<String>,

    pub service_date: Option<String>,
    pub service_documentation: Option<Vec<u8>>,
    pub service_documentation_file_type: Option<String>,
    pub service_documentation_provider_file_id: Option<String>,

    pub shipping_address: Option<String>,
    pub shipping_carrier: Option<String>,
    pub shipping_date: Option<String>,
    pub shipping_documentation: Option<Vec<u8>>,
    pub shipping_documentation_file_type: Option<String>,
    pub shipping_documentation_provider_file_id: Option<String>,
    pub shipping_tracking_number: Option<String>,

    pub invoice_showing_distinct_transactions: Option<Vec<u8>>,
    pub invoice_showing_distinct_transactions_file_type: Option<String>,
    pub invoice_showing_distinct_transactions_provider_file_id: Option<String>,

    pub recurring_transaction_agreement: Option<Vec<u8>>,
    pub recurring_transaction_agreement_file_type: Option<String>,
    pub recurring_transaction_agreement_provider_file_id: Option<String>,

    pub uncategorized_file: Option<Vec<u8>>,
    pub uncategorized_file_type: Option<String>,
    pub uncategorized_file_provider_file_id: Option<String>,
    pub uncategorized_text: Option<String>,
}

/// The trait that provides specifications about the connector
pub trait ConnectorSpecifications {
    /// Details related to payment method supported by the connector
    fn get_supported_payment_methods(&self) -> Option<&'static SupportedPaymentMethods> {
        None
    }

    /// Supported webhooks flows
    fn get_supported_webhook_flows(&self) -> Option<&'static [EventClass]> {
        None
    }

    /// About the connector
    fn get_connector_about(&self) -> Option<&'static ConnectorInfo> {
        None
    }
}

#[macro_export]
macro_rules! capture_method_not_supported {
    ($connector:expr, $capture_method:expr) => {
        Err(errors::ConnectorError::NotSupported {
            message: format!("{} for selected payment method", $capture_method),
            connector: $connector,
        }
        .into())
    };
    ($connector:expr, $capture_method:expr, $payment_method_type:expr) => {
        Err(errors::ConnectorError::NotSupported {
            message: format!("{} for {}", $capture_method, $payment_method_type),
            connector: $connector,
        }
        .into())
    };
}

#[macro_export]
macro_rules! payment_method_not_supported {
    ($connector:expr, $payment_method:expr, $payment_method_type:expr) => {
        Err(errors::ConnectorError::NotSupported {
            message: format!(
                "Payment method {} with type {} is not supported",
                $payment_method, $payment_method_type
            ),
            connector: $connector,
        }
        .into())
    };
}

impl<T:PaymentMethodDataTypes> From<PaymentMethodData<T>> for PaymentMethodDataType {
    fn from(pm_data: PaymentMethodData<T>) -> Self {
        match pm_data {
            PaymentMethodData::Card(_) => Self::Card,
            PaymentMethodData::CardRedirect(card_redirect_data) => match card_redirect_data {
                payment_method_data::CardRedirectData::Knet {} => Self::Knet,
                payment_method_data::CardRedirectData::Benefit {} => Self::Benefit,
                payment_method_data::CardRedirectData::MomoAtm {} => Self::MomoAtm,
                payment_method_data::CardRedirectData::CardRedirect {} => Self::CardRedirect,
            },
            PaymentMethodData::Wallet(wallet_data) => match wallet_data {
                payment_method_data::WalletData::AliPayQr(_) => Self::AliPayQr,
                payment_method_data::WalletData::AliPayRedirect(_) => Self::AliPayRedirect,
                payment_method_data::WalletData::AliPayHkRedirect(_) => Self::AliPayHkRedirect,
                payment_method_data::WalletData::MomoRedirect(_) => Self::MomoRedirect,
                payment_method_data::WalletData::KakaoPayRedirect(_) => Self::KakaoPayRedirect,
                payment_method_data::WalletData::GoPayRedirect(_) => Self::GoPayRedirect,
                payment_method_data::WalletData::GcashRedirect(_) => Self::GcashRedirect,
                payment_method_data::WalletData::ApplePay(_) => Self::ApplePay,
                payment_method_data::WalletData::ApplePayRedirect(_) => Self::ApplePayRedirect,
                payment_method_data::WalletData::ApplePayThirdPartySdk(_) => {
                    Self::ApplePayThirdPartySdk
                }
                payment_method_data::WalletData::DanaRedirect {} => Self::DanaRedirect,
                payment_method_data::WalletData::GooglePay(_) => Self::GooglePay,
                payment_method_data::WalletData::GooglePayRedirect(_) => Self::GooglePayRedirect,
                payment_method_data::WalletData::GooglePayThirdPartySdk(_) => {
                    Self::GooglePayThirdPartySdk
                }
                payment_method_data::WalletData::MbWayRedirect(_) => Self::MbWayRedirect,
                payment_method_data::WalletData::MobilePayRedirect(_) => Self::MobilePayRedirect,
                payment_method_data::WalletData::PaypalRedirect(_) => Self::PaypalRedirect,
                payment_method_data::WalletData::PaypalSdk(_) => Self::PaypalSdk,
                payment_method_data::WalletData::SamsungPay(_) => Self::SamsungPay,
                payment_method_data::WalletData::TwintRedirect {} => Self::TwintRedirect,
                payment_method_data::WalletData::VippsRedirect {} => Self::VippsRedirect,
                payment_method_data::WalletData::TouchNGoRedirect(_) => Self::TouchNGoRedirect,
                payment_method_data::WalletData::WeChatPayRedirect(_) => Self::WeChatPayRedirect,
                payment_method_data::WalletData::WeChatPayQr(_) => Self::WeChatPayQr,
                payment_method_data::WalletData::CashappQr(_) => Self::CashappQr,
                payment_method_data::WalletData::SwishQr(_) => Self::SwishQr,
                payment_method_data::WalletData::Mifinity(_) => Self::Mifinity,
                payment_method_data::WalletData::AmazonPayRedirect(_) => Self::AmazonPayRedirect,
                payment_method_data::WalletData::Paze(_) => Self::Paze,
                payment_method_data::WalletData::RevolutPay(_) => Self::RevolutPay,
            },
            PaymentMethodData::PayLater(pay_later_data) => match pay_later_data {
                payment_method_data::PayLaterData::KlarnaRedirect { .. } => Self::KlarnaRedirect,
                payment_method_data::PayLaterData::KlarnaSdk { .. } => Self::KlarnaSdk,
                payment_method_data::PayLaterData::AffirmRedirect {} => Self::AffirmRedirect,
                payment_method_data::PayLaterData::AfterpayClearpayRedirect { .. } => {
                    Self::AfterpayClearpayRedirect
                }
                payment_method_data::PayLaterData::PayBrightRedirect {} => Self::PayBrightRedirect,
                payment_method_data::PayLaterData::WalleyRedirect {} => Self::WalleyRedirect,
                payment_method_data::PayLaterData::AlmaRedirect {} => Self::AlmaRedirect,
                payment_method_data::PayLaterData::AtomeRedirect {} => Self::AtomeRedirect,
            },
            PaymentMethodData::BankRedirect(bank_redirect_data) => match bank_redirect_data {
                payment_method_data::BankRedirectData::BancontactCard { .. } => {
                    Self::BancontactCard
                }
                payment_method_data::BankRedirectData::Bizum {} => Self::Bizum,
                payment_method_data::BankRedirectData::Blik { .. } => Self::Blik,
                payment_method_data::BankRedirectData::Eps { .. } => Self::Eps,
                payment_method_data::BankRedirectData::Giropay { .. } => Self::Giropay,
                payment_method_data::BankRedirectData::Ideal { .. } => Self::Ideal,
                payment_method_data::BankRedirectData::Interac { .. } => Self::Interac,
                payment_method_data::BankRedirectData::OnlineBankingCzechRepublic { .. } => {
                    Self::OnlineBankingCzechRepublic
                }
                payment_method_data::BankRedirectData::OnlineBankingFinland { .. } => {
                    Self::OnlineBankingFinland
                }
                payment_method_data::BankRedirectData::OnlineBankingPoland { .. } => {
                    Self::OnlineBankingPoland
                }
                payment_method_data::BankRedirectData::OnlineBankingSlovakia { .. } => {
                    Self::OnlineBankingSlovakia
                }
                payment_method_data::BankRedirectData::OpenBankingUk { .. } => Self::OpenBankingUk,
                payment_method_data::BankRedirectData::Przelewy24 { .. } => Self::Przelewy24,
                payment_method_data::BankRedirectData::Sofort { .. } => Self::Sofort,
                payment_method_data::BankRedirectData::Trustly { .. } => Self::Trustly,
                payment_method_data::BankRedirectData::OnlineBankingFpx { .. } => {
                    Self::OnlineBankingFpx
                }
                payment_method_data::BankRedirectData::OnlineBankingThailand { .. } => {
                    Self::OnlineBankingThailand
                }
                payment_method_data::BankRedirectData::LocalBankRedirect {} => {
                    Self::LocalBankRedirect
                }
                payment_method_data::BankRedirectData::Eft { .. } => Self::Eft,
            },
            PaymentMethodData::BankDebit(bank_debit_data) => match bank_debit_data {
                payment_method_data::BankDebitData::AchBankDebit { .. } => Self::AchBankDebit,
                payment_method_data::BankDebitData::SepaBankDebit { .. } => Self::SepaBankDebit,
                payment_method_data::BankDebitData::BecsBankDebit { .. } => Self::BecsBankDebit,
                payment_method_data::BankDebitData::BacsBankDebit { .. } => Self::BacsBankDebit,
            },
            PaymentMethodData::BankTransfer(bank_transfer_data) => match *bank_transfer_data {
                payment_method_data::BankTransferData::AchBankTransfer { .. } => {
                    Self::AchBankTransfer
                }
                payment_method_data::BankTransferData::SepaBankTransfer { .. } => {
                    Self::SepaBankTransfer
                }
                payment_method_data::BankTransferData::BacsBankTransfer { .. } => {
                    Self::BacsBankTransfer
                }
                payment_method_data::BankTransferData::MultibancoBankTransfer { .. } => {
                    Self::MultibancoBankTransfer
                }
                payment_method_data::BankTransferData::PermataBankTransfer { .. } => {
                    Self::PermataBankTransfer
                }
                payment_method_data::BankTransferData::BcaBankTransfer { .. } => {
                    Self::BcaBankTransfer
                }
                payment_method_data::BankTransferData::BniVaBankTransfer { .. } => {
                    Self::BniVaBankTransfer
                }
                payment_method_data::BankTransferData::BriVaBankTransfer { .. } => {
                    Self::BriVaBankTransfer
                }
                payment_method_data::BankTransferData::CimbVaBankTransfer { .. } => {
                    Self::CimbVaBankTransfer
                }
                payment_method_data::BankTransferData::DanamonVaBankTransfer { .. } => {
                    Self::DanamonVaBankTransfer
                }
                payment_method_data::BankTransferData::MandiriVaBankTransfer { .. } => {
                    Self::MandiriVaBankTransfer
                }
                payment_method_data::BankTransferData::Pix { .. } => Self::Pix,
                payment_method_data::BankTransferData::Pse {} => Self::Pse,
                payment_method_data::BankTransferData::LocalBankTransfer { .. } => {
                    Self::LocalBankTransfer
                }
                payment_method_data::BankTransferData::InstantBankTransfer { .. } => {
                    Self::InstantBankTransfer
                }
                payment_method_data::BankTransferData::InstantBankTransferFinland { .. } => {
                    Self::InstantBankTransferFinland
                }
                payment_method_data::BankTransferData::InstantBankTransferPoland { .. } => {
                    Self::InstantBankTransferPoland
                }
            },
            PaymentMethodData::Crypto(_) => Self::Crypto,
            PaymentMethodData::MandatePayment => Self::MandatePayment,
            PaymentMethodData::Reward => Self::Reward,
            PaymentMethodData::Upi(_) => Self::Upi,
            PaymentMethodData::Voucher(voucher_data) => match voucher_data {
                payment_method_data::VoucherData::Boleto(_) => Self::Boleto,
                payment_method_data::VoucherData::Efecty => Self::Efecty,
                payment_method_data::VoucherData::PagoEfectivo => Self::PagoEfectivo,
                payment_method_data::VoucherData::RedCompra => Self::RedCompra,
                payment_method_data::VoucherData::RedPagos => Self::RedPagos,
                payment_method_data::VoucherData::Alfamart(_) => Self::Alfamart,
                payment_method_data::VoucherData::Indomaret(_) => Self::Indomaret,
                payment_method_data::VoucherData::Oxxo => Self::Oxxo,
                payment_method_data::VoucherData::SevenEleven(_) => Self::SevenEleven,
                payment_method_data::VoucherData::Lawson(_) => Self::Lawson,
                payment_method_data::VoucherData::MiniStop(_) => Self::MiniStop,
                payment_method_data::VoucherData::FamilyMart(_) => Self::FamilyMart,
                payment_method_data::VoucherData::Seicomart(_) => Self::Seicomart,
                payment_method_data::VoucherData::PayEasy(_) => Self::PayEasy,
            },
            PaymentMethodData::RealTimePayment(real_time_payment_data) => {
                match *real_time_payment_data {
                    payment_method_data::RealTimePaymentData::DuitNow {} => Self::DuitNow,
                    payment_method_data::RealTimePaymentData::Fps {} => Self::Fps,
                    payment_method_data::RealTimePaymentData::PromptPay {} => Self::PromptPay,
                    payment_method_data::RealTimePaymentData::VietQr {} => Self::VietQr,
                }
            }
            PaymentMethodData::GiftCard(gift_card_data) => match *gift_card_data {
                payment_method_data::GiftCardData::Givex(_) => Self::Givex,
                payment_method_data::GiftCardData::PaySafeCard {} => Self::PaySafeCar,
            },
            PaymentMethodData::CardToken(_) => Self::CardToken,
            PaymentMethodData::OpenBanking(data) => match data {
                payment_method_data::OpenBankingData::OpenBankingPIS {} => Self::OpenBanking,
            },
            PaymentMethodData::CardDetailsForNetworkTransactionId(_) => {
                Self::CardDetailsForNetworkTransactionId
            }
            PaymentMethodData::NetworkToken(_) => Self::NetworkToken,
            PaymentMethodData::MobilePayment(mobile_payment_data) => match mobile_payment_data {
                payment_method_data::MobilePaymentData::DirectCarrierBilling { .. } => {
                    Self::DirectCarrierBilling
                }
            },
        }
    }
}

#[derive(Debug, Clone)]
pub struct DisputeDefendData {
    pub dispute_id: String,
    pub connector_dispute_id: String,
    pub defense_reason_code: String,
    pub integrity_object: Option<DefendDisputeIntegrityObject>,
}

pub trait SupportedPaymentMethodsExt {
    fn add(
        &mut self,
        payment_method: PaymentMethod,
        payment_method_type: PaymentMethodType,
        payment_method_details: PaymentMethodDetails,
    );
}

impl SupportedPaymentMethodsExt for SupportedPaymentMethods {
    fn add(
        &mut self,
        payment_method: PaymentMethod,
        payment_method_type: PaymentMethodType,
        payment_method_details: PaymentMethodDetails,
    ) {
        if let Some(payment_method_data) = self.get_mut(&payment_method) {
            payment_method_data.insert(payment_method_type, payment_method_details);
        } else {
            let mut payment_method_type_metadata = PaymentMethodTypeMetadata::new();
            payment_method_type_metadata.insert(payment_method_type, payment_method_details);

            self.insert(payment_method, payment_method_type_metadata);
        }
    }
}<|MERGE_RESOLUTION|>--- conflicted
+++ resolved
@@ -17,17 +17,10 @@
 use strum::{Display, EnumString};
 
 use crate::{
-<<<<<<< HEAD
-    errors::{ApiError, ApplicationErrorResponse},
-    payment_address::{Address, AddressDetails, PhoneDetails},
-    payment_method_data::{self, Card, PaymentMethodData, PaymentMethodDataTypes},
-=======
     errors::{ApiError, ApplicationErrorResponse, ConnectorError},
     mandates::{CustomerAcceptance, MandateData},
     payment_address::{self, Address, AddressDetails, PhoneDetails},
-    payment_method_data,
-    payment_method_data::{Card, PaymentMethodData},
->>>>>>> 90b51490
+    payment_method_data::{self, Card, PaymentMethodData, PaymentMethodDataTypes},
     router_data::PaymentMethodToken,
     router_request_types::{
         AcceptDisputeIntegrityObject, AuthoriseIntegrityObject, BrowserInformation,
@@ -716,13 +709,8 @@
 }
 
 #[derive(Debug, Clone, Serialize)]
-<<<<<<< HEAD
 pub struct PaymentsAuthorizeData<T: PaymentMethodDataTypes> {
     pub payment_method_data: payment_method_data::PaymentMethodData<T>,
-=======
-pub struct PaymentsAuthorizeData {
-    pub payment_method_data: payment_method_data::PaymentMethodData,
->>>>>>> 90b51490
     /// total amount (original_amount + surcharge_amount + tax_on_surcharge_amount)
     /// If connector supports separate field for surcharge amount, consider using below functions defined on `PaymentsAuthorizeData` to fetch original amount and surcharge amount separately
     /// ```text
@@ -1296,11 +1284,7 @@
 #[derive(Debug, Clone)]
 pub struct SetupMandateRequestData<T: PaymentMethodDataTypes> {
     pub currency: Currency,
-<<<<<<< HEAD
-    pub payment_method_data: crate::payment_method_data::PaymentMethodData<T>,
-=======
-    pub payment_method_data: payment_method_data::PaymentMethodData,
->>>>>>> 90b51490
+    pub payment_method_data: payment_method_data::PaymentMethodData<T>,
     pub amount: Option<i64>,
     pub confirm: bool,
     pub statement_descriptor_suffix: Option<String>,
