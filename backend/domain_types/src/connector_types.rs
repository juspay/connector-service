--- conflicted
+++ resolved
@@ -67,11 +67,8 @@
     Helcim,
     Dlocal,
     Placetopay,
-<<<<<<< HEAD
+    Rapyd,
     Trustpay,
-=======
-    Rapyd,
->>>>>>> 9051b406
 }
 
 impl ForeignTryFrom<grpc_api_types::payments::Connector> for ConnectorEnum {
@@ -105,11 +102,8 @@
             grpc_api_types::payments::Connector::Helcim => Ok(Self::Helcim),
             grpc_api_types::payments::Connector::Dlocal => Ok(Self::Dlocal),
             grpc_api_types::payments::Connector::Placetopay => Ok(Self::Placetopay),
-<<<<<<< HEAD
+            grpc_api_types::payments::Connector::Rapyd => Ok(Self::Rapyd),
             grpc_api_types::payments::Connector::Trustpay => Ok(Self::Trustpay),
-=======
-            grpc_api_types::payments::Connector::Rapyd => Ok(Self::Rapyd),
->>>>>>> 9051b406
             grpc_api_types::payments::Connector::Unspecified => {
                 Err(ApplicationErrorResponse::BadRequest(ApiError {
                     sub_code: "UNSPECIFIED_CONNECTOR".to_owned(),
