--- conflicted
+++ resolved
@@ -98,11 +98,8 @@
     Iatapay,
     Nmi,
     Shift4,
-<<<<<<< HEAD
     Paybox,
-=======
     Barclaycard,
->>>>>>> 95358c33
     Nexixpay,
     Airwallex,
     Tsys,
@@ -172,10 +169,7 @@
             grpc_api_types::payments::Connector::Iatapay => Ok(Self::Iatapay),
             grpc_api_types::payments::Connector::Nmi => Ok(Self::Nmi),
             grpc_api_types::payments::Connector::Shift4 => Ok(Self::Shift4),
-<<<<<<< HEAD
-=======
             grpc_api_types::payments::Connector::Barclaycard => Ok(Self::Barclaycard),
-            grpc_api_types::payments::Connector::Nexixpay => Ok(Self::Nexixpay),
             grpc_api_types::payments::Connector::Airwallex => Ok(Self::Airwallex),
             grpc_api_types::payments::Connector::Tsys => Ok(Self::Tsys),
             grpc_api_types::payments::Connector::Bankofamerica => Ok(Self::Bankofamerica),
@@ -183,7 +177,6 @@
             grpc_api_types::payments::Connector::Jpmorgan => Ok(Self::Jpmorgan),
             grpc_api_types::payments::Connector::Bambora => Ok(Self::Bambora),
             grpc_api_types::payments::Connector::Payme => Ok(Self::Payme),
->>>>>>> 95358c33
             grpc_api_types::payments::Connector::Unspecified => {
                 Err(ApplicationErrorResponse::BadRequest(ApiError {
                     sub_code: "UNSPECIFIED_CONNECTOR".to_owned(),
