use std::collections::HashMap;

use common_enums::{
    AttemptStatus, AuthenticationType, Currency, DisputeStatus, EventClass, PaymentMethod,
    PaymentMethodType,
};
use common_utils::{
    errors,
    ext_traits::{OptionExt, ValueExt},
    pii::IpAddress,
    types::{MinorUnit, StringMajorUnit, StringMinorUnit},
    CustomResult, CustomerId, Email, SecretSerdeValue,
};
use error_stack::ResultExt;
use hyperswitch_masking::Secret;
use serde::{Deserialize, Serialize};
use strum::{Display, EnumString};
use time::PrimitiveDateTime;

use crate::{
    errors::{ApiError, ApplicationErrorResponse, ConnectorError},
    mandates::{CustomerAcceptance, MandateData},
    payment_address::{self, Address, AddressDetails, PhoneDetails},
    payment_method_data::{self, Card, PaymentMethodData, PaymentMethodDataTypes},
    router_data::{self, ConnectorResponseData, PaymentMethodToken},
    router_request_types::{
        self, AcceptDisputeIntegrityObject, AuthoriseIntegrityObject, BrowserInformation,
        CaptureIntegrityObject, CreateOrderIntegrityObject, DefendDisputeIntegrityObject,
        PaymentMethodTokenIntegrityObject, PaymentSynIntegrityObject, PaymentVoidIntegrityObject,
        PaymentVoidPostCaptureIntegrityObject, RefundIntegrityObject, RefundSyncIntegrityObject,
        RepeatPaymentIntegrityObject, SetupMandateIntegrityObject, SubmitEvidenceIntegrityObject,
        SyncRequestType,
    },
    router_response_types::RedirectForm,
    types::{
        ConnectorInfo, Connectors, PaymentMethodDataType, PaymentMethodDetails,
        PaymentMethodTypeMetadata, SupportedPaymentMethods,
    },
    utils::{missing_field_err, Error, ForeignTryFrom},
};
use url::Url;

// snake case for enum variants
#[derive(Clone, Copy, Debug, Display, EnumString)]
#[strum(serialize_all = "snake_case")]
pub enum ConnectorEnum {
    Adyen,
    Forte,
    Razorpay,
    RazorpayV2,
    Fiserv,
    Elavon,
    Xendit,
    Checkout,
    Authorizedotnet,
    Bamboraapac,
    Mifinity,
    Phonepe,
    Cashfree,
    Paytm,
    Fiuu,
    Payu,
    Cashtocode,
    Novalnet,
    Nexinets,
    Noon,
    Braintree,
    Volt,
    Bluecode,
    Cryptopay,
    Helcim,
    Dlocal,
    Placetopay,
    Rapyd,
    Aci,
    Trustpay,
    Stripe,
    Cybersource,
    Worldpay,
    Worldpayvantiv,
    Multisafepay,
    Payload,
    Fiservemea,
    Paysafe,
    Datatrans,
    Bluesnap,
    Authipay,
    Silverflow,
    Celero,
    Paypal,
    Stax,
    Billwerk,
    Hipay,
    Trustpayments,
    Globalpay,
    Nuvei,
    Iatapay,
    Nmi,
    Shift4,
    Barclaycard,
    Nexixpay,
    Airwallex,
<<<<<<< HEAD
    Tsys,
=======
    Bankofamerica,
>>>>>>> 96f74dc9
}

impl ForeignTryFrom<grpc_api_types::payments::Connector> for ConnectorEnum {
    type Error = ApplicationErrorResponse;

    fn foreign_try_from(
        connector: grpc_api_types::payments::Connector,
    ) -> Result<Self, error_stack::Report<Self::Error>> {
        match connector {
            grpc_api_types::payments::Connector::Adyen => Ok(Self::Adyen),
            grpc_api_types::payments::Connector::Forte => Ok(Self::Forte),
            grpc_api_types::payments::Connector::Razorpay => Ok(Self::Razorpay),
            grpc_api_types::payments::Connector::Fiserv => Ok(Self::Fiserv),
            grpc_api_types::payments::Connector::Elavon => Ok(Self::Elavon),
            grpc_api_types::payments::Connector::Xendit => Ok(Self::Xendit),
            grpc_api_types::payments::Connector::Checkout => Ok(Self::Checkout),
            grpc_api_types::payments::Connector::Authorizedotnet => Ok(Self::Authorizedotnet),
            grpc_api_types::payments::Connector::Bamboraapac => Ok(Self::Bamboraapac),
            grpc_api_types::payments::Connector::Phonepe => Ok(Self::Phonepe),
            grpc_api_types::payments::Connector::Cashfree => Ok(Self::Cashfree),
            grpc_api_types::payments::Connector::Paytm => Ok(Self::Paytm),
            grpc_api_types::payments::Connector::Fiuu => Ok(Self::Fiuu),
            grpc_api_types::payments::Connector::Payu => Ok(Self::Payu),
            grpc_api_types::payments::Connector::Cashtocode => Ok(Self::Cashtocode),
            grpc_api_types::payments::Connector::Novalnet => Ok(Self::Novalnet),
            grpc_api_types::payments::Connector::Nexinets => Ok(Self::Nexinets),
            grpc_api_types::payments::Connector::Noon => Ok(Self::Noon),
            grpc_api_types::payments::Connector::Mifinity => Ok(Self::Mifinity),
            grpc_api_types::payments::Connector::Braintree => Ok(Self::Braintree),
            grpc_api_types::payments::Connector::Volt => Ok(Self::Volt),
            grpc_api_types::payments::Connector::Bluecode => Ok(Self::Bluecode),
            grpc_api_types::payments::Connector::Cryptopay => Ok(Self::Cryptopay),
            grpc_api_types::payments::Connector::Helcim => Ok(Self::Helcim),
            grpc_api_types::payments::Connector::Dlocal => Ok(Self::Dlocal),
            grpc_api_types::payments::Connector::Placetopay => Ok(Self::Placetopay),
            grpc_api_types::payments::Connector::Rapyd => Ok(Self::Rapyd),
            grpc_api_types::payments::Connector::Aci => Ok(Self::Aci),
            grpc_api_types::payments::Connector::Trustpay => Ok(Self::Trustpay),
            grpc_api_types::payments::Connector::Stripe => Ok(Self::Stripe),
            grpc_api_types::payments::Connector::Cybersource => Ok(Self::Cybersource),
            grpc_api_types::payments::Connector::Worldpay => Ok(Self::Worldpayvantiv),
            grpc_api_types::payments::Connector::Multisafepay => Ok(Self::Multisafepay),
            grpc_api_types::payments::Connector::Payload => Ok(Self::Payload),
            grpc_api_types::payments::Connector::Fiservemea => Ok(Self::Fiservemea),
            grpc_api_types::payments::Connector::Paysafe => Ok(Self::Paysafe),
            grpc_api_types::payments::Connector::Datatrans => Ok(Self::Datatrans),
            grpc_api_types::payments::Connector::Bluesnap => Ok(Self::Bluesnap),
            grpc_api_types::payments::Connector::Authipay => Ok(Self::Authipay),
            grpc_api_types::payments::Connector::Silverflow => Ok(Self::Silverflow),
            grpc_api_types::payments::Connector::Celero => Ok(Self::Celero),
            grpc_api_types::payments::Connector::Paypal => Ok(Self::Paypal),
            grpc_api_types::payments::Connector::Stax => Ok(Self::Stax),
            grpc_api_types::payments::Connector::Billwerk => Ok(Self::Billwerk),
            grpc_api_types::payments::Connector::Hipay => Ok(Self::Hipay),
            grpc_api_types::payments::Connector::Trustpayments => Ok(Self::Trustpayments),
            grpc_api_types::payments::Connector::Globalpay => Ok(Self::Globalpay),
            grpc_api_types::payments::Connector::Nuvei => Ok(Self::Nuvei),
            grpc_api_types::payments::Connector::Iatapay => Ok(Self::Iatapay),
            grpc_api_types::payments::Connector::Nmi => Ok(Self::Nmi),
            grpc_api_types::payments::Connector::Shift4 => Ok(Self::Shift4),
            grpc_api_types::payments::Connector::Barclaycard => Ok(Self::Barclaycard),
            grpc_api_types::payments::Connector::Nexixpay => Ok(Self::Nexixpay),
            grpc_api_types::payments::Connector::Airwallex => Ok(Self::Airwallex),
<<<<<<< HEAD
            grpc_api_types::payments::Connector::Tsys => Ok(Self::Tsys),
=======
            grpc_api_types::payments::Connector::Bankofamerica => Ok(Self::Bankofamerica),
>>>>>>> 96f74dc9
            grpc_api_types::payments::Connector::Unspecified => {
                Err(ApplicationErrorResponse::BadRequest(ApiError {
                    sub_code: "UNSPECIFIED_CONNECTOR".to_owned(),
                    error_identifier: 400,
                    error_message: "Connector must be specified".to_owned(),
                    error_object: None,
                })
                .into())
            }
            _ => Err(ApplicationErrorResponse::BadRequest(ApiError {
                sub_code: "INVALID_CONNECTOR".to_owned(),
                error_identifier: 400,
                error_message: format!("Connector {connector:?} is not supported"),
                error_object: None,
            })
            .into()),
        }
    }
}

#[derive(Serialize, Deserialize, Debug, Clone, Eq, PartialEq)]
pub struct PaymentId(pub String);

#[derive(Serialize, Deserialize, Debug, Clone, Eq, PartialEq)]
pub struct UpdateHistory {
    pub connector_mandate_id: Option<String>,
    pub payment_method_id: String,
    pub original_payment_id: Option<PaymentId>,
}

#[derive(Debug, serde::Deserialize, serde::Serialize, Clone, Eq, PartialEq)]
pub struct ConnectorMandateReferenceId {
    connector_mandate_id: Option<String>,
    payment_method_id: Option<String>,
    update_history: Option<Vec<UpdateHistory>>,
    mandate_metadata: Option<SecretSerdeValue>,
}

impl ConnectorMandateReferenceId {
    pub fn new(
        connector_mandate_id: Option<String>,
        payment_method_id: Option<String>,
        update_history: Option<Vec<UpdateHistory>>,
        mandate_metadata: Option<SecretSerdeValue>,
    ) -> Self {
        Self {
            connector_mandate_id,
            payment_method_id,
            update_history,
            mandate_metadata,
        }
    }

    pub fn get_connector_mandate_id(&self) -> Option<String> {
        self.connector_mandate_id.clone()
    }

    pub fn get_payment_method_id(&self) -> Option<&String> {
        self.payment_method_id.as_ref()
    }

    pub fn get_update_history(&self) -> Option<&Vec<UpdateHistory>> {
        self.update_history.as_ref()
    }

    pub fn get_mandate_metadata(&self) -> Option<SecretSerdeValue> {
        self.mandate_metadata.clone()
    }
}

pub trait RawConnectorRequestResponse {
    fn set_raw_connector_response(&mut self, response: Option<Secret<String>>);
    fn get_raw_connector_response(&self) -> Option<Secret<String>>;
    fn set_raw_connector_request(&mut self, request: Option<Secret<String>>);
    fn get_raw_connector_request(&self) -> Option<Secret<String>>;
}

pub trait ConnectorResponseHeaders {
    fn set_connector_response_headers(&mut self, headers: Option<http::HeaderMap>);
    fn get_connector_response_headers(&self) -> Option<&http::HeaderMap>;
    fn get_connector_response_headers_as_map(&self) -> std::collections::HashMap<String, String> {
        self.get_connector_response_headers()
            .map(|headers| {
                headers
                    .iter()
                    .filter_map(|(name, value)| {
                        value
                            .to_str()
                            .ok()
                            .map(|v| (name.to_string(), v.to_string()))
                    })
                    .collect()
            })
            .unwrap_or_default()
    }
}

#[derive(Debug, serde::Deserialize, serde::Serialize, Clone, Eq, PartialEq)]
pub struct NetworkTokenWithNTIRef {
    pub network_transaction_id: String,
    pub token_exp_month: Option<Secret<String>>,
    pub token_exp_year: Option<Secret<String>>,
}

#[derive(Eq, PartialEq, Debug, serde::Deserialize, serde::Serialize, Clone)]
pub enum MandateReferenceId {
    ConnectorMandateId(ConnectorMandateReferenceId), // mandate_id send by connector
    NetworkMandateId(String), // network_txns_id send by Issuer to connector, Used for PG agnostic mandate txns along with card data
    NetworkTokenWithNTI(NetworkTokenWithNTIRef), // network_txns_id send by Issuer to connector, Used for PG agnostic mandate txns along with network token data
}

#[derive(Default, Eq, PartialEq, Debug, serde::Deserialize, serde::Serialize, Clone)]
pub struct MandateIds {
    pub mandate_id: Option<String>,
    pub mandate_reference_id: Option<MandateReferenceId>,
}

impl MandateIds {
    pub fn is_network_transaction_id_flow(&self) -> bool {
        matches!(
            self.mandate_reference_id,
            Some(MandateReferenceId::NetworkMandateId(_))
        )
    }

    pub fn new(mandate_id: String) -> Self {
        Self {
            mandate_id: Some(mandate_id),
            mandate_reference_id: None,
        }
    }
}

#[derive(Debug, Default, Clone)]
pub struct PaymentsSyncData {
    pub connector_transaction_id: ResponseId,
    pub encoded_data: Option<String>,
    pub capture_method: Option<common_enums::CaptureMethod>,
    pub connector_meta: Option<serde_json::Value>,
    pub sync_type: SyncRequestType,
    pub mandate_id: Option<MandateIds>,
    pub payment_method_type: Option<common_enums::PaymentMethodType>,
    pub currency: common_enums::Currency,
    pub payment_experience: Option<common_enums::PaymentExperience>,
    pub amount: MinorUnit,
    pub all_keys_required: Option<bool>,
    pub integrity_object: Option<PaymentSynIntegrityObject>,
    pub split_payments: Option<SplitPaymentsRequest>,
}

impl PaymentsSyncData {
    pub fn is_auto_capture(&self) -> Result<bool, Error> {
        match self.capture_method {
            Some(common_enums::CaptureMethod::Automatic)
            | None
            | Some(common_enums::CaptureMethod::SequentialAutomatic) => Ok(true),
            Some(common_enums::CaptureMethod::Manual) => Ok(false),
            Some(_) => Err(ConnectorError::CaptureMethodNotSupported.into()),
        }
    }
    pub fn get_connector_transaction_id(&self) -> CustomResult<String, ConnectorError> {
        match self.connector_transaction_id.clone() {
            ResponseId::ConnectorTransactionId(txn_id) => Ok(txn_id),
            _ => Err(errors::ValidationError::IncorrectValueProvided {
                field_name: "connector_transaction_id",
            })
            .attach_printable("Expected connector transaction ID not found")
            .change_context(ConnectorError::MissingConnectorTransactionID)?,
        }
    }
}

#[derive(Debug, Clone)]
pub struct PaymentFlowData {
    pub merchant_id: common_utils::id_type::MerchantId,
    pub customer_id: Option<common_utils::id_type::CustomerId>,
    pub connector_customer: Option<String>,
    pub payment_id: String,
    pub attempt_id: String,
    pub status: AttemptStatus,
    pub payment_method: PaymentMethod,
    pub description: Option<String>,
    pub return_url: Option<String>,
    pub address: payment_address::PaymentAddress,
    pub auth_type: AuthenticationType,
    pub connector_meta_data: Option<SecretSerdeValue>,
    pub amount_captured: Option<i64>,
    // minor amount for amount frameworka
    pub minor_amount_captured: Option<MinorUnit>,
    pub minor_amount_capturable: Option<MinorUnit>,
    pub access_token: Option<AccessTokenResponseData>,
    pub session_token: Option<String>,
    pub reference_id: Option<String>,
    pub payment_method_token: Option<PaymentMethodToken>,
    pub preprocessing_id: Option<String>,
    ///for switching between two different versions of the same connector
    pub connector_api_version: Option<String>,
    /// Contains a reference ID that should be sent in the connector request
    pub connector_request_reference_id: String,
    pub test_mode: Option<bool>,
    pub connector_http_status_code: Option<u16>,
    pub connector_response_headers: Option<http::HeaderMap>,
    pub external_latency: Option<u128>,
    pub connectors: Connectors,
    pub raw_connector_response: Option<Secret<String>>,
    pub raw_connector_request: Option<Secret<String>>,
    pub vault_headers: Option<std::collections::HashMap<String, Secret<String>>>,
    /// This field is used to store various data regarding the response from connector
    pub connector_response: Option<ConnectorResponseData>,
    pub recurring_mandate_payment_data: Option<RecurringMandatePaymentData>,
    pub order_details: Option<Vec<payment_address::OrderDetailsWithAmount>>,
}

impl PaymentFlowData {
    pub fn set_status(&mut self, status: AttemptStatus) {
        self.status = status;
    }

    pub fn get_billing(&self) -> Result<&Address, Error> {
        self.address
            .get_payment_method_billing()
            .ok_or_else(missing_field_err("billing"))
    }

    pub fn get_billing_country(&self) -> Result<common_enums::CountryAlpha2, Error> {
        self.address
            .get_payment_method_billing()
            .and_then(|a| a.address.as_ref())
            .and_then(|ad| ad.country)
            .ok_or_else(missing_field_err(
                "payment_method_data.billing.address.country",
            ))
    }

    pub fn get_billing_phone(&self) -> Result<&PhoneDetails, Error> {
        self.address
            .get_payment_method_billing()
            .and_then(|a| a.phone.as_ref())
            .ok_or_else(missing_field_err("billing.phone"))
    }

    pub fn get_optional_billing(&self) -> Option<&Address> {
        self.address.get_payment_method_billing()
    }

    pub fn get_optional_shipping(&self) -> Option<&Address> {
        self.address.get_shipping()
    }

    pub fn get_optional_shipping_first_name(&self) -> Option<Secret<String>> {
        self.address.get_shipping().and_then(|shipping_address| {
            shipping_address
                .clone()
                .address
                .and_then(|shipping_details| shipping_details.first_name)
        })
    }

    pub fn get_optional_shipping_last_name(&self) -> Option<Secret<String>> {
        self.address.get_shipping().and_then(|shipping_address| {
            shipping_address
                .clone()
                .address
                .and_then(|shipping_details| shipping_details.last_name)
        })
    }

    pub fn get_optional_shipping_line1(&self) -> Option<Secret<String>> {
        self.address.get_shipping().and_then(|shipping_address| {
            shipping_address
                .clone()
                .address
                .and_then(|shipping_details| shipping_details.line1)
        })
    }

    pub fn get_optional_shipping_line2(&self) -> Option<Secret<String>> {
        self.address.get_shipping().and_then(|shipping_address| {
            shipping_address
                .clone()
                .address
                .and_then(|shipping_details| shipping_details.line2)
        })
    }

    pub fn get_optional_shipping_city(&self) -> Option<Secret<String>> {
        self.address.get_shipping().and_then(|shipping_address| {
            shipping_address
                .clone()
                .address
                .and_then(|shipping_details| shipping_details.city)
        })
    }

    pub fn get_optional_shipping_state(&self) -> Option<Secret<String>> {
        self.address.get_shipping().and_then(|shipping_address| {
            shipping_address
                .clone()
                .address
                .and_then(|shipping_details| shipping_details.state)
        })
    }

    pub fn get_optional_shipping_full_name(&self) -> Option<Secret<String>> {
        self.get_optional_shipping()
            .and_then(|shipping_details| shipping_details.address.as_ref())
            .and_then(|shipping_address| shipping_address.get_optional_full_name())
    }

    pub fn get_optional_shipping_country(&self) -> Option<common_enums::CountryAlpha2> {
        self.address.get_shipping().and_then(|shipping_address| {
            shipping_address
                .clone()
                .address
                .and_then(|shipping_details| shipping_details.country)
        })
    }

    pub fn get_optional_shipping_zip(&self) -> Option<Secret<String>> {
        self.address.get_shipping().and_then(|shipping_address| {
            shipping_address
                .clone()
                .address
                .and_then(|shipping_details| shipping_details.zip)
        })
    }

    pub fn get_optional_shipping_email(&self) -> Option<Email> {
        self.address
            .get_shipping()
            .and_then(|shipping_address| shipping_address.clone().email)
    }

    pub fn get_optional_shipping_phone_number(&self) -> Option<Secret<String>> {
        self.address
            .get_shipping()
            .and_then(|shipping_address| shipping_address.clone().phone)
            .and_then(|phone_details| phone_details.get_number_with_country_code().ok())
    }

    pub fn get_description(&self) -> Result<String, Error> {
        self.description
            .clone()
            .ok_or_else(missing_field_err("description"))
    }
    pub fn get_billing_address(&self) -> Result<&AddressDetails, Error> {
        self.address
            .get_payment_method_billing()
            .as_ref()
            .and_then(|a| a.address.as_ref())
            .ok_or_else(missing_field_err("billing.address"))
    }

    pub fn get_connector_meta(&self) -> Result<SecretSerdeValue, Error> {
        self.connector_meta_data
            .clone()
            .ok_or_else(missing_field_err("connector_meta_data"))
    }

    pub fn get_session_token(&self) -> Result<String, Error> {
        self.session_token
            .clone()
            .ok_or_else(missing_field_err("session_token"))
    }

    pub fn get_access_token(&self) -> Result<String, Error> {
        self.access_token
            .as_ref()
            .map(|token_data| token_data.access_token.clone())
            .ok_or_else(missing_field_err("access_token"))
    }

    pub fn get_access_token_data(&self) -> Result<AccessTokenResponseData, Error> {
        self.access_token
            .clone()
            .ok_or_else(missing_field_err("access_token"))
    }

    pub fn set_access_token(mut self, access_token: Option<AccessTokenResponseData>) -> Self {
        self.access_token = access_token;
        self
    }

    pub fn get_billing_first_name(&self) -> Result<Secret<String>, Error> {
        self.address
            .get_payment_method_billing()
            .and_then(|billing_address| {
                billing_address
                    .clone()
                    .address
                    .and_then(|billing_details| billing_details.first_name.clone())
            })
            .ok_or_else(missing_field_err(
                "payment_method_data.billing.address.first_name",
            ))
    }

    pub fn get_billing_full_name(&self) -> Result<Secret<String>, Error> {
        self.get_optional_billing()
            .and_then(|billing_details| billing_details.address.as_ref())
            .and_then(|billing_address| billing_address.get_optional_full_name())
            .ok_or_else(missing_field_err(
                "payment_method_data.billing.address.first_name",
            ))
    }

    pub fn get_billing_last_name(&self) -> Result<Secret<String>, Error> {
        self.address
            .get_payment_method_billing()
            .and_then(|billing_address| {
                billing_address
                    .clone()
                    .address
                    .and_then(|billing_details| billing_details.last_name.clone())
            })
            .ok_or_else(missing_field_err(
                "payment_method_data.billing.address.last_name",
            ))
    }

    pub fn get_billing_line1(&self) -> Result<Secret<String>, Error> {
        self.address
            .get_payment_method_billing()
            .and_then(|billing_address| {
                billing_address
                    .clone()
                    .address
                    .and_then(|billing_details| billing_details.line1.clone())
            })
            .ok_or_else(missing_field_err(
                "payment_method_data.billing.address.line1",
            ))
    }
    pub fn get_billing_city(&self) -> Result<Secret<String>, Error> {
        self.address
            .get_payment_method_billing()
            .and_then(|billing_address| {
                billing_address
                    .clone()
                    .address
                    .and_then(|billing_details| billing_details.city)
            })
            .ok_or_else(missing_field_err(
                "payment_method_data.billing.address.city",
            ))
    }

    pub fn get_billing_email(&self) -> Result<Email, Error> {
        self.address
            .get_payment_method_billing()
            .and_then(|billing_address| billing_address.email.clone())
            .ok_or_else(missing_field_err("payment_method_data.billing.email"))
    }

    pub fn get_billing_phone_number(&self) -> Result<Secret<String>, Error> {
        self.address
            .get_payment_method_billing()
            .and_then(|billing_address| billing_address.clone().phone)
            .map(|phone_details| phone_details.get_number_with_country_code())
            .transpose()?
            .ok_or_else(missing_field_err("payment_method_data.billing.phone"))
    }

    pub fn get_optional_billing_line1(&self) -> Option<Secret<String>> {
        self.address
            .get_payment_method_billing()
            .and_then(|billing_address| {
                billing_address
                    .clone()
                    .address
                    .and_then(|billing_details| billing_details.line1)
            })
    }

    pub fn get_optional_billing_line2(&self) -> Option<Secret<String>> {
        self.address
            .get_payment_method_billing()
            .and_then(|billing_address| {
                billing_address
                    .clone()
                    .address
                    .and_then(|billing_details| billing_details.line2)
            })
    }

    pub fn get_optional_billing_city(&self) -> Option<Secret<String>> {
        self.address
            .get_payment_method_billing()
            .and_then(|billing_address| {
                billing_address
                    .clone()
                    .address
                    .and_then(|billing_details| billing_details.city)
            })
    }

    pub fn get_optional_billing_country(&self) -> Option<common_enums::CountryAlpha2> {
        self.address
            .get_payment_method_billing()
            .and_then(|billing_address| {
                billing_address
                    .clone()
                    .address
                    .and_then(|billing_details| billing_details.country)
            })
    }

    pub fn get_optional_billing_zip(&self) -> Option<Secret<String>> {
        self.address
            .get_payment_method_billing()
            .and_then(|billing_address| {
                billing_address
                    .clone()
                    .address
                    .and_then(|billing_details| billing_details.zip)
            })
    }

    pub fn get_optional_billing_state(&self) -> Option<Secret<String>> {
        self.address
            .get_payment_method_billing()
            .and_then(|billing_address| {
                billing_address
                    .clone()
                    .address
                    .and_then(|billing_details| billing_details.state)
            })
    }

    pub fn get_optional_billing_first_name(&self) -> Option<Secret<String>> {
        self.address
            .get_payment_method_billing()
            .and_then(|billing_address| {
                billing_address
                    .clone()
                    .address
                    .and_then(|billing_details| billing_details.first_name)
            })
    }

    pub fn get_optional_billing_last_name(&self) -> Option<Secret<String>> {
        self.address
            .get_payment_method_billing()
            .and_then(|billing_address| {
                billing_address
                    .clone()
                    .address
                    .and_then(|billing_details| billing_details.last_name)
            })
    }

    pub fn get_optional_billing_phone_number(&self) -> Option<Secret<String>> {
        self.address
            .get_payment_method_billing()
            .and_then(|billing_address| {
                billing_address
                    .clone()
                    .phone
                    .and_then(|phone_data| phone_data.number)
            })
    }

    pub fn get_optional_billing_email(&self) -> Option<Email> {
        self.address
            .get_payment_method_billing()
            .and_then(|billing_address| billing_address.clone().email)
    }
    pub fn to_connector_meta<T>(&self) -> Result<T, Error>
    where
        T: serde::de::DeserializeOwned,
    {
        self.get_connector_meta()?
            .parse_value(std::any::type_name::<T>())
            .change_context(ConnectorError::NoConnectorMetaData)
    }

    pub fn is_three_ds(&self) -> bool {
        matches!(self.auth_type, common_enums::AuthenticationType::ThreeDs)
    }

    pub fn get_shipping_address(&self) -> Result<&AddressDetails, Error> {
        self.address
            .get_shipping()
            .and_then(|a| a.address.as_ref())
            .ok_or_else(missing_field_err("shipping.address"))
    }

    pub fn get_shipping_address_with_phone_number(&self) -> Result<&Address, Error> {
        self.address
            .get_shipping()
            .ok_or_else(missing_field_err("shipping"))
    }

    pub fn get_payment_method_token(&self) -> Result<PaymentMethodToken, Error> {
        self.payment_method_token
            .clone()
            .ok_or_else(missing_field_err("payment_method_token"))
    }
    pub fn get_customer_id(&self) -> Result<CustomerId, Error> {
        self.customer_id
            .to_owned()
            .ok_or_else(missing_field_err("customer_id"))
    }
    pub fn get_connector_customer_id(&self) -> Result<String, Error> {
        self.connector_customer
            .to_owned()
            .ok_or_else(missing_field_err("connector_customer_id"))
    }
    pub fn get_preprocessing_id(&self) -> Result<String, Error> {
        self.preprocessing_id
            .to_owned()
            .ok_or_else(missing_field_err("preprocessing_id"))
    }

    pub fn get_optional_billing_full_name(&self) -> Option<Secret<String>> {
        self.get_optional_billing()
            .and_then(|billing_details| billing_details.address.as_ref())
            .and_then(|billing_address| billing_address.get_optional_full_name())
    }

    pub fn set_order_reference_id(mut self, reference_id: Option<String>) -> Self {
        if reference_id.is_some() && self.reference_id.is_none() {
            self.reference_id = reference_id;
        }
        self
    }
    pub fn set_session_token_id(mut self, session_token_id: Option<String>) -> Self {
        if session_token_id.is_some() && self.session_token.is_none() {
            self.session_token = session_token_id;
        }
        self
    }
    pub fn set_payment_method_token(mut self, payment_method_token: Option<String>) -> Self {
        if payment_method_token.is_some() && self.payment_method_token.is_none() {
            self.payment_method_token =
                payment_method_token.map(|token| PaymentMethodToken::Token(Secret::new(token)));
        }
        self
    }
    pub fn set_connector_customer_id(mut self, connector_customer_id: Option<String>) -> Self {
        if connector_customer_id.is_some() && self.connector_customer.is_none() {
            self.connector_customer = connector_customer_id;
        }
        self
    }

    pub fn set_access_token_id(mut self, access_token_id: Option<String>) -> Self {
        if let (Some(token_id), None) = (access_token_id, &self.access_token) {
            self.access_token = Some(AccessTokenResponseData {
                access_token: token_id,
                token_type: None,
                expires_in: None,
            });
        }
        self
    }

    pub fn get_return_url(&self) -> Option<String> {
        self.return_url.clone()
    }

    // Helper methods for additional headers
    pub fn get_header(&self, key: &str) -> Option<&Secret<String>> {
        self.vault_headers.as_ref().and_then(|h| h.get(key))
    }
}

impl RawConnectorRequestResponse for PaymentFlowData {
    fn set_raw_connector_response(&mut self, response: Option<Secret<String>>) {
        self.raw_connector_response = response;
    }

    fn get_raw_connector_response(&self) -> Option<Secret<String>> {
        self.raw_connector_response.clone()
    }

    fn get_raw_connector_request(&self) -> Option<Secret<String>> {
        self.raw_connector_request.clone()
    }

    fn set_raw_connector_request(&mut self, request: Option<Secret<String>>) {
        self.raw_connector_request = request;
    }
}

impl ConnectorResponseHeaders for PaymentFlowData {
    fn set_connector_response_headers(&mut self, headers: Option<http::HeaderMap>) {
        self.connector_response_headers = headers;
    }

    fn get_connector_response_headers(&self) -> Option<&http::HeaderMap> {
        self.connector_response_headers.as_ref()
    }
}

#[derive(Debug, Clone)]
pub struct PaymentVoidData {
    pub connector_transaction_id: String,
    pub cancellation_reason: Option<String>,
    pub integrity_object: Option<PaymentVoidIntegrityObject>,
    pub raw_connector_response: Option<String>,
    pub browser_info: Option<BrowserInformation>,
    pub amount: Option<MinorUnit>,
    pub currency: Option<Currency>,
    pub connector_metadata: Option<common_utils::pii::SecretSerdeValue>,
}

impl PaymentVoidData {
    // fn get_amount(&self) -> Result<i64, Error> {
    //     self.amount.ok_or_else(missing_field_err("amount"))
    // }
    // fn get_currency(&self) -> Result<common_enums::Currency, Error> {
    //     self.currency.ok_or_else(missing_field_err("currency"))
    // }
    pub fn get_cancellation_reason(&self) -> Result<String, Error> {
        self.cancellation_reason
            .clone()
            .ok_or_else(missing_field_err("cancellation_reason"))
    }
    // fn get_browser_info(&self) -> Result<BrowserInformation, Error> {
    //     self.browser_info
    //         .clone()
    //         .ok_or_else(missing_field_err("browser_info"))
    // }
    pub fn get_optional_language_from_browser_info(&self) -> Option<String> {
        self.browser_info
            .clone()
            .and_then(|browser_info| browser_info.language)
    }
    pub fn get_ip_address_as_optional(&self) -> Option<Secret<String, IpAddress>> {
        self.browser_info.clone().and_then(|browser_info| {
            browser_info
                .ip_address
                .map(|ip| Secret::new(ip.to_string()))
        })
    }

    pub fn get_ip_address(&self) -> Result<Secret<String, IpAddress>, Error> {
        self.get_ip_address_as_optional()
            .ok_or_else(missing_field_err("browser_info.ip_address"))
    }
}

#[derive(Debug, Clone)]
pub struct PaymentsCancelPostCaptureData {
    pub connector_transaction_id: String,
    pub cancellation_reason: Option<String>,
    pub integrity_object: Option<PaymentVoidPostCaptureIntegrityObject>,
    pub raw_connector_response: Option<String>,
    pub browser_info: Option<BrowserInformation>,
}

impl PaymentsCancelPostCaptureData {
    pub fn get_cancellation_reason(&self) -> Result<String, Error> {
        self.cancellation_reason
            .clone()
            .ok_or_else(missing_field_err("cancellation_reason"))
    }

    pub fn get_optional_language_from_browser_info(&self) -> Option<String> {
        self.browser_info
            .clone()
            .and_then(|browser_info| browser_info.language)
    }
}

#[derive(Debug, Clone)]
pub struct PaymentsAuthorizeData<T: PaymentMethodDataTypes> {
    pub payment_method_data: payment_method_data::PaymentMethodData<T>,
    /// total amount (original_amount + surcharge_amount + tax_on_surcharge_amount)
    /// If connector supports separate field for surcharge amount, consider using below functions defined on `PaymentsAuthorizeData` to fetch original amount and surcharge amount separately
    /// ```text
    /// get_original_amount()
    /// get_surcharge_amount()
    /// get_tax_on_surcharge_amount()
    /// get_total_surcharge_amount() // returns surcharge_amount + tax_on_surcharge_amount
    /// ```
    pub amount: MinorUnit,
    pub order_tax_amount: Option<MinorUnit>,
    pub email: Option<common_utils::pii::Email>,
    pub customer_name: Option<String>,
    pub currency: Currency,
    pub confirm: bool,
    pub statement_descriptor_suffix: Option<String>,
    pub statement_descriptor: Option<String>,
    pub capture_method: Option<common_enums::CaptureMethod>,
    pub router_return_url: Option<String>,
    pub webhook_url: Option<String>,
    pub complete_authorize_url: Option<String>,
    // Mandates
    pub mandate_id: Option<MandateIds>,
    pub setup_future_usage: Option<common_enums::FutureUsage>,
    pub off_session: Option<bool>,
    pub browser_info: Option<BrowserInformation>,
    pub order_category: Option<String>,
    pub session_token: Option<String>,
    pub access_token: Option<AccessTokenResponseData>,
    pub customer_acceptance: Option<CustomerAcceptance>,
    pub enrolled_for_3ds: bool,
    pub related_transaction_id: Option<String>,
    pub payment_experience: Option<common_enums::PaymentExperience>,
    pub payment_method_type: Option<common_enums::PaymentMethodType>,
    pub customer_id: Option<common_utils::id_type::CustomerId>,
    pub request_incremental_authorization: bool,
    pub metadata: Option<serde_json::Value>,
    pub authentication_data: Option<router_request_types::AuthenticationData>,
    pub split_payments: Option<SplitPaymentsRequest>,
    // New amount for amount frame work
    pub minor_amount: MinorUnit,
    /// Merchant's identifier for the payment/invoice. This will be sent to the connector
    /// if the connector provides support to accept multiple reference ids.
    /// In case the connector supports only one reference id, Hyperswitch's Payment ID will be sent as reference.
    pub merchant_order_reference_id: Option<String>,
    pub shipping_cost: Option<MinorUnit>,
    pub merchant_account_id: Option<String>,
    pub integrity_object: Option<AuthoriseIntegrityObject>,
    pub merchant_config_currency: Option<common_enums::Currency>,
    pub all_keys_required: Option<bool>,
    pub request_extended_authorization: Option<bool>,
    pub enable_overcapture: Option<bool>,
    pub setup_mandate_details: Option<MandateData>,
    pub merchant_account_metadata: Option<common_utils::pii::SecretSerdeValue>,
    pub connector_testing_data: Option<common_utils::pii::SecretSerdeValue>,
}

impl<T: PaymentMethodDataTypes> PaymentsAuthorizeData<T> {
    pub fn is_auto_capture(&self) -> Result<bool, Error> {
        match self.capture_method {
            Some(common_enums::CaptureMethod::Automatic)
            | None
            | Some(common_enums::CaptureMethod::SequentialAutomatic) => Ok(true),
            Some(common_enums::CaptureMethod::Manual) => Ok(false),
            Some(_) => Err(ConnectorError::CaptureMethodNotSupported.into()),
        }
    }
    pub fn get_email(&self) -> Result<Email, Error> {
        self.email.clone().ok_or_else(missing_field_err("email"))
    }
    pub fn get_optional_email(&self) -> Option<Email> {
        self.email.clone()
    }
    pub fn get_browser_info(&self) -> Result<BrowserInformation, Error> {
        self.browser_info
            .clone()
            .ok_or_else(missing_field_err("browser_info"))
    }
    pub fn get_optional_language_from_browser_info(&self) -> Option<String> {
        self.browser_info
            .clone()
            .and_then(|browser_info| browser_info.language)
    }

    pub fn get_customer_id(&self) -> Result<common_utils::id_type::CustomerId, Error> {
        self.customer_id
            .to_owned()
            .ok_or_else(missing_field_err("customer_id"))
    }

    pub fn get_card(&self) -> Result<Card<T>, Error> {
        match &self.payment_method_data {
            PaymentMethodData::Card(card) => Ok(card.clone()),
            _ => Err(missing_field_err("card")()),
        }
    }

    pub fn get_complete_authorize_url(&self) -> Result<String, Error> {
        self.complete_authorize_url
            .clone()
            .ok_or_else(missing_field_err("complete_authorize_url"))
    }

    pub fn connector_mandate_id(&self) -> Option<String> {
        self.mandate_id
            .as_ref()
            .and_then(|mandate_ids| match &mandate_ids.mandate_reference_id {
                Some(MandateReferenceId::ConnectorMandateId(connector_mandate_ids)) => {
                    connector_mandate_ids.get_connector_mandate_id()
                }
                Some(MandateReferenceId::NetworkMandateId(_))
                | None
                | Some(MandateReferenceId::NetworkTokenWithNTI(_)) => None,
            })
    }

    pub fn get_optional_network_transaction_id(&self) -> Option<String> {
        self.mandate_id
            .as_ref()
            .and_then(|mandate_ids| match &mandate_ids.mandate_reference_id {
                Some(MandateReferenceId::NetworkMandateId(network_transaction_id)) => {
                    Some(network_transaction_id.clone())
                }
                Some(MandateReferenceId::ConnectorMandateId(_))
                | Some(MandateReferenceId::NetworkTokenWithNTI(_))
                | None => None,
            })
    }

    pub fn is_mandate_payment(&self) -> bool {
        ((self.customer_acceptance.is_some() || self.setup_mandate_details.is_some())
            && self.setup_future_usage == Some(common_enums::FutureUsage::OffSession))
            || self
                .mandate_id
                .as_ref()
                .and_then(|mandate_ids| mandate_ids.mandate_reference_id.as_ref())
                .is_some()
    }
    // fn is_cit_mandate_payment(&self) -> bool {
    //     (self.customer_acceptance.is_some() || self.setup_mandate_details.is_some())
    //         && self.setup_future_usage == Some(storage_enums::FutureUsage::OffSession)
    // }
    pub fn get_webhook_url(&self) -> Result<String, Error> {
        self.webhook_url
            .clone()
            .ok_or_else(missing_field_err("webhook_url"))
    }
    pub fn get_router_return_url(&self) -> Result<String, Error> {
        self.router_return_url
            .clone()
            .ok_or_else(missing_field_err("return_url"))
    }
    pub fn is_wallet(&self) -> bool {
        matches!(self.payment_method_data, PaymentMethodData::Wallet(_))
    }
    pub fn is_card(&self) -> bool {
        matches!(self.payment_method_data, PaymentMethodData::Card(_))
    }

    pub fn get_payment_method_type(&self) -> Result<common_enums::PaymentMethodType, Error> {
        self.payment_method_type
            .to_owned()
            .ok_or_else(missing_field_err("payment_method_type"))
    }

    pub fn get_connector_mandate_id(&self) -> Result<String, Error> {
        self.connector_mandate_id()
            .ok_or_else(missing_field_err("connector_mandate_id"))
    }
    pub fn get_ip_address_as_optional(&self) -> Option<Secret<String, IpAddress>> {
        self.browser_info.clone().and_then(|browser_info| {
            browser_info
                .ip_address
                .map(|ip| Secret::new(ip.to_string()))
        })
    }

    pub fn get_ip_address(&self) -> Result<Secret<String, IpAddress>, Error> {
        self.get_ip_address_as_optional()
            .ok_or_else(missing_field_err("browser_info.ip_address"))
    }
    // fn get_original_amount(&self) -> i64 {
    //     self.surcharge_details
    //         .as_ref()
    //         .map(|surcharge_details| surcharge_details.original_amount.get_amount_as_i64())
    //         .unwrap_or(self.amount)
    // }
    // fn get_surcharge_amount(&self) -> Option<i64> {
    //     self.surcharge_details
    //         .as_ref()
    //         .map(|surcharge_details| surcharge_details.surcharge_amount.get_amount_as_i64())
    // }
    // fn get_tax_on_surcharge_amount(&self) -> Option<i64> {
    //     self.surcharge_details.as_ref().map(|surcharge_details| {
    //         surcharge_details
    //             .tax_on_surcharge_amount
    //             .get_amount_as_i64()
    //     })
    // }
    // fn get_total_surcharge_amount(&self) -> Option<i64> {
    //     self.surcharge_details.as_ref().map(|surcharge_details| {
    //         surcharge_details
    //             .get_total_surcharge_amount()
    //             .get_amount_as_i64()
    //     })
    // }

    pub fn is_customer_initiated_mandate_payment(&self) -> bool {
        (self.customer_acceptance.is_some() || self.setup_mandate_details.is_some())
            && self.setup_future_usage == Some(common_enums::FutureUsage::OffSession)
    }

    pub fn get_metadata_as_object(&self) -> Option<SecretSerdeValue> {
        self.metadata.clone().and_then(|meta_data| match meta_data {
            serde_json::Value::Null
            | serde_json::Value::Bool(_)
            | serde_json::Value::Number(_)
            | serde_json::Value::String(_)
            | serde_json::Value::Array(_) => None,
            serde_json::Value::Object(_) => Some(meta_data.into()),
        })
    }

    // fn get_authentication_data(&self) -> Result<AuthenticationData, Error> {
    //     self.authentication_data
    //         .clone()
    //         .ok_or_else(missing_field_err("authentication_data"))
    // }

    // fn get_connector_mandate_request_reference_id(&self) -> Result<String, Error> {
    //     self.mandate_id
    //         .as_ref()
    //         .and_then(|mandate_ids| match &mandate_ids.mandate_reference_id {
    //             Some(MandateReferenceId::ConnectorMandateId(connector_mandate_ids)) => {
    //                 connector_mandate_ids.get_connector_mandate_request_reference_id()
    //             }
    //             Some(MandateReferenceId::NetworkMandateId(_))
    //             | None
    //             | Some(MandateReferenceId::NetworkTokenWithNTI(_)) => None,
    //         })
    //         .ok_or_else(missing_field_err("connector_mandate_request_reference_id"))
    // }

    pub fn set_session_token(mut self, session_token: Option<String>) -> Self {
        self.session_token = session_token;
        self
    }

    pub fn set_access_token(mut self, access_token: Option<String>) -> Self {
        self.access_token = access_token.map(|token| AccessTokenResponseData {
            access_token: token,
            token_type: None,
            expires_in: None,
        });
        self
    }

    pub fn get_access_token_optional(&self) -> Option<&String> {
        self.access_token
            .as_ref()
            .map(|token_data| &token_data.access_token)
    }

    pub fn get_connector_testing_data(&self) -> Option<SecretSerdeValue> {
        self.connector_testing_data.clone()
    }
}

#[derive(Debug, Clone, Default, Serialize, Deserialize)]
pub enum ResponseId {
    ConnectorTransactionId(String),
    EncodedData(String),
    #[default]
    NoResponseId,
}
impl ResponseId {
    pub fn get_connector_transaction_id(
        &self,
    ) -> errors::CustomResult<String, errors::ValidationError> {
        match self {
            Self::ConnectorTransactionId(txn_id) => Ok(txn_id.to_string()),
            _ => Err(errors::ValidationError::IncorrectValueProvided {
                field_name: "connector_transaction_id",
            })
            .attach_printable("Expected connector transaction ID not found"),
        }
    }
}

#[derive(Debug, Clone, Serialize, Deserialize)]
pub enum PaymentsResponseData {
    TransactionResponse {
        resource_id: ResponseId,
        redirection_data: Option<Box<RedirectForm>>,
        connector_metadata: Option<serde_json::Value>,
        mandate_reference: Option<Box<MandateReference>>,
        network_txn_id: Option<String>,
        connector_response_reference_id: Option<String>,
        incremental_authorization_allowed: Option<bool>,
        status_code: u16,
    },
    SdkSessionTokenResponse {
        session_token: SessionToken,
        status_code: u16,
    },
    PreAuthenticateResponse {
        /// For Device Data Collection
        redirection_data: Option<Box<RedirectForm>>,
        connector_response_reference_id: Option<String>,
        status_code: u16,
    },
    AuthenticateResponse {
        /// For friction flow
        redirection_data: Option<Box<RedirectForm>>,
        /// For frictionles flow
        authentication_data: Option<router_request_types::AuthenticationData>,
        connector_response_reference_id: Option<String>,
        status_code: u16,
    },
    PostAuthenticateResponse {
        authentication_data: Option<router_request_types::AuthenticationData>,
        connector_response_reference_id: Option<String>,
        status_code: u16,
    },
}

#[derive(Serialize, Deserialize, Debug, Clone)]
pub struct MandateReference {
    pub connector_mandate_id: Option<String>,
    pub payment_method_id: Option<String>,
}

#[derive(Debug, Clone)]
pub struct PaymentCreateOrderData {
    pub amount: MinorUnit,
    pub currency: Currency,
    pub integrity_object: Option<CreateOrderIntegrityObject>,
    pub metadata: Option<serde_json::Value>,
    pub webhook_url: Option<String>,
}

#[derive(Debug, Clone)]
pub struct PaymentCreateOrderResponse {
    pub order_id: String,
}

#[derive(Debug, Clone)]
pub struct PaymentMethodTokenizationData<T: PaymentMethodDataTypes> {
    pub payment_method_data: payment_method_data::PaymentMethodData<T>,
    pub browser_info: Option<BrowserInformation>,
    pub currency: Currency,
    pub amount: MinorUnit,
    pub capture_method: Option<common_enums::CaptureMethod>,
    pub customer_acceptance: Option<CustomerAcceptance>,
    pub setup_future_usage: Option<common_enums::FutureUsage>,
    pub setup_mandate_details: Option<MandateData>,
    pub mandate_id: Option<MandateIds>,
    pub integrity_object: Option<PaymentMethodTokenIntegrityObject>,
    pub split_payments: Option<SplitPaymentsRequest>,
}

#[derive(Debug, Clone)]
pub struct PaymentMethodTokenResponse {
    pub token: String,
}

#[derive(Debug, Clone)]
pub struct PaymentsPreAuthenticateData<T: PaymentMethodDataTypes> {
    pub payment_method_data: Option<payment_method_data::PaymentMethodData<T>>,
    pub amount: MinorUnit,
    pub email: Option<Email>,
    pub currency: Option<Currency>,
    pub payment_method_type: Option<PaymentMethodType>,
    pub router_return_url: Option<Url>,
    pub continue_redirection_url: Option<Url>,
    pub browser_info: Option<BrowserInformation>,
    pub enrolled_for_3ds: bool,
    pub redirect_response: Option<ContinueRedirectionResponse>,
}

#[derive(Debug, Clone)]
pub struct PaymentsAuthenticateData<T: PaymentMethodDataTypes> {
    pub payment_method_data: Option<payment_method_data::PaymentMethodData<T>>,
    pub amount: MinorUnit,
    pub email: Option<Email>,
    pub currency: Option<Currency>,
    pub payment_method_type: Option<PaymentMethodType>,
    pub router_return_url: Option<Url>,
    pub continue_redirection_url: Option<Url>,
    pub browser_info: Option<BrowserInformation>,
    pub enrolled_for_3ds: bool,
    pub redirect_response: Option<ContinueRedirectionResponse>,
}

#[derive(Debug, Clone)]
pub struct PaymentsSdkSessionTokenData {
    pub amount: MinorUnit,
    pub currency: common_enums::Currency,
    pub country: Option<common_enums::CountryAlpha2>,
    pub order_details: Option<Vec<OrderDetailsWithAmount>>,
    pub email: Option<Email>,
    // Minor Unit amount for amount frame work
    pub minor_amount: MinorUnit,
    pub customer_name: Option<Secret<String>>,
    pub order_tax_amount: Option<MinorUnit>,
    pub shipping_cost: Option<MinorUnit>,
    /// The specific payment method type for which the session token is being generated
    pub payment_method_type: Option<common_enums::PaymentMethodType>,
}

#[derive(Debug, Clone)]
pub struct PaymentsPostAuthenticateData<T: PaymentMethodDataTypes> {
    pub payment_method_data: Option<payment_method_data::PaymentMethodData<T>>,
    pub amount: MinorUnit,
    pub email: Option<Email>,
    pub currency: Option<Currency>,
    pub payment_method_type: Option<PaymentMethodType>,
    pub router_return_url: Option<Url>,
    pub continue_redirection_url: Option<Url>,
    pub browser_info: Option<BrowserInformation>,
    pub enrolled_for_3ds: bool,
    pub redirect_response: Option<ContinueRedirectionResponse>,
}

#[derive(Debug, Clone)]
pub struct ContinueRedirectionResponse {
    pub params: Option<Secret<String>>,
    pub payload: Option<SecretSerdeValue>,
}

#[derive(Debug, Clone)]
pub struct SessionTokenRequestData {
    pub amount: MinorUnit,
    pub currency: Currency,
    pub browser_info: Option<BrowserInformation>,
}

impl SessionTokenRequestData {
    pub fn get_browser_info(&self) -> Result<BrowserInformation, Error> {
        self.browser_info
            .clone()
            .ok_or_else(missing_field_err("browser_info"))
    }
}

#[derive(Debug, Clone)]
pub struct SessionTokenResponseData {
    pub session_token: String,
}

#[derive(Debug, Clone)]
pub struct AccessTokenRequestData {
    pub grant_type: String,
}

#[derive(Clone, Debug, Default, Serialize, Deserialize)]
pub struct AccessTokenResponseData {
    pub access_token: String,
    pub token_type: Option<String>,
    pub expires_in: Option<i64>,
}

#[derive(Debug, Clone)]
pub struct ConnectorCustomerData {
    pub customer_id: Option<Secret<String>>,
    pub email: Option<Secret<Email>>,
    pub name: Option<Secret<String>>,
    pub description: Option<String>,
    pub phone: Option<Secret<String>>,
    pub preprocessing_id: Option<String>,
    pub split_payments: Option<SplitPaymentsRequest>,
}

#[derive(Debug, Clone)]
pub struct ConnectorCustomerResponse {
    pub connector_customer_id: String,
}

#[derive(Debug, Default, Clone)]
pub struct RefundSyncData {
    pub connector_transaction_id: String,
    pub connector_refund_id: String,
    pub reason: Option<String>,
    pub refund_connector_metadata: Option<common_utils::pii::SecretSerdeValue>,
    pub refund_status: common_enums::RefundStatus,
    pub all_keys_required: Option<bool>,
    pub integrity_object: Option<RefundSyncIntegrityObject>,
    pub browser_info: Option<BrowserInformation>,
    /// Charges associated with the payment
    pub split_refunds: Option<SplitRefundsRequest>,
    pub merchant_account_metadata: Option<common_utils::pii::SecretSerdeValue>,
}

impl RefundSyncData {
    pub fn get_optional_language_from_browser_info(&self) -> Option<String> {
        self.browser_info
            .clone()
            .and_then(|browser_info| browser_info.language)
    }
}

#[derive(Debug, Clone)]
pub struct RefundsResponseData {
    pub connector_refund_id: String,
    pub refund_status: common_enums::RefundStatus,
    pub status_code: u16,
}

#[derive(Debug, Clone)]
pub struct RefundFlowData {
    pub status: common_enums::RefundStatus,
    pub refund_id: Option<String>,
    pub connectors: Connectors,
    pub connector_request_reference_id: String,
    pub raw_connector_response: Option<Secret<String>>,
    pub connector_response_headers: Option<http::HeaderMap>,
    pub raw_connector_request: Option<Secret<String>>,
    pub access_token: Option<AccessTokenResponseData>,
    pub connector_meta_data: Option<SecretSerdeValue>,
    pub test_mode: Option<bool>,
    pub payment_method: Option<PaymentMethod>,
}

impl RawConnectorRequestResponse for RefundFlowData {
    fn set_raw_connector_response(&mut self, response: Option<Secret<String>>) {
        self.raw_connector_response = response;
    }

    fn get_raw_connector_response(&self) -> Option<Secret<String>> {
        self.raw_connector_response.clone()
    }

    fn get_raw_connector_request(&self) -> Option<Secret<String>> {
        self.raw_connector_request.clone()
    }

    fn set_raw_connector_request(&mut self, request: Option<Secret<String>>) {
        self.raw_connector_request = request;
    }
}

impl ConnectorResponseHeaders for RefundFlowData {
    fn set_connector_response_headers(&mut self, headers: Option<http::HeaderMap>) {
        self.connector_response_headers = headers;
    }

    fn get_connector_response_headers(&self) -> Option<&http::HeaderMap> {
        self.connector_response_headers.as_ref()
    }
}

impl RefundFlowData {
    pub fn get_access_token(&self) -> Result<String, Error> {
        self.access_token
            .as_ref()
            .map(|token_data| token_data.access_token.clone())
            .ok_or_else(missing_field_err("access_token"))
    }

    pub fn get_access_token_data(&self) -> Result<AccessTokenResponseData, Error> {
        self.access_token
            .clone()
            .ok_or_else(missing_field_err("access_token"))
    }

    pub fn set_access_token(mut self, access_token: Option<AccessTokenResponseData>) -> Self {
        self.access_token = access_token;
        self
    }
}

#[derive(Debug, Clone)]
pub struct WebhookDetailsResponse {
    pub resource_id: Option<ResponseId>,
    pub status: common_enums::AttemptStatus,
    pub connector_response_reference_id: Option<String>,
    pub mandate_reference: Option<Box<MandateReference>>,
    pub error_code: Option<String>,
    pub error_message: Option<String>,
    pub error_reason: Option<String>,
    pub raw_connector_response: Option<String>,
    pub status_code: u16,
    pub response_headers: Option<http::HeaderMap>,
    pub transformation_status: common_enums::WebhookTransformationStatus,
    pub amount_captured: Option<i64>,
    // minor amount for amount framework
    pub minor_amount_captured: Option<MinorUnit>,
    pub network_txn_id: Option<String>,
}

#[derive(Debug, Clone)]
pub struct RefundWebhookDetailsResponse {
    pub connector_refund_id: Option<String>,
    pub status: common_enums::RefundStatus,
    pub connector_response_reference_id: Option<String>,
    pub error_code: Option<String>,
    pub error_message: Option<String>,
    pub raw_connector_response: Option<String>,
    pub status_code: u16,
    pub response_headers: Option<http::HeaderMap>,
}

#[derive(Debug, Clone)]
pub struct DisputeWebhookDetailsResponse {
    pub amount: StringMinorUnit,
    pub currency: common_enums::enums::Currency,
    pub dispute_id: String,
    pub status: common_enums::DisputeStatus,
    pub stage: common_enums::DisputeStage,
    pub connector_response_reference_id: Option<String>,
    pub dispute_message: Option<String>,
    pub raw_connector_response: Option<String>,
    pub status_code: u16,
    pub response_headers: Option<http::HeaderMap>,
    /// connector_reason
    pub connector_reason_code: Option<String>,
}

#[derive(Debug, Clone, PartialEq, Eq)]
pub enum HttpMethod {
    Options,
    Get,
    Post,
    Put,
    Delete,
    Head,
    Trace,
    Connect,
    Patch,
}

#[derive(Debug, Clone)]
pub struct RequestDetails {
    pub method: HttpMethod,
    pub uri: Option<String>,
    pub headers: HashMap<String, String>,
    pub body: Vec<u8>,
    pub query_params: Option<String>,
}

#[derive(Debug, Clone)]
pub struct ConnectorWebhookSecrets {
    pub secret: Vec<u8>,
    pub additional_secret: Option<hyperswitch_masking::Secret<String>>,
}

#[derive(Debug, Clone, PartialEq)]
pub enum EventType {
    // Payment intent events
    PaymentIntentFailure,
    PaymentIntentSuccess,
    PaymentIntentProcessing,
    PaymentIntentPartiallyFunded,
    PaymentIntentCancelled,
    PaymentIntentCancelFailure,
    PaymentIntentAuthorizationSuccess,
    PaymentIntentAuthorizationFailure,
    PaymentIntentCaptureSuccess,
    PaymentIntentCaptureFailure,
    PaymentIntentExpired,
    PaymentActionRequired,

    // Source events
    SourceChargeable,
    SourceTransactionCreated,

    // Refund events
    RefundFailure,
    RefundSuccess,

    // Dispute events
    DisputeOpened,
    DisputeExpired,
    DisputeAccepted,
    DisputeCancelled,
    DisputeChallenged,
    DisputeWon,
    DisputeLost,

    // Mandate events
    MandateActive,
    MandateRevoked,

    // Misc events
    EndpointVerification,
    ExternalAuthenticationAres,
    FrmApproved,
    FrmRejected,

    // Payout events
    PayoutSuccess,
    PayoutFailure,
    PayoutProcessing,
    PayoutCancelled,
    PayoutCreated,
    PayoutExpired,
    PayoutReversed,

    // Recovery events
    RecoveryPaymentFailure,
    RecoveryPaymentSuccess,
    RecoveryPaymentPending,
    RecoveryInvoiceCancel,
    IncomingWebhookEventUnspecified,

    // Legacy broad categories (for backward compatibility)
    Payment,
    Refund,
    Dispute,
}

impl EventType {
    /// Returns true if this event type is payment-related
    pub fn is_payment_event(&self) -> bool {
        matches!(
            self,
            Self::PaymentIntentFailure
                | Self::PaymentIntentSuccess
                | Self::PaymentIntentProcessing
                | Self::PaymentIntentPartiallyFunded
                | Self::PaymentIntentCancelled
                | Self::PaymentIntentCancelFailure
                | Self::PaymentIntentAuthorizationSuccess
                | Self::PaymentIntentAuthorizationFailure
                | Self::PaymentIntentCaptureSuccess
                | Self::PaymentIntentCaptureFailure
                | Self::PaymentIntentExpired
                | Self::PaymentActionRequired
                | Self::SourceChargeable
                | Self::SourceTransactionCreated
                | Self::Payment
        )
    }

    /// Returns true if this event type is refund-related
    pub fn is_refund_event(&self) -> bool {
        matches!(
            self,
            Self::RefundFailure | Self::RefundSuccess | Self::Refund
        )
    }

    /// Returns true if this event type is dispute-related
    pub fn is_dispute_event(&self) -> bool {
        matches!(
            self,
            Self::DisputeOpened
                | Self::DisputeExpired
                | Self::DisputeAccepted
                | Self::DisputeCancelled
                | Self::DisputeChallenged
                | Self::DisputeWon
                | Self::DisputeLost
                | Self::Dispute
        )
    }

    /// Returns true if this event type is mandate-related
    pub fn is_mandate_event(&self) -> bool {
        matches!(self, Self::MandateActive | Self::MandateRevoked)
    }

    /// Returns true if this event type is payout-related
    pub fn is_payout_event(&self) -> bool {
        matches!(
            self,
            Self::PayoutSuccess
                | Self::PayoutFailure
                | Self::PayoutProcessing
                | Self::PayoutCancelled
                | Self::PayoutCreated
                | Self::PayoutExpired
                | Self::PayoutReversed
        )
    }

    /// Returns true if this event type is recovery-related
    pub fn is_recovery_event(&self) -> bool {
        matches!(
            self,
            Self::RecoveryPaymentFailure
                | Self::RecoveryPaymentSuccess
                | Self::RecoveryPaymentPending
                | Self::RecoveryInvoiceCancel
        )
    }

    /// Returns true if this event type is miscellaneous
    pub fn is_misc_event(&self) -> bool {
        matches!(
            self,
            Self::EndpointVerification
                | Self::ExternalAuthenticationAres
                | Self::FrmApproved
                | Self::FrmRejected
                | Self::IncomingWebhookEventUnspecified
        )
    }
}

impl ForeignTryFrom<grpc_api_types::payments::WebhookEventType> for EventType {
    type Error = ApplicationErrorResponse;

    fn foreign_try_from(
        value: grpc_api_types::payments::WebhookEventType,
    ) -> Result<Self, error_stack::Report<Self::Error>> {
        match value {
            grpc_api_types::payments::WebhookEventType::PaymentIntentFailure => {
                Ok(Self::PaymentIntentFailure)
            }
            grpc_api_types::payments::WebhookEventType::PaymentIntentSuccess => {
                Ok(Self::PaymentIntentSuccess)
            }
            grpc_api_types::payments::WebhookEventType::PaymentIntentProcessing => {
                Ok(Self::PaymentIntentProcessing)
            }
            grpc_api_types::payments::WebhookEventType::PaymentIntentPartiallyFunded => {
                Ok(Self::PaymentIntentPartiallyFunded)
            }
            grpc_api_types::payments::WebhookEventType::PaymentIntentCancelled => {
                Ok(Self::PaymentIntentCancelled)
            }
            grpc_api_types::payments::WebhookEventType::PaymentIntentCancelFailure => {
                Ok(Self::PaymentIntentCancelFailure)
            }
            grpc_api_types::payments::WebhookEventType::PaymentIntentAuthorizationSuccess => {
                Ok(Self::PaymentIntentAuthorizationSuccess)
            }
            grpc_api_types::payments::WebhookEventType::PaymentIntentAuthorizationFailure => {
                Ok(Self::PaymentIntentAuthorizationFailure)
            }
            grpc_api_types::payments::WebhookEventType::PaymentIntentCaptureSuccess => {
                Ok(Self::PaymentIntentCaptureSuccess)
            }
            grpc_api_types::payments::WebhookEventType::PaymentIntentCaptureFailure => {
                Ok(Self::PaymentIntentCaptureFailure)
            }
            grpc_api_types::payments::WebhookEventType::PaymentIntentExpired => {
                Ok(Self::PaymentIntentExpired)
            }
            grpc_api_types::payments::WebhookEventType::PaymentActionRequired => {
                Ok(Self::PaymentActionRequired)
            }
            grpc_api_types::payments::WebhookEventType::SourceChargeable => {
                Ok(Self::SourceChargeable)
            }
            grpc_api_types::payments::WebhookEventType::SourceTransactionCreated => {
                Ok(Self::SourceTransactionCreated)
            }
            grpc_api_types::payments::WebhookEventType::WebhookRefundFailure => {
                Ok(Self::RefundFailure)
            }
            grpc_api_types::payments::WebhookEventType::WebhookRefundSuccess => {
                Ok(Self::RefundSuccess)
            }
            grpc_api_types::payments::WebhookEventType::WebhookDisputeOpened => {
                Ok(Self::DisputeOpened)
            }
            grpc_api_types::payments::WebhookEventType::WebhookDisputeExpired => {
                Ok(Self::DisputeExpired)
            }
            grpc_api_types::payments::WebhookEventType::WebhookDisputeAccepted => {
                Ok(Self::DisputeAccepted)
            }
            grpc_api_types::payments::WebhookEventType::WebhookDisputeCancelled => {
                Ok(Self::DisputeCancelled)
            }
            grpc_api_types::payments::WebhookEventType::WebhookDisputeChallenged => {
                Ok(Self::DisputeChallenged)
            }
            grpc_api_types::payments::WebhookEventType::WebhookDisputeWon => Ok(Self::DisputeWon),
            grpc_api_types::payments::WebhookEventType::WebhookDisputeLost => Ok(Self::DisputeLost),
            grpc_api_types::payments::WebhookEventType::MandateActive => Ok(Self::MandateActive),
            grpc_api_types::payments::WebhookEventType::MandateRevoked => Ok(Self::MandateRevoked),
            grpc_api_types::payments::WebhookEventType::EndpointVerification => {
                Ok(Self::EndpointVerification)
            }
            grpc_api_types::payments::WebhookEventType::ExternalAuthenticationAres => {
                Ok(Self::ExternalAuthenticationAres)
            }
            grpc_api_types::payments::WebhookEventType::FrmApproved => Ok(Self::FrmApproved),
            grpc_api_types::payments::WebhookEventType::FrmRejected => Ok(Self::FrmRejected),
            grpc_api_types::payments::WebhookEventType::PayoutSuccess => Ok(Self::PayoutSuccess),
            grpc_api_types::payments::WebhookEventType::PayoutFailure => Ok(Self::PayoutFailure),
            grpc_api_types::payments::WebhookEventType::PayoutProcessing => {
                Ok(Self::PayoutProcessing)
            }
            grpc_api_types::payments::WebhookEventType::PayoutCancelled => {
                Ok(Self::PayoutCancelled)
            }
            grpc_api_types::payments::WebhookEventType::PayoutCreated => Ok(Self::PayoutCreated),
            grpc_api_types::payments::WebhookEventType::PayoutExpired => Ok(Self::PayoutExpired),
            grpc_api_types::payments::WebhookEventType::PayoutReversed => Ok(Self::PayoutReversed),
            grpc_api_types::payments::WebhookEventType::RecoveryPaymentFailure => {
                Ok(Self::RecoveryPaymentFailure)
            }
            grpc_api_types::payments::WebhookEventType::RecoveryPaymentSuccess => {
                Ok(Self::RecoveryPaymentSuccess)
            }
            grpc_api_types::payments::WebhookEventType::RecoveryPaymentPending => {
                Ok(Self::RecoveryPaymentPending)
            }
            grpc_api_types::payments::WebhookEventType::RecoveryInvoiceCancel => {
                Ok(Self::RecoveryInvoiceCancel)
            }
            grpc_api_types::payments::WebhookEventType::IncomingWebhookEventUnspecified => {
                Ok(Self::IncomingWebhookEventUnspecified)
            }
        }
    }
}

impl ForeignTryFrom<EventType> for grpc_api_types::payments::WebhookEventType {
    type Error = ApplicationErrorResponse;

    fn foreign_try_from(value: EventType) -> Result<Self, error_stack::Report<Self::Error>> {
        match value {
            EventType::PaymentIntentFailure => Ok(Self::PaymentIntentFailure),
            EventType::PaymentIntentSuccess => Ok(Self::PaymentIntentSuccess),
            EventType::PaymentIntentProcessing => Ok(Self::PaymentIntentProcessing),
            EventType::PaymentIntentPartiallyFunded => Ok(Self::PaymentIntentPartiallyFunded),
            EventType::PaymentIntentCancelled => Ok(Self::PaymentIntentCancelled),
            EventType::PaymentIntentCancelFailure => Ok(Self::PaymentIntentCancelFailure),
            EventType::PaymentIntentAuthorizationSuccess => {
                Ok(Self::PaymentIntentAuthorizationSuccess)
            }
            EventType::PaymentIntentAuthorizationFailure => {
                Ok(Self::PaymentIntentAuthorizationFailure)
            }
            EventType::PaymentIntentCaptureSuccess => Ok(Self::PaymentIntentCaptureSuccess),
            EventType::PaymentIntentCaptureFailure => Ok(Self::PaymentIntentCaptureFailure),
            EventType::PaymentIntentExpired => Ok(Self::PaymentIntentExpired),
            EventType::PaymentActionRequired => Ok(Self::PaymentActionRequired),
            EventType::SourceChargeable => Ok(Self::SourceChargeable),
            EventType::SourceTransactionCreated => Ok(Self::SourceTransactionCreated),
            EventType::RefundFailure => Ok(Self::WebhookRefundFailure),
            EventType::RefundSuccess => Ok(Self::WebhookRefundSuccess),
            EventType::DisputeOpened => Ok(Self::WebhookDisputeOpened),
            EventType::DisputeExpired => Ok(Self::WebhookDisputeExpired),
            EventType::DisputeAccepted => Ok(Self::WebhookDisputeAccepted),
            EventType::DisputeCancelled => Ok(Self::WebhookDisputeCancelled),
            EventType::DisputeChallenged => Ok(Self::WebhookDisputeChallenged),
            EventType::DisputeWon => Ok(Self::WebhookDisputeWon),
            EventType::DisputeLost => Ok(Self::WebhookDisputeLost),
            EventType::MandateActive => Ok(Self::MandateActive),
            EventType::MandateRevoked => Ok(Self::MandateRevoked),
            EventType::EndpointVerification => Ok(Self::EndpointVerification),
            EventType::ExternalAuthenticationAres => Ok(Self::ExternalAuthenticationAres),
            EventType::FrmApproved => Ok(Self::FrmApproved),
            EventType::FrmRejected => Ok(Self::FrmRejected),
            EventType::PayoutSuccess => Ok(Self::PayoutSuccess),
            EventType::PayoutFailure => Ok(Self::PayoutFailure),
            EventType::PayoutProcessing => Ok(Self::PayoutProcessing),
            EventType::PayoutCancelled => Ok(Self::PayoutCancelled),
            EventType::PayoutCreated => Ok(Self::PayoutCreated),
            EventType::PayoutExpired => Ok(Self::PayoutExpired),
            EventType::PayoutReversed => Ok(Self::PayoutReversed),
            EventType::RecoveryPaymentFailure => Ok(Self::RecoveryPaymentFailure),
            EventType::RecoveryPaymentSuccess => Ok(Self::RecoveryPaymentSuccess),
            EventType::RecoveryPaymentPending => Ok(Self::RecoveryPaymentPending),
            EventType::RecoveryInvoiceCancel => Ok(Self::RecoveryInvoiceCancel),
            EventType::IncomingWebhookEventUnspecified => Ok(Self::IncomingWebhookEventUnspecified),

            // Legacy broad categories (for backward compatibility)
            EventType::Payment => Ok(Self::PaymentIntentSuccess), // Map broad Payment to PaymentIntentSuccess
            EventType::Refund => Ok(Self::WebhookRefundSuccess), // Map broad Refund to WebhookRefundSuccess
            EventType::Dispute => Ok(Self::WebhookDisputeOpened), // Map broad Dispute to WebhookDisputeOpened
        }
    }
}

impl ForeignTryFrom<grpc_api_types::payments::HttpMethod> for HttpMethod {
    type Error = ApplicationErrorResponse;

    fn foreign_try_from(
        value: grpc_api_types::payments::HttpMethod,
    ) -> Result<Self, error_stack::Report<Self::Error>> {
        match value {
            grpc_api_types::payments::HttpMethod::Unspecified => Ok(Self::Get), // Default
            grpc_api_types::payments::HttpMethod::Get => Ok(Self::Get),
            grpc_api_types::payments::HttpMethod::Post => Ok(Self::Post),
            grpc_api_types::payments::HttpMethod::Put => Ok(Self::Put),
            grpc_api_types::payments::HttpMethod::Delete => Ok(Self::Delete),
        }
    }
}

impl ForeignTryFrom<grpc_api_types::payments::RequestDetails> for RequestDetails {
    type Error = ApplicationErrorResponse;

    fn foreign_try_from(
        value: grpc_api_types::payments::RequestDetails,
    ) -> Result<Self, error_stack::Report<Self::Error>> {
        let method = HttpMethod::foreign_try_from(value.method())?;

        Ok(Self {
            method,
            uri: value.uri,
            headers: value.headers,
            body: value.body,
            query_params: value.query_params,
        })
    }
}

impl ForeignTryFrom<grpc_api_types::payments::WebhookSecrets> for ConnectorWebhookSecrets {
    type Error = ApplicationErrorResponse;

    fn foreign_try_from(
        value: grpc_api_types::payments::WebhookSecrets,
    ) -> Result<Self, error_stack::Report<Self::Error>> {
        Ok(Self {
            secret: value.secret.into(),
            additional_secret: value.additional_secret.map(Secret::new),
        })
    }
}

#[derive(Debug, Default, Clone)]
pub struct RefundsData {
    pub refund_id: String,
    pub connector_transaction_id: String,
    pub connector_refund_id: Option<String>,
    pub currency: Currency,
    pub payment_amount: i64,
    pub reason: Option<String>,
    pub webhook_url: Option<String>,
    pub refund_amount: i64,
    pub connector_metadata: Option<serde_json::Value>,
    pub refund_connector_metadata: Option<common_utils::pii::SecretSerdeValue>,
    pub minor_payment_amount: MinorUnit,
    pub minor_refund_amount: MinorUnit,
    pub refund_status: common_enums::RefundStatus,
    pub merchant_account_id: Option<String>,
    pub capture_method: Option<common_enums::CaptureMethod>,
    pub integrity_object: Option<RefundIntegrityObject>,
    pub browser_info: Option<BrowserInformation>,
    /// Charges associated with the payment
    pub split_refunds: Option<SplitRefundsRequest>,
    pub merchant_account_metadata: Option<common_utils::pii::SecretSerdeValue>,
}

impl RefundsData {
    #[track_caller]
    pub fn get_connector_refund_id(&self) -> Result<String, Error> {
        self.connector_refund_id
            .clone()
            .get_required_value("connector_refund_id")
            .change_context(ConnectorError::MissingConnectorTransactionID)
    }
    pub fn get_webhook_url(&self) -> Result<String, Error> {
        self.webhook_url
            .clone()
            .ok_or_else(missing_field_err("webhook_url"))
    }
    pub fn get_connector_metadata(&self) -> Result<serde_json::Value, Error> {
        self.connector_metadata
            .clone()
            .ok_or_else(missing_field_err("connector_metadata"))
    }
    pub fn get_optional_language_from_browser_info(&self) -> Option<String> {
        self.browser_info
            .clone()
            .and_then(|browser_info| browser_info.language)
    }
    pub fn get_ip_address_as_optional(&self) -> Option<Secret<String, IpAddress>> {
        self.browser_info.clone().and_then(|browser_info| {
            browser_info
                .ip_address
                .map(|ip| Secret::new(ip.to_string()))
        })
    }

    pub fn get_ip_address(&self) -> Result<Secret<String, IpAddress>, Error> {
        self.get_ip_address_as_optional()
            .ok_or_else(missing_field_err("browser_info.ip_address"))
    }
}

#[derive(Debug, Clone, Default)]
pub struct MultipleCaptureRequestData {
    pub capture_sequence: i64,
    pub capture_reference: String,
}

#[derive(Debug, Default, Clone)]
pub struct PaymentsCaptureData {
    pub amount_to_capture: i64,
    pub minor_amount_to_capture: MinorUnit,
    pub currency: Currency,
    pub connector_transaction_id: ResponseId,
    pub multiple_capture_data: Option<MultipleCaptureRequestData>,
    pub connector_metadata: Option<serde_json::Value>,
    pub integrity_object: Option<CaptureIntegrityObject>,
    pub browser_info: Option<BrowserInformation>,
    pub capture_method: Option<common_enums::CaptureMethod>,
}

impl PaymentsCaptureData {
    pub fn is_multiple_capture(&self) -> bool {
        self.multiple_capture_data.is_some()
    }
    pub fn get_connector_transaction_id(&self) -> CustomResult<String, ConnectorError> {
        match self.connector_transaction_id.clone() {
            ResponseId::ConnectorTransactionId(txn_id) => Ok(txn_id),
            _ => Err(errors::ValidationError::IncorrectValueProvided {
                field_name: "connector_transaction_id",
            })
            .attach_printable("Expected connector transaction ID not found")
            .change_context(ConnectorError::MissingConnectorTransactionID)?,
        }
    }
    pub fn get_optional_language_from_browser_info(&self) -> Option<String> {
        self.browser_info
            .clone()
            .and_then(|browser_info| browser_info.language)
    }
    pub fn get_ip_address_as_optional(&self) -> Option<Secret<String, IpAddress>> {
        self.browser_info.clone().and_then(|browser_info| {
            browser_info
                .ip_address
                .map(|ip| Secret::new(ip.to_string()))
        })
    }

    pub fn get_ip_address(&self) -> Result<Secret<String, IpAddress>, Error> {
        self.get_ip_address_as_optional()
            .ok_or_else(missing_field_err("browser_info.ip_address"))
    }
}

#[derive(Debug, Clone)]
pub struct SetupMandateRequestData<T: PaymentMethodDataTypes> {
    pub currency: Currency,
    pub payment_method_data: payment_method_data::PaymentMethodData<T>,
    pub amount: Option<i64>,
    pub confirm: bool,
    pub statement_descriptor_suffix: Option<String>,
    pub statement_descriptor: Option<String>,
    pub customer_acceptance: Option<CustomerAcceptance>,
    pub mandate_id: Option<MandateIds>,
    pub setup_future_usage: Option<common_enums::FutureUsage>,
    pub off_session: Option<bool>,
    pub setup_mandate_details: Option<MandateData>,
    pub router_return_url: Option<String>,
    pub webhook_url: Option<String>,
    pub browser_info: Option<BrowserInformation>,
    pub email: Option<common_utils::pii::Email>,
    pub customer_name: Option<String>,
    pub return_url: Option<String>,
    pub payment_method_type: Option<common_enums::PaymentMethodType>,
    pub request_incremental_authorization: bool,
    pub metadata: Option<serde_json::Value>,
    pub complete_authorize_url: Option<String>,
    pub capture_method: Option<common_enums::CaptureMethod>,
    pub merchant_order_reference_id: Option<String>,
    pub minor_amount: Option<MinorUnit>,
    pub shipping_cost: Option<MinorUnit>,
    pub customer_id: Option<common_utils::id_type::CustomerId>,
    pub integrity_object: Option<SetupMandateIntegrityObject>,
    pub merchant_account_metadata: Option<common_utils::pii::SecretSerdeValue>,
}

impl<T: PaymentMethodDataTypes> SetupMandateRequestData<T> {
    pub fn get_browser_info(&self) -> Result<BrowserInformation, Error> {
        self.browser_info
            .clone()
            .ok_or_else(missing_field_err("browser_info"))
    }
    pub fn get_email(&self) -> Result<Email, Error> {
        self.email.clone().ok_or_else(missing_field_err("email"))
    }
    pub fn is_card(&self) -> bool {
        matches!(self.payment_method_data, PaymentMethodData::Card(_))
    }
    pub fn get_optional_language_from_browser_info(&self) -> Option<String> {
        self.browser_info
            .clone()
            .and_then(|browser_info| browser_info.language)
    }
    pub fn get_webhook_url(&self) -> Result<String, Error> {
        self.webhook_url
            .clone()
            .ok_or_else(missing_field_err("webhook_url"))
    }
    pub fn get_router_return_url(&self) -> Result<String, Error> {
        self.router_return_url
            .clone()
            .ok_or_else(missing_field_err("return_url"))
    }
    pub fn get_ip_address_as_optional(&self) -> Option<Secret<String, IpAddress>> {
        self.browser_info.clone().and_then(|browser_info| {
            browser_info
                .ip_address
                .map(|ip| Secret::new(ip.to_string()))
        })
    }

    pub fn get_ip_address(&self) -> Result<Secret<String, IpAddress>, Error> {
        self.get_ip_address_as_optional()
            .ok_or_else(missing_field_err("browser_info.ip_address"))
    }
}

#[derive(Debug, Clone)]
pub struct RepeatPaymentData {
    pub mandate_reference: MandateReferenceId,
    pub amount: i64,
    pub minor_amount: MinorUnit,
    pub currency: Currency,
    pub merchant_order_reference_id: Option<String>,
    pub metadata: Option<SecretSerdeValue>,
    pub webhook_url: Option<String>,
    pub integrity_object: Option<RepeatPaymentIntegrityObject>,
    pub capture_method: Option<common_enums::CaptureMethod>,
    pub browser_info: Option<BrowserInformation>,
    pub email: Option<common_utils::pii::Email>,
    pub payment_method_type: Option<common_enums::PaymentMethodType>,
    pub merchant_account_metadata: Option<common_utils::pii::SecretSerdeValue>,
    pub off_session: Option<bool>,
    pub router_return_url: Option<String>,
    pub split_payments: Option<SplitPaymentsRequest>,
    pub recurring_mandate_payment_data: Option<router_data::RecurringMandatePaymentData>,
}

impl RepeatPaymentData {
    pub fn get_mandate_reference(&self) -> &MandateReferenceId {
        &self.mandate_reference
    }
    pub fn is_auto_capture(&self) -> Result<bool, Error> {
        match self.capture_method {
            Some(common_enums::CaptureMethod::Automatic)
            | None
            | Some(common_enums::CaptureMethod::SequentialAutomatic) => Ok(true),
            Some(common_enums::CaptureMethod::Manual) => Ok(false),
            Some(_) => Err(ConnectorError::CaptureMethodNotSupported.into()),
        }
    }
    pub fn get_optional_language_from_browser_info(&self) -> Option<String> {
        self.browser_info
            .clone()
            .and_then(|browser_info| browser_info.language)
    }
    pub fn get_webhook_url(&self) -> Result<String, Error> {
        self.webhook_url
            .clone()
            .ok_or_else(missing_field_err("webhook_url"))
    }
    pub fn get_email(&self) -> Result<Email, Error> {
        self.email.clone().ok_or_else(missing_field_err("email"))
    }
    pub fn get_recurring_mandate_payment_data(
        &self,
    ) -> Result<router_data::RecurringMandatePaymentData, Error> {
        self.recurring_mandate_payment_data
            .to_owned()
            .ok_or_else(missing_field_err("recurring_mandate_payment_data"))
    }
}

#[derive(Debug, Clone)]
pub struct AcceptDisputeData {
    pub connector_dispute_id: String,
    pub integrity_object: Option<AcceptDisputeIntegrityObject>,
}

#[derive(Debug, Clone)]
pub struct DisputeFlowData {
    pub dispute_id: Option<String>,
    pub connector_dispute_id: String,
    pub connectors: Connectors,
    pub defense_reason_code: Option<String>,
    pub connector_request_reference_id: String,
    pub raw_connector_response: Option<Secret<String>>,
    pub raw_connector_request: Option<Secret<String>>,
    pub connector_response_headers: Option<http::HeaderMap>,
}

impl RawConnectorRequestResponse for DisputeFlowData {
    fn set_raw_connector_response(&mut self, response: Option<Secret<String>>) {
        self.raw_connector_response = response;
    }

    fn get_raw_connector_response(&self) -> Option<Secret<String>> {
        self.raw_connector_response.clone()
    }

    fn set_raw_connector_request(&mut self, request: Option<Secret<String>>) {
        self.raw_connector_request = request;
    }

    fn get_raw_connector_request(&self) -> Option<Secret<String>> {
        self.raw_connector_request.clone()
    }
}

impl ConnectorResponseHeaders for DisputeFlowData {
    fn set_connector_response_headers(&mut self, headers: Option<http::HeaderMap>) {
        self.connector_response_headers = headers;
    }

    fn get_connector_response_headers(&self) -> Option<&http::HeaderMap> {
        self.connector_response_headers.as_ref()
    }
}

#[derive(Debug, Clone)]
pub struct DisputeResponseData {
    pub connector_dispute_id: String,
    pub dispute_status: DisputeStatus,
    pub connector_dispute_status: Option<String>,
    pub status_code: u16,
}

#[derive(Debug, Clone, Default)]
pub struct SubmitEvidenceData {
    pub dispute_id: Option<String>,
    pub connector_dispute_id: String,
    pub integrity_object: Option<SubmitEvidenceIntegrityObject>,
    pub access_activity_log: Option<String>,
    pub billing_address: Option<String>,

    pub cancellation_policy: Option<Vec<u8>>,
    pub cancellation_policy_file_type: Option<String>,
    pub cancellation_policy_provider_file_id: Option<String>,
    pub cancellation_policy_disclosure: Option<String>,
    pub cancellation_rebuttal: Option<String>,

    pub customer_communication: Option<Vec<u8>>,
    pub customer_communication_file_type: Option<String>,
    pub customer_communication_provider_file_id: Option<String>,
    pub customer_email_address: Option<String>,
    pub customer_name: Option<String>,
    pub customer_purchase_ip: Option<String>,

    pub customer_signature: Option<Vec<u8>>,
    pub customer_signature_file_type: Option<String>,
    pub customer_signature_provider_file_id: Option<String>,

    pub product_description: Option<String>,

    pub receipt: Option<Vec<u8>>,
    pub receipt_file_type: Option<String>,
    pub receipt_provider_file_id: Option<String>,

    pub refund_policy: Option<Vec<u8>>,
    pub refund_policy_file_type: Option<String>,
    pub refund_policy_provider_file_id: Option<String>,
    pub refund_policy_disclosure: Option<String>,
    pub refund_refusal_explanation: Option<String>,

    pub service_date: Option<String>,
    pub service_documentation: Option<Vec<u8>>,
    pub service_documentation_file_type: Option<String>,
    pub service_documentation_provider_file_id: Option<String>,

    pub shipping_address: Option<String>,
    pub shipping_carrier: Option<String>,
    pub shipping_date: Option<String>,
    pub shipping_documentation: Option<Vec<u8>>,
    pub shipping_documentation_file_type: Option<String>,
    pub shipping_documentation_provider_file_id: Option<String>,
    pub shipping_tracking_number: Option<String>,

    pub invoice_showing_distinct_transactions: Option<Vec<u8>>,
    pub invoice_showing_distinct_transactions_file_type: Option<String>,
    pub invoice_showing_distinct_transactions_provider_file_id: Option<String>,

    pub recurring_transaction_agreement: Option<Vec<u8>>,
    pub recurring_transaction_agreement_file_type: Option<String>,
    pub recurring_transaction_agreement_provider_file_id: Option<String>,

    pub uncategorized_file: Option<Vec<u8>>,
    pub uncategorized_file_type: Option<String>,
    pub uncategorized_file_provider_file_id: Option<String>,
    pub uncategorized_text: Option<String>,
}

/// The trait that provides specifications about the connector
pub trait ConnectorSpecifications {
    /// Details related to payment method supported by the connector
    fn get_supported_payment_methods(&self) -> Option<&'static SupportedPaymentMethods> {
        None
    }

    /// Supported webhooks flows
    fn get_supported_webhook_flows(&self) -> Option<&'static [EventClass]> {
        None
    }

    /// About the connector
    fn get_connector_about(&self) -> Option<&'static ConnectorInfo> {
        None
    }
}

#[macro_export]
macro_rules! capture_method_not_supported {
    ($connector:expr, $capture_method:expr) => {
        Err(errors::ConnectorError::NotSupported {
            message: format!("{} for selected payment method", $capture_method),
            connector: $connector,
        }
        .into())
    };
    ($connector:expr, $capture_method:expr, $payment_method_type:expr) => {
        Err(errors::ConnectorError::NotSupported {
            message: format!("{} for {}", $capture_method, $payment_method_type),
            connector: $connector,
        }
        .into())
    };
}

#[macro_export]
macro_rules! payment_method_not_supported {
    ($connector:expr, $payment_method:expr, $payment_method_type:expr) => {
        Err(errors::ConnectorError::NotSupported {
            message: format!(
                "Payment method {} with type {} is not supported",
                $payment_method, $payment_method_type
            ),
            connector: $connector,
        }
        .into())
    };
}

impl<T: PaymentMethodDataTypes> From<PaymentMethodData<T>> for PaymentMethodDataType {
    fn from(pm_data: PaymentMethodData<T>) -> Self {
        match pm_data {
            PaymentMethodData::Card(_) => Self::Card,
            PaymentMethodData::CardRedirect(card_redirect_data) => match card_redirect_data {
                payment_method_data::CardRedirectData::Knet {} => Self::Knet,
                payment_method_data::CardRedirectData::Benefit {} => Self::Benefit,
                payment_method_data::CardRedirectData::MomoAtm {} => Self::MomoAtm,
                payment_method_data::CardRedirectData::CardRedirect {} => Self::CardRedirect,
            },
            PaymentMethodData::Wallet(wallet_data) => match wallet_data {
                payment_method_data::WalletData::BluecodeRedirect { .. } => Self::Bluecode,
                payment_method_data::WalletData::AliPayQr(_) => Self::AliPayQr,
                payment_method_data::WalletData::AliPayRedirect(_) => Self::AliPayRedirect,
                payment_method_data::WalletData::AliPayHkRedirect(_) => Self::AliPayHkRedirect,
                payment_method_data::WalletData::MomoRedirect(_) => Self::MomoRedirect,
                payment_method_data::WalletData::KakaoPayRedirect(_) => Self::KakaoPayRedirect,
                payment_method_data::WalletData::GoPayRedirect(_) => Self::GoPayRedirect,
                payment_method_data::WalletData::GcashRedirect(_) => Self::GcashRedirect,
                payment_method_data::WalletData::ApplePay(_) => Self::ApplePay,
                payment_method_data::WalletData::ApplePayRedirect(_) => Self::ApplePayRedirect,
                payment_method_data::WalletData::ApplePayThirdPartySdk(_) => {
                    Self::ApplePayThirdPartySdk
                }
                payment_method_data::WalletData::DanaRedirect {} => Self::DanaRedirect,
                payment_method_data::WalletData::GooglePay(_) => Self::GooglePay,
                payment_method_data::WalletData::GooglePayRedirect(_) => Self::GooglePayRedirect,
                payment_method_data::WalletData::GooglePayThirdPartySdk(_) => {
                    Self::GooglePayThirdPartySdk
                }
                payment_method_data::WalletData::MbWayRedirect(_) => Self::MbWayRedirect,
                payment_method_data::WalletData::MobilePayRedirect(_) => Self::MobilePayRedirect,
                payment_method_data::WalletData::PaypalRedirect(_) => Self::PaypalRedirect,
                payment_method_data::WalletData::PaypalSdk(_) => Self::PaypalSdk,
                payment_method_data::WalletData::SamsungPay(_) => Self::SamsungPay,
                payment_method_data::WalletData::TwintRedirect {} => Self::TwintRedirect,
                payment_method_data::WalletData::VippsRedirect {} => Self::VippsRedirect,
                payment_method_data::WalletData::TouchNGoRedirect(_) => Self::TouchNGoRedirect,
                payment_method_data::WalletData::WeChatPayRedirect(_) => Self::WeChatPayRedirect,
                payment_method_data::WalletData::WeChatPayQr(_) => Self::WeChatPayQr,
                payment_method_data::WalletData::CashappQr(_) => Self::CashappQr,
                payment_method_data::WalletData::SwishQr(_) => Self::SwishQr,
                payment_method_data::WalletData::Mifinity(_) => Self::Mifinity,
                payment_method_data::WalletData::AmazonPayRedirect(_) => Self::AmazonPayRedirect,
                payment_method_data::WalletData::Paze(_) => Self::Paze,
                payment_method_data::WalletData::RevolutPay(_) => Self::RevolutPay,
            },
            PaymentMethodData::PayLater(pay_later_data) => match pay_later_data {
                payment_method_data::PayLaterData::KlarnaRedirect { .. } => Self::KlarnaRedirect,
                payment_method_data::PayLaterData::KlarnaSdk { .. } => Self::KlarnaSdk,
                payment_method_data::PayLaterData::AffirmRedirect {} => Self::AffirmRedirect,
                payment_method_data::PayLaterData::AfterpayClearpayRedirect { .. } => {
                    Self::AfterpayClearpayRedirect
                }
                payment_method_data::PayLaterData::PayBrightRedirect {} => Self::PayBrightRedirect,
                payment_method_data::PayLaterData::WalleyRedirect {} => Self::WalleyRedirect,
                payment_method_data::PayLaterData::AlmaRedirect {} => Self::AlmaRedirect,
                payment_method_data::PayLaterData::AtomeRedirect {} => Self::AtomeRedirect,
            },
            PaymentMethodData::BankRedirect(bank_redirect_data) => match bank_redirect_data {
                payment_method_data::BankRedirectData::BancontactCard { .. } => {
                    Self::BancontactCard
                }
                payment_method_data::BankRedirectData::Bizum {} => Self::Bizum,
                payment_method_data::BankRedirectData::Blik { .. } => Self::Blik,
                payment_method_data::BankRedirectData::Eps { .. } => Self::Eps,
                payment_method_data::BankRedirectData::Giropay { .. } => Self::Giropay,
                payment_method_data::BankRedirectData::Ideal { .. } => Self::Ideal,
                payment_method_data::BankRedirectData::Interac { .. } => Self::Interac,
                payment_method_data::BankRedirectData::OnlineBankingCzechRepublic { .. } => {
                    Self::OnlineBankingCzechRepublic
                }
                payment_method_data::BankRedirectData::OnlineBankingFinland { .. } => {
                    Self::OnlineBankingFinland
                }
                payment_method_data::BankRedirectData::OnlineBankingPoland { .. } => {
                    Self::OnlineBankingPoland
                }
                payment_method_data::BankRedirectData::OnlineBankingSlovakia { .. } => {
                    Self::OnlineBankingSlovakia
                }
                payment_method_data::BankRedirectData::OpenBankingUk { .. } => Self::OpenBankingUk,
                payment_method_data::BankRedirectData::Przelewy24 { .. } => Self::Przelewy24,
                payment_method_data::BankRedirectData::Sofort { .. } => Self::Sofort,
                payment_method_data::BankRedirectData::Trustly { .. } => Self::Trustly,
                payment_method_data::BankRedirectData::OnlineBankingFpx { .. } => {
                    Self::OnlineBankingFpx
                }
                payment_method_data::BankRedirectData::OnlineBankingThailand { .. } => {
                    Self::OnlineBankingThailand
                }
                payment_method_data::BankRedirectData::LocalBankRedirect {} => {
                    Self::LocalBankRedirect
                }
                payment_method_data::BankRedirectData::Eft { .. } => Self::Eft,
            },
            PaymentMethodData::BankDebit(bank_debit_data) => match bank_debit_data {
                payment_method_data::BankDebitData::AchBankDebit { .. } => Self::AchBankDebit,
                payment_method_data::BankDebitData::SepaBankDebit { .. } => Self::SepaBankDebit,
                payment_method_data::BankDebitData::BecsBankDebit { .. } => Self::BecsBankDebit,
                payment_method_data::BankDebitData::BacsBankDebit { .. } => Self::BacsBankDebit,
            },
            PaymentMethodData::BankTransfer(bank_transfer_data) => match *bank_transfer_data {
                payment_method_data::BankTransferData::AchBankTransfer { .. } => {
                    Self::AchBankTransfer
                }
                payment_method_data::BankTransferData::SepaBankTransfer { .. } => {
                    Self::SepaBankTransfer
                }
                payment_method_data::BankTransferData::BacsBankTransfer { .. } => {
                    Self::BacsBankTransfer
                }
                payment_method_data::BankTransferData::MultibancoBankTransfer { .. } => {
                    Self::MultibancoBankTransfer
                }
                payment_method_data::BankTransferData::PermataBankTransfer { .. } => {
                    Self::PermataBankTransfer
                }
                payment_method_data::BankTransferData::BcaBankTransfer { .. } => {
                    Self::BcaBankTransfer
                }
                payment_method_data::BankTransferData::BniVaBankTransfer { .. } => {
                    Self::BniVaBankTransfer
                }
                payment_method_data::BankTransferData::BriVaBankTransfer { .. } => {
                    Self::BriVaBankTransfer
                }
                payment_method_data::BankTransferData::CimbVaBankTransfer { .. } => {
                    Self::CimbVaBankTransfer
                }
                payment_method_data::BankTransferData::DanamonVaBankTransfer { .. } => {
                    Self::DanamonVaBankTransfer
                }
                payment_method_data::BankTransferData::MandiriVaBankTransfer { .. } => {
                    Self::MandiriVaBankTransfer
                }
                payment_method_data::BankTransferData::Pix { .. } => Self::Pix,
                payment_method_data::BankTransferData::Pse {} => Self::Pse,
                payment_method_data::BankTransferData::LocalBankTransfer { .. } => {
                    Self::LocalBankTransfer
                }
                payment_method_data::BankTransferData::InstantBankTransfer { .. } => {
                    Self::InstantBankTransfer
                }
                payment_method_data::BankTransferData::InstantBankTransferFinland { .. } => {
                    Self::InstantBankTransferFinland
                }
                payment_method_data::BankTransferData::InstantBankTransferPoland { .. } => {
                    Self::InstantBankTransferPoland
                }
            },
            PaymentMethodData::Crypto(_) => Self::Crypto,
            PaymentMethodData::MandatePayment => Self::MandatePayment,
            PaymentMethodData::Reward => Self::Reward,
            PaymentMethodData::Upi(_) => Self::Upi,
            PaymentMethodData::Voucher(voucher_data) => match voucher_data {
                payment_method_data::VoucherData::Boleto(_) => Self::Boleto,
                payment_method_data::VoucherData::Efecty => Self::Efecty,
                payment_method_data::VoucherData::PagoEfectivo => Self::PagoEfectivo,
                payment_method_data::VoucherData::RedCompra => Self::RedCompra,
                payment_method_data::VoucherData::RedPagos => Self::RedPagos,
                payment_method_data::VoucherData::Alfamart(_) => Self::Alfamart,
                payment_method_data::VoucherData::Indomaret(_) => Self::Indomaret,
                payment_method_data::VoucherData::Oxxo => Self::Oxxo,
                payment_method_data::VoucherData::SevenEleven(_) => Self::SevenEleven,
                payment_method_data::VoucherData::Lawson(_) => Self::Lawson,
                payment_method_data::VoucherData::MiniStop(_) => Self::MiniStop,
                payment_method_data::VoucherData::FamilyMart(_) => Self::FamilyMart,
                payment_method_data::VoucherData::Seicomart(_) => Self::Seicomart,
                payment_method_data::VoucherData::PayEasy(_) => Self::PayEasy,
            },
            PaymentMethodData::RealTimePayment(real_time_payment_data) => {
                match *real_time_payment_data {
                    payment_method_data::RealTimePaymentData::DuitNow {} => Self::DuitNow,
                    payment_method_data::RealTimePaymentData::Fps {} => Self::Fps,
                    payment_method_data::RealTimePaymentData::PromptPay {} => Self::PromptPay,
                    payment_method_data::RealTimePaymentData::VietQr {} => Self::VietQr,
                }
            }
            PaymentMethodData::GiftCard(gift_card_data) => match *gift_card_data {
                payment_method_data::GiftCardData::Givex(_) => Self::Givex,
                payment_method_data::GiftCardData::PaySafeCard {} => Self::PaySafeCar,
            },
            PaymentMethodData::CardToken(_) => Self::CardToken,
            PaymentMethodData::OpenBanking(data) => match data {
                payment_method_data::OpenBankingData::OpenBankingPIS {} => Self::OpenBanking,
            },
            PaymentMethodData::CardDetailsForNetworkTransactionId(_) => {
                Self::CardDetailsForNetworkTransactionId
            }
            PaymentMethodData::NetworkToken(_) => Self::NetworkToken,
            PaymentMethodData::MobilePayment(mobile_payment_data) => match mobile_payment_data {
                payment_method_data::MobilePaymentData::DirectCarrierBilling { .. } => {
                    Self::DirectCarrierBilling
                }
            },
        }
    }
}

#[derive(Debug, Clone)]
pub struct DisputeDefendData {
    pub dispute_id: String,
    pub connector_dispute_id: String,
    pub defense_reason_code: String,
    pub integrity_object: Option<DefendDisputeIntegrityObject>,
}

pub trait SupportedPaymentMethodsExt {
    fn add(
        &mut self,
        payment_method: PaymentMethod,
        payment_method_type: PaymentMethodType,
        payment_method_details: PaymentMethodDetails,
    );
}

impl SupportedPaymentMethodsExt for SupportedPaymentMethods {
    fn add(
        &mut self,
        payment_method: PaymentMethod,
        payment_method_type: PaymentMethodType,
        payment_method_details: PaymentMethodDetails,
    ) {
        if let Some(payment_method_data) = self.get_mut(&payment_method) {
            payment_method_data.insert(payment_method_type, payment_method_details);
        } else {
            let mut payment_method_type_metadata = PaymentMethodTypeMetadata::new();
            payment_method_type_metadata.insert(payment_method_type, payment_method_details);

            self.insert(payment_method, payment_method_type_metadata);
        }
    }
}

#[derive(Serialize, Deserialize, Debug, Clone, PartialEq, Eq)]
#[serde(rename_all = "snake_case")]
#[serde(deny_unknown_fields)]
/// Fee information for Split Payments to be charged on the payment being collected
pub enum SplitPaymentsRequest {
    /// StripeSplitPayment
    StripeSplitPayment(StripeSplitPaymentRequest),
}

#[derive(Serialize, Deserialize, Debug, Clone, PartialEq, Eq)]
#[serde(deny_unknown_fields)]
/// Fee information for Split Payments to be charged on the payment being collected for Stripe
pub struct StripeSplitPaymentRequest {
    /// Stripe's charge type
    pub charge_type: common_enums::PaymentChargeType,

    /// Platform fees to be collected on the payment
    pub application_fees: Option<MinorUnit>,

    /// Identifier for the reseller's account where the funds were transferred
    pub transfer_account_id: String,
}

#[derive(Serialize, Deserialize, Debug, Clone, PartialEq, Eq)]
#[serde(rename_all = "snake_case")]
#[serde(deny_unknown_fields)]
pub enum ConnectorChargeResponseData {
    /// StripeChargeResponseData
    StripeSplitPayment(StripeChargeResponseData),
}

/// Fee information to be charged on the payment being collected via Stripe
#[derive(Serialize, Deserialize, Debug, Clone, PartialEq, Eq)]
#[serde(deny_unknown_fields)]
pub struct StripeChargeResponseData {
    /// Identifier for charge created for the payment
    pub charge_id: Option<String>,

    /// Type of charge (connector specific)
    pub charge_type: common_enums::PaymentChargeType,

    /// Platform fees collected on the payment
    pub application_fees: Option<MinorUnit>,

    /// Identifier for the reseller's account where the funds were transferred
    pub transfer_account_id: String,
}

#[derive(Debug, serde::Deserialize, Clone)]
pub enum SplitRefundsRequest {
    StripeSplitRefund(StripeSplitRefund),
}

#[derive(Debug, serde::Deserialize, Clone)]
pub struct StripeSplitRefund {
    pub charge_id: String,
    pub transfer_account_id: String,
    pub charge_type: common_enums::PaymentChargeType,
    pub options: ChargeRefundsOptions,
}

#[derive(Clone, Debug, Eq, PartialEq, serde::Deserialize, serde::Serialize)]
pub enum ChargeRefundsOptions {
    Destination(DestinationChargeRefund),
    Direct(DirectChargeRefund),
}

#[derive(Clone, Debug, Eq, PartialEq, serde::Deserialize, serde::Serialize)]
pub struct DirectChargeRefund {
    pub revert_platform_fee: bool,
}

#[derive(Clone, Debug, Eq, PartialEq, serde::Deserialize, serde::Serialize)]
pub struct DestinationChargeRefund {
    pub revert_platform_fee: bool,
    pub revert_transfer: bool,
}

#[derive(Debug, Default, Clone, Serialize)]
pub struct RecurringMandatePaymentData {
    pub payment_method_type: Option<common_enums::PaymentMethodType>, //required for making recurring payment using saved payment method through stripe
    pub original_payment_authorized_amount: Option<MinorUnit>,
    pub original_payment_authorized_currency: Option<common_enums::Currency>,
    pub mandate_metadata: Option<common_utils::pii::SecretSerdeValue>,
}

#[derive(Clone, Debug)]
pub struct OrderDetailsWithAmount {
    /// Name of the product that is being purchased
    pub product_name: String,
    /// The quantity of the product to be purchased
    pub quantity: u16,
    /// the amount per quantity of product
    pub amount: MinorUnit,
    // Does the order includes shipping
    pub requires_shipping: Option<bool>,
    /// The image URL of the product
    pub product_img_link: Option<String>,
    /// ID of the product that is being purchased
    pub product_id: Option<String>,
    /// Category of the product that is being purchased
    pub category: Option<String>,
    /// Sub category of the product that is being purchased
    pub sub_category: Option<String>,
    /// Brand of the product that is being purchased
    pub brand: Option<String>,
    /// Type of the product that is being purchased
    pub product_type: Option<common_enums::ProductType>,
    /// The tax code for the product
    pub product_tax_code: Option<String>,
    /// tax rate applicable to the product
    pub tax_rate: Option<f64>,
    /// total tax amount applicable to the product
    pub total_tax_amount: Option<MinorUnit>,
    /// description of the product
    pub description: Option<String>,
    /// stock keeping unit of the product
    pub sku: Option<String>,
    /// universal product code of the product
    pub upc: Option<String>,
    /// commodity code of the product
    pub commodity_code: Option<String>,
    /// unit of measure of the product
    pub unit_of_measure: Option<String>,
    /// total amount of the product
    pub total_amount: Option<MinorUnit>,
    /// discount amount on the unit
    pub unit_discount_amount: Option<MinorUnit>,
}

#[derive(Debug, Clone, Serialize, Deserialize)]
pub struct PaymentRequestMetadata {
    pub supported_networks: Vec<String>,
    pub merchant_capabilities: Vec<String>,
    pub label: String,
}

#[derive(Debug, Clone, Serialize, Deserialize)]
pub struct SdkNextAction {
    /// The type of next action
    pub next_action: NextActionCall,
}

#[derive(Debug, Clone, Serialize, Deserialize)]
#[serde(rename_all = "snake_case")]
pub enum NextActionCall {
    /// The next action call is Post Session Tokens
    PostSessionTokens,
    /// The next action call is confirm
    Confirm,
}

#[derive(Debug, Clone, Serialize, Deserialize)]
#[serde(untagged)]
pub enum ApplePaySessionResponse {
    ///  We get this session response, when third party sdk is involved
    ThirdPartySdk(ThirdPartySdkSessionResponse),
}

#[derive(Debug, Clone, Serialize, Deserialize)]
pub struct ThirdPartySdkSessionResponse {
    pub secrets: SecretInfoToInitiateSdk,
}

#[derive(Debug, Clone, PartialEq, Serialize, Deserialize)]
pub struct SecretInfoToInitiateSdk {
    // Authorization secrets used by client to initiate sdk
    pub display: Secret<String>,
    // Authorization secrets used by client for payment
    pub payment: Option<Secret<String>>,
}

#[derive(Debug, Clone, Serialize, Deserialize)]
#[serde(tag = "wallet_name")]
#[serde(rename_all = "snake_case")]
pub enum SessionToken {
    /// The session response structure for Google Pay
    GooglePay(Box<GpaySessionTokenResponse>),
    /// The session response structure for PayPal
    Paypal(Box<PaypalSessionTokenResponse>),
    /// The session response structure for Apple Pay
    ApplePay(Box<ApplepaySessionTokenResponse>),
}

#[derive(Debug, Clone, Serialize, Deserialize)]
#[serde(untagged)]
pub enum GpaySessionTokenResponse {
    /// Google pay session response for non third party sdk
    GooglePaySession(GooglePaySessionResponse),
}

#[derive(Debug, Clone, Serialize, Deserialize)]
#[serde(rename_all = "lowercase")]
pub struct GooglePaySessionResponse {
    /// The merchant info
    pub merchant_info: GpayMerchantInfo,
    /// Is shipping address required
    pub shipping_address_required: bool,
    /// Is email required
    pub email_required: bool,
    /// Shipping address parameters
    pub shipping_address_parameters: GpayShippingAddressParameters,
    /// List of the allowed payment methods
    pub allowed_payment_methods: Vec<GpayAllowedPaymentMethods>,
    /// The transaction info Google Pay requires
    pub transaction_info: GpayTransactionInfo,
    /// Identifier for the delayed session response
    pub delayed_session_token: bool,
    /// The name of the connector
    pub connector: String,
    /// The next action for the sdk (ex: calling confirm or sync call)
    pub sdk_next_action: SdkNextAction,
    /// Secrets for sdk display and payment
    pub secrets: Option<SecretInfoToInitiateSdk>,
}

#[derive(Debug, Clone, Serialize, Deserialize)]
pub struct GpayTransactionInfo {
    /// The country code
    pub country_code: common_enums::CountryAlpha2,
    /// The currency code
    pub currency_code: Currency,
    /// The total price status (ex: 'FINAL')
    pub total_price_status: String,
    /// The total price
    pub total_price: MinorUnit,
}

#[derive(Debug, Clone, Serialize, Deserialize)]
#[serde(rename_all = "lowercase")]
pub struct GpayShippingAddressParameters {
    /// Is shipping phone number required
    pub phone_number_required: bool,
}

#[derive(Debug, Clone, Serialize, Deserialize)]
pub struct GpayAllowedPaymentMethods {
    /// The type of payment method
    #[serde(rename = "type")]
    pub payment_method_type: String,
    /// The parameters Google Pay requires
    pub parameters: GpayAllowedMethodsParameters,
    /// The tokenization specification for Google Pay
    pub tokenization_specification: GpayTokenizationSpecification,
}

#[derive(Debug, Clone, Serialize, Deserialize)]
pub struct GpayTokenizationSpecification {
    /// The token specification type(ex: PAYMENT_GATEWAY)
    #[serde(rename = "type")]
    pub token_specification_type: String,
    /// The parameters for the token specification Google Pay
    pub parameters: GpayTokenParameters,
}

#[derive(Debug, Clone, Serialize, Deserialize)]
pub struct GpayTokenParameters {
    /// The name of the connector
    #[serde(skip_serializing_if = "Option::is_none")]
    pub gateway: Option<String>,
    /// The merchant ID registered in the connector associated
    #[serde(skip_serializing_if = "Option::is_none")]
    pub gateway_merchant_id: Option<String>,
    /// The protocol version for encryption
    #[serde(skip_serializing_if = "Option::is_none")]
    pub protocol_version: Option<String>,
    /// The public key provided by the merchant
    #[serde(skip_serializing_if = "Option::is_none")]
    pub public_key: Option<Secret<String>>,
}

#[derive(Debug, Clone, Serialize, Deserialize)]
pub struct GpayAllowedMethodsParameters {
    /// The list of allowed auth methods (ex: 3DS, No3DS, PAN_ONLY etc)
    pub allowed_auth_methods: Vec<String>,
    /// The list of allowed card networks (ex: AMEX,JCB etc)
    pub allowed_card_networks: Vec<String>,
    /// Is billing address required
    #[serde(skip_serializing_if = "Option::is_none")]
    pub billing_address_required: Option<bool>,
    /// Billing address parameters
    #[serde(skip_serializing_if = "Option::is_none")]
    pub billing_address_parameters: Option<GpayBillingAddressParameters>,
    /// Whether assurance details are required
    #[serde(skip_serializing_if = "Option::is_none")]
    pub assurance_details_required: Option<bool>,
}

#[derive(Debug, Clone, Serialize, Deserialize)]
pub struct GpayBillingAddressParameters {
    /// Is billing phone number required
    pub phone_number_required: bool,
    /// Billing address format
    pub format: GpayBillingAddressFormat,
}

#[derive(Debug, Clone, Serialize, Deserialize)]
pub enum GpayBillingAddressFormat {
    FULL,
    MIN,
}

#[derive(Debug, Clone, Serialize, Deserialize)]
pub struct GpayMerchantInfo {
    /// The merchant Identifier that needs to be passed while invoking Gpay SDK
    #[serde(skip_serializing_if = "Option::is_none")]
    pub merchant_id: Option<String>,
    /// The name of the merchant that needs to be displayed on Gpay PopUp
    pub merchant_name: String,
}

#[derive(Debug, Clone, Serialize, Deserialize)]
pub struct GpayMetaData {
    pub merchant_info: GpayMerchantInfo,
    pub allowed_payment_methods: Vec<GpayAllowedPaymentMethods>,
}

#[derive(Debug, Clone, Serialize, Deserialize)]
pub struct GpaySessionTokenData {
    #[serde(rename = "google_pay")]
    pub data: GpayMetaData,
}

#[derive(Debug, Clone, Serialize, Deserialize)]
#[serde(rename_all = "lowercase")]
pub struct ApplepaySessionTokenResponse {
    /// Session object for Apple Pay
    /// The session_token_data will be null for iOS devices because the Apple Pay session call is skipped, as there is no web domain involved
    #[serde(skip_serializing_if = "Option::is_none")]
    pub session_token_data: Option<ApplePaySessionResponse>,
    /// Payment request object for Apple Pay
    pub payment_request_data: Option<ApplePayPaymentRequest>,
    /// The session token is w.r.t this connector
    pub connector: String,
    /// Identifier for the delayed session response
    pub delayed_session_token: bool,
    /// The next action for the sdk (ex: calling confirm or sync call)
    pub sdk_next_action: SdkNextAction,
    /// The connector transaction id
    pub connector_reference_id: Option<String>,
    /// The public key id is to invoke third party sdk
    pub connector_sdk_public_key: Option<String>,
    /// The connector merchant id
    pub connector_merchant_id: Option<String>,
}

#[derive(Debug, Clone, Serialize, Deserialize)]
pub struct ApplePayPaymentRequest {
    /// The code for country
    pub country_code: common_enums::CountryAlpha2,
    /// The code for currency
    pub currency_code: Currency,
    /// Represents the total for the payment.
    pub total: AmountInfo,
    /// The list of merchant capabilities(ex: whether capable of 3ds or no-3ds)
    pub merchant_capabilities: Option<Vec<String>>,
    /// The list of supported networks
    pub supported_networks: Option<Vec<String>>,
    pub merchant_identifier: Option<String>,
    /// The required billing contact fields for connector
    #[serde(skip_serializing_if = "Option::is_none")]
    pub required_billing_contact_fields: Option<ApplePayBillingContactFields>,
    #[serde(skip_serializing_if = "Option::is_none")]
    /// The required shipping contacht fields for connector
    pub required_shipping_contact_fields: Option<ApplePayShippingContactFields>,
    /// Recurring payment request for apple pay Merchant Token
    #[serde(skip_serializing_if = "Option::is_none")]
    pub recurring_payment_request: Option<ApplePayRecurringPaymentRequest>,
}

#[derive(Debug, Clone, serde::Deserialize, serde::Serialize)]
pub struct ApplePayRecurringPaymentRequest {
    /// A description of the recurring payment that Apple Pay displays to the user in the payment sheet
    pub payment_description: String,
    /// The regular billing cycle for the recurring payment, including start and end dates, an interval, and an interval count
    pub regular_billing: ApplePayRegularBillingRequest,
    /// A localized billing agreement that the payment sheet displays to the user before the user authorizes the payment
    #[serde(skip_serializing_if = "Option::is_none")]
    pub billing_agreement: Option<String>,
    /// A URL to a web page where the user can update or delete the payment method for the recurring payment
    pub management_u_r_l: Url,
}

#[derive(Debug, Clone, serde::Deserialize, serde::Serialize)]
pub struct ApplePayRegularBillingRequest {
    /// The amount of the recurring payment
    pub amount: StringMajorUnit,
    /// The label that Apple Pay displays to the user in the payment sheet with the recurring details
    pub label: String,
    /// The time that the payment occurs as part of a successful transaction
    pub payment_timing: ApplePayPaymentTiming,
    /// The date of the first payment
    #[serde(skip_serializing_if = "Option::is_none")]
    #[serde(with = "common_utils::custom_serde::iso8601::option")]
    pub recurring_payment_start_date: Option<PrimitiveDateTime>,
    /// The date of the final payment
    #[serde(skip_serializing_if = "Option::is_none")]
    #[serde(with = "common_utils::custom_serde::iso8601::option")]
    pub recurring_payment_end_date: Option<PrimitiveDateTime>,
    /// The amount of time — in calendar units, such as day, month, or year — that represents a fraction of the total payment interval
    #[serde(skip_serializing_if = "Option::is_none")]
    pub recurring_payment_interval_unit: Option<RecurringPaymentIntervalUnit>,
    /// The number of interval units that make up the total payment interval
    #[serde(skip_serializing_if = "Option::is_none")]
    pub recurring_payment_interval_count: Option<i32>,
}

#[derive(Debug, Clone, serde::Deserialize, serde::Serialize)]
#[serde(rename_all = "snake_case")]
pub enum RecurringPaymentIntervalUnit {
    Year,
    Month,
    Day,
    Hour,
    Minute,
}

#[derive(Debug, Clone, serde::Deserialize, serde::Serialize)]
#[serde(rename_all = "snake_case")]
pub enum ApplePayPaymentTiming {
    /// A value that specifies that the payment occurs when the transaction is complete
    Immediate,
    /// A value that specifies that the payment occurs on a regular basis
    Recurring,
}

#[derive(Debug, Clone, Serialize, Deserialize)]
pub struct ApplePayBillingContactFields(pub Vec<ApplePayAddressParameters>);

#[derive(Debug, Clone, Serialize, Deserialize)]
pub struct ApplePayShippingContactFields(pub Vec<ApplePayAddressParameters>);

#[derive(Debug, Clone, Serialize, Deserialize)]
#[serde(rename_all = "camelCase")]
pub enum ApplePayAddressParameters {
    PostalAddress,
    Phone,
    Email,
}

#[derive(Debug, Clone, Serialize, Deserialize)]
pub struct AmountInfo {
    /// The label must be the name of the merchant.
    pub label: String,
    /// A value that indicates whether the line item(Ex: total, tax, discount, or grand total) is final or pending.
    #[serde(rename = "type")]
    pub total_type: Option<String>,
    /// The total amount
    pub amount: MinorUnit,
}

#[derive(Debug, Clone, Serialize, Deserialize)]
#[serde(rename_all = "lowercase")]
pub struct PaypalSessionTokenResponse {
    /// Name of the connector
    pub connector: String,
    /// The session token for PayPal
    pub session_token: String,
    /// The next action for the sdk (ex: calling confirm or sync call)
    pub sdk_next_action: SdkNextAction,
    /// Authorization token used by client to initiate sdk
    pub client_token: Option<String>,
    /// The transaction info Paypal requires
    pub transaction_info: Option<PaypalTransactionInfo>,
}

#[derive(Debug, Clone, Serialize, Deserialize)]
pub struct PaypalTransactionInfo {
    /// Paypal flow type
    pub flow: PaypalFlow,
    /// Currency code
    pub currency_code: Currency,
    /// Total price
    pub total_price: MinorUnit,
}

#[derive(Debug, Clone, Serialize, Deserialize)]
#[serde(rename_all = "snake_case")]
pub enum PaypalFlow {
    Checkout,
}

#[derive(Debug, Clone, Serialize, Deserialize)]
pub struct PaypalSdkMetaData {
    pub client_id: String,
}

#[derive(Debug, Clone, Serialize, Deserialize)]
pub struct PaypalSdkSessionTokenData {
    #[serde(rename = "paypal_sdk")]
    pub data: PaypalSdkMetaData,
}<|MERGE_RESOLUTION|>--- conflicted
+++ resolved
@@ -100,11 +100,8 @@
     Barclaycard,
     Nexixpay,
     Airwallex,
-<<<<<<< HEAD
     Tsys,
-=======
     Bankofamerica,
->>>>>>> 96f74dc9
 }
 
 impl ForeignTryFrom<grpc_api_types::payments::Connector> for ConnectorEnum {
@@ -168,11 +165,8 @@
             grpc_api_types::payments::Connector::Barclaycard => Ok(Self::Barclaycard),
             grpc_api_types::payments::Connector::Nexixpay => Ok(Self::Nexixpay),
             grpc_api_types::payments::Connector::Airwallex => Ok(Self::Airwallex),
-<<<<<<< HEAD
             grpc_api_types::payments::Connector::Tsys => Ok(Self::Tsys),
-=======
             grpc_api_types::payments::Connector::Bankofamerica => Ok(Self::Bankofamerica),
->>>>>>> 96f74dc9
             grpc_api_types::payments::Connector::Unspecified => {
                 Err(ApplicationErrorResponse::BadRequest(ApiError {
                     sub_code: "UNSPECIFIED_CONNECTOR".to_owned(),
