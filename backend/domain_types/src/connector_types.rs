use std::collections::HashMap;

use common_enums::{
    AttemptStatus, AuthenticationType, Currency, DisputeStatus, EventClass, PaymentMethod,
    PaymentMethodType,
};
use common_utils::{
    errors,
    ext_traits::{OptionExt, ValueExt},
    pii::IpAddress,
    types::{MinorUnit, StringMinorUnit},
    CustomResult, CustomerId, Email, SecretSerdeValue,
};
use error_stack::ResultExt;
use hyperswitch_masking::Secret;
use serde::{Deserialize, Serialize};
use strum::{Display, EnumString};

use crate::{
    errors::{ApiError, ApplicationErrorResponse, ConnectorError},
    mandates::{CustomerAcceptance, MandateData},
    payment_address::{self, Address, AddressDetails, PhoneDetails},
    payment_method_data::{self, Card, PaymentMethodData, PaymentMethodDataTypes},
    router_data::PaymentMethodToken,
    router_request_types::{
        AcceptDisputeIntegrityObject, AuthoriseIntegrityObject, BrowserInformation,
        CaptureIntegrityObject, CreateOrderIntegrityObject, DefendDisputeIntegrityObject,
        PaymentMethodTokenIntegrityObject, PaymentSynIntegrityObject, PaymentVoidIntegrityObject,
        RefundIntegrityObject, RefundSyncIntegrityObject, RepeatPaymentIntegrityObject,
        SetupMandateIntegrityObject, SubmitEvidenceIntegrityObject, SyncRequestType,
    },
    router_response_types::RedirectForm,
    types::{
        ConnectorInfo, Connectors, PaymentMethodDataType, PaymentMethodDetails,
        PaymentMethodTypeMetadata, SupportedPaymentMethods,
    },
    utils::{missing_field_err, Error, ForeignTryFrom},
};
use url::Url;

// snake case for enum variants
#[derive(Clone, Copy, Debug, Display, EnumString)]
#[strum(serialize_all = "snake_case")]
pub enum ConnectorEnum {
    Adyen,
    Razorpay,
    RazorpayV2,
    Fiserv,
    Elavon,
    Xendit,
    Checkout,
    Authorizedotnet,
    Mifinity,
    Phonepe,
    Cashfree,
    Paytm,
    Fiuu,
    Payu,
    Cashtocode,
    Novalnet,
    Nexinets,
    Noon,
    Braintree,
    Volt,
    Bluecode,
    Cryptopay,
    Helcim,
    Dlocal,
<<<<<<< HEAD
    Rapyd,
=======
    Placetopay,
>>>>>>> 68ba3d9f
}

impl ForeignTryFrom<grpc_api_types::payments::Connector> for ConnectorEnum {
    type Error = ApplicationErrorResponse;

    fn foreign_try_from(
        connector: grpc_api_types::payments::Connector,
    ) -> Result<Self, error_stack::Report<Self::Error>> {
        match connector {
            grpc_api_types::payments::Connector::Adyen => Ok(Self::Adyen),
            grpc_api_types::payments::Connector::Razorpay => Ok(Self::Razorpay),
            grpc_api_types::payments::Connector::Fiserv => Ok(Self::Fiserv),
            grpc_api_types::payments::Connector::Elavon => Ok(Self::Elavon),
            grpc_api_types::payments::Connector::Xendit => Ok(Self::Xendit),
            grpc_api_types::payments::Connector::Checkout => Ok(Self::Checkout),
            grpc_api_types::payments::Connector::Authorizedotnet => Ok(Self::Authorizedotnet),
            grpc_api_types::payments::Connector::Phonepe => Ok(Self::Phonepe),
            grpc_api_types::payments::Connector::Cashfree => Ok(Self::Cashfree),
            grpc_api_types::payments::Connector::Paytm => Ok(Self::Paytm),
            grpc_api_types::payments::Connector::Fiuu => Ok(Self::Fiuu),
            grpc_api_types::payments::Connector::Payu => Ok(Self::Payu),
            grpc_api_types::payments::Connector::Cashtocode => Ok(Self::Cashtocode),
            grpc_api_types::payments::Connector::Novalnet => Ok(Self::Novalnet),
            grpc_api_types::payments::Connector::Nexinets => Ok(Self::Nexinets),
            grpc_api_types::payments::Connector::Noon => Ok(Self::Noon),
            grpc_api_types::payments::Connector::Mifinity => Ok(Self::Mifinity),
            grpc_api_types::payments::Connector::Braintree => Ok(Self::Braintree),
            grpc_api_types::payments::Connector::Volt => Ok(Self::Volt),
            grpc_api_types::payments::Connector::Bluecode => Ok(Self::Bluecode),
            grpc_api_types::payments::Connector::Cryptopay => Ok(Self::Cryptopay),
            grpc_api_types::payments::Connector::Helcim => Ok(Self::Helcim),
            grpc_api_types::payments::Connector::Dlocal => Ok(Self::Dlocal),
<<<<<<< HEAD
            grpc_api_types::payments::Connector::Rapyd => Ok(Self::Rapyd),
=======
            grpc_api_types::payments::Connector::Placetopay => Ok(Self::Placetopay),
>>>>>>> 68ba3d9f
            grpc_api_types::payments::Connector::Unspecified => {
                Err(ApplicationErrorResponse::BadRequest(ApiError {
                    sub_code: "UNSPECIFIED_CONNECTOR".to_owned(),
                    error_identifier: 400,
                    error_message: "Connector must be specified".to_owned(),
                    error_object: None,
                })
                .into())
            }
            _ => Err(ApplicationErrorResponse::BadRequest(ApiError {
                sub_code: "INVALID_CONNECTOR".to_owned(),
                error_identifier: 400,
                error_message: format!("Connector {connector:?} is not supported"),
                error_object: None,
            })
            .into()),
        }
    }
}

#[derive(serde::Serialize, serde::Deserialize, Debug, Clone, Eq, PartialEq)]
pub struct PaymentId(pub String);

#[derive(serde::Serialize, serde::Deserialize, Debug, Clone, Eq, PartialEq)]
pub struct UpdateHistory {
    pub connector_mandate_id: Option<String>,
    pub payment_method_id: String,
    pub original_payment_id: Option<PaymentId>,
}

#[derive(Debug, serde::Deserialize, serde::Serialize, Clone, Eq, PartialEq)]
pub struct ConnectorMandateReferenceId {
    connector_mandate_id: Option<String>,
    payment_method_id: Option<String>,
    update_history: Option<Vec<UpdateHistory>>,
}

impl ConnectorMandateReferenceId {
    pub fn new(
        connector_mandate_id: Option<String>,
        payment_method_id: Option<String>,
        update_history: Option<Vec<UpdateHistory>>,
    ) -> Self {
        Self {
            connector_mandate_id,
            payment_method_id,
            update_history,
        }
    }

    pub fn get_connector_mandate_id(&self) -> Option<String> {
        self.connector_mandate_id.clone()
    }

    pub fn get_payment_method_id(&self) -> Option<&String> {
        self.payment_method_id.as_ref()
    }

    pub fn get_update_history(&self) -> Option<&Vec<UpdateHistory>> {
        self.update_history.as_ref()
    }
}

pub trait RawConnectorRequestResponse {
    fn set_raw_connector_response(&mut self, response: Option<String>);
    fn get_raw_connector_response(&self) -> Option<String>;
    fn set_raw_connector_request(&mut self, request: Option<String>);
    fn get_raw_connector_request(&self) -> Option<String>;
}

pub trait ConnectorResponseHeaders {
    fn set_connector_response_headers(&mut self, headers: Option<http::HeaderMap>);
    fn get_connector_response_headers(&self) -> Option<&http::HeaderMap>;
    fn get_connector_response_headers_as_map(&self) -> std::collections::HashMap<String, String> {
        self.get_connector_response_headers()
            .map(|headers| {
                headers
                    .iter()
                    .filter_map(|(name, value)| {
                        value
                            .to_str()
                            .ok()
                            .map(|v| (name.to_string(), v.to_string()))
                    })
                    .collect()
            })
            .unwrap_or_default()
    }
}

#[derive(Debug, serde::Deserialize, serde::Serialize, Clone, Eq, PartialEq)]
pub struct NetworkTokenWithNTIRef {
    pub network_transaction_id: String,
    pub token_exp_month: Option<Secret<String>>,
    pub token_exp_year: Option<Secret<String>>,
}

#[derive(Eq, PartialEq, Debug, serde::Deserialize, serde::Serialize, Clone)]
pub enum MandateReferenceId {
    ConnectorMandateId(ConnectorMandateReferenceId), // mandate_id send by connector
    NetworkMandateId(String), // network_txns_id send by Issuer to connector, Used for PG agnostic mandate txns along with card data
    NetworkTokenWithNTI(NetworkTokenWithNTIRef), // network_txns_id send by Issuer to connector, Used for PG agnostic mandate txns along with network token data
}

#[derive(Default, Eq, PartialEq, Debug, serde::Deserialize, serde::Serialize, Clone)]
pub struct MandateIds {
    pub mandate_id: Option<String>,
    pub mandate_reference_id: Option<MandateReferenceId>,
}

impl MandateIds {
    pub fn is_network_transaction_id_flow(&self) -> bool {
        matches!(
            self.mandate_reference_id,
            Some(MandateReferenceId::NetworkMandateId(_))
        )
    }

    pub fn new(mandate_id: String) -> Self {
        Self {
            mandate_id: Some(mandate_id),
            mandate_reference_id: None,
        }
    }
}

#[derive(Debug, Default, Clone)]
pub struct PaymentsSyncData {
    pub connector_transaction_id: ResponseId,
    pub encoded_data: Option<String>,
    pub capture_method: Option<common_enums::CaptureMethod>,
    pub connector_meta: Option<serde_json::Value>,
    pub sync_type: SyncRequestType,
    pub mandate_id: Option<MandateIds>,
    pub payment_method_type: Option<common_enums::PaymentMethodType>,
    pub currency: common_enums::Currency,
    pub payment_experience: Option<common_enums::PaymentExperience>,
    pub amount: MinorUnit,
    pub all_keys_required: Option<bool>,
    pub integrity_object: Option<PaymentSynIntegrityObject>,
}

impl PaymentsSyncData {
    pub fn is_auto_capture(&self) -> Result<bool, Error> {
        match self.capture_method {
            Some(common_enums::CaptureMethod::Automatic)
            | None
            | Some(common_enums::CaptureMethod::SequentialAutomatic) => Ok(true),
            Some(common_enums::CaptureMethod::Manual) => Ok(false),
            Some(_) => Err(ConnectorError::CaptureMethodNotSupported.into()),
        }
    }
    pub fn get_connector_transaction_id(&self) -> CustomResult<String, ConnectorError> {
        match self.connector_transaction_id.clone() {
            ResponseId::ConnectorTransactionId(txn_id) => Ok(txn_id),
            _ => Err(errors::ValidationError::IncorrectValueProvided {
                field_name: "connector_transaction_id",
            })
            .attach_printable("Expected connector transaction ID not found")
            .change_context(ConnectorError::MissingConnectorTransactionID)?,
        }
    }
}

#[derive(Debug, Clone)]
pub struct PaymentFlowData {
    pub merchant_id: common_utils::id_type::MerchantId,
    pub customer_id: Option<common_utils::id_type::CustomerId>,
    pub connector_customer: Option<String>,
    pub payment_id: String,
    pub attempt_id: String,
    pub status: AttemptStatus,
    pub payment_method: PaymentMethod,
    pub description: Option<String>,
    pub return_url: Option<String>,
    pub address: payment_address::PaymentAddress,
    pub auth_type: AuthenticationType,
    pub connector_meta_data: Option<common_utils::pii::SecretSerdeValue>,
    pub amount_captured: Option<i64>,
    // minor amount for amount frameworka
    pub minor_amount_captured: Option<MinorUnit>,
    pub access_token: Option<AccessTokenResponseData>,
    pub session_token: Option<String>,
    pub reference_id: Option<String>,
    pub payment_method_token: Option<PaymentMethodToken>,
    pub preprocessing_id: Option<String>,
    ///for switching between two different versions of the same connector
    pub connector_api_version: Option<String>,
    /// Contains a reference ID that should be sent in the connector request
    pub connector_request_reference_id: String,
    pub test_mode: Option<bool>,
    pub connector_http_status_code: Option<u16>,
    pub connector_response_headers: Option<http::HeaderMap>,
    pub external_latency: Option<u128>,
    pub connectors: Connectors,
    pub raw_connector_response: Option<String>,
    pub raw_connector_request: Option<String>,
    pub vault_headers: Option<std::collections::HashMap<String, Secret<String>>>,
}

impl PaymentFlowData {
    pub fn set_status(&mut self, status: AttemptStatus) {
        self.status = status;
    }

    pub fn get_billing(&self) -> Result<&Address, Error> {
        self.address
            .get_payment_method_billing()
            .ok_or_else(missing_field_err("billing"))
    }

    pub fn get_billing_country(&self) -> Result<common_enums::CountryAlpha2, Error> {
        self.address
            .get_payment_method_billing()
            .and_then(|a| a.address.as_ref())
            .and_then(|ad| ad.country)
            .ok_or_else(missing_field_err(
                "payment_method_data.billing.address.country",
            ))
    }

    pub fn get_billing_phone(&self) -> Result<&PhoneDetails, Error> {
        self.address
            .get_payment_method_billing()
            .and_then(|a| a.phone.as_ref())
            .ok_or_else(missing_field_err("billing.phone"))
    }

    pub fn get_optional_billing(&self) -> Option<&Address> {
        self.address.get_payment_method_billing()
    }

    pub fn get_optional_shipping(&self) -> Option<&Address> {
        self.address.get_shipping()
    }

    pub fn get_optional_shipping_first_name(&self) -> Option<Secret<String>> {
        self.address.get_shipping().and_then(|shipping_address| {
            shipping_address
                .clone()
                .address
                .and_then(|shipping_details| shipping_details.first_name)
        })
    }

    pub fn get_optional_shipping_last_name(&self) -> Option<Secret<String>> {
        self.address.get_shipping().and_then(|shipping_address| {
            shipping_address
                .clone()
                .address
                .and_then(|shipping_details| shipping_details.last_name)
        })
    }

    pub fn get_optional_shipping_line1(&self) -> Option<Secret<String>> {
        self.address.get_shipping().and_then(|shipping_address| {
            shipping_address
                .clone()
                .address
                .and_then(|shipping_details| shipping_details.line1)
        })
    }

    pub fn get_optional_shipping_line2(&self) -> Option<Secret<String>> {
        self.address.get_shipping().and_then(|shipping_address| {
            shipping_address
                .clone()
                .address
                .and_then(|shipping_details| shipping_details.line2)
        })
    }

    pub fn get_optional_shipping_city(&self) -> Option<String> {
        self.address.get_shipping().and_then(|shipping_address| {
            shipping_address
                .clone()
                .address
                .and_then(|shipping_details| shipping_details.city)
        })
    }

    pub fn get_optional_shipping_state(&self) -> Option<Secret<String>> {
        self.address.get_shipping().and_then(|shipping_address| {
            shipping_address
                .clone()
                .address
                .and_then(|shipping_details| shipping_details.state)
        })
    }

    pub fn get_optional_shipping_country(&self) -> Option<common_enums::CountryAlpha2> {
        self.address.get_shipping().and_then(|shipping_address| {
            shipping_address
                .clone()
                .address
                .and_then(|shipping_details| shipping_details.country)
        })
    }

    pub fn get_optional_shipping_zip(&self) -> Option<Secret<String>> {
        self.address.get_shipping().and_then(|shipping_address| {
            shipping_address
                .clone()
                .address
                .and_then(|shipping_details| shipping_details.zip)
        })
    }

    pub fn get_optional_shipping_email(&self) -> Option<Email> {
        self.address
            .get_shipping()
            .and_then(|shipping_address| shipping_address.clone().email)
    }

    pub fn get_optional_shipping_phone_number(&self) -> Option<Secret<String>> {
        self.address
            .get_shipping()
            .and_then(|shipping_address| shipping_address.clone().phone)
            .and_then(|phone_details| phone_details.get_number_with_country_code().ok())
    }

    pub fn get_description(&self) -> Result<String, Error> {
        self.description
            .clone()
            .ok_or_else(missing_field_err("description"))
    }
    pub fn get_billing_address(&self) -> Result<&AddressDetails, Error> {
        self.address
            .get_payment_method_billing()
            .as_ref()
            .and_then(|a| a.address.as_ref())
            .ok_or_else(missing_field_err("billing.address"))
    }

    pub fn get_connector_meta(&self) -> Result<SecretSerdeValue, Error> {
        self.connector_meta_data
            .clone()
            .ok_or_else(missing_field_err("connector_meta_data"))
    }

    pub fn get_session_token(&self) -> Result<String, Error> {
        self.session_token
            .clone()
            .ok_or_else(missing_field_err("session_token"))
    }

    pub fn get_access_token(&self) -> Result<String, Error> {
        self.access_token
            .as_ref()
            .map(|token_data| token_data.access_token.clone())
            .ok_or_else(missing_field_err("access_token"))
    }

    pub fn get_access_token_data(&self) -> Result<AccessTokenResponseData, Error> {
        self.access_token
            .clone()
            .ok_or_else(missing_field_err("access_token"))
    }

    pub fn set_access_token(mut self, access_token: Option<AccessTokenResponseData>) -> Self {
        self.access_token = access_token;
        self
    }

    pub fn get_billing_first_name(&self) -> Result<Secret<String>, Error> {
        self.address
            .get_payment_method_billing()
            .and_then(|billing_address| {
                billing_address
                    .clone()
                    .address
                    .and_then(|billing_details| billing_details.first_name.clone())
            })
            .ok_or_else(missing_field_err(
                "payment_method_data.billing.address.first_name",
            ))
    }

    pub fn get_billing_full_name(&self) -> Result<Secret<String>, Error> {
        self.get_optional_billing()
            .and_then(|billing_details| billing_details.address.as_ref())
            .and_then(|billing_address| billing_address.get_optional_full_name())
            .ok_or_else(missing_field_err(
                "payment_method_data.billing.address.first_name",
            ))
    }

    pub fn get_billing_last_name(&self) -> Result<Secret<String>, Error> {
        self.address
            .get_payment_method_billing()
            .and_then(|billing_address| {
                billing_address
                    .clone()
                    .address
                    .and_then(|billing_details| billing_details.last_name.clone())
            })
            .ok_or_else(missing_field_err(
                "payment_method_data.billing.address.last_name",
            ))
    }

    pub fn get_billing_line1(&self) -> Result<Secret<String>, Error> {
        self.address
            .get_payment_method_billing()
            .and_then(|billing_address| {
                billing_address
                    .clone()
                    .address
                    .and_then(|billing_details| billing_details.line1.clone())
            })
            .ok_or_else(missing_field_err(
                "payment_method_data.billing.address.line1",
            ))
    }
    pub fn get_billing_city(&self) -> Result<String, Error> {
        self.address
            .get_payment_method_billing()
            .and_then(|billing_address| {
                billing_address
                    .clone()
                    .address
                    .and_then(|billing_details| billing_details.city)
            })
            .ok_or_else(missing_field_err(
                "payment_method_data.billing.address.city",
            ))
    }

    pub fn get_billing_email(&self) -> Result<Email, Error> {
        self.address
            .get_payment_method_billing()
            .and_then(|billing_address| billing_address.email.clone())
            .ok_or_else(missing_field_err("payment_method_data.billing.email"))
    }

    pub fn get_billing_phone_number(&self) -> Result<Secret<String>, Error> {
        self.address
            .get_payment_method_billing()
            .and_then(|billing_address| billing_address.clone().phone)
            .map(|phone_details| phone_details.get_number_with_country_code())
            .transpose()?
            .ok_or_else(missing_field_err("payment_method_data.billing.phone"))
    }

    pub fn get_optional_billing_line1(&self) -> Option<Secret<String>> {
        self.address
            .get_payment_method_billing()
            .and_then(|billing_address| {
                billing_address
                    .clone()
                    .address
                    .and_then(|billing_details| billing_details.line1)
            })
    }

    pub fn get_optional_billing_line2(&self) -> Option<Secret<String>> {
        self.address
            .get_payment_method_billing()
            .and_then(|billing_address| {
                billing_address
                    .clone()
                    .address
                    .and_then(|billing_details| billing_details.line2)
            })
    }

    pub fn get_optional_billing_city(&self) -> Option<String> {
        self.address
            .get_payment_method_billing()
            .and_then(|billing_address| {
                billing_address
                    .clone()
                    .address
                    .and_then(|billing_details| billing_details.city)
            })
    }

    pub fn get_optional_billing_country(&self) -> Option<common_enums::CountryAlpha2> {
        self.address
            .get_payment_method_billing()
            .and_then(|billing_address| {
                billing_address
                    .clone()
                    .address
                    .and_then(|billing_details| billing_details.country)
            })
    }

    pub fn get_optional_billing_zip(&self) -> Option<Secret<String>> {
        self.address
            .get_payment_method_billing()
            .and_then(|billing_address| {
                billing_address
                    .clone()
                    .address
                    .and_then(|billing_details| billing_details.zip)
            })
    }

    pub fn get_optional_billing_state(&self) -> Option<Secret<String>> {
        self.address
            .get_payment_method_billing()
            .and_then(|billing_address| {
                billing_address
                    .clone()
                    .address
                    .and_then(|billing_details| billing_details.state)
            })
    }

    pub fn get_optional_billing_first_name(&self) -> Option<Secret<String>> {
        self.address
            .get_payment_method_billing()
            .and_then(|billing_address| {
                billing_address
                    .clone()
                    .address
                    .and_then(|billing_details| billing_details.first_name)
            })
    }

    pub fn get_optional_billing_last_name(&self) -> Option<Secret<String>> {
        self.address
            .get_payment_method_billing()
            .and_then(|billing_address| {
                billing_address
                    .clone()
                    .address
                    .and_then(|billing_details| billing_details.last_name)
            })
    }

    pub fn get_optional_billing_phone_number(&self) -> Option<Secret<String>> {
        self.address
            .get_payment_method_billing()
            .and_then(|billing_address| {
                billing_address
                    .clone()
                    .phone
                    .and_then(|phone_data| phone_data.number)
            })
    }

    pub fn get_optional_billing_email(&self) -> Option<Email> {
        self.address
            .get_payment_method_billing()
            .and_then(|billing_address| billing_address.clone().email)
    }
    pub fn to_connector_meta<T>(&self) -> Result<T, Error>
    where
        T: serde::de::DeserializeOwned,
    {
        self.get_connector_meta()?
            .parse_value(std::any::type_name::<T>())
            .change_context(ConnectorError::NoConnectorMetaData)
    }

    pub fn is_three_ds(&self) -> bool {
        matches!(self.auth_type, common_enums::AuthenticationType::ThreeDs)
    }

    pub fn get_shipping_address(&self) -> Result<&AddressDetails, Error> {
        self.address
            .get_shipping()
            .and_then(|a| a.address.as_ref())
            .ok_or_else(missing_field_err("shipping.address"))
    }

    pub fn get_shipping_address_with_phone_number(&self) -> Result<&Address, Error> {
        self.address
            .get_shipping()
            .ok_or_else(missing_field_err("shipping"))
    }

    pub fn get_payment_method_token(&self) -> Result<PaymentMethodToken, Error> {
        self.payment_method_token
            .clone()
            .ok_or_else(missing_field_err("payment_method_token"))
    }
    pub fn get_customer_id(&self) -> Result<CustomerId, Error> {
        self.customer_id
            .to_owned()
            .ok_or_else(missing_field_err("customer_id"))
    }
    pub fn get_connector_customer_id(&self) -> Result<String, Error> {
        self.connector_customer
            .to_owned()
            .ok_or_else(missing_field_err("connector_customer_id"))
    }
    pub fn get_preprocessing_id(&self) -> Result<String, Error> {
        self.preprocessing_id
            .to_owned()
            .ok_or_else(missing_field_err("preprocessing_id"))
    }

    pub fn get_optional_billing_full_name(&self) -> Option<Secret<String>> {
        self.get_optional_billing()
            .and_then(|billing_details| billing_details.address.as_ref())
            .and_then(|billing_address| billing_address.get_optional_full_name())
    }

    pub fn set_order_reference_id(mut self, reference_id: Option<String>) -> Self {
        if reference_id.is_some() && self.reference_id.is_none() {
            self.reference_id = reference_id;
        }
        self
    }
    pub fn set_session_token_id(mut self, session_token_id: Option<String>) -> Self {
        if session_token_id.is_some() && self.session_token.is_none() {
            self.session_token = session_token_id;
        }
        self
    }
    pub fn set_payment_method_token(mut self, payment_method_token: Option<String>) -> Self {
        if payment_method_token.is_some() && self.payment_method_token.is_none() {
            self.payment_method_token =
                payment_method_token.map(|token| PaymentMethodToken::Token(Secret::new(token)));
        }
        self
    }

    pub fn set_access_token_id(mut self, access_token_id: Option<String>) -> Self {
        if let (Some(token_id), None) = (access_token_id, &self.access_token) {
            self.access_token = Some(AccessTokenResponseData {
                access_token: token_id,
                token_type: None,
                expires_in: None,
            });
        }
        self
    }

    pub fn get_return_url(&self) -> Option<String> {
        self.return_url.clone()
    }

    // Helper methods for additional headers
    pub fn get_header(&self, key: &str) -> Option<&Secret<String>> {
        self.vault_headers.as_ref().and_then(|h| h.get(key))
    }
}

impl RawConnectorRequestResponse for PaymentFlowData {
    fn set_raw_connector_response(&mut self, response: Option<String>) {
        self.raw_connector_response = response;
    }

    fn get_raw_connector_response(&self) -> Option<String> {
        self.raw_connector_response.clone()
    }

    fn get_raw_connector_request(&self) -> Option<String> {
        self.raw_connector_request.clone()
    }

    fn set_raw_connector_request(&mut self, request: Option<String>) {
        self.raw_connector_request = request;
    }
}

impl ConnectorResponseHeaders for PaymentFlowData {
    fn set_connector_response_headers(&mut self, headers: Option<http::HeaderMap>) {
        self.connector_response_headers = headers;
    }

    fn get_connector_response_headers(&self) -> Option<&http::HeaderMap> {
        self.connector_response_headers.as_ref()
    }
}

#[derive(Debug, Clone)]
pub struct PaymentVoidData {
    pub connector_transaction_id: String,
    pub cancellation_reason: Option<String>,
    pub integrity_object: Option<PaymentVoidIntegrityObject>,
    pub raw_connector_response: Option<String>,
    pub browser_info: Option<BrowserInformation>,
}

impl PaymentVoidData {
    // fn get_amount(&self) -> Result<i64, Error> {
    //     self.amount.ok_or_else(missing_field_err("amount"))
    // }
    // fn get_currency(&self) -> Result<common_enums::Currency, Error> {
    //     self.currency.ok_or_else(missing_field_err("currency"))
    // }
    pub fn get_cancellation_reason(&self) -> Result<String, Error> {
        self.cancellation_reason
            .clone()
            .ok_or_else(missing_field_err("cancellation_reason"))
    }
    // fn get_browser_info(&self) -> Result<BrowserInformation, Error> {
    //     self.browser_info
    //         .clone()
    //         .ok_or_else(missing_field_err("browser_info"))
    // }
    pub fn get_optional_language_from_browser_info(&self) -> Option<String> {
        self.browser_info
            .clone()
            .and_then(|browser_info| browser_info.language)
    }
    pub fn get_ip_address_as_optional(&self) -> Option<Secret<String, IpAddress>> {
        self.browser_info.clone().and_then(|browser_info| {
            browser_info
                .ip_address
                .map(|ip| Secret::new(ip.to_string()))
        })
    }

    pub fn get_ip_address(&self) -> Result<Secret<String, IpAddress>, Error> {
        self.get_ip_address_as_optional()
            .ok_or_else(missing_field_err("browser_info.ip_address"))
    }
}

#[derive(Debug, Clone, Serialize)]
pub struct PaymentsAuthorizeData<T: PaymentMethodDataTypes> {
    pub payment_method_data: payment_method_data::PaymentMethodData<T>,
    /// total amount (original_amount + surcharge_amount + tax_on_surcharge_amount)
    /// If connector supports separate field for surcharge amount, consider using below functions defined on `PaymentsAuthorizeData` to fetch original amount and surcharge amount separately
    /// ```text
    /// get_original_amount()
    /// get_surcharge_amount()
    /// get_tax_on_surcharge_amount()
    /// get_total_surcharge_amount() // returns surcharge_amount + tax_on_surcharge_amount
    /// ```
    pub amount: i64,
    pub order_tax_amount: Option<MinorUnit>,
    pub email: Option<common_utils::pii::Email>,
    pub customer_name: Option<String>,
    pub currency: Currency,
    pub confirm: bool,
    pub statement_descriptor_suffix: Option<String>,
    pub statement_descriptor: Option<String>,
    pub capture_method: Option<common_enums::CaptureMethod>,
    pub router_return_url: Option<String>,
    pub webhook_url: Option<String>,
    pub complete_authorize_url: Option<String>,
    // Mandates
    pub mandate_id: Option<MandateIds>,
    pub setup_future_usage: Option<common_enums::FutureUsage>,
    pub off_session: Option<bool>,
    pub browser_info: Option<BrowserInformation>,
    pub order_category: Option<String>,
    pub session_token: Option<String>,
    pub access_token: Option<String>,
    pub enrolled_for_3ds: bool,
    pub related_transaction_id: Option<String>,
    pub payment_experience: Option<common_enums::PaymentExperience>,
    pub payment_method_type: Option<common_enums::PaymentMethodType>,
    pub customer_id: Option<common_utils::id_type::CustomerId>,
    pub request_incremental_authorization: bool,
    pub metadata: Option<serde_json::Value>,
    // New amount for amount frame work
    pub minor_amount: MinorUnit,
    /// Merchant's identifier for the payment/invoice. This will be sent to the connector
    /// if the connector provides support to accept multiple reference ids.
    /// In case the connector supports only one reference id, Hyperswitch's Payment ID will be sent as reference.
    pub merchant_order_reference_id: Option<String>,
    pub shipping_cost: Option<MinorUnit>,
    pub merchant_account_id: Option<String>,
    pub integrity_object: Option<AuthoriseIntegrityObject>,
    pub merchant_config_currency: Option<common_enums::Currency>,
    pub all_keys_required: Option<bool>,
}

impl<T: PaymentMethodDataTypes> PaymentsAuthorizeData<T> {
    pub fn is_auto_capture(&self) -> Result<bool, Error> {
        match self.capture_method {
            Some(common_enums::CaptureMethod::Automatic)
            | None
            | Some(common_enums::CaptureMethod::SequentialAutomatic) => Ok(true),
            Some(common_enums::CaptureMethod::Manual) => Ok(false),
            Some(_) => Err(ConnectorError::CaptureMethodNotSupported.into()),
        }
    }
    pub fn get_email(&self) -> Result<Email, Error> {
        self.email.clone().ok_or_else(missing_field_err("email"))
    }
    pub fn get_optional_email(&self) -> Option<Email> {
        self.email.clone()
    }
    pub fn get_browser_info(&self) -> Result<BrowserInformation, Error> {
        self.browser_info
            .clone()
            .ok_or_else(missing_field_err("browser_info"))
    }
    pub fn get_optional_language_from_browser_info(&self) -> Option<String> {
        self.browser_info
            .clone()
            .and_then(|browser_info| browser_info.language)
    }
    // pub fn get_order_details(&self) -> Result<Vec<OrderDetailsWithAmount>, Error> {
    //     self.order_details
    //         .clone()
    //         .ok_or_else(missing_field_err("order_details"))
    // }

    pub fn get_card(&self) -> Result<Card<T>, Error> {
        match &self.payment_method_data {
            PaymentMethodData::Card(card) => Ok(card.clone()),
            _ => Err(missing_field_err("card")()),
        }
    }

    pub fn get_complete_authorize_url(&self) -> Result<String, Error> {
        self.complete_authorize_url
            .clone()
            .ok_or_else(missing_field_err("complete_authorize_url"))
    }

    pub fn connector_mandate_id(&self) -> Option<String> {
        self.mandate_id
            .as_ref()
            .and_then(|mandate_ids| match &mandate_ids.mandate_reference_id {
                Some(MandateReferenceId::ConnectorMandateId(connector_mandate_ids)) => {
                    connector_mandate_ids.get_connector_mandate_id()
                }
                Some(MandateReferenceId::NetworkMandateId(_))
                | None
                | Some(MandateReferenceId::NetworkTokenWithNTI(_)) => None,
            })
    }

    pub fn get_optional_network_transaction_id(&self) -> Option<String> {
        self.mandate_id
            .as_ref()
            .and_then(|mandate_ids| match &mandate_ids.mandate_reference_id {
                Some(MandateReferenceId::NetworkMandateId(network_transaction_id)) => {
                    Some(network_transaction_id.clone())
                }
                Some(MandateReferenceId::ConnectorMandateId(_))
                | Some(MandateReferenceId::NetworkTokenWithNTI(_))
                | None => None,
            })
    }

    pub fn is_mandate_payment(&self) -> bool {
        (self.setup_future_usage == Some(common_enums::FutureUsage::OffSession))
            || self
                .mandate_id
                .as_ref()
                .and_then(|mandate_ids| mandate_ids.mandate_reference_id.as_ref())
                .is_some()
    }
    // fn is_cit_mandate_payment(&self) -> bool {
    //     (self.customer_acceptance.is_some() || self.setup_mandate_details.is_some())
    //         && self.setup_future_usage == Some(storage_enums::FutureUsage::OffSession)
    // }
    pub fn get_webhook_url(&self) -> Result<String, Error> {
        self.webhook_url
            .clone()
            .ok_or_else(missing_field_err("webhook_url"))
    }
    pub fn get_router_return_url(&self) -> Result<String, Error> {
        self.router_return_url
            .clone()
            .ok_or_else(missing_field_err("return_url"))
    }
    pub fn is_wallet(&self) -> bool {
        matches!(self.payment_method_data, PaymentMethodData::Wallet(_))
    }
    pub fn is_card(&self) -> bool {
        matches!(self.payment_method_data, PaymentMethodData::Card(_))
    }

    pub fn get_payment_method_type(&self) -> Result<common_enums::PaymentMethodType, Error> {
        self.payment_method_type
            .to_owned()
            .ok_or_else(missing_field_err("payment_method_type"))
    }

    pub fn get_connector_mandate_id(&self) -> Result<String, Error> {
        self.connector_mandate_id()
            .ok_or_else(missing_field_err("connector_mandate_id"))
    }
    pub fn get_ip_address_as_optional(&self) -> Option<Secret<String, IpAddress>> {
        self.browser_info.clone().and_then(|browser_info| {
            browser_info
                .ip_address
                .map(|ip| Secret::new(ip.to_string()))
        })
    }

    pub fn get_ip_address(&self) -> Result<Secret<String, IpAddress>, Error> {
        self.get_ip_address_as_optional()
            .ok_or_else(missing_field_err("browser_info.ip_address"))
    }
    // fn get_original_amount(&self) -> i64 {
    //     self.surcharge_details
    //         .as_ref()
    //         .map(|surcharge_details| surcharge_details.original_amount.get_amount_as_i64())
    //         .unwrap_or(self.amount)
    // }
    // fn get_surcharge_amount(&self) -> Option<i64> {
    //     self.surcharge_details
    //         .as_ref()
    //         .map(|surcharge_details| surcharge_details.surcharge_amount.get_amount_as_i64())
    // }
    // fn get_tax_on_surcharge_amount(&self) -> Option<i64> {
    //     self.surcharge_details.as_ref().map(|surcharge_details| {
    //         surcharge_details
    //             .tax_on_surcharge_amount
    //             .get_amount_as_i64()
    //     })
    // }
    // fn get_total_surcharge_amount(&self) -> Option<i64> {
    //     self.surcharge_details.as_ref().map(|surcharge_details| {
    //         surcharge_details
    //             .get_total_surcharge_amount()
    //             .get_amount_as_i64()
    //     })
    // }

    // fn is_customer_initiated_mandate_payment(&self) -> bool {
    //     (self.customer_acceptance.is_some() || self.setup_mandate_details.is_some())
    //         && self.setup_future_usage == Some(storage_enums::FutureUsage::OffSession)
    // }

    pub fn get_metadata_as_object(&self) -> Option<SecretSerdeValue> {
        self.metadata.clone().and_then(|meta_data| match meta_data {
            serde_json::Value::Null
            | serde_json::Value::Bool(_)
            | serde_json::Value::Number(_)
            | serde_json::Value::String(_)
            | serde_json::Value::Array(_) => None,
            serde_json::Value::Object(_) => Some(meta_data.into()),
        })
    }

    // fn get_authentication_data(&self) -> Result<AuthenticationData, Error> {
    //     self.authentication_data
    //         .clone()
    //         .ok_or_else(missing_field_err("authentication_data"))
    // }

    // fn get_connector_mandate_request_reference_id(&self) -> Result<String, Error> {
    //     self.mandate_id
    //         .as_ref()
    //         .and_then(|mandate_ids| match &mandate_ids.mandate_reference_id {
    //             Some(MandateReferenceId::ConnectorMandateId(connector_mandate_ids)) => {
    //                 connector_mandate_ids.get_connector_mandate_request_reference_id()
    //             }
    //             Some(MandateReferenceId::NetworkMandateId(_))
    //             | None
    //             | Some(MandateReferenceId::NetworkTokenWithNTI(_)) => None,
    //         })
    //         .ok_or_else(missing_field_err("connector_mandate_request_reference_id"))
    // }

    pub fn set_session_token(mut self, session_token: Option<String>) -> Self {
        self.session_token = session_token;
        self
    }

    pub fn set_access_token(mut self, access_token: Option<String>) -> Self {
        self.access_token = access_token;
        self
    }

    pub fn get_access_token_optional(&self) -> Option<&String> {
        self.access_token.as_ref()
    }
}

#[derive(Debug, Clone, Default, Serialize, Deserialize)]
pub enum ResponseId {
    ConnectorTransactionId(String),
    EncodedData(String),
    #[default]
    NoResponseId,
}
impl ResponseId {
    pub fn get_connector_transaction_id(
        &self,
    ) -> errors::CustomResult<String, errors::ValidationError> {
        match self {
            Self::ConnectorTransactionId(txn_id) => Ok(txn_id.to_string()),
            _ => Err(errors::ValidationError::IncorrectValueProvided {
                field_name: "connector_transaction_id",
            })
            .attach_printable("Expected connector transaction ID not found"),
        }
    }
}

#[derive(Debug, Clone, Serialize, Deserialize)]
pub enum PaymentsResponseData {
    TransactionResponse {
        resource_id: ResponseId,
        redirection_data: Option<Box<RedirectForm>>,
        connector_metadata: Option<serde_json::Value>,
        mandate_reference: Option<Box<MandateReference>>,
        network_txn_id: Option<String>,
        connector_response_reference_id: Option<String>,
        incremental_authorization_allowed: Option<bool>,
        status_code: u16,
    },
    SessionResponse {
        session_token: String,
        status_code: u16,
    },
    PreAuthenticateResponse {
        resource_id: ResponseId,
        redirection_data: Option<Box<RedirectForm>>,
        connector_metadata: Option<serde_json::Value>,
        connector_response_reference_id: Option<String>,
        status_code: u16,
    },
    AuthenticateResponse {
        resource_id: ResponseId,
        redirection_data: Option<Box<RedirectForm>>,
        connector_metadata: Option<serde_json::Value>,
        connector_response_reference_id: Option<String>,
        status_code: u16,
    },
    PostAuthenticateResponse {
        resource_id: ResponseId,
        redirection_data: Option<Box<RedirectForm>>,
        connector_metadata: Option<serde_json::Value>,
        connector_response_reference_id: Option<String>,
        status_code: u16,
    },
}

#[derive(serde::Serialize, serde::Deserialize, Debug, Clone)]
pub struct MandateReference {
    pub connector_mandate_id: Option<String>,
    pub payment_method_id: Option<String>,
}

#[derive(Debug, Clone)]
pub struct PaymentCreateOrderData {
    pub amount: MinorUnit,
    pub currency: Currency,
    pub integrity_object: Option<CreateOrderIntegrityObject>,
    pub metadata: Option<serde_json::Value>,
    pub webhook_url: Option<String>,
}

#[derive(Debug, Clone)]
pub struct PaymentCreateOrderResponse {
    pub order_id: String,
}

#[derive(Debug, Clone)]
pub struct PaymentMethodTokenizationData<T: PaymentMethodDataTypes> {
    pub payment_method_data: payment_method_data::PaymentMethodData<T>,
    pub browser_info: Option<BrowserInformation>,
    pub currency: Currency,
    pub amount: MinorUnit,
    pub customer_acceptance: Option<CustomerAcceptance>,
    pub setup_future_usage: Option<common_enums::FutureUsage>,
    pub setup_mandate_details: Option<MandateData>,
    pub mandate_id: Option<MandateIds>,
    pub integrity_object: Option<PaymentMethodTokenIntegrityObject>,
    // pub split_payments: Option<SplitPaymentsRequest>,
}

#[derive(Debug, Clone)]
pub struct PaymentMethodTokenResponse {
    pub token: String,
}

#[derive(Debug, Clone)]
pub struct PaymentsPreAuthenticateData<T: PaymentMethodDataTypes> {
    pub payment_method_data: Option<payment_method_data::PaymentMethodData<T>>,
    pub amount: MinorUnit,
    pub email: Option<Email>,
    pub currency: Option<Currency>,
    pub payment_method_type: Option<PaymentMethodType>,
    pub router_return_url: Option<Url>,
    pub continue_redirection_url: Option<Url>,
    pub browser_info: Option<BrowserInformation>,
    pub enrolled_for_3ds: bool,
    pub redirect_response: Option<ContinueRedirectionResponse>,
}

#[derive(Debug, Clone)]
pub struct PaymentsAuthenticateData<T: PaymentMethodDataTypes> {
    pub payment_method_data: Option<payment_method_data::PaymentMethodData<T>>,
    pub amount: MinorUnit,
    pub email: Option<Email>,
    pub currency: Option<Currency>,
    pub payment_method_type: Option<PaymentMethodType>,
    pub router_return_url: Option<Url>,
    pub continue_redirection_url: Option<Url>,
    pub browser_info: Option<BrowserInformation>,
    pub enrolled_for_3ds: bool,
    pub redirect_response: Option<ContinueRedirectionResponse>,
}

#[derive(Debug, Clone)]
pub struct PaymentsPostAuthenticateData<T: PaymentMethodDataTypes> {
    pub payment_method_data: Option<payment_method_data::PaymentMethodData<T>>,
    pub amount: MinorUnit,
    pub email: Option<Email>,
    pub currency: Option<Currency>,
    pub payment_method_type: Option<PaymentMethodType>,
    pub router_return_url: Option<Url>,
    pub continue_redirection_url: Option<Url>,
    pub browser_info: Option<BrowserInformation>,
    pub enrolled_for_3ds: bool,
    pub redirect_response: Option<ContinueRedirectionResponse>,
}

#[derive(Debug, Clone)]
pub struct ContinueRedirectionResponse {
    pub params: Option<Secret<String>>,
    pub payload: Option<SecretSerdeValue>,
}

#[derive(Debug, Clone)]
pub struct SessionTokenRequestData {
    pub amount: MinorUnit,
    pub currency: Currency,
}

#[derive(Debug, Clone)]
pub struct SessionTokenResponseData {
    pub session_token: String,
}

#[derive(Debug, Clone)]
pub struct AccessTokenRequestData {
    pub grant_type: String,
}

#[derive(Debug, Clone)]
pub struct AccessTokenResponseData {
    pub access_token: String,
    pub token_type: Option<String>,
    pub expires_in: Option<i64>,
}

#[derive(Debug, Default, Clone)]
pub struct RefundSyncData {
    pub connector_transaction_id: String,
    pub connector_refund_id: String,
    pub reason: Option<String>,
    pub refund_connector_metadata: Option<common_utils::pii::SecretSerdeValue>,
    pub refund_status: common_enums::RefundStatus,
    pub all_keys_required: Option<bool>,
    pub integrity_object: Option<RefundSyncIntegrityObject>,
    pub browser_info: Option<BrowserInformation>,
}

impl RefundSyncData {
    pub fn get_optional_language_from_browser_info(&self) -> Option<String> {
        self.browser_info
            .clone()
            .and_then(|browser_info| browser_info.language)
    }
}

#[derive(Debug, Clone)]
pub struct RefundsResponseData {
    pub connector_refund_id: String,
    pub refund_status: common_enums::RefundStatus,
    pub status_code: u16,
}

#[derive(Debug, Clone)]
pub struct RefundFlowData {
    pub status: common_enums::RefundStatus,
    pub refund_id: Option<String>,
    pub connectors: Connectors,
    pub connector_request_reference_id: String,
    pub raw_connector_response: Option<String>,
    pub connector_response_headers: Option<http::HeaderMap>,
    pub raw_connector_request: Option<String>,
}

impl RawConnectorRequestResponse for RefundFlowData {
    fn set_raw_connector_response(&mut self, response: Option<String>) {
        self.raw_connector_response = response;
    }

    fn get_raw_connector_response(&self) -> Option<String> {
        self.raw_connector_response.clone()
    }

    fn get_raw_connector_request(&self) -> Option<String> {
        self.raw_connector_request.clone()
    }

    fn set_raw_connector_request(&mut self, request: Option<String>) {
        self.raw_connector_request = request;
    }
}

impl ConnectorResponseHeaders for RefundFlowData {
    fn set_connector_response_headers(&mut self, headers: Option<http::HeaderMap>) {
        self.connector_response_headers = headers;
    }

    fn get_connector_response_headers(&self) -> Option<&http::HeaderMap> {
        self.connector_response_headers.as_ref()
    }
}

#[derive(Debug, Clone)]
pub struct WebhookDetailsResponse {
    pub resource_id: Option<ResponseId>,
    pub status: common_enums::AttemptStatus,
    pub connector_response_reference_id: Option<String>,
    pub mandate_reference: Option<Box<MandateReference>>,
    pub error_code: Option<String>,
    pub error_message: Option<String>,
    pub raw_connector_response: Option<String>,
    pub status_code: u16,
    pub response_headers: Option<http::HeaderMap>,
    pub transformation_status: common_enums::WebhookTransformationStatus,
}

#[derive(Debug, Clone)]
pub struct RefundWebhookDetailsResponse {
    pub connector_refund_id: Option<String>,
    pub status: common_enums::RefundStatus,
    pub connector_response_reference_id: Option<String>,
    pub error_code: Option<String>,
    pub error_message: Option<String>,
    pub raw_connector_response: Option<String>,
    pub status_code: u16,
    pub response_headers: Option<http::HeaderMap>,
}

#[derive(Debug, Clone)]
pub struct DisputeWebhookDetailsResponse {
    pub amount: StringMinorUnit,
    pub currency: common_enums::enums::Currency,
    pub dispute_id: String,
    pub status: common_enums::DisputeStatus,
    pub stage: common_enums::DisputeStage,
    pub connector_response_reference_id: Option<String>,
    pub dispute_message: Option<String>,
    pub raw_connector_response: Option<String>,
    pub status_code: u16,
    pub response_headers: Option<http::HeaderMap>,
    /// connector_reason
    pub connector_reason_code: Option<String>,
}

#[derive(Debug, Clone, PartialEq, Eq)]
pub enum HttpMethod {
    Options,
    Get,
    Post,
    Put,
    Delete,
    Head,
    Trace,
    Connect,
    Patch,
}

#[derive(Debug, Clone)]
pub struct RequestDetails {
    pub method: HttpMethod,
    pub uri: Option<String>,
    pub headers: HashMap<String, String>,
    pub body: Vec<u8>,
    pub query_params: Option<String>,
}

#[derive(Debug, Clone)]
pub struct ConnectorWebhookSecrets {
    pub secret: Vec<u8>,
    pub additional_secret: Option<hyperswitch_masking::Secret<String>>,
}

#[derive(Debug, Clone, PartialEq)]
pub enum EventType {
    // Payment intent events
    PaymentIntentFailure,
    PaymentIntentSuccess,
    PaymentIntentProcessing,
    PaymentIntentPartiallyFunded,
    PaymentIntentCancelled,
    PaymentIntentCancelFailure,
    PaymentIntentAuthorizationSuccess,
    PaymentIntentAuthorizationFailure,
    PaymentIntentCaptureSuccess,
    PaymentIntentCaptureFailure,
    PaymentIntentExpired,
    PaymentActionRequired,

    // Source events
    SourceChargeable,
    SourceTransactionCreated,

    // Refund events
    RefundFailure,
    RefundSuccess,

    // Dispute events
    DisputeOpened,
    DisputeExpired,
    DisputeAccepted,
    DisputeCancelled,
    DisputeChallenged,
    DisputeWon,
    DisputeLost,

    // Mandate events
    MandateActive,
    MandateRevoked,

    // Misc events
    EndpointVerification,
    ExternalAuthenticationAres,
    FrmApproved,
    FrmRejected,

    // Payout events
    PayoutSuccess,
    PayoutFailure,
    PayoutProcessing,
    PayoutCancelled,
    PayoutCreated,
    PayoutExpired,
    PayoutReversed,

    // Recovery events
    RecoveryPaymentFailure,
    RecoveryPaymentSuccess,
    RecoveryPaymentPending,
    RecoveryInvoiceCancel,
    IncomingWebhookEventUnspecified,

    // Legacy broad categories (for backward compatibility)
    Payment,
    Refund,
    Dispute,
}

impl EventType {
    /// Returns true if this event type is payment-related
    pub fn is_payment_event(&self) -> bool {
        matches!(
            self,
            Self::PaymentIntentFailure
                | Self::PaymentIntentSuccess
                | Self::PaymentIntentProcessing
                | Self::PaymentIntentPartiallyFunded
                | Self::PaymentIntentCancelled
                | Self::PaymentIntentCancelFailure
                | Self::PaymentIntentAuthorizationSuccess
                | Self::PaymentIntentAuthorizationFailure
                | Self::PaymentIntentCaptureSuccess
                | Self::PaymentIntentCaptureFailure
                | Self::PaymentIntentExpired
                | Self::PaymentActionRequired
                | Self::SourceChargeable
                | Self::SourceTransactionCreated
                | Self::Payment
        )
    }

    /// Returns true if this event type is refund-related
    pub fn is_refund_event(&self) -> bool {
        matches!(
            self,
            Self::RefundFailure | Self::RefundSuccess | Self::Refund
        )
    }

    /// Returns true if this event type is dispute-related
    pub fn is_dispute_event(&self) -> bool {
        matches!(
            self,
            Self::DisputeOpened
                | Self::DisputeExpired
                | Self::DisputeAccepted
                | Self::DisputeCancelled
                | Self::DisputeChallenged
                | Self::DisputeWon
                | Self::DisputeLost
                | Self::Dispute
        )
    }

    /// Returns true if this event type is mandate-related
    pub fn is_mandate_event(&self) -> bool {
        matches!(self, Self::MandateActive | Self::MandateRevoked)
    }

    /// Returns true if this event type is payout-related
    pub fn is_payout_event(&self) -> bool {
        matches!(
            self,
            Self::PayoutSuccess
                | Self::PayoutFailure
                | Self::PayoutProcessing
                | Self::PayoutCancelled
                | Self::PayoutCreated
                | Self::PayoutExpired
                | Self::PayoutReversed
        )
    }

    /// Returns true if this event type is recovery-related
    pub fn is_recovery_event(&self) -> bool {
        matches!(
            self,
            Self::RecoveryPaymentFailure
                | Self::RecoveryPaymentSuccess
                | Self::RecoveryPaymentPending
                | Self::RecoveryInvoiceCancel
        )
    }

    /// Returns true if this event type is miscellaneous
    pub fn is_misc_event(&self) -> bool {
        matches!(
            self,
            Self::EndpointVerification
                | Self::ExternalAuthenticationAres
                | Self::FrmApproved
                | Self::FrmRejected
                | Self::IncomingWebhookEventUnspecified
        )
    }
}

impl ForeignTryFrom<grpc_api_types::payments::WebhookEventType> for EventType {
    type Error = ApplicationErrorResponse;

    fn foreign_try_from(
        value: grpc_api_types::payments::WebhookEventType,
    ) -> Result<Self, error_stack::Report<Self::Error>> {
        match value {
            grpc_api_types::payments::WebhookEventType::PaymentIntentFailure => {
                Ok(Self::PaymentIntentFailure)
            }
            grpc_api_types::payments::WebhookEventType::PaymentIntentSuccess => {
                Ok(Self::PaymentIntentSuccess)
            }
            grpc_api_types::payments::WebhookEventType::PaymentIntentProcessing => {
                Ok(Self::PaymentIntentProcessing)
            }
            grpc_api_types::payments::WebhookEventType::PaymentIntentPartiallyFunded => {
                Ok(Self::PaymentIntentPartiallyFunded)
            }
            grpc_api_types::payments::WebhookEventType::PaymentIntentCancelled => {
                Ok(Self::PaymentIntentCancelled)
            }
            grpc_api_types::payments::WebhookEventType::PaymentIntentCancelFailure => {
                Ok(Self::PaymentIntentCancelFailure)
            }
            grpc_api_types::payments::WebhookEventType::PaymentIntentAuthorizationSuccess => {
                Ok(Self::PaymentIntentAuthorizationSuccess)
            }
            grpc_api_types::payments::WebhookEventType::PaymentIntentAuthorizationFailure => {
                Ok(Self::PaymentIntentAuthorizationFailure)
            }
            grpc_api_types::payments::WebhookEventType::PaymentIntentCaptureSuccess => {
                Ok(Self::PaymentIntentCaptureSuccess)
            }
            grpc_api_types::payments::WebhookEventType::PaymentIntentCaptureFailure => {
                Ok(Self::PaymentIntentCaptureFailure)
            }
            grpc_api_types::payments::WebhookEventType::PaymentIntentExpired => {
                Ok(Self::PaymentIntentExpired)
            }
            grpc_api_types::payments::WebhookEventType::PaymentActionRequired => {
                Ok(Self::PaymentActionRequired)
            }
            grpc_api_types::payments::WebhookEventType::SourceChargeable => {
                Ok(Self::SourceChargeable)
            }
            grpc_api_types::payments::WebhookEventType::SourceTransactionCreated => {
                Ok(Self::SourceTransactionCreated)
            }
            grpc_api_types::payments::WebhookEventType::WebhookRefundFailure => {
                Ok(Self::RefundFailure)
            }
            grpc_api_types::payments::WebhookEventType::WebhookRefundSuccess => {
                Ok(Self::RefundSuccess)
            }
            grpc_api_types::payments::WebhookEventType::WebhookDisputeOpened => {
                Ok(Self::DisputeOpened)
            }
            grpc_api_types::payments::WebhookEventType::WebhookDisputeExpired => {
                Ok(Self::DisputeExpired)
            }
            grpc_api_types::payments::WebhookEventType::WebhookDisputeAccepted => {
                Ok(Self::DisputeAccepted)
            }
            grpc_api_types::payments::WebhookEventType::WebhookDisputeCancelled => {
                Ok(Self::DisputeCancelled)
            }
            grpc_api_types::payments::WebhookEventType::WebhookDisputeChallenged => {
                Ok(Self::DisputeChallenged)
            }
            grpc_api_types::payments::WebhookEventType::WebhookDisputeWon => Ok(Self::DisputeWon),
            grpc_api_types::payments::WebhookEventType::WebhookDisputeLost => Ok(Self::DisputeLost),
            grpc_api_types::payments::WebhookEventType::MandateActive => Ok(Self::MandateActive),
            grpc_api_types::payments::WebhookEventType::MandateRevoked => Ok(Self::MandateRevoked),
            grpc_api_types::payments::WebhookEventType::EndpointVerification => {
                Ok(Self::EndpointVerification)
            }
            grpc_api_types::payments::WebhookEventType::ExternalAuthenticationAres => {
                Ok(Self::ExternalAuthenticationAres)
            }
            grpc_api_types::payments::WebhookEventType::FrmApproved => Ok(Self::FrmApproved),
            grpc_api_types::payments::WebhookEventType::FrmRejected => Ok(Self::FrmRejected),
            grpc_api_types::payments::WebhookEventType::PayoutSuccess => Ok(Self::PayoutSuccess),
            grpc_api_types::payments::WebhookEventType::PayoutFailure => Ok(Self::PayoutFailure),
            grpc_api_types::payments::WebhookEventType::PayoutProcessing => {
                Ok(Self::PayoutProcessing)
            }
            grpc_api_types::payments::WebhookEventType::PayoutCancelled => {
                Ok(Self::PayoutCancelled)
            }
            grpc_api_types::payments::WebhookEventType::PayoutCreated => Ok(Self::PayoutCreated),
            grpc_api_types::payments::WebhookEventType::PayoutExpired => Ok(Self::PayoutExpired),
            grpc_api_types::payments::WebhookEventType::PayoutReversed => Ok(Self::PayoutReversed),
            grpc_api_types::payments::WebhookEventType::RecoveryPaymentFailure => {
                Ok(Self::RecoveryPaymentFailure)
            }
            grpc_api_types::payments::WebhookEventType::RecoveryPaymentSuccess => {
                Ok(Self::RecoveryPaymentSuccess)
            }
            grpc_api_types::payments::WebhookEventType::RecoveryPaymentPending => {
                Ok(Self::RecoveryPaymentPending)
            }
            grpc_api_types::payments::WebhookEventType::RecoveryInvoiceCancel => {
                Ok(Self::RecoveryInvoiceCancel)
            }
            grpc_api_types::payments::WebhookEventType::IncomingWebhookEventUnspecified => {
                Ok(Self::IncomingWebhookEventUnspecified)
            }
        }
    }
}

impl ForeignTryFrom<EventType> for grpc_api_types::payments::WebhookEventType {
    type Error = ApplicationErrorResponse;

    fn foreign_try_from(value: EventType) -> Result<Self, error_stack::Report<Self::Error>> {
        match value {
            EventType::PaymentIntentFailure => Ok(Self::PaymentIntentFailure),
            EventType::PaymentIntentSuccess => Ok(Self::PaymentIntentSuccess),
            EventType::PaymentIntentProcessing => Ok(Self::PaymentIntentProcessing),
            EventType::PaymentIntentPartiallyFunded => Ok(Self::PaymentIntentPartiallyFunded),
            EventType::PaymentIntentCancelled => Ok(Self::PaymentIntentCancelled),
            EventType::PaymentIntentCancelFailure => Ok(Self::PaymentIntentCancelFailure),
            EventType::PaymentIntentAuthorizationSuccess => {
                Ok(Self::PaymentIntentAuthorizationSuccess)
            }
            EventType::PaymentIntentAuthorizationFailure => {
                Ok(Self::PaymentIntentAuthorizationFailure)
            }
            EventType::PaymentIntentCaptureSuccess => Ok(Self::PaymentIntentCaptureSuccess),
            EventType::PaymentIntentCaptureFailure => Ok(Self::PaymentIntentCaptureFailure),
            EventType::PaymentIntentExpired => Ok(Self::PaymentIntentExpired),
            EventType::PaymentActionRequired => Ok(Self::PaymentActionRequired),
            EventType::SourceChargeable => Ok(Self::SourceChargeable),
            EventType::SourceTransactionCreated => Ok(Self::SourceTransactionCreated),
            EventType::RefundFailure => Ok(Self::WebhookRefundFailure),
            EventType::RefundSuccess => Ok(Self::WebhookRefundSuccess),
            EventType::DisputeOpened => Ok(Self::WebhookDisputeOpened),
            EventType::DisputeExpired => Ok(Self::WebhookDisputeExpired),
            EventType::DisputeAccepted => Ok(Self::WebhookDisputeAccepted),
            EventType::DisputeCancelled => Ok(Self::WebhookDisputeCancelled),
            EventType::DisputeChallenged => Ok(Self::WebhookDisputeChallenged),
            EventType::DisputeWon => Ok(Self::WebhookDisputeWon),
            EventType::DisputeLost => Ok(Self::WebhookDisputeLost),
            EventType::MandateActive => Ok(Self::MandateActive),
            EventType::MandateRevoked => Ok(Self::MandateRevoked),
            EventType::EndpointVerification => Ok(Self::EndpointVerification),
            EventType::ExternalAuthenticationAres => Ok(Self::ExternalAuthenticationAres),
            EventType::FrmApproved => Ok(Self::FrmApproved),
            EventType::FrmRejected => Ok(Self::FrmRejected),
            EventType::PayoutSuccess => Ok(Self::PayoutSuccess),
            EventType::PayoutFailure => Ok(Self::PayoutFailure),
            EventType::PayoutProcessing => Ok(Self::PayoutProcessing),
            EventType::PayoutCancelled => Ok(Self::PayoutCancelled),
            EventType::PayoutCreated => Ok(Self::PayoutCreated),
            EventType::PayoutExpired => Ok(Self::PayoutExpired),
            EventType::PayoutReversed => Ok(Self::PayoutReversed),
            EventType::RecoveryPaymentFailure => Ok(Self::RecoveryPaymentFailure),
            EventType::RecoveryPaymentSuccess => Ok(Self::RecoveryPaymentSuccess),
            EventType::RecoveryPaymentPending => Ok(Self::RecoveryPaymentPending),
            EventType::RecoveryInvoiceCancel => Ok(Self::RecoveryInvoiceCancel),
            EventType::IncomingWebhookEventUnspecified => Ok(Self::IncomingWebhookEventUnspecified),

            // Legacy broad categories (for backward compatibility)
            EventType::Payment => Ok(Self::PaymentIntentSuccess), // Map broad Payment to PaymentIntentSuccess
            EventType::Refund => Ok(Self::WebhookRefundSuccess), // Map broad Refund to WebhookRefundSuccess
            EventType::Dispute => Ok(Self::WebhookDisputeOpened), // Map broad Dispute to WebhookDisputeOpened
        }
    }
}

impl ForeignTryFrom<grpc_api_types::payments::HttpMethod> for HttpMethod {
    type Error = ApplicationErrorResponse;

    fn foreign_try_from(
        value: grpc_api_types::payments::HttpMethod,
    ) -> Result<Self, error_stack::Report<Self::Error>> {
        match value {
            grpc_api_types::payments::HttpMethod::Unspecified => Ok(Self::Get), // Default
            grpc_api_types::payments::HttpMethod::Get => Ok(Self::Get),
            grpc_api_types::payments::HttpMethod::Post => Ok(Self::Post),
            grpc_api_types::payments::HttpMethod::Put => Ok(Self::Put),
            grpc_api_types::payments::HttpMethod::Delete => Ok(Self::Delete),
        }
    }
}

impl ForeignTryFrom<grpc_api_types::payments::RequestDetails> for RequestDetails {
    type Error = ApplicationErrorResponse;

    fn foreign_try_from(
        value: grpc_api_types::payments::RequestDetails,
    ) -> Result<Self, error_stack::Report<Self::Error>> {
        let method = HttpMethod::foreign_try_from(value.method())?;

        Ok(Self {
            method,
            uri: value.uri,
            headers: value.headers,
            body: value.body,
            query_params: value.query_params,
        })
    }
}

impl ForeignTryFrom<grpc_api_types::payments::WebhookSecrets> for ConnectorWebhookSecrets {
    type Error = ApplicationErrorResponse;

    fn foreign_try_from(
        value: grpc_api_types::payments::WebhookSecrets,
    ) -> Result<Self, error_stack::Report<Self::Error>> {
        Ok(Self {
            secret: value.secret.into(),
            additional_secret: value.additional_secret.map(Secret::new),
        })
    }
}

#[derive(Debug, Default, Clone)]
pub struct RefundsData {
    pub refund_id: String,
    pub connector_transaction_id: String,
    pub connector_refund_id: Option<String>,
    pub currency: Currency,
    pub payment_amount: i64,
    pub reason: Option<String>,
    pub webhook_url: Option<String>,
    pub refund_amount: i64,
    pub connector_metadata: Option<serde_json::Value>,
    pub refund_connector_metadata: Option<common_utils::pii::SecretSerdeValue>,
    pub minor_payment_amount: MinorUnit,
    pub minor_refund_amount: MinorUnit,
    pub refund_status: common_enums::RefundStatus,
    pub merchant_account_id: Option<String>,
    pub capture_method: Option<common_enums::CaptureMethod>,
    pub integrity_object: Option<RefundIntegrityObject>,
    pub browser_info: Option<BrowserInformation>,
}

impl RefundsData {
    #[track_caller]
    pub fn get_connector_refund_id(&self) -> Result<String, Error> {
        self.connector_refund_id
            .clone()
            .get_required_value("connector_refund_id")
            .change_context(ConnectorError::MissingConnectorTransactionID)
    }
    pub fn get_webhook_url(&self) -> Result<String, Error> {
        self.webhook_url
            .clone()
            .ok_or_else(missing_field_err("webhook_url"))
    }
    pub fn get_connector_metadata(&self) -> Result<serde_json::Value, Error> {
        self.connector_metadata
            .clone()
            .ok_or_else(missing_field_err("connector_metadata"))
    }
    pub fn get_optional_language_from_browser_info(&self) -> Option<String> {
        self.browser_info
            .clone()
            .and_then(|browser_info| browser_info.language)
    }
    pub fn get_ip_address_as_optional(&self) -> Option<Secret<String, IpAddress>> {
        self.browser_info.clone().and_then(|browser_info| {
            browser_info
                .ip_address
                .map(|ip| Secret::new(ip.to_string()))
        })
    }

    pub fn get_ip_address(&self) -> Result<Secret<String, IpAddress>, Error> {
        self.get_ip_address_as_optional()
            .ok_or_else(missing_field_err("browser_info.ip_address"))
    }
}

#[derive(Debug, Clone, Default)]
pub struct MultipleCaptureRequestData {
    pub capture_sequence: i64,
    pub capture_reference: String,
}

#[derive(Debug, Default, Clone)]
pub struct PaymentsCaptureData {
    pub amount_to_capture: i64,
    pub minor_amount_to_capture: MinorUnit,
    pub currency: Currency,
    pub connector_transaction_id: ResponseId,
    pub multiple_capture_data: Option<MultipleCaptureRequestData>,
    pub connector_metadata: Option<serde_json::Value>,
    pub integrity_object: Option<CaptureIntegrityObject>,
    pub browser_info: Option<BrowserInformation>,
}

impl PaymentsCaptureData {
    pub fn is_multiple_capture(&self) -> bool {
        self.multiple_capture_data.is_some()
    }
    pub fn get_connector_transaction_id(&self) -> CustomResult<String, ConnectorError> {
        match self.connector_transaction_id.clone() {
            ResponseId::ConnectorTransactionId(txn_id) => Ok(txn_id),
            _ => Err(errors::ValidationError::IncorrectValueProvided {
                field_name: "connector_transaction_id",
            })
            .attach_printable("Expected connector transaction ID not found")
            .change_context(ConnectorError::MissingConnectorTransactionID)?,
        }
    }
    pub fn get_optional_language_from_browser_info(&self) -> Option<String> {
        self.browser_info
            .clone()
            .and_then(|browser_info| browser_info.language)
    }
    pub fn get_ip_address_as_optional(&self) -> Option<Secret<String, IpAddress>> {
        self.browser_info.clone().and_then(|browser_info| {
            browser_info
                .ip_address
                .map(|ip| Secret::new(ip.to_string()))
        })
    }

    pub fn get_ip_address(&self) -> Result<Secret<String, IpAddress>, Error> {
        self.get_ip_address_as_optional()
            .ok_or_else(missing_field_err("browser_info.ip_address"))
    }
}

#[derive(Debug, Clone)]
pub struct SetupMandateRequestData<T: PaymentMethodDataTypes> {
    pub currency: Currency,
    pub payment_method_data: payment_method_data::PaymentMethodData<T>,
    pub amount: Option<i64>,
    pub confirm: bool,
    pub statement_descriptor_suffix: Option<String>,
    pub statement_descriptor: Option<String>,
    pub customer_acceptance: Option<CustomerAcceptance>,
    pub mandate_id: Option<MandateIds>,
    pub setup_future_usage: Option<common_enums::FutureUsage>,
    pub off_session: Option<bool>,
    pub setup_mandate_details: Option<MandateData>,
    pub router_return_url: Option<String>,
    pub webhook_url: Option<String>,
    pub browser_info: Option<BrowserInformation>,
    pub email: Option<common_utils::pii::Email>,
    pub customer_name: Option<String>,
    pub return_url: Option<String>,
    pub payment_method_type: Option<common_enums::PaymentMethodType>,
    pub request_incremental_authorization: bool,
    pub metadata: Option<serde_json::Value>,
    pub complete_authorize_url: Option<String>,
    pub capture_method: Option<common_enums::CaptureMethod>,
    pub merchant_order_reference_id: Option<String>,
    pub minor_amount: Option<MinorUnit>,
    pub shipping_cost: Option<MinorUnit>,
    pub customer_id: Option<common_utils::id_type::CustomerId>,
    pub integrity_object: Option<SetupMandateIntegrityObject>,
}

impl<T: PaymentMethodDataTypes> SetupMandateRequestData<T> {
    pub fn get_browser_info(&self) -> Result<BrowserInformation, Error> {
        self.browser_info
            .clone()
            .ok_or_else(missing_field_err("browser_info"))
    }
    pub fn get_email(&self) -> Result<Email, Error> {
        self.email.clone().ok_or_else(missing_field_err("email"))
    }
    pub fn is_card(&self) -> bool {
        matches!(self.payment_method_data, PaymentMethodData::Card(_))
    }
    pub fn get_optional_language_from_browser_info(&self) -> Option<String> {
        self.browser_info
            .clone()
            .and_then(|browser_info| browser_info.language)
    }
    pub fn get_webhook_url(&self) -> Result<String, Error> {
        self.webhook_url
            .clone()
            .ok_or_else(missing_field_err("webhook_url"))
    }
    pub fn get_router_return_url(&self) -> Result<String, Error> {
        self.router_return_url
            .clone()
            .ok_or_else(missing_field_err("return_url"))
    }
    pub fn get_ip_address_as_optional(&self) -> Option<Secret<String, IpAddress>> {
        self.browser_info.clone().and_then(|browser_info| {
            browser_info
                .ip_address
                .map(|ip| Secret::new(ip.to_string()))
        })
    }

    pub fn get_ip_address(&self) -> Result<Secret<String, IpAddress>, Error> {
        self.get_ip_address_as_optional()
            .ok_or_else(missing_field_err("browser_info.ip_address"))
    }
}

#[derive(Debug, Clone)]
pub struct RepeatPaymentData {
    pub mandate_reference: MandateReferenceId,
    pub amount: i64,
    pub minor_amount: MinorUnit,
    pub currency: Currency,
    pub merchant_order_reference_id: Option<String>,
    pub metadata: Option<HashMap<String, String>>,
    pub webhook_url: Option<String>,
    pub integrity_object: Option<RepeatPaymentIntegrityObject>,
    pub capture_method: Option<common_enums::CaptureMethod>,
    pub browser_info: Option<BrowserInformation>,
    pub email: Option<common_utils::pii::Email>,
    pub payment_method_type: Option<common_enums::PaymentMethodType>,
}

impl RepeatPaymentData {
    pub fn get_mandate_reference(&self) -> &MandateReferenceId {
        &self.mandate_reference
    }
    pub fn is_auto_capture(&self) -> Result<bool, Error> {
        match self.capture_method {
            Some(common_enums::CaptureMethod::Automatic)
            | None
            | Some(common_enums::CaptureMethod::SequentialAutomatic) => Ok(true),
            Some(common_enums::CaptureMethod::Manual) => Ok(false),
            Some(_) => Err(ConnectorError::CaptureMethodNotSupported.into()),
        }
    }
    pub fn get_optional_language_from_browser_info(&self) -> Option<String> {
        self.browser_info
            .clone()
            .and_then(|browser_info| browser_info.language)
    }
    pub fn get_webhook_url(&self) -> Result<String, Error> {
        self.webhook_url
            .clone()
            .ok_or_else(missing_field_err("webhook_url"))
    }
    pub fn get_email(&self) -> Result<Email, Error> {
        self.email.clone().ok_or_else(missing_field_err("email"))
    }
}

#[derive(Debug, Clone)]
pub struct AcceptDisputeData {
    pub connector_dispute_id: String,
    pub integrity_object: Option<AcceptDisputeIntegrityObject>,
}

#[derive(Debug, Clone)]
pub struct DisputeFlowData {
    pub dispute_id: Option<String>,
    pub connector_dispute_id: String,
    pub connectors: Connectors,
    pub defense_reason_code: Option<String>,
    pub connector_request_reference_id: String,
    pub raw_connector_response: Option<String>,
    pub raw_connector_request: Option<String>,
    pub connector_response_headers: Option<http::HeaderMap>,
}

impl RawConnectorRequestResponse for DisputeFlowData {
    fn set_raw_connector_response(&mut self, response: Option<String>) {
        self.raw_connector_response = response;
    }

    fn get_raw_connector_response(&self) -> Option<String> {
        self.raw_connector_response.clone()
    }

    fn set_raw_connector_request(&mut self, request: Option<String>) {
        self.raw_connector_request = request;
    }

    fn get_raw_connector_request(&self) -> Option<String> {
        self.raw_connector_request.clone()
    }
}

impl ConnectorResponseHeaders for DisputeFlowData {
    fn set_connector_response_headers(&mut self, headers: Option<http::HeaderMap>) {
        self.connector_response_headers = headers;
    }

    fn get_connector_response_headers(&self) -> Option<&http::HeaderMap> {
        self.connector_response_headers.as_ref()
    }
}

#[derive(Debug, Clone)]
pub struct DisputeResponseData {
    pub connector_dispute_id: String,
    pub dispute_status: DisputeStatus,
    pub connector_dispute_status: Option<String>,
    pub status_code: u16,
}

#[derive(Debug, Clone, Default)]
pub struct SubmitEvidenceData {
    pub dispute_id: Option<String>,
    pub connector_dispute_id: String,
    pub integrity_object: Option<SubmitEvidenceIntegrityObject>,
    pub access_activity_log: Option<String>,
    pub billing_address: Option<String>,

    pub cancellation_policy: Option<Vec<u8>>,
    pub cancellation_policy_file_type: Option<String>,
    pub cancellation_policy_provider_file_id: Option<String>,
    pub cancellation_policy_disclosure: Option<String>,
    pub cancellation_rebuttal: Option<String>,

    pub customer_communication: Option<Vec<u8>>,
    pub customer_communication_file_type: Option<String>,
    pub customer_communication_provider_file_id: Option<String>,
    pub customer_email_address: Option<String>,
    pub customer_name: Option<String>,
    pub customer_purchase_ip: Option<String>,

    pub customer_signature: Option<Vec<u8>>,
    pub customer_signature_file_type: Option<String>,
    pub customer_signature_provider_file_id: Option<String>,

    pub product_description: Option<String>,

    pub receipt: Option<Vec<u8>>,
    pub receipt_file_type: Option<String>,
    pub receipt_provider_file_id: Option<String>,

    pub refund_policy: Option<Vec<u8>>,
    pub refund_policy_file_type: Option<String>,
    pub refund_policy_provider_file_id: Option<String>,
    pub refund_policy_disclosure: Option<String>,
    pub refund_refusal_explanation: Option<String>,

    pub service_date: Option<String>,
    pub service_documentation: Option<Vec<u8>>,
    pub service_documentation_file_type: Option<String>,
    pub service_documentation_provider_file_id: Option<String>,

    pub shipping_address: Option<String>,
    pub shipping_carrier: Option<String>,
    pub shipping_date: Option<String>,
    pub shipping_documentation: Option<Vec<u8>>,
    pub shipping_documentation_file_type: Option<String>,
    pub shipping_documentation_provider_file_id: Option<String>,
    pub shipping_tracking_number: Option<String>,

    pub invoice_showing_distinct_transactions: Option<Vec<u8>>,
    pub invoice_showing_distinct_transactions_file_type: Option<String>,
    pub invoice_showing_distinct_transactions_provider_file_id: Option<String>,

    pub recurring_transaction_agreement: Option<Vec<u8>>,
    pub recurring_transaction_agreement_file_type: Option<String>,
    pub recurring_transaction_agreement_provider_file_id: Option<String>,

    pub uncategorized_file: Option<Vec<u8>>,
    pub uncategorized_file_type: Option<String>,
    pub uncategorized_file_provider_file_id: Option<String>,
    pub uncategorized_text: Option<String>,
}

/// The trait that provides specifications about the connector
pub trait ConnectorSpecifications {
    /// Details related to payment method supported by the connector
    fn get_supported_payment_methods(&self) -> Option<&'static SupportedPaymentMethods> {
        None
    }

    /// Supported webhooks flows
    fn get_supported_webhook_flows(&self) -> Option<&'static [EventClass]> {
        None
    }

    /// About the connector
    fn get_connector_about(&self) -> Option<&'static ConnectorInfo> {
        None
    }
}

#[macro_export]
macro_rules! capture_method_not_supported {
    ($connector:expr, $capture_method:expr) => {
        Err(errors::ConnectorError::NotSupported {
            message: format!("{} for selected payment method", $capture_method),
            connector: $connector,
        }
        .into())
    };
    ($connector:expr, $capture_method:expr, $payment_method_type:expr) => {
        Err(errors::ConnectorError::NotSupported {
            message: format!("{} for {}", $capture_method, $payment_method_type),
            connector: $connector,
        }
        .into())
    };
}

#[macro_export]
macro_rules! payment_method_not_supported {
    ($connector:expr, $payment_method:expr, $payment_method_type:expr) => {
        Err(errors::ConnectorError::NotSupported {
            message: format!(
                "Payment method {} with type {} is not supported",
                $payment_method, $payment_method_type
            ),
            connector: $connector,
        }
        .into())
    };
}

impl<T: PaymentMethodDataTypes> From<PaymentMethodData<T>> for PaymentMethodDataType {
    fn from(pm_data: PaymentMethodData<T>) -> Self {
        match pm_data {
            PaymentMethodData::Card(_) => Self::Card,
            PaymentMethodData::CardRedirect(card_redirect_data) => match card_redirect_data {
                payment_method_data::CardRedirectData::Knet {} => Self::Knet,
                payment_method_data::CardRedirectData::Benefit {} => Self::Benefit,
                payment_method_data::CardRedirectData::MomoAtm {} => Self::MomoAtm,
                payment_method_data::CardRedirectData::CardRedirect {} => Self::CardRedirect,
            },
            PaymentMethodData::Wallet(wallet_data) => match wallet_data {
                payment_method_data::WalletData::BluecodeRedirect { .. } => Self::Bluecode,
                payment_method_data::WalletData::AliPayQr(_) => Self::AliPayQr,
                payment_method_data::WalletData::AliPayRedirect(_) => Self::AliPayRedirect,
                payment_method_data::WalletData::AliPayHkRedirect(_) => Self::AliPayHkRedirect,
                payment_method_data::WalletData::MomoRedirect(_) => Self::MomoRedirect,
                payment_method_data::WalletData::KakaoPayRedirect(_) => Self::KakaoPayRedirect,
                payment_method_data::WalletData::GoPayRedirect(_) => Self::GoPayRedirect,
                payment_method_data::WalletData::GcashRedirect(_) => Self::GcashRedirect,
                payment_method_data::WalletData::ApplePay(_) => Self::ApplePay,
                payment_method_data::WalletData::ApplePayRedirect(_) => Self::ApplePayRedirect,
                payment_method_data::WalletData::ApplePayThirdPartySdk(_) => {
                    Self::ApplePayThirdPartySdk
                }
                payment_method_data::WalletData::DanaRedirect {} => Self::DanaRedirect,
                payment_method_data::WalletData::GooglePay(_) => Self::GooglePay,
                payment_method_data::WalletData::GooglePayRedirect(_) => Self::GooglePayRedirect,
                payment_method_data::WalletData::GooglePayThirdPartySdk(_) => {
                    Self::GooglePayThirdPartySdk
                }
                payment_method_data::WalletData::MbWayRedirect(_) => Self::MbWayRedirect,
                payment_method_data::WalletData::MobilePayRedirect(_) => Self::MobilePayRedirect,
                payment_method_data::WalletData::PaypalRedirect(_) => Self::PaypalRedirect,
                payment_method_data::WalletData::PaypalSdk(_) => Self::PaypalSdk,
                payment_method_data::WalletData::SamsungPay(_) => Self::SamsungPay,
                payment_method_data::WalletData::TwintRedirect {} => Self::TwintRedirect,
                payment_method_data::WalletData::VippsRedirect {} => Self::VippsRedirect,
                payment_method_data::WalletData::TouchNGoRedirect(_) => Self::TouchNGoRedirect,
                payment_method_data::WalletData::WeChatPayRedirect(_) => Self::WeChatPayRedirect,
                payment_method_data::WalletData::WeChatPayQr(_) => Self::WeChatPayQr,
                payment_method_data::WalletData::CashappQr(_) => Self::CashappQr,
                payment_method_data::WalletData::SwishQr(_) => Self::SwishQr,
                payment_method_data::WalletData::Mifinity(_) => Self::Mifinity,
                payment_method_data::WalletData::AmazonPayRedirect(_) => Self::AmazonPayRedirect,
                payment_method_data::WalletData::Paze(_) => Self::Paze,
                payment_method_data::WalletData::RevolutPay(_) => Self::RevolutPay,
            },
            PaymentMethodData::PayLater(pay_later_data) => match pay_later_data {
                payment_method_data::PayLaterData::KlarnaRedirect { .. } => Self::KlarnaRedirect,
                payment_method_data::PayLaterData::KlarnaSdk { .. } => Self::KlarnaSdk,
                payment_method_data::PayLaterData::AffirmRedirect {} => Self::AffirmRedirect,
                payment_method_data::PayLaterData::AfterpayClearpayRedirect { .. } => {
                    Self::AfterpayClearpayRedirect
                }
                payment_method_data::PayLaterData::PayBrightRedirect {} => Self::PayBrightRedirect,
                payment_method_data::PayLaterData::WalleyRedirect {} => Self::WalleyRedirect,
                payment_method_data::PayLaterData::AlmaRedirect {} => Self::AlmaRedirect,
                payment_method_data::PayLaterData::AtomeRedirect {} => Self::AtomeRedirect,
            },
            PaymentMethodData::BankRedirect(bank_redirect_data) => match bank_redirect_data {
                payment_method_data::BankRedirectData::BancontactCard { .. } => {
                    Self::BancontactCard
                }
                payment_method_data::BankRedirectData::Bizum {} => Self::Bizum,
                payment_method_data::BankRedirectData::Blik { .. } => Self::Blik,
                payment_method_data::BankRedirectData::Eps { .. } => Self::Eps,
                payment_method_data::BankRedirectData::Giropay { .. } => Self::Giropay,
                payment_method_data::BankRedirectData::Ideal { .. } => Self::Ideal,
                payment_method_data::BankRedirectData::Interac { .. } => Self::Interac,
                payment_method_data::BankRedirectData::OnlineBankingCzechRepublic { .. } => {
                    Self::OnlineBankingCzechRepublic
                }
                payment_method_data::BankRedirectData::OnlineBankingFinland { .. } => {
                    Self::OnlineBankingFinland
                }
                payment_method_data::BankRedirectData::OnlineBankingPoland { .. } => {
                    Self::OnlineBankingPoland
                }
                payment_method_data::BankRedirectData::OnlineBankingSlovakia { .. } => {
                    Self::OnlineBankingSlovakia
                }
                payment_method_data::BankRedirectData::OpenBankingUk { .. } => Self::OpenBankingUk,
                payment_method_data::BankRedirectData::Przelewy24 { .. } => Self::Przelewy24,
                payment_method_data::BankRedirectData::Sofort { .. } => Self::Sofort,
                payment_method_data::BankRedirectData::Trustly { .. } => Self::Trustly,
                payment_method_data::BankRedirectData::OnlineBankingFpx { .. } => {
                    Self::OnlineBankingFpx
                }
                payment_method_data::BankRedirectData::OnlineBankingThailand { .. } => {
                    Self::OnlineBankingThailand
                }
                payment_method_data::BankRedirectData::LocalBankRedirect {} => {
                    Self::LocalBankRedirect
                }
                payment_method_data::BankRedirectData::Eft { .. } => Self::Eft,
            },
            PaymentMethodData::BankDebit(bank_debit_data) => match bank_debit_data {
                payment_method_data::BankDebitData::AchBankDebit { .. } => Self::AchBankDebit,
                payment_method_data::BankDebitData::SepaBankDebit { .. } => Self::SepaBankDebit,
                payment_method_data::BankDebitData::BecsBankDebit { .. } => Self::BecsBankDebit,
                payment_method_data::BankDebitData::BacsBankDebit { .. } => Self::BacsBankDebit,
            },
            PaymentMethodData::BankTransfer(bank_transfer_data) => match *bank_transfer_data {
                payment_method_data::BankTransferData::AchBankTransfer { .. } => {
                    Self::AchBankTransfer
                }
                payment_method_data::BankTransferData::SepaBankTransfer { .. } => {
                    Self::SepaBankTransfer
                }
                payment_method_data::BankTransferData::BacsBankTransfer { .. } => {
                    Self::BacsBankTransfer
                }
                payment_method_data::BankTransferData::MultibancoBankTransfer { .. } => {
                    Self::MultibancoBankTransfer
                }
                payment_method_data::BankTransferData::PermataBankTransfer { .. } => {
                    Self::PermataBankTransfer
                }
                payment_method_data::BankTransferData::BcaBankTransfer { .. } => {
                    Self::BcaBankTransfer
                }
                payment_method_data::BankTransferData::BniVaBankTransfer { .. } => {
                    Self::BniVaBankTransfer
                }
                payment_method_data::BankTransferData::BriVaBankTransfer { .. } => {
                    Self::BriVaBankTransfer
                }
                payment_method_data::BankTransferData::CimbVaBankTransfer { .. } => {
                    Self::CimbVaBankTransfer
                }
                payment_method_data::BankTransferData::DanamonVaBankTransfer { .. } => {
                    Self::DanamonVaBankTransfer
                }
                payment_method_data::BankTransferData::MandiriVaBankTransfer { .. } => {
                    Self::MandiriVaBankTransfer
                }
                payment_method_data::BankTransferData::Pix { .. } => Self::Pix,
                payment_method_data::BankTransferData::Pse {} => Self::Pse,
                payment_method_data::BankTransferData::LocalBankTransfer { .. } => {
                    Self::LocalBankTransfer
                }
                payment_method_data::BankTransferData::InstantBankTransfer { .. } => {
                    Self::InstantBankTransfer
                }
                payment_method_data::BankTransferData::InstantBankTransferFinland { .. } => {
                    Self::InstantBankTransferFinland
                }
                payment_method_data::BankTransferData::InstantBankTransferPoland { .. } => {
                    Self::InstantBankTransferPoland
                }
            },
            PaymentMethodData::Crypto(_) => Self::Crypto,
            PaymentMethodData::MandatePayment => Self::MandatePayment,
            PaymentMethodData::Reward => Self::Reward,
            PaymentMethodData::Upi(_) => Self::Upi,
            PaymentMethodData::Voucher(voucher_data) => match voucher_data {
                payment_method_data::VoucherData::Boleto(_) => Self::Boleto,
                payment_method_data::VoucherData::Efecty => Self::Efecty,
                payment_method_data::VoucherData::PagoEfectivo => Self::PagoEfectivo,
                payment_method_data::VoucherData::RedCompra => Self::RedCompra,
                payment_method_data::VoucherData::RedPagos => Self::RedPagos,
                payment_method_data::VoucherData::Alfamart(_) => Self::Alfamart,
                payment_method_data::VoucherData::Indomaret(_) => Self::Indomaret,
                payment_method_data::VoucherData::Oxxo => Self::Oxxo,
                payment_method_data::VoucherData::SevenEleven(_) => Self::SevenEleven,
                payment_method_data::VoucherData::Lawson(_) => Self::Lawson,
                payment_method_data::VoucherData::MiniStop(_) => Self::MiniStop,
                payment_method_data::VoucherData::FamilyMart(_) => Self::FamilyMart,
                payment_method_data::VoucherData::Seicomart(_) => Self::Seicomart,
                payment_method_data::VoucherData::PayEasy(_) => Self::PayEasy,
            },
            PaymentMethodData::RealTimePayment(real_time_payment_data) => {
                match *real_time_payment_data {
                    payment_method_data::RealTimePaymentData::DuitNow {} => Self::DuitNow,
                    payment_method_data::RealTimePaymentData::Fps {} => Self::Fps,
                    payment_method_data::RealTimePaymentData::PromptPay {} => Self::PromptPay,
                    payment_method_data::RealTimePaymentData::VietQr {} => Self::VietQr,
                }
            }
            PaymentMethodData::GiftCard(gift_card_data) => match *gift_card_data {
                payment_method_data::GiftCardData::Givex(_) => Self::Givex,
                payment_method_data::GiftCardData::PaySafeCard {} => Self::PaySafeCar,
            },
            PaymentMethodData::CardToken(_) => Self::CardToken,
            PaymentMethodData::OpenBanking(data) => match data {
                payment_method_data::OpenBankingData::OpenBankingPIS {} => Self::OpenBanking,
            },
            PaymentMethodData::CardDetailsForNetworkTransactionId(_) => {
                Self::CardDetailsForNetworkTransactionId
            }
            PaymentMethodData::NetworkToken(_) => Self::NetworkToken,
            PaymentMethodData::MobilePayment(mobile_payment_data) => match mobile_payment_data {
                payment_method_data::MobilePaymentData::DirectCarrierBilling { .. } => {
                    Self::DirectCarrierBilling
                }
            },
        }
    }
}

#[derive(Debug, Clone)]
pub struct DisputeDefendData {
    pub dispute_id: String,
    pub connector_dispute_id: String,
    pub defense_reason_code: String,
    pub integrity_object: Option<DefendDisputeIntegrityObject>,
}

pub trait SupportedPaymentMethodsExt {
    fn add(
        &mut self,
        payment_method: PaymentMethod,
        payment_method_type: PaymentMethodType,
        payment_method_details: PaymentMethodDetails,
    );
}

impl SupportedPaymentMethodsExt for SupportedPaymentMethods {
    fn add(
        &mut self,
        payment_method: PaymentMethod,
        payment_method_type: PaymentMethodType,
        payment_method_details: PaymentMethodDetails,
    ) {
        if let Some(payment_method_data) = self.get_mut(&payment_method) {
            payment_method_data.insert(payment_method_type, payment_method_details);
        } else {
            let mut payment_method_type_metadata = PaymentMethodTypeMetadata::new();
            payment_method_type_metadata.insert(payment_method_type, payment_method_details);

            self.insert(payment_method, payment_method_type_metadata);
        }
    }
}<|MERGE_RESOLUTION|>--- conflicted
+++ resolved
@@ -66,11 +66,8 @@
     Cryptopay,
     Helcim,
     Dlocal,
-<<<<<<< HEAD
+    Placetopay,
     Rapyd,
-=======
-    Placetopay,
->>>>>>> 68ba3d9f
 }
 
 impl ForeignTryFrom<grpc_api_types::payments::Connector> for ConnectorEnum {
@@ -103,11 +100,8 @@
             grpc_api_types::payments::Connector::Cryptopay => Ok(Self::Cryptopay),
             grpc_api_types::payments::Connector::Helcim => Ok(Self::Helcim),
             grpc_api_types::payments::Connector::Dlocal => Ok(Self::Dlocal),
-<<<<<<< HEAD
+            grpc_api_types::payments::Connector::Placetopay => Ok(Self::Placetopay),
             grpc_api_types::payments::Connector::Rapyd => Ok(Self::Rapyd),
-=======
-            grpc_api_types::payments::Connector::Placetopay => Ok(Self::Placetopay),
->>>>>>> 68ba3d9f
             grpc_api_types::payments::Connector::Unspecified => {
                 Err(ApplicationErrorResponse::BadRequest(ApiError {
                     sub_code: "UNSPECIFIED_CONNECTOR".to_owned(),
