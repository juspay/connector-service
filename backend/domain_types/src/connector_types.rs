use std::collections::HashMap;

use common_enums::{
    AttemptStatus, AuthenticationType, Currency, DisputeStatus, EventClass, MandateStatus,
    PaymentMethod, PaymentMethodType,
};
use common_utils::{
    errors,
    ext_traits::{OptionExt, ValueExt},
    pii::IpAddress,
    types::MinorUnit,
    CustomResult, CustomerId, Email, SecretSerdeValue,
};
use error_stack::ResultExt;
use hyperswitch_masking::Secret;
use serde::{Deserialize, Serialize};
use strum::{Display, EnumString};

use crate::{
    errors::{ApiError, ApplicationErrorResponse},
    payment_address::{Address, AddressDetails, PhoneDetails},
    payment_method_data,
    payment_method_data::{Card, PaymentMethodData},
    router_data::PaymentMethodToken,
    router_request_types::{
        AcceptDisputeIntegrityObject, AuthoriseIntegrityObject, BrowserInformation,
        CaptureIntegrityObject, CreateOrderIntegrityObject, DefendDisputeIntegrityObject,
        PaymentSynIntegrityObject, PaymentVoidIntegrityObject, RefundIntegrityObject,
        RefundSyncIntegrityObject, SetupMandateIntegrityObject, SubmitEvidenceIntegrityObject,
        SyncRequestType,
    },
    types::{
        ConnectorInfo, Connectors, PaymentMethodDataType, PaymentMethodDetails,
        PaymentMethodTypeMetadata, SupportedPaymentMethods,
    },
    utils::{missing_field_err, Error, ForeignTryFrom},
};

// snake case for enum variants
#[derive(Clone, Debug, Display, EnumString)]
#[strum(serialize_all = "snake_case")]
pub enum ConnectorEnum {
    Adyen,
    Razorpay,
    RazorpayV2,
    Fiserv,
    Elavon,
    Xendit,
    Checkout,
    Authorizedotnet,
    Phonepe,
    Cashfree,
<<<<<<< HEAD
    Cashtocode,
=======
    Fiuu,
>>>>>>> 3712451e
}

impl ForeignTryFrom<grpc_api_types::payments::Connector> for ConnectorEnum {
    type Error = ApplicationErrorResponse;

    fn foreign_try_from(
        connector: grpc_api_types::payments::Connector,
    ) -> Result<Self, error_stack::Report<Self::Error>> {
        match connector {
            grpc_api_types::payments::Connector::Adyen => Ok(Self::Adyen),
            grpc_api_types::payments::Connector::Razorpay => Ok(Self::Razorpay),
            grpc_api_types::payments::Connector::Fiserv => Ok(Self::Fiserv),
            grpc_api_types::payments::Connector::Elavon => Ok(Self::Elavon),
            grpc_api_types::payments::Connector::Xendit => Ok(Self::Xendit),
            grpc_api_types::payments::Connector::Checkout => Ok(Self::Checkout),
            grpc_api_types::payments::Connector::Authorizedotnet => Ok(Self::Authorizedotnet),
            grpc_api_types::payments::Connector::Phonepe => Ok(Self::Phonepe),
            grpc_api_types::payments::Connector::Cashfree => Ok(Self::Cashfree),
<<<<<<< HEAD
            grpc_api_types::payments::Connector::Cashtocode => Ok(Self::Cashtocode),
=======
            grpc_api_types::payments::Connector::Fiuu => Ok(Self::Fiuu),
>>>>>>> 3712451e
            grpc_api_types::payments::Connector::Unspecified => {
                Err(ApplicationErrorResponse::BadRequest(ApiError {
                    sub_code: "UNSPECIFIED_CONNECTOR".to_owned(),
                    error_identifier: 400,
                    error_message: "Connector must be specified".to_owned(),
                    error_object: None,
                })
                .into())
            }
            _ => Err(ApplicationErrorResponse::BadRequest(ApiError {
                sub_code: "INVALID_CONNECTOR".to_owned(),
                error_identifier: 400,
                error_message: format!("Connector {connector:?} is not supported"),
                error_object: None,
            })
            .into()),
        }
    }
}

#[derive(serde::Serialize, serde::Deserialize, Debug, Clone, Eq, PartialEq)]
pub struct PaymentId(pub String);

#[derive(serde::Serialize, serde::Deserialize, Debug, Clone, Eq, PartialEq)]
pub struct UpdateHistory {
    pub connector_mandate_id: Option<String>,
    pub payment_method_id: String,
    pub original_payment_id: Option<PaymentId>,
}

#[derive(Debug, serde::Deserialize, serde::Serialize, Clone, Eq, PartialEq)]
pub struct ConnectorMandateReferenceId {
    connector_mandate_id: Option<String>,
    payment_method_id: Option<String>,
    update_history: Option<Vec<UpdateHistory>>,
}

impl ConnectorMandateReferenceId {
    pub fn new(
        connector_mandate_id: Option<String>,
        payment_method_id: Option<String>,
        update_history: Option<Vec<UpdateHistory>>,
    ) -> Self {
        Self {
            connector_mandate_id,
            payment_method_id,
            update_history,
        }
    }

    pub fn get_connector_mandate_id(&self) -> Option<String> {
        self.connector_mandate_id.clone()
    }

    pub fn get_payment_method_id(&self) -> Option<&String> {
        self.payment_method_id.as_ref()
    }

    pub fn get_update_history(&self) -> Option<&Vec<UpdateHistory>> {
        self.update_history.as_ref()
    }
}

pub trait RawConnectorResponse {
    fn set_raw_connector_response(&mut self, response: Option<String>);
}

#[derive(Debug, serde::Deserialize, serde::Serialize, Clone, Eq, PartialEq)]
pub struct NetworkTokenWithNTIRef {
    pub network_transaction_id: String,
    pub token_exp_month: Option<Secret<String>>,
    pub token_exp_year: Option<Secret<String>>,
}

#[derive(Eq, PartialEq, Debug, serde::Deserialize, serde::Serialize, Clone)]
pub enum MandateReferenceId {
    ConnectorMandateId(ConnectorMandateReferenceId), // mandate_id send by connector
    NetworkMandateId(String), // network_txns_id send by Issuer to connector, Used for PG agnostic mandate txns along with card data
    NetworkTokenWithNTI(NetworkTokenWithNTIRef), // network_txns_id send by Issuer to connector, Used for PG agnostic mandate txns along with network token data
}

#[derive(Default, Eq, PartialEq, Debug, serde::Deserialize, serde::Serialize, Clone)]
pub struct MandateIds {
    pub mandate_id: Option<String>,
    pub mandate_reference_id: Option<MandateReferenceId>,
}

impl MandateIds {
    pub fn is_network_transaction_id_flow(&self) -> bool {
        matches!(
            self.mandate_reference_id,
            Some(MandateReferenceId::NetworkMandateId(_))
        )
    }

    pub fn new(mandate_id: String) -> Self {
        Self {
            mandate_id: Some(mandate_id),
            mandate_reference_id: None,
        }
    }
}

#[derive(Debug, Default, Clone)]
pub struct PaymentsSyncData {
    pub connector_transaction_id: ResponseId,
    pub encoded_data: Option<String>,
    pub capture_method: Option<common_enums::CaptureMethod>,
    pub connector_meta: Option<serde_json::Value>,
    pub sync_type: SyncRequestType,
    pub mandate_id: Option<MandateIds>,
    pub payment_method_type: Option<common_enums::PaymentMethodType>,
    pub currency: common_enums::Currency,
    pub payment_experience: Option<common_enums::PaymentExperience>,
    pub amount: MinorUnit,
    pub all_keys_required: Option<bool>,
    pub integrity_object: Option<PaymentSynIntegrityObject>,
}

impl PaymentsSyncData {
    pub fn is_auto_capture(&self) -> Result<bool, Error> {
        match self.capture_method {
            Some(common_enums::CaptureMethod::Automatic)
            | None
            | Some(common_enums::CaptureMethod::SequentialAutomatic) => Ok(true),
            Some(common_enums::CaptureMethod::Manual) => Ok(false),
            Some(_) => Err(crate::errors::ConnectorError::CaptureMethodNotSupported.into()),
        }
    }
    pub fn get_connector_transaction_id(
        &self,
    ) -> CustomResult<String, crate::errors::ConnectorError> {
        match self.connector_transaction_id.clone() {
            ResponseId::ConnectorTransactionId(txn_id) => Ok(txn_id),
            _ => Err(errors::ValidationError::IncorrectValueProvided {
                field_name: "connector_transaction_id",
            })
            .attach_printable("Expected connector transaction ID not found")
            .change_context(crate::errors::ConnectorError::MissingConnectorTransactionID)?,
        }
    }
}

#[derive(Debug, Clone, Serialize, Deserialize)]
pub enum Status {
    Attempt(AttemptStatus),
    Mandate(MandateStatus),
}

#[derive(Debug, Clone)]
pub struct PaymentFlowData {
    pub merchant_id: common_utils::id_type::MerchantId,
    pub customer_id: Option<common_utils::id_type::CustomerId>,
    pub connector_customer: Option<String>,
    pub payment_id: String,
    pub attempt_id: String,
    pub status: Status,
    pub payment_method: PaymentMethod,
    pub description: Option<String>,
    pub return_url: Option<String>,
    pub address: crate::payment_address::PaymentAddress,
    pub auth_type: AuthenticationType,
    pub connector_meta_data: Option<common_utils::pii::SecretSerdeValue>,
    pub amount_captured: Option<i64>,
    // minor amount for amount frameworka
    pub minor_amount_captured: Option<MinorUnit>,
    pub access_token: Option<String>,
    pub session_token: Option<String>,
    pub reference_id: Option<String>,
    pub payment_method_token: Option<PaymentMethodToken>,
    pub preprocessing_id: Option<String>,
    ///for switching between two different versions of the same connector
    pub connector_api_version: Option<String>,
    /// Contains a reference ID that should be sent in the connector request
    pub connector_request_reference_id: String,
    pub test_mode: Option<bool>,
    pub connector_http_status_code: Option<u16>,
    pub external_latency: Option<u128>,
    pub connectors: Connectors,
    pub raw_connector_response: Option<String>,
}

impl PaymentFlowData {
    pub fn get_billing(&self) -> Result<&Address, Error> {
        self.address
            .get_payment_method_billing()
            .ok_or_else(missing_field_err("billing"))
    }

    pub fn get_billing_country(&self) -> Result<common_enums::CountryAlpha2, Error> {
        self.address
            .get_payment_method_billing()
            .and_then(|a| a.address.as_ref())
            .and_then(|ad| ad.country)
            .ok_or_else(missing_field_err(
                "payment_method_data.billing.address.country",
            ))
    }

    pub fn get_billing_phone(&self) -> Result<&PhoneDetails, Error> {
        self.address
            .get_payment_method_billing()
            .and_then(|a| a.phone.as_ref())
            .ok_or_else(missing_field_err("billing.phone"))
    }

    pub fn get_optional_billing(&self) -> Option<&Address> {
        self.address.get_payment_method_billing()
    }

    pub fn get_optional_shipping(&self) -> Option<&Address> {
        self.address.get_shipping()
    }

    pub fn get_optional_shipping_first_name(&self) -> Option<Secret<String>> {
        self.address.get_shipping().and_then(|shipping_address| {
            shipping_address
                .clone()
                .address
                .and_then(|shipping_details| shipping_details.first_name)
        })
    }

    pub fn get_optional_shipping_last_name(&self) -> Option<Secret<String>> {
        self.address.get_shipping().and_then(|shipping_address| {
            shipping_address
                .clone()
                .address
                .and_then(|shipping_details| shipping_details.last_name)
        })
    }

    pub fn get_optional_shipping_line1(&self) -> Option<Secret<String>> {
        self.address.get_shipping().and_then(|shipping_address| {
            shipping_address
                .clone()
                .address
                .and_then(|shipping_details| shipping_details.line1)
        })
    }

    pub fn get_optional_shipping_line2(&self) -> Option<Secret<String>> {
        self.address.get_shipping().and_then(|shipping_address| {
            shipping_address
                .clone()
                .address
                .and_then(|shipping_details| shipping_details.line2)
        })
    }

    pub fn get_optional_shipping_city(&self) -> Option<String> {
        self.address.get_shipping().and_then(|shipping_address| {
            shipping_address
                .clone()
                .address
                .and_then(|shipping_details| shipping_details.city)
        })
    }

    pub fn get_optional_shipping_state(&self) -> Option<Secret<String>> {
        self.address.get_shipping().and_then(|shipping_address| {
            shipping_address
                .clone()
                .address
                .and_then(|shipping_details| shipping_details.state)
        })
    }

    pub fn get_optional_shipping_country(&self) -> Option<common_enums::CountryAlpha2> {
        self.address.get_shipping().and_then(|shipping_address| {
            shipping_address
                .clone()
                .address
                .and_then(|shipping_details| shipping_details.country)
        })
    }

    pub fn get_optional_shipping_zip(&self) -> Option<Secret<String>> {
        self.address.get_shipping().and_then(|shipping_address| {
            shipping_address
                .clone()
                .address
                .and_then(|shipping_details| shipping_details.zip)
        })
    }

    pub fn get_optional_shipping_email(&self) -> Option<Email> {
        self.address
            .get_shipping()
            .and_then(|shipping_address| shipping_address.clone().email)
    }

    pub fn get_optional_shipping_phone_number(&self) -> Option<Secret<String>> {
        self.address
            .get_shipping()
            .and_then(|shipping_address| shipping_address.clone().phone)
            .and_then(|phone_details| phone_details.get_number_with_country_code().ok())
    }

    pub fn get_description(&self) -> Result<String, Error> {
        self.description
            .clone()
            .ok_or_else(missing_field_err("description"))
    }
    pub fn get_billing_address(&self) -> Result<&AddressDetails, Error> {
        self.address
            .get_payment_method_billing()
            .as_ref()
            .and_then(|a| a.address.as_ref())
            .ok_or_else(missing_field_err("billing.address"))
    }

    pub fn get_connector_meta(&self) -> Result<SecretSerdeValue, Error> {
        self.connector_meta_data
            .clone()
            .ok_or_else(missing_field_err("connector_meta_data"))
    }

    pub fn get_session_token(&self) -> Result<String, Error> {
        self.session_token
            .clone()
            .ok_or_else(missing_field_err("session_token"))
    }

    pub fn get_billing_first_name(&self) -> Result<Secret<String>, Error> {
        self.address
            .get_payment_method_billing()
            .and_then(|billing_address| {
                billing_address
                    .clone()
                    .address
                    .and_then(|billing_details| billing_details.first_name.clone())
            })
            .ok_or_else(missing_field_err(
                "payment_method_data.billing.address.first_name",
            ))
    }

    pub fn get_billing_full_name(&self) -> Result<Secret<String>, Error> {
        self.get_optional_billing()
            .and_then(|billing_details| billing_details.address.as_ref())
            .and_then(|billing_address| billing_address.get_optional_full_name())
            .ok_or_else(missing_field_err(
                "payment_method_data.billing.address.first_name",
            ))
    }

    pub fn get_billing_last_name(&self) -> Result<Secret<String>, Error> {
        self.address
            .get_payment_method_billing()
            .and_then(|billing_address| {
                billing_address
                    .clone()
                    .address
                    .and_then(|billing_details| billing_details.last_name.clone())
            })
            .ok_or_else(missing_field_err(
                "payment_method_data.billing.address.last_name",
            ))
    }

    pub fn get_billing_line1(&self) -> Result<Secret<String>, Error> {
        self.address
            .get_payment_method_billing()
            .and_then(|billing_address| {
                billing_address
                    .clone()
                    .address
                    .and_then(|billing_details| billing_details.line1.clone())
            })
            .ok_or_else(missing_field_err(
                "payment_method_data.billing.address.line1",
            ))
    }
    pub fn get_billing_city(&self) -> Result<String, Error> {
        self.address
            .get_payment_method_billing()
            .and_then(|billing_address| {
                billing_address
                    .clone()
                    .address
                    .and_then(|billing_details| billing_details.city)
            })
            .ok_or_else(missing_field_err(
                "payment_method_data.billing.address.city",
            ))
    }

    pub fn get_billing_email(&self) -> Result<Email, Error> {
        self.address
            .get_payment_method_billing()
            .and_then(|billing_address| billing_address.email.clone())
            .ok_or_else(missing_field_err("payment_method_data.billing.email"))
    }

    pub fn get_billing_phone_number(&self) -> Result<Secret<String>, Error> {
        self.address
            .get_payment_method_billing()
            .and_then(|billing_address| billing_address.clone().phone)
            .map(|phone_details| phone_details.get_number_with_country_code())
            .transpose()?
            .ok_or_else(missing_field_err("payment_method_data.billing.phone"))
    }

    pub fn get_optional_billing_line1(&self) -> Option<Secret<String>> {
        self.address
            .get_payment_method_billing()
            .and_then(|billing_address| {
                billing_address
                    .clone()
                    .address
                    .and_then(|billing_details| billing_details.line1)
            })
    }

    pub fn get_optional_billing_line2(&self) -> Option<Secret<String>> {
        self.address
            .get_payment_method_billing()
            .and_then(|billing_address| {
                billing_address
                    .clone()
                    .address
                    .and_then(|billing_details| billing_details.line2)
            })
    }

    pub fn get_optional_billing_city(&self) -> Option<String> {
        self.address
            .get_payment_method_billing()
            .and_then(|billing_address| {
                billing_address
                    .clone()
                    .address
                    .and_then(|billing_details| billing_details.city)
            })
    }

    pub fn get_optional_billing_country(&self) -> Option<common_enums::CountryAlpha2> {
        self.address
            .get_payment_method_billing()
            .and_then(|billing_address| {
                billing_address
                    .clone()
                    .address
                    .and_then(|billing_details| billing_details.country)
            })
    }

    pub fn get_optional_billing_zip(&self) -> Option<Secret<String>> {
        self.address
            .get_payment_method_billing()
            .and_then(|billing_address| {
                billing_address
                    .clone()
                    .address
                    .and_then(|billing_details| billing_details.zip)
            })
    }

    pub fn get_optional_billing_state(&self) -> Option<Secret<String>> {
        self.address
            .get_payment_method_billing()
            .and_then(|billing_address| {
                billing_address
                    .clone()
                    .address
                    .and_then(|billing_details| billing_details.state)
            })
    }

    pub fn get_optional_billing_first_name(&self) -> Option<Secret<String>> {
        self.address
            .get_payment_method_billing()
            .and_then(|billing_address| {
                billing_address
                    .clone()
                    .address
                    .and_then(|billing_details| billing_details.first_name)
            })
    }

    pub fn get_optional_billing_last_name(&self) -> Option<Secret<String>> {
        self.address
            .get_payment_method_billing()
            .and_then(|billing_address| {
                billing_address
                    .clone()
                    .address
                    .and_then(|billing_details| billing_details.last_name)
            })
    }

    pub fn get_optional_billing_phone_number(&self) -> Option<Secret<String>> {
        self.address
            .get_payment_method_billing()
            .and_then(|billing_address| {
                billing_address
                    .clone()
                    .phone
                    .and_then(|phone_data| phone_data.number)
            })
    }

    pub fn get_optional_billing_email(&self) -> Option<Email> {
        self.address
            .get_payment_method_billing()
            .and_then(|billing_address| billing_address.clone().email)
    }
    pub fn to_connector_meta<T>(&self) -> Result<T, Error>
    where
        T: serde::de::DeserializeOwned,
    {
        self.get_connector_meta()?
            .parse_value(std::any::type_name::<T>())
            .change_context(crate::errors::ConnectorError::NoConnectorMetaData)
    }

    pub fn is_three_ds(&self) -> bool {
        matches!(self.auth_type, common_enums::AuthenticationType::ThreeDs)
    }

    pub fn get_shipping_address(&self) -> Result<&AddressDetails, Error> {
        self.address
            .get_shipping()
            .and_then(|a| a.address.as_ref())
            .ok_or_else(missing_field_err("shipping.address"))
    }

    pub fn get_shipping_address_with_phone_number(&self) -> Result<&Address, Error> {
        self.address
            .get_shipping()
            .ok_or_else(missing_field_err("shipping"))
    }

    pub fn get_payment_method_token(&self) -> Result<PaymentMethodToken, Error> {
        self.payment_method_token
            .clone()
            .ok_or_else(missing_field_err("payment_method_token"))
    }
    pub fn get_customer_id(&self) -> Result<CustomerId, Error> {
        self.customer_id
            .to_owned()
            .ok_or_else(missing_field_err("customer_id"))
    }
    pub fn get_connector_customer_id(&self) -> Result<String, Error> {
        self.connector_customer
            .to_owned()
            .ok_or_else(missing_field_err("connector_customer_id"))
    }
    pub fn get_preprocessing_id(&self) -> Result<String, Error> {
        self.preprocessing_id
            .to_owned()
            .ok_or_else(missing_field_err("preprocessing_id"))
    }

    pub fn get_optional_billing_full_name(&self) -> Option<Secret<String>> {
        self.get_optional_billing()
            .and_then(|billing_details| billing_details.address.as_ref())
            .and_then(|billing_address| billing_address.get_optional_full_name())
    }

    pub fn set_order_reference_id(mut self, reference_id: Option<String>) -> Self {
        if reference_id.is_some() && self.reference_id.is_none() {
            self.reference_id = reference_id;
        }
        self
    }
}

impl RawConnectorResponse for PaymentFlowData {
    fn set_raw_connector_response(&mut self, response: Option<String>) {
        self.raw_connector_response = response;
    }
}

#[derive(Debug, Clone)]
pub struct PaymentVoidData {
    pub connector_transaction_id: String,
    pub cancellation_reason: Option<String>,
    pub integrity_object: Option<PaymentVoidIntegrityObject>,
    pub raw_connector_response: Option<String>,
}

impl PaymentVoidData {
    // fn get_amount(&self) -> Result<i64, Error> {
    //     self.amount.ok_or_else(missing_field_err("amount"))
    // }
    // fn get_currency(&self) -> Result<common_enums::Currency, Error> {
    //     self.currency.ok_or_else(missing_field_err("currency"))
    // }
    pub fn get_cancellation_reason(&self) -> Result<String, Error> {
        self.cancellation_reason
            .clone()
            .ok_or_else(missing_field_err("cancellation_reason"))
    }
    // fn get_browser_info(&self) -> Result<BrowserInformation, Error> {
    //     self.browser_info
    //         .clone()
    //         .ok_or_else(missing_field_err("browser_info"))
    // }
}

#[derive(Debug, Clone, Serialize)]
pub struct PaymentsAuthorizeData {
    pub payment_method_data: crate::payment_method_data::PaymentMethodData,
    /// total amount (original_amount + surcharge_amount + tax_on_surcharge_amount)
    /// If connector supports separate field for surcharge amount, consider using below functions defined on `PaymentsAuthorizeData` to fetch original amount and surcharge amount separately
    /// ```text
    /// get_original_amount()
    /// get_surcharge_amount()
    /// get_tax_on_surcharge_amount()
    /// get_total_surcharge_amount() // returns surcharge_amount + tax_on_surcharge_amount
    /// ```
    pub amount: i64,
    pub order_tax_amount: Option<MinorUnit>,
    pub email: Option<common_utils::pii::Email>,
    pub customer_name: Option<String>,
    pub currency: Currency,
    pub confirm: bool,
    pub statement_descriptor_suffix: Option<String>,
    pub statement_descriptor: Option<String>,
    pub capture_method: Option<common_enums::CaptureMethod>,
    pub router_return_url: Option<String>,
    pub webhook_url: Option<String>,
    pub complete_authorize_url: Option<String>,
    // Mandates
    pub mandate_id: Option<MandateIds>,
    pub setup_future_usage: Option<common_enums::FutureUsage>,
    pub off_session: Option<bool>,
    pub browser_info: Option<crate::router_request_types::BrowserInformation>,
    pub order_category: Option<String>,
    pub session_token: Option<String>,
    pub enrolled_for_3ds: bool,
    pub related_transaction_id: Option<String>,
    pub payment_experience: Option<common_enums::PaymentExperience>,
    pub payment_method_type: Option<common_enums::PaymentMethodType>,
    pub customer_id: Option<common_utils::id_type::CustomerId>,
    pub request_incremental_authorization: bool,
    pub metadata: Option<serde_json::Value>,
    // New amount for amount frame work
    pub minor_amount: MinorUnit,
    /// Merchant's identifier for the payment/invoice. This will be sent to the connector
    /// if the connector provides support to accept multiple reference ids.
    /// In case the connector supports only one reference id, Hyperswitch's Payment ID will be sent as reference.
    pub merchant_order_reference_id: Option<String>,
    pub shipping_cost: Option<MinorUnit>,
    pub merchant_account_id: Option<String>,
    pub integrity_object: Option<AuthoriseIntegrityObject>,
    pub merchant_config_currency: Option<common_enums::Currency>,
    pub all_keys_required: Option<bool>,
}

impl PaymentsAuthorizeData {
    pub fn is_auto_capture(&self) -> Result<bool, Error> {
        match self.capture_method {
            Some(common_enums::CaptureMethod::Automatic)
            | None
            | Some(common_enums::CaptureMethod::SequentialAutomatic) => Ok(true),
            Some(common_enums::CaptureMethod::Manual) => Ok(false),
            Some(_) => Err(crate::errors::ConnectorError::CaptureMethodNotSupported.into()),
        }
    }
    pub fn get_email(&self) -> Result<Email, Error> {
        self.email.clone().ok_or_else(missing_field_err("email"))
    }
    pub fn get_optional_email(&self) -> Option<Email> {
        self.email.clone()
    }
    pub fn get_browser_info(&self) -> Result<BrowserInformation, Error> {
        self.browser_info
            .clone()
            .ok_or_else(missing_field_err("browser_info"))
    }
    // pub fn get_order_details(&self) -> Result<Vec<OrderDetailsWithAmount>, Error> {
    //     self.order_details
    //         .clone()
    //         .ok_or_else(missing_field_err("order_details"))
    // }

    pub fn get_card(&self) -> Result<Card, Error> {
        match self.payment_method_data.clone() {
            PaymentMethodData::Card(card) => Ok(card),
            _ => Err(missing_field_err("card")()),
        }
    }

    pub fn get_complete_authorize_url(&self) -> Result<String, Error> {
        self.complete_authorize_url
            .clone()
            .ok_or_else(missing_field_err("complete_authorize_url"))
    }

    pub fn connector_mandate_id(&self) -> Option<String> {
        self.mandate_id
            .as_ref()
            .and_then(|mandate_ids| match &mandate_ids.mandate_reference_id {
                Some(MandateReferenceId::ConnectorMandateId(connector_mandate_ids)) => {
                    connector_mandate_ids.get_connector_mandate_id()
                }
                Some(MandateReferenceId::NetworkMandateId(_))
                | None
                | Some(MandateReferenceId::NetworkTokenWithNTI(_)) => None,
            })
    }

    pub fn get_optional_network_transaction_id(&self) -> Option<String> {
        self.mandate_id
            .as_ref()
            .and_then(|mandate_ids| match &mandate_ids.mandate_reference_id {
                Some(MandateReferenceId::NetworkMandateId(network_transaction_id)) => {
                    Some(network_transaction_id.clone())
                }
                Some(MandateReferenceId::ConnectorMandateId(_))
                | Some(MandateReferenceId::NetworkTokenWithNTI(_))
                | None => None,
            })
    }

    // pub fn is_mandate_payment(&self) -> bool {
    //     ((self.customer_acceptance.is_some() || self.setup_mandate_details.is_some())
    //         && self.setup_future_usage == Some(storage_enums::FutureUsage::OffSession))
    //         || self
    //             .mandate_id
    //             .as_ref()
    //             .and_then(|mandate_ids| mandate_ids.mandate_reference_id.as_ref())
    //             .is_some()
    // }
    // fn is_cit_mandate_payment(&self) -> bool {
    //     (self.customer_acceptance.is_some() || self.setup_mandate_details.is_some())
    //         && self.setup_future_usage == Some(storage_enums::FutureUsage::OffSession)
    // }
    pub fn get_webhook_url(&self) -> Result<String, Error> {
        self.webhook_url
            .clone()
            .ok_or_else(missing_field_err("webhook_url"))
    }
    pub fn get_router_return_url(&self) -> Result<String, Error> {
        self.router_return_url
            .clone()
            .ok_or_else(missing_field_err("return_url"))
    }
    pub fn is_wallet(&self) -> bool {
        matches!(self.payment_method_data, PaymentMethodData::Wallet(_))
    }
    pub fn is_card(&self) -> bool {
        matches!(self.payment_method_data, PaymentMethodData::Card(_))
    }

    pub fn get_payment_method_type(&self) -> Result<common_enums::PaymentMethodType, Error> {
        self.payment_method_type
            .to_owned()
            .ok_or_else(missing_field_err("payment_method_type"))
    }

    pub fn get_connector_mandate_id(&self) -> Result<String, Error> {
        self.connector_mandate_id()
            .ok_or_else(missing_field_err("connector_mandate_id"))
    }
    pub fn get_ip_address_as_optional(&self) -> Option<Secret<String, IpAddress>> {
        self.browser_info.clone().and_then(|browser_info| {
            browser_info
                .ip_address
                .map(|ip| Secret::new(ip.to_string()))
        })
    }
    // fn get_original_amount(&self) -> i64 {
    //     self.surcharge_details
    //         .as_ref()
    //         .map(|surcharge_details| surcharge_details.original_amount.get_amount_as_i64())
    //         .unwrap_or(self.amount)
    // }
    // fn get_surcharge_amount(&self) -> Option<i64> {
    //     self.surcharge_details
    //         .as_ref()
    //         .map(|surcharge_details| surcharge_details.surcharge_amount.get_amount_as_i64())
    // }
    // fn get_tax_on_surcharge_amount(&self) -> Option<i64> {
    //     self.surcharge_details.as_ref().map(|surcharge_details| {
    //         surcharge_details
    //             .tax_on_surcharge_amount
    //             .get_amount_as_i64()
    //     })
    // }
    // fn get_total_surcharge_amount(&self) -> Option<i64> {
    //     self.surcharge_details.as_ref().map(|surcharge_details| {
    //         surcharge_details
    //             .get_total_surcharge_amount()
    //             .get_amount_as_i64()
    //     })
    // }

    // fn is_customer_initiated_mandate_payment(&self) -> bool {
    //     (self.customer_acceptance.is_some() || self.setup_mandate_details.is_some())
    //         && self.setup_future_usage == Some(storage_enums::FutureUsage::OffSession)
    // }

    pub fn get_metadata_as_object(&self) -> Option<SecretSerdeValue> {
        self.metadata.clone().and_then(|meta_data| match meta_data {
            serde_json::Value::Null
            | serde_json::Value::Bool(_)
            | serde_json::Value::Number(_)
            | serde_json::Value::String(_)
            | serde_json::Value::Array(_) => None,
            serde_json::Value::Object(_) => Some(meta_data.into()),
        })
    }

    // fn get_authentication_data(&self) -> Result<AuthenticationData, Error> {
    //     self.authentication_data
    //         .clone()
    //         .ok_or_else(missing_field_err("authentication_data"))
    // }

    // fn get_connector_mandate_request_reference_id(&self) -> Result<String, Error> {
    //     self.mandate_id
    //         .as_ref()
    //         .and_then(|mandate_ids| match &mandate_ids.mandate_reference_id {
    //             Some(MandateReferenceId::ConnectorMandateId(connector_mandate_ids)) => {
    //                 connector_mandate_ids.get_connector_mandate_request_reference_id()
    //             }
    //             Some(MandateReferenceId::NetworkMandateId(_))
    //             | None
    //             | Some(MandateReferenceId::NetworkTokenWithNTI(_)) => None,
    //         })
    //         .ok_or_else(missing_field_err("connector_mandate_request_reference_id"))
    // }
}

#[derive(Debug, Clone, Default, Serialize, Deserialize)]
pub enum ResponseId {
    ConnectorTransactionId(String),
    EncodedData(String),
    #[default]
    NoResponseId,
}
impl ResponseId {
    pub fn get_connector_transaction_id(
        &self,
    ) -> errors::CustomResult<String, errors::ValidationError> {
        match self {
            Self::ConnectorTransactionId(txn_id) => Ok(txn_id.to_string()),
            _ => Err(errors::ValidationError::IncorrectValueProvided {
                field_name: "connector_transaction_id",
            })
            .attach_printable("Expected connector transaction ID not found"),
        }
    }
}

#[derive(Debug, Clone, Serialize, Deserialize)]
pub enum PaymentsResponseData {
    TransactionResponse {
        resource_id: ResponseId,
        redirection_data: Option<Box<crate::router_response_types::RedirectForm>>,
        connector_metadata: Option<serde_json::Value>,
        mandate_reference: Option<Box<MandateReference>>,
        network_txn_id: Option<String>,
        connector_response_reference_id: Option<String>,
        incremental_authorization_allowed: Option<bool>,
        raw_connector_response: Option<String>,
    },
    SessionResponse {
        session_token: String,
    },
}

#[derive(serde::Serialize, serde::Deserialize, Debug, Clone)]
pub struct MandateReference {
    pub connector_mandate_id: Option<String>,
    pub payment_method_id: Option<String>,
}

#[derive(Debug, Clone)]
pub struct PaymentCreateOrderData {
    pub amount: MinorUnit,
    pub currency: Currency,
    pub integrity_object: Option<CreateOrderIntegrityObject>,
    pub metadata: Option<serde_json::Value>,
    pub webhook_url: Option<String>,
}

#[derive(Debug, Clone)]
pub struct PaymentCreateOrderResponse {
    pub order_id: String,
}

#[derive(Debug, Default, Clone)]
pub struct RefundSyncData {
    pub connector_transaction_id: String,
    pub connector_refund_id: String,
    pub reason: Option<String>,
    pub refund_connector_metadata: Option<common_utils::pii::SecretSerdeValue>,
    pub refund_status: common_enums::RefundStatus,
    pub all_keys_required: Option<bool>,
    pub integrity_object: Option<RefundSyncIntegrityObject>,
}

#[derive(Debug, Clone)]
pub struct RefundsResponseData {
    pub connector_refund_id: String,
    pub refund_status: common_enums::RefundStatus,
    pub raw_connector_response: Option<String>,
}

#[derive(Debug, Clone)]
pub struct RefundFlowData {
    pub status: common_enums::RefundStatus,
    pub refund_id: Option<String>,
    pub connectors: Connectors,
    pub raw_connector_response: Option<String>,
}

impl RawConnectorResponse for RefundFlowData {
    fn set_raw_connector_response(&mut self, response: Option<String>) {
        self.raw_connector_response = response;
    }
}

#[derive(Debug, Clone)]
pub struct WebhookDetailsResponse {
    pub resource_id: Option<ResponseId>,
    pub status: common_enums::AttemptStatus,
    pub connector_response_reference_id: Option<String>,
    pub error_code: Option<String>,
    pub error_message: Option<String>,
    pub raw_connector_response: Option<String>,
}

#[derive(Debug, Clone)]
pub struct RefundWebhookDetailsResponse {
    pub connector_refund_id: Option<String>,
    pub status: common_enums::RefundStatus,
    pub connector_response_reference_id: Option<String>,
    pub error_code: Option<String>,
    pub error_message: Option<String>,
    pub raw_connector_response: Option<String>,
}

#[derive(Debug, Clone)]
pub struct DisputeWebhookDetailsResponse {
    pub dispute_id: String,
    pub status: common_enums::DisputeStatus,
    pub stage: common_enums::DisputeStage,
    pub connector_response_reference_id: Option<String>,
    pub dispute_message: Option<String>,
    pub raw_connector_response: Option<String>,
}

#[derive(Debug, Clone, PartialEq, Eq)]
pub enum HttpMethod {
    Options,
    Get,
    Post,
    Put,
    Delete,
    Head,
    Trace,
    Connect,
    Patch,
}

#[derive(Debug, Clone)]
pub struct RequestDetails {
    pub method: HttpMethod,
    pub uri: Option<String>,
    pub headers: HashMap<String, String>,
    pub body: Vec<u8>,
    pub query_params: Option<String>,
}

#[derive(Debug, Clone)]
pub struct ConnectorWebhookSecrets {
    pub secret: Vec<u8>,
    pub additional_secret: Option<hyperswitch_masking::Secret<String>>,
}

#[derive(Debug, Clone, PartialEq)]
pub enum EventType {
    Payment,
    Refund,
    Dispute,
}

impl ForeignTryFrom<grpc_api_types::payments::WebhookEventType> for EventType {
    type Error = ApplicationErrorResponse;

    fn foreign_try_from(
        value: grpc_api_types::payments::WebhookEventType,
    ) -> Result<Self, error_stack::Report<Self::Error>> {
        match value {
            grpc_api_types::payments::WebhookEventType::WebhookPayment => Ok(Self::Payment),
            grpc_api_types::payments::WebhookEventType::WebhookRefund => Ok(Self::Refund),
            grpc_api_types::payments::WebhookEventType::WebhookDispute => Ok(Self::Dispute),
            grpc_api_types::payments::WebhookEventType::Unspecified => Ok(Self::Payment), // Default to Payment
        }
    }
}

impl ForeignTryFrom<EventType> for grpc_api_types::payments::WebhookEventType {
    type Error = ApplicationErrorResponse;

    fn foreign_try_from(value: EventType) -> Result<Self, error_stack::Report<Self::Error>> {
        match value {
            EventType::Payment => Ok(Self::WebhookPayment),
            EventType::Refund => Ok(Self::WebhookRefund),
            EventType::Dispute => Ok(Self::WebhookDispute),
        }
    }
}

impl ForeignTryFrom<grpc_api_types::payments::HttpMethod> for HttpMethod {
    type Error = ApplicationErrorResponse;

    fn foreign_try_from(
        value: grpc_api_types::payments::HttpMethod,
    ) -> Result<Self, error_stack::Report<Self::Error>> {
        match value {
            grpc_api_types::payments::HttpMethod::Unspecified => Ok(Self::Get), // Default
            grpc_api_types::payments::HttpMethod::Get => Ok(Self::Get),
            grpc_api_types::payments::HttpMethod::Post => Ok(Self::Post),
            grpc_api_types::payments::HttpMethod::Put => Ok(Self::Put),
            grpc_api_types::payments::HttpMethod::Delete => Ok(Self::Delete),
        }
    }
}

impl ForeignTryFrom<grpc_api_types::payments::RequestDetails> for RequestDetails {
    type Error = ApplicationErrorResponse;

    fn foreign_try_from(
        value: grpc_api_types::payments::RequestDetails,
    ) -> Result<Self, error_stack::Report<Self::Error>> {
        let method = HttpMethod::foreign_try_from(value.method())?;

        Ok(Self {
            method,
            uri: value.uri,
            headers: value.headers,
            body: value.body,
            query_params: value.query_params,
        })
    }
}

impl ForeignTryFrom<grpc_api_types::payments::WebhookSecrets> for ConnectorWebhookSecrets {
    type Error = ApplicationErrorResponse;

    fn foreign_try_from(
        value: grpc_api_types::payments::WebhookSecrets,
    ) -> Result<Self, error_stack::Report<Self::Error>> {
        Ok(Self {
            secret: value.secret.into(),
            additional_secret: value.additional_secret.map(Secret::new),
        })
    }
}

#[derive(Debug, Default, Clone)]
pub struct RefundsData {
    pub refund_id: String,
    pub connector_transaction_id: String,
    pub connector_refund_id: Option<String>,
    pub currency: Currency,
    pub payment_amount: i64,
    pub reason: Option<String>,
    pub webhook_url: Option<String>,
    pub refund_amount: i64,
    pub connector_metadata: Option<serde_json::Value>,
    pub refund_connector_metadata: Option<common_utils::pii::SecretSerdeValue>,
    pub minor_payment_amount: MinorUnit,
    pub minor_refund_amount: MinorUnit,
    pub refund_status: common_enums::RefundStatus,
    pub merchant_account_id: Option<String>,
    pub capture_method: Option<common_enums::CaptureMethod>,
    pub integrity_object: Option<RefundIntegrityObject>,
}

impl RefundsData {
    #[track_caller]
    pub fn get_connector_refund_id(&self) -> Result<String, Error> {
        self.connector_refund_id
            .clone()
            .get_required_value("connector_refund_id")
            .change_context(crate::errors::ConnectorError::MissingConnectorTransactionID)
    }
    pub fn get_webhook_url(&self) -> Result<String, Error> {
        self.webhook_url
            .clone()
            .ok_or_else(missing_field_err("webhook_url"))
    }
    pub fn get_connector_metadata(&self) -> Result<serde_json::Value, Error> {
        self.connector_metadata
            .clone()
            .ok_or_else(missing_field_err("connector_metadata"))
    }
}

#[derive(Debug, Clone, Default)]
pub struct MultipleCaptureRequestData {
    pub capture_sequence: i64,
    pub capture_reference: String,
}

#[derive(Debug, Default, Clone)]
pub struct PaymentsCaptureData {
    pub amount_to_capture: i64,
    pub minor_amount_to_capture: MinorUnit,
    pub currency: Currency,
    pub connector_transaction_id: ResponseId,
    pub multiple_capture_data: Option<MultipleCaptureRequestData>,
    pub connector_metadata: Option<serde_json::Value>,
    pub integrity_object: Option<CaptureIntegrityObject>,
}

impl PaymentsCaptureData {
    pub fn is_multiple_capture(&self) -> bool {
        self.multiple_capture_data.is_some()
    }
}

#[derive(Debug, Clone)]
pub struct SetupMandateRequestData {
    pub currency: Currency,
    pub payment_method_data: crate::payment_method_data::PaymentMethodData,
    pub amount: Option<i64>,
    pub confirm: bool,
    pub statement_descriptor_suffix: Option<String>,
    pub statement_descriptor: Option<String>,
    pub customer_acceptance: Option<crate::mandates::CustomerAcceptance>,
    pub mandate_id: Option<MandateIds>,
    pub setup_future_usage: Option<common_enums::FutureUsage>,
    pub off_session: Option<bool>,
    pub setup_mandate_details: Option<crate::mandates::MandateData>,
    pub router_return_url: Option<String>,
    pub webhook_url: Option<String>,
    pub browser_info: Option<crate::router_request_types::BrowserInformation>,
    pub email: Option<common_utils::pii::Email>,
    pub customer_name: Option<String>,
    pub return_url: Option<String>,
    pub payment_method_type: Option<common_enums::PaymentMethodType>,
    pub request_incremental_authorization: bool,
    pub metadata: Option<serde_json::Value>,
    pub complete_authorize_url: Option<String>,
    pub capture_method: Option<common_enums::CaptureMethod>,
    pub merchant_order_reference_id: Option<String>,
    pub minor_amount: Option<MinorUnit>,
    pub shipping_cost: Option<MinorUnit>,
    pub customer_id: Option<common_utils::id_type::CustomerId>,
    pub integrity_object: Option<SetupMandateIntegrityObject>,
}

impl SetupMandateRequestData {
    pub fn get_browser_info(&self) -> Result<BrowserInformation, Error> {
        self.browser_info
            .clone()
            .ok_or_else(missing_field_err("browser_info"))
    }
    pub fn get_email(&self) -> Result<Email, Error> {
        self.email.clone().ok_or_else(missing_field_err("email"))
    }
    pub fn is_card(&self) -> bool {
        matches!(self.payment_method_data, PaymentMethodData::Card(_))
    }
}

#[derive(Debug, Clone)]
pub struct RepeatPaymentData {
    pub mandate_reference: MandateReferenceId,
    pub amount: i64,
    pub minor_amount: MinorUnit,
    pub currency: Currency,
    pub merchant_order_reference_id: Option<String>,
    pub metadata: Option<HashMap<String, String>>,
    pub webhook_url: Option<String>,
    pub integrity_object: Option<crate::router_request_types::RepeatPaymentIntegrityObject>,
}

impl RepeatPaymentData {
    pub fn get_mandate_reference(&self) -> &MandateReferenceId {
        &self.mandate_reference
    }
}

#[derive(Debug, Clone)]
pub struct AcceptDisputeData {
    pub connector_dispute_id: String,
    pub integrity_object: Option<AcceptDisputeIntegrityObject>,
}

#[derive(Debug, Clone)]
pub struct DisputeFlowData {
    pub dispute_id: Option<String>,
    pub connector_dispute_id: String,
    pub connectors: Connectors,
    pub defense_reason_code: Option<String>,
    pub raw_connector_response: Option<String>,
}

impl RawConnectorResponse for DisputeFlowData {
    fn set_raw_connector_response(&mut self, response: Option<String>) {
        self.raw_connector_response = response;
    }
}

#[derive(Debug, Clone)]
pub struct DisputeResponseData {
    pub connector_dispute_id: String,
    pub dispute_status: DisputeStatus,
    pub connector_dispute_status: Option<String>,
    pub raw_connector_response: Option<String>,
}

#[derive(Debug, Clone, Default)]
pub struct SubmitEvidenceData {
    pub dispute_id: Option<String>,
    pub connector_dispute_id: String,
    pub integrity_object: Option<SubmitEvidenceIntegrityObject>,
    pub access_activity_log: Option<String>,
    pub billing_address: Option<String>,

    pub cancellation_policy: Option<Vec<u8>>,
    pub cancellation_policy_file_type: Option<String>,
    pub cancellation_policy_provider_file_id: Option<String>,
    pub cancellation_policy_disclosure: Option<String>,
    pub cancellation_rebuttal: Option<String>,

    pub customer_communication: Option<Vec<u8>>,
    pub customer_communication_file_type: Option<String>,
    pub customer_communication_provider_file_id: Option<String>,
    pub customer_email_address: Option<String>,
    pub customer_name: Option<String>,
    pub customer_purchase_ip: Option<String>,

    pub customer_signature: Option<Vec<u8>>,
    pub customer_signature_file_type: Option<String>,
    pub customer_signature_provider_file_id: Option<String>,

    pub product_description: Option<String>,

    pub receipt: Option<Vec<u8>>,
    pub receipt_file_type: Option<String>,
    pub receipt_provider_file_id: Option<String>,

    pub refund_policy: Option<Vec<u8>>,
    pub refund_policy_file_type: Option<String>,
    pub refund_policy_provider_file_id: Option<String>,
    pub refund_policy_disclosure: Option<String>,
    pub refund_refusal_explanation: Option<String>,

    pub service_date: Option<String>,
    pub service_documentation: Option<Vec<u8>>,
    pub service_documentation_file_type: Option<String>,
    pub service_documentation_provider_file_id: Option<String>,

    pub shipping_address: Option<String>,
    pub shipping_carrier: Option<String>,
    pub shipping_date: Option<String>,
    pub shipping_documentation: Option<Vec<u8>>,
    pub shipping_documentation_file_type: Option<String>,
    pub shipping_documentation_provider_file_id: Option<String>,
    pub shipping_tracking_number: Option<String>,

    pub invoice_showing_distinct_transactions: Option<Vec<u8>>,
    pub invoice_showing_distinct_transactions_file_type: Option<String>,
    pub invoice_showing_distinct_transactions_provider_file_id: Option<String>,

    pub recurring_transaction_agreement: Option<Vec<u8>>,
    pub recurring_transaction_agreement_file_type: Option<String>,
    pub recurring_transaction_agreement_provider_file_id: Option<String>,

    pub uncategorized_file: Option<Vec<u8>>,
    pub uncategorized_file_type: Option<String>,
    pub uncategorized_file_provider_file_id: Option<String>,
    pub uncategorized_text: Option<String>,
}

/// The trait that provides specifications about the connector
pub trait ConnectorSpecifications {
    /// Details related to payment method supported by the connector
    fn get_supported_payment_methods(&self) -> Option<&'static SupportedPaymentMethods> {
        None
    }

    /// Supported webhooks flows
    fn get_supported_webhook_flows(&self) -> Option<&'static [EventClass]> {
        None
    }

    /// About the connector
    fn get_connector_about(&self) -> Option<&'static ConnectorInfo> {
        None
    }
}

#[macro_export]
macro_rules! capture_method_not_supported {
    ($connector:expr, $capture_method:expr) => {
        Err(errors::ConnectorError::NotSupported {
            message: format!("{} for selected payment method", $capture_method),
            connector: $connector,
        }
        .into())
    };
    ($connector:expr, $capture_method:expr, $payment_method_type:expr) => {
        Err(errors::ConnectorError::NotSupported {
            message: format!("{} for {}", $capture_method, $payment_method_type),
            connector: $connector,
        }
        .into())
    };
}

#[macro_export]
macro_rules! payment_method_not_supported {
    ($connector:expr, $payment_method:expr, $payment_method_type:expr) => {
        Err(errors::ConnectorError::NotSupported {
            message: format!(
                "Payment method {} with type {} is not supported",
                $payment_method, $payment_method_type
            ),
            connector: $connector,
        }
        .into())
    };
}

impl From<PaymentMethodData> for PaymentMethodDataType {
    fn from(pm_data: PaymentMethodData) -> Self {
        match pm_data {
            PaymentMethodData::Card(_) => Self::Card,
            PaymentMethodData::CardRedirect(card_redirect_data) => match card_redirect_data {
                payment_method_data::CardRedirectData::Knet {} => Self::Knet,
                payment_method_data::CardRedirectData::Benefit {} => Self::Benefit,
                payment_method_data::CardRedirectData::MomoAtm {} => Self::MomoAtm,
                payment_method_data::CardRedirectData::CardRedirect {} => Self::CardRedirect,
            },
            PaymentMethodData::Wallet(wallet_data) => match wallet_data {
                payment_method_data::WalletData::AliPayQr(_) => Self::AliPayQr,
                payment_method_data::WalletData::AliPayRedirect(_) => Self::AliPayRedirect,
                payment_method_data::WalletData::AliPayHkRedirect(_) => Self::AliPayHkRedirect,
                payment_method_data::WalletData::MomoRedirect(_) => Self::MomoRedirect,
                payment_method_data::WalletData::KakaoPayRedirect(_) => Self::KakaoPayRedirect,
                payment_method_data::WalletData::GoPayRedirect(_) => Self::GoPayRedirect,
                payment_method_data::WalletData::GcashRedirect(_) => Self::GcashRedirect,
                payment_method_data::WalletData::ApplePay(_) => Self::ApplePay,
                payment_method_data::WalletData::ApplePayRedirect(_) => Self::ApplePayRedirect,
                payment_method_data::WalletData::ApplePayThirdPartySdk(_) => {
                    Self::ApplePayThirdPartySdk
                }
                payment_method_data::WalletData::DanaRedirect {} => Self::DanaRedirect,
                payment_method_data::WalletData::GooglePay(_) => Self::GooglePay,
                payment_method_data::WalletData::GooglePayRedirect(_) => Self::GooglePayRedirect,
                payment_method_data::WalletData::GooglePayThirdPartySdk(_) => {
                    Self::GooglePayThirdPartySdk
                }
                payment_method_data::WalletData::MbWayRedirect(_) => Self::MbWayRedirect,
                payment_method_data::WalletData::MobilePayRedirect(_) => Self::MobilePayRedirect,
                payment_method_data::WalletData::PaypalRedirect(_) => Self::PaypalRedirect,
                payment_method_data::WalletData::PaypalSdk(_) => Self::PaypalSdk,
                payment_method_data::WalletData::SamsungPay(_) => Self::SamsungPay,
                payment_method_data::WalletData::TwintRedirect {} => Self::TwintRedirect,
                payment_method_data::WalletData::VippsRedirect {} => Self::VippsRedirect,
                payment_method_data::WalletData::TouchNGoRedirect(_) => Self::TouchNGoRedirect,
                payment_method_data::WalletData::WeChatPayRedirect(_) => Self::WeChatPayRedirect,
                payment_method_data::WalletData::WeChatPayQr(_) => Self::WeChatPayQr,
                payment_method_data::WalletData::CashappQr(_) => Self::CashappQr,
                payment_method_data::WalletData::SwishQr(_) => Self::SwishQr,
                payment_method_data::WalletData::Mifinity(_) => Self::Mifinity,
                payment_method_data::WalletData::AmazonPayRedirect(_) => Self::AmazonPayRedirect,
                payment_method_data::WalletData::Paze(_) => Self::Paze,
                payment_method_data::WalletData::RevolutPay(_) => Self::RevolutPay,
            },
            PaymentMethodData::PayLater(pay_later_data) => match pay_later_data {
                payment_method_data::PayLaterData::KlarnaRedirect { .. } => Self::KlarnaRedirect,
                payment_method_data::PayLaterData::KlarnaSdk { .. } => Self::KlarnaSdk,
                payment_method_data::PayLaterData::AffirmRedirect {} => Self::AffirmRedirect,
                payment_method_data::PayLaterData::AfterpayClearpayRedirect { .. } => {
                    Self::AfterpayClearpayRedirect
                }
                payment_method_data::PayLaterData::PayBrightRedirect {} => Self::PayBrightRedirect,
                payment_method_data::PayLaterData::WalleyRedirect {} => Self::WalleyRedirect,
                payment_method_data::PayLaterData::AlmaRedirect {} => Self::AlmaRedirect,
                payment_method_data::PayLaterData::AtomeRedirect {} => Self::AtomeRedirect,
            },
            PaymentMethodData::BankRedirect(bank_redirect_data) => match bank_redirect_data {
                payment_method_data::BankRedirectData::BancontactCard { .. } => {
                    Self::BancontactCard
                }
                payment_method_data::BankRedirectData::Bizum {} => Self::Bizum,
                payment_method_data::BankRedirectData::Blik { .. } => Self::Blik,
                payment_method_data::BankRedirectData::Eps { .. } => Self::Eps,
                payment_method_data::BankRedirectData::Giropay { .. } => Self::Giropay,
                payment_method_data::BankRedirectData::Ideal { .. } => Self::Ideal,
                payment_method_data::BankRedirectData::Interac { .. } => Self::Interac,
                payment_method_data::BankRedirectData::OnlineBankingCzechRepublic { .. } => {
                    Self::OnlineBankingCzechRepublic
                }
                payment_method_data::BankRedirectData::OnlineBankingFinland { .. } => {
                    Self::OnlineBankingFinland
                }
                payment_method_data::BankRedirectData::OnlineBankingPoland { .. } => {
                    Self::OnlineBankingPoland
                }
                payment_method_data::BankRedirectData::OnlineBankingSlovakia { .. } => {
                    Self::OnlineBankingSlovakia
                }
                payment_method_data::BankRedirectData::OpenBankingUk { .. } => Self::OpenBankingUk,
                payment_method_data::BankRedirectData::Przelewy24 { .. } => Self::Przelewy24,
                payment_method_data::BankRedirectData::Sofort { .. } => Self::Sofort,
                payment_method_data::BankRedirectData::Trustly { .. } => Self::Trustly,
                payment_method_data::BankRedirectData::OnlineBankingFpx { .. } => {
                    Self::OnlineBankingFpx
                }
                payment_method_data::BankRedirectData::OnlineBankingThailand { .. } => {
                    Self::OnlineBankingThailand
                }
                payment_method_data::BankRedirectData::LocalBankRedirect {} => {
                    Self::LocalBankRedirect
                }
                payment_method_data::BankRedirectData::Eft { .. } => Self::Eft,
            },
            PaymentMethodData::BankDebit(bank_debit_data) => match bank_debit_data {
                payment_method_data::BankDebitData::AchBankDebit { .. } => Self::AchBankDebit,
                payment_method_data::BankDebitData::SepaBankDebit { .. } => Self::SepaBankDebit,
                payment_method_data::BankDebitData::BecsBankDebit { .. } => Self::BecsBankDebit,
                payment_method_data::BankDebitData::BacsBankDebit { .. } => Self::BacsBankDebit,
            },
            PaymentMethodData::BankTransfer(bank_transfer_data) => match *bank_transfer_data {
                payment_method_data::BankTransferData::AchBankTransfer { .. } => {
                    Self::AchBankTransfer
                }
                payment_method_data::BankTransferData::SepaBankTransfer { .. } => {
                    Self::SepaBankTransfer
                }
                payment_method_data::BankTransferData::BacsBankTransfer { .. } => {
                    Self::BacsBankTransfer
                }
                payment_method_data::BankTransferData::MultibancoBankTransfer { .. } => {
                    Self::MultibancoBankTransfer
                }
                payment_method_data::BankTransferData::PermataBankTransfer { .. } => {
                    Self::PermataBankTransfer
                }
                payment_method_data::BankTransferData::BcaBankTransfer { .. } => {
                    Self::BcaBankTransfer
                }
                payment_method_data::BankTransferData::BniVaBankTransfer { .. } => {
                    Self::BniVaBankTransfer
                }
                payment_method_data::BankTransferData::BriVaBankTransfer { .. } => {
                    Self::BriVaBankTransfer
                }
                payment_method_data::BankTransferData::CimbVaBankTransfer { .. } => {
                    Self::CimbVaBankTransfer
                }
                payment_method_data::BankTransferData::DanamonVaBankTransfer { .. } => {
                    Self::DanamonVaBankTransfer
                }
                payment_method_data::BankTransferData::MandiriVaBankTransfer { .. } => {
                    Self::MandiriVaBankTransfer
                }
                payment_method_data::BankTransferData::Pix { .. } => Self::Pix,
                payment_method_data::BankTransferData::Pse {} => Self::Pse,
                payment_method_data::BankTransferData::LocalBankTransfer { .. } => {
                    Self::LocalBankTransfer
                }
                payment_method_data::BankTransferData::InstantBankTransfer { .. } => {
                    Self::InstantBankTransfer
                }
                payment_method_data::BankTransferData::InstantBankTransferFinland { .. } => {
                    Self::InstantBankTransferFinland
                }
                payment_method_data::BankTransferData::InstantBankTransferPoland { .. } => {
                    Self::InstantBankTransferPoland
                }
            },
            PaymentMethodData::Crypto(_) => Self::Crypto,
            PaymentMethodData::MandatePayment => Self::MandatePayment,
            PaymentMethodData::Reward => Self::Reward,
            PaymentMethodData::Upi(_) => Self::Upi,
            PaymentMethodData::Voucher(voucher_data) => match voucher_data {
                payment_method_data::VoucherData::Boleto(_) => Self::Boleto,
                payment_method_data::VoucherData::Efecty => Self::Efecty,
                payment_method_data::VoucherData::PagoEfectivo => Self::PagoEfectivo,
                payment_method_data::VoucherData::RedCompra => Self::RedCompra,
                payment_method_data::VoucherData::RedPagos => Self::RedPagos,
                payment_method_data::VoucherData::Alfamart(_) => Self::Alfamart,
                payment_method_data::VoucherData::Indomaret(_) => Self::Indomaret,
                payment_method_data::VoucherData::Oxxo => Self::Oxxo,
                payment_method_data::VoucherData::SevenEleven(_) => Self::SevenEleven,
                payment_method_data::VoucherData::Lawson(_) => Self::Lawson,
                payment_method_data::VoucherData::MiniStop(_) => Self::MiniStop,
                payment_method_data::VoucherData::FamilyMart(_) => Self::FamilyMart,
                payment_method_data::VoucherData::Seicomart(_) => Self::Seicomart,
                payment_method_data::VoucherData::PayEasy(_) => Self::PayEasy,
            },
            PaymentMethodData::RealTimePayment(real_time_payment_data) => {
                match *real_time_payment_data {
                    payment_method_data::RealTimePaymentData::DuitNow {} => Self::DuitNow,
                    payment_method_data::RealTimePaymentData::Fps {} => Self::Fps,
                    payment_method_data::RealTimePaymentData::PromptPay {} => Self::PromptPay,
                    payment_method_data::RealTimePaymentData::VietQr {} => Self::VietQr,
                }
            }
            PaymentMethodData::GiftCard(gift_card_data) => match *gift_card_data {
                payment_method_data::GiftCardData::Givex(_) => Self::Givex,
                payment_method_data::GiftCardData::PaySafeCard {} => Self::PaySafeCar,
            },
            PaymentMethodData::CardToken(_) => Self::CardToken,
            PaymentMethodData::OpenBanking(data) => match data {
                payment_method_data::OpenBankingData::OpenBankingPIS {} => Self::OpenBanking,
            },
            PaymentMethodData::CardDetailsForNetworkTransactionId(_) => {
                Self::CardDetailsForNetworkTransactionId
            }
            PaymentMethodData::NetworkToken(_) => Self::NetworkToken,
            PaymentMethodData::MobilePayment(mobile_payment_data) => match mobile_payment_data {
                payment_method_data::MobilePaymentData::DirectCarrierBilling { .. } => {
                    Self::DirectCarrierBilling
                }
            },
        }
    }
}

#[derive(Debug, Clone)]
pub struct DisputeDefendData {
    pub dispute_id: String,
    pub connector_dispute_id: String,
    pub defense_reason_code: String,
    pub integrity_object: Option<DefendDisputeIntegrityObject>,
}

pub trait SupportedPaymentMethodsExt {
    fn add(
        &mut self,
        payment_method: PaymentMethod,
        payment_method_type: PaymentMethodType,
        payment_method_details: PaymentMethodDetails,
    );
}

impl SupportedPaymentMethodsExt for SupportedPaymentMethods {
    fn add(
        &mut self,
        payment_method: PaymentMethod,
        payment_method_type: PaymentMethodType,
        payment_method_details: PaymentMethodDetails,
    ) {
        if let Some(payment_method_data) = self.get_mut(&payment_method) {
            payment_method_data.insert(payment_method_type, payment_method_details);
        } else {
            let mut payment_method_type_metadata = PaymentMethodTypeMetadata::new();
            payment_method_type_metadata.insert(payment_method_type, payment_method_details);

            self.insert(payment_method, payment_method_type_metadata);
        }
    }
}<|MERGE_RESOLUTION|>--- conflicted
+++ resolved
@@ -50,11 +50,8 @@
     Authorizedotnet,
     Phonepe,
     Cashfree,
-<<<<<<< HEAD
+    Fiuu,
     Cashtocode,
-=======
-    Fiuu,
->>>>>>> 3712451e
 }
 
 impl ForeignTryFrom<grpc_api_types::payments::Connector> for ConnectorEnum {
@@ -73,11 +70,8 @@
             grpc_api_types::payments::Connector::Authorizedotnet => Ok(Self::Authorizedotnet),
             grpc_api_types::payments::Connector::Phonepe => Ok(Self::Phonepe),
             grpc_api_types::payments::Connector::Cashfree => Ok(Self::Cashfree),
-<<<<<<< HEAD
+            grpc_api_types::payments::Connector::Fiuu => Ok(Self::Fiuu),
             grpc_api_types::payments::Connector::Cashtocode => Ok(Self::Cashtocode),
-=======
-            grpc_api_types::payments::Connector::Fiuu => Ok(Self::Fiuu),
->>>>>>> 3712451e
             grpc_api_types::payments::Connector::Unspecified => {
                 Err(ApplicationErrorResponse::BadRequest(ApiError {
                     sub_code: "UNSPECIFIED_CONNECTOR".to_owned(),
