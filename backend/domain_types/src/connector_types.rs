use std::collections::HashMap;

use common_enums::{
    AttemptStatus, AuthenticationType, Currency, DisputeStatus, EventClass, PaymentMethod,
    PaymentMethodType,
};
use common_utils::{
    errors,
    ext_traits::{OptionExt, ValueExt},
    pii::IpAddress,
    types::{MinorUnit, StringMinorUnit},
    CustomResult, CustomerId, Email, SecretSerdeValue,
};
use error_stack::ResultExt;
use hyperswitch_masking::Secret;
use serde::{Deserialize, Serialize};
use strum::{Display, EnumString};

use crate::{
    errors::{ApiError, ApplicationErrorResponse, ConnectorError},
    mandates::{CustomerAcceptance, MandateData},
    payment_address::{self, Address, AddressDetails, PhoneDetails},
    payment_method_data::{self, Card, PaymentMethodData, PaymentMethodDataTypes},
    router_data::{self, ConnectorResponseData, PaymentMethodToken},
    router_request_types::{
        self, AcceptDisputeIntegrityObject, AuthoriseIntegrityObject, BrowserInformation,
        CaptureIntegrityObject, CreateOrderIntegrityObject, DefendDisputeIntegrityObject,
        PaymentMethodTokenIntegrityObject, PaymentSynIntegrityObject, PaymentVoidIntegrityObject,
        PaymentVoidPostCaptureIntegrityObject, RefundIntegrityObject, RefundSyncIntegrityObject,
        RepeatPaymentIntegrityObject, SetupMandateIntegrityObject, SubmitEvidenceIntegrityObject,
        SyncRequestType,
    },
    router_response_types::RedirectForm,
    types::{
        ConnectorInfo, Connectors, PaymentMethodDataType, PaymentMethodDetails,
        PaymentMethodTypeMetadata, SupportedPaymentMethods,
    },
    utils::{missing_field_err, Error, ForeignTryFrom},
};
use url::Url;

// snake case for enum variants
#[derive(Clone, Copy, Debug, Display, EnumString)]
#[strum(serialize_all = "snake_case")]
pub enum ConnectorEnum {
    Adyen,
    Razorpay,
    RazorpayV2,
    Fiserv,
    Elavon,
    Xendit,
    Checkout,
    Authorizedotnet,
    Mifinity,
    Phonepe,
    Cashfree,
    Paytm,
    Fiuu,
    Payu,
    Cashtocode,
    Novalnet,
    Nexinets,
    Noon,
    Braintree,
    Volt,
    Bluecode,
    Cryptopay,
    Helcim,
    Dlocal,
    Placetopay,
    Rapyd,
    Aci,
    Trustpay,
    Stripe,
    Cybersource,
    Worldpay,
    Worldpayvantiv,
<<<<<<< HEAD
    Paypal,
=======
    Payload,
>>>>>>> 58e4b93c
}

impl ForeignTryFrom<grpc_api_types::payments::Connector> for ConnectorEnum {
    type Error = ApplicationErrorResponse;

    fn foreign_try_from(
        connector: grpc_api_types::payments::Connector,
    ) -> Result<Self, error_stack::Report<Self::Error>> {
        match connector {
            grpc_api_types::payments::Connector::Adyen => Ok(Self::Adyen),
            grpc_api_types::payments::Connector::Razorpay => Ok(Self::Razorpay),
            grpc_api_types::payments::Connector::Fiserv => Ok(Self::Fiserv),
            grpc_api_types::payments::Connector::Elavon => Ok(Self::Elavon),
            grpc_api_types::payments::Connector::Xendit => Ok(Self::Xendit),
            grpc_api_types::payments::Connector::Checkout => Ok(Self::Checkout),
            grpc_api_types::payments::Connector::Authorizedotnet => Ok(Self::Authorizedotnet),
            grpc_api_types::payments::Connector::Phonepe => Ok(Self::Phonepe),
            grpc_api_types::payments::Connector::Cashfree => Ok(Self::Cashfree),
            grpc_api_types::payments::Connector::Paytm => Ok(Self::Paytm),
            grpc_api_types::payments::Connector::Fiuu => Ok(Self::Fiuu),
            grpc_api_types::payments::Connector::Payu => Ok(Self::Payu),
            grpc_api_types::payments::Connector::Cashtocode => Ok(Self::Cashtocode),
            grpc_api_types::payments::Connector::Novalnet => Ok(Self::Novalnet),
            grpc_api_types::payments::Connector::Nexinets => Ok(Self::Nexinets),
            grpc_api_types::payments::Connector::Noon => Ok(Self::Noon),
            grpc_api_types::payments::Connector::Mifinity => Ok(Self::Mifinity),
            grpc_api_types::payments::Connector::Braintree => Ok(Self::Braintree),
            grpc_api_types::payments::Connector::Volt => Ok(Self::Volt),
            grpc_api_types::payments::Connector::Bluecode => Ok(Self::Bluecode),
            grpc_api_types::payments::Connector::Cryptopay => Ok(Self::Cryptopay),
            grpc_api_types::payments::Connector::Helcim => Ok(Self::Helcim),
            grpc_api_types::payments::Connector::Dlocal => Ok(Self::Dlocal),
            grpc_api_types::payments::Connector::Placetopay => Ok(Self::Placetopay),
            grpc_api_types::payments::Connector::Rapyd => Ok(Self::Rapyd),
            grpc_api_types::payments::Connector::Aci => Ok(Self::Aci),
            grpc_api_types::payments::Connector::Trustpay => Ok(Self::Trustpay),
            grpc_api_types::payments::Connector::Stripe => Ok(Self::Stripe),
            grpc_api_types::payments::Connector::Cybersource => Ok(Self::Cybersource),
            grpc_api_types::payments::Connector::Worldpay => Ok(Self::Worldpayvantiv),
<<<<<<< HEAD
            grpc_api_types::payments::Connector::Paypal => Ok(Self::Paypal),
=======
            grpc_api_types::payments::Connector::Payload => Ok(Self::Payload),
>>>>>>> 58e4b93c
            grpc_api_types::payments::Connector::Unspecified => {
                Err(ApplicationErrorResponse::BadRequest(ApiError {
                    sub_code: "UNSPECIFIED_CONNECTOR".to_owned(),
                    error_identifier: 400,
                    error_message: "Connector must be specified".to_owned(),
                    error_object: None,
                })
                .into())
            }
            _ => Err(ApplicationErrorResponse::BadRequest(ApiError {
                sub_code: "INVALID_CONNECTOR".to_owned(),
                error_identifier: 400,
                error_message: format!("Connector {connector:?} is not supported"),
                error_object: None,
            })
            .into()),
        }
    }
}

#[derive(serde::Serialize, serde::Deserialize, Debug, Clone, Eq, PartialEq)]
pub struct PaymentId(pub String);

#[derive(serde::Serialize, serde::Deserialize, Debug, Clone, Eq, PartialEq)]
pub struct UpdateHistory {
    pub connector_mandate_id: Option<String>,
    pub payment_method_id: String,
    pub original_payment_id: Option<PaymentId>,
}

#[derive(Debug, serde::Deserialize, serde::Serialize, Clone, Eq, PartialEq)]
pub struct ConnectorMandateReferenceId {
    connector_mandate_id: Option<String>,
    payment_method_id: Option<String>,
    update_history: Option<Vec<UpdateHistory>>,
    mandate_metadata: Option<SecretSerdeValue>,
}

impl ConnectorMandateReferenceId {
    pub fn new(
        connector_mandate_id: Option<String>,
        payment_method_id: Option<String>,
        update_history: Option<Vec<UpdateHistory>>,
        mandate_metadata: Option<SecretSerdeValue>,
    ) -> Self {
        Self {
            connector_mandate_id,
            payment_method_id,
            update_history,
            mandate_metadata,
        }
    }

    pub fn get_connector_mandate_id(&self) -> Option<String> {
        self.connector_mandate_id.clone()
    }

    pub fn get_payment_method_id(&self) -> Option<&String> {
        self.payment_method_id.as_ref()
    }

    pub fn get_update_history(&self) -> Option<&Vec<UpdateHistory>> {
        self.update_history.as_ref()
    }

    pub fn get_mandate_metadata(&self) -> Option<SecretSerdeValue> {
        self.mandate_metadata.clone()
    }
}

pub trait RawConnectorRequestResponse {
    fn set_raw_connector_response(&mut self, response: Option<Secret<String>>);
    fn get_raw_connector_response(&self) -> Option<Secret<String>>;
    fn set_raw_connector_request(&mut self, request: Option<Secret<String>>);
    fn get_raw_connector_request(&self) -> Option<Secret<String>>;
}

pub trait ConnectorResponseHeaders {
    fn set_connector_response_headers(&mut self, headers: Option<http::HeaderMap>);
    fn get_connector_response_headers(&self) -> Option<&http::HeaderMap>;
    fn get_connector_response_headers_as_map(&self) -> std::collections::HashMap<String, String> {
        self.get_connector_response_headers()
            .map(|headers| {
                headers
                    .iter()
                    .filter_map(|(name, value)| {
                        value
                            .to_str()
                            .ok()
                            .map(|v| (name.to_string(), v.to_string()))
                    })
                    .collect()
            })
            .unwrap_or_default()
    }
}

#[derive(Debug, serde::Deserialize, serde::Serialize, Clone, Eq, PartialEq)]
pub struct NetworkTokenWithNTIRef {
    pub network_transaction_id: String,
    pub token_exp_month: Option<Secret<String>>,
    pub token_exp_year: Option<Secret<String>>,
}

#[derive(Eq, PartialEq, Debug, serde::Deserialize, serde::Serialize, Clone)]
pub enum MandateReferenceId {
    ConnectorMandateId(ConnectorMandateReferenceId), // mandate_id send by connector
    NetworkMandateId(String), // network_txns_id send by Issuer to connector, Used for PG agnostic mandate txns along with card data
    NetworkTokenWithNTI(NetworkTokenWithNTIRef), // network_txns_id send by Issuer to connector, Used for PG agnostic mandate txns along with network token data
}

#[derive(Default, Eq, PartialEq, Debug, serde::Deserialize, serde::Serialize, Clone)]
pub struct MandateIds {
    pub mandate_id: Option<String>,
    pub mandate_reference_id: Option<MandateReferenceId>,
}

impl MandateIds {
    pub fn is_network_transaction_id_flow(&self) -> bool {
        matches!(
            self.mandate_reference_id,
            Some(MandateReferenceId::NetworkMandateId(_))
        )
    }

    pub fn new(mandate_id: String) -> Self {
        Self {
            mandate_id: Some(mandate_id),
            mandate_reference_id: None,
        }
    }
}

#[derive(Debug, Default, Clone)]
pub struct PaymentsSyncData {
    pub connector_transaction_id: ResponseId,
    pub encoded_data: Option<String>,
    pub capture_method: Option<common_enums::CaptureMethod>,
    pub connector_meta: Option<serde_json::Value>,
    pub sync_type: SyncRequestType,
    pub mandate_id: Option<MandateIds>,
    pub payment_method_type: Option<common_enums::PaymentMethodType>,
    pub currency: common_enums::Currency,
    pub payment_experience: Option<common_enums::PaymentExperience>,
    pub amount: MinorUnit,
    pub all_keys_required: Option<bool>,
    pub integrity_object: Option<PaymentSynIntegrityObject>,
    pub split_payments: Option<SplitPaymentsRequest>,
}

impl PaymentsSyncData {
    pub fn is_auto_capture(&self) -> Result<bool, Error> {
        match self.capture_method {
            Some(common_enums::CaptureMethod::Automatic)
            | None
            | Some(common_enums::CaptureMethod::SequentialAutomatic) => Ok(true),
            Some(common_enums::CaptureMethod::Manual) => Ok(false),
            Some(_) => Err(ConnectorError::CaptureMethodNotSupported.into()),
        }
    }
    pub fn get_connector_transaction_id(&self) -> CustomResult<String, ConnectorError> {
        match self.connector_transaction_id.clone() {
            ResponseId::ConnectorTransactionId(txn_id) => Ok(txn_id),
            _ => Err(errors::ValidationError::IncorrectValueProvided {
                field_name: "connector_transaction_id",
            })
            .attach_printable("Expected connector transaction ID not found")
            .change_context(ConnectorError::MissingConnectorTransactionID)?,
        }
    }
}

#[derive(Debug, Clone)]
pub struct PaymentFlowData {
    pub merchant_id: common_utils::id_type::MerchantId,
    pub customer_id: Option<common_utils::id_type::CustomerId>,
    pub connector_customer: Option<String>,
    pub payment_id: String,
    pub attempt_id: String,
    pub status: AttemptStatus,
    pub payment_method: PaymentMethod,
    pub description: Option<String>,
    pub return_url: Option<String>,
    pub address: payment_address::PaymentAddress,
    pub auth_type: AuthenticationType,
    pub connector_meta_data: Option<common_utils::pii::SecretSerdeValue>,
    pub amount_captured: Option<i64>,
    // minor amount for amount frameworka
    pub minor_amount_captured: Option<MinorUnit>,
    pub minor_amount_capturable: Option<MinorUnit>,
    pub access_token: Option<AccessTokenResponseData>,
    pub session_token: Option<String>,
    pub reference_id: Option<String>,
    pub payment_method_token: Option<PaymentMethodToken>,
    pub preprocessing_id: Option<String>,
    ///for switching between two different versions of the same connector
    pub connector_api_version: Option<String>,
    /// Contains a reference ID that should be sent in the connector request
    pub connector_request_reference_id: String,
    pub test_mode: Option<bool>,
    pub connector_http_status_code: Option<u16>,
    pub connector_response_headers: Option<http::HeaderMap>,
    pub external_latency: Option<u128>,
    pub connectors: Connectors,
    pub raw_connector_response: Option<Secret<String>>,
    pub raw_connector_request: Option<Secret<String>>,
    pub vault_headers: Option<std::collections::HashMap<String, Secret<String>>>,
    /// This field is used to store various data regarding the response from connector
    pub connector_response: Option<ConnectorResponseData>,
    pub recurring_mandate_payment_data: Option<RecurringMandatePaymentData>,
}

impl PaymentFlowData {
    pub fn set_status(&mut self, status: AttemptStatus) {
        self.status = status;
    }

    pub fn get_billing(&self) -> Result<&Address, Error> {
        self.address
            .get_payment_method_billing()
            .ok_or_else(missing_field_err("billing"))
    }

    pub fn get_billing_country(&self) -> Result<common_enums::CountryAlpha2, Error> {
        self.address
            .get_payment_method_billing()
            .and_then(|a| a.address.as_ref())
            .and_then(|ad| ad.country)
            .ok_or_else(missing_field_err(
                "payment_method_data.billing.address.country",
            ))
    }

    pub fn get_billing_phone(&self) -> Result<&PhoneDetails, Error> {
        self.address
            .get_payment_method_billing()
            .and_then(|a| a.phone.as_ref())
            .ok_or_else(missing_field_err("billing.phone"))
    }

    pub fn get_optional_billing(&self) -> Option<&Address> {
        self.address.get_payment_method_billing()
    }

    pub fn get_optional_shipping(&self) -> Option<&Address> {
        self.address.get_shipping()
    }

    pub fn get_optional_shipping_first_name(&self) -> Option<Secret<String>> {
        self.address.get_shipping().and_then(|shipping_address| {
            shipping_address
                .clone()
                .address
                .and_then(|shipping_details| shipping_details.first_name)
        })
    }

    pub fn get_optional_shipping_last_name(&self) -> Option<Secret<String>> {
        self.address.get_shipping().and_then(|shipping_address| {
            shipping_address
                .clone()
                .address
                .and_then(|shipping_details| shipping_details.last_name)
        })
    }

    pub fn get_optional_shipping_line1(&self) -> Option<Secret<String>> {
        self.address.get_shipping().and_then(|shipping_address| {
            shipping_address
                .clone()
                .address
                .and_then(|shipping_details| shipping_details.line1)
        })
    }

    pub fn get_optional_shipping_line2(&self) -> Option<Secret<String>> {
        self.address.get_shipping().and_then(|shipping_address| {
            shipping_address
                .clone()
                .address
                .and_then(|shipping_details| shipping_details.line2)
        })
    }

    pub fn get_optional_shipping_city(&self) -> Option<String> {
        self.address.get_shipping().and_then(|shipping_address| {
            shipping_address
                .clone()
                .address
                .and_then(|shipping_details| shipping_details.city)
        })
    }

    pub fn get_optional_shipping_state(&self) -> Option<Secret<String>> {
        self.address.get_shipping().and_then(|shipping_address| {
            shipping_address
                .clone()
                .address
                .and_then(|shipping_details| shipping_details.state)
        })
    }

    pub fn get_optional_shipping_full_name(&self) -> Option<Secret<String>> {
        self.get_optional_shipping()
            .and_then(|shipping_details| shipping_details.address.as_ref())
            .and_then(|shipping_address| shipping_address.get_optional_full_name())
    }

    pub fn get_optional_shipping_country(&self) -> Option<common_enums::CountryAlpha2> {
        self.address.get_shipping().and_then(|shipping_address| {
            shipping_address
                .clone()
                .address
                .and_then(|shipping_details| shipping_details.country)
        })
    }

    pub fn get_optional_shipping_zip(&self) -> Option<Secret<String>> {
        self.address.get_shipping().and_then(|shipping_address| {
            shipping_address
                .clone()
                .address
                .and_then(|shipping_details| shipping_details.zip)
        })
    }

    pub fn get_optional_shipping_email(&self) -> Option<Email> {
        self.address
            .get_shipping()
            .and_then(|shipping_address| shipping_address.clone().email)
    }

    pub fn get_optional_shipping_phone_number(&self) -> Option<Secret<String>> {
        self.address
            .get_shipping()
            .and_then(|shipping_address| shipping_address.clone().phone)
            .and_then(|phone_details| phone_details.get_number_with_country_code().ok())
    }

    pub fn get_description(&self) -> Result<String, Error> {
        self.description
            .clone()
            .ok_or_else(missing_field_err("description"))
    }
    pub fn get_billing_address(&self) -> Result<&AddressDetails, Error> {
        self.address
            .get_payment_method_billing()
            .as_ref()
            .and_then(|a| a.address.as_ref())
            .ok_or_else(missing_field_err("billing.address"))
    }

    pub fn get_connector_meta(&self) -> Result<SecretSerdeValue, Error> {
        self.connector_meta_data
            .clone()
            .ok_or_else(missing_field_err("connector_meta_data"))
    }

    pub fn get_session_token(&self) -> Result<String, Error> {
        self.session_token
            .clone()
            .ok_or_else(missing_field_err("session_token"))
    }

    pub fn get_access_token(&self) -> Result<String, Error> {
        self.access_token
            .as_ref()
            .map(|token_data| token_data.access_token.clone())
            .ok_or_else(missing_field_err("access_token"))
    }

    pub fn get_access_token_data(&self) -> Result<AccessTokenResponseData, Error> {
        self.access_token
            .clone()
            .ok_or_else(missing_field_err("access_token"))
    }

    pub fn set_access_token(mut self, access_token: Option<AccessTokenResponseData>) -> Self {
        self.access_token = access_token;
        self
    }

    pub fn get_billing_first_name(&self) -> Result<Secret<String>, Error> {
        self.address
            .get_payment_method_billing()
            .and_then(|billing_address| {
                billing_address
                    .clone()
                    .address
                    .and_then(|billing_details| billing_details.first_name.clone())
            })
            .ok_or_else(missing_field_err(
                "payment_method_data.billing.address.first_name",
            ))
    }

    pub fn get_billing_full_name(&self) -> Result<Secret<String>, Error> {
        self.get_optional_billing()
            .and_then(|billing_details| billing_details.address.as_ref())
            .and_then(|billing_address| billing_address.get_optional_full_name())
            .ok_or_else(missing_field_err(
                "payment_method_data.billing.address.first_name",
            ))
    }

    pub fn get_billing_last_name(&self) -> Result<Secret<String>, Error> {
        self.address
            .get_payment_method_billing()
            .and_then(|billing_address| {
                billing_address
                    .clone()
                    .address
                    .and_then(|billing_details| billing_details.last_name.clone())
            })
            .ok_or_else(missing_field_err(
                "payment_method_data.billing.address.last_name",
            ))
    }

    pub fn get_billing_line1(&self) -> Result<Secret<String>, Error> {
        self.address
            .get_payment_method_billing()
            .and_then(|billing_address| {
                billing_address
                    .clone()
                    .address
                    .and_then(|billing_details| billing_details.line1.clone())
            })
            .ok_or_else(missing_field_err(
                "payment_method_data.billing.address.line1",
            ))
    }
    pub fn get_billing_city(&self) -> Result<String, Error> {
        self.address
            .get_payment_method_billing()
            .and_then(|billing_address| {
                billing_address
                    .clone()
                    .address
                    .and_then(|billing_details| billing_details.city)
            })
            .ok_or_else(missing_field_err(
                "payment_method_data.billing.address.city",
            ))
    }

    pub fn get_billing_email(&self) -> Result<Email, Error> {
        self.address
            .get_payment_method_billing()
            .and_then(|billing_address| billing_address.email.clone())
            .ok_or_else(missing_field_err("payment_method_data.billing.email"))
    }

    pub fn get_billing_phone_number(&self) -> Result<Secret<String>, Error> {
        self.address
            .get_payment_method_billing()
            .and_then(|billing_address| billing_address.clone().phone)
            .map(|phone_details| phone_details.get_number_with_country_code())
            .transpose()?
            .ok_or_else(missing_field_err("payment_method_data.billing.phone"))
    }

    pub fn get_optional_billing_line1(&self) -> Option<Secret<String>> {
        self.address
            .get_payment_method_billing()
            .and_then(|billing_address| {
                billing_address
                    .clone()
                    .address
                    .and_then(|billing_details| billing_details.line1)
            })
    }

    pub fn get_optional_billing_line2(&self) -> Option<Secret<String>> {
        self.address
            .get_payment_method_billing()
            .and_then(|billing_address| {
                billing_address
                    .clone()
                    .address
                    .and_then(|billing_details| billing_details.line2)
            })
    }

    pub fn get_optional_billing_city(&self) -> Option<String> {
        self.address
            .get_payment_method_billing()
            .and_then(|billing_address| {
                billing_address
                    .clone()
                    .address
                    .and_then(|billing_details| billing_details.city)
            })
    }

    pub fn get_optional_billing_country(&self) -> Option<common_enums::CountryAlpha2> {
        self.address
            .get_payment_method_billing()
            .and_then(|billing_address| {
                billing_address
                    .clone()
                    .address
                    .and_then(|billing_details| billing_details.country)
            })
    }

    pub fn get_optional_billing_zip(&self) -> Option<Secret<String>> {
        self.address
            .get_payment_method_billing()
            .and_then(|billing_address| {
                billing_address
                    .clone()
                    .address
                    .and_then(|billing_details| billing_details.zip)
            })
    }

    pub fn get_optional_billing_state(&self) -> Option<Secret<String>> {
        self.address
            .get_payment_method_billing()
            .and_then(|billing_address| {
                billing_address
                    .clone()
                    .address
                    .and_then(|billing_details| billing_details.state)
            })
    }

    pub fn get_optional_billing_first_name(&self) -> Option<Secret<String>> {
        self.address
            .get_payment_method_billing()
            .and_then(|billing_address| {
                billing_address
                    .clone()
                    .address
                    .and_then(|billing_details| billing_details.first_name)
            })
    }

    pub fn get_optional_billing_last_name(&self) -> Option<Secret<String>> {
        self.address
            .get_payment_method_billing()
            .and_then(|billing_address| {
                billing_address
                    .clone()
                    .address
                    .and_then(|billing_details| billing_details.last_name)
            })
    }

    pub fn get_optional_billing_phone_number(&self) -> Option<Secret<String>> {
        self.address
            .get_payment_method_billing()
            .and_then(|billing_address| {
                billing_address
                    .clone()
                    .phone
                    .and_then(|phone_data| phone_data.number)
            })
    }

    pub fn get_optional_billing_email(&self) -> Option<Email> {
        self.address
            .get_payment_method_billing()
            .and_then(|billing_address| billing_address.clone().email)
    }
    pub fn to_connector_meta<T>(&self) -> Result<T, Error>
    where
        T: serde::de::DeserializeOwned,
    {
        self.get_connector_meta()?
            .parse_value(std::any::type_name::<T>())
            .change_context(ConnectorError::NoConnectorMetaData)
    }

    pub fn is_three_ds(&self) -> bool {
        matches!(self.auth_type, common_enums::AuthenticationType::ThreeDs)
    }

    pub fn get_shipping_address(&self) -> Result<&AddressDetails, Error> {
        self.address
            .get_shipping()
            .and_then(|a| a.address.as_ref())
            .ok_or_else(missing_field_err("shipping.address"))
    }

    pub fn get_shipping_address_with_phone_number(&self) -> Result<&Address, Error> {
        self.address
            .get_shipping()
            .ok_or_else(missing_field_err("shipping"))
    }

    pub fn get_payment_method_token(&self) -> Result<PaymentMethodToken, Error> {
        self.payment_method_token
            .clone()
            .ok_or_else(missing_field_err("payment_method_token"))
    }
    pub fn get_customer_id(&self) -> Result<CustomerId, Error> {
        self.customer_id
            .to_owned()
            .ok_or_else(missing_field_err("customer_id"))
    }
    pub fn get_connector_customer_id(&self) -> Result<String, Error> {
        self.connector_customer
            .to_owned()
            .ok_or_else(missing_field_err("connector_customer_id"))
    }
    pub fn get_preprocessing_id(&self) -> Result<String, Error> {
        self.preprocessing_id
            .to_owned()
            .ok_or_else(missing_field_err("preprocessing_id"))
    }

    pub fn get_optional_billing_full_name(&self) -> Option<Secret<String>> {
        self.get_optional_billing()
            .and_then(|billing_details| billing_details.address.as_ref())
            .and_then(|billing_address| billing_address.get_optional_full_name())
    }

    pub fn set_order_reference_id(mut self, reference_id: Option<String>) -> Self {
        if reference_id.is_some() && self.reference_id.is_none() {
            self.reference_id = reference_id;
        }
        self
    }
    pub fn set_session_token_id(mut self, session_token_id: Option<String>) -> Self {
        if session_token_id.is_some() && self.session_token.is_none() {
            self.session_token = session_token_id;
        }
        self
    }
    pub fn set_payment_method_token(mut self, payment_method_token: Option<String>) -> Self {
        if payment_method_token.is_some() && self.payment_method_token.is_none() {
            self.payment_method_token =
                payment_method_token.map(|token| PaymentMethodToken::Token(Secret::new(token)));
        }
        self
    }
    pub fn set_connector_customer_id(mut self, connector_customer_id: Option<String>) -> Self {
        if connector_customer_id.is_some() && self.connector_customer.is_none() {
            self.connector_customer = connector_customer_id;
        }
        self
    }

    pub fn set_access_token_id(mut self, access_token_id: Option<String>) -> Self {
        if let (Some(token_id), None) = (access_token_id, &self.access_token) {
            self.access_token = Some(AccessTokenResponseData {
                access_token: token_id,
                token_type: None,
                expires_in: None,
            });
        }
        self
    }

    pub fn get_return_url(&self) -> Option<String> {
        self.return_url.clone()
    }

    // Helper methods for additional headers
    pub fn get_header(&self, key: &str) -> Option<&Secret<String>> {
        self.vault_headers.as_ref().and_then(|h| h.get(key))
    }
}

impl RawConnectorRequestResponse for PaymentFlowData {
    fn set_raw_connector_response(&mut self, response: Option<Secret<String>>) {
        self.raw_connector_response = response;
    }

    fn get_raw_connector_response(&self) -> Option<Secret<String>> {
        self.raw_connector_response.clone()
    }

    fn get_raw_connector_request(&self) -> Option<Secret<String>> {
        self.raw_connector_request.clone()
    }

    fn set_raw_connector_request(&mut self, request: Option<Secret<String>>) {
        self.raw_connector_request = request;
    }
}

impl ConnectorResponseHeaders for PaymentFlowData {
    fn set_connector_response_headers(&mut self, headers: Option<http::HeaderMap>) {
        self.connector_response_headers = headers;
    }

    fn get_connector_response_headers(&self) -> Option<&http::HeaderMap> {
        self.connector_response_headers.as_ref()
    }
}

#[derive(Debug, Clone)]
pub struct PaymentVoidData {
    pub connector_transaction_id: String,
    pub cancellation_reason: Option<String>,
    pub integrity_object: Option<PaymentVoidIntegrityObject>,
    pub raw_connector_response: Option<String>,
    pub browser_info: Option<BrowserInformation>,
    pub amount: Option<MinorUnit>,
    pub currency: Option<Currency>,
    pub connector_metadata: Option<common_utils::pii::SecretSerdeValue>,
}

impl PaymentVoidData {
    // fn get_amount(&self) -> Result<i64, Error> {
    //     self.amount.ok_or_else(missing_field_err("amount"))
    // }
    // fn get_currency(&self) -> Result<common_enums::Currency, Error> {
    //     self.currency.ok_or_else(missing_field_err("currency"))
    // }
    pub fn get_cancellation_reason(&self) -> Result<String, Error> {
        self.cancellation_reason
            .clone()
            .ok_or_else(missing_field_err("cancellation_reason"))
    }
    // fn get_browser_info(&self) -> Result<BrowserInformation, Error> {
    //     self.browser_info
    //         .clone()
    //         .ok_or_else(missing_field_err("browser_info"))
    // }
    pub fn get_optional_language_from_browser_info(&self) -> Option<String> {
        self.browser_info
            .clone()
            .and_then(|browser_info| browser_info.language)
    }
    pub fn get_ip_address_as_optional(&self) -> Option<Secret<String, IpAddress>> {
        self.browser_info.clone().and_then(|browser_info| {
            browser_info
                .ip_address
                .map(|ip| Secret::new(ip.to_string()))
        })
    }

    pub fn get_ip_address(&self) -> Result<Secret<String, IpAddress>, Error> {
        self.get_ip_address_as_optional()
            .ok_or_else(missing_field_err("browser_info.ip_address"))
    }
}

#[derive(Debug, Clone)]
pub struct PaymentsCancelPostCaptureData {
    pub connector_transaction_id: String,
    pub cancellation_reason: Option<String>,
    pub integrity_object: Option<PaymentVoidPostCaptureIntegrityObject>,
    pub raw_connector_response: Option<String>,
    pub browser_info: Option<BrowserInformation>,
}

impl PaymentsCancelPostCaptureData {
    pub fn get_cancellation_reason(&self) -> Result<String, Error> {
        self.cancellation_reason
            .clone()
            .ok_or_else(missing_field_err("cancellation_reason"))
    }

    pub fn get_optional_language_from_browser_info(&self) -> Option<String> {
        self.browser_info
            .clone()
            .and_then(|browser_info| browser_info.language)
    }
}

#[derive(Debug, Clone)]
pub struct PaymentsAuthorizeData<T: PaymentMethodDataTypes> {
    pub payment_method_data: payment_method_data::PaymentMethodData<T>,
    /// total amount (original_amount + surcharge_amount + tax_on_surcharge_amount)
    /// If connector supports separate field for surcharge amount, consider using below functions defined on `PaymentsAuthorizeData` to fetch original amount and surcharge amount separately
    /// ```text
    /// get_original_amount()
    /// get_surcharge_amount()
    /// get_tax_on_surcharge_amount()
    /// get_total_surcharge_amount() // returns surcharge_amount + tax_on_surcharge_amount
    /// ```
    pub amount: i64,
    pub order_tax_amount: Option<MinorUnit>,
    pub email: Option<common_utils::pii::Email>,
    pub customer_name: Option<String>,
    pub currency: Currency,
    pub confirm: bool,
    pub statement_descriptor_suffix: Option<String>,
    pub statement_descriptor: Option<String>,
    pub capture_method: Option<common_enums::CaptureMethod>,
    pub router_return_url: Option<String>,
    pub webhook_url: Option<String>,
    pub complete_authorize_url: Option<String>,
    // Mandates
    pub mandate_id: Option<MandateIds>,
    pub setup_future_usage: Option<common_enums::FutureUsage>,
    pub off_session: Option<bool>,
    pub browser_info: Option<BrowserInformation>,
    pub order_category: Option<String>,
    pub session_token: Option<String>,
    pub access_token: Option<AccessTokenResponseData>,
    pub customer_acceptance: Option<CustomerAcceptance>,
    pub enrolled_for_3ds: bool,
    pub related_transaction_id: Option<String>,
    pub payment_experience: Option<common_enums::PaymentExperience>,
    pub payment_method_type: Option<common_enums::PaymentMethodType>,
    pub customer_id: Option<common_utils::id_type::CustomerId>,
    pub request_incremental_authorization: bool,
    pub metadata: Option<serde_json::Value>,
    pub authentication_data: Option<router_request_types::AuthenticationData>,
    pub split_payments: Option<SplitPaymentsRequest>,
    // New amount for amount frame work
    pub minor_amount: MinorUnit,
    /// Merchant's identifier for the payment/invoice. This will be sent to the connector
    /// if the connector provides support to accept multiple reference ids.
    /// In case the connector supports only one reference id, Hyperswitch's Payment ID will be sent as reference.
    pub merchant_order_reference_id: Option<String>,
    pub shipping_cost: Option<MinorUnit>,
    pub merchant_account_id: Option<String>,
    pub integrity_object: Option<AuthoriseIntegrityObject>,
    pub merchant_config_currency: Option<common_enums::Currency>,
    pub all_keys_required: Option<bool>,
    pub request_extended_authorization: Option<bool>,
    pub enable_overcapture: Option<bool>,
    pub setup_mandate_details: Option<MandateData>,
    pub merchant_account_metadata: Option<common_utils::pii::SecretSerdeValue>,
}

impl<T: PaymentMethodDataTypes> PaymentsAuthorizeData<T> {
    pub fn is_auto_capture(&self) -> Result<bool, Error> {
        match self.capture_method {
            Some(common_enums::CaptureMethod::Automatic)
            | None
            | Some(common_enums::CaptureMethod::SequentialAutomatic) => Ok(true),
            Some(common_enums::CaptureMethod::Manual) => Ok(false),
            Some(_) => Err(ConnectorError::CaptureMethodNotSupported.into()),
        }
    }
    pub fn get_email(&self) -> Result<Email, Error> {
        self.email.clone().ok_or_else(missing_field_err("email"))
    }
    pub fn get_optional_email(&self) -> Option<Email> {
        self.email.clone()
    }
    pub fn get_browser_info(&self) -> Result<BrowserInformation, Error> {
        self.browser_info
            .clone()
            .ok_or_else(missing_field_err("browser_info"))
    }
    pub fn get_optional_language_from_browser_info(&self) -> Option<String> {
        self.browser_info
            .clone()
            .and_then(|browser_info| browser_info.language)
    }
    // pub fn get_order_details(&self) -> Result<Vec<OrderDetailsWithAmount>, Error> {
    //     self.order_details
    //         .clone()
    //         .ok_or_else(missing_field_err("order_details"))
    // }

    pub fn get_card(&self) -> Result<Card<T>, Error> {
        match &self.payment_method_data {
            PaymentMethodData::Card(card) => Ok(card.clone()),
            _ => Err(missing_field_err("card")()),
        }
    }

    pub fn get_complete_authorize_url(&self) -> Result<String, Error> {
        self.complete_authorize_url
            .clone()
            .ok_or_else(missing_field_err("complete_authorize_url"))
    }

    pub fn connector_mandate_id(&self) -> Option<String> {
        self.mandate_id
            .as_ref()
            .and_then(|mandate_ids| match &mandate_ids.mandate_reference_id {
                Some(MandateReferenceId::ConnectorMandateId(connector_mandate_ids)) => {
                    connector_mandate_ids.get_connector_mandate_id()
                }
                Some(MandateReferenceId::NetworkMandateId(_))
                | None
                | Some(MandateReferenceId::NetworkTokenWithNTI(_)) => None,
            })
    }

    pub fn get_optional_network_transaction_id(&self) -> Option<String> {
        self.mandate_id
            .as_ref()
            .and_then(|mandate_ids| match &mandate_ids.mandate_reference_id {
                Some(MandateReferenceId::NetworkMandateId(network_transaction_id)) => {
                    Some(network_transaction_id.clone())
                }
                Some(MandateReferenceId::ConnectorMandateId(_))
                | Some(MandateReferenceId::NetworkTokenWithNTI(_))
                | None => None,
            })
    }

    pub fn is_mandate_payment(&self) -> bool {
        ((self.customer_acceptance.is_some() || self.setup_mandate_details.is_some())
            && self.setup_future_usage == Some(common_enums::FutureUsage::OffSession))
            || self
                .mandate_id
                .as_ref()
                .and_then(|mandate_ids| mandate_ids.mandate_reference_id.as_ref())
                .is_some()
    }
    // fn is_cit_mandate_payment(&self) -> bool {
    //     (self.customer_acceptance.is_some() || self.setup_mandate_details.is_some())
    //         && self.setup_future_usage == Some(storage_enums::FutureUsage::OffSession)
    // }
    pub fn get_webhook_url(&self) -> Result<String, Error> {
        self.webhook_url
            .clone()
            .ok_or_else(missing_field_err("webhook_url"))
    }
    pub fn get_router_return_url(&self) -> Result<String, Error> {
        self.router_return_url
            .clone()
            .ok_or_else(missing_field_err("return_url"))
    }
    pub fn is_wallet(&self) -> bool {
        matches!(self.payment_method_data, PaymentMethodData::Wallet(_))
    }
    pub fn is_card(&self) -> bool {
        matches!(self.payment_method_data, PaymentMethodData::Card(_))
    }

    pub fn get_payment_method_type(&self) -> Result<common_enums::PaymentMethodType, Error> {
        self.payment_method_type
            .to_owned()
            .ok_or_else(missing_field_err("payment_method_type"))
    }

    pub fn get_connector_mandate_id(&self) -> Result<String, Error> {
        self.connector_mandate_id()
            .ok_or_else(missing_field_err("connector_mandate_id"))
    }
    pub fn get_ip_address_as_optional(&self) -> Option<Secret<String, IpAddress>> {
        self.browser_info.clone().and_then(|browser_info| {
            browser_info
                .ip_address
                .map(|ip| Secret::new(ip.to_string()))
        })
    }

    pub fn get_ip_address(&self) -> Result<Secret<String, IpAddress>, Error> {
        self.get_ip_address_as_optional()
            .ok_or_else(missing_field_err("browser_info.ip_address"))
    }
    // fn get_original_amount(&self) -> i64 {
    //     self.surcharge_details
    //         .as_ref()
    //         .map(|surcharge_details| surcharge_details.original_amount.get_amount_as_i64())
    //         .unwrap_or(self.amount)
    // }
    // fn get_surcharge_amount(&self) -> Option<i64> {
    //     self.surcharge_details
    //         .as_ref()
    //         .map(|surcharge_details| surcharge_details.surcharge_amount.get_amount_as_i64())
    // }
    // fn get_tax_on_surcharge_amount(&self) -> Option<i64> {
    //     self.surcharge_details.as_ref().map(|surcharge_details| {
    //         surcharge_details
    //             .tax_on_surcharge_amount
    //             .get_amount_as_i64()
    //     })
    // }
    // fn get_total_surcharge_amount(&self) -> Option<i64> {
    //     self.surcharge_details.as_ref().map(|surcharge_details| {
    //         surcharge_details
    //             .get_total_surcharge_amount()
    //             .get_amount_as_i64()
    //     })
    // }

    pub fn is_customer_initiated_mandate_payment(&self) -> bool {
        (self.customer_acceptance.is_some() || self.setup_mandate_details.is_some())
            && self.setup_future_usage == Some(common_enums::FutureUsage::OffSession)
    }

    pub fn get_metadata_as_object(&self) -> Option<SecretSerdeValue> {
        self.metadata.clone().and_then(|meta_data| match meta_data {
            serde_json::Value::Null
            | serde_json::Value::Bool(_)
            | serde_json::Value::Number(_)
            | serde_json::Value::String(_)
            | serde_json::Value::Array(_) => None,
            serde_json::Value::Object(_) => Some(meta_data.into()),
        })
    }

    // fn get_authentication_data(&self) -> Result<AuthenticationData, Error> {
    //     self.authentication_data
    //         .clone()
    //         .ok_or_else(missing_field_err("authentication_data"))
    // }

    // fn get_connector_mandate_request_reference_id(&self) -> Result<String, Error> {
    //     self.mandate_id
    //         .as_ref()
    //         .and_then(|mandate_ids| match &mandate_ids.mandate_reference_id {
    //             Some(MandateReferenceId::ConnectorMandateId(connector_mandate_ids)) => {
    //                 connector_mandate_ids.get_connector_mandate_request_reference_id()
    //             }
    //             Some(MandateReferenceId::NetworkMandateId(_))
    //             | None
    //             | Some(MandateReferenceId::NetworkTokenWithNTI(_)) => None,
    //         })
    //         .ok_or_else(missing_field_err("connector_mandate_request_reference_id"))
    // }

    pub fn set_session_token(mut self, session_token: Option<String>) -> Self {
        self.session_token = session_token;
        self
    }

    pub fn set_access_token(mut self, access_token: Option<String>) -> Self {
        self.access_token = access_token.map(|token| AccessTokenResponseData {
            access_token: token,
            token_type: None,
            expires_in: None,
        });
        self
    }

    pub fn get_access_token_optional(&self) -> Option<&String> {
        self.access_token
            .as_ref()
            .map(|token_data| &token_data.access_token)
    }
}

#[derive(Debug, Clone, Default, Serialize, Deserialize)]
pub enum ResponseId {
    ConnectorTransactionId(String),
    EncodedData(String),
    #[default]
    NoResponseId,
}
impl ResponseId {
    pub fn get_connector_transaction_id(
        &self,
    ) -> errors::CustomResult<String, errors::ValidationError> {
        match self {
            Self::ConnectorTransactionId(txn_id) => Ok(txn_id.to_string()),
            _ => Err(errors::ValidationError::IncorrectValueProvided {
                field_name: "connector_transaction_id",
            })
            .attach_printable("Expected connector transaction ID not found"),
        }
    }
}

#[derive(Debug, Clone, Serialize, Deserialize)]
pub enum PaymentsResponseData {
    TransactionResponse {
        resource_id: ResponseId,
        redirection_data: Option<Box<RedirectForm>>,
        connector_metadata: Option<serde_json::Value>,
        mandate_reference: Option<Box<MandateReference>>,
        network_txn_id: Option<String>,
        connector_response_reference_id: Option<String>,
        incremental_authorization_allowed: Option<bool>,
        status_code: u16,
    },
    SessionResponse {
        session_token: String,
        status_code: u16,
    },
    PreAuthenticateResponse {
        /// For Device Data Collection
        redirection_data: Option<Box<RedirectForm>>,
        connector_response_reference_id: Option<String>,
        status_code: u16,
    },
    AuthenticateResponse {
        /// For friction flow
        redirection_data: Option<Box<RedirectForm>>,
        /// For frictionles flow
        authentication_data: Option<router_request_types::AuthenticationData>,
        connector_response_reference_id: Option<String>,
        status_code: u16,
    },
    PostAuthenticateResponse {
        authentication_data: Option<router_request_types::AuthenticationData>,
        connector_response_reference_id: Option<String>,
        status_code: u16,
    },
}

#[derive(serde::Serialize, serde::Deserialize, Debug, Clone)]
pub struct MandateReference {
    pub connector_mandate_id: Option<String>,
    pub payment_method_id: Option<String>,
}

#[derive(Debug, Clone)]
pub struct PaymentCreateOrderData {
    pub amount: MinorUnit,
    pub currency: Currency,
    pub integrity_object: Option<CreateOrderIntegrityObject>,
    pub metadata: Option<serde_json::Value>,
    pub webhook_url: Option<String>,
}

#[derive(Debug, Clone)]
pub struct PaymentCreateOrderResponse {
    pub order_id: String,
}

#[derive(Debug, Clone)]
pub struct PaymentMethodTokenizationData<T: PaymentMethodDataTypes> {
    pub payment_method_data: payment_method_data::PaymentMethodData<T>,
    pub browser_info: Option<BrowserInformation>,
    pub currency: Currency,
    pub amount: MinorUnit,
    pub customer_acceptance: Option<CustomerAcceptance>,
    pub setup_future_usage: Option<common_enums::FutureUsage>,
    pub setup_mandate_details: Option<MandateData>,
    pub mandate_id: Option<MandateIds>,
    pub integrity_object: Option<PaymentMethodTokenIntegrityObject>,
    // pub split_payments: Option<SplitPaymentsRequest>,
}

#[derive(Debug, Clone)]
pub struct PaymentMethodTokenResponse {
    pub token: String,
}

#[derive(Debug, Clone)]
pub struct PaymentsPreAuthenticateData<T: PaymentMethodDataTypes> {
    pub payment_method_data: Option<payment_method_data::PaymentMethodData<T>>,
    pub amount: MinorUnit,
    pub email: Option<Email>,
    pub currency: Option<Currency>,
    pub payment_method_type: Option<PaymentMethodType>,
    pub router_return_url: Option<Url>,
    pub continue_redirection_url: Option<Url>,
    pub browser_info: Option<BrowserInformation>,
    pub enrolled_for_3ds: bool,
    pub redirect_response: Option<ContinueRedirectionResponse>,
}

#[derive(Debug, Clone)]
pub struct PaymentsAuthenticateData<T: PaymentMethodDataTypes> {
    pub payment_method_data: Option<payment_method_data::PaymentMethodData<T>>,
    pub amount: MinorUnit,
    pub email: Option<Email>,
    pub currency: Option<Currency>,
    pub payment_method_type: Option<PaymentMethodType>,
    pub router_return_url: Option<Url>,
    pub continue_redirection_url: Option<Url>,
    pub browser_info: Option<BrowserInformation>,
    pub enrolled_for_3ds: bool,
    pub redirect_response: Option<ContinueRedirectionResponse>,
}

#[derive(Debug, Clone)]
pub struct PaymentsPostAuthenticateData<T: PaymentMethodDataTypes> {
    pub payment_method_data: Option<payment_method_data::PaymentMethodData<T>>,
    pub amount: MinorUnit,
    pub email: Option<Email>,
    pub currency: Option<Currency>,
    pub payment_method_type: Option<PaymentMethodType>,
    pub router_return_url: Option<Url>,
    pub continue_redirection_url: Option<Url>,
    pub browser_info: Option<BrowserInformation>,
    pub enrolled_for_3ds: bool,
    pub redirect_response: Option<ContinueRedirectionResponse>,
}

#[derive(Debug, Clone)]
pub struct ContinueRedirectionResponse {
    pub params: Option<Secret<String>>,
    pub payload: Option<SecretSerdeValue>,
}

#[derive(Debug, Clone)]
pub struct SessionTokenRequestData {
    pub amount: MinorUnit,
    pub currency: Currency,
}

#[derive(Debug, Clone)]
pub struct SessionTokenResponseData {
    pub session_token: String,
}

#[derive(Debug, Clone)]
pub struct AccessTokenRequestData {
    pub grant_type: String,
}

#[derive(Clone, Debug, Default, serde::Serialize, serde::Deserialize)]
pub struct AccessTokenResponseData {
    pub access_token: String,
    pub token_type: Option<String>,
    pub expires_in: Option<i64>,
}

#[derive(Debug, Clone)]
pub struct ConnectorCustomerData {
    pub customer_id: Option<Secret<String>>,
    pub email: Option<Secret<Email>>,
    pub name: Option<Secret<String>>,
    pub description: Option<String>,
    pub phone: Option<Secret<String>>,
    pub preprocessing_id: Option<String>,
    pub split_payments: Option<SplitPaymentsRequest>,
}

#[derive(Debug, Clone)]
pub struct ConnectorCustomerResponse {
    pub connector_customer_id: String,
}

#[derive(Debug, Default, Clone)]
pub struct RefundSyncData {
    pub connector_transaction_id: String,
    pub connector_refund_id: String,
    pub reason: Option<String>,
    pub refund_connector_metadata: Option<common_utils::pii::SecretSerdeValue>,
    pub refund_status: common_enums::RefundStatus,
    pub all_keys_required: Option<bool>,
    pub integrity_object: Option<RefundSyncIntegrityObject>,
    pub browser_info: Option<BrowserInformation>,
    /// Charges associated with the payment
    pub split_refunds: Option<SplitRefundsRequest>,
}

impl RefundSyncData {
    pub fn get_optional_language_from_browser_info(&self) -> Option<String> {
        self.browser_info
            .clone()
            .and_then(|browser_info| browser_info.language)
    }
}

#[derive(Debug, Clone)]
pub struct RefundsResponseData {
    pub connector_refund_id: String,
    pub refund_status: common_enums::RefundStatus,
    pub status_code: u16,
}

#[derive(Debug, Clone)]
pub struct RefundFlowData {
    pub status: common_enums::RefundStatus,
    pub refund_id: Option<String>,
    pub connectors: Connectors,
    pub connector_request_reference_id: String,
    pub raw_connector_response: Option<Secret<String>>,
    pub connector_response_headers: Option<http::HeaderMap>,
    pub raw_connector_request: Option<Secret<String>>,
    pub access_token: Option<AccessTokenResponseData>,
}

impl RawConnectorRequestResponse for RefundFlowData {
    fn set_raw_connector_response(&mut self, response: Option<Secret<String>>) {
        self.raw_connector_response = response;
    }

    fn get_raw_connector_response(&self) -> Option<Secret<String>> {
        self.raw_connector_response.clone()
    }

    fn get_raw_connector_request(&self) -> Option<Secret<String>> {
        self.raw_connector_request.clone()
    }

    fn set_raw_connector_request(&mut self, request: Option<Secret<String>>) {
        self.raw_connector_request = request;
    }
}

impl ConnectorResponseHeaders for RefundFlowData {
    fn set_connector_response_headers(&mut self, headers: Option<http::HeaderMap>) {
        self.connector_response_headers = headers;
    }

    fn get_connector_response_headers(&self) -> Option<&http::HeaderMap> {
        self.connector_response_headers.as_ref()
    }
}

#[derive(Debug, Clone)]
pub struct WebhookDetailsResponse {
    pub resource_id: Option<ResponseId>,
    pub status: common_enums::AttemptStatus,
    pub connector_response_reference_id: Option<String>,
    pub mandate_reference: Option<Box<MandateReference>>,
    pub error_code: Option<String>,
    pub error_message: Option<String>,
    pub error_reason: Option<String>,
    pub raw_connector_response: Option<String>,
    pub status_code: u16,
    pub response_headers: Option<http::HeaderMap>,
    pub transformation_status: common_enums::WebhookTransformationStatus,
    pub amount_captured: Option<i64>,
    // minor amount for amount framework
    pub minor_amount_captured: Option<MinorUnit>,
    pub network_txn_id: Option<String>,
}

#[derive(Debug, Clone)]
pub struct RefundWebhookDetailsResponse {
    pub connector_refund_id: Option<String>,
    pub status: common_enums::RefundStatus,
    pub connector_response_reference_id: Option<String>,
    pub error_code: Option<String>,
    pub error_message: Option<String>,
    pub raw_connector_response: Option<String>,
    pub status_code: u16,
    pub response_headers: Option<http::HeaderMap>,
}

#[derive(Debug, Clone)]
pub struct DisputeWebhookDetailsResponse {
    pub amount: StringMinorUnit,
    pub currency: common_enums::enums::Currency,
    pub dispute_id: String,
    pub status: common_enums::DisputeStatus,
    pub stage: common_enums::DisputeStage,
    pub connector_response_reference_id: Option<String>,
    pub dispute_message: Option<String>,
    pub raw_connector_response: Option<String>,
    pub status_code: u16,
    pub response_headers: Option<http::HeaderMap>,
    /// connector_reason
    pub connector_reason_code: Option<String>,
}

#[derive(Debug, Clone, PartialEq, Eq)]
pub enum HttpMethod {
    Options,
    Get,
    Post,
    Put,
    Delete,
    Head,
    Trace,
    Connect,
    Patch,
}

#[derive(Debug, Clone)]
pub struct RequestDetails {
    pub method: HttpMethod,
    pub uri: Option<String>,
    pub headers: HashMap<String, String>,
    pub body: Vec<u8>,
    pub query_params: Option<String>,
}

#[derive(Debug, Clone)]
pub struct ConnectorWebhookSecrets {
    pub secret: Vec<u8>,
    pub additional_secret: Option<hyperswitch_masking::Secret<String>>,
}

#[derive(Debug, Clone, PartialEq)]
pub enum EventType {
    // Payment intent events
    PaymentIntentFailure,
    PaymentIntentSuccess,
    PaymentIntentProcessing,
    PaymentIntentPartiallyFunded,
    PaymentIntentCancelled,
    PaymentIntentCancelFailure,
    PaymentIntentAuthorizationSuccess,
    PaymentIntentAuthorizationFailure,
    PaymentIntentCaptureSuccess,
    PaymentIntentCaptureFailure,
    PaymentIntentExpired,
    PaymentActionRequired,

    // Source events
    SourceChargeable,
    SourceTransactionCreated,

    // Refund events
    RefundFailure,
    RefundSuccess,

    // Dispute events
    DisputeOpened,
    DisputeExpired,
    DisputeAccepted,
    DisputeCancelled,
    DisputeChallenged,
    DisputeWon,
    DisputeLost,

    // Mandate events
    MandateActive,
    MandateRevoked,

    // Misc events
    EndpointVerification,
    ExternalAuthenticationAres,
    FrmApproved,
    FrmRejected,

    // Payout events
    PayoutSuccess,
    PayoutFailure,
    PayoutProcessing,
    PayoutCancelled,
    PayoutCreated,
    PayoutExpired,
    PayoutReversed,

    // Recovery events
    RecoveryPaymentFailure,
    RecoveryPaymentSuccess,
    RecoveryPaymentPending,
    RecoveryInvoiceCancel,
    IncomingWebhookEventUnspecified,

    // Legacy broad categories (for backward compatibility)
    Payment,
    Refund,
    Dispute,
}

impl EventType {
    /// Returns true if this event type is payment-related
    pub fn is_payment_event(&self) -> bool {
        matches!(
            self,
            Self::PaymentIntentFailure
                | Self::PaymentIntentSuccess
                | Self::PaymentIntentProcessing
                | Self::PaymentIntentPartiallyFunded
                | Self::PaymentIntentCancelled
                | Self::PaymentIntentCancelFailure
                | Self::PaymentIntentAuthorizationSuccess
                | Self::PaymentIntentAuthorizationFailure
                | Self::PaymentIntentCaptureSuccess
                | Self::PaymentIntentCaptureFailure
                | Self::PaymentIntentExpired
                | Self::PaymentActionRequired
                | Self::SourceChargeable
                | Self::SourceTransactionCreated
                | Self::Payment
        )
    }

    /// Returns true if this event type is refund-related
    pub fn is_refund_event(&self) -> bool {
        matches!(
            self,
            Self::RefundFailure | Self::RefundSuccess | Self::Refund
        )
    }

    /// Returns true if this event type is dispute-related
    pub fn is_dispute_event(&self) -> bool {
        matches!(
            self,
            Self::DisputeOpened
                | Self::DisputeExpired
                | Self::DisputeAccepted
                | Self::DisputeCancelled
                | Self::DisputeChallenged
                | Self::DisputeWon
                | Self::DisputeLost
                | Self::Dispute
        )
    }

    /// Returns true if this event type is mandate-related
    pub fn is_mandate_event(&self) -> bool {
        matches!(self, Self::MandateActive | Self::MandateRevoked)
    }

    /// Returns true if this event type is payout-related
    pub fn is_payout_event(&self) -> bool {
        matches!(
            self,
            Self::PayoutSuccess
                | Self::PayoutFailure
                | Self::PayoutProcessing
                | Self::PayoutCancelled
                | Self::PayoutCreated
                | Self::PayoutExpired
                | Self::PayoutReversed
        )
    }

    /// Returns true if this event type is recovery-related
    pub fn is_recovery_event(&self) -> bool {
        matches!(
            self,
            Self::RecoveryPaymentFailure
                | Self::RecoveryPaymentSuccess
                | Self::RecoveryPaymentPending
                | Self::RecoveryInvoiceCancel
        )
    }

    /// Returns true if this event type is miscellaneous
    pub fn is_misc_event(&self) -> bool {
        matches!(
            self,
            Self::EndpointVerification
                | Self::ExternalAuthenticationAres
                | Self::FrmApproved
                | Self::FrmRejected
                | Self::IncomingWebhookEventUnspecified
        )
    }
}

impl ForeignTryFrom<grpc_api_types::payments::WebhookEventType> for EventType {
    type Error = ApplicationErrorResponse;

    fn foreign_try_from(
        value: grpc_api_types::payments::WebhookEventType,
    ) -> Result<Self, error_stack::Report<Self::Error>> {
        match value {
            grpc_api_types::payments::WebhookEventType::PaymentIntentFailure => {
                Ok(Self::PaymentIntentFailure)
            }
            grpc_api_types::payments::WebhookEventType::PaymentIntentSuccess => {
                Ok(Self::PaymentIntentSuccess)
            }
            grpc_api_types::payments::WebhookEventType::PaymentIntentProcessing => {
                Ok(Self::PaymentIntentProcessing)
            }
            grpc_api_types::payments::WebhookEventType::PaymentIntentPartiallyFunded => {
                Ok(Self::PaymentIntentPartiallyFunded)
            }
            grpc_api_types::payments::WebhookEventType::PaymentIntentCancelled => {
                Ok(Self::PaymentIntentCancelled)
            }
            grpc_api_types::payments::WebhookEventType::PaymentIntentCancelFailure => {
                Ok(Self::PaymentIntentCancelFailure)
            }
            grpc_api_types::payments::WebhookEventType::PaymentIntentAuthorizationSuccess => {
                Ok(Self::PaymentIntentAuthorizationSuccess)
            }
            grpc_api_types::payments::WebhookEventType::PaymentIntentAuthorizationFailure => {
                Ok(Self::PaymentIntentAuthorizationFailure)
            }
            grpc_api_types::payments::WebhookEventType::PaymentIntentCaptureSuccess => {
                Ok(Self::PaymentIntentCaptureSuccess)
            }
            grpc_api_types::payments::WebhookEventType::PaymentIntentCaptureFailure => {
                Ok(Self::PaymentIntentCaptureFailure)
            }
            grpc_api_types::payments::WebhookEventType::PaymentIntentExpired => {
                Ok(Self::PaymentIntentExpired)
            }
            grpc_api_types::payments::WebhookEventType::PaymentActionRequired => {
                Ok(Self::PaymentActionRequired)
            }
            grpc_api_types::payments::WebhookEventType::SourceChargeable => {
                Ok(Self::SourceChargeable)
            }
            grpc_api_types::payments::WebhookEventType::SourceTransactionCreated => {
                Ok(Self::SourceTransactionCreated)
            }
            grpc_api_types::payments::WebhookEventType::WebhookRefundFailure => {
                Ok(Self::RefundFailure)
            }
            grpc_api_types::payments::WebhookEventType::WebhookRefundSuccess => {
                Ok(Self::RefundSuccess)
            }
            grpc_api_types::payments::WebhookEventType::WebhookDisputeOpened => {
                Ok(Self::DisputeOpened)
            }
            grpc_api_types::payments::WebhookEventType::WebhookDisputeExpired => {
                Ok(Self::DisputeExpired)
            }
            grpc_api_types::payments::WebhookEventType::WebhookDisputeAccepted => {
                Ok(Self::DisputeAccepted)
            }
            grpc_api_types::payments::WebhookEventType::WebhookDisputeCancelled => {
                Ok(Self::DisputeCancelled)
            }
            grpc_api_types::payments::WebhookEventType::WebhookDisputeChallenged => {
                Ok(Self::DisputeChallenged)
            }
            grpc_api_types::payments::WebhookEventType::WebhookDisputeWon => Ok(Self::DisputeWon),
            grpc_api_types::payments::WebhookEventType::WebhookDisputeLost => Ok(Self::DisputeLost),
            grpc_api_types::payments::WebhookEventType::MandateActive => Ok(Self::MandateActive),
            grpc_api_types::payments::WebhookEventType::MandateRevoked => Ok(Self::MandateRevoked),
            grpc_api_types::payments::WebhookEventType::EndpointVerification => {
                Ok(Self::EndpointVerification)
            }
            grpc_api_types::payments::WebhookEventType::ExternalAuthenticationAres => {
                Ok(Self::ExternalAuthenticationAres)
            }
            grpc_api_types::payments::WebhookEventType::FrmApproved => Ok(Self::FrmApproved),
            grpc_api_types::payments::WebhookEventType::FrmRejected => Ok(Self::FrmRejected),
            grpc_api_types::payments::WebhookEventType::PayoutSuccess => Ok(Self::PayoutSuccess),
            grpc_api_types::payments::WebhookEventType::PayoutFailure => Ok(Self::PayoutFailure),
            grpc_api_types::payments::WebhookEventType::PayoutProcessing => {
                Ok(Self::PayoutProcessing)
            }
            grpc_api_types::payments::WebhookEventType::PayoutCancelled => {
                Ok(Self::PayoutCancelled)
            }
            grpc_api_types::payments::WebhookEventType::PayoutCreated => Ok(Self::PayoutCreated),
            grpc_api_types::payments::WebhookEventType::PayoutExpired => Ok(Self::PayoutExpired),
            grpc_api_types::payments::WebhookEventType::PayoutReversed => Ok(Self::PayoutReversed),
            grpc_api_types::payments::WebhookEventType::RecoveryPaymentFailure => {
                Ok(Self::RecoveryPaymentFailure)
            }
            grpc_api_types::payments::WebhookEventType::RecoveryPaymentSuccess => {
                Ok(Self::RecoveryPaymentSuccess)
            }
            grpc_api_types::payments::WebhookEventType::RecoveryPaymentPending => {
                Ok(Self::RecoveryPaymentPending)
            }
            grpc_api_types::payments::WebhookEventType::RecoveryInvoiceCancel => {
                Ok(Self::RecoveryInvoiceCancel)
            }
            grpc_api_types::payments::WebhookEventType::IncomingWebhookEventUnspecified => {
                Ok(Self::IncomingWebhookEventUnspecified)
            }
        }
    }
}

impl ForeignTryFrom<EventType> for grpc_api_types::payments::WebhookEventType {
    type Error = ApplicationErrorResponse;

    fn foreign_try_from(value: EventType) -> Result<Self, error_stack::Report<Self::Error>> {
        match value {
            EventType::PaymentIntentFailure => Ok(Self::PaymentIntentFailure),
            EventType::PaymentIntentSuccess => Ok(Self::PaymentIntentSuccess),
            EventType::PaymentIntentProcessing => Ok(Self::PaymentIntentProcessing),
            EventType::PaymentIntentPartiallyFunded => Ok(Self::PaymentIntentPartiallyFunded),
            EventType::PaymentIntentCancelled => Ok(Self::PaymentIntentCancelled),
            EventType::PaymentIntentCancelFailure => Ok(Self::PaymentIntentCancelFailure),
            EventType::PaymentIntentAuthorizationSuccess => {
                Ok(Self::PaymentIntentAuthorizationSuccess)
            }
            EventType::PaymentIntentAuthorizationFailure => {
                Ok(Self::PaymentIntentAuthorizationFailure)
            }
            EventType::PaymentIntentCaptureSuccess => Ok(Self::PaymentIntentCaptureSuccess),
            EventType::PaymentIntentCaptureFailure => Ok(Self::PaymentIntentCaptureFailure),
            EventType::PaymentIntentExpired => Ok(Self::PaymentIntentExpired),
            EventType::PaymentActionRequired => Ok(Self::PaymentActionRequired),
            EventType::SourceChargeable => Ok(Self::SourceChargeable),
            EventType::SourceTransactionCreated => Ok(Self::SourceTransactionCreated),
            EventType::RefundFailure => Ok(Self::WebhookRefundFailure),
            EventType::RefundSuccess => Ok(Self::WebhookRefundSuccess),
            EventType::DisputeOpened => Ok(Self::WebhookDisputeOpened),
            EventType::DisputeExpired => Ok(Self::WebhookDisputeExpired),
            EventType::DisputeAccepted => Ok(Self::WebhookDisputeAccepted),
            EventType::DisputeCancelled => Ok(Self::WebhookDisputeCancelled),
            EventType::DisputeChallenged => Ok(Self::WebhookDisputeChallenged),
            EventType::DisputeWon => Ok(Self::WebhookDisputeWon),
            EventType::DisputeLost => Ok(Self::WebhookDisputeLost),
            EventType::MandateActive => Ok(Self::MandateActive),
            EventType::MandateRevoked => Ok(Self::MandateRevoked),
            EventType::EndpointVerification => Ok(Self::EndpointVerification),
            EventType::ExternalAuthenticationAres => Ok(Self::ExternalAuthenticationAres),
            EventType::FrmApproved => Ok(Self::FrmApproved),
            EventType::FrmRejected => Ok(Self::FrmRejected),
            EventType::PayoutSuccess => Ok(Self::PayoutSuccess),
            EventType::PayoutFailure => Ok(Self::PayoutFailure),
            EventType::PayoutProcessing => Ok(Self::PayoutProcessing),
            EventType::PayoutCancelled => Ok(Self::PayoutCancelled),
            EventType::PayoutCreated => Ok(Self::PayoutCreated),
            EventType::PayoutExpired => Ok(Self::PayoutExpired),
            EventType::PayoutReversed => Ok(Self::PayoutReversed),
            EventType::RecoveryPaymentFailure => Ok(Self::RecoveryPaymentFailure),
            EventType::RecoveryPaymentSuccess => Ok(Self::RecoveryPaymentSuccess),
            EventType::RecoveryPaymentPending => Ok(Self::RecoveryPaymentPending),
            EventType::RecoveryInvoiceCancel => Ok(Self::RecoveryInvoiceCancel),
            EventType::IncomingWebhookEventUnspecified => Ok(Self::IncomingWebhookEventUnspecified),

            // Legacy broad categories (for backward compatibility)
            EventType::Payment => Ok(Self::PaymentIntentSuccess), // Map broad Payment to PaymentIntentSuccess
            EventType::Refund => Ok(Self::WebhookRefundSuccess), // Map broad Refund to WebhookRefundSuccess
            EventType::Dispute => Ok(Self::WebhookDisputeOpened), // Map broad Dispute to WebhookDisputeOpened
        }
    }
}

impl ForeignTryFrom<grpc_api_types::payments::HttpMethod> for HttpMethod {
    type Error = ApplicationErrorResponse;

    fn foreign_try_from(
        value: grpc_api_types::payments::HttpMethod,
    ) -> Result<Self, error_stack::Report<Self::Error>> {
        match value {
            grpc_api_types::payments::HttpMethod::Unspecified => Ok(Self::Get), // Default
            grpc_api_types::payments::HttpMethod::Get => Ok(Self::Get),
            grpc_api_types::payments::HttpMethod::Post => Ok(Self::Post),
            grpc_api_types::payments::HttpMethod::Put => Ok(Self::Put),
            grpc_api_types::payments::HttpMethod::Delete => Ok(Self::Delete),
        }
    }
}

impl ForeignTryFrom<grpc_api_types::payments::RequestDetails> for RequestDetails {
    type Error = ApplicationErrorResponse;

    fn foreign_try_from(
        value: grpc_api_types::payments::RequestDetails,
    ) -> Result<Self, error_stack::Report<Self::Error>> {
        let method = HttpMethod::foreign_try_from(value.method())?;

        Ok(Self {
            method,
            uri: value.uri,
            headers: value.headers,
            body: value.body,
            query_params: value.query_params,
        })
    }
}

impl ForeignTryFrom<grpc_api_types::payments::WebhookSecrets> for ConnectorWebhookSecrets {
    type Error = ApplicationErrorResponse;

    fn foreign_try_from(
        value: grpc_api_types::payments::WebhookSecrets,
    ) -> Result<Self, error_stack::Report<Self::Error>> {
        Ok(Self {
            secret: value.secret.into(),
            additional_secret: value.additional_secret.map(Secret::new),
        })
    }
}

#[derive(Debug, Default, Clone)]
pub struct RefundsData {
    pub refund_id: String,
    pub connector_transaction_id: String,
    pub connector_refund_id: Option<String>,
    pub currency: Currency,
    pub payment_amount: i64,
    pub reason: Option<String>,
    pub webhook_url: Option<String>,
    pub refund_amount: i64,
    pub connector_metadata: Option<serde_json::Value>,
    pub refund_connector_metadata: Option<common_utils::pii::SecretSerdeValue>,
    pub minor_payment_amount: MinorUnit,
    pub minor_refund_amount: MinorUnit,
    pub refund_status: common_enums::RefundStatus,
    pub merchant_account_id: Option<String>,
    pub capture_method: Option<common_enums::CaptureMethod>,
    pub integrity_object: Option<RefundIntegrityObject>,
    pub browser_info: Option<BrowserInformation>,
    /// Charges associated with the payment
    pub split_refunds: Option<SplitRefundsRequest>,
}

impl RefundsData {
    #[track_caller]
    pub fn get_connector_refund_id(&self) -> Result<String, Error> {
        self.connector_refund_id
            .clone()
            .get_required_value("connector_refund_id")
            .change_context(ConnectorError::MissingConnectorTransactionID)
    }
    pub fn get_webhook_url(&self) -> Result<String, Error> {
        self.webhook_url
            .clone()
            .ok_or_else(missing_field_err("webhook_url"))
    }
    pub fn get_connector_metadata(&self) -> Result<serde_json::Value, Error> {
        self.connector_metadata
            .clone()
            .ok_or_else(missing_field_err("connector_metadata"))
    }
    pub fn get_optional_language_from_browser_info(&self) -> Option<String> {
        self.browser_info
            .clone()
            .and_then(|browser_info| browser_info.language)
    }
    pub fn get_ip_address_as_optional(&self) -> Option<Secret<String, IpAddress>> {
        self.browser_info.clone().and_then(|browser_info| {
            browser_info
                .ip_address
                .map(|ip| Secret::new(ip.to_string()))
        })
    }

    pub fn get_ip_address(&self) -> Result<Secret<String, IpAddress>, Error> {
        self.get_ip_address_as_optional()
            .ok_or_else(missing_field_err("browser_info.ip_address"))
    }

    pub fn get_refund_connector_metadata(&self) -> Result<SecretSerdeValue, Error> {
        self.refund_connector_metadata
            .clone()
            .ok_or_else(missing_field_err("connector_meta_data"))
    }

    pub fn to_connector_meta<T>(&self) -> Result<T, Error>
    where
        T: serde::de::DeserializeOwned,
    {
        self.get_refund_connector_metadata()?
            .parse_value(std::any::type_name::<T>())
            .change_context(ConnectorError::NoConnectorMetaData)
    }
}

#[derive(Debug, Clone, Default)]
pub struct MultipleCaptureRequestData {
    pub capture_sequence: i64,
    pub capture_reference: String,
}

#[derive(Debug, Default, Clone)]
pub struct PaymentsCaptureData {
    pub amount_to_capture: i64,
    pub minor_amount_to_capture: MinorUnit,
    pub currency: Currency,
    pub connector_transaction_id: ResponseId,
    pub multiple_capture_data: Option<MultipleCaptureRequestData>,
    pub connector_metadata: Option<serde_json::Value>,
    pub integrity_object: Option<CaptureIntegrityObject>,
    pub browser_info: Option<BrowserInformation>,
    pub capture_method: Option<common_enums::CaptureMethod>,
}

impl PaymentsCaptureData {
    pub fn is_multiple_capture(&self) -> bool {
        self.multiple_capture_data.is_some()
    }
    pub fn get_connector_transaction_id(&self) -> CustomResult<String, ConnectorError> {
        match self.connector_transaction_id.clone() {
            ResponseId::ConnectorTransactionId(txn_id) => Ok(txn_id),
            _ => Err(errors::ValidationError::IncorrectValueProvided {
                field_name: "connector_transaction_id",
            })
            .attach_printable("Expected connector transaction ID not found")
            .change_context(ConnectorError::MissingConnectorTransactionID)?,
        }
    }
    pub fn get_optional_language_from_browser_info(&self) -> Option<String> {
        self.browser_info
            .clone()
            .and_then(|browser_info| browser_info.language)
    }
    pub fn get_ip_address_as_optional(&self) -> Option<Secret<String, IpAddress>> {
        self.browser_info.clone().and_then(|browser_info| {
            browser_info
                .ip_address
                .map(|ip| Secret::new(ip.to_string()))
        })
    }

    pub fn get_ip_address(&self) -> Result<Secret<String, IpAddress>, Error> {
        self.get_ip_address_as_optional()
            .ok_or_else(missing_field_err("browser_info.ip_address"))
    }
}

#[derive(Debug, Clone)]
pub struct SetupMandateRequestData<T: PaymentMethodDataTypes> {
    pub currency: Currency,
    pub payment_method_data: payment_method_data::PaymentMethodData<T>,
    pub amount: Option<i64>,
    pub confirm: bool,
    pub statement_descriptor_suffix: Option<String>,
    pub statement_descriptor: Option<String>,
    pub customer_acceptance: Option<CustomerAcceptance>,
    pub mandate_id: Option<MandateIds>,
    pub setup_future_usage: Option<common_enums::FutureUsage>,
    pub off_session: Option<bool>,
    pub setup_mandate_details: Option<MandateData>,
    pub router_return_url: Option<String>,
    pub webhook_url: Option<String>,
    pub browser_info: Option<BrowserInformation>,
    pub email: Option<common_utils::pii::Email>,
    pub customer_name: Option<String>,
    pub return_url: Option<String>,
    pub payment_method_type: Option<common_enums::PaymentMethodType>,
    pub request_incremental_authorization: bool,
    pub metadata: Option<serde_json::Value>,
    pub complete_authorize_url: Option<String>,
    pub capture_method: Option<common_enums::CaptureMethod>,
    pub merchant_order_reference_id: Option<String>,
    pub minor_amount: Option<MinorUnit>,
    pub shipping_cost: Option<MinorUnit>,
    pub customer_id: Option<common_utils::id_type::CustomerId>,
    pub integrity_object: Option<SetupMandateIntegrityObject>,
    pub merchant_account_metadata: Option<common_utils::pii::SecretSerdeValue>,
}

impl<T: PaymentMethodDataTypes> SetupMandateRequestData<T> {
    pub fn get_browser_info(&self) -> Result<BrowserInformation, Error> {
        self.browser_info
            .clone()
            .ok_or_else(missing_field_err("browser_info"))
    }
    pub fn get_email(&self) -> Result<Email, Error> {
        self.email.clone().ok_or_else(missing_field_err("email"))
    }
    pub fn is_card(&self) -> bool {
        matches!(self.payment_method_data, PaymentMethodData::Card(_))
    }
    pub fn get_optional_language_from_browser_info(&self) -> Option<String> {
        self.browser_info
            .clone()
            .and_then(|browser_info| browser_info.language)
    }
    pub fn get_webhook_url(&self) -> Result<String, Error> {
        self.webhook_url
            .clone()
            .ok_or_else(missing_field_err("webhook_url"))
    }
    pub fn get_router_return_url(&self) -> Result<String, Error> {
        self.router_return_url
            .clone()
            .ok_or_else(missing_field_err("return_url"))
    }
    pub fn get_ip_address_as_optional(&self) -> Option<Secret<String, IpAddress>> {
        self.browser_info.clone().and_then(|browser_info| {
            browser_info
                .ip_address
                .map(|ip| Secret::new(ip.to_string()))
        })
    }

    pub fn get_ip_address(&self) -> Result<Secret<String, IpAddress>, Error> {
        self.get_ip_address_as_optional()
            .ok_or_else(missing_field_err("browser_info.ip_address"))
    }
}

#[derive(Debug, Clone)]
pub struct RepeatPaymentData {
    pub mandate_reference: MandateReferenceId,
    pub amount: i64,
    pub minor_amount: MinorUnit,
    pub currency: Currency,
    pub merchant_order_reference_id: Option<String>,
    pub metadata: Option<SecretSerdeValue>,
    pub webhook_url: Option<String>,
    pub integrity_object: Option<RepeatPaymentIntegrityObject>,
    pub capture_method: Option<common_enums::CaptureMethod>,
    pub browser_info: Option<BrowserInformation>,
    pub email: Option<common_utils::pii::Email>,
    pub payment_method_type: Option<common_enums::PaymentMethodType>,
    pub merchant_account_metadata: Option<common_utils::pii::SecretSerdeValue>,
    pub off_session: Option<bool>,
    pub router_return_url: Option<String>,
    pub split_payments: Option<SplitPaymentsRequest>,
    pub recurring_mandate_payment_data: Option<router_data::RecurringMandatePaymentData>,
}

impl RepeatPaymentData {
    pub fn get_mandate_reference(&self) -> &MandateReferenceId {
        &self.mandate_reference
    }
    pub fn is_auto_capture(&self) -> Result<bool, Error> {
        match self.capture_method {
            Some(common_enums::CaptureMethod::Automatic)
            | None
            | Some(common_enums::CaptureMethod::SequentialAutomatic) => Ok(true),
            Some(common_enums::CaptureMethod::Manual) => Ok(false),
            Some(_) => Err(ConnectorError::CaptureMethodNotSupported.into()),
        }
    }
    pub fn get_optional_language_from_browser_info(&self) -> Option<String> {
        self.browser_info
            .clone()
            .and_then(|browser_info| browser_info.language)
    }
    pub fn get_webhook_url(&self) -> Result<String, Error> {
        self.webhook_url
            .clone()
            .ok_or_else(missing_field_err("webhook_url"))
    }
    pub fn get_email(&self) -> Result<Email, Error> {
        self.email.clone().ok_or_else(missing_field_err("email"))
    }
    pub fn get_recurring_mandate_payment_data(
        &self,
    ) -> Result<router_data::RecurringMandatePaymentData, Error> {
        self.recurring_mandate_payment_data
            .to_owned()
            .ok_or_else(missing_field_err("recurring_mandate_payment_data"))
    }
}

#[derive(Debug, Clone)]
pub struct AcceptDisputeData {
    pub connector_dispute_id: String,
    pub integrity_object: Option<AcceptDisputeIntegrityObject>,
}

#[derive(Debug, Clone)]
pub struct DisputeFlowData {
    pub dispute_id: Option<String>,
    pub connector_dispute_id: String,
    pub connectors: Connectors,
    pub defense_reason_code: Option<String>,
    pub connector_request_reference_id: String,
    pub raw_connector_response: Option<Secret<String>>,
    pub raw_connector_request: Option<Secret<String>>,
    pub connector_response_headers: Option<http::HeaderMap>,
}

impl RawConnectorRequestResponse for DisputeFlowData {
    fn set_raw_connector_response(&mut self, response: Option<Secret<String>>) {
        self.raw_connector_response = response;
    }

    fn get_raw_connector_response(&self) -> Option<Secret<String>> {
        self.raw_connector_response.clone()
    }

    fn set_raw_connector_request(&mut self, request: Option<Secret<String>>) {
        self.raw_connector_request = request;
    }

    fn get_raw_connector_request(&self) -> Option<Secret<String>> {
        self.raw_connector_request.clone()
    }
}

impl ConnectorResponseHeaders for DisputeFlowData {
    fn set_connector_response_headers(&mut self, headers: Option<http::HeaderMap>) {
        self.connector_response_headers = headers;
    }

    fn get_connector_response_headers(&self) -> Option<&http::HeaderMap> {
        self.connector_response_headers.as_ref()
    }
}

#[derive(Debug, Clone)]
pub struct DisputeResponseData {
    pub connector_dispute_id: String,
    pub dispute_status: DisputeStatus,
    pub connector_dispute_status: Option<String>,
    pub status_code: u16,
}

#[derive(Debug, Clone, Default)]
pub struct SubmitEvidenceData {
    pub dispute_id: Option<String>,
    pub connector_dispute_id: String,
    pub integrity_object: Option<SubmitEvidenceIntegrityObject>,
    pub access_activity_log: Option<String>,
    pub billing_address: Option<String>,

    pub cancellation_policy: Option<Vec<u8>>,
    pub cancellation_policy_file_type: Option<String>,
    pub cancellation_policy_provider_file_id: Option<String>,
    pub cancellation_policy_disclosure: Option<String>,
    pub cancellation_rebuttal: Option<String>,

    pub customer_communication: Option<Vec<u8>>,
    pub customer_communication_file_type: Option<String>,
    pub customer_communication_provider_file_id: Option<String>,
    pub customer_email_address: Option<String>,
    pub customer_name: Option<String>,
    pub customer_purchase_ip: Option<String>,

    pub customer_signature: Option<Vec<u8>>,
    pub customer_signature_file_type: Option<String>,
    pub customer_signature_provider_file_id: Option<String>,

    pub product_description: Option<String>,

    pub receipt: Option<Vec<u8>>,
    pub receipt_file_type: Option<String>,
    pub receipt_provider_file_id: Option<String>,

    pub refund_policy: Option<Vec<u8>>,
    pub refund_policy_file_type: Option<String>,
    pub refund_policy_provider_file_id: Option<String>,
    pub refund_policy_disclosure: Option<String>,
    pub refund_refusal_explanation: Option<String>,

    pub service_date: Option<String>,
    pub service_documentation: Option<Vec<u8>>,
    pub service_documentation_file_type: Option<String>,
    pub service_documentation_provider_file_id: Option<String>,

    pub shipping_address: Option<String>,
    pub shipping_carrier: Option<String>,
    pub shipping_date: Option<String>,
    pub shipping_documentation: Option<Vec<u8>>,
    pub shipping_documentation_file_type: Option<String>,
    pub shipping_documentation_provider_file_id: Option<String>,
    pub shipping_tracking_number: Option<String>,

    pub invoice_showing_distinct_transactions: Option<Vec<u8>>,
    pub invoice_showing_distinct_transactions_file_type: Option<String>,
    pub invoice_showing_distinct_transactions_provider_file_id: Option<String>,

    pub recurring_transaction_agreement: Option<Vec<u8>>,
    pub recurring_transaction_agreement_file_type: Option<String>,
    pub recurring_transaction_agreement_provider_file_id: Option<String>,

    pub uncategorized_file: Option<Vec<u8>>,
    pub uncategorized_file_type: Option<String>,
    pub uncategorized_file_provider_file_id: Option<String>,
    pub uncategorized_text: Option<String>,
}

/// The trait that provides specifications about the connector
pub trait ConnectorSpecifications {
    /// Details related to payment method supported by the connector
    fn get_supported_payment_methods(&self) -> Option<&'static SupportedPaymentMethods> {
        None
    }

    /// Supported webhooks flows
    fn get_supported_webhook_flows(&self) -> Option<&'static [EventClass]> {
        None
    }

    /// About the connector
    fn get_connector_about(&self) -> Option<&'static ConnectorInfo> {
        None
    }
}

#[macro_export]
macro_rules! capture_method_not_supported {
    ($connector:expr, $capture_method:expr) => {
        Err(errors::ConnectorError::NotSupported {
            message: format!("{} for selected payment method", $capture_method),
            connector: $connector,
        }
        .into())
    };
    ($connector:expr, $capture_method:expr, $payment_method_type:expr) => {
        Err(errors::ConnectorError::NotSupported {
            message: format!("{} for {}", $capture_method, $payment_method_type),
            connector: $connector,
        }
        .into())
    };
}

#[macro_export]
macro_rules! payment_method_not_supported {
    ($connector:expr, $payment_method:expr, $payment_method_type:expr) => {
        Err(errors::ConnectorError::NotSupported {
            message: format!(
                "Payment method {} with type {} is not supported",
                $payment_method, $payment_method_type
            ),
            connector: $connector,
        }
        .into())
    };
}

impl<T: PaymentMethodDataTypes> From<PaymentMethodData<T>> for PaymentMethodDataType {
    fn from(pm_data: PaymentMethodData<T>) -> Self {
        match pm_data {
            PaymentMethodData::Card(_) => Self::Card,
            PaymentMethodData::CardRedirect(card_redirect_data) => match card_redirect_data {
                payment_method_data::CardRedirectData::Knet {} => Self::Knet,
                payment_method_data::CardRedirectData::Benefit {} => Self::Benefit,
                payment_method_data::CardRedirectData::MomoAtm {} => Self::MomoAtm,
                payment_method_data::CardRedirectData::CardRedirect {} => Self::CardRedirect,
            },
            PaymentMethodData::Wallet(wallet_data) => match wallet_data {
                payment_method_data::WalletData::BluecodeRedirect { .. } => Self::Bluecode,
                payment_method_data::WalletData::AliPayQr(_) => Self::AliPayQr,
                payment_method_data::WalletData::AliPayRedirect(_) => Self::AliPayRedirect,
                payment_method_data::WalletData::AliPayHkRedirect(_) => Self::AliPayHkRedirect,
                payment_method_data::WalletData::MomoRedirect(_) => Self::MomoRedirect,
                payment_method_data::WalletData::KakaoPayRedirect(_) => Self::KakaoPayRedirect,
                payment_method_data::WalletData::GoPayRedirect(_) => Self::GoPayRedirect,
                payment_method_data::WalletData::GcashRedirect(_) => Self::GcashRedirect,
                payment_method_data::WalletData::ApplePay(_) => Self::ApplePay,
                payment_method_data::WalletData::ApplePayRedirect(_) => Self::ApplePayRedirect,
                payment_method_data::WalletData::ApplePayThirdPartySdk(_) => {
                    Self::ApplePayThirdPartySdk
                }
                payment_method_data::WalletData::DanaRedirect {} => Self::DanaRedirect,
                payment_method_data::WalletData::GooglePay(_) => Self::GooglePay,
                payment_method_data::WalletData::GooglePayRedirect(_) => Self::GooglePayRedirect,
                payment_method_data::WalletData::GooglePayThirdPartySdk(_) => {
                    Self::GooglePayThirdPartySdk
                }
                payment_method_data::WalletData::MbWayRedirect(_) => Self::MbWayRedirect,
                payment_method_data::WalletData::MobilePayRedirect(_) => Self::MobilePayRedirect,
                payment_method_data::WalletData::PaypalRedirect(_) => Self::PaypalRedirect,
                payment_method_data::WalletData::PaypalSdk(_) => Self::PaypalSdk,
                payment_method_data::WalletData::SamsungPay(_) => Self::SamsungPay,
                payment_method_data::WalletData::TwintRedirect {} => Self::TwintRedirect,
                payment_method_data::WalletData::VippsRedirect {} => Self::VippsRedirect,
                payment_method_data::WalletData::TouchNGoRedirect(_) => Self::TouchNGoRedirect,
                payment_method_data::WalletData::WeChatPayRedirect(_) => Self::WeChatPayRedirect,
                payment_method_data::WalletData::WeChatPayQr(_) => Self::WeChatPayQr,
                payment_method_data::WalletData::CashappQr(_) => Self::CashappQr,
                payment_method_data::WalletData::SwishQr(_) => Self::SwishQr,
                payment_method_data::WalletData::Mifinity(_) => Self::Mifinity,
                payment_method_data::WalletData::AmazonPayRedirect(_) => Self::AmazonPayRedirect,
                payment_method_data::WalletData::Paze(_) => Self::Paze,
                payment_method_data::WalletData::RevolutPay(_) => Self::RevolutPay,
            },
            PaymentMethodData::PayLater(pay_later_data) => match pay_later_data {
                payment_method_data::PayLaterData::KlarnaRedirect { .. } => Self::KlarnaRedirect,
                payment_method_data::PayLaterData::KlarnaSdk { .. } => Self::KlarnaSdk,
                payment_method_data::PayLaterData::AffirmRedirect {} => Self::AffirmRedirect,
                payment_method_data::PayLaterData::AfterpayClearpayRedirect { .. } => {
                    Self::AfterpayClearpayRedirect
                }
                payment_method_data::PayLaterData::PayBrightRedirect {} => Self::PayBrightRedirect,
                payment_method_data::PayLaterData::WalleyRedirect {} => Self::WalleyRedirect,
                payment_method_data::PayLaterData::AlmaRedirect {} => Self::AlmaRedirect,
                payment_method_data::PayLaterData::AtomeRedirect {} => Self::AtomeRedirect,
            },
            PaymentMethodData::BankRedirect(bank_redirect_data) => match bank_redirect_data {
                payment_method_data::BankRedirectData::BancontactCard { .. } => {
                    Self::BancontactCard
                }
                payment_method_data::BankRedirectData::Bizum {} => Self::Bizum,
                payment_method_data::BankRedirectData::Blik { .. } => Self::Blik,
                payment_method_data::BankRedirectData::Eps { .. } => Self::Eps,
                payment_method_data::BankRedirectData::Giropay { .. } => Self::Giropay,
                payment_method_data::BankRedirectData::Ideal { .. } => Self::Ideal,
                payment_method_data::BankRedirectData::Interac { .. } => Self::Interac,
                payment_method_data::BankRedirectData::OnlineBankingCzechRepublic { .. } => {
                    Self::OnlineBankingCzechRepublic
                }
                payment_method_data::BankRedirectData::OnlineBankingFinland { .. } => {
                    Self::OnlineBankingFinland
                }
                payment_method_data::BankRedirectData::OnlineBankingPoland { .. } => {
                    Self::OnlineBankingPoland
                }
                payment_method_data::BankRedirectData::OnlineBankingSlovakia { .. } => {
                    Self::OnlineBankingSlovakia
                }
                payment_method_data::BankRedirectData::OpenBankingUk { .. } => Self::OpenBankingUk,
                payment_method_data::BankRedirectData::Przelewy24 { .. } => Self::Przelewy24,
                payment_method_data::BankRedirectData::Sofort { .. } => Self::Sofort,
                payment_method_data::BankRedirectData::Trustly { .. } => Self::Trustly,
                payment_method_data::BankRedirectData::OnlineBankingFpx { .. } => {
                    Self::OnlineBankingFpx
                }
                payment_method_data::BankRedirectData::OnlineBankingThailand { .. } => {
                    Self::OnlineBankingThailand
                }
                payment_method_data::BankRedirectData::LocalBankRedirect {} => {
                    Self::LocalBankRedirect
                }
                payment_method_data::BankRedirectData::Eft { .. } => Self::Eft,
            },
            PaymentMethodData::BankDebit(bank_debit_data) => match bank_debit_data {
                payment_method_data::BankDebitData::AchBankDebit { .. } => Self::AchBankDebit,
                payment_method_data::BankDebitData::SepaBankDebit { .. } => Self::SepaBankDebit,
                payment_method_data::BankDebitData::BecsBankDebit { .. } => Self::BecsBankDebit,
                payment_method_data::BankDebitData::BacsBankDebit { .. } => Self::BacsBankDebit,
            },
            PaymentMethodData::BankTransfer(bank_transfer_data) => match *bank_transfer_data {
                payment_method_data::BankTransferData::AchBankTransfer { .. } => {
                    Self::AchBankTransfer
                }
                payment_method_data::BankTransferData::SepaBankTransfer { .. } => {
                    Self::SepaBankTransfer
                }
                payment_method_data::BankTransferData::BacsBankTransfer { .. } => {
                    Self::BacsBankTransfer
                }
                payment_method_data::BankTransferData::MultibancoBankTransfer { .. } => {
                    Self::MultibancoBankTransfer
                }
                payment_method_data::BankTransferData::PermataBankTransfer { .. } => {
                    Self::PermataBankTransfer
                }
                payment_method_data::BankTransferData::BcaBankTransfer { .. } => {
                    Self::BcaBankTransfer
                }
                payment_method_data::BankTransferData::BniVaBankTransfer { .. } => {
                    Self::BniVaBankTransfer
                }
                payment_method_data::BankTransferData::BriVaBankTransfer { .. } => {
                    Self::BriVaBankTransfer
                }
                payment_method_data::BankTransferData::CimbVaBankTransfer { .. } => {
                    Self::CimbVaBankTransfer
                }
                payment_method_data::BankTransferData::DanamonVaBankTransfer { .. } => {
                    Self::DanamonVaBankTransfer
                }
                payment_method_data::BankTransferData::MandiriVaBankTransfer { .. } => {
                    Self::MandiriVaBankTransfer
                }
                payment_method_data::BankTransferData::Pix { .. } => Self::Pix,
                payment_method_data::BankTransferData::Pse {} => Self::Pse,
                payment_method_data::BankTransferData::LocalBankTransfer { .. } => {
                    Self::LocalBankTransfer
                }
                payment_method_data::BankTransferData::InstantBankTransfer { .. } => {
                    Self::InstantBankTransfer
                }
                payment_method_data::BankTransferData::InstantBankTransferFinland { .. } => {
                    Self::InstantBankTransferFinland
                }
                payment_method_data::BankTransferData::InstantBankTransferPoland { .. } => {
                    Self::InstantBankTransferPoland
                }
            },
            PaymentMethodData::Crypto(_) => Self::Crypto,
            PaymentMethodData::MandatePayment => Self::MandatePayment,
            PaymentMethodData::Reward => Self::Reward,
            PaymentMethodData::Upi(_) => Self::Upi,
            PaymentMethodData::Voucher(voucher_data) => match voucher_data {
                payment_method_data::VoucherData::Boleto(_) => Self::Boleto,
                payment_method_data::VoucherData::Efecty => Self::Efecty,
                payment_method_data::VoucherData::PagoEfectivo => Self::PagoEfectivo,
                payment_method_data::VoucherData::RedCompra => Self::RedCompra,
                payment_method_data::VoucherData::RedPagos => Self::RedPagos,
                payment_method_data::VoucherData::Alfamart(_) => Self::Alfamart,
                payment_method_data::VoucherData::Indomaret(_) => Self::Indomaret,
                payment_method_data::VoucherData::Oxxo => Self::Oxxo,
                payment_method_data::VoucherData::SevenEleven(_) => Self::SevenEleven,
                payment_method_data::VoucherData::Lawson(_) => Self::Lawson,
                payment_method_data::VoucherData::MiniStop(_) => Self::MiniStop,
                payment_method_data::VoucherData::FamilyMart(_) => Self::FamilyMart,
                payment_method_data::VoucherData::Seicomart(_) => Self::Seicomart,
                payment_method_data::VoucherData::PayEasy(_) => Self::PayEasy,
            },
            PaymentMethodData::RealTimePayment(real_time_payment_data) => {
                match *real_time_payment_data {
                    payment_method_data::RealTimePaymentData::DuitNow {} => Self::DuitNow,
                    payment_method_data::RealTimePaymentData::Fps {} => Self::Fps,
                    payment_method_data::RealTimePaymentData::PromptPay {} => Self::PromptPay,
                    payment_method_data::RealTimePaymentData::VietQr {} => Self::VietQr,
                }
            }
            PaymentMethodData::GiftCard(gift_card_data) => match *gift_card_data {
                payment_method_data::GiftCardData::Givex(_) => Self::Givex,
                payment_method_data::GiftCardData::PaySafeCard {} => Self::PaySafeCar,
            },
            PaymentMethodData::CardToken(_) => Self::CardToken,
            PaymentMethodData::OpenBanking(data) => match data {
                payment_method_data::OpenBankingData::OpenBankingPIS {} => Self::OpenBanking,
            },
            PaymentMethodData::CardDetailsForNetworkTransactionId(_) => {
                Self::CardDetailsForNetworkTransactionId
            }
            PaymentMethodData::NetworkToken(_) => Self::NetworkToken,
            PaymentMethodData::MobilePayment(mobile_payment_data) => match mobile_payment_data {
                payment_method_data::MobilePaymentData::DirectCarrierBilling { .. } => {
                    Self::DirectCarrierBilling
                }
            },
        }
    }
}

#[derive(Debug, Clone)]
pub struct DisputeDefendData {
    pub dispute_id: String,
    pub connector_dispute_id: String,
    pub defense_reason_code: String,
    pub integrity_object: Option<DefendDisputeIntegrityObject>,
}

pub trait SupportedPaymentMethodsExt {
    fn add(
        &mut self,
        payment_method: PaymentMethod,
        payment_method_type: PaymentMethodType,
        payment_method_details: PaymentMethodDetails,
    );
}

impl SupportedPaymentMethodsExt for SupportedPaymentMethods {
    fn add(
        &mut self,
        payment_method: PaymentMethod,
        payment_method_type: PaymentMethodType,
        payment_method_details: PaymentMethodDetails,
    ) {
        if let Some(payment_method_data) = self.get_mut(&payment_method) {
            payment_method_data.insert(payment_method_type, payment_method_details);
        } else {
            let mut payment_method_type_metadata = PaymentMethodTypeMetadata::new();
            payment_method_type_metadata.insert(payment_method_type, payment_method_details);

            self.insert(payment_method, payment_method_type_metadata);
        }
    }
}

#[derive(Serialize, Deserialize, Debug, Clone, PartialEq, Eq)]
#[serde(rename_all = "snake_case")]
#[serde(deny_unknown_fields)]
/// Fee information for Split Payments to be charged on the payment being collected
pub enum SplitPaymentsRequest {
    /// StripeSplitPayment
    StripeSplitPayment(StripeSplitPaymentRequest),
}

#[derive(Serialize, Deserialize, Debug, Clone, PartialEq, Eq)]
#[serde(deny_unknown_fields)]
/// Fee information for Split Payments to be charged on the payment being collected for Stripe
pub struct StripeSplitPaymentRequest {
    /// Stripe's charge type
    pub charge_type: common_enums::PaymentChargeType,

    /// Platform fees to be collected on the payment
    pub application_fees: Option<MinorUnit>,

    /// Identifier for the reseller's account where the funds were transferred
    pub transfer_account_id: String,
}

#[derive(Serialize, Deserialize, Debug, Clone, PartialEq, Eq)]
#[serde(rename_all = "snake_case")]
#[serde(deny_unknown_fields)]
pub enum ConnectorChargeResponseData {
    /// StripeChargeResponseData
    StripeSplitPayment(StripeChargeResponseData),
}

/// Fee information to be charged on the payment being collected via Stripe
#[derive(Serialize, Deserialize, Debug, Clone, PartialEq, Eq)]
#[serde(deny_unknown_fields)]
pub struct StripeChargeResponseData {
    /// Identifier for charge created for the payment
    pub charge_id: Option<String>,

    /// Type of charge (connector specific)
    pub charge_type: common_enums::PaymentChargeType,

    /// Platform fees collected on the payment
    pub application_fees: Option<MinorUnit>,

    /// Identifier for the reseller's account where the funds were transferred
    pub transfer_account_id: String,
}

#[derive(Debug, serde::Deserialize, Clone)]
pub enum SplitRefundsRequest {
    StripeSplitRefund(StripeSplitRefund),
}

#[derive(Debug, serde::Deserialize, Clone)]
pub struct StripeSplitRefund {
    pub charge_id: String,
    pub transfer_account_id: String,
    pub charge_type: common_enums::PaymentChargeType,
    pub options: ChargeRefundsOptions,
}

#[derive(Clone, Debug, Eq, PartialEq, serde::Deserialize, serde::Serialize)]
pub enum ChargeRefundsOptions {
    Destination(DestinationChargeRefund),
    Direct(DirectChargeRefund),
}

#[derive(Clone, Debug, Eq, PartialEq, serde::Deserialize, serde::Serialize)]
pub struct DirectChargeRefund {
    pub revert_platform_fee: bool,
}

#[derive(Clone, Debug, Eq, PartialEq, serde::Deserialize, serde::Serialize)]
pub struct DestinationChargeRefund {
    pub revert_platform_fee: bool,
    pub revert_transfer: bool,
}

#[derive(Debug, Default, Clone, Serialize)]
pub struct RecurringMandatePaymentData {
    pub payment_method_type: Option<common_enums::PaymentMethodType>, //required for making recurring payment using saved payment method through stripe
    pub original_payment_authorized_amount: Option<MinorUnit>,
    pub original_payment_authorized_currency: Option<common_enums::Currency>,
    pub mandate_metadata: Option<common_utils::pii::SecretSerdeValue>,
}<|MERGE_RESOLUTION|>--- conflicted
+++ resolved
@@ -75,11 +75,8 @@
     Cybersource,
     Worldpay,
     Worldpayvantiv,
-<<<<<<< HEAD
+    Payload,
     Paypal,
-=======
-    Payload,
->>>>>>> 58e4b93c
 }
 
 impl ForeignTryFrom<grpc_api_types::payments::Connector> for ConnectorEnum {
@@ -119,11 +116,8 @@
             grpc_api_types::payments::Connector::Stripe => Ok(Self::Stripe),
             grpc_api_types::payments::Connector::Cybersource => Ok(Self::Cybersource),
             grpc_api_types::payments::Connector::Worldpay => Ok(Self::Worldpayvantiv),
-<<<<<<< HEAD
+            grpc_api_types::payments::Connector::Payload => Ok(Self::Payload),
             grpc_api_types::payments::Connector::Paypal => Ok(Self::Paypal),
-=======
-            grpc_api_types::payments::Connector::Payload => Ok(Self::Payload),
->>>>>>> 58e4b93c
             grpc_api_types::payments::Connector::Unspecified => {
                 Err(ApplicationErrorResponse::BadRequest(ApiError {
                     sub_code: "UNSPECIFIED_CONNECTOR".to_owned(),
