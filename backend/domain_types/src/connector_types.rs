--- conflicted
+++ resolved
@@ -434,8 +434,6 @@
 
     pub fn get_access_token(&self) -> Result<String, Error> {
         self.access_token
-<<<<<<< HEAD
-=======
             .as_ref()
             .map(|token_data| token_data.access_token.clone())
             .ok_or_else(missing_field_err("access_token"))
@@ -443,16 +441,11 @@
 
     pub fn get_access_token_data(&self) -> Result<AccessTokenResponseData, Error> {
         self.access_token
->>>>>>> 8ee4de2a
             .clone()
             .ok_or_else(missing_field_err("access_token"))
     }
 
-<<<<<<< HEAD
-    pub fn set_access_token(mut self, access_token: Option<String>) -> Self {
-=======
     pub fn set_access_token(mut self, access_token: Option<AccessTokenResponseData>) -> Self {
->>>>>>> 8ee4de2a
         self.access_token = access_token;
         self
     }
@@ -713,14 +706,6 @@
         }
         self
     }
-<<<<<<< HEAD
-    pub fn set_access_token_id(mut self, access_token_id: Option<String>) -> Self {
-        if access_token_id.is_some() && self.access_token.is_none() {
-            self.access_token = access_token_id;
-        }
-        self
-    }
-=======
 
     pub fn set_access_token_id(mut self, access_token_id: Option<String>) -> Self {
         if let (Some(token_id), None) = (access_token_id, &self.access_token) {
@@ -733,7 +718,6 @@
         self
     }
 
->>>>>>> 8ee4de2a
     pub fn get_return_url(&self) -> Option<String> {
         self.return_url.clone()
     }
@@ -1031,10 +1015,7 @@
         self.session_token = session_token;
         self
     }
-<<<<<<< HEAD
-=======
-
->>>>>>> 8ee4de2a
+
     pub fn set_access_token(mut self, access_token: Option<String>) -> Self {
         self.access_token = access_token;
         self
