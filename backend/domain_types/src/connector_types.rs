--- conflicted
+++ resolved
@@ -59,11 +59,8 @@
     Novalnet,
     Nexinets,
     Noon,
-<<<<<<< HEAD
+    Braintree,
     Trustpay,
-=======
-    Braintree,
->>>>>>> 7bdb34fc
 }
 
 impl ForeignTryFrom<grpc_api_types::payments::Connector> for ConnectorEnum {
@@ -90,11 +87,8 @@
             grpc_api_types::payments::Connector::Nexinets => Ok(Self::Nexinets),
             grpc_api_types::payments::Connector::Noon => Ok(Self::Noon),
             grpc_api_types::payments::Connector::Mifinity => Ok(Self::Mifinity),
-<<<<<<< HEAD
+            grpc_api_types::payments::Connector::Braintree => Ok(Self::Braintree),
             grpc_api_types::payments::Connector::Trustpay => Ok(Self::Trustpay),
-=======
-            grpc_api_types::payments::Connector::Braintree => Ok(Self::Braintree),
->>>>>>> 7bdb34fc
             grpc_api_types::payments::Connector::Unspecified => {
                 Err(ApplicationErrorResponse::BadRequest(ApiError {
                     sub_code: "UNSPECIFIED_CONNECTOR".to_owned(),
@@ -698,14 +692,6 @@
         }
         self
     }
-<<<<<<< HEAD
-    pub fn set_access_token_id(mut self, access_token_id: Option<String>) -> Self {
-        if access_token_id.is_some() && self.access_token.is_none() {
-            self.access_token = access_token_id;
-        }
-        self
-    }
-=======
     pub fn set_payment_method_token(mut self, payment_method_token: Option<String>) -> Self {
         if payment_method_token.is_some() && self.payment_method_token.is_none() {
             self.payment_method_token =
@@ -713,8 +699,12 @@
         }
         self
     }
-
->>>>>>> 7bdb34fc
+    pub fn set_access_token_id(mut self, access_token_id: Option<String>) -> Self {
+        if access_token_id.is_some() && self.access_token.is_none() {
+            self.access_token = access_token_id;
+        }
+        self
+    }
     pub fn get_return_url(&self) -> Option<String> {
         self.return_url.clone()
     }
@@ -1116,6 +1106,25 @@
 }
 
 #[derive(Debug, Clone)]
+pub struct PaymentMethodTokenizationData<T: PaymentMethodDataTypes> {
+    pub payment_method_data: payment_method_data::PaymentMethodData<T>,
+    pub browser_info: Option<BrowserInformation>,
+    pub currency: Currency,
+    pub amount: MinorUnit,
+    pub customer_acceptance: Option<CustomerAcceptance>,
+    pub setup_future_usage: Option<common_enums::FutureUsage>,
+    pub setup_mandate_details: Option<MandateData>,
+    pub mandate_id: Option<MandateIds>,
+    pub integrity_object: Option<PaymentMethodTokenIntegrityObject>,
+    // pub split_payments: Option<SplitPaymentsRequest>,
+}
+
+#[derive(Debug, Clone)]
+pub struct PaymentMethodTokenResponse {
+    pub token: String,
+}
+
+#[derive(Debug, Clone)]
 pub struct SessionTokenRequestData {
     pub amount: MinorUnit,
     pub currency: Currency,
