--- conflicted
+++ resolved
@@ -60,12 +60,9 @@
     Nexinets,
     Noon,
     Braintree,
-<<<<<<< HEAD
-    Rapyd,
-=======
     Volt,
     Bluecode,
->>>>>>> 567e7674
+    Rapyd,
 }
 
 impl ForeignTryFrom<grpc_api_types::payments::Connector> for ConnectorEnum {
@@ -93,12 +90,9 @@
             grpc_api_types::payments::Connector::Noon => Ok(Self::Noon),
             grpc_api_types::payments::Connector::Mifinity => Ok(Self::Mifinity),
             grpc_api_types::payments::Connector::Braintree => Ok(Self::Braintree),
-<<<<<<< HEAD
-            grpc_api_types::payments::Connector::Rapyd => Ok(Self::Rapyd),
-=======
             grpc_api_types::payments::Connector::Volt => Ok(Self::Volt),
             grpc_api_types::payments::Connector::Bluecode => Ok(Self::Bluecode),
->>>>>>> 567e7674
+            grpc_api_types::payments::Connector::Rapyd => Ok(Self::Rapyd),
             grpc_api_types::payments::Connector::Unspecified => {
                 Err(ApplicationErrorResponse::BadRequest(ApiError {
                     sub_code: "UNSPECIFIED_CONNECTOR".to_owned(),
