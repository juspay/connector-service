--- conflicted
+++ resolved
@@ -70,11 +70,8 @@
     Placetopay,
     Rapyd,
     Aci,
-<<<<<<< HEAD
+    Trustpay,
     Cybersource,
-=======
-    Trustpay,
->>>>>>> 3d32459d
 }
 
 impl ForeignTryFrom<grpc_api_types::payments::Connector> for ConnectorEnum {
@@ -110,11 +107,8 @@
             grpc_api_types::payments::Connector::Placetopay => Ok(Self::Placetopay),
             grpc_api_types::payments::Connector::Rapyd => Ok(Self::Rapyd),
             grpc_api_types::payments::Connector::Aci => Ok(Self::Aci),
-<<<<<<< HEAD
+            grpc_api_types::payments::Connector::Trustpay => Ok(Self::Trustpay),
             grpc_api_types::payments::Connector::Cybersource => Ok(Self::Cybersource),
-=======
-            grpc_api_types::payments::Connector::Trustpay => Ok(Self::Trustpay),
->>>>>>> 3d32459d
             grpc_api_types::payments::Connector::Unspecified => {
                 Err(ApplicationErrorResponse::BadRequest(ApiError {
                     sub_code: "UNSPECIFIED_CONNECTOR".to_owned(),
