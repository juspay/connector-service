use std::collections::HashMap;

use common_enums::{
    AttemptStatus, AuthenticationType, Currency, DisputeStatus, EventClass, PaymentMethod,
    PaymentMethodType,
};
use common_utils::{
    errors,
    ext_traits::{OptionExt, ValueExt},
    pii::IpAddress,
    types::{MinorUnit, StringMinorUnit},
    CustomResult, CustomerId, Email, SecretSerdeValue,
};
use error_stack::ResultExt;
use hyperswitch_masking::Secret;
use serde::{Deserialize, Serialize};
use strum::{Display, EnumString};

use crate::{
    errors::{ApiError, ApplicationErrorResponse, ConnectorError},
    mandates::{CustomerAcceptance, MandateData},
    payment_address::{self, Address, AddressDetails, PhoneDetails},
    payment_method_data::{self, Card, PaymentMethodData, PaymentMethodDataTypes},
    router_data::{self, ConnectorResponseData, PaymentMethodToken},
    router_request_types::{
        self, AcceptDisputeIntegrityObject, AuthoriseIntegrityObject, BrowserInformation,
        CaptureIntegrityObject, CreateOrderIntegrityObject, DefendDisputeIntegrityObject,
        PaymentMethodTokenIntegrityObject, PaymentSynIntegrityObject, PaymentVoidIntegrityObject,
        PaymentVoidPostCaptureIntegrityObject, RefundIntegrityObject, RefundSyncIntegrityObject,
        RepeatPaymentIntegrityObject, SetupMandateIntegrityObject, SubmitEvidenceIntegrityObject,
        SyncRequestType,
    },
    router_response_types::RedirectForm,
    types::{
        ConnectorInfo, Connectors, PaymentMethodDataType, PaymentMethodDetails,
        PaymentMethodTypeMetadata, SupportedPaymentMethods,
    },
    utils::{missing_field_err, Error, ForeignTryFrom},
};
use url::Url;

// snake case for enum variants
#[derive(Clone, Copy, Debug, Display, EnumString)]
#[strum(serialize_all = "snake_case")]
pub enum ConnectorEnum {
    Adyen,
    Razorpay,
    RazorpayV2,
    Fiserv,
    Elavon,
    Xendit,
    Checkout,
    Authorizedotnet,
    Mifinity,
    Phonepe,
    Cashfree,
    Paytm,
    Fiuu,
    Payu,
    Cashtocode,
    Novalnet,
    Nexinets,
    Noon,
    Braintree,
    Volt,
    Bluecode,
    Cryptopay,
    Helcim,
    Dlocal,
    Placetopay,
    Rapyd,
    Aci,
    Trustpay,
    Stripe,
    Cybersource,
    Worldpay,
    Worldpayvantiv,
    Payload,
    Fiservemea,
    Datatrans,
<<<<<<< HEAD
    Bluesnap,
=======
    Authipay,
>>>>>>> fceeb434
}

impl ForeignTryFrom<grpc_api_types::payments::Connector> for ConnectorEnum {
    type Error = ApplicationErrorResponse;

    fn foreign_try_from(
        connector: grpc_api_types::payments::Connector,
    ) -> Result<Self, error_stack::Report<Self::Error>> {
        match connector {
            grpc_api_types::payments::Connector::Adyen => Ok(Self::Adyen),
            grpc_api_types::payments::Connector::Razorpay => Ok(Self::Razorpay),
            grpc_api_types::payments::Connector::Fiserv => Ok(Self::Fiserv),
            grpc_api_types::payments::Connector::Elavon => Ok(Self::Elavon),
            grpc_api_types::payments::Connector::Xendit => Ok(Self::Xendit),
            grpc_api_types::payments::Connector::Checkout => Ok(Self::Checkout),
            grpc_api_types::payments::Connector::Authorizedotnet => Ok(Self::Authorizedotnet),
            grpc_api_types::payments::Connector::Phonepe => Ok(Self::Phonepe),
            grpc_api_types::payments::Connector::Cashfree => Ok(Self::Cashfree),
            grpc_api_types::payments::Connector::Paytm => Ok(Self::Paytm),
            grpc_api_types::payments::Connector::Fiuu => Ok(Self::Fiuu),
            grpc_api_types::payments::Connector::Payu => Ok(Self::Payu),
            grpc_api_types::payments::Connector::Cashtocode => Ok(Self::Cashtocode),
            grpc_api_types::payments::Connector::Novalnet => Ok(Self::Novalnet),
            grpc_api_types::payments::Connector::Nexinets => Ok(Self::Nexinets),
            grpc_api_types::payments::Connector::Noon => Ok(Self::Noon),
            grpc_api_types::payments::Connector::Mifinity => Ok(Self::Mifinity),
            grpc_api_types::payments::Connector::Braintree => Ok(Self::Braintree),
            grpc_api_types::payments::Connector::Volt => Ok(Self::Volt),
            grpc_api_types::payments::Connector::Bluecode => Ok(Self::Bluecode),
            grpc_api_types::payments::Connector::Cryptopay => Ok(Self::Cryptopay),
            grpc_api_types::payments::Connector::Helcim => Ok(Self::Helcim),
            grpc_api_types::payments::Connector::Dlocal => Ok(Self::Dlocal),
            grpc_api_types::payments::Connector::Placetopay => Ok(Self::Placetopay),
            grpc_api_types::payments::Connector::Rapyd => Ok(Self::Rapyd),
            grpc_api_types::payments::Connector::Aci => Ok(Self::Aci),
            grpc_api_types::payments::Connector::Trustpay => Ok(Self::Trustpay),
            grpc_api_types::payments::Connector::Stripe => Ok(Self::Stripe),
            grpc_api_types::payments::Connector::Cybersource => Ok(Self::Cybersource),
            grpc_api_types::payments::Connector::Worldpay => Ok(Self::Worldpayvantiv),
            grpc_api_types::payments::Connector::Payload => Ok(Self::Payload),
            grpc_api_types::payments::Connector::Fiservemea => Ok(Self::Fiservemea),
            grpc_api_types::payments::Connector::Datatrans => Ok(Self::Datatrans),
<<<<<<< HEAD
            grpc_api_types::payments::Connector::Bluesnap => Ok(Self::Bluesnap),
=======
            grpc_api_types::payments::Connector::Authipay => Ok(Self::Authipay),
>>>>>>> fceeb434
            grpc_api_types::payments::Connector::Unspecified => {
                Err(ApplicationErrorResponse::BadRequest(ApiError {
                    sub_code: "UNSPECIFIED_CONNECTOR".to_owned(),
                    error_identifier: 400,
                    error_message: "Connector must be specified".to_owned(),
                    error_object: None,
                })
                .into())
            }
            _ => Err(ApplicationErrorResponse::BadRequest(ApiError {
                sub_code: "INVALID_CONNECTOR".to_owned(),
                error_identifier: 400,
                error_message: format!("Connector {connector:?} is not supported"),
                error_object: None,
            })
            .into()),
        }
    }
}

#[derive(serde::Serialize, serde::Deserialize, Debug, Clone, Eq, PartialEq)]
pub struct PaymentId(pub String);

#[derive(serde::Serialize, serde::Deserialize, Debug, Clone, Eq, PartialEq)]
pub struct UpdateHistory {
    pub connector_mandate_id: Option<String>,
    pub payment_method_id: String,
    pub original_payment_id: Option<PaymentId>,
}

#[derive(Debug, serde::Deserialize, serde::Serialize, Clone, Eq, PartialEq)]
pub struct ConnectorMandateReferenceId {
    connector_mandate_id: Option<String>,
    payment_method_id: Option<String>,
    update_history: Option<Vec<UpdateHistory>>,
    mandate_metadata: Option<SecretSerdeValue>,
}

impl ConnectorMandateReferenceId {
    pub fn new(
        connector_mandate_id: Option<String>,
        payment_method_id: Option<String>,
        update_history: Option<Vec<UpdateHistory>>,
        mandate_metadata: Option<SecretSerdeValue>,
    ) -> Self {
        Self {
            connector_mandate_id,
            payment_method_id,
            update_history,
            mandate_metadata,
        }
    }

    pub fn get_connector_mandate_id(&self) -> Option<String> {
        self.connector_mandate_id.clone()
    }

    pub fn get_payment_method_id(&self) -> Option<&String> {
        self.payment_method_id.as_ref()
    }

    pub fn get_update_history(&self) -> Option<&Vec<UpdateHistory>> {
        self.update_history.as_ref()
    }

    pub fn get_mandate_metadata(&self) -> Option<SecretSerdeValue> {
        self.mandate_metadata.clone()
    }
}

pub trait RawConnectorRequestResponse {
    fn set_raw_connector_response(&mut self, response: Option<Secret<String>>);
    fn get_raw_connector_response(&self) -> Option<Secret<String>>;
    fn set_raw_connector_request(&mut self, request: Option<Secret<String>>);
    fn get_raw_connector_request(&self) -> Option<Secret<String>>;
}

pub trait ConnectorResponseHeaders {
    fn set_connector_response_headers(&mut self, headers: Option<http::HeaderMap>);
    fn get_connector_response_headers(&self) -> Option<&http::HeaderMap>;
    fn get_connector_response_headers_as_map(&self) -> std::collections::HashMap<String, String> {
        self.get_connector_response_headers()
            .map(|headers| {
                headers
                    .iter()
                    .filter_map(|(name, value)| {
                        value
                            .to_str()
                            .ok()
                            .map(|v| (name.to_string(), v.to_string()))
                    })
                    .collect()
            })
            .unwrap_or_default()
    }
}

#[derive(Debug, serde::Deserialize, serde::Serialize, Clone, Eq, PartialEq)]
pub struct NetworkTokenWithNTIRef {
    pub network_transaction_id: String,
    pub token_exp_month: Option<Secret<String>>,
    pub token_exp_year: Option<Secret<String>>,
}

#[derive(Eq, PartialEq, Debug, serde::Deserialize, serde::Serialize, Clone)]
pub enum MandateReferenceId {
    ConnectorMandateId(ConnectorMandateReferenceId), // mandate_id send by connector
    NetworkMandateId(String), // network_txns_id send by Issuer to connector, Used for PG agnostic mandate txns along with card data
    NetworkTokenWithNTI(NetworkTokenWithNTIRef), // network_txns_id send by Issuer to connector, Used for PG agnostic mandate txns along with network token data
}

#[derive(Default, Eq, PartialEq, Debug, serde::Deserialize, serde::Serialize, Clone)]
pub struct MandateIds {
    pub mandate_id: Option<String>,
    pub mandate_reference_id: Option<MandateReferenceId>,
}

impl MandateIds {
    pub fn is_network_transaction_id_flow(&self) -> bool {
        matches!(
            self.mandate_reference_id,
            Some(MandateReferenceId::NetworkMandateId(_))
        )
    }

    pub fn new(mandate_id: String) -> Self {
        Self {
            mandate_id: Some(mandate_id),
            mandate_reference_id: None,
        }
    }
}

#[derive(Debug, Default, Clone)]
pub struct PaymentsSyncData {
    pub connector_transaction_id: ResponseId,
    pub encoded_data: Option<String>,
    pub capture_method: Option<common_enums::CaptureMethod>,
    pub connector_meta: Option<serde_json::Value>,
    pub sync_type: SyncRequestType,
    pub mandate_id: Option<MandateIds>,
    pub payment_method_type: Option<common_enums::PaymentMethodType>,
    pub currency: common_enums::Currency,
    pub payment_experience: Option<common_enums::PaymentExperience>,
    pub amount: MinorUnit,
    pub all_keys_required: Option<bool>,
    pub integrity_object: Option<PaymentSynIntegrityObject>,
    pub split_payments: Option<SplitPaymentsRequest>,
}

impl PaymentsSyncData {
    pub fn is_auto_capture(&self) -> Result<bool, Error> {
        match self.capture_method {
            Some(common_enums::CaptureMethod::Automatic)
            | None
            | Some(common_enums::CaptureMethod::SequentialAutomatic) => Ok(true),
            Some(common_enums::CaptureMethod::Manual) => Ok(false),
            Some(_) => Err(ConnectorError::CaptureMethodNotSupported.into()),
        }
    }
    pub fn get_connector_transaction_id(&self) -> CustomResult<String, ConnectorError> {
        match self.connector_transaction_id.clone() {
            ResponseId::ConnectorTransactionId(txn_id) => Ok(txn_id),
            _ => Err(errors::ValidationError::IncorrectValueProvided {
                field_name: "connector_transaction_id",
            })
            .attach_printable("Expected connector transaction ID not found")
            .change_context(ConnectorError::MissingConnectorTransactionID)?,
        }
    }
}

#[derive(Debug, Clone)]
pub struct PaymentFlowData {
    pub merchant_id: common_utils::id_type::MerchantId,
    pub customer_id: Option<common_utils::id_type::CustomerId>,
    pub connector_customer: Option<String>,
    pub payment_id: String,
    pub attempt_id: String,
    pub status: AttemptStatus,
    pub payment_method: PaymentMethod,
    pub description: Option<String>,
    pub return_url: Option<String>,
    pub address: payment_address::PaymentAddress,
    pub auth_type: AuthenticationType,
    pub connector_meta_data: Option<common_utils::pii::SecretSerdeValue>,
    pub amount_captured: Option<i64>,
    // minor amount for amount frameworka
    pub minor_amount_captured: Option<MinorUnit>,
    pub minor_amount_capturable: Option<MinorUnit>,
    pub access_token: Option<AccessTokenResponseData>,
    pub session_token: Option<String>,
    pub reference_id: Option<String>,
    pub payment_method_token: Option<PaymentMethodToken>,
    pub preprocessing_id: Option<String>,
    ///for switching between two different versions of the same connector
    pub connector_api_version: Option<String>,
    /// Contains a reference ID that should be sent in the connector request
    pub connector_request_reference_id: String,
    pub test_mode: Option<bool>,
    pub connector_http_status_code: Option<u16>,
    pub connector_response_headers: Option<http::HeaderMap>,
    pub external_latency: Option<u128>,
    pub connectors: Connectors,
    pub raw_connector_response: Option<Secret<String>>,
    pub raw_connector_request: Option<Secret<String>>,
    pub vault_headers: Option<std::collections::HashMap<String, Secret<String>>>,
    /// This field is used to store various data regarding the response from connector
    pub connector_response: Option<ConnectorResponseData>,
    pub recurring_mandate_payment_data: Option<RecurringMandatePaymentData>,
    pub order_details: Option<Vec<payment_address::OrderDetailsWithAmount>>,
}

impl PaymentFlowData {
    pub fn set_status(&mut self, status: AttemptStatus) {
        self.status = status;
    }

    pub fn get_billing(&self) -> Result<&Address, Error> {
        self.address
            .get_payment_method_billing()
            .ok_or_else(missing_field_err("billing"))
    }

    pub fn get_billing_country(&self) -> Result<common_enums::CountryAlpha2, Error> {
        self.address
            .get_payment_method_billing()
            .and_then(|a| a.address.as_ref())
            .and_then(|ad| ad.country)
            .ok_or_else(missing_field_err(
                "payment_method_data.billing.address.country",
            ))
    }

    pub fn get_billing_phone(&self) -> Result<&PhoneDetails, Error> {
        self.address
            .get_payment_method_billing()
            .and_then(|a| a.phone.as_ref())
            .ok_or_else(missing_field_err("billing.phone"))
    }

    pub fn get_optional_billing(&self) -> Option<&Address> {
        self.address.get_payment_method_billing()
    }

    pub fn get_optional_shipping(&self) -> Option<&Address> {
        self.address.get_shipping()
    }

    pub fn get_optional_shipping_first_name(&self) -> Option<Secret<String>> {
        self.address.get_shipping().and_then(|shipping_address| {
            shipping_address
                .clone()
                .address
                .and_then(|shipping_details| shipping_details.first_name)
        })
    }

    pub fn get_optional_shipping_last_name(&self) -> Option<Secret<String>> {
        self.address.get_shipping().and_then(|shipping_address| {
            shipping_address
                .clone()
                .address
                .and_then(|shipping_details| shipping_details.last_name)
        })
    }

    pub fn get_optional_shipping_line1(&self) -> Option<Secret<String>> {
        self.address.get_shipping().and_then(|shipping_address| {
            shipping_address
                .clone()
                .address
                .and_then(|shipping_details| shipping_details.line1)
        })
    }

    pub fn get_optional_shipping_line2(&self) -> Option<Secret<String>> {
        self.address.get_shipping().and_then(|shipping_address| {
            shipping_address
                .clone()
                .address
                .and_then(|shipping_details| shipping_details.line2)
        })
    }

    pub fn get_optional_shipping_city(&self) -> Option<Secret<String>> {
        self.address.get_shipping().and_then(|shipping_address| {
            shipping_address
                .clone()
                .address
                .and_then(|shipping_details| shipping_details.city)
        })
    }

    pub fn get_optional_shipping_state(&self) -> Option<Secret<String>> {
        self.address.get_shipping().and_then(|shipping_address| {
            shipping_address
                .clone()
                .address
                .and_then(|shipping_details| shipping_details.state)
        })
    }

    pub fn get_optional_shipping_full_name(&self) -> Option<Secret<String>> {
        self.get_optional_shipping()
            .and_then(|shipping_details| shipping_details.address.as_ref())
            .and_then(|shipping_address| shipping_address.get_optional_full_name())
    }

    pub fn get_optional_shipping_country(&self) -> Option<common_enums::CountryAlpha2> {
        self.address.get_shipping().and_then(|shipping_address| {
            shipping_address
                .clone()
                .address
                .and_then(|shipping_details| shipping_details.country)
        })
    }

    pub fn get_optional_shipping_zip(&self) -> Option<Secret<String>> {
        self.address.get_shipping().and_then(|shipping_address| {
            shipping_address
                .clone()
                .address
                .and_then(|shipping_details| shipping_details.zip)
        })
    }

    pub fn get_optional_shipping_email(&self) -> Option<Email> {
        self.address
            .get_shipping()
            .and_then(|shipping_address| shipping_address.clone().email)
    }

    pub fn get_optional_shipping_phone_number(&self) -> Option<Secret<String>> {
        self.address
            .get_shipping()
            .and_then(|shipping_address| shipping_address.clone().phone)
            .and_then(|phone_details| phone_details.get_number_with_country_code().ok())
    }

    pub fn get_description(&self) -> Result<String, Error> {
        self.description
            .clone()
            .ok_or_else(missing_field_err("description"))
    }
    pub fn get_billing_address(&self) -> Result<&AddressDetails, Error> {
        self.address
            .get_payment_method_billing()
            .as_ref()
            .and_then(|a| a.address.as_ref())
            .ok_or_else(missing_field_err("billing.address"))
    }

    pub fn get_connector_meta(&self) -> Result<SecretSerdeValue, Error> {
        self.connector_meta_data
            .clone()
            .ok_or_else(missing_field_err("connector_meta_data"))
    }

    pub fn get_session_token(&self) -> Result<String, Error> {
        self.session_token
            .clone()
            .ok_or_else(missing_field_err("session_token"))
    }

    pub fn get_access_token(&self) -> Result<String, Error> {
        self.access_token
            .as_ref()
            .map(|token_data| token_data.access_token.clone())
            .ok_or_else(missing_field_err("access_token"))
    }

    pub fn get_access_token_data(&self) -> Result<AccessTokenResponseData, Error> {
        self.access_token
            .clone()
            .ok_or_else(missing_field_err("access_token"))
    }

    pub fn set_access_token(mut self, access_token: Option<AccessTokenResponseData>) -> Self {
        self.access_token = access_token;
        self
    }

    pub fn get_billing_first_name(&self) -> Result<Secret<String>, Error> {
        self.address
            .get_payment_method_billing()
            .and_then(|billing_address| {
                billing_address
                    .clone()
                    .address
                    .and_then(|billing_details| billing_details.first_name.clone())
            })
            .ok_or_else(missing_field_err(
                "payment_method_data.billing.address.first_name",
            ))
    }

    pub fn get_billing_full_name(&self) -> Result<Secret<String>, Error> {
        self.get_optional_billing()
            .and_then(|billing_details| billing_details.address.as_ref())
            .and_then(|billing_address| billing_address.get_optional_full_name())
            .ok_or_else(missing_field_err(
                "payment_method_data.billing.address.first_name",
            ))
    }

    pub fn get_billing_last_name(&self) -> Result<Secret<String>, Error> {
        self.address
            .get_payment_method_billing()
            .and_then(|billing_address| {
                billing_address
                    .clone()
                    .address
                    .and_then(|billing_details| billing_details.last_name.clone())
            })
            .ok_or_else(missing_field_err(
                "payment_method_data.billing.address.last_name",
            ))
    }

    pub fn get_billing_line1(&self) -> Result<Secret<String>, Error> {
        self.address
            .get_payment_method_billing()
            .and_then(|billing_address| {
                billing_address
                    .clone()
                    .address
                    .and_then(|billing_details| billing_details.line1.clone())
            })
            .ok_or_else(missing_field_err(
                "payment_method_data.billing.address.line1",
            ))
    }
    pub fn get_billing_city(&self) -> Result<Secret<String>, Error> {
        self.address
            .get_payment_method_billing()
            .and_then(|billing_address| {
                billing_address
                    .clone()
                    .address
                    .and_then(|billing_details| billing_details.city)
            })
            .ok_or_else(missing_field_err(
                "payment_method_data.billing.address.city",
            ))
    }

    pub fn get_billing_email(&self) -> Result<Email, Error> {
        self.address
            .get_payment_method_billing()
            .and_then(|billing_address| billing_address.email.clone())
            .ok_or_else(missing_field_err("payment_method_data.billing.email"))
    }

    pub fn get_billing_phone_number(&self) -> Result<Secret<String>, Error> {
        self.address
            .get_payment_method_billing()
            .and_then(|billing_address| billing_address.clone().phone)
            .map(|phone_details| phone_details.get_number_with_country_code())
            .transpose()?
            .ok_or_else(missing_field_err("payment_method_data.billing.phone"))
    }

    pub fn get_optional_billing_line1(&self) -> Option<Secret<String>> {
        self.address
            .get_payment_method_billing()
            .and_then(|billing_address| {
                billing_address
                    .clone()
                    .address
                    .and_then(|billing_details| billing_details.line1)
            })
    }

    pub fn get_optional_billing_line2(&self) -> Option<Secret<String>> {
        self.address
            .get_payment_method_billing()
            .and_then(|billing_address| {
                billing_address
                    .clone()
                    .address
                    .and_then(|billing_details| billing_details.line2)
            })
    }

    pub fn get_optional_billing_city(&self) -> Option<Secret<String>> {
        self.address
            .get_payment_method_billing()
            .and_then(|billing_address| {
                billing_address
                    .clone()
                    .address
                    .and_then(|billing_details| billing_details.city)
            })
    }

    pub fn get_optional_billing_country(&self) -> Option<common_enums::CountryAlpha2> {
        self.address
            .get_payment_method_billing()
            .and_then(|billing_address| {
                billing_address
                    .clone()
                    .address
                    .and_then(|billing_details| billing_details.country)
            })
    }

    pub fn get_optional_billing_zip(&self) -> Option<Secret<String>> {
        self.address
            .get_payment_method_billing()
            .and_then(|billing_address| {
                billing_address
                    .clone()
                    .address
                    .and_then(|billing_details| billing_details.zip)
            })
    }

    pub fn get_optional_billing_state(&self) -> Option<Secret<String>> {
        self.address
            .get_payment_method_billing()
            .and_then(|billing_address| {
                billing_address
                    .clone()
                    .address
                    .and_then(|billing_details| billing_details.state)
            })
    }

    pub fn get_optional_billing_first_name(&self) -> Option<Secret<String>> {
        self.address
            .get_payment_method_billing()
            .and_then(|billing_address| {
                billing_address
                    .clone()
                    .address
                    .and_then(|billing_details| billing_details.first_name)
            })
    }

    pub fn get_optional_billing_last_name(&self) -> Option<Secret<String>> {
        self.address
            .get_payment_method_billing()
            .and_then(|billing_address| {
                billing_address
                    .clone()
                    .address
                    .and_then(|billing_details| billing_details.last_name)
            })
    }

    pub fn get_optional_billing_phone_number(&self) -> Option<Secret<String>> {
        self.address
            .get_payment_method_billing()
            .and_then(|billing_address| {
                billing_address
                    .clone()
                    .phone
                    .and_then(|phone_data| phone_data.number)
            })
    }

    pub fn get_optional_billing_email(&self) -> Option<Email> {
        self.address
            .get_payment_method_billing()
            .and_then(|billing_address| billing_address.clone().email)
    }
    pub fn to_connector_meta<T>(&self) -> Result<T, Error>
    where
        T: serde::de::DeserializeOwned,
    {
        self.get_connector_meta()?
            .parse_value(std::any::type_name::<T>())
            .change_context(ConnectorError::NoConnectorMetaData)
    }

    pub fn is_three_ds(&self) -> bool {
        matches!(self.auth_type, common_enums::AuthenticationType::ThreeDs)
    }

    pub fn get_shipping_address(&self) -> Result<&AddressDetails, Error> {
        self.address
            .get_shipping()
            .and_then(|a| a.address.as_ref())
            .ok_or_else(missing_field_err("shipping.address"))
    }

    pub fn get_shipping_address_with_phone_number(&self) -> Result<&Address, Error> {
        self.address
            .get_shipping()
            .ok_or_else(missing_field_err("shipping"))
    }

    pub fn get_payment_method_token(&self) -> Result<PaymentMethodToken, Error> {
        self.payment_method_token
            .clone()
            .ok_or_else(missing_field_err("payment_method_token"))
    }
    pub fn get_customer_id(&self) -> Result<CustomerId, Error> {
        self.customer_id
            .to_owned()
            .ok_or_else(missing_field_err("customer_id"))
    }
    pub fn get_connector_customer_id(&self) -> Result<String, Error> {
        self.connector_customer
            .to_owned()
            .ok_or_else(missing_field_err("connector_customer_id"))
    }
    pub fn get_preprocessing_id(&self) -> Result<String, Error> {
        self.preprocessing_id
            .to_owned()
            .ok_or_else(missing_field_err("preprocessing_id"))
    }

    pub fn get_optional_billing_full_name(&self) -> Option<Secret<String>> {
        self.get_optional_billing()
            .and_then(|billing_details| billing_details.address.as_ref())
            .and_then(|billing_address| billing_address.get_optional_full_name())
    }

    pub fn set_order_reference_id(mut self, reference_id: Option<String>) -> Self {
        if reference_id.is_some() && self.reference_id.is_none() {
            self.reference_id = reference_id;
        }
        self
    }
    pub fn set_session_token_id(mut self, session_token_id: Option<String>) -> Self {
        if session_token_id.is_some() && self.session_token.is_none() {
            self.session_token = session_token_id;
        }
        self
    }
    pub fn set_payment_method_token(mut self, payment_method_token: Option<String>) -> Self {
        if payment_method_token.is_some() && self.payment_method_token.is_none() {
            self.payment_method_token =
                payment_method_token.map(|token| PaymentMethodToken::Token(Secret::new(token)));
        }
        self
    }
    pub fn set_connector_customer_id(mut self, connector_customer_id: Option<String>) -> Self {
        if connector_customer_id.is_some() && self.connector_customer.is_none() {
            self.connector_customer = connector_customer_id;
        }
        self
    }

    pub fn set_access_token_id(mut self, access_token_id: Option<String>) -> Self {
        if let (Some(token_id), None) = (access_token_id, &self.access_token) {
            self.access_token = Some(AccessTokenResponseData {
                access_token: token_id,
                token_type: None,
                expires_in: None,
            });
        }
        self
    }

    pub fn get_return_url(&self) -> Option<String> {
        self.return_url.clone()
    }

    // Helper methods for additional headers
    pub fn get_header(&self, key: &str) -> Option<&Secret<String>> {
        self.vault_headers.as_ref().and_then(|h| h.get(key))
    }
}

impl RawConnectorRequestResponse for PaymentFlowData {
    fn set_raw_connector_response(&mut self, response: Option<Secret<String>>) {
        self.raw_connector_response = response;
    }

    fn get_raw_connector_response(&self) -> Option<Secret<String>> {
        self.raw_connector_response.clone()
    }

    fn get_raw_connector_request(&self) -> Option<Secret<String>> {
        self.raw_connector_request.clone()
    }

    fn set_raw_connector_request(&mut self, request: Option<Secret<String>>) {
        self.raw_connector_request = request;
    }
}

impl ConnectorResponseHeaders for PaymentFlowData {
    fn set_connector_response_headers(&mut self, headers: Option<http::HeaderMap>) {
        self.connector_response_headers = headers;
    }

    fn get_connector_response_headers(&self) -> Option<&http::HeaderMap> {
        self.connector_response_headers.as_ref()
    }
}

#[derive(Debug, Clone)]
pub struct PaymentVoidData {
    pub connector_transaction_id: String,
    pub cancellation_reason: Option<String>,
    pub integrity_object: Option<PaymentVoidIntegrityObject>,
    pub raw_connector_response: Option<String>,
    pub browser_info: Option<BrowserInformation>,
    pub amount: Option<MinorUnit>,
    pub currency: Option<Currency>,
    pub connector_metadata: Option<common_utils::pii::SecretSerdeValue>,
}

impl PaymentVoidData {
    // fn get_amount(&self) -> Result<i64, Error> {
    //     self.amount.ok_or_else(missing_field_err("amount"))
    // }
    // fn get_currency(&self) -> Result<common_enums::Currency, Error> {
    //     self.currency.ok_or_else(missing_field_err("currency"))
    // }
    pub fn get_cancellation_reason(&self) -> Result<String, Error> {
        self.cancellation_reason
            .clone()
            .ok_or_else(missing_field_err("cancellation_reason"))
    }
    // fn get_browser_info(&self) -> Result<BrowserInformation, Error> {
    //     self.browser_info
    //         .clone()
    //         .ok_or_else(missing_field_err("browser_info"))
    // }
    pub fn get_optional_language_from_browser_info(&self) -> Option<String> {
        self.browser_info
            .clone()
            .and_then(|browser_info| browser_info.language)
    }
    pub fn get_ip_address_as_optional(&self) -> Option<Secret<String, IpAddress>> {
        self.browser_info.clone().and_then(|browser_info| {
            browser_info
                .ip_address
                .map(|ip| Secret::new(ip.to_string()))
        })
    }

    pub fn get_ip_address(&self) -> Result<Secret<String, IpAddress>, Error> {
        self.get_ip_address_as_optional()
            .ok_or_else(missing_field_err("browser_info.ip_address"))
    }
}

#[derive(Debug, Clone)]
pub struct PaymentsCancelPostCaptureData {
    pub connector_transaction_id: String,
    pub cancellation_reason: Option<String>,
    pub integrity_object: Option<PaymentVoidPostCaptureIntegrityObject>,
    pub raw_connector_response: Option<String>,
    pub browser_info: Option<BrowserInformation>,
}

impl PaymentsCancelPostCaptureData {
    pub fn get_cancellation_reason(&self) -> Result<String, Error> {
        self.cancellation_reason
            .clone()
            .ok_or_else(missing_field_err("cancellation_reason"))
    }

    pub fn get_optional_language_from_browser_info(&self) -> Option<String> {
        self.browser_info
            .clone()
            .and_then(|browser_info| browser_info.language)
    }
}

#[derive(Debug, Clone)]
pub struct PaymentsAuthorizeData<T: PaymentMethodDataTypes> {
    pub payment_method_data: payment_method_data::PaymentMethodData<T>,
    /// total amount (original_amount + surcharge_amount + tax_on_surcharge_amount)
    /// If connector supports separate field for surcharge amount, consider using below functions defined on `PaymentsAuthorizeData` to fetch original amount and surcharge amount separately
    /// ```text
    /// get_original_amount()
    /// get_surcharge_amount()
    /// get_tax_on_surcharge_amount()
    /// get_total_surcharge_amount() // returns surcharge_amount + tax_on_surcharge_amount
    /// ```
    pub amount: i64,
    pub order_tax_amount: Option<MinorUnit>,
    pub email: Option<common_utils::pii::Email>,
    pub customer_name: Option<String>,
    pub currency: Currency,
    pub confirm: bool,
    pub statement_descriptor_suffix: Option<String>,
    pub statement_descriptor: Option<String>,
    pub capture_method: Option<common_enums::CaptureMethod>,
    pub router_return_url: Option<String>,
    pub webhook_url: Option<String>,
    pub complete_authorize_url: Option<String>,
    // Mandates
    pub mandate_id: Option<MandateIds>,
    pub setup_future_usage: Option<common_enums::FutureUsage>,
    pub off_session: Option<bool>,
    pub browser_info: Option<BrowserInformation>,
    pub order_category: Option<String>,
    pub session_token: Option<String>,
    pub access_token: Option<AccessTokenResponseData>,
    pub customer_acceptance: Option<CustomerAcceptance>,
    pub enrolled_for_3ds: bool,
    pub related_transaction_id: Option<String>,
    pub payment_experience: Option<common_enums::PaymentExperience>,
    pub payment_method_type: Option<common_enums::PaymentMethodType>,
    pub customer_id: Option<common_utils::id_type::CustomerId>,
    pub request_incremental_authorization: bool,
    pub metadata: Option<serde_json::Value>,
    pub authentication_data: Option<router_request_types::AuthenticationData>,
    pub split_payments: Option<SplitPaymentsRequest>,
    // New amount for amount frame work
    pub minor_amount: MinorUnit,
    /// Merchant's identifier for the payment/invoice. This will be sent to the connector
    /// if the connector provides support to accept multiple reference ids.
    /// In case the connector supports only one reference id, Hyperswitch's Payment ID will be sent as reference.
    pub merchant_order_reference_id: Option<String>,
    pub shipping_cost: Option<MinorUnit>,
    pub merchant_account_id: Option<String>,
    pub integrity_object: Option<AuthoriseIntegrityObject>,
    pub merchant_config_currency: Option<common_enums::Currency>,
    pub all_keys_required: Option<bool>,
    pub request_extended_authorization: Option<bool>,
    pub enable_overcapture: Option<bool>,
    pub setup_mandate_details: Option<MandateData>,
    pub merchant_account_metadata: Option<common_utils::pii::SecretSerdeValue>,
}

impl<T: PaymentMethodDataTypes> PaymentsAuthorizeData<T> {
    pub fn is_auto_capture(&self) -> Result<bool, Error> {
        match self.capture_method {
            Some(common_enums::CaptureMethod::Automatic)
            | None
            | Some(common_enums::CaptureMethod::SequentialAutomatic) => Ok(true),
            Some(common_enums::CaptureMethod::Manual) => Ok(false),
            Some(_) => Err(ConnectorError::CaptureMethodNotSupported.into()),
        }
    }
    pub fn get_email(&self) -> Result<Email, Error> {
        self.email.clone().ok_or_else(missing_field_err("email"))
    }
    pub fn get_optional_email(&self) -> Option<Email> {
        self.email.clone()
    }
    pub fn get_browser_info(&self) -> Result<BrowserInformation, Error> {
        self.browser_info
            .clone()
            .ok_or_else(missing_field_err("browser_info"))
    }
    pub fn get_optional_language_from_browser_info(&self) -> Option<String> {
        self.browser_info
            .clone()
            .and_then(|browser_info| browser_info.language)
    }
    pub fn get_card(&self) -> Result<Card<T>, Error> {
        match &self.payment_method_data {
            PaymentMethodData::Card(card) => Ok(card.clone()),
            _ => Err(missing_field_err("card")()),
        }
    }

    pub fn get_complete_authorize_url(&self) -> Result<String, Error> {
        self.complete_authorize_url
            .clone()
            .ok_or_else(missing_field_err("complete_authorize_url"))
    }

    pub fn connector_mandate_id(&self) -> Option<String> {
        self.mandate_id
            .as_ref()
            .and_then(|mandate_ids| match &mandate_ids.mandate_reference_id {
                Some(MandateReferenceId::ConnectorMandateId(connector_mandate_ids)) => {
                    connector_mandate_ids.get_connector_mandate_id()
                }
                Some(MandateReferenceId::NetworkMandateId(_))
                | None
                | Some(MandateReferenceId::NetworkTokenWithNTI(_)) => None,
            })
    }

    pub fn get_optional_network_transaction_id(&self) -> Option<String> {
        self.mandate_id
            .as_ref()
            .and_then(|mandate_ids| match &mandate_ids.mandate_reference_id {
                Some(MandateReferenceId::NetworkMandateId(network_transaction_id)) => {
                    Some(network_transaction_id.clone())
                }
                Some(MandateReferenceId::ConnectorMandateId(_))
                | Some(MandateReferenceId::NetworkTokenWithNTI(_))
                | None => None,
            })
    }

    pub fn is_mandate_payment(&self) -> bool {
        ((self.customer_acceptance.is_some() || self.setup_mandate_details.is_some())
            && self.setup_future_usage == Some(common_enums::FutureUsage::OffSession))
            || self
                .mandate_id
                .as_ref()
                .and_then(|mandate_ids| mandate_ids.mandate_reference_id.as_ref())
                .is_some()
    }
    // fn is_cit_mandate_payment(&self) -> bool {
    //     (self.customer_acceptance.is_some() || self.setup_mandate_details.is_some())
    //         && self.setup_future_usage == Some(storage_enums::FutureUsage::OffSession)
    // }
    pub fn get_webhook_url(&self) -> Result<String, Error> {
        self.webhook_url
            .clone()
            .ok_or_else(missing_field_err("webhook_url"))
    }
    pub fn get_router_return_url(&self) -> Result<String, Error> {
        self.router_return_url
            .clone()
            .ok_or_else(missing_field_err("return_url"))
    }
    pub fn is_wallet(&self) -> bool {
        matches!(self.payment_method_data, PaymentMethodData::Wallet(_))
    }
    pub fn is_card(&self) -> bool {
        matches!(self.payment_method_data, PaymentMethodData::Card(_))
    }

    pub fn get_payment_method_type(&self) -> Result<common_enums::PaymentMethodType, Error> {
        self.payment_method_type
            .to_owned()
            .ok_or_else(missing_field_err("payment_method_type"))
    }

    pub fn get_connector_mandate_id(&self) -> Result<String, Error> {
        self.connector_mandate_id()
            .ok_or_else(missing_field_err("connector_mandate_id"))
    }
    pub fn get_ip_address_as_optional(&self) -> Option<Secret<String, IpAddress>> {
        self.browser_info.clone().and_then(|browser_info| {
            browser_info
                .ip_address
                .map(|ip| Secret::new(ip.to_string()))
        })
    }

    pub fn get_ip_address(&self) -> Result<Secret<String, IpAddress>, Error> {
        self.get_ip_address_as_optional()
            .ok_or_else(missing_field_err("browser_info.ip_address"))
    }
    // fn get_original_amount(&self) -> i64 {
    //     self.surcharge_details
    //         .as_ref()
    //         .map(|surcharge_details| surcharge_details.original_amount.get_amount_as_i64())
    //         .unwrap_or(self.amount)
    // }
    // fn get_surcharge_amount(&self) -> Option<i64> {
    //     self.surcharge_details
    //         .as_ref()
    //         .map(|surcharge_details| surcharge_details.surcharge_amount.get_amount_as_i64())
    // }
    // fn get_tax_on_surcharge_amount(&self) -> Option<i64> {
    //     self.surcharge_details.as_ref().map(|surcharge_details| {
    //         surcharge_details
    //             .tax_on_surcharge_amount
    //             .get_amount_as_i64()
    //     })
    // }
    // fn get_total_surcharge_amount(&self) -> Option<i64> {
    //     self.surcharge_details.as_ref().map(|surcharge_details| {
    //         surcharge_details
    //             .get_total_surcharge_amount()
    //             .get_amount_as_i64()
    //     })
    // }

    pub fn is_customer_initiated_mandate_payment(&self) -> bool {
        (self.customer_acceptance.is_some() || self.setup_mandate_details.is_some())
            && self.setup_future_usage == Some(common_enums::FutureUsage::OffSession)
    }

    pub fn get_metadata_as_object(&self) -> Option<SecretSerdeValue> {
        self.metadata.clone().and_then(|meta_data| match meta_data {
            serde_json::Value::Null
            | serde_json::Value::Bool(_)
            | serde_json::Value::Number(_)
            | serde_json::Value::String(_)
            | serde_json::Value::Array(_) => None,
            serde_json::Value::Object(_) => Some(meta_data.into()),
        })
    }

    // fn get_authentication_data(&self) -> Result<AuthenticationData, Error> {
    //     self.authentication_data
    //         .clone()
    //         .ok_or_else(missing_field_err("authentication_data"))
    // }

    // fn get_connector_mandate_request_reference_id(&self) -> Result<String, Error> {
    //     self.mandate_id
    //         .as_ref()
    //         .and_then(|mandate_ids| match &mandate_ids.mandate_reference_id {
    //             Some(MandateReferenceId::ConnectorMandateId(connector_mandate_ids)) => {
    //                 connector_mandate_ids.get_connector_mandate_request_reference_id()
    //             }
    //             Some(MandateReferenceId::NetworkMandateId(_))
    //             | None
    //             | Some(MandateReferenceId::NetworkTokenWithNTI(_)) => None,
    //         })
    //         .ok_or_else(missing_field_err("connector_mandate_request_reference_id"))
    // }

    pub fn set_session_token(mut self, session_token: Option<String>) -> Self {
        self.session_token = session_token;
        self
    }

    pub fn set_access_token(mut self, access_token: Option<String>) -> Self {
        self.access_token = access_token.map(|token| AccessTokenResponseData {
            access_token: token,
            token_type: None,
            expires_in: None,
        });
        self
    }

    pub fn get_access_token_optional(&self) -> Option<&String> {
        self.access_token
            .as_ref()
            .map(|token_data| &token_data.access_token)
    }
}

#[derive(Debug, Clone, Default, Serialize, Deserialize)]
pub enum ResponseId {
    ConnectorTransactionId(String),
    EncodedData(String),
    #[default]
    NoResponseId,
}
impl ResponseId {
    pub fn get_connector_transaction_id(
        &self,
    ) -> errors::CustomResult<String, errors::ValidationError> {
        match self {
            Self::ConnectorTransactionId(txn_id) => Ok(txn_id.to_string()),
            _ => Err(errors::ValidationError::IncorrectValueProvided {
                field_name: "connector_transaction_id",
            })
            .attach_printable("Expected connector transaction ID not found"),
        }
    }
}

#[derive(Debug, Clone, Serialize, Deserialize)]
pub enum PaymentsResponseData {
    TransactionResponse {
        resource_id: ResponseId,
        redirection_data: Option<Box<RedirectForm>>,
        connector_metadata: Option<serde_json::Value>,
        mandate_reference: Option<Box<MandateReference>>,
        network_txn_id: Option<String>,
        connector_response_reference_id: Option<String>,
        incremental_authorization_allowed: Option<bool>,
        status_code: u16,
    },
    SessionResponse {
        session_token: String,
        status_code: u16,
    },
    PreAuthenticateResponse {
        /// For Device Data Collection
        redirection_data: Option<Box<RedirectForm>>,
        connector_response_reference_id: Option<String>,
        status_code: u16,
    },
    AuthenticateResponse {
        /// For friction flow
        redirection_data: Option<Box<RedirectForm>>,
        /// For frictionles flow
        authentication_data: Option<router_request_types::AuthenticationData>,
        connector_response_reference_id: Option<String>,
        status_code: u16,
    },
    PostAuthenticateResponse {
        authentication_data: Option<router_request_types::AuthenticationData>,
        connector_response_reference_id: Option<String>,
        status_code: u16,
    },
}

#[derive(serde::Serialize, serde::Deserialize, Debug, Clone)]
pub struct MandateReference {
    pub connector_mandate_id: Option<String>,
    pub payment_method_id: Option<String>,
}

#[derive(Debug, Clone)]
pub struct PaymentCreateOrderData {
    pub amount: MinorUnit,
    pub currency: Currency,
    pub integrity_object: Option<CreateOrderIntegrityObject>,
    pub metadata: Option<serde_json::Value>,
    pub webhook_url: Option<String>,
}

#[derive(Debug, Clone)]
pub struct PaymentCreateOrderResponse {
    pub order_id: String,
}

#[derive(Debug, Clone)]
pub struct PaymentMethodTokenizationData<T: PaymentMethodDataTypes> {
    pub payment_method_data: payment_method_data::PaymentMethodData<T>,
    pub browser_info: Option<BrowserInformation>,
    pub currency: Currency,
    pub amount: MinorUnit,
    pub customer_acceptance: Option<CustomerAcceptance>,
    pub setup_future_usage: Option<common_enums::FutureUsage>,
    pub setup_mandate_details: Option<MandateData>,
    pub mandate_id: Option<MandateIds>,
    pub integrity_object: Option<PaymentMethodTokenIntegrityObject>,
    // pub split_payments: Option<SplitPaymentsRequest>,
}

#[derive(Debug, Clone)]
pub struct PaymentMethodTokenResponse {
    pub token: String,
}

#[derive(Debug, Clone)]
pub struct PaymentsPreAuthenticateData<T: PaymentMethodDataTypes> {
    pub payment_method_data: Option<payment_method_data::PaymentMethodData<T>>,
    pub amount: MinorUnit,
    pub email: Option<Email>,
    pub currency: Option<Currency>,
    pub payment_method_type: Option<PaymentMethodType>,
    pub router_return_url: Option<Url>,
    pub continue_redirection_url: Option<Url>,
    pub browser_info: Option<BrowserInformation>,
    pub enrolled_for_3ds: bool,
    pub redirect_response: Option<ContinueRedirectionResponse>,
}

#[derive(Debug, Clone)]
pub struct PaymentsAuthenticateData<T: PaymentMethodDataTypes> {
    pub payment_method_data: Option<payment_method_data::PaymentMethodData<T>>,
    pub amount: MinorUnit,
    pub email: Option<Email>,
    pub currency: Option<Currency>,
    pub payment_method_type: Option<PaymentMethodType>,
    pub router_return_url: Option<Url>,
    pub continue_redirection_url: Option<Url>,
    pub browser_info: Option<BrowserInformation>,
    pub enrolled_for_3ds: bool,
    pub redirect_response: Option<ContinueRedirectionResponse>,
}

#[derive(Debug, Clone)]
pub struct PaymentsPostAuthenticateData<T: PaymentMethodDataTypes> {
    pub payment_method_data: Option<payment_method_data::PaymentMethodData<T>>,
    pub amount: MinorUnit,
    pub email: Option<Email>,
    pub currency: Option<Currency>,
    pub payment_method_type: Option<PaymentMethodType>,
    pub router_return_url: Option<Url>,
    pub continue_redirection_url: Option<Url>,
    pub browser_info: Option<BrowserInformation>,
    pub enrolled_for_3ds: bool,
    pub redirect_response: Option<ContinueRedirectionResponse>,
}

#[derive(Debug, Clone)]
pub struct ContinueRedirectionResponse {
    pub params: Option<Secret<String>>,
    pub payload: Option<SecretSerdeValue>,
}

#[derive(Debug, Clone)]
pub struct SessionTokenRequestData {
    pub amount: MinorUnit,
    pub currency: Currency,
    pub browser_info: Option<BrowserInformation>,
}

impl SessionTokenRequestData {
    pub fn get_browser_info(&self) -> Result<BrowserInformation, Error> {
        self.browser_info
            .clone()
            .ok_or_else(missing_field_err("browser_info"))
    }
}

#[derive(Debug, Clone)]
pub struct SessionTokenResponseData {
    pub session_token: String,
}

#[derive(Debug, Clone)]
pub struct AccessTokenRequestData {
    pub grant_type: String,
}

#[derive(Clone, Debug, Default, serde::Serialize, serde::Deserialize)]
pub struct AccessTokenResponseData {
    pub access_token: String,
    pub token_type: Option<String>,
    pub expires_in: Option<i64>,
}

#[derive(Debug, Clone)]
pub struct ConnectorCustomerData {
    pub customer_id: Option<Secret<String>>,
    pub email: Option<Secret<Email>>,
    pub name: Option<Secret<String>>,
    pub description: Option<String>,
    pub phone: Option<Secret<String>>,
    pub preprocessing_id: Option<String>,
    pub split_payments: Option<SplitPaymentsRequest>,
}

#[derive(Debug, Clone)]
pub struct ConnectorCustomerResponse {
    pub connector_customer_id: String,
}

#[derive(Debug, Default, Clone)]
pub struct RefundSyncData {
    pub connector_transaction_id: String,
    pub connector_refund_id: String,
    pub reason: Option<String>,
    pub refund_connector_metadata: Option<common_utils::pii::SecretSerdeValue>,
    pub refund_status: common_enums::RefundStatus,
    pub all_keys_required: Option<bool>,
    pub integrity_object: Option<RefundSyncIntegrityObject>,
    pub browser_info: Option<BrowserInformation>,
    /// Charges associated with the payment
    pub split_refunds: Option<SplitRefundsRequest>,
}

impl RefundSyncData {
    pub fn get_optional_language_from_browser_info(&self) -> Option<String> {
        self.browser_info
            .clone()
            .and_then(|browser_info| browser_info.language)
    }
}

#[derive(Debug, Clone)]
pub struct RefundsResponseData {
    pub connector_refund_id: String,
    pub refund_status: common_enums::RefundStatus,
    pub status_code: u16,
}

#[derive(Debug, Clone)]
pub struct RefundFlowData {
    pub status: common_enums::RefundStatus,
    pub refund_id: Option<String>,
    pub connectors: Connectors,
    pub connector_request_reference_id: String,
    pub raw_connector_response: Option<Secret<String>>,
    pub connector_response_headers: Option<http::HeaderMap>,
    pub raw_connector_request: Option<Secret<String>>,
}

impl RawConnectorRequestResponse for RefundFlowData {
    fn set_raw_connector_response(&mut self, response: Option<Secret<String>>) {
        self.raw_connector_response = response;
    }

    fn get_raw_connector_response(&self) -> Option<Secret<String>> {
        self.raw_connector_response.clone()
    }

    fn get_raw_connector_request(&self) -> Option<Secret<String>> {
        self.raw_connector_request.clone()
    }

    fn set_raw_connector_request(&mut self, request: Option<Secret<String>>) {
        self.raw_connector_request = request;
    }
}

impl ConnectorResponseHeaders for RefundFlowData {
    fn set_connector_response_headers(&mut self, headers: Option<http::HeaderMap>) {
        self.connector_response_headers = headers;
    }

    fn get_connector_response_headers(&self) -> Option<&http::HeaderMap> {
        self.connector_response_headers.as_ref()
    }
}

#[derive(Debug, Clone)]
pub struct WebhookDetailsResponse {
    pub resource_id: Option<ResponseId>,
    pub status: common_enums::AttemptStatus,
    pub connector_response_reference_id: Option<String>,
    pub mandate_reference: Option<Box<MandateReference>>,
    pub error_code: Option<String>,
    pub error_message: Option<String>,
    pub error_reason: Option<String>,
    pub raw_connector_response: Option<String>,
    pub status_code: u16,
    pub response_headers: Option<http::HeaderMap>,
    pub transformation_status: common_enums::WebhookTransformationStatus,
    pub amount_captured: Option<i64>,
    // minor amount for amount framework
    pub minor_amount_captured: Option<MinorUnit>,
    pub network_txn_id: Option<String>,
}

#[derive(Debug, Clone)]
pub struct RefundWebhookDetailsResponse {
    pub connector_refund_id: Option<String>,
    pub status: common_enums::RefundStatus,
    pub connector_response_reference_id: Option<String>,
    pub error_code: Option<String>,
    pub error_message: Option<String>,
    pub raw_connector_response: Option<String>,
    pub status_code: u16,
    pub response_headers: Option<http::HeaderMap>,
}

#[derive(Debug, Clone)]
pub struct DisputeWebhookDetailsResponse {
    pub amount: StringMinorUnit,
    pub currency: common_enums::enums::Currency,
    pub dispute_id: String,
    pub status: common_enums::DisputeStatus,
    pub stage: common_enums::DisputeStage,
    pub connector_response_reference_id: Option<String>,
    pub dispute_message: Option<String>,
    pub raw_connector_response: Option<String>,
    pub status_code: u16,
    pub response_headers: Option<http::HeaderMap>,
    /// connector_reason
    pub connector_reason_code: Option<String>,
}

#[derive(Debug, Clone, PartialEq, Eq)]
pub enum HttpMethod {
    Options,
    Get,
    Post,
    Put,
    Delete,
    Head,
    Trace,
    Connect,
    Patch,
}

#[derive(Debug, Clone)]
pub struct RequestDetails {
    pub method: HttpMethod,
    pub uri: Option<String>,
    pub headers: HashMap<String, String>,
    pub body: Vec<u8>,
    pub query_params: Option<String>,
}

#[derive(Debug, Clone)]
pub struct ConnectorWebhookSecrets {
    pub secret: Vec<u8>,
    pub additional_secret: Option<hyperswitch_masking::Secret<String>>,
}

#[derive(Debug, Clone, PartialEq)]
pub enum EventType {
    // Payment intent events
    PaymentIntentFailure,
    PaymentIntentSuccess,
    PaymentIntentProcessing,
    PaymentIntentPartiallyFunded,
    PaymentIntentCancelled,
    PaymentIntentCancelFailure,
    PaymentIntentAuthorizationSuccess,
    PaymentIntentAuthorizationFailure,
    PaymentIntentCaptureSuccess,
    PaymentIntentCaptureFailure,
    PaymentIntentExpired,
    PaymentActionRequired,

    // Source events
    SourceChargeable,
    SourceTransactionCreated,

    // Refund events
    RefundFailure,
    RefundSuccess,

    // Dispute events
    DisputeOpened,
    DisputeExpired,
    DisputeAccepted,
    DisputeCancelled,
    DisputeChallenged,
    DisputeWon,
    DisputeLost,

    // Mandate events
    MandateActive,
    MandateRevoked,

    // Misc events
    EndpointVerification,
    ExternalAuthenticationAres,
    FrmApproved,
    FrmRejected,

    // Payout events
    PayoutSuccess,
    PayoutFailure,
    PayoutProcessing,
    PayoutCancelled,
    PayoutCreated,
    PayoutExpired,
    PayoutReversed,

    // Recovery events
    RecoveryPaymentFailure,
    RecoveryPaymentSuccess,
    RecoveryPaymentPending,
    RecoveryInvoiceCancel,
    IncomingWebhookEventUnspecified,

    // Legacy broad categories (for backward compatibility)
    Payment,
    Refund,
    Dispute,
}

impl EventType {
    /// Returns true if this event type is payment-related
    pub fn is_payment_event(&self) -> bool {
        matches!(
            self,
            Self::PaymentIntentFailure
                | Self::PaymentIntentSuccess
                | Self::PaymentIntentProcessing
                | Self::PaymentIntentPartiallyFunded
                | Self::PaymentIntentCancelled
                | Self::PaymentIntentCancelFailure
                | Self::PaymentIntentAuthorizationSuccess
                | Self::PaymentIntentAuthorizationFailure
                | Self::PaymentIntentCaptureSuccess
                | Self::PaymentIntentCaptureFailure
                | Self::PaymentIntentExpired
                | Self::PaymentActionRequired
                | Self::SourceChargeable
                | Self::SourceTransactionCreated
                | Self::Payment
        )
    }

    /// Returns true if this event type is refund-related
    pub fn is_refund_event(&self) -> bool {
        matches!(
            self,
            Self::RefundFailure | Self::RefundSuccess | Self::Refund
        )
    }

    /// Returns true if this event type is dispute-related
    pub fn is_dispute_event(&self) -> bool {
        matches!(
            self,
            Self::DisputeOpened
                | Self::DisputeExpired
                | Self::DisputeAccepted
                | Self::DisputeCancelled
                | Self::DisputeChallenged
                | Self::DisputeWon
                | Self::DisputeLost
                | Self::Dispute
        )
    }

    /// Returns true if this event type is mandate-related
    pub fn is_mandate_event(&self) -> bool {
        matches!(self, Self::MandateActive | Self::MandateRevoked)
    }

    /// Returns true if this event type is payout-related
    pub fn is_payout_event(&self) -> bool {
        matches!(
            self,
            Self::PayoutSuccess
                | Self::PayoutFailure
                | Self::PayoutProcessing
                | Self::PayoutCancelled
                | Self::PayoutCreated
                | Self::PayoutExpired
                | Self::PayoutReversed
        )
    }

    /// Returns true if this event type is recovery-related
    pub fn is_recovery_event(&self) -> bool {
        matches!(
            self,
            Self::RecoveryPaymentFailure
                | Self::RecoveryPaymentSuccess
                | Self::RecoveryPaymentPending
                | Self::RecoveryInvoiceCancel
        )
    }

    /// Returns true if this event type is miscellaneous
    pub fn is_misc_event(&self) -> bool {
        matches!(
            self,
            Self::EndpointVerification
                | Self::ExternalAuthenticationAres
                | Self::FrmApproved
                | Self::FrmRejected
                | Self::IncomingWebhookEventUnspecified
        )
    }
}

impl ForeignTryFrom<grpc_api_types::payments::WebhookEventType> for EventType {
    type Error = ApplicationErrorResponse;

    fn foreign_try_from(
        value: grpc_api_types::payments::WebhookEventType,
    ) -> Result<Self, error_stack::Report<Self::Error>> {
        match value {
            grpc_api_types::payments::WebhookEventType::PaymentIntentFailure => {
                Ok(Self::PaymentIntentFailure)
            }
            grpc_api_types::payments::WebhookEventType::PaymentIntentSuccess => {
                Ok(Self::PaymentIntentSuccess)
            }
            grpc_api_types::payments::WebhookEventType::PaymentIntentProcessing => {
                Ok(Self::PaymentIntentProcessing)
            }
            grpc_api_types::payments::WebhookEventType::PaymentIntentPartiallyFunded => {
                Ok(Self::PaymentIntentPartiallyFunded)
            }
            grpc_api_types::payments::WebhookEventType::PaymentIntentCancelled => {
                Ok(Self::PaymentIntentCancelled)
            }
            grpc_api_types::payments::WebhookEventType::PaymentIntentCancelFailure => {
                Ok(Self::PaymentIntentCancelFailure)
            }
            grpc_api_types::payments::WebhookEventType::PaymentIntentAuthorizationSuccess => {
                Ok(Self::PaymentIntentAuthorizationSuccess)
            }
            grpc_api_types::payments::WebhookEventType::PaymentIntentAuthorizationFailure => {
                Ok(Self::PaymentIntentAuthorizationFailure)
            }
            grpc_api_types::payments::WebhookEventType::PaymentIntentCaptureSuccess => {
                Ok(Self::PaymentIntentCaptureSuccess)
            }
            grpc_api_types::payments::WebhookEventType::PaymentIntentCaptureFailure => {
                Ok(Self::PaymentIntentCaptureFailure)
            }
            grpc_api_types::payments::WebhookEventType::PaymentIntentExpired => {
                Ok(Self::PaymentIntentExpired)
            }
            grpc_api_types::payments::WebhookEventType::PaymentActionRequired => {
                Ok(Self::PaymentActionRequired)
            }
            grpc_api_types::payments::WebhookEventType::SourceChargeable => {
                Ok(Self::SourceChargeable)
            }
            grpc_api_types::payments::WebhookEventType::SourceTransactionCreated => {
                Ok(Self::SourceTransactionCreated)
            }
            grpc_api_types::payments::WebhookEventType::WebhookRefundFailure => {
                Ok(Self::RefundFailure)
            }
            grpc_api_types::payments::WebhookEventType::WebhookRefundSuccess => {
                Ok(Self::RefundSuccess)
            }
            grpc_api_types::payments::WebhookEventType::WebhookDisputeOpened => {
                Ok(Self::DisputeOpened)
            }
            grpc_api_types::payments::WebhookEventType::WebhookDisputeExpired => {
                Ok(Self::DisputeExpired)
            }
            grpc_api_types::payments::WebhookEventType::WebhookDisputeAccepted => {
                Ok(Self::DisputeAccepted)
            }
            grpc_api_types::payments::WebhookEventType::WebhookDisputeCancelled => {
                Ok(Self::DisputeCancelled)
            }
            grpc_api_types::payments::WebhookEventType::WebhookDisputeChallenged => {
                Ok(Self::DisputeChallenged)
            }
            grpc_api_types::payments::WebhookEventType::WebhookDisputeWon => Ok(Self::DisputeWon),
            grpc_api_types::payments::WebhookEventType::WebhookDisputeLost => Ok(Self::DisputeLost),
            grpc_api_types::payments::WebhookEventType::MandateActive => Ok(Self::MandateActive),
            grpc_api_types::payments::WebhookEventType::MandateRevoked => Ok(Self::MandateRevoked),
            grpc_api_types::payments::WebhookEventType::EndpointVerification => {
                Ok(Self::EndpointVerification)
            }
            grpc_api_types::payments::WebhookEventType::ExternalAuthenticationAres => {
                Ok(Self::ExternalAuthenticationAres)
            }
            grpc_api_types::payments::WebhookEventType::FrmApproved => Ok(Self::FrmApproved),
            grpc_api_types::payments::WebhookEventType::FrmRejected => Ok(Self::FrmRejected),
            grpc_api_types::payments::WebhookEventType::PayoutSuccess => Ok(Self::PayoutSuccess),
            grpc_api_types::payments::WebhookEventType::PayoutFailure => Ok(Self::PayoutFailure),
            grpc_api_types::payments::WebhookEventType::PayoutProcessing => {
                Ok(Self::PayoutProcessing)
            }
            grpc_api_types::payments::WebhookEventType::PayoutCancelled => {
                Ok(Self::PayoutCancelled)
            }
            grpc_api_types::payments::WebhookEventType::PayoutCreated => Ok(Self::PayoutCreated),
            grpc_api_types::payments::WebhookEventType::PayoutExpired => Ok(Self::PayoutExpired),
            grpc_api_types::payments::WebhookEventType::PayoutReversed => Ok(Self::PayoutReversed),
            grpc_api_types::payments::WebhookEventType::RecoveryPaymentFailure => {
                Ok(Self::RecoveryPaymentFailure)
            }
            grpc_api_types::payments::WebhookEventType::RecoveryPaymentSuccess => {
                Ok(Self::RecoveryPaymentSuccess)
            }
            grpc_api_types::payments::WebhookEventType::RecoveryPaymentPending => {
                Ok(Self::RecoveryPaymentPending)
            }
            grpc_api_types::payments::WebhookEventType::RecoveryInvoiceCancel => {
                Ok(Self::RecoveryInvoiceCancel)
            }
            grpc_api_types::payments::WebhookEventType::IncomingWebhookEventUnspecified => {
                Ok(Self::IncomingWebhookEventUnspecified)
            }
        }
    }
}

impl ForeignTryFrom<EventType> for grpc_api_types::payments::WebhookEventType {
    type Error = ApplicationErrorResponse;

    fn foreign_try_from(value: EventType) -> Result<Self, error_stack::Report<Self::Error>> {
        match value {
            EventType::PaymentIntentFailure => Ok(Self::PaymentIntentFailure),
            EventType::PaymentIntentSuccess => Ok(Self::PaymentIntentSuccess),
            EventType::PaymentIntentProcessing => Ok(Self::PaymentIntentProcessing),
            EventType::PaymentIntentPartiallyFunded => Ok(Self::PaymentIntentPartiallyFunded),
            EventType::PaymentIntentCancelled => Ok(Self::PaymentIntentCancelled),
            EventType::PaymentIntentCancelFailure => Ok(Self::PaymentIntentCancelFailure),
            EventType::PaymentIntentAuthorizationSuccess => {
                Ok(Self::PaymentIntentAuthorizationSuccess)
            }
            EventType::PaymentIntentAuthorizationFailure => {
                Ok(Self::PaymentIntentAuthorizationFailure)
            }
            EventType::PaymentIntentCaptureSuccess => Ok(Self::PaymentIntentCaptureSuccess),
            EventType::PaymentIntentCaptureFailure => Ok(Self::PaymentIntentCaptureFailure),
            EventType::PaymentIntentExpired => Ok(Self::PaymentIntentExpired),
            EventType::PaymentActionRequired => Ok(Self::PaymentActionRequired),
            EventType::SourceChargeable => Ok(Self::SourceChargeable),
            EventType::SourceTransactionCreated => Ok(Self::SourceTransactionCreated),
            EventType::RefundFailure => Ok(Self::WebhookRefundFailure),
            EventType::RefundSuccess => Ok(Self::WebhookRefundSuccess),
            EventType::DisputeOpened => Ok(Self::WebhookDisputeOpened),
            EventType::DisputeExpired => Ok(Self::WebhookDisputeExpired),
            EventType::DisputeAccepted => Ok(Self::WebhookDisputeAccepted),
            EventType::DisputeCancelled => Ok(Self::WebhookDisputeCancelled),
            EventType::DisputeChallenged => Ok(Self::WebhookDisputeChallenged),
            EventType::DisputeWon => Ok(Self::WebhookDisputeWon),
            EventType::DisputeLost => Ok(Self::WebhookDisputeLost),
            EventType::MandateActive => Ok(Self::MandateActive),
            EventType::MandateRevoked => Ok(Self::MandateRevoked),
            EventType::EndpointVerification => Ok(Self::EndpointVerification),
            EventType::ExternalAuthenticationAres => Ok(Self::ExternalAuthenticationAres),
            EventType::FrmApproved => Ok(Self::FrmApproved),
            EventType::FrmRejected => Ok(Self::FrmRejected),
            EventType::PayoutSuccess => Ok(Self::PayoutSuccess),
            EventType::PayoutFailure => Ok(Self::PayoutFailure),
            EventType::PayoutProcessing => Ok(Self::PayoutProcessing),
            EventType::PayoutCancelled => Ok(Self::PayoutCancelled),
            EventType::PayoutCreated => Ok(Self::PayoutCreated),
            EventType::PayoutExpired => Ok(Self::PayoutExpired),
            EventType::PayoutReversed => Ok(Self::PayoutReversed),
            EventType::RecoveryPaymentFailure => Ok(Self::RecoveryPaymentFailure),
            EventType::RecoveryPaymentSuccess => Ok(Self::RecoveryPaymentSuccess),
            EventType::RecoveryPaymentPending => Ok(Self::RecoveryPaymentPending),
            EventType::RecoveryInvoiceCancel => Ok(Self::RecoveryInvoiceCancel),
            EventType::IncomingWebhookEventUnspecified => Ok(Self::IncomingWebhookEventUnspecified),

            // Legacy broad categories (for backward compatibility)
            EventType::Payment => Ok(Self::PaymentIntentSuccess), // Map broad Payment to PaymentIntentSuccess
            EventType::Refund => Ok(Self::WebhookRefundSuccess), // Map broad Refund to WebhookRefundSuccess
            EventType::Dispute => Ok(Self::WebhookDisputeOpened), // Map broad Dispute to WebhookDisputeOpened
        }
    }
}

impl ForeignTryFrom<grpc_api_types::payments::HttpMethod> for HttpMethod {
    type Error = ApplicationErrorResponse;

    fn foreign_try_from(
        value: grpc_api_types::payments::HttpMethod,
    ) -> Result<Self, error_stack::Report<Self::Error>> {
        match value {
            grpc_api_types::payments::HttpMethod::Unspecified => Ok(Self::Get), // Default
            grpc_api_types::payments::HttpMethod::Get => Ok(Self::Get),
            grpc_api_types::payments::HttpMethod::Post => Ok(Self::Post),
            grpc_api_types::payments::HttpMethod::Put => Ok(Self::Put),
            grpc_api_types::payments::HttpMethod::Delete => Ok(Self::Delete),
        }
    }
}

impl ForeignTryFrom<grpc_api_types::payments::RequestDetails> for RequestDetails {
    type Error = ApplicationErrorResponse;

    fn foreign_try_from(
        value: grpc_api_types::payments::RequestDetails,
    ) -> Result<Self, error_stack::Report<Self::Error>> {
        let method = HttpMethod::foreign_try_from(value.method())?;

        Ok(Self {
            method,
            uri: value.uri,
            headers: value.headers,
            body: value.body,
            query_params: value.query_params,
        })
    }
}

impl ForeignTryFrom<grpc_api_types::payments::WebhookSecrets> for ConnectorWebhookSecrets {
    type Error = ApplicationErrorResponse;

    fn foreign_try_from(
        value: grpc_api_types::payments::WebhookSecrets,
    ) -> Result<Self, error_stack::Report<Self::Error>> {
        Ok(Self {
            secret: value.secret.into(),
            additional_secret: value.additional_secret.map(Secret::new),
        })
    }
}

#[derive(Debug, Default, Clone)]
pub struct RefundsData {
    pub refund_id: String,
    pub connector_transaction_id: String,
    pub connector_refund_id: Option<String>,
    pub currency: Currency,
    pub payment_amount: i64,
    pub reason: Option<String>,
    pub webhook_url: Option<String>,
    pub refund_amount: i64,
    pub connector_metadata: Option<serde_json::Value>,
    pub refund_connector_metadata: Option<common_utils::pii::SecretSerdeValue>,
    pub minor_payment_amount: MinorUnit,
    pub minor_refund_amount: MinorUnit,
    pub refund_status: common_enums::RefundStatus,
    pub merchant_account_id: Option<String>,
    pub capture_method: Option<common_enums::CaptureMethod>,
    pub integrity_object: Option<RefundIntegrityObject>,
    pub browser_info: Option<BrowserInformation>,
    /// Charges associated with the payment
    pub split_refunds: Option<SplitRefundsRequest>,
}

impl RefundsData {
    #[track_caller]
    pub fn get_connector_refund_id(&self) -> Result<String, Error> {
        self.connector_refund_id
            .clone()
            .get_required_value("connector_refund_id")
            .change_context(ConnectorError::MissingConnectorTransactionID)
    }
    pub fn get_webhook_url(&self) -> Result<String, Error> {
        self.webhook_url
            .clone()
            .ok_or_else(missing_field_err("webhook_url"))
    }
    pub fn get_connector_metadata(&self) -> Result<serde_json::Value, Error> {
        self.connector_metadata
            .clone()
            .ok_or_else(missing_field_err("connector_metadata"))
    }
    pub fn get_optional_language_from_browser_info(&self) -> Option<String> {
        self.browser_info
            .clone()
            .and_then(|browser_info| browser_info.language)
    }
    pub fn get_ip_address_as_optional(&self) -> Option<Secret<String, IpAddress>> {
        self.browser_info.clone().and_then(|browser_info| {
            browser_info
                .ip_address
                .map(|ip| Secret::new(ip.to_string()))
        })
    }

    pub fn get_ip_address(&self) -> Result<Secret<String, IpAddress>, Error> {
        self.get_ip_address_as_optional()
            .ok_or_else(missing_field_err("browser_info.ip_address"))
    }
}

#[derive(Debug, Clone, Default)]
pub struct MultipleCaptureRequestData {
    pub capture_sequence: i64,
    pub capture_reference: String,
}

#[derive(Debug, Default, Clone)]
pub struct PaymentsCaptureData {
    pub amount_to_capture: i64,
    pub minor_amount_to_capture: MinorUnit,
    pub currency: Currency,
    pub connector_transaction_id: ResponseId,
    pub multiple_capture_data: Option<MultipleCaptureRequestData>,
    pub connector_metadata: Option<serde_json::Value>,
    pub integrity_object: Option<CaptureIntegrityObject>,
    pub browser_info: Option<BrowserInformation>,
    pub capture_method: Option<common_enums::CaptureMethod>,
}

impl PaymentsCaptureData {
    pub fn is_multiple_capture(&self) -> bool {
        self.multiple_capture_data.is_some()
    }
    pub fn get_connector_transaction_id(&self) -> CustomResult<String, ConnectorError> {
        match self.connector_transaction_id.clone() {
            ResponseId::ConnectorTransactionId(txn_id) => Ok(txn_id),
            _ => Err(errors::ValidationError::IncorrectValueProvided {
                field_name: "connector_transaction_id",
            })
            .attach_printable("Expected connector transaction ID not found")
            .change_context(ConnectorError::MissingConnectorTransactionID)?,
        }
    }
    pub fn get_optional_language_from_browser_info(&self) -> Option<String> {
        self.browser_info
            .clone()
            .and_then(|browser_info| browser_info.language)
    }
    pub fn get_ip_address_as_optional(&self) -> Option<Secret<String, IpAddress>> {
        self.browser_info.clone().and_then(|browser_info| {
            browser_info
                .ip_address
                .map(|ip| Secret::new(ip.to_string()))
        })
    }

    pub fn get_ip_address(&self) -> Result<Secret<String, IpAddress>, Error> {
        self.get_ip_address_as_optional()
            .ok_or_else(missing_field_err("browser_info.ip_address"))
    }
}

#[derive(Debug, Clone)]
pub struct SetupMandateRequestData<T: PaymentMethodDataTypes> {
    pub currency: Currency,
    pub payment_method_data: payment_method_data::PaymentMethodData<T>,
    pub amount: Option<i64>,
    pub confirm: bool,
    pub statement_descriptor_suffix: Option<String>,
    pub statement_descriptor: Option<String>,
    pub customer_acceptance: Option<CustomerAcceptance>,
    pub mandate_id: Option<MandateIds>,
    pub setup_future_usage: Option<common_enums::FutureUsage>,
    pub off_session: Option<bool>,
    pub setup_mandate_details: Option<MandateData>,
    pub router_return_url: Option<String>,
    pub webhook_url: Option<String>,
    pub browser_info: Option<BrowserInformation>,
    pub email: Option<common_utils::pii::Email>,
    pub customer_name: Option<String>,
    pub return_url: Option<String>,
    pub payment_method_type: Option<common_enums::PaymentMethodType>,
    pub request_incremental_authorization: bool,
    pub metadata: Option<serde_json::Value>,
    pub complete_authorize_url: Option<String>,
    pub capture_method: Option<common_enums::CaptureMethod>,
    pub merchant_order_reference_id: Option<String>,
    pub minor_amount: Option<MinorUnit>,
    pub shipping_cost: Option<MinorUnit>,
    pub customer_id: Option<common_utils::id_type::CustomerId>,
    pub integrity_object: Option<SetupMandateIntegrityObject>,
    pub merchant_account_metadata: Option<common_utils::pii::SecretSerdeValue>,
}

impl<T: PaymentMethodDataTypes> SetupMandateRequestData<T> {
    pub fn get_browser_info(&self) -> Result<BrowserInformation, Error> {
        self.browser_info
            .clone()
            .ok_or_else(missing_field_err("browser_info"))
    }
    pub fn get_email(&self) -> Result<Email, Error> {
        self.email.clone().ok_or_else(missing_field_err("email"))
    }
    pub fn is_card(&self) -> bool {
        matches!(self.payment_method_data, PaymentMethodData::Card(_))
    }
    pub fn get_optional_language_from_browser_info(&self) -> Option<String> {
        self.browser_info
            .clone()
            .and_then(|browser_info| browser_info.language)
    }
    pub fn get_webhook_url(&self) -> Result<String, Error> {
        self.webhook_url
            .clone()
            .ok_or_else(missing_field_err("webhook_url"))
    }
    pub fn get_router_return_url(&self) -> Result<String, Error> {
        self.router_return_url
            .clone()
            .ok_or_else(missing_field_err("return_url"))
    }
    pub fn get_ip_address_as_optional(&self) -> Option<Secret<String, IpAddress>> {
        self.browser_info.clone().and_then(|browser_info| {
            browser_info
                .ip_address
                .map(|ip| Secret::new(ip.to_string()))
        })
    }

    pub fn get_ip_address(&self) -> Result<Secret<String, IpAddress>, Error> {
        self.get_ip_address_as_optional()
            .ok_or_else(missing_field_err("browser_info.ip_address"))
    }
}

#[derive(Debug, Clone)]
pub struct RepeatPaymentData {
    pub mandate_reference: MandateReferenceId,
    pub amount: i64,
    pub minor_amount: MinorUnit,
    pub currency: Currency,
    pub merchant_order_reference_id: Option<String>,
    pub metadata: Option<SecretSerdeValue>,
    pub webhook_url: Option<String>,
    pub integrity_object: Option<RepeatPaymentIntegrityObject>,
    pub capture_method: Option<common_enums::CaptureMethod>,
    pub browser_info: Option<BrowserInformation>,
    pub email: Option<common_utils::pii::Email>,
    pub payment_method_type: Option<common_enums::PaymentMethodType>,
    pub merchant_account_metadata: Option<common_utils::pii::SecretSerdeValue>,
    pub off_session: Option<bool>,
    pub router_return_url: Option<String>,
    pub split_payments: Option<SplitPaymentsRequest>,
    pub recurring_mandate_payment_data: Option<router_data::RecurringMandatePaymentData>,
}

impl RepeatPaymentData {
    pub fn get_mandate_reference(&self) -> &MandateReferenceId {
        &self.mandate_reference
    }
    pub fn is_auto_capture(&self) -> Result<bool, Error> {
        match self.capture_method {
            Some(common_enums::CaptureMethod::Automatic)
            | None
            | Some(common_enums::CaptureMethod::SequentialAutomatic) => Ok(true),
            Some(common_enums::CaptureMethod::Manual) => Ok(false),
            Some(_) => Err(ConnectorError::CaptureMethodNotSupported.into()),
        }
    }
    pub fn get_optional_language_from_browser_info(&self) -> Option<String> {
        self.browser_info
            .clone()
            .and_then(|browser_info| browser_info.language)
    }
    pub fn get_webhook_url(&self) -> Result<String, Error> {
        self.webhook_url
            .clone()
            .ok_or_else(missing_field_err("webhook_url"))
    }
    pub fn get_email(&self) -> Result<Email, Error> {
        self.email.clone().ok_or_else(missing_field_err("email"))
    }
    pub fn get_recurring_mandate_payment_data(
        &self,
    ) -> Result<router_data::RecurringMandatePaymentData, Error> {
        self.recurring_mandate_payment_data
            .to_owned()
            .ok_or_else(missing_field_err("recurring_mandate_payment_data"))
    }
}

#[derive(Debug, Clone)]
pub struct AcceptDisputeData {
    pub connector_dispute_id: String,
    pub integrity_object: Option<AcceptDisputeIntegrityObject>,
}

#[derive(Debug, Clone)]
pub struct DisputeFlowData {
    pub dispute_id: Option<String>,
    pub connector_dispute_id: String,
    pub connectors: Connectors,
    pub defense_reason_code: Option<String>,
    pub connector_request_reference_id: String,
    pub raw_connector_response: Option<Secret<String>>,
    pub raw_connector_request: Option<Secret<String>>,
    pub connector_response_headers: Option<http::HeaderMap>,
}

impl RawConnectorRequestResponse for DisputeFlowData {
    fn set_raw_connector_response(&mut self, response: Option<Secret<String>>) {
        self.raw_connector_response = response;
    }

    fn get_raw_connector_response(&self) -> Option<Secret<String>> {
        self.raw_connector_response.clone()
    }

    fn set_raw_connector_request(&mut self, request: Option<Secret<String>>) {
        self.raw_connector_request = request;
    }

    fn get_raw_connector_request(&self) -> Option<Secret<String>> {
        self.raw_connector_request.clone()
    }
}

impl ConnectorResponseHeaders for DisputeFlowData {
    fn set_connector_response_headers(&mut self, headers: Option<http::HeaderMap>) {
        self.connector_response_headers = headers;
    }

    fn get_connector_response_headers(&self) -> Option<&http::HeaderMap> {
        self.connector_response_headers.as_ref()
    }
}

#[derive(Debug, Clone)]
pub struct DisputeResponseData {
    pub connector_dispute_id: String,
    pub dispute_status: DisputeStatus,
    pub connector_dispute_status: Option<String>,
    pub status_code: u16,
}

#[derive(Debug, Clone, Default)]
pub struct SubmitEvidenceData {
    pub dispute_id: Option<String>,
    pub connector_dispute_id: String,
    pub integrity_object: Option<SubmitEvidenceIntegrityObject>,
    pub access_activity_log: Option<String>,
    pub billing_address: Option<String>,

    pub cancellation_policy: Option<Vec<u8>>,
    pub cancellation_policy_file_type: Option<String>,
    pub cancellation_policy_provider_file_id: Option<String>,
    pub cancellation_policy_disclosure: Option<String>,
    pub cancellation_rebuttal: Option<String>,

    pub customer_communication: Option<Vec<u8>>,
    pub customer_communication_file_type: Option<String>,
    pub customer_communication_provider_file_id: Option<String>,
    pub customer_email_address: Option<String>,
    pub customer_name: Option<String>,
    pub customer_purchase_ip: Option<String>,

    pub customer_signature: Option<Vec<u8>>,
    pub customer_signature_file_type: Option<String>,
    pub customer_signature_provider_file_id: Option<String>,

    pub product_description: Option<String>,

    pub receipt: Option<Vec<u8>>,
    pub receipt_file_type: Option<String>,
    pub receipt_provider_file_id: Option<String>,

    pub refund_policy: Option<Vec<u8>>,
    pub refund_policy_file_type: Option<String>,
    pub refund_policy_provider_file_id: Option<String>,
    pub refund_policy_disclosure: Option<String>,
    pub refund_refusal_explanation: Option<String>,

    pub service_date: Option<String>,
    pub service_documentation: Option<Vec<u8>>,
    pub service_documentation_file_type: Option<String>,
    pub service_documentation_provider_file_id: Option<String>,

    pub shipping_address: Option<String>,
    pub shipping_carrier: Option<String>,
    pub shipping_date: Option<String>,
    pub shipping_documentation: Option<Vec<u8>>,
    pub shipping_documentation_file_type: Option<String>,
    pub shipping_documentation_provider_file_id: Option<String>,
    pub shipping_tracking_number: Option<String>,

    pub invoice_showing_distinct_transactions: Option<Vec<u8>>,
    pub invoice_showing_distinct_transactions_file_type: Option<String>,
    pub invoice_showing_distinct_transactions_provider_file_id: Option<String>,

    pub recurring_transaction_agreement: Option<Vec<u8>>,
    pub recurring_transaction_agreement_file_type: Option<String>,
    pub recurring_transaction_agreement_provider_file_id: Option<String>,

    pub uncategorized_file: Option<Vec<u8>>,
    pub uncategorized_file_type: Option<String>,
    pub uncategorized_file_provider_file_id: Option<String>,
    pub uncategorized_text: Option<String>,
}

/// The trait that provides specifications about the connector
pub trait ConnectorSpecifications {
    /// Details related to payment method supported by the connector
    fn get_supported_payment_methods(&self) -> Option<&'static SupportedPaymentMethods> {
        None
    }

    /// Supported webhooks flows
    fn get_supported_webhook_flows(&self) -> Option<&'static [EventClass]> {
        None
    }

    /// About the connector
    fn get_connector_about(&self) -> Option<&'static ConnectorInfo> {
        None
    }
}

#[macro_export]
macro_rules! capture_method_not_supported {
    ($connector:expr, $capture_method:expr) => {
        Err(errors::ConnectorError::NotSupported {
            message: format!("{} for selected payment method", $capture_method),
            connector: $connector,
        }
        .into())
    };
    ($connector:expr, $capture_method:expr, $payment_method_type:expr) => {
        Err(errors::ConnectorError::NotSupported {
            message: format!("{} for {}", $capture_method, $payment_method_type),
            connector: $connector,
        }
        .into())
    };
}

#[macro_export]
macro_rules! payment_method_not_supported {
    ($connector:expr, $payment_method:expr, $payment_method_type:expr) => {
        Err(errors::ConnectorError::NotSupported {
            message: format!(
                "Payment method {} with type {} is not supported",
                $payment_method, $payment_method_type
            ),
            connector: $connector,
        }
        .into())
    };
}

impl<T: PaymentMethodDataTypes> From<PaymentMethodData<T>> for PaymentMethodDataType {
    fn from(pm_data: PaymentMethodData<T>) -> Self {
        match pm_data {
            PaymentMethodData::Card(_) => Self::Card,
            PaymentMethodData::CardRedirect(card_redirect_data) => match card_redirect_data {
                payment_method_data::CardRedirectData::Knet {} => Self::Knet,
                payment_method_data::CardRedirectData::Benefit {} => Self::Benefit,
                payment_method_data::CardRedirectData::MomoAtm {} => Self::MomoAtm,
                payment_method_data::CardRedirectData::CardRedirect {} => Self::CardRedirect,
            },
            PaymentMethodData::Wallet(wallet_data) => match wallet_data {
                payment_method_data::WalletData::BluecodeRedirect { .. } => Self::Bluecode,
                payment_method_data::WalletData::AliPayQr(_) => Self::AliPayQr,
                payment_method_data::WalletData::AliPayRedirect(_) => Self::AliPayRedirect,
                payment_method_data::WalletData::AliPayHkRedirect(_) => Self::AliPayHkRedirect,
                payment_method_data::WalletData::MomoRedirect(_) => Self::MomoRedirect,
                payment_method_data::WalletData::KakaoPayRedirect(_) => Self::KakaoPayRedirect,
                payment_method_data::WalletData::GoPayRedirect(_) => Self::GoPayRedirect,
                payment_method_data::WalletData::GcashRedirect(_) => Self::GcashRedirect,
                payment_method_data::WalletData::ApplePay(_) => Self::ApplePay,
                payment_method_data::WalletData::ApplePayRedirect(_) => Self::ApplePayRedirect,
                payment_method_data::WalletData::ApplePayThirdPartySdk(_) => {
                    Self::ApplePayThirdPartySdk
                }
                payment_method_data::WalletData::DanaRedirect {} => Self::DanaRedirect,
                payment_method_data::WalletData::GooglePay(_) => Self::GooglePay,
                payment_method_data::WalletData::GooglePayRedirect(_) => Self::GooglePayRedirect,
                payment_method_data::WalletData::GooglePayThirdPartySdk(_) => {
                    Self::GooglePayThirdPartySdk
                }
                payment_method_data::WalletData::MbWayRedirect(_) => Self::MbWayRedirect,
                payment_method_data::WalletData::MobilePayRedirect(_) => Self::MobilePayRedirect,
                payment_method_data::WalletData::PaypalRedirect(_) => Self::PaypalRedirect,
                payment_method_data::WalletData::PaypalSdk(_) => Self::PaypalSdk,
                payment_method_data::WalletData::SamsungPay(_) => Self::SamsungPay,
                payment_method_data::WalletData::TwintRedirect {} => Self::TwintRedirect,
                payment_method_data::WalletData::VippsRedirect {} => Self::VippsRedirect,
                payment_method_data::WalletData::TouchNGoRedirect(_) => Self::TouchNGoRedirect,
                payment_method_data::WalletData::WeChatPayRedirect(_) => Self::WeChatPayRedirect,
                payment_method_data::WalletData::WeChatPayQr(_) => Self::WeChatPayQr,
                payment_method_data::WalletData::CashappQr(_) => Self::CashappQr,
                payment_method_data::WalletData::SwishQr(_) => Self::SwishQr,
                payment_method_data::WalletData::Mifinity(_) => Self::Mifinity,
                payment_method_data::WalletData::AmazonPayRedirect(_) => Self::AmazonPayRedirect,
                payment_method_data::WalletData::Paze(_) => Self::Paze,
                payment_method_data::WalletData::RevolutPay(_) => Self::RevolutPay,
            },
            PaymentMethodData::PayLater(pay_later_data) => match pay_later_data {
                payment_method_data::PayLaterData::KlarnaRedirect { .. } => Self::KlarnaRedirect,
                payment_method_data::PayLaterData::KlarnaSdk { .. } => Self::KlarnaSdk,
                payment_method_data::PayLaterData::AffirmRedirect {} => Self::AffirmRedirect,
                payment_method_data::PayLaterData::AfterpayClearpayRedirect { .. } => {
                    Self::AfterpayClearpayRedirect
                }
                payment_method_data::PayLaterData::PayBrightRedirect {} => Self::PayBrightRedirect,
                payment_method_data::PayLaterData::WalleyRedirect {} => Self::WalleyRedirect,
                payment_method_data::PayLaterData::AlmaRedirect {} => Self::AlmaRedirect,
                payment_method_data::PayLaterData::AtomeRedirect {} => Self::AtomeRedirect,
            },
            PaymentMethodData::BankRedirect(bank_redirect_data) => match bank_redirect_data {
                payment_method_data::BankRedirectData::BancontactCard { .. } => {
                    Self::BancontactCard
                }
                payment_method_data::BankRedirectData::Bizum {} => Self::Bizum,
                payment_method_data::BankRedirectData::Blik { .. } => Self::Blik,
                payment_method_data::BankRedirectData::Eps { .. } => Self::Eps,
                payment_method_data::BankRedirectData::Giropay { .. } => Self::Giropay,
                payment_method_data::BankRedirectData::Ideal { .. } => Self::Ideal,
                payment_method_data::BankRedirectData::Interac { .. } => Self::Interac,
                payment_method_data::BankRedirectData::OnlineBankingCzechRepublic { .. } => {
                    Self::OnlineBankingCzechRepublic
                }
                payment_method_data::BankRedirectData::OnlineBankingFinland { .. } => {
                    Self::OnlineBankingFinland
                }
                payment_method_data::BankRedirectData::OnlineBankingPoland { .. } => {
                    Self::OnlineBankingPoland
                }
                payment_method_data::BankRedirectData::OnlineBankingSlovakia { .. } => {
                    Self::OnlineBankingSlovakia
                }
                payment_method_data::BankRedirectData::OpenBankingUk { .. } => Self::OpenBankingUk,
                payment_method_data::BankRedirectData::Przelewy24 { .. } => Self::Przelewy24,
                payment_method_data::BankRedirectData::Sofort { .. } => Self::Sofort,
                payment_method_data::BankRedirectData::Trustly { .. } => Self::Trustly,
                payment_method_data::BankRedirectData::OnlineBankingFpx { .. } => {
                    Self::OnlineBankingFpx
                }
                payment_method_data::BankRedirectData::OnlineBankingThailand { .. } => {
                    Self::OnlineBankingThailand
                }
                payment_method_data::BankRedirectData::LocalBankRedirect {} => {
                    Self::LocalBankRedirect
                }
                payment_method_data::BankRedirectData::Eft { .. } => Self::Eft,
            },
            PaymentMethodData::BankDebit(bank_debit_data) => match bank_debit_data {
                payment_method_data::BankDebitData::AchBankDebit { .. } => Self::AchBankDebit,
                payment_method_data::BankDebitData::SepaBankDebit { .. } => Self::SepaBankDebit,
                payment_method_data::BankDebitData::BecsBankDebit { .. } => Self::BecsBankDebit,
                payment_method_data::BankDebitData::BacsBankDebit { .. } => Self::BacsBankDebit,
            },
            PaymentMethodData::BankTransfer(bank_transfer_data) => match *bank_transfer_data {
                payment_method_data::BankTransferData::AchBankTransfer { .. } => {
                    Self::AchBankTransfer
                }
                payment_method_data::BankTransferData::SepaBankTransfer { .. } => {
                    Self::SepaBankTransfer
                }
                payment_method_data::BankTransferData::BacsBankTransfer { .. } => {
                    Self::BacsBankTransfer
                }
                payment_method_data::BankTransferData::MultibancoBankTransfer { .. } => {
                    Self::MultibancoBankTransfer
                }
                payment_method_data::BankTransferData::PermataBankTransfer { .. } => {
                    Self::PermataBankTransfer
                }
                payment_method_data::BankTransferData::BcaBankTransfer { .. } => {
                    Self::BcaBankTransfer
                }
                payment_method_data::BankTransferData::BniVaBankTransfer { .. } => {
                    Self::BniVaBankTransfer
                }
                payment_method_data::BankTransferData::BriVaBankTransfer { .. } => {
                    Self::BriVaBankTransfer
                }
                payment_method_data::BankTransferData::CimbVaBankTransfer { .. } => {
                    Self::CimbVaBankTransfer
                }
                payment_method_data::BankTransferData::DanamonVaBankTransfer { .. } => {
                    Self::DanamonVaBankTransfer
                }
                payment_method_data::BankTransferData::MandiriVaBankTransfer { .. } => {
                    Self::MandiriVaBankTransfer
                }
                payment_method_data::BankTransferData::Pix { .. } => Self::Pix,
                payment_method_data::BankTransferData::Pse {} => Self::Pse,
                payment_method_data::BankTransferData::LocalBankTransfer { .. } => {
                    Self::LocalBankTransfer
                }
                payment_method_data::BankTransferData::InstantBankTransfer { .. } => {
                    Self::InstantBankTransfer
                }
                payment_method_data::BankTransferData::InstantBankTransferFinland { .. } => {
                    Self::InstantBankTransferFinland
                }
                payment_method_data::BankTransferData::InstantBankTransferPoland { .. } => {
                    Self::InstantBankTransferPoland
                }
            },
            PaymentMethodData::Crypto(_) => Self::Crypto,
            PaymentMethodData::MandatePayment => Self::MandatePayment,
            PaymentMethodData::Reward => Self::Reward,
            PaymentMethodData::Upi(_) => Self::Upi,
            PaymentMethodData::Voucher(voucher_data) => match voucher_data {
                payment_method_data::VoucherData::Boleto(_) => Self::Boleto,
                payment_method_data::VoucherData::Efecty => Self::Efecty,
                payment_method_data::VoucherData::PagoEfectivo => Self::PagoEfectivo,
                payment_method_data::VoucherData::RedCompra => Self::RedCompra,
                payment_method_data::VoucherData::RedPagos => Self::RedPagos,
                payment_method_data::VoucherData::Alfamart(_) => Self::Alfamart,
                payment_method_data::VoucherData::Indomaret(_) => Self::Indomaret,
                payment_method_data::VoucherData::Oxxo => Self::Oxxo,
                payment_method_data::VoucherData::SevenEleven(_) => Self::SevenEleven,
                payment_method_data::VoucherData::Lawson(_) => Self::Lawson,
                payment_method_data::VoucherData::MiniStop(_) => Self::MiniStop,
                payment_method_data::VoucherData::FamilyMart(_) => Self::FamilyMart,
                payment_method_data::VoucherData::Seicomart(_) => Self::Seicomart,
                payment_method_data::VoucherData::PayEasy(_) => Self::PayEasy,
            },
            PaymentMethodData::RealTimePayment(real_time_payment_data) => {
                match *real_time_payment_data {
                    payment_method_data::RealTimePaymentData::DuitNow {} => Self::DuitNow,
                    payment_method_data::RealTimePaymentData::Fps {} => Self::Fps,
                    payment_method_data::RealTimePaymentData::PromptPay {} => Self::PromptPay,
                    payment_method_data::RealTimePaymentData::VietQr {} => Self::VietQr,
                }
            }
            PaymentMethodData::GiftCard(gift_card_data) => match *gift_card_data {
                payment_method_data::GiftCardData::Givex(_) => Self::Givex,
                payment_method_data::GiftCardData::PaySafeCard {} => Self::PaySafeCar,
            },
            PaymentMethodData::CardToken(_) => Self::CardToken,
            PaymentMethodData::OpenBanking(data) => match data {
                payment_method_data::OpenBankingData::OpenBankingPIS {} => Self::OpenBanking,
            },
            PaymentMethodData::CardDetailsForNetworkTransactionId(_) => {
                Self::CardDetailsForNetworkTransactionId
            }
            PaymentMethodData::NetworkToken(_) => Self::NetworkToken,
            PaymentMethodData::MobilePayment(mobile_payment_data) => match mobile_payment_data {
                payment_method_data::MobilePaymentData::DirectCarrierBilling { .. } => {
                    Self::DirectCarrierBilling
                }
            },
        }
    }
}

#[derive(Debug, Clone)]
pub struct DisputeDefendData {
    pub dispute_id: String,
    pub connector_dispute_id: String,
    pub defense_reason_code: String,
    pub integrity_object: Option<DefendDisputeIntegrityObject>,
}

pub trait SupportedPaymentMethodsExt {
    fn add(
        &mut self,
        payment_method: PaymentMethod,
        payment_method_type: PaymentMethodType,
        payment_method_details: PaymentMethodDetails,
    );
}

impl SupportedPaymentMethodsExt for SupportedPaymentMethods {
    fn add(
        &mut self,
        payment_method: PaymentMethod,
        payment_method_type: PaymentMethodType,
        payment_method_details: PaymentMethodDetails,
    ) {
        if let Some(payment_method_data) = self.get_mut(&payment_method) {
            payment_method_data.insert(payment_method_type, payment_method_details);
        } else {
            let mut payment_method_type_metadata = PaymentMethodTypeMetadata::new();
            payment_method_type_metadata.insert(payment_method_type, payment_method_details);

            self.insert(payment_method, payment_method_type_metadata);
        }
    }
}

#[derive(Serialize, Deserialize, Debug, Clone, PartialEq, Eq)]
#[serde(rename_all = "snake_case")]
#[serde(deny_unknown_fields)]
/// Fee information for Split Payments to be charged on the payment being collected
pub enum SplitPaymentsRequest {
    /// StripeSplitPayment
    StripeSplitPayment(StripeSplitPaymentRequest),
}

#[derive(Serialize, Deserialize, Debug, Clone, PartialEq, Eq)]
#[serde(deny_unknown_fields)]
/// Fee information for Split Payments to be charged on the payment being collected for Stripe
pub struct StripeSplitPaymentRequest {
    /// Stripe's charge type
    pub charge_type: common_enums::PaymentChargeType,

    /// Platform fees to be collected on the payment
    pub application_fees: Option<MinorUnit>,

    /// Identifier for the reseller's account where the funds were transferred
    pub transfer_account_id: String,
}

#[derive(Serialize, Deserialize, Debug, Clone, PartialEq, Eq)]
#[serde(rename_all = "snake_case")]
#[serde(deny_unknown_fields)]
pub enum ConnectorChargeResponseData {
    /// StripeChargeResponseData
    StripeSplitPayment(StripeChargeResponseData),
}

/// Fee information to be charged on the payment being collected via Stripe
#[derive(Serialize, Deserialize, Debug, Clone, PartialEq, Eq)]
#[serde(deny_unknown_fields)]
pub struct StripeChargeResponseData {
    /// Identifier for charge created for the payment
    pub charge_id: Option<String>,

    /// Type of charge (connector specific)
    pub charge_type: common_enums::PaymentChargeType,

    /// Platform fees collected on the payment
    pub application_fees: Option<MinorUnit>,

    /// Identifier for the reseller's account where the funds were transferred
    pub transfer_account_id: String,
}

#[derive(Debug, serde::Deserialize, Clone)]
pub enum SplitRefundsRequest {
    StripeSplitRefund(StripeSplitRefund),
}

#[derive(Debug, serde::Deserialize, Clone)]
pub struct StripeSplitRefund {
    pub charge_id: String,
    pub transfer_account_id: String,
    pub charge_type: common_enums::PaymentChargeType,
    pub options: ChargeRefundsOptions,
}

#[derive(Clone, Debug, Eq, PartialEq, serde::Deserialize, serde::Serialize)]
pub enum ChargeRefundsOptions {
    Destination(DestinationChargeRefund),
    Direct(DirectChargeRefund),
}

#[derive(Clone, Debug, Eq, PartialEq, serde::Deserialize, serde::Serialize)]
pub struct DirectChargeRefund {
    pub revert_platform_fee: bool,
}

#[derive(Clone, Debug, Eq, PartialEq, serde::Deserialize, serde::Serialize)]
pub struct DestinationChargeRefund {
    pub revert_platform_fee: bool,
    pub revert_transfer: bool,
}

#[derive(Debug, Default, Clone, Serialize)]
pub struct RecurringMandatePaymentData {
    pub payment_method_type: Option<common_enums::PaymentMethodType>, //required for making recurring payment using saved payment method through stripe
    pub original_payment_authorized_amount: Option<MinorUnit>,
    pub original_payment_authorized_currency: Option<common_enums::Currency>,
    pub mandate_metadata: Option<common_utils::pii::SecretSerdeValue>,
}<|MERGE_RESOLUTION|>--- conflicted
+++ resolved
@@ -78,11 +78,8 @@
     Payload,
     Fiservemea,
     Datatrans,
-<<<<<<< HEAD
     Bluesnap,
-=======
     Authipay,
->>>>>>> fceeb434
 }
 
 impl ForeignTryFrom<grpc_api_types::payments::Connector> for ConnectorEnum {
@@ -125,11 +122,8 @@
             grpc_api_types::payments::Connector::Payload => Ok(Self::Payload),
             grpc_api_types::payments::Connector::Fiservemea => Ok(Self::Fiservemea),
             grpc_api_types::payments::Connector::Datatrans => Ok(Self::Datatrans),
-<<<<<<< HEAD
             grpc_api_types::payments::Connector::Bluesnap => Ok(Self::Bluesnap),
-=======
             grpc_api_types::payments::Connector::Authipay => Ok(Self::Authipay),
->>>>>>> fceeb434
             grpc_api_types::payments::Connector::Unspecified => {
                 Err(ApplicationErrorResponse::BadRequest(ApiError {
                     sub_code: "UNSPECIFIED_CONNECTOR".to_owned(),
